/* SPDX-License-Identifier: GPL-2.0+ */
/*
 * (C) Copyright 2013
 *
 * Written by Guilherme Maciel Ferreira <guilherme.maciel.ferreira@gmail.com>
 */

#ifndef _IMAGETOOL_H_
#define _IMAGETOOL_H_

#include "os_support.h"
#include <errno.h>
#include <fcntl.h>
#include <stdbool.h>
#include <stdio.h>
#include <stdlib.h>
#include <string.h>
#include <sys/stat.h>
#include <sys/types.h>
#include <time.h>
#include <unistd.h>
#include <u-boot/sha1.h>

#include "fdt_host.h"

#define ARRAY_SIZE(x)		(sizeof(x) / sizeof((x)[0]))

#define IH_ARCH_DEFAULT		IH_ARCH_INVALID

/* Information about a file that needs to be placed into the FIT */
struct content_info {
	struct content_info *next;
	int type;		/* File type (IH_TYPE_...) */
	const char *fname;
};

/*
 * This structure defines all such variables those are initialized by
 * mkimage and dumpimage main core and need to be referred by image
 * type specific functions
 */
struct image_tool_params {
	int dflag;
	int eflag;
	int fflag;
	int iflag;
	int lflag;
	int pflag;
	int vflag;
	int xflag;
	int skipcpy;
	int os;
	int arch;
	int type;
	int comp;
	char *dtc;
	unsigned int addr;
	unsigned int ep;
	char *imagename;
	char *imagename2;
	char *datafile;
	char *imagefile;
	char *cmdname;
	const char *outfile;	/* Output filename */
	const char *keydir;	/* Directory holding private keys */
	const char *keydest;	/* Destination .dtb for public key */
	const char *comment;	/* Comment to add to signature node */
	int require_keys;	/* 1 to mark signing keys as 'required' */
	int file_size;		/* Total size of output file */
	int orig_file_size;	/* Original size for file before padding */
	bool auto_its;		/* Automatically create the .its file */
	int fit_image_type;	/* Image type to put into the FIT */
	char *fit_ramdisk;	/* Ramdisk file to include */
	struct content_info *content_head;	/* List of files to include */
	struct content_info *content_tail;
	bool external_data;	/* Store data outside the FIT */
	bool quiet;		/* Don't output text in normal operation */
	unsigned int external_offset;	/* Add padding to external data */
	const char *engine_id;	/* Engine to use for signing */
};

/*
 * image type specific variables and callback functions
 */
struct image_type_params {
	/* name is an identification tag string for added support */
	char *name;
	/*
	 * header size is local to the specific image type to be supported,
	 * mkimage core treats this as number of bytes
	 */
	uint32_t header_size;
	/* Image type header pointer */
	void *hdr;
	/*
	 * There are several arguments that are passed on the command line
	 * and are registered as flags in image_tool_params structure.
	 * This callback function can be used to check the passed arguments
	 * are in-lined with the image type to be supported
	 *
	 * Returns 1 if parameter check is successful
	 */
	int (*check_params) (struct image_tool_params *);
	/*
	 * This function is used by list command (i.e. mkimage -l <filename>)
	 * image type verification code must be put here
	 *
	 * Returns 0 if image header verification is successful
	 * otherwise, returns respective negative error codes
	 */
	int (*verify_header) (unsigned char *, int, struct image_tool_params *);
	/* Prints image information abstracting from image header */
	void (*print_header) (const void *);
	/*
	 * The header or image contents need to be set as per image type to
	 * be generated using this callback function.
	 * further output file post processing (for ex. checksum calculation,
	 * padding bytes etc..) can also be done in this callback function.
	 */
	void (*set_header) (void *, struct stat *, int,
					struct image_tool_params *);
	/*
	 * This function is used by the command to retrieve a component
	 * (sub-image) from the image (i.e. dumpimage -i <image> -p <position>
	 * <sub-image-name>).
	 * Thus the code to extract a file from an image must be put here.
	 *
	 * Returns 0 if the file was successfully retrieved from the image,
	 * or a negative value on error.
	 */
	int (*extract_subimage)(void *, struct image_tool_params *);
	/*
	 * Some image generation support for ex (default image type) supports
	 * more than one type_ids, this callback function is used to check
	 * whether input (-T <image_type>) is supported by registered image
	 * generation/list low level code
	 */
	int (*check_image_type) (uint8_t);
	/* This callback function will be executed if fflag is defined */
	int (*fflag_handle) (struct image_tool_params *);
	/*
	 * This callback function will be executed for variable size record
	 * It is expected to build this header in memory and return its length
	 * and a pointer to it by using image_type_params.header_size and
	 * image_type_params.hdr. The return value shall indicate if an
	 * additional padding should be used when copying the data image
	 * by returning the padding length.
	 */
	int (*vrec_header) (struct image_tool_params *,
		struct image_type_params *);
};

/**
 * imagetool_get_type() - find the image type params for a given image type
 *
 * It scans all registers image type supports
 * checks the input type for each supported image type
 *
 * if successful,
 *     returns respective image_type_params pointer if success
 * if input type_id is not supported by any of image_type_support
 *     returns NULL
 */
struct image_type_params *imagetool_get_type(int type);

/*
 * imagetool_verify_print_header() - verifies the image header
 *
 * Scan registered image types and verify the image_header for each
 * supported image type. If verification is successful, this prints
 * the respective header.
 *
 * @return 0 on success, negative if input image format does not match with
 * any of supported image types
 */
int imagetool_verify_print_header(
	void *ptr,
	struct stat *sbuf,
	struct image_type_params *tparams,
	struct image_tool_params *params);

/**
 * imagetool_save_subimage - store data into a file
 * @file_name: name of the destination file
 * @file_data: data to be written
 * @file_len: the amount of data to store
 *
 * imagetool_save_subimage() store file_len bytes of data pointed by file_data
 * into the file name by file_name.
 *
 * returns:
 *     zero in case of success or a negative value if fail.
 */
int imagetool_save_subimage(
	const char *file_name,
	ulong file_data,
	ulong file_len);

/**
 * imagetool_get_filesize() - Utility function to obtain the size of a file
 *
 * This function prints a message if an error occurs, showing the error that
 * was obtained.
 *
 * @params:	mkimage parameters
 * @fname:	filename to check
 * @return size of file, or -ve value on error
 */
int imagetool_get_filesize(struct image_tool_params *params, const char *fname);

/**
 * imagetool_get_source_date() - Get timestamp for build output.
 *
 * Gets a timestamp for embedding it in a build output. If set
 * SOURCE_DATE_EPOCH is used. Else the given fallback value is returned. Prints
 * an error message if SOURCE_DATE_EPOCH contains an invalid value and returns
 * 0.
 *
 * @params:	mkimage parameters
 * @fallback:	timestamp to use if SOURCE_DATE_EPOCH isn't set
 * @return timestamp based on SOURCE_DATE_EPOCH
 */
time_t imagetool_get_source_date(
	struct image_tool_params *params,
	time_t fallback);

/*
 * There is a c file associated with supported image type low level code
 * for ex. default_image.c, fit_image.c
 */


void pbl_load_uboot(int fd, struct image_tool_params *mparams);
<<<<<<< HEAD
int imx8image_copy_image(int fd, struct image_tool_params *mparams);
int imx8mimage_copy_image(int fd, struct image_tool_params *mparams);
=======
int zynqmpbif_copy_image(int fd, struct image_tool_params *mparams);
>>>>>>> 758bd4d6

#define ___cat(a, b) a ## b
#define __cat(a, b) ___cat(a, b)

/* we need some special handling for this host tool running eventually on
 * Darwin. The Mach-O section handling is a bit different than ELF section
 * handling. The differnces in detail are:
 *  a) we have segments which have sections
 *  b) we need a API call to get the respective section symbols */
#if defined(__MACH__)
#include <mach-o/getsect.h>

#define INIT_SECTION(name)  do {					\
		unsigned long name ## _len;				\
		char *__cat(pstart_, name) = getsectdata("__TEXT",	\
			#name, &__cat(name, _len));			\
		char *__cat(pstop_, name) = __cat(pstart_, name) +	\
			__cat(name, _len);				\
		__cat(__start_, name) = (void *)__cat(pstart_, name);	\
		__cat(__stop_, name) = (void *)__cat(pstop_, name);	\
	} while (0)
#define SECTION(name)   __attribute__((section("__TEXT, " #name)))

struct image_type_params **__start_image_type, **__stop_image_type;
#else
#define INIT_SECTION(name) /* no-op for ELF */
#define SECTION(name)   __attribute__((section(#name)))

/* We construct a table of pointers in an ELF section (pointers generally
 * go unpadded by gcc).  ld creates boundary syms for us. */
extern struct image_type_params *__start_image_type[], *__stop_image_type[];
#endif /* __MACH__ */

#if !defined(__used)
# if __GNUC__ == 3 && __GNUC_MINOR__ < 3
#  define __used			__attribute__((__unused__))
# else
#  define __used			__attribute__((__used__))
# endif
#endif

#define U_BOOT_IMAGE_TYPE( \
		_id, \
		_name, \
		_header_size, \
		_header, \
		_check_params, \
		_verify_header, \
		_print_header, \
		_set_header, \
		_extract_subimage, \
		_check_image_type, \
		_fflag_handle, \
		_vrec_header \
	) \
	static struct image_type_params __cat(image_type_, _id) = \
	{ \
		.name = _name, \
		.header_size = _header_size, \
		.hdr = _header, \
		.check_params = _check_params, \
		.verify_header = _verify_header, \
		.print_header = _print_header, \
		.set_header = _set_header, \
		.extract_subimage = _extract_subimage, \
		.check_image_type = _check_image_type, \
		.fflag_handle = _fflag_handle, \
		.vrec_header = _vrec_header \
	}; \
	static struct image_type_params *SECTION(image_type) __used \
		__cat(image_type_ptr_, _id) = &__cat(image_type_, _id)

#endif /* _IMAGETOOL_H_ */<|MERGE_RESOLUTION|>--- conflicted
+++ resolved
@@ -231,12 +231,9 @@
 
 
 void pbl_load_uboot(int fd, struct image_tool_params *mparams);
-<<<<<<< HEAD
 int imx8image_copy_image(int fd, struct image_tool_params *mparams);
 int imx8mimage_copy_image(int fd, struct image_tool_params *mparams);
-=======
 int zynqmpbif_copy_image(int fd, struct image_tool_params *mparams);
->>>>>>> 758bd4d6
 
 #define ___cat(a, b) a ## b
 #define __cat(a, b) ___cat(a, b)
