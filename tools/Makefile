#
# (C) Copyright 2000-2006
# Wolfgang Denk, DENX Software Engineering, wd@denx.de.
#
# See file CREDITS for list of people who contributed to this
# project.
#
# This program is free software; you can redistribute it and/or
# modify it under the terms of the GNU General Public License as
# published by the Free Software Foundation; either version 2 of
# the License, or (at your option) any later version.
#
# This program is distributed in the hope that it will be useful,
# but WITHOUT ANY WARRANTY; without even the implied warranty of
# MERCHANTABILITY or FITNESS FOR A PARTICULAR PURPOSE.  See the
# GNU General Public License for more details.
#
# You should have received a copy of the GNU General Public License
# along with this program; if not, write to the Free Software
# Foundation, Inc., 59 Temple Place, Suite 330, Boston,
# MA 02111-1307 USA
#

TOOLSUBDIRS =

#
# Mac OS X / Darwin's C preprocessor is Apple specific.  It
# generates numerous errors and warnings.  We want to bypass it
# and use GNU C's cpp.  To do this we pass the -traditional-cpp
# option to the compiler.  Note that the -traditional-cpp flag
# DOES NOT have the same semantics as GNU C's flag, all it does
# is invoke the GNU preprocessor in stock ANSI/ISO C fashion.
#
# Apple's linker is similar, thanks to the new 2 stage linking
# multiple symbol definitions are treated as errors, hence the
# -multiply_defined suppress option to turn off this error.
#

HOSTCFLAGS = -Wall
HOST_LDFLAGS =

ifeq ($(HOSTOS)-$(HOSTARCH),darwin-ppc)
HOSTCFLAGS += -traditional-cpp
HOST_LDFLAGS += -multiply_defined suppress
else
HOSTCFLAGS += -pedantic
endif

ifeq ($(HOSTOS),cygwin)
HOSTCFLAGS += -ansi
endif

#
# toolchains targeting win32 generate .exe files
#
ifneq (,$(findstring WIN32 ,$(shell $(HOSTCC) -E -dM -xc /dev/null)))
SFX = .exe
else
SFX =
endif

#
# Include this after HOSTOS HOSTARCH check
# so that we can act intelligently.
#
include $(TOPDIR)/config.mk

# Generated executable files
BIN_FILES-$(CONFIG_LCD_LOGO) += bmp_logo$(SFX)
BIN_FILES-$(CONFIG_VIDEO_LOGO) += bmp_logo$(SFX)
BIN_FILES-$(CONFIG_ENV_IS_EMBEDDED) += envcrc$(SFX)
BIN_FILES-$(CONFIG_ENV_IS_IN_DATAFLASH) += envcrc$(SFX)
BIN_FILES-$(CONFIG_ENV_IS_IN_EEPROM) += envcrc$(SFX)
BIN_FILES-$(CONFIG_ENV_IS_IN_FLASH) += envcrc$(SFX)
BIN_FILES-$(CONFIG_ENV_IS_IN_ONENAND) += envcrc$(SFX)
BIN_FILES-$(CONFIG_ENV_IS_IN_NAND) += envcrc$(SFX)
BIN_FILES-$(CONFIG_ENV_IS_IN_NVRAM) += envcrc$(SFX)
BIN_FILES-$(CONFIG_ENV_IS_IN_SPI_FLASH) += envcrc$(SFX)
BIN_FILES-$(CONFIG_CMD_NET) += gen_eth_addr$(SFX)
BIN_FILES-$(CONFIG_CMD_LOADS) += img2srec$(SFX)
BIN_FILES-$(CONFIG_INCA_IP) += inca-swap-bytes$(SFX)
BIN_FILES-y += mkimage$(SFX)
BIN_FILES-$(CONFIG_NETCONSOLE) += ncb$(SFX)
<<<<<<< HEAD
BIN_FILES-$(CONFIG_ADDFSHEADER) += addfsheader$(SFX)
=======
BIN_FILES-$(CONFIG_SHA1_CHECK_UB_IMG) += ubsha1$(SFX)
>>>>>>> e6712a92

# Source files which exist outside the tools directory
EXT_OBJ_FILES-y += common/env_embedded.o
EXT_OBJ_FILES-y += common/image.o
EXT_OBJ_FILES-y += lib_generic/crc32.o
EXT_OBJ_FILES-y += lib_generic/md5.o
EXT_OBJ_FILES-y += lib_generic/sha1.o

# Source files located in the tools directory
OBJ_FILES-$(CONFIG_LCD_LOGO) += bmp_logo.o
OBJ_FILES-$(CONFIG_VIDEO_LOGO) += bmp_logo.o
OBJ_FILES-y += default_image.o
OBJ_FILES-$(CONFIG_ENV_IS_EMBEDDED) += envcrc.o
OBJ_FILES-y += fit_image.o
OBJ_FILES-$(CONFIG_CMD_NET) += gen_eth_addr.o
OBJ_FILES-$(CONFIG_CMD_LOADS) += img2srec.o
OBJ_FILES-$(CONFIG_INCA_IP) += inca-swap-bytes.o
OBJ_FILES-y += kwbimage.o
OBJ_FILES-y += mkimage.o
OBJ_FILES-$(CONFIG_NETCONSOLE) += ncb.o
OBJ_FILES-$(CONFIG_ADDFSHEADER) += addfsheader.o
OBJ_FILES-y += os_support.o
OBJ_FILES-$(CONFIG_SHA1_CHECK_UB_IMG) += ubsha1.o

# Don't build by default
#ifeq ($(ARCH),ppc)
#BIN_FILES-y += mpc86x_clk$(SFX)
#OBJ_FILES-y += mpc86x_clk.o
#endif

# Flattened device tree objects
LIBFDT_OBJ_FILES-y += fdt.o
LIBFDT_OBJ_FILES-y += fdt_ro.o
LIBFDT_OBJ_FILES-y += fdt_rw.o
LIBFDT_OBJ_FILES-y += fdt_strerror.o
LIBFDT_OBJ_FILES-y += fdt_wip.o

# Generated LCD/video logo
LOGO_H = $(OBJTREE)/include/bmp_logo.h
LOGO-$(CONFIG_LCD_LOGO) += $(LOGO_H)
LOGO-$(CONFIG_VIDEO_LOGO) += $(LOGO_H)

ifeq ($(LOGO_BMP),)
LOGO_BMP= logos/denx.bmp
endif
ifeq ($(VENDOR),atmel)
LOGO_BMP= logos/atmel.bmp
endif
ifeq ($(VENDOR),ronetix)
LOGO_BMP= logos/ronetix.bmp
endif

# now $(obj) is defined
SRCS	+= $(addprefix $(SRCTREE)/,$(EXT_OBJ_FILES-y:.o=.c))
SRCS	+= $(addprefix $(SRCTREE)/tools/,$(OBJ_FILES-y:.o=.c))
SRCS	+= $(addprefix $(SRCTREE)/libfdt/,$(LIBFDT_OBJ_FILES-y:.o=.c))
BINS	:= $(addprefix $(obj),$(sort $(BIN_FILES-y)))
LIBFDT_OBJS	:= $(addprefix $(obj),$(LIBFDT_OBJ_FILES-y))

#
# Use native tools and options
# Define __KERNEL_STRICT_NAMES to prevent typedef overlaps
#
CPPFLAGS   = -idirafter $(SRCTREE)/include \
		-idirafter $(OBJTREE)/include2 \
		-idirafter $(OBJTREE)/include \
	        -I $(SRCTREE)/libfdt \
		-I $(SRCTREE)/tools \
		-DTEXT_BASE=$(TEXT_BASE) -DUSE_HOSTCC \
		-D__KERNEL_STRICT_NAMES
CFLAGS     = $(HOSTCFLAGS) $(CPPFLAGS) -O

# No -pedantic switch to avoid libfdt compilation warnings
FIT_CFLAGS = -Wall $(CPPFLAGS) -O

AFLAGS	   = -D__ASSEMBLY__ $(CPPFLAGS)
CC	   = $(HOSTCC)
STRIP	   = $(HOSTSTRIP)
MAKEDEPEND = makedepend

all:	$(obj).depend $(BINS) $(LOGO-y) subdirs

$(obj)bin2header$(SFX): $(obj)bin2header.o
	$(CC) $(CFLAGS) $(HOST_LDFLAGS) -o $@ $^
	$(STRIP) $@

$(obj)bmp_logo$(SFX):	$(obj)bmp_logo.o
	$(CC) $(CFLAGS) $(HOST_LDFLAGS) -o $@ $^
	$(STRIP) $@

$(obj)envcrc$(SFX):	$(obj)crc32.o $(obj)env_embedded.o $(obj)envcrc.o $(obj)sha1.o
	$(CC) $(CFLAGS) -o $@ $^

$(obj)gen_eth_addr$(SFX):	$(obj)gen_eth_addr.o
	$(CC) $(CFLAGS) $(HOST_LDFLAGS) -o $@ $^
	$(STRIP) $@

$(obj)img2srec$(SFX):	$(obj)img2srec.o
	$(CC) $(CFLAGS) $(HOST_LDFLAGS) -o $@ $^
	$(STRIP) $@

$(obj)inca-swap-bytes$(SFX):	$(obj)inca-swap-bytes.o
	$(CC) $(CFLAGS) $(HOST_LDFLAGS) -o $@ $^
	$(STRIP) $@

$(obj)mkimage$(SFX):	$(obj)crc32.o \
			$(obj)default_image.o \
			$(obj)fit_image.o \
			$(obj)image.o \
			$(obj)kwbimage.o \
			$(obj)md5.o \
			$(obj)mkimage.o \
			$(obj)os_support.o \
			$(obj)sha1.o \
			$(LIBFDT_OBJS)
	$(CC) $(CFLAGS) $(HOST_LDFLAGS) -o $@ $^
	$(STRIP) $@

$(obj)mpc86x_clk$(SFX):	$(obj)mpc86x_clk.o
	$(CC) $(CFLAGS) $(HOST_LDFLAGS) -o $@ $^
	$(STRIP) $@

<<<<<<< HEAD
$(obj)addfsheader$(SFX):	$(obj)addfsheader.o
	$(CC) $(CFLAGS) $(HOST_LDFLAGS) -o $@ $^
	$(STRIP) $@

$(obj)bin2header$(SFX): $(obj)bin2header.o
=======
$(obj)ncb$(SFX):	$(obj)ncb.o
>>>>>>> e6712a92
	$(CC) $(CFLAGS) $(HOST_LDFLAGS) -o $@ $^
	$(STRIP) $@

$(obj)ubsha1$(SFX):	$(obj)os_support.o $(obj)sha1.o $(obj)ubsha1.o
	$(CC) $(CFLAGS) -o $@ $^

# Some files complain if compiled with -pedantic, use FIT_CFLAGS
$(obj)default_image.o: $(SRCTREE)/tools/default_image.c
	$(CC) -g $(FIT_CFLAGS) -c -o $@ $<

$(obj)fit_image.o: $(SRCTREE)/tools/fit_image.c
	$(CC) -g $(FIT_CFLAGS) -c -o $@ $<

$(obj)image.o: $(SRCTREE)/common/image.c
	$(CC) -g $(FIT_CFLAGS) -c -o $@ $<

$(obj)kwbimage.o: $(SRCTREE)/tools/kwbimage.c
	$(CC) -g $(FIT_CFLAGS) -c -o $@ $<

$(obj)mkimage.o: $(SRCTREE)/tools/mkimage.c
	$(CC) -g $(FIT_CFLAGS) -c -o $@ $<

$(obj)os_support.o: $(SRCTREE)/tools/os_support.c
	$(CC) -g $(FIT_CFLAGS) -c -o $@ $<

# Some of the tool objects need to be accessed from outside the tools directory
$(obj)%.o: $(SRCTREE)/common/%.c
	$(CC) -g $(FIT_CFLAGS) -c -o $@ $<

$(obj)%.o: $(SRCTREE)/lib_generic/%.c
	$(CC) -g $(CFLAGS) -c -o $@ $<

$(LIBFDT_OBJS):
	$(CC) -g $(FIT_CFLAGS) -c -o $@ $<

subdirs:
ifeq ($(TOOLSUBDIRS),)
	@:
else
	@for dir in $(TOOLSUBDIRS) ; do \
	    $(MAKE) \
		HOSTOS=$(HOSTOS) \
		HOSTARCH=$(HOSTARCH) \
		HOSTCFLAGS="$(HOSTCFLAGS)" \
		HOST_LDFLAGS="$(HOST_LDFLAGS)" \
		-C $$dir || exit 1 ; \
	done
endif

$(LOGO_H):	$(obj)bmp_logo $(LOGO_BMP)
	$(obj)./bmp_logo $(LOGO_BMP) >$@

#########################################################################

# defines $(obj).depend target
include $(SRCTREE)/rules.mk

sinclude $(obj).depend

#########################################################################<|MERGE_RESOLUTION|>--- conflicted
+++ resolved
@@ -81,11 +81,8 @@
 BIN_FILES-$(CONFIG_INCA_IP) += inca-swap-bytes$(SFX)
 BIN_FILES-y += mkimage$(SFX)
 BIN_FILES-$(CONFIG_NETCONSOLE) += ncb$(SFX)
-<<<<<<< HEAD
+BIN_FILES-$(CONFIG_SHA1_CHECK_UB_IMG) += ubsha1$(SFX)
 BIN_FILES-$(CONFIG_ADDFSHEADER) += addfsheader$(SFX)
-=======
-BIN_FILES-$(CONFIG_SHA1_CHECK_UB_IMG) += ubsha1$(SFX)
->>>>>>> e6712a92
 
 # Source files which exist outside the tools directory
 EXT_OBJ_FILES-y += common/env_embedded.o
@@ -106,9 +103,9 @@
 OBJ_FILES-y += kwbimage.o
 OBJ_FILES-y += mkimage.o
 OBJ_FILES-$(CONFIG_NETCONSOLE) += ncb.o
-OBJ_FILES-$(CONFIG_ADDFSHEADER) += addfsheader.o
 OBJ_FILES-y += os_support.o
 OBJ_FILES-$(CONFIG_SHA1_CHECK_UB_IMG) += ubsha1.o
+OBJ_FILES-$(CONFIG_ADDFSHEADER) += addfsheader.o
 
 # Don't build by default
 #ifeq ($(ARCH),ppc)
@@ -208,15 +205,11 @@
 	$(CC) $(CFLAGS) $(HOST_LDFLAGS) -o $@ $^
 	$(STRIP) $@
 
-<<<<<<< HEAD
 $(obj)addfsheader$(SFX):	$(obj)addfsheader.o
 	$(CC) $(CFLAGS) $(HOST_LDFLAGS) -o $@ $^
 	$(STRIP) $@
 
-$(obj)bin2header$(SFX): $(obj)bin2header.o
-=======
 $(obj)ncb$(SFX):	$(obj)ncb.o
->>>>>>> e6712a92
 	$(CC) $(CFLAGS) $(HOST_LDFLAGS) -o $@ $^
 	$(STRIP) $@
 
