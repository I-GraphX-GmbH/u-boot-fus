--- conflicted
+++ resolved
@@ -31,40 +31,16 @@
 /MLO*
 /SPL
 /System.map
-<<<<<<< HEAD
-/u-boot
-/u-boot.elf
-/u-boot.hex
-/u-boot.imx
-/u-boot-with-spl.imx
-/u-boot-with-nand-spl.imx
-/u-boot.map
-/u-boot.srec
-/u-boot.dis
+/u-boot*
 /uboot.nb0
 /uboot-fsimx6.nb0
 /uboot.fs
-/u-boot.ldr
-/u-boot.ldr.hex
-/u-boot.ldr.srec
-/u-boot.img
-/u-boot.kwb
-/u-boot.sha1
-/u-boot.dis
-/u-boot.lds
-/u-boot.ubl
-/u-boot.ais
-/u-boot.dtb
-/u-boot.sb
-=======
-/u-boot*
 
 #
 # git files that we don't want to ignore even it they are dot-files
 #
 !.gitignore
 !.mailmap
->>>>>>> 2bd413a8
 
 #
 # Generated files
