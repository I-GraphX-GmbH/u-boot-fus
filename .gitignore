#
# NOTE! Don't add files that are generated in specific
# subdirectories here. Add them in the ".gitignore" file
# in that subdirectory instead.
#
# Normal rules (sorted alphabetically)
#
.*
*.a
*.bin
*.cfgout
*.dtb
*.dtbo
*.dtb.S
*.elf
*.exe
*.gcda
*.gcno
*.i
*.lex.c
*.lst
*.mod.c
*.o
*.o.*
*.order
*.patch
*.s
*.su
*.fs
*.swp
*.tab.[ch]

# Build tree
/build-*

#
# Top-level generic files
#
fit-dtb.blob*
/MLO*
/SPL*
/System.map
/u-boot*
/boards.cfg
<<<<<<< HEAD
/uboot.nb0
=======
/*.log
>>>>>>> a7a16679

#
# git files that we don't want to ignore even it they are dot-files
#
!.gitignore
!.mailmap

#
# Generated files
#
/spl/
/tpl/
/defconfig

#
# Generated include files
#
/include/config/
/include/generated/

# stgit generated dirs
patches-*
.stgit-edit.txt

# quilt's files
patches
series

# gdb files
.gdb_history

# cscope files
cscope.*

# tags files
/tags
/ctags
/etags

# gnu global files
GPATH
GRTAGS
GSYMS
GTAGS

*.orig
*~
\#*#<|MERGE_RESOLUTION|>--- conflicted
+++ resolved
@@ -42,11 +42,8 @@
 /System.map
 /u-boot*
 /boards.cfg
-<<<<<<< HEAD
+/*.log
 /uboot.nb0
-=======
-/*.log
->>>>>>> a7a16679
 
 #
 # git files that we don't want to ignore even it they are dot-files
