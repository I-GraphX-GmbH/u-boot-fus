// SPDX-License-Identifier: GPL-2.0+
/*
 * Copyright (C) 2008 RuggedCom, Inc.
 * Richard Retanubun <RichardRetanubun@RuggedCom.com>
 */

/*
 * NOTE:
 *   when CONFIG_SYS_64BIT_LBA is not defined, lbaint_t is 32 bits; this
 *   limits the maximum size of addressable storage to < 2 Terra Bytes
 */
#include <asm/unaligned.h>
#include <common.h>
#include <command.h>
#include <fdtdec.h>
#include <ide.h>
#include <malloc.h>
#include <memalign.h>
#include <part_efi.h>
#include <linux/compiler.h>
#include <linux/ctype.h>

DECLARE_GLOBAL_DATA_PTR;

/*
 * GUID for basic data partions.
 */
static const efi_guid_t partition_basic_data_guid = PARTITION_BASIC_DATA_GUID;

#ifdef CONFIG_HAVE_BLOCK_DEVICE
/**
 * efi_crc32() - EFI version of crc32 function
 * @buf: buffer to calculate crc32 of
 * @len - length of buf
 *
 * Description: Returns EFI-style CRC32 value for @buf
 */
static inline u32 efi_crc32(const void *buf, u32 len)
{
	return crc32(0, buf, len);
}

/*
 * Private function prototypes
 */

static int pmbr_part_valid(struct partition *part);
static int is_pmbr_valid(legacy_mbr * mbr);
static int is_gpt_valid(struct blk_desc *dev_desc, u64 lba,
				gpt_header *pgpt_head, gpt_entry **pgpt_pte);
static gpt_entry *alloc_read_gpt_entries(struct blk_desc *dev_desc,
					 gpt_header *pgpt_head);
static int is_pte_valid(gpt_entry * pte);
static int find_valid_gpt(struct blk_desc *dev_desc, gpt_header *gpt_head,
			  gpt_entry **pgpt_pte);

static char *print_efiname(gpt_entry *pte)
{
	static char name[PARTNAME_SZ + 1];
	int i;
	for (i = 0; i < PARTNAME_SZ; i++) {
		u8 c;
		c = pte->partition_name[i] & 0xff;
		c = (c && !isprint(c)) ? '.' : c;
		name[i] = c;
	}
	name[PARTNAME_SZ] = 0;
	return name;
}

static const efi_guid_t system_guid = PARTITION_SYSTEM_GUID;

static inline int is_bootable(gpt_entry *p)
{
	return p->attributes.fields.legacy_bios_bootable ||
		!memcmp(&(p->partition_type_guid), &system_guid,
			sizeof(efi_guid_t));
}

static int validate_gpt_header(gpt_header *gpt_h, lbaint_t lba,
		lbaint_t lastlba)
{
	uint32_t crc32_backup = 0;
	uint32_t calc_crc32;

	/* Check the GPT header signature */
	if (le64_to_cpu(gpt_h->signature) != GPT_HEADER_SIGNATURE_UBOOT) {
		printf("%s signature is wrong: 0x%llX != 0x%llX\n",
		       "GUID Partition Table Header",
		       le64_to_cpu(gpt_h->signature),
		       GPT_HEADER_SIGNATURE_UBOOT);
		return -1;
	}

	/* Check the GUID Partition Table CRC */
	memcpy(&crc32_backup, &gpt_h->header_crc32, sizeof(crc32_backup));
	memset(&gpt_h->header_crc32, 0, sizeof(gpt_h->header_crc32));

	calc_crc32 = efi_crc32((const unsigned char *)gpt_h,
		le32_to_cpu(gpt_h->header_size));

	memcpy(&gpt_h->header_crc32, &crc32_backup, sizeof(crc32_backup));

	if (calc_crc32 != le32_to_cpu(crc32_backup)) {
		printf("%s CRC is wrong: 0x%x != 0x%x\n",
		       "GUID Partition Table Header",
		       le32_to_cpu(crc32_backup), calc_crc32);
		return -1;
	}

	/*
	 * Check that the my_lba entry points to the LBA that contains the GPT
	 */
	if (le64_to_cpu(gpt_h->my_lba) != lba) {
		printf("GPT: my_lba incorrect: %llX != " LBAF "\n",
		       le64_to_cpu(gpt_h->my_lba),
		       lba);
		return -1;
	}

	/*
	 * Check that the first_usable_lba and that the last_usable_lba are
	 * within the disk.
	 */
	if (le64_to_cpu(gpt_h->first_usable_lba) > lastlba) {
		printf("GPT: first_usable_lba incorrect: %llX > " LBAF "\n",
		       le64_to_cpu(gpt_h->first_usable_lba), lastlba);
		return -1;
	}
	if (le64_to_cpu(gpt_h->last_usable_lba) > lastlba) {
		printf("GPT: last_usable_lba incorrect: %llX > " LBAF "\n",
		       le64_to_cpu(gpt_h->last_usable_lba), lastlba);
		return -1;
	}

	debug("GPT: first_usable_lba: %llX last_usable_lba: %llX last lba: "
	      LBAF "\n", le64_to_cpu(gpt_h->first_usable_lba),
	      le64_to_cpu(gpt_h->last_usable_lba), lastlba);

	return 0;
}

static void prepare_last_lba_gpt_header(struct blk_desc *dev_desc, gpt_header *gpt_h)
{
	uint32_t calc_crc32;
	uint64_t val;

	/* recalculate the values for the Backup GPT Header */
	val = le64_to_cpu(gpt_h->my_lba);
	gpt_h->my_lba = cpu_to_le64(dev_desc->lba - 1);;
	gpt_h->alternate_lba = cpu_to_le64(val);
	gpt_h->last_usable_lba = cpu_to_le64(dev_desc->lba - 34);
	gpt_h->partition_entry_lba =
			cpu_to_le64(le64_to_cpu(gpt_h->last_usable_lba) + 1);
	gpt_h->header_crc32 = 0;

	calc_crc32 = efi_crc32((const unsigned char *)gpt_h,
			       le32_to_cpu(gpt_h->header_size));
	gpt_h->header_crc32 = cpu_to_le32(calc_crc32);
}

static int validate_gpt_entries(gpt_header *gpt_h, gpt_entry *gpt_e)
{
	uint32_t calc_crc32;

	/* Check the GUID Partition Table Entry Array CRC */
	calc_crc32 = efi_crc32((const unsigned char *)gpt_e,
		le32_to_cpu(gpt_h->num_partition_entries) *
		le32_to_cpu(gpt_h->sizeof_partition_entry));

	if (calc_crc32 != le32_to_cpu(gpt_h->partition_entry_array_crc32)) {
		debug("%s: 0x%x != 0x%x\n",
		       "GUID Partition Table Entry Array CRC is wrong",
		       le32_to_cpu(gpt_h->partition_entry_array_crc32),
		       calc_crc32);
		return -1;
	}

	return 0;
}

static void prepare_backup_gpt_header(gpt_header *gpt_h)
{
	uint32_t calc_crc32;
	uint64_t val;

	/* recalculate the values for the Backup GPT Header */
	val = le64_to_cpu(gpt_h->my_lba);
	gpt_h->my_lba = gpt_h->alternate_lba;
	gpt_h->alternate_lba = cpu_to_le64(val);
	gpt_h->partition_entry_lba =
			cpu_to_le64(le64_to_cpu(gpt_h->last_usable_lba) + 1);
	gpt_h->header_crc32 = 0;

	calc_crc32 = efi_crc32((const unsigned char *)gpt_h,
			       le32_to_cpu(gpt_h->header_size));
	gpt_h->header_crc32 = cpu_to_le32(calc_crc32);
}

#if CONFIG_IS_ENABLED(EFI_PARTITION)
/*
 * Public Functions (include/part.h)
 */

/*
 * UUID is displayed as 32 hexadecimal digits, in 5 groups,
 * separated by hyphens, in the form 8-4-4-4-12 for a total of 36 characters
 */
int get_disk_guid(struct blk_desc * dev_desc, char *guid)
{
	ALLOC_CACHE_ALIGN_BUFFER_PAD(gpt_header, gpt_head, 1, dev_desc->blksz);
	gpt_entry *gpt_pte = NULL;
	unsigned char *guid_bin;

	/* This function validates AND fills in the GPT header and PTE */
	if (find_valid_gpt(dev_desc, gpt_head, &gpt_pte) != 1)
		return -EINVAL;

	guid_bin = gpt_head->disk_guid.b;
	uuid_bin_to_str(guid_bin, guid, UUID_STR_FORMAT_GUID);

	/* Remember to free pte */
	free(gpt_pte);
	return 0;
}

void part_print_efi(struct blk_desc *dev_desc)
{
	ALLOC_CACHE_ALIGN_BUFFER_PAD(gpt_header, gpt_head, 1, dev_desc->blksz);
	gpt_entry *gpt_pte = NULL;
	int i = 0;
	char uuid[UUID_STR_LEN + 1];
	unsigned char *uuid_bin;

	/* This function validates AND fills in the GPT header and PTE */
	if (find_valid_gpt(dev_desc, gpt_head, &gpt_pte) != 1)
		return;

	debug("%s: gpt-entry at %p\n", __func__, gpt_pte);

	printf("Part\tStart LBA\tEnd LBA\t\tName\n");
	printf("\tAttributes\n");
	printf("\tType GUID\n");
	printf("\tPartition GUID\n");

	for (i = 0; i < le32_to_cpu(gpt_head->num_partition_entries); i++) {
		/* Stop at the first non valid PTE */
		if (!is_pte_valid(&gpt_pte[i]))
			break;

		printf("%3d\t0x%08llx\t0x%08llx\t\"%s\"\n", (i + 1),
			le64_to_cpu(gpt_pte[i].starting_lba),
			le64_to_cpu(gpt_pte[i].ending_lba),
			print_efiname(&gpt_pte[i]));
		printf("\tattrs:\t0x%016llx\n", gpt_pte[i].attributes.raw);
		uuid_bin = (unsigned char *)gpt_pte[i].partition_type_guid.b;
		uuid_bin_to_str(uuid_bin, uuid, UUID_STR_FORMAT_GUID);
		printf("\ttype:\t%s\n", uuid);
#ifdef CONFIG_PARTITION_TYPE_GUID
		if (!uuid_guid_get_str(uuid_bin, uuid))
			printf("\ttype:\t%s\n", uuid);
#endif
		uuid_bin = (unsigned char *)gpt_pte[i].unique_partition_guid.b;
		uuid_bin_to_str(uuid_bin, uuid, UUID_STR_FORMAT_GUID);
		printf("\tguid:\t%s\n", uuid);
	}

#if !defined(CONFIG_DUAL_BOOTLOADER) || !defined(CONFIG_SPL_BUILD)
	/* Remember to free pte */
	free(gpt_pte);
#endif
	return;
}

int part_get_info_efi(struct blk_desc *dev_desc, int part,
		      disk_partition_t *info)
{
	ALLOC_CACHE_ALIGN_BUFFER_PAD(gpt_header, gpt_head, 1, dev_desc->blksz);
	gpt_entry *gpt_pte = NULL;

	/* "part" argument must be at least 1 */
	if (part < 1) {
		printf("%s: Invalid Argument(s)\n", __func__);
		return -1;
	}

	/* This function validates AND fills in the GPT header and PTE */
<<<<<<< HEAD
	if (is_gpt_valid(dev_desc, GPT_PRIMARY_PARTITION_TABLE_LBA,
			gpt_head, &gpt_pte) != 1) {
		debug("%s: *** ERROR: Invalid GPT ***\n", __func__);
		if (is_gpt_valid(dev_desc, (dev_desc->lba - 1),
				 gpt_head, &gpt_pte) != 1) {
			printf("%s: *** ERROR: Invalid Backup GPT ***\n",
			       __func__);
			return -1;
		} else {
			debug("%s: ***        Using Backup GPT ***\n",
			       __func__);
		}
	}
=======
	if (find_valid_gpt(dev_desc, gpt_head, &gpt_pte) != 1)
		return -1;
>>>>>>> 412eca96

	if (part > le32_to_cpu(gpt_head->num_partition_entries) ||
	    !is_pte_valid(&gpt_pte[part - 1])) {
		debug("%s: *** ERROR: Invalid partition number %d ***\n",
			__func__, part);
#if !defined(CONFIG_DUAL_BOOTLOADER) || !defined(CONFIG_SPL_BUILD)
		free(gpt_pte);
#endif
		return -1;
	}

	/* The 'lbaint_t' casting may limit the maximum disk size to 2 TB */
	info->start = (lbaint_t)le64_to_cpu(gpt_pte[part - 1].starting_lba);
	/* The ending LBA is inclusive, to calculate size, add 1 to it */
	info->size = (lbaint_t)le64_to_cpu(gpt_pte[part - 1].ending_lba) + 1
		     - info->start;
	info->blksz = dev_desc->blksz;

	snprintf((char *)info->name, sizeof(info->name), "%s",
		 print_efiname(&gpt_pte[part - 1]));
	strcpy((char *)info->type, "U-Boot");
	info->bootable = is_bootable(&gpt_pte[part - 1]);
#if CONFIG_IS_ENABLED(PARTITION_UUIDS)
	uuid_bin_to_str(gpt_pte[part - 1].unique_partition_guid.b, info->uuid,
			UUID_STR_FORMAT_GUID);
#endif
#ifdef CONFIG_PARTITION_TYPE_GUID
	uuid_bin_to_str(gpt_pte[part - 1].partition_type_guid.b,
			info->type_guid, UUID_STR_FORMAT_GUID);
#endif

	debug("%s: start 0x" LBAF ", size 0x" LBAF ", name %s\n", __func__,
	      info->start, info->size, info->name);

#if !defined(CONFIG_DUAL_BOOTLOADER) || !defined(CONFIG_SPL_BUILD)
	/* Heap memory is very limited in SPL, if the dual bootloader is
	 * enabled, just load pte to dram instead of oc-ram. In such case,
	 * this part of  memory shouldn't be freed. But in common routine,
	 * don't forget to free the memory after use.
	 */
	free(gpt_pte);
#endif
	return 0;
}

static int part_test_efi(struct blk_desc *dev_desc)
{
	ALLOC_CACHE_ALIGN_BUFFER_PAD(legacy_mbr, legacymbr, 1, dev_desc->blksz);

	/* Read legacy MBR from block 0 and validate it */
	if ((blk_dread(dev_desc, 0, 1, (ulong *)legacymbr) != 1)
		|| (is_pmbr_valid(legacymbr) != 1)) {
		return -1;
	}
	return 0;
}

/**
 * set_protective_mbr(): Set the EFI protective MBR
 * @param dev_desc - block device descriptor
 *
 * @return - zero on success, otherwise error
 */
static int set_protective_mbr(struct blk_desc *dev_desc)
{
	/* Setup the Protective MBR */
	ALLOC_CACHE_ALIGN_BUFFER_PAD(legacy_mbr, p_mbr, 1, dev_desc->blksz);
	if (p_mbr == NULL) {
		printf("%s: calloc failed!\n", __func__);
		return -1;
	}

	/* Read MBR to backup boot code if it exists */
	if (blk_dread(dev_desc, 0, 1, p_mbr) != 1) {
		pr_err("** Can't read from device %d **\n", dev_desc->devnum);
		return -1;
	}

	/* Clear all data in MBR except of backed up boot code */
	memset((char *)p_mbr + MSDOS_MBR_BOOT_CODE_SIZE, 0, sizeof(*p_mbr) -
			MSDOS_MBR_BOOT_CODE_SIZE);

	/* Append signature */
	p_mbr->signature = MSDOS_MBR_SIGNATURE;
	p_mbr->partition_record[0].sys_ind = EFI_PMBR_OSTYPE_EFI_GPT;
	p_mbr->partition_record[0].start_sect = 1;
	p_mbr->partition_record[0].nr_sects = (u32) dev_desc->lba - 1;

	/* Write MBR sector to the MMC device */
	if (blk_dwrite(dev_desc, 0, 1, p_mbr) != 1) {
		printf("** Can't write to device %d **\n",
			dev_desc->devnum);
		return -1;
	}

	return 0;
}

int write_gpt_table(struct blk_desc *dev_desc,
		gpt_header *gpt_h, gpt_entry *gpt_e)
{
	const int pte_blk_cnt = BLOCK_CNT((gpt_h->num_partition_entries
					   * sizeof(gpt_entry)), dev_desc);
	u32 calc_crc32;

	debug("max lba: %x\n", (u32) dev_desc->lba);
	/* Setup the Protective MBR */
	if (set_protective_mbr(dev_desc) < 0)
		goto err;

	/* Generate CRC for the Primary GPT Header */
	calc_crc32 = efi_crc32((const unsigned char *)gpt_e,
			      le32_to_cpu(gpt_h->num_partition_entries) *
			      le32_to_cpu(gpt_h->sizeof_partition_entry));
	gpt_h->partition_entry_array_crc32 = cpu_to_le32(calc_crc32);

	calc_crc32 = efi_crc32((const unsigned char *)gpt_h,
			      le32_to_cpu(gpt_h->header_size));
	gpt_h->header_crc32 = cpu_to_le32(calc_crc32);

	/* Write the First GPT to the block right after the Legacy MBR */
	if (blk_dwrite(dev_desc, 1, 1, gpt_h) != 1)
		goto err;

	if (blk_dwrite(dev_desc, le64_to_cpu(gpt_h->partition_entry_lba),
		       pte_blk_cnt, gpt_e) != pte_blk_cnt)
		goto err;

	prepare_backup_gpt_header(gpt_h);

	if (blk_dwrite(dev_desc, (lbaint_t)le64_to_cpu(gpt_h->last_usable_lba)
		       + 1, pte_blk_cnt, gpt_e) != pte_blk_cnt)
		goto err;

	if (blk_dwrite(dev_desc, (lbaint_t)le64_to_cpu(gpt_h->my_lba), 1,
		       gpt_h) != 1)
		goto err;

	debug("GPT successfully written to block device!\n");
	return 0;

 err:
	printf("** Can't write to device %d **\n", dev_desc->devnum);
	return -1;
}

int gpt_fill_pte(struct blk_desc *dev_desc,
		 gpt_header *gpt_h, gpt_entry *gpt_e,
		 disk_partition_t *partitions, int parts)
{
	lbaint_t offset = (lbaint_t)le64_to_cpu(gpt_h->first_usable_lba);
	lbaint_t last_usable_lba = (lbaint_t)
			le64_to_cpu(gpt_h->last_usable_lba);
	int i, k;
	size_t efiname_len, dosname_len;
#if CONFIG_IS_ENABLED(PARTITION_UUIDS)
	char *str_uuid;
	unsigned char *bin_uuid;
#endif
#ifdef CONFIG_PARTITION_TYPE_GUID
	char *str_type_guid;
	unsigned char *bin_type_guid;
#endif
	size_t hdr_start = gpt_h->my_lba;
	size_t hdr_end = hdr_start + 1;

	size_t pte_start = gpt_h->partition_entry_lba;
	size_t pte_end = pte_start +
		gpt_h->num_partition_entries * gpt_h->sizeof_partition_entry /
		dev_desc->blksz;

	for (i = 0; i < parts; i++) {
		/* partition starting lba */
		lbaint_t start = partitions[i].start;
		lbaint_t size = partitions[i].size;

		if (start) {
			offset = start + size;
		} else {
			start = offset;
			offset += size;
		}

		/*
		 * If our partition overlaps with either the GPT
		 * header, or the partition entry, reject it.
		 */
		if (((start < hdr_end && hdr_start < (start + size)) ||
		     (start < pte_end && pte_start < (start + size)))) {
			printf("Partition overlap\n");
			return -1;
		}

		gpt_e[i].starting_lba = cpu_to_le64(start);

		if (offset > (last_usable_lba + 1)) {
			printf("Partitions layout exceds disk size\n");
			return -1;
		}
		/* partition ending lba */
		if ((i == parts - 1) && (size == 0))
			/* extend the last partition to maximuim */
			gpt_e[i].ending_lba = gpt_h->last_usable_lba;
		else
			gpt_e[i].ending_lba = cpu_to_le64(offset - 1);

#ifdef CONFIG_PARTITION_TYPE_GUID
		str_type_guid = partitions[i].type_guid;
		bin_type_guid = gpt_e[i].partition_type_guid.b;
		if (strlen(str_type_guid)) {
			if (uuid_str_to_bin(str_type_guid, bin_type_guid,
					    UUID_STR_FORMAT_GUID)) {
				printf("Partition no. %d: invalid type guid: %s\n",
				       i, str_type_guid);
				return -1;
			}
		} else {
			/* default partition type GUID */
			memcpy(bin_type_guid,
			       &partition_basic_data_guid, 16);
		}
#else
		/* partition type GUID */
		memcpy(gpt_e[i].partition_type_guid.b,
			&partition_basic_data_guid, 16);
#endif

#if CONFIG_IS_ENABLED(PARTITION_UUIDS)
		str_uuid = partitions[i].uuid;
		bin_uuid = gpt_e[i].unique_partition_guid.b;

		if (uuid_str_to_bin(str_uuid, bin_uuid, UUID_STR_FORMAT_GUID)) {
			printf("Partition no. %d: invalid guid: %s\n",
				i, str_uuid);
			return -1;
		}
#endif

		/* partition attributes */
		memset(&gpt_e[i].attributes, 0,
		       sizeof(gpt_entry_attributes));

		if (partitions[i].bootable)
			gpt_e[i].attributes.fields.legacy_bios_bootable = 1;

		/* partition name */
		efiname_len = sizeof(gpt_e[i].partition_name)
			/ sizeof(efi_char16_t);
		dosname_len = sizeof(partitions[i].name);

		memset(gpt_e[i].partition_name, 0,
		       sizeof(gpt_e[i].partition_name));

		for (k = 0; k < min(dosname_len, efiname_len); k++)
			gpt_e[i].partition_name[k] =
				(efi_char16_t)(partitions[i].name[k]);

		debug("%s: name: %s offset[%d]: 0x" LBAF
		      " size[%d]: 0x" LBAF "\n",
		      __func__, partitions[i].name, i,
		      offset, i, size);
	}

	return 0;
}

static uint32_t partition_entries_offset(struct blk_desc *dev_desc)
{
	uint32_t offset_blks = 2;
	uint32_t __maybe_unused offset_bytes;
	int __maybe_unused config_offset;

#if defined(CONFIG_EFI_PARTITION_ENTRIES_OFF)
	/*
	 * Some architectures require their SPL loader at a fixed
	 * address within the first 16KB of the disk.  To avoid an
	 * overlap with the partition entries of the EFI partition
	 * table, the first safe offset (in bytes, from the start of
	 * the disk) for the entries can be set in
	 * CONFIG_EFI_PARTITION_ENTRIES_OFF.
	 */
	offset_bytes =
		PAD_TO_BLOCKSIZE(CONFIG_EFI_PARTITION_ENTRIES_OFF, dev_desc);
	offset_blks = offset_bytes / dev_desc->blksz;
#endif

#if defined(CONFIG_OF_CONTROL)
	/*
	 * Allow the offset of the first partition entires (in bytes
	 * from the start of the device) to be specified as a property
	 * of the device tree '/config' node.
	 */
	config_offset = fdtdec_get_config_int(gd->fdt_blob,
					      "u-boot,efi-partition-entries-offset",
					      -EINVAL);
	if (config_offset != -EINVAL) {
		offset_bytes = PAD_TO_BLOCKSIZE(config_offset, dev_desc);
		offset_blks = offset_bytes / dev_desc->blksz;
	}
#endif

	debug("efi: partition entries offset (in blocks): %d\n", offset_blks);

	/*
	 * The earliest LBA this can be at is LBA#2 (i.e. right behind
	 * the (protective) MBR and the GPT header.
	 */
	if (offset_blks < 2)
		offset_blks = 2;

	return offset_blks;
}

int gpt_fill_header(struct blk_desc *dev_desc, gpt_header *gpt_h,
		char *str_guid, int parts_count)
{
	gpt_h->signature = cpu_to_le64(GPT_HEADER_SIGNATURE_UBOOT);
	gpt_h->revision = cpu_to_le32(GPT_HEADER_REVISION_V1);
	gpt_h->header_size = cpu_to_le32(sizeof(gpt_header));
	gpt_h->my_lba = cpu_to_le64(1);
	gpt_h->alternate_lba = cpu_to_le64(dev_desc->lba - 1);
	gpt_h->last_usable_lba = cpu_to_le64(dev_desc->lba - 34);
	gpt_h->partition_entry_lba =
		cpu_to_le64(partition_entries_offset(dev_desc));
	gpt_h->first_usable_lba =
		cpu_to_le64(le64_to_cpu(gpt_h->partition_entry_lba) + 32);
	gpt_h->num_partition_entries = cpu_to_le32(GPT_ENTRY_NUMBERS);
	gpt_h->sizeof_partition_entry = cpu_to_le32(sizeof(gpt_entry));
	gpt_h->header_crc32 = 0;
	gpt_h->partition_entry_array_crc32 = 0;

	if (uuid_str_to_bin(str_guid, gpt_h->disk_guid.b, UUID_STR_FORMAT_GUID))
		return -1;

	return 0;
}

int gpt_restore(struct blk_desc *dev_desc, char *str_disk_guid,
		disk_partition_t *partitions, int parts_count)
{
	gpt_header *gpt_h;
	gpt_entry *gpt_e;
	int ret, size;

	size = PAD_TO_BLOCKSIZE(sizeof(gpt_header), dev_desc);
	gpt_h = malloc_cache_aligned(size);
	if (gpt_h == NULL) {
		printf("%s: calloc failed!\n", __func__);
		return -1;
	}
	memset(gpt_h, 0, size);

	size = PAD_TO_BLOCKSIZE(GPT_ENTRY_NUMBERS * sizeof(gpt_entry),
				dev_desc);
	gpt_e = malloc_cache_aligned(size);
	if (gpt_e == NULL) {
		printf("%s: calloc failed!\n", __func__);
		free(gpt_h);
		return -1;
	}
	memset(gpt_e, 0, size);

	/* Generate Primary GPT header (LBA1) */
	ret = gpt_fill_header(dev_desc, gpt_h, str_disk_guid, parts_count);
	if (ret)
		goto err;

	/* Generate partition entries */
	ret = gpt_fill_pte(dev_desc, gpt_h, gpt_e, partitions, parts_count);
	if (ret)
		goto err;

	/* Write GPT partition table */
	ret = write_gpt_table(dev_desc, gpt_h, gpt_e);

err:
	free(gpt_e);
	free(gpt_h);
	return ret;
}

/**
 * gpt_convert_efi_name_to_char() - convert u16 string to char string
 *
 * TODO: this conversion only supports ANSI characters
 *
 * @s:	target buffer
 * @es:	u16 string to be converted
 * @n:	size of target buffer
 */
static void gpt_convert_efi_name_to_char(char *s, void *es, int n)
{
	char *ess = es;
	int i, j;

	memset(s, '\0', n);

	for (i = 0, j = 0; j < n; i += 2, j++) {
		s[j] = ess[i];
		if (!ess[i])
			return;
	}
}

int gpt_verify_headers(struct blk_desc *dev_desc, gpt_header *gpt_head,
		       gpt_entry **gpt_pte)
{
	/*
	 * This function validates AND
	 * fills in the GPT header and PTE
	 */
	if (is_gpt_valid(dev_desc,
			 GPT_PRIMARY_PARTITION_TABLE_LBA,
			 gpt_head, gpt_pte) != 1) {
		printf("%s: *** ERROR: Invalid GPT ***\n",
		       __func__);
		return -1;
	}

	/* Free pte before allocating again */
	free(*gpt_pte);

	if (is_gpt_valid(dev_desc, (dev_desc->lba - 1),
			 gpt_head, gpt_pte) != 1) {
		printf("%s: *** ERROR: Invalid Backup GPT ***\n",
		       __func__);
		return -1;
	}

	return 0;
}

int gpt_verify_partitions(struct blk_desc *dev_desc,
			  disk_partition_t *partitions, int parts,
			  gpt_header *gpt_head, gpt_entry **gpt_pte)
{
	char efi_str[PARTNAME_SZ + 1];
	u64 gpt_part_size;
	gpt_entry *gpt_e;
	int ret, i;

	ret = gpt_verify_headers(dev_desc, gpt_head, gpt_pte);
	if (ret)
		return ret;

	gpt_e = *gpt_pte;

	for (i = 0; i < parts; i++) {
		if (i == gpt_head->num_partition_entries) {
			pr_err("More partitions than allowed!\n");
			return -1;
		}

		/* Check if GPT and ENV partition names match */
		gpt_convert_efi_name_to_char(efi_str, gpt_e[i].partition_name,
					     PARTNAME_SZ + 1);

		debug("%s: part: %2d name - GPT: %16s, ENV: %16s ",
		      __func__, i, efi_str, partitions[i].name);

		if (strncmp(efi_str, (char *)partitions[i].name,
			    sizeof(partitions->name))) {
			pr_err("Partition name: %s does not match %s!\n",
			      efi_str, (char *)partitions[i].name);
			return -1;
		}

		/* Check if GPT and ENV sizes match */
		gpt_part_size = le64_to_cpu(gpt_e[i].ending_lba) -
			le64_to_cpu(gpt_e[i].starting_lba) + 1;
		debug("size(LBA) - GPT: %8llu, ENV: %8llu ",
		      (unsigned long long)gpt_part_size,
		      (unsigned long long)partitions[i].size);

		if (le64_to_cpu(gpt_part_size) != partitions[i].size) {
			/* We do not check the extend partition size */
			if ((i == parts - 1) && (partitions[i].size == 0))
				continue;

			pr_err("Partition %s size: %llu does not match %llu!\n",
			      efi_str, (unsigned long long)gpt_part_size,
			      (unsigned long long)partitions[i].size);
			return -1;
		}

		/*
		 * Start address is optional - check only if provided
		 * in '$partition' variable
		 */
		if (!partitions[i].start) {
			debug("\n");
			continue;
		}

		/* Check if GPT and ENV start LBAs match */
		debug("start LBA - GPT: %8llu, ENV: %8llu\n",
		      le64_to_cpu(gpt_e[i].starting_lba),
		      (unsigned long long)partitions[i].start);

		if (le64_to_cpu(gpt_e[i].starting_lba) != partitions[i].start) {
			pr_err("Partition %s start: %llu does not match %llu!\n",
			      efi_str, le64_to_cpu(gpt_e[i].starting_lba),
			      (unsigned long long)partitions[i].start);
			return -1;
		}
	}

	return 0;
}

int is_valid_gpt_buf(struct blk_desc *dev_desc, void *buf)
{
	gpt_header *gpt_h;
	gpt_entry *gpt_e;

	/* determine start of GPT Header in the buffer */
	gpt_h = buf + (GPT_PRIMARY_PARTITION_TABLE_LBA *
		       dev_desc->blksz);
	if (validate_gpt_header(gpt_h, GPT_PRIMARY_PARTITION_TABLE_LBA,
				dev_desc->lba))
		return -1;

	/* determine start of GPT Entries in the buffer */
	gpt_e = buf + (le64_to_cpu(gpt_h->partition_entry_lba) *
		       dev_desc->blksz);
	if (validate_gpt_entries(gpt_h, gpt_e))
		return -1;

	return 0;
}

int write_mbr_and_gpt_partitions(struct blk_desc *dev_desc, void *buf)
{
	gpt_header *gpt_h;
	gpt_entry *gpt_e;
	int gpt_e_blk_cnt;
	lbaint_t lba;
	int cnt;

	if (is_valid_gpt_buf(dev_desc, buf))
		return -1;

	/* determine start of GPT Header in the buffer */
	gpt_h = buf + (GPT_PRIMARY_PARTITION_TABLE_LBA *
		       dev_desc->blksz);

	/* determine start of GPT Entries in the buffer */
	gpt_e = buf + (le64_to_cpu(gpt_h->partition_entry_lba) *
		       dev_desc->blksz);
	gpt_e_blk_cnt = BLOCK_CNT((le32_to_cpu(gpt_h->num_partition_entries) *
				   le32_to_cpu(gpt_h->sizeof_partition_entry)),
				  dev_desc);

	/* write MBR */
	lba = 0;	/* MBR is always at 0 */
	cnt = 1;	/* MBR (1 block) */
	if (blk_dwrite(dev_desc, lba, cnt, buf) != cnt) {
		printf("%s: failed writing '%s' (%d blks at 0x" LBAF ")\n",
		       __func__, "MBR", cnt, lba);
		return 1;
	}

	/* write Primary GPT */
	lba = GPT_PRIMARY_PARTITION_TABLE_LBA;
	cnt = 1;	/* GPT Header (1 block) */
	if (blk_dwrite(dev_desc, lba, cnt, gpt_h) != cnt) {
		printf("%s: failed writing '%s' (%d blks at 0x" LBAF ")\n",
		       __func__, "Primary GPT Header", cnt, lba);
		return 1;
	}

	lba = le64_to_cpu(gpt_h->partition_entry_lba);
	cnt = gpt_e_blk_cnt;
	if (blk_dwrite(dev_desc, lba, cnt, gpt_e) != cnt) {
		printf("%s: failed writing '%s' (%d blks at 0x" LBAF ")\n",
		       __func__, "Primary GPT Entries", cnt, lba);
		return 1;
	}

	prepare_backup_gpt_header(gpt_h);

	/* write Backup GPT */
	lba = le64_to_cpu(gpt_h->partition_entry_lba);
	cnt = gpt_e_blk_cnt;
	if (blk_dwrite(dev_desc, lba, cnt, gpt_e) != cnt) {
		printf("%s: failed writing '%s' (%d blks at 0x" LBAF ")\n",
		       __func__, "Backup GPT Entries", cnt, lba);
		return 1;
	}

	lba = le64_to_cpu(gpt_h->my_lba);
	cnt = 1;	/* GPT Header (1 block) */
	if (blk_dwrite(dev_desc, lba, cnt, gpt_h) != cnt) {
		printf("%s: failed writing '%s' (%d blks at 0x" LBAF ")\n",
		       __func__, "Backup GPT Header", cnt, lba);
		return 1;
	}

	return 0;
}
int write_backup_gpt_partitions(struct blk_desc *dev_desc, void *buf)
{
	gpt_header *gpt_h;
	gpt_entry *gpt_e;
	int gpt_e_blk_cnt;
	lbaint_t lba;
	int cnt;

	if (is_valid_gpt_buf(dev_desc, buf))
		return -1;

	/* determine start of GPT Header in the buffer */
	gpt_h = buf + (GPT_PRIMARY_PARTITION_TABLE_LBA *
		       dev_desc->blksz);

	/* determine start of GPT Entries in the buffer */
	gpt_e = buf + (le64_to_cpu(gpt_h->partition_entry_lba) *
		       dev_desc->blksz);
	gpt_e_blk_cnt = BLOCK_CNT((le32_to_cpu(gpt_h->num_partition_entries) *
				   le32_to_cpu(gpt_h->sizeof_partition_entry)),
				  dev_desc);

	/* write MBR */
	lba = 0;	/* MBR is always at 0 */
	cnt = 1;	/* MBR (1 block) */
	if (blk_dwrite(dev_desc, lba, cnt, buf) != cnt) {
		printf("%s: failed writing '%s' (%d blks at 0x" LBAF ")\n",
		       __func__, "MBR", cnt, lba);
		return 1;
	}

	prepare_last_lba_gpt_header(dev_desc, gpt_h);

	/* write Backup GPT */
	lba = le64_to_cpu(gpt_h->partition_entry_lba);
	cnt = gpt_e_blk_cnt;
	if (blk_dwrite(dev_desc, lba, cnt, gpt_e) != cnt) {
		printf("%s: failed writing '%s' (%d blks at 0x" LBAF ")\n",
		       __func__, "Backup GPT Entries", cnt, lba);
		return 1;
	}

	lba = le64_to_cpu(gpt_h->my_lba);
	cnt = 1;	/* GPT Header (1 block) */
	if (blk_dwrite(dev_desc, lba, cnt, gpt_h) != cnt) {
		printf("%s: failed writing '%s' (%d blks at 0x" LBAF ")\n",
		       __func__, "Backup GPT Header", cnt, lba);
		return 1;
	}

	return 0;
}
#endif

/*
 * Private functions
 */
/*
 * pmbr_part_valid(): Check for EFI partition signature
 *
 * Returns: 1 if EFI GPT partition type is found.
 */
static int pmbr_part_valid(struct partition *part)
{
	if (part->sys_ind == EFI_PMBR_OSTYPE_EFI_GPT &&
		get_unaligned_le32(&part->start_sect) == 1UL) {
		return 1;
	}

	return 0;
}

/*
 * is_pmbr_valid(): test Protective MBR for validity
 *
 * Returns: 1 if PMBR is valid, 0 otherwise.
 * Validity depends on two things:
 *  1) MSDOS signature is in the last two bytes of the MBR
 *  2) One partition of type 0xEE is found, checked by pmbr_part_valid()
 */
static int is_pmbr_valid(legacy_mbr * mbr)
{
	int i = 0;

	if (!mbr || le16_to_cpu(mbr->signature) != MSDOS_MBR_SIGNATURE)
		return 0;

	for (i = 0; i < 4; i++) {
		if (pmbr_part_valid(&mbr->partition_record[i])) {
			return 1;
		}
	}
	return 0;
}

/**
 * is_gpt_valid() - tests one GPT header and PTEs for validity
 *
 * lba is the logical block address of the GPT header to test
 * gpt is a GPT header ptr, filled on return.
 * ptes is a PTEs ptr, filled on return.
 *
 * Description: returns 1 if valid,  0 on error, 2 if ignored header
 * If valid, returns pointers to PTEs.
 */
static int is_gpt_valid(struct blk_desc *dev_desc, u64 lba,
			gpt_header *pgpt_head, gpt_entry **pgpt_pte)
{
	/* Confirm valid arguments prior to allocation. */
	if (!dev_desc || !pgpt_head) {
		printf("%s: Invalid Argument(s)\n", __func__);
		return 0;
	}

	ALLOC_CACHE_ALIGN_BUFFER_PAD(legacy_mbr, mbr, 1, dev_desc->blksz);

	/* Read MBR Header from device */
	if (blk_dread(dev_desc, 0, 1, (ulong *)mbr) != 1) {
		printf("*** ERROR: Can't read MBR header ***\n");
		return 0;
	}

	/* Read GPT Header from device */
	if (blk_dread(dev_desc, (lbaint_t)lba, 1, pgpt_head) != 1) {
		printf("*** ERROR: Can't read GPT header ***\n");
		return 0;
	}

	/* Invalid but nothing to yell about. */
	if (le64_to_cpu(pgpt_head->signature) == GPT_HEADER_CHROMEOS_IGNORE) {
		debug("ChromeOS 'IGNOREME' GPT header found and ignored\n");
		return 2;
	}

	if (validate_gpt_header(pgpt_head, (lbaint_t)lba, dev_desc->lba))
		return 0;

	if (dev_desc->sig_type == SIG_TYPE_NONE) {
		efi_guid_t empty = {};
		if (memcmp(&pgpt_head->disk_guid, &empty, sizeof(empty))) {
			dev_desc->sig_type = SIG_TYPE_GUID;
			memcpy(&dev_desc->guid_sig, &pgpt_head->disk_guid,
			      sizeof(empty));
		} else if (mbr->unique_mbr_signature != 0) {
			dev_desc->sig_type = SIG_TYPE_MBR;
			dev_desc->mbr_sig = mbr->unique_mbr_signature;
		}
	}

	/* Read and allocate Partition Table Entries */
	*pgpt_pte = alloc_read_gpt_entries(dev_desc, pgpt_head);
	if (*pgpt_pte == NULL) {
		printf("GPT: Failed to allocate memory for PTE\n");
		return 0;
	}

	if (validate_gpt_entries(pgpt_head, *pgpt_pte)) {
		free(*pgpt_pte);
		return 0;
	}

	/* We're done, all's well */
	return 1;
}

/**
 * find_valid_gpt() - finds a valid GPT header and PTEs
 *
 * gpt is a GPT header ptr, filled on return.
 * ptes is a PTEs ptr, filled on return.
 *
 * Description: returns 1 if found a valid gpt,  0 on error.
 * If valid, returns pointers to PTEs.
 */
static int find_valid_gpt(struct blk_desc *dev_desc, gpt_header *gpt_head,
			  gpt_entry **pgpt_pte)
{
	int r;

	r = is_gpt_valid(dev_desc, GPT_PRIMARY_PARTITION_TABLE_LBA, gpt_head,
			 pgpt_pte);

	if (r != 1) {
		if (r != 2)
			printf("%s: *** ERROR: Invalid GPT ***\n", __func__);

		if (is_gpt_valid(dev_desc, (dev_desc->lba - 1), gpt_head,
				 pgpt_pte) != 1) {
			printf("%s: *** ERROR: Invalid Backup GPT ***\n",
			       __func__);
			return 0;
		}
		if (r != 2)
			printf("%s: ***        Using Backup GPT ***\n",
			       __func__);
	}
	return 1;
}

/**
 * alloc_read_gpt_entries(): reads partition entries from disk
 * @dev_desc
 * @gpt - GPT header
 *
 * Description: Returns ptes on success,  NULL on error.
 * Allocates space for PTEs based on information found in @gpt.
 * Notes: remember to free pte when you're done!
 */
static gpt_entry *alloc_read_gpt_entries(struct blk_desc *dev_desc,
					 gpt_header *pgpt_head)
{
	size_t count = 0, blk_cnt;
	lbaint_t blk;
	gpt_entry *pte = NULL;

	if (!dev_desc || !pgpt_head) {
		printf("%s: Invalid Argument(s)\n", __func__);
		return NULL;
	}

	count = le32_to_cpu(pgpt_head->num_partition_entries) *
		le32_to_cpu(pgpt_head->sizeof_partition_entry);

	debug("%s: count = %u * %u = %lu\n", __func__,
	      (u32) le32_to_cpu(pgpt_head->num_partition_entries),
	      (u32) le32_to_cpu(pgpt_head->sizeof_partition_entry),
	      (ulong)count);

	/* Allocate memory for PTE.
	 * Heap memory is very limited in SPL, if the dual bootloader is
	 * enabled, just load pte to dram instead of oc-ram. In such case,
	 * this part of  memory shouldn't be freed. But in common routine,
	 * don't forget to free the memory after use.
	 */
	if (count != 0) {
#if defined(CONFIG_DUAL_BOOTLOADER) && defined(CONFIG_SPL_BUILD)
		pte = (gpt_entry *)CONFIG_SYS_SPL_PTE_RAM_BASE;
#else
		pte = memalign(ARCH_DMA_MINALIGN,
			       PAD_TO_BLOCKSIZE(count, dev_desc));
#endif
	}

	if (count == 0 || pte == NULL) {
		printf("%s: ERROR: Can't allocate %#lX bytes for GPT Entries\n",
		       __func__, (ulong)count);
		return NULL;
	}

	/* Read GPT Entries from device */
	blk = le64_to_cpu(pgpt_head->partition_entry_lba);
	blk_cnt = BLOCK_CNT(count, dev_desc);
	if (blk_dread(dev_desc, blk, (lbaint_t)blk_cnt, pte) != blk_cnt) {
		printf("*** ERROR: Can't read GPT Entries ***\n");
#if !defined(CONFIG_DUAL_BOOTLOADER) || !defined(CONFIG_SPL_BUILD)
		free(pte);
#endif
		return NULL;
	}
	return pte;
}

/**
 * is_pte_valid(): validates a single Partition Table Entry
 * @gpt_entry - Pointer to a single Partition Table Entry
 *
 * Description: returns 1 if valid,  0 on error.
 */
static int is_pte_valid(gpt_entry * pte)
{
	efi_guid_t unused_guid;

	if (!pte) {
		printf("%s: Invalid Argument(s)\n", __func__);
		return 0;
	}

	/* Only one validation for now:
	 * The GUID Partition Type != Unused Entry (ALL-ZERO)
	 */
	memset(unused_guid.b, 0, sizeof(unused_guid.b));

	if (memcmp(pte->partition_type_guid.b, unused_guid.b,
		sizeof(unused_guid.b)) == 0) {

		debug("%s: Found an unused PTE GUID at 0x%08X\n", __func__,
		      (unsigned int)(uintptr_t)pte);

		return 0;
	} else {
		return 1;
	}
}

/*
 * Add an 'a_' prefix so it comes before 'dos' in the linker list. We need to
 * check EFI first, since a DOS partition is often used as a 'protective MBR'
 * with EFI.
 */
U_BOOT_PART_TYPE(a_efi) = {
	.name		= "EFI",
	.part_type	= PART_TYPE_EFI,
	.max_entries	= GPT_ENTRY_NUMBERS,
	.get_info	= part_get_info_ptr(part_get_info_efi),
	.print		= part_print_ptr(part_print_efi),
	.test		= part_test_efi,
};
#endif<|MERGE_RESOLUTION|>--- conflicted
+++ resolved
@@ -214,7 +214,7 @@
 
 	/* This function validates AND fills in the GPT header and PTE */
 	if (find_valid_gpt(dev_desc, gpt_head, &gpt_pte) != 1)
-		return -EINVAL;
+			return -EINVAL;
 
 	guid_bin = gpt_head->disk_guid.b;
 	uuid_bin_to_str(guid_bin, guid, UUID_STR_FORMAT_GUID);
@@ -234,7 +234,7 @@
 
 	/* This function validates AND fills in the GPT header and PTE */
 	if (find_valid_gpt(dev_desc, gpt_head, &gpt_pte) != 1)
-		return;
+			return;
 
 	debug("%s: gpt-entry at %p\n", __func__, gpt_pte);
 
@@ -285,24 +285,8 @@
 	}
 
 	/* This function validates AND fills in the GPT header and PTE */
-<<<<<<< HEAD
-	if (is_gpt_valid(dev_desc, GPT_PRIMARY_PARTITION_TABLE_LBA,
-			gpt_head, &gpt_pte) != 1) {
-		debug("%s: *** ERROR: Invalid GPT ***\n", __func__);
-		if (is_gpt_valid(dev_desc, (dev_desc->lba - 1),
-				 gpt_head, &gpt_pte) != 1) {
-			printf("%s: *** ERROR: Invalid Backup GPT ***\n",
-			       __func__);
+	if (find_valid_gpt(dev_desc, gpt_head, &gpt_pte) != 1)
 			return -1;
-		} else {
-			debug("%s: ***        Using Backup GPT ***\n",
-			       __func__);
-		}
-	}
-=======
-	if (find_valid_gpt(dev_desc, gpt_head, &gpt_pte) != 1)
-		return -1;
->>>>>>> 412eca96
 
 	if (part > le32_to_cpu(gpt_head->num_partition_entries) ||
 	    !is_pte_valid(&gpt_pte[part - 1])) {
@@ -322,7 +306,7 @@
 	info->blksz = dev_desc->blksz;
 
 	snprintf((char *)info->name, sizeof(info->name), "%s",
-		 print_efiname(&gpt_pte[part - 1]));
+			print_efiname(&gpt_pte[part - 1]));
 	strcpy((char *)info->type, "U-Boot");
 	info->bootable = is_bootable(&gpt_pte[part - 1]);
 #if CONFIG_IS_ENABLED(PARTITION_UUIDS)
