/*
 * (C) Copyright 2001
 * Wolfgang Denk, DENX Software Engineering, wd@denx.de.
 *
 * See file CREDITS for list of people who contributed to this
 * project.
 *
 * This program is free software; you can redistribute it and/or
 * modify it under the terms of the GNU General Public License as
 * published by the Free Software Foundation; either version 2 of
 * the License, or (at your option) any later version.
 *
 * This program is distributed in the hope that it will be useful,
 * but WITHOUT ANY WARRANTY; without even the implied warranty of
 * MERCHANTABILITY or FITNESS FOR A PARTICULAR PURPOSE.  See the
 * GNU General Public License for more details.
 *
 * You should have received a copy of the GNU General Public License
 * along with this program; if not, write to the Free Software
 * Foundation, Inc., 59 Temple Place, Suite 330, Boston,
 * MA 02111-1307 USA
 */

#include <common.h>
#include <command.h>
#include <ide.h>
#include <malloc.h>
#include <part.h>

#undef	PART_DEBUG

#ifdef	PART_DEBUG
#define	PRINTF(fmt,args...)	printf (fmt ,##args)
#else
#define PRINTF(fmt,args...)
#endif

/* Rather than repeat this expression each time, add a define for it */
#if (defined(CONFIG_CMD_IDE) || \
     defined(CONFIG_CMD_SATA) || \
     defined(CONFIG_CMD_SCSI) || \
     defined(CONFIG_CMD_USB) || \
     defined(CONFIG_MMC) || \
     defined(CONFIG_SYSTEMACE) )
#define HAVE_BLOCK_DEVICE
#endif

struct block_drvr {
	char *name;
	block_dev_desc_t* (*get_dev)(int dev);
};

static const struct block_drvr block_drvr[] = {
#if defined(CONFIG_CMD_IDE)
	{ .name = "ide", .get_dev = ide_get_dev, },
#endif
#if defined(CONFIG_CMD_SATA)
	{.name = "sata", .get_dev = sata_get_dev, },
#endif
#if defined(CONFIG_CMD_SCSI)
	{ .name = "scsi", .get_dev = scsi_get_dev, },
#endif
#if defined(CONFIG_CMD_USB) && defined(CONFIG_USB_STORAGE)
	{ .name = "usb", .get_dev = usb_stor_get_dev, },
#endif
#if defined(CONFIG_MMC)
	{ .name = "mmc", .get_dev = mmc_get_dev, },
#endif
#if defined(CONFIG_SYSTEMACE)
	{ .name = "ace", .get_dev = systemace_get_dev, },
#endif
	{ },
};

DECLARE_GLOBAL_DATA_PTR;

#ifdef HAVE_BLOCK_DEVICE
block_dev_desc_t *get_dev(const char *ifname, int dev)
{
	const struct block_drvr *drvr = block_drvr;
	block_dev_desc_t* (*reloc_get_dev)(int dev);
	char *name;

	if (!ifname)
		return NULL;

	name = drvr->name;
#ifdef CONFIG_NEEDS_MANUAL_RELOC
	name += gd->reloc_off;
#endif
	while (drvr->name) {
		name = drvr->name;
		reloc_get_dev = drvr->get_dev;
#ifdef CONFIG_NEEDS_MANUAL_RELOC
		name += gd->reloc_off;
		reloc_get_dev += gd->reloc_off;
#endif
		if (strncmp(ifname, name, strlen(name)) == 0)
			return reloc_get_dev(dev);
		drvr++;
	}
	return NULL;
}
#else
block_dev_desc_t *get_dev(const char *ifname, int dev)
{
	return NULL;
}
#endif

#ifdef HAVE_BLOCK_DEVICE

/* ------------------------------------------------------------------------- */
/*
 * reports device info to the user
 */

#ifdef CONFIG_LBA48
typedef uint64_t lba512_t;
#else
typedef lbaint_t lba512_t;
#endif

/*
 * Overflowless variant of (block_count * mul_by / div_by)
 * when div_by > mul_by
 */
static lba512_t lba512_muldiv (lba512_t block_count, lba512_t mul_by, lba512_t div_by)
{
	lba512_t bc_quot, bc_rem;

	/* x * m / d == x / d * m + (x % d) * m / d */
	bc_quot = block_count / div_by;
	bc_rem  = block_count - div_by * bc_quot;
	return bc_quot * mul_by + (bc_rem * mul_by) / div_by;
}

void dev_print (block_dev_desc_t *dev_desc)
{
	lba512_t lba512; /* number of blocks if 512bytes block size */
	int if_type = dev_desc->if_type;
	static const char const *if_type_table[] = {
		[IF_TYPE_UNKNOWN] = "Unknown",
		[IF_TYPE_IDE] = "IDE",
		[IF_TYPE_SCSI] = "SCSI",
		[IF_TYPE_ATAPI] = "ATAPI",
		[IF_TYPE_USB] = "USB",
		[IF_TYPE_DOC] = "DOC",
		[IF_TYPE_MMC] = "MMC",
		[IF_TYPE_SD] = "SD",
		[IF_TYPE_SATA] = "SATA",
	};

	if (dev_desc->type == DEV_TYPE_UNKNOWN) {
		printf("  --> not available\n");
		return;
	}

	if_type = dev_desc->if_type;
	if (if_type > IF_TYPE_SATA)
		if_type = IF_TYPE_UNKNOWN;
	printf("  Interface: %s\n", if_type_table[if_type]);

	switch (if_type) {
	case IF_TYPE_SCSI:
		printf("  Target/LUN: (%d:%d)\n"
		       "  Vendor: %s\n"
		       "  Product: %s\n"
		       "  Rev: %s\n",
		       dev_desc->target, dev_desc->lun,
		       dev_desc->vendor,
		       dev_desc->product,
		       dev_desc->revision);
		break;
	case IF_TYPE_ATAPI:
	case IF_TYPE_IDE:
	case IF_TYPE_SATA:
		printf("  Model: %s\n"
		       "  Serial number: %s\n"
		       "  Firm: %s\n",
		       dev_desc->vendor,
		       dev_desc->product,
		       dev_desc->revision);
		break;
	case IF_TYPE_SD:
	case IF_TYPE_MMC:
	case IF_TYPE_USB:
		printf("  Vendor: %s\n"
		       "  Product: %s\n"
		       "  Revision: %s\n",
		       dev_desc->vendor,
		       dev_desc->product,
		       dev_desc->revision);
		break;
	case IF_TYPE_DOC:
	case IF_TYPE_UNKNOWN:
	default:
		return;
	}
	puts("  Type: ");
	if (dev_desc->removable)
		puts("Removable ");
	switch (dev_desc->type & 0x1F) {
	case DEV_TYPE_HARDDISK:
		puts("Hard Disk");
		break;
	case DEV_TYPE_CDROM:
		puts("CD ROM");
		break;
	case DEV_TYPE_OPDISK:
		puts("Optical Device");
		break;
	case DEV_TYPE_TAPE:
		puts("Tape");
		break;
	default:
		printf("# %02X #", dev_desc->type & 0x1F);
		break;
	}
<<<<<<< HEAD
	puts("\n  Capacity: ");
	if ((dev_desc->lba * dev_desc->blksz)>0L) {
=======
	puts ("\n");
	if (dev_desc->lba > 0L && dev_desc->blksz > 0L) {
>>>>>>> 2acceb0e
		ulong mb, mb_quot, mb_rem, gb, gb_quot, gb_rem;
		lbaint_t lba;

		lba = dev_desc->lba;

		lba512 = (lba * (dev_desc->blksz/512));
		/* round to 1 digit */
		mb = lba512_muldiv(lba512, 10, 2048);	/* 2048 = (1024 * 1024) / 512 MB */

		mb_quot	= mb / 10;
		mb_rem	= mb - (10 * mb_quot);

		gb = mb / 1024;
		gb_quot	= gb / 10;
		gb_rem	= gb - (10 * gb_quot);
#if defined(CONFIG_SYS_64BIT_LBA)
		printf("%ld.%ld MB = %ld.%ld GB (%Ld x %ld)\n",
		       mb_quot, mb_rem,
		       gb_quot, gb_rem,
		       lba,
		       dev_desc->blksz);
#else
		printf("%ld.%ld MB = %ld.%ld GB (%ld x %ld)\n",
		       mb_quot, mb_rem,
		       gb_quot, gb_rem,
		       (ulong)lba,
		       dev_desc->blksz);
#endif
#ifdef CONFIG_LBA48
		printf("  48-bit addressing: %s\n",
		       def_desc->lba48 ? "yes" : "no");
#endif
	} else {
		puts ("not available\n");
	}
}
#endif

#ifdef HAVE_BLOCK_DEVICE

void init_part (block_dev_desc_t * dev_desc)
{
#ifdef CONFIG_ISO_PARTITION
	if (test_part_iso(dev_desc) == 0) {
		dev_desc->part_type = PART_TYPE_ISO;
		return;
	}
#endif

#ifdef CONFIG_MAC_PARTITION
	if (test_part_mac(dev_desc) == 0) {
		dev_desc->part_type = PART_TYPE_MAC;
		return;
	}
#endif

/* must be placed before DOS partition detection */
#ifdef CONFIG_EFI_PARTITION
	if (test_part_efi(dev_desc) == 0) {
		dev_desc->part_type = PART_TYPE_EFI;
		return;
	}
#endif

#ifdef CONFIG_DOS_PARTITION
	if (test_part_dos(dev_desc) == 0) {
		dev_desc->part_type = PART_TYPE_DOS;
		return;
	}
#endif

#ifdef CONFIG_AMIGA_PARTITION
	if (test_part_amiga(dev_desc) == 0) {
	    dev_desc->part_type = PART_TYPE_AMIGA;
	    return;
	}
#endif
	dev_desc->part_type = PART_TYPE_UNKNOWN;
}


#if defined(CONFIG_MAC_PARTITION) || \
	defined(CONFIG_DOS_PARTITION) || \
	defined(CONFIG_ISO_PARTITION) || \
	defined(CONFIG_AMIGA_PARTITION) || \
	defined(CONFIG_EFI_PARTITION)

static void print_part_header (const char *type, block_dev_desc_t * dev_desc)
{
	puts ("\nPartition Map for ");
	switch (dev_desc->if_type) {
	case IF_TYPE_IDE:
		puts ("IDE");
		break;
	case IF_TYPE_SATA:
		puts ("SATA");
		break;
	case IF_TYPE_SCSI:
		puts ("SCSI");
		break;
	case IF_TYPE_ATAPI:
		puts ("ATAPI");
		break;
	case IF_TYPE_USB:
		puts ("USB");
		break;
	case IF_TYPE_DOC:
		puts ("DOC");
		break;
	case IF_TYPE_MMC:
		puts ("MMC");
		break;
	default:
		puts ("UNKNOWN");
		break;
	}
	printf (" device %d  --   Partition Type: %s\n\n",
			dev_desc->dev, type);
}

#endif /* any CONFIG_..._PARTITION */

void print_part (block_dev_desc_t * dev_desc)
{

		switch (dev_desc->part_type) {
#ifdef CONFIG_MAC_PARTITION
	case PART_TYPE_MAC:
		PRINTF ("## Testing for valid MAC partition ##\n");
		print_part_header ("MAC", dev_desc);
		print_part_mac (dev_desc);
		return;
#endif
#ifdef CONFIG_DOS_PARTITION
	case PART_TYPE_DOS:
		PRINTF ("## Testing for valid DOS partition ##\n");
		print_part_header ("DOS", dev_desc);
		print_part_dos (dev_desc);
		return;
#endif

#ifdef CONFIG_ISO_PARTITION
	case PART_TYPE_ISO:
		PRINTF ("## Testing for valid ISO Boot partition ##\n");
		print_part_header ("ISO", dev_desc);
		print_part_iso (dev_desc);
		return;
#endif

#ifdef CONFIG_AMIGA_PARTITION
	case PART_TYPE_AMIGA:
	    PRINTF ("## Testing for a valid Amiga partition ##\n");
	    print_part_header ("AMIGA", dev_desc);
	    print_part_amiga (dev_desc);
	    return;
#endif

#ifdef CONFIG_EFI_PARTITION
	case PART_TYPE_EFI:
		PRINTF ("## Testing for valid EFI partition ##\n");
		print_part_header ("EFI", dev_desc);
		print_part_efi (dev_desc);
		return;
#endif
	}
	puts ("## Unknown partition table\n");
}

#endif /* HAVE_BLOCK_DEVICE */

int get_partition_info(block_dev_desc_t *dev_desc, int part
					, disk_partition_t *info)
{
#ifdef HAVE_BLOCK_DEVICE

#ifdef CONFIG_PARTITION_UUIDS
	/* The common case is no UUID support */
	info->uuid[0] = 0;
#endif

	switch (dev_desc->part_type) {
#ifdef CONFIG_MAC_PARTITION
	case PART_TYPE_MAC:
		if (get_partition_info_mac(dev_desc, part, info) == 0) {
			PRINTF("## Valid MAC partition found ##\n");
			return 0;
		}
		break;
#endif

#ifdef CONFIG_DOS_PARTITION
	case PART_TYPE_DOS:
		if (get_partition_info_dos(dev_desc, part, info) == 0) {
			PRINTF("## Valid DOS partition found ##\n");
			return 0;
		}
		break;
#endif

#ifdef CONFIG_ISO_PARTITION
	case PART_TYPE_ISO:
		if (get_partition_info_iso(dev_desc, part, info) == 0) {
			PRINTF("## Valid ISO boot partition found ##\n");
			return 0;
		}
		break;
#endif

#ifdef CONFIG_AMIGA_PARTITION
	case PART_TYPE_AMIGA:
		if (get_partition_info_amiga(dev_desc, part, info) == 0) {
			PRINTF("## Valid Amiga partition found ##\n");
			return 0;
		}
		break;
#endif

#ifdef CONFIG_EFI_PARTITION
	case PART_TYPE_EFI:
		if (get_partition_info_efi(dev_desc, part, info) == 0) {
			PRINTF("## Valid EFI partition found ##\n");
			return 0;
		}
		break;
#endif
	default:
		break;
	}
#endif /* HAVE_BLOCK_DEVICE */

	return -1;
}

int get_device(const char *ifname, const char *dev_str,
	       block_dev_desc_t **dev_desc)
{
	char *ep;
	int dev;

	dev = simple_strtoul(dev_str, &ep, 16);
	if (*ep) {
		printf("** Bad device specification %s %s **\n",
		       ifname, dev_str);
		return -1;
	}

	*dev_desc = get_dev(ifname, dev);
	if (!(*dev_desc) || ((*dev_desc)->type == DEV_TYPE_UNKNOWN)) {
		printf("** Bad device %s %s **\n", ifname, dev_str);
		return -1;
	}

	return dev;
}

#define PART_UNSPECIFIED -2
#define PART_AUTO -1
#define MAX_SEARCH_PARTITIONS 16
int get_device_and_partition(const char *ifname, const char *dev_part_str,
			     block_dev_desc_t **dev_desc,
			     disk_partition_t *info, int allow_whole_dev)
{
	int ret = -1;
	const char *part_str;
	char *dup_str = NULL;
	const char *dev_str;
	int dev;
	char *ep;
	int p;
	int part;
	disk_partition_t tmpinfo;

	/* If no dev_part_str, use bootdevice environment variable */
	if (!dev_part_str || !strlen(dev_part_str) ||
	    !strcmp(dev_part_str, "-"))
		dev_part_str = getenv("bootdevice");

	/* If still no dev_part_str, it's an error */
	if (!dev_part_str) {
		printf("** No device specified **\n");
		goto cleanup;
	}

	/* Separate device and partition ID specification */
	part_str = strchr(dev_part_str, ':');
	if (part_str) {
		dup_str = strdup(dev_part_str);
		dup_str[part_str - dev_part_str] = 0;
		dev_str = dup_str;
		part_str++;
	} else {
		dev_str = dev_part_str;
	}

	/* Look up the device */
	dev = get_device(ifname, dev_str, dev_desc);
	if (dev < 0)
		goto cleanup;

	/* Convert partition ID string to number */
	if (!part_str || !*part_str) {
		part = PART_UNSPECIFIED;
	} else if (!strcmp(part_str, "auto")) {
		part = PART_AUTO;
	} else {
		/* Something specified -> use exactly that */
		part = (int)simple_strtoul(part_str, &ep, 16);
		/*
		 * Less than whole string converted,
		 * or request for whole device, but caller requires partition.
		 */
		if (*ep || (part == 0 && !allow_whole_dev)) {
			printf("** Bad partition specification %s %s **\n",
			    ifname, dev_part_str);
			goto cleanup;
		}
	}

	/*
	 * No partition table on device,
	 * or user requested partition 0 (entire device).
	 */
	if (((*dev_desc)->part_type == PART_TYPE_UNKNOWN) ||
	    (part == 0)) {
		if (!(*dev_desc)->lba) {
			printf("** Bad device size - %s %s **\n", ifname,
			       dev_str);
			goto cleanup;
		}

		/*
		 * If user specified a partition ID other than 0,
		 * or the calling command only accepts partitions,
		 * it's an error.
		 */
		if ((part > 0) || (!allow_whole_dev)) {
			printf("** No partition table - %s %s **\n", ifname,
			       dev_str);
			goto cleanup;
		}

		info->start = 0;
		info->size = (*dev_desc)->lba;
		info->blksz = (*dev_desc)->blksz;
		info->bootable = 0;
		strcpy((char *)info->type, BOOT_PART_TYPE);
		strcpy((char *)info->name, "Whole Disk");
#ifdef CONFIG_PARTITION_UUIDS
		info->uuid[0] = 0;
#endif

		ret = 0;
		goto cleanup;
	}

	/*
	 * Now there's known to be a partition table,
	 * not specifying a partition means to pick partition 1.
	 */
	if (part == PART_UNSPECIFIED)
		part = 1;

	/*
	 * If user didn't specify a partition number, or did specify something
	 * other than "auto", use that partition number directly.
	 */
	if (part != PART_AUTO) {
		ret = get_partition_info(*dev_desc, part, info);
		if (ret) {
			printf("** Invalid partition %d **\n", part);
			goto cleanup;
		}
	} else {
		/*
		 * Find the first bootable partition.
		 * If none are bootable, fall back to the first valid partition.
		 */
		part = 0;
		for (p = 1; p <= MAX_SEARCH_PARTITIONS; p++) {
			ret = get_partition_info(*dev_desc, p, info);
			if (ret)
				continue;

			/*
			 * First valid partition, or new better partition?
			 * If so, save partition ID.
			 */
			if (!part || info->bootable)
				part = p;

			/* Best possible partition? Stop searching. */
			if (info->bootable)
				break;

			/*
			 * We now need to search further for best possible.
			 * If we what we just queried was the best so far,
			 * save the info since we over-write it next loop.
			 */
			if (part == p)
				tmpinfo = *info;
		}
		/* If we found any acceptable partition */
		if (part) {
			/*
			 * If we searched all possible partition IDs,
			 * return the first valid partition we found.
			 */
			if (p == MAX_SEARCH_PARTITIONS + 1)
				*info = tmpinfo;
		} else {
			printf("** No valid partitions found **\n");
			ret = -1;
			goto cleanup;
		}
	}
	if (strncmp((char *)info->type, BOOT_PART_TYPE, sizeof(info->type)) != 0) {
		printf("** Invalid partition type \"%.32s\""
			" (expect \"" BOOT_PART_TYPE "\")\n",
			info->type);
		ret  = -1;
		goto cleanup;
	}

	ret = part;
	goto cleanup;

cleanup:
	free(dup_str);
	return ret;
}<|MERGE_RESOLUTION|>--- conflicted
+++ resolved
@@ -217,13 +217,8 @@
 		printf("# %02X #", dev_desc->type & 0x1F);
 		break;
 	}
-<<<<<<< HEAD
 	puts("\n  Capacity: ");
-	if ((dev_desc->lba * dev_desc->blksz)>0L) {
-=======
-	puts ("\n");
 	if (dev_desc->lba > 0L && dev_desc->blksz > 0L) {
->>>>>>> 2acceb0e
 		ulong mb, mb_quot, mb_rem, gb, gb_quot, gb_rem;
 		lbaint_t lba;
 
