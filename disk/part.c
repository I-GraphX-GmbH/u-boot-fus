/*
 * (C) Copyright 2001
 * Wolfgang Denk, DENX Software Engineering, wd@denx.de.
 *
 * SPDX-License-Identifier:	GPL-2.0+
 */

#include <common.h>
#include <command.h>
#include <errno.h>
#include <ide.h>
#include <malloc.h>
#include <part.h>
#include <ubifs_uboot.h>

#undef	PART_DEBUG

#ifdef	PART_DEBUG
#define	PRINTF(fmt,args...)	printf (fmt ,##args)
#else
#define PRINTF(fmt,args...)
#endif

DECLARE_GLOBAL_DATA_PTR;

#ifdef HAVE_BLOCK_DEVICE
static struct part_driver *part_driver_lookup_type(int part_type)
{
	struct part_driver *drv =
		ll_entry_start(struct part_driver, part_driver);
	const int n_ents = ll_entry_count(struct part_driver, part_driver);
	struct part_driver *entry;

	for (entry = drv; entry != drv + n_ents; entry++) {
		if (part_type == entry->part_type)
			return entry;
	}

	/* Not found */
	return NULL;
}

static struct blk_desc *get_dev_hwpart(const char *ifname, int dev, int hwpart)
{
	struct blk_desc *dev_desc;
	int ret;

	dev_desc = blk_get_devnum_by_typename(ifname, dev);
	if (!dev_desc) {
		debug("%s: No device for iface '%s', dev %d\n", __func__,
		      ifname, dev);
		return NULL;
	}
	ret = blk_dselect_hwpart(dev_desc, hwpart);
	if (ret) {
		debug("%s: Failed to select h/w partition: err-%d\n", __func__,
		      ret);
		return NULL;
	}

	return dev_desc;
}

struct blk_desc *blk_get_dev(const char *ifname, int dev)
{
	return get_dev_hwpart(ifname, dev, 0);
}
#else
struct blk_desc *get_dev_hwpart(const char *ifname, int dev, int hwpart)
{
	return NULL;
}

struct blk_desc *blk_get_dev(const char *ifname, int dev)
{
	return NULL;
}
#endif

#ifdef HAVE_BLOCK_DEVICE

/* ------------------------------------------------------------------------- */
/*
 * reports device info to the user
 */

#ifdef CONFIG_LBA48
typedef uint64_t lba512_t;
#else
typedef lbaint_t lba512_t;
#endif

/*
 * Overflowless variant of (block_count * mul_by / div_by)
 * when div_by > mul_by
 */
static lba512_t lba512_muldiv(lba512_t block_count, lba512_t mul_by, lba512_t div_by)
{
	lba512_t bc_quot, bc_rem;

	/* x * m / d == x / d * m + (x % d) * m / d */
	bc_quot = block_count / div_by;
	bc_rem  = block_count - div_by * bc_quot;
	return bc_quot * mul_by + (bc_rem * mul_by) / div_by;
}

void dev_print (struct blk_desc *dev_desc)
{
	lba512_t lba512; /* number of blocks if 512bytes block size */
	int if_type = dev_desc->if_type;
	static const char *const if_type_table[] = {
		[IF_TYPE_UNKNOWN] = "Unknown",
		[IF_TYPE_IDE] = "IDE",
		[IF_TYPE_SCSI] = "SCSI",
		[IF_TYPE_ATAPI] = "ATAPI",
		[IF_TYPE_USB] = "USB",
		[IF_TYPE_DOC] = "DOC",
		[IF_TYPE_MMC] = "MMC",
		[IF_TYPE_SD] = "SD",
		[IF_TYPE_SATA] = "SATA",
	};

	if (dev_desc->type == DEV_TYPE_UNKNOWN) {
		printf("  --> not available\n");
		return;
	}

	if_type = dev_desc->if_type;
	if (if_type > IF_TYPE_SATA)
		if_type = IF_TYPE_UNKNOWN;
	printf("  Interface: %s\n", if_type_table[if_type]);

	switch (if_type) {
	case IF_TYPE_SCSI:
		printf("  Target/LUN: (%d:%d)\n"
		       "  Vendor: %s\n"
		       "  Product: %s\n"
		       "  Rev: %s\n",
		       dev_desc->target, dev_desc->lun,
		       dev_desc->vendor,
		       dev_desc->product,
		       dev_desc->revision);
		break;
	case IF_TYPE_ATAPI:
	case IF_TYPE_IDE:
	case IF_TYPE_SATA:
		printf("  Model: %s\n"
		       "  Serial number: %s\n"
		       "  Firm: %s\n",
		       dev_desc->vendor,
		       dev_desc->product,
		       dev_desc->revision);
		break;
	case IF_TYPE_SD:
	case IF_TYPE_MMC:
	case IF_TYPE_USB:
<<<<<<< HEAD
		printf("  Vendor: %s\n"
		       "  Product: %s\n"
		       "  Revision: %s\n",
		       dev_desc->vendor,
		       dev_desc->product,
		       dev_desc->revision);
=======
	case IF_TYPE_NVME:
		printf ("Vendor: %s Rev: %s Prod: %s\n",
			dev_desc->vendor,
			dev_desc->revision,
			dev_desc->product);
>>>>>>> 83f07da0
		break;
	case IF_TYPE_DOC:
	case IF_TYPE_UNKNOWN:
	default:
		return;
	}
	puts("  Type: ");
	if (dev_desc->removable)
		puts("Removable ");
	switch (dev_desc->type & 0x1F) {
	case DEV_TYPE_HARDDISK:
		puts("Hard Disk");
		break;
	case DEV_TYPE_CDROM:
		puts("CD ROM");
		break;
	case DEV_TYPE_OPDISK:
		puts("Optical Device");
		break;
	case DEV_TYPE_TAPE:
		puts("Tape");
		break;
	default:
		printf("# %02X #", dev_desc->type & 0x1F);
		break;
	}
	puts("\n  Capacity: ");
	if (dev_desc->lba > 0L && dev_desc->blksz > 0L) {
		ulong mb, mb_quot, mb_rem, gb, gb_quot, gb_rem;
		lbaint_t lba;

		lba = dev_desc->lba;

		lba512 = (lba * (dev_desc->blksz/512));
		/* round to 1 digit */
		/* 2048 = (1024 * 1024) / 512 MB */
		mb = lba512_muldiv(lba512, 10, 2048);

		mb_quot	= mb / 10;
		mb_rem	= mb - (10 * mb_quot);

		gb = mb / 1024;
		gb_quot	= gb / 10;
		gb_rem	= gb - (10 * gb_quot);
#if defined(CONFIG_SYS_64BIT_LBA)
		printf("%lu.%lu MB = %lu.%lu GB (%llu x %lu)\n",
		       mb_quot, mb_rem,
		       gb_quot, gb_rem,
		       lba,
		       dev_desc->blksz);
#else
		printf("%lu.%lu MB = %lu.%lu GB (%lu x %lu)\n",
		       mb_quot, mb_rem,
		       gb_quot, gb_rem,
		       (ulong)lba,
		       dev_desc->blksz);
#endif
#ifdef CONFIG_LBA48
		printf("  48-bit addressing: %s\n",
		       def_desc->lba48 ? "yes" : "no");
#endif
	} else {
		puts ("not available\n");
	}
}
#endif

#ifdef HAVE_BLOCK_DEVICE

void part_init(struct blk_desc *dev_desc)
{
	struct part_driver *drv =
		ll_entry_start(struct part_driver, part_driver);
	const int n_ents = ll_entry_count(struct part_driver, part_driver);
	struct part_driver *entry;

	blkcache_invalidate(dev_desc->if_type, dev_desc->devnum);

	dev_desc->part_type = PART_TYPE_UNKNOWN;
	for (entry = drv; entry != drv + n_ents; entry++) {
		int ret;

		ret = entry->test(dev_desc);
		debug("%s: try '%s': ret=%d\n", __func__, entry->name, ret);
		if (!ret) {
			dev_desc->part_type = entry->part_type;
			break;
		}
	}
}

static void print_part_header(const char *type, struct blk_desc *dev_desc)
{
#if CONFIG_IS_ENABLED(MAC_PARTITION) || \
	CONFIG_IS_ENABLED(DOS_PARTITION) || \
	CONFIG_IS_ENABLED(ISO_PARTITION) || \
	CONFIG_IS_ENABLED(AMIGA_PARTITION) || \
	CONFIG_IS_ENABLED(EFI_PARTITION)
	puts ("\nPartition Map for ");
	switch (dev_desc->if_type) {
	case IF_TYPE_IDE:
		puts ("IDE");
		break;
	case IF_TYPE_SATA:
		puts ("SATA");
		break;
	case IF_TYPE_SCSI:
		puts ("SCSI");
		break;
	case IF_TYPE_ATAPI:
		puts ("ATAPI");
		break;
	case IF_TYPE_USB:
		puts ("USB");
		break;
	case IF_TYPE_DOC:
		puts ("DOC");
		break;
	case IF_TYPE_MMC:
		puts ("MMC");
		break;
	case IF_TYPE_HOST:
		puts ("HOST");
		break;
	case IF_TYPE_NVME:
		puts ("NVMe");
		break;
	default:
		puts ("UNKNOWN");
		break;
	}
	printf (" device %d  --   Partition Type: %s\n\n",
			dev_desc->devnum, type);
#endif /* any CONFIG_..._PARTITION */
}

void part_print(struct blk_desc *dev_desc)
{
	struct part_driver *drv;

	drv = part_driver_lookup_type(dev_desc->part_type);
	if (!drv) {
		printf("## Unknown partition table type %x\n",
		       dev_desc->part_type);
		return;
	}

	PRINTF("## Testing for valid %s partition ##\n", drv->name);
	print_part_header(drv->name, dev_desc);
	if (drv->print)
		drv->print(dev_desc);
}

#endif /* HAVE_BLOCK_DEVICE */

int part_get_info(struct blk_desc *dev_desc, int part,
		       disk_partition_t *info)
{
#ifdef HAVE_BLOCK_DEVICE
	struct part_driver *drv;

#if CONFIG_IS_ENABLED(PARTITION_UUIDS)
	/* The common case is no UUID support */
	info->uuid[0] = 0;
#endif
#ifdef CONFIG_PARTITION_TYPE_GUID
	info->type_guid[0] = 0;
#endif

	drv = part_driver_lookup_type(dev_desc->part_type);
	if (!drv) {
		debug("## Unknown partition table type %x\n",
		      dev_desc->part_type);
		return -EPROTONOSUPPORT;
	}
	if (!drv->get_info) {
		PRINTF("## Driver %s does not have the get_info() method\n",
		       drv->name);
		return -ENOSYS;
	}
	if (drv->get_info(dev_desc, part, info) == 0) {
		PRINTF("## Valid %s partition found ##\n", drv->name);
		return 0;
	}
#endif /* HAVE_BLOCK_DEVICE */

	return -1;
}

int blk_get_device_by_str(const char *ifname, const char *dev_hwpart_str,
			  struct blk_desc **dev_desc)
{
	char *ep;
	char *dup_str = NULL;
	const char *dev_str, *hwpart_str;
	int dev, hwpart;

	hwpart_str = strchr(dev_hwpart_str, '.');
	if (hwpart_str) {
		dup_str = strdup(dev_hwpart_str);
		dup_str[hwpart_str - dev_hwpart_str] = 0;
		dev_str = dup_str;
		hwpart_str++;
	} else {
		dev_str = dev_hwpart_str;
		hwpart = 0;
	}

	dev = simple_strtoul(dev_str, &ep, 16);
	if (*ep) {
		printf("** Bad device specification %s %s **\n",
		       ifname, dev_str);
		dev = -EINVAL;
		goto cleanup;
	}

	if (hwpart_str) {
		hwpart = simple_strtoul(hwpart_str, &ep, 16);
		if (*ep) {
			printf("** Bad HW partition specification %s %s **\n",
			    ifname, hwpart_str);
			dev = -EINVAL;
			goto cleanup;
		}
	}

	*dev_desc = get_dev_hwpart(ifname, dev, hwpart);
	if (!(*dev_desc) || ((*dev_desc)->type == DEV_TYPE_UNKNOWN)) {
		printf("** Bad device %s %s **\n", ifname, dev_hwpart_str);
		dev = -ENOENT;
		goto cleanup;
	}

#ifdef HAVE_BLOCK_DEVICE
	/*
	 * Updates the partition table for the specified hw partition.
	 * Does not need to be done for hwpart 0 since it is default and
	 * already loaded.
	 */
	if(hwpart != 0)
		part_init(*dev_desc);
#endif

cleanup:
	free(dup_str);
	return dev;
}

#define PART_UNSPECIFIED -2
#define PART_AUTO -1
int blk_get_device_part_str(const char *ifname, const char *dev_part_str,
			     struct blk_desc **dev_desc,
			     disk_partition_t *info, int allow_whole_dev)
{
	int ret = -1;
	const char *part_str;
	char *dup_str = NULL;
	const char *dev_str;
	int dev;
	char *ep;
	int p;
	int part;
	disk_partition_t tmpinfo;

#ifdef CONFIG_SANDBOX
	/*
	 * Special-case a pseudo block device "hostfs", to allow access to the
	 * host's own filesystem.
	 */
	if (0 == strcmp(ifname, "hostfs")) {
		*dev_desc = NULL;
		info->start = 0;
		info->size = 0;
		info->blksz = 0;
		info->bootable = 0;
		strcpy((char *)info->type, BOOT_PART_TYPE);
		strcpy((char *)info->name, "Sandbox host");
#if CONFIG_IS_ENABLED(PARTITION_UUIDS)
		info->uuid[0] = 0;
#endif
#ifdef CONFIG_PARTITION_TYPE_GUID
		info->type_guid[0] = 0;
#endif

		return 0;
	}
#endif

#ifdef CONFIG_CMD_UBIFS
	/*
	 * Special-case ubi, ubi goes through a mtd, rathen then through
	 * a regular block device.
	 */
	if (0 == strcmp(ifname, "ubi")) {
		if (!ubifs_is_mounted()) {
			printf("UBIFS not mounted, use ubifsmount to mount volume first!\n");
			return -1;
		}

		*dev_desc = NULL;
		memset(info, 0, sizeof(*info));
		strcpy((char *)info->type, BOOT_PART_TYPE);
		strcpy((char *)info->name, "UBI");
#if CONFIG_IS_ENABLED(PARTITION_UUIDS)
		info->uuid[0] = 0;
#endif
		return 0;
	}
#endif

	/* If no dev_part_str, use bootdevice environment variable */
	if (!dev_part_str || !strlen(dev_part_str) ||
	    !strcmp(dev_part_str, "-"))
		dev_part_str = env_get("bootdevice");

	/* If still no dev_part_str, it's an error */
	if (!dev_part_str) {
		printf("** No device specified **\n");
		goto cleanup;
	}

	/* Separate device and partition ID specification */
	part_str = strchr(dev_part_str, ':');
	if (part_str) {
		dup_str = strdup(dev_part_str);
		dup_str[part_str - dev_part_str] = 0;
		dev_str = dup_str;
		part_str++;
	} else {
		dev_str = dev_part_str;
	}

	/* Look up the device */
	dev = blk_get_device_by_str(ifname, dev_str, dev_desc);
	if (dev < 0)
		goto cleanup;

	/* Convert partition ID string to number */
	if (!part_str || !*part_str) {
		part = PART_UNSPECIFIED;
	} else if (!strcmp(part_str, "auto")) {
		part = PART_AUTO;
	} else {
		/* Something specified -> use exactly that */
		part = (int)simple_strtoul(part_str, &ep, 16);
		/*
		 * Less than whole string converted,
		 * or request for whole device, but caller requires partition.
		 */
		if (*ep || (part == 0 && !allow_whole_dev)) {
			printf("** Bad partition specification %s %s **\n",
			    ifname, dev_part_str);
			goto cleanup;
		}
	}

	/*
	 * No partition table on device,
	 * or user requested partition 0 (entire device).
	 */
	if (((*dev_desc)->part_type == PART_TYPE_UNKNOWN) ||
	    (part == 0)) {
		if (!(*dev_desc)->lba) {
			printf("** Bad device size - %s %s **\n", ifname,
			       dev_str);
			goto cleanup;
		}

		/*
		 * If user specified a partition ID other than 0,
		 * or the calling command only accepts partitions,
		 * it's an error.
		 */
		if ((part > 0) || (!allow_whole_dev)) {
			printf("** No partition table - %s %s **\n", ifname,
			       dev_str);
			goto cleanup;
		}

		(*dev_desc)->log2blksz = LOG2((*dev_desc)->blksz);

		info->start = 0;
		info->size = (*dev_desc)->lba;
		info->blksz = (*dev_desc)->blksz;
		info->bootable = 0;
		strcpy((char *)info->type, BOOT_PART_TYPE);
		strcpy((char *)info->name, "Whole Disk");
#if CONFIG_IS_ENABLED(PARTITION_UUIDS)
		info->uuid[0] = 0;
#endif
#ifdef CONFIG_PARTITION_TYPE_GUID
		info->type_guid[0] = 0;
#endif

		ret = 0;
		goto cleanup;
	}

	/*
	 * Now there's known to be a partition table,
	 * not specifying a partition means to pick partition 1.
	 */
	if (part == PART_UNSPECIFIED)
		part = 1;

	/*
	 * If user didn't specify a partition number, or did specify something
	 * other than "auto", use that partition number directly.
	 */
	if (part != PART_AUTO) {
		ret = part_get_info(*dev_desc, part, info);
		if (ret) {
			printf("** Invalid partition %d **\n", part);
			goto cleanup;
		}
	} else {
		/*
		 * Find the first bootable partition.
		 * If none are bootable, fall back to the first valid partition.
		 */
		part = 0;
		for (p = 1; p <= MAX_SEARCH_PARTITIONS; p++) {
			ret = part_get_info(*dev_desc, p, info);
			if (ret)
				continue;

			/*
			 * First valid partition, or new better partition?
			 * If so, save partition ID.
			 */
			if (!part || info->bootable)
				part = p;

			/* Best possible partition? Stop searching. */
			if (info->bootable)
				break;

			/*
			 * We now need to search further for best possible.
			 * If we what we just queried was the best so far,
			 * save the info since we over-write it next loop.
			 */
			if (part == p)
				tmpinfo = *info;
		}
		/* If we found any acceptable partition */
		if (part) {
			/*
			 * If we searched all possible partition IDs,
			 * return the first valid partition we found.
			 */
			if (p == MAX_SEARCH_PARTITIONS + 1)
				*info = tmpinfo;
		} else {
			printf("** No valid partitions found **\n");
			ret = -1;
			goto cleanup;
		}
	}
	if (strncmp((char *)info->type, BOOT_PART_TYPE, sizeof(info->type)) != 0) {
		printf("** Invalid partition type \"%.32s\""
			" (expect \"" BOOT_PART_TYPE "\")\n",
			info->type);
		ret  = -1;
		goto cleanup;
	}

	(*dev_desc)->log2blksz = LOG2((*dev_desc)->blksz);

	ret = part;
	goto cleanup;

cleanup:
	free(dup_str);
	return ret;
}

int part_get_info_by_name(struct blk_desc *dev_desc, const char *name,
	disk_partition_t *info)
{
	struct part_driver *first_drv =
		ll_entry_start(struct part_driver, part_driver);
	const int n_drvs = ll_entry_count(struct part_driver, part_driver);
	struct part_driver *part_drv;

	for (part_drv = first_drv; part_drv != first_drv + n_drvs; part_drv++) {
		int ret;
		int i;
		for (i = 1; i < part_drv->max_entries; i++) {
			ret = part_drv->get_info(dev_desc, i, info);
			if (ret != 0) {
				/* no more entries in table */
				break;
			}
			if (strcmp(name, (const char *)info->name) == 0) {
				/* matched */
				return i;
			}
		}
	}
	return -1;
}

void part_set_generic_name(const struct blk_desc *dev_desc,
	int part_num, char *name)
{
	char *devtype;

	switch (dev_desc->if_type) {
	case IF_TYPE_IDE:
	case IF_TYPE_SATA:
	case IF_TYPE_ATAPI:
		devtype = "hd";
		break;
	case IF_TYPE_SCSI:
		devtype = "sd";
		break;
	case IF_TYPE_USB:
		devtype = "usbd";
		break;
	case IF_TYPE_DOC:
		devtype = "docd";
		break;
	case IF_TYPE_MMC:
	case IF_TYPE_SD:
		devtype = "mmcsd";
		break;
	default:
		devtype = "xx";
		break;
	}

	sprintf(name, "%s%c%d", devtype, 'a' + dev_desc->devnum, part_num);
}<|MERGE_RESOLUTION|>--- conflicted
+++ resolved
@@ -154,20 +154,13 @@
 	case IF_TYPE_SD:
 	case IF_TYPE_MMC:
 	case IF_TYPE_USB:
-<<<<<<< HEAD
+	case IF_TYPE_NVME:
 		printf("  Vendor: %s\n"
 		       "  Product: %s\n"
 		       "  Revision: %s\n",
 		       dev_desc->vendor,
 		       dev_desc->product,
 		       dev_desc->revision);
-=======
-	case IF_TYPE_NVME:
-		printf ("Vendor: %s Rev: %s Prod: %s\n",
-			dev_desc->vendor,
-			dev_desc->revision,
-			dev_desc->product);
->>>>>>> 83f07da0
 		break;
 	case IF_TYPE_DOC:
 	case IF_TYPE_UNKNOWN:
