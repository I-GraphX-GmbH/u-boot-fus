// SPDX-License-Identifier: GPL-2.0+
/*
 * (C) Copyright 2001
 * Wolfgang Denk, DENX Software Engineering, wd@denx.de.
 */

#include <common.h>
#include <blk.h>
#include <command.h>
#include <env.h>
#include <errno.h>
#include <ide.h>
#include <log.h>
#include <malloc.h>
#include <part.h>
#include <ubifs_uboot.h>

#undef	PART_DEBUG

#ifdef	PART_DEBUG
#define	PRINTF(fmt,args...)	printf (fmt ,##args)
#else
#define PRINTF(fmt,args...)
#endif

/* Check all partition types */
#define PART_TYPE_ALL		-1

static struct part_driver *part_driver_lookup_type(struct blk_desc *dev_desc)
{
	struct part_driver *drv =
		ll_entry_start(struct part_driver, part_driver);
	const int n_ents = ll_entry_count(struct part_driver, part_driver);
	struct part_driver *entry;

	if (dev_desc->part_type == PART_TYPE_UNKNOWN) {
		for (entry = drv; entry != drv + n_ents; entry++) {
			int ret;

			ret = entry->test(dev_desc);
			if (!ret) {
				dev_desc->part_type = entry->part_type;
				return entry;
			}
		}
	} else {
		for (entry = drv; entry != drv + n_ents; entry++) {
			if (dev_desc->part_type == entry->part_type)
				return entry;
		}
	}

	/* Not found */
	return NULL;
}

#ifdef CONFIG_HAVE_BLOCK_DEVICE
static struct blk_desc *get_dev_hwpart(const char *ifname, int dev, int hwpart)
{
	struct blk_desc *dev_desc;
	int ret;

	dev_desc = blk_get_devnum_by_typename(ifname, dev);
	if (!dev_desc) {
		debug("%s: No device for iface '%s', dev %d\n", __func__,
		      ifname, dev);
		return NULL;
	}
	ret = blk_dselect_hwpart(dev_desc, hwpart);
	if (ret) {
		debug("%s: Failed to select h/w partition: err-%d\n", __func__,
		      ret);
		return NULL;
	}

	return dev_desc;
}

struct blk_desc *blk_get_dev(const char *ifname, int dev)
{
	return get_dev_hwpart(ifname, dev, 0);
}
#else
struct blk_desc *get_dev_hwpart(const char *ifname, int dev, int hwpart)
{
	return NULL;
}

struct blk_desc *blk_get_dev(const char *ifname, int dev)
{
	return NULL;
}
#endif

#ifdef CONFIG_HAVE_BLOCK_DEVICE

/* ------------------------------------------------------------------------- */
/*
 * reports device info to the user
 */

#ifdef CONFIG_LBA48
typedef uint64_t lba512_t;
#else
typedef lbaint_t lba512_t;
#endif

/*
 * Overflowless variant of (block_count * mul_by / 2**right_shift)
 * when 2**right_shift > mul_by
 */
static lba512_t lba512_muldiv(lba512_t block_count, lba512_t mul_by,
			      int right_shift)
{
	lba512_t bc_quot, bc_rem;

	/* x * m / d == x / d * m + (x % d) * m / d */
	bc_quot = block_count >> right_shift;
	bc_rem  = block_count - (bc_quot << right_shift);
	return bc_quot * mul_by + ((bc_rem * mul_by) >> right_shift);
}

void dev_print (struct blk_desc *dev_desc)
{
	lba512_t lba512; /* number of blocks if 512bytes block size */
	int if_type = dev_desc->if_type;
	static const char *const if_type_table[] = {
		[IF_TYPE_UNKNOWN] = "Unknown",
		[IF_TYPE_IDE] = "IDE",
		[IF_TYPE_SCSI] = "SCSI",
		[IF_TYPE_ATAPI] = "ATAPI",
		[IF_TYPE_USB] = "USB",
		[IF_TYPE_DOC] = "DOC",
		[IF_TYPE_MMC] = "MMC",
		[IF_TYPE_SD] = "SD",
		[IF_TYPE_SATA] = "SATA",
	};

	if (dev_desc->type == DEV_TYPE_UNKNOWN) {
		printf("  --> not available\n");
		return;
	}

	if_type = dev_desc->if_type;
	if (if_type > IF_TYPE_SATA)
		if_type = IF_TYPE_UNKNOWN;
	printf("  Interface: %s\n", if_type_table[if_type]);

	switch (if_type) {
	case IF_TYPE_SCSI:
		printf("  Target/LUN: (%d:%d)\n"
		       "  Vendor: %s\n"
		       "  Product: %s\n"
		       "  Rev: %s\n",
		       dev_desc->target, dev_desc->lun,
		       dev_desc->vendor,
		       dev_desc->product,
		       dev_desc->revision);
		break;
	case IF_TYPE_ATAPI:
	case IF_TYPE_IDE:
	case IF_TYPE_SATA:
		printf("  Model: %s\n"
		       "  Serial number: %s\n"
		       "  Firm: %s\n",
		       dev_desc->vendor,
		       dev_desc->product,
		       dev_desc->revision);
		break;
	case IF_TYPE_SD:
	case IF_TYPE_MMC:
	case IF_TYPE_USB:
	case IF_TYPE_NVME:
<<<<<<< HEAD
		printf("  Vendor: %s\n"
		       "  Product: %s\n"
		       "  Revision: %s\n",
		       dev_desc->vendor,
		       dev_desc->product,
		       dev_desc->revision);
=======
	case IF_TYPE_PVBLOCK:
	case IF_TYPE_HOST:
		printf ("Vendor: %s Rev: %s Prod: %s\n",
			dev_desc->vendor,
			dev_desc->revision,
			dev_desc->product);
>>>>>>> b517c527
		break;
	case IF_TYPE_VIRTIO:
		printf("%s VirtIO Block Device\n", dev_desc->vendor);
		break;
	case IF_TYPE_DOC:
	case IF_TYPE_UNKNOWN:
	default:
		return;
	}
	puts("  Type: ");
	if (dev_desc->removable)
		puts("Removable ");
	switch (dev_desc->type & 0x1F) {
	case DEV_TYPE_HARDDISK:
		puts("Hard Disk");
		break;
	case DEV_TYPE_CDROM:
		puts("CD ROM");
		break;
	case DEV_TYPE_OPDISK:
		puts("Optical Device");
		break;
	case DEV_TYPE_TAPE:
		puts("Tape");
		break;
	default:
		printf("# %02X #", dev_desc->type & 0x1F);
		break;
	}
	puts("\n  Capacity: ");
	if (dev_desc->lba > 0L && dev_desc->blksz > 0L) {
		ulong mb, mb_quot, mb_rem, gb, gb_quot, gb_rem;
		lbaint_t lba;

		lba = dev_desc->lba;

		lba512 = (lba * (dev_desc->blksz/512));
		/* round to 1 digit */
		/* 2048 = (1024 * 1024) / 512 MB */
		mb = lba512_muldiv(lba512, 10, 11);

		mb_quot	= mb / 10;
		mb_rem	= mb - (10 * mb_quot);

		gb = mb / 1024;
		gb_quot	= gb / 10;
		gb_rem	= gb - (10 * gb_quot);
#if defined(CONFIG_SYS_64BIT_LBA)
		printf("%lu.%lu MB = %lu.%lu GB (%llu x %lu)\n",
		       mb_quot, mb_rem,
		       gb_quot, gb_rem,
		       lba,
		       dev_desc->blksz);
#else
		printf("%lu.%lu MB = %lu.%lu GB (%lu x %lu)\n",
		       mb_quot, mb_rem,
		       gb_quot, gb_rem,
		       (ulong)lba,
		       dev_desc->blksz);
#endif
#ifdef CONFIG_LBA48
		printf("  48-bit addressing: %s\n",
		       def_desc->lba48 ? "yes" : "no");
#endif
	} else {
		puts ("not available\n");
	}
}
#endif

#ifdef CONFIG_HAVE_BLOCK_DEVICE

void part_init(struct blk_desc *dev_desc)
{
	struct part_driver *drv =
		ll_entry_start(struct part_driver, part_driver);
	const int n_ents = ll_entry_count(struct part_driver, part_driver);
	struct part_driver *entry;

	blkcache_invalidate(dev_desc->if_type, dev_desc->devnum);

	dev_desc->part_type = PART_TYPE_UNKNOWN;
	for (entry = drv; entry != drv + n_ents; entry++) {
		int ret;

		ret = entry->test(dev_desc);
		debug("%s: try '%s': ret=%d\n", __func__, entry->name, ret);
		if (!ret) {
			dev_desc->part_type = entry->part_type;
			break;
		}
	}
}

static void print_part_header(const char *type, struct blk_desc *dev_desc)
{
#if CONFIG_IS_ENABLED(MAC_PARTITION) || \
	CONFIG_IS_ENABLED(DOS_PARTITION) || \
	CONFIG_IS_ENABLED(ISO_PARTITION) || \
	CONFIG_IS_ENABLED(AMIGA_PARTITION) || \
	CONFIG_IS_ENABLED(EFI_PARTITION)
	puts ("\nPartition Map for ");
	switch (dev_desc->if_type) {
	case IF_TYPE_IDE:
		puts ("IDE");
		break;
	case IF_TYPE_SATA:
		puts ("SATA");
		break;
	case IF_TYPE_SCSI:
		puts ("SCSI");
		break;
	case IF_TYPE_ATAPI:
		puts ("ATAPI");
		break;
	case IF_TYPE_USB:
		puts ("USB");
		break;
	case IF_TYPE_DOC:
		puts ("DOC");
		break;
	case IF_TYPE_MMC:
		puts ("MMC");
		break;
	case IF_TYPE_HOST:
		puts ("HOST");
		break;
	case IF_TYPE_NVME:
		puts ("NVMe");
		break;
	case IF_TYPE_PVBLOCK:
		puts("PV BLOCK");
		break;
	case IF_TYPE_VIRTIO:
		puts("VirtIO");
		break;
	default:
		puts ("UNKNOWN");
		break;
	}
	printf (" device %d  --   Partition Type: %s\n\n",
			dev_desc->devnum, type);
#endif /* any CONFIG_..._PARTITION */
}

void part_print(struct blk_desc *dev_desc)
{
	struct part_driver *drv;

	drv = part_driver_lookup_type(dev_desc);
	if (!drv) {
		printf("## Unknown partition table type %x\n",
		       dev_desc->part_type);
		return;
	}

	PRINTF("## Testing for valid %s partition ##\n", drv->name);
	print_part_header(drv->name, dev_desc);
	if (drv->print)
		drv->print(dev_desc);
}

#endif /* CONFIG_HAVE_BLOCK_DEVICE */

int part_get_info(struct blk_desc *dev_desc, int part,
		       struct disk_partition *info)
{
#ifdef CONFIG_HAVE_BLOCK_DEVICE
	struct part_driver *drv;

#if CONFIG_IS_ENABLED(PARTITION_UUIDS)
	/* The common case is no UUID support */
	info->uuid[0] = 0;
#endif
#ifdef CONFIG_PARTITION_TYPE_GUID
	info->type_guid[0] = 0;
#endif

	drv = part_driver_lookup_type(dev_desc);
	if (!drv) {
		debug("## Unknown partition table type %x\n",
		      dev_desc->part_type);
		return -EPROTONOSUPPORT;
	}
	if (!drv->get_info) {
		PRINTF("## Driver %s does not have the get_info() method\n",
		       drv->name);
		return -ENOSYS;
	}
	if (drv->get_info(dev_desc, part, info) == 0) {
		PRINTF("## Valid %s partition found ##\n", drv->name);
		return 0;
	}
#endif /* CONFIG_HAVE_BLOCK_DEVICE */

	return -ENOENT;
}

int part_get_info_whole_disk(struct blk_desc *dev_desc,
			     struct disk_partition *info)
{
	info->start = 0;
	info->size = dev_desc->lba;
	info->blksz = dev_desc->blksz;
	info->bootable = 0;
	strcpy((char *)info->type, BOOT_PART_TYPE);
	strcpy((char *)info->name, "Whole Disk");
#if CONFIG_IS_ENABLED(PARTITION_UUIDS)
	info->uuid[0] = 0;
#endif
#ifdef CONFIG_PARTITION_TYPE_GUID
	info->type_guid[0] = 0;
#endif

	return 0;
}

int blk_get_device_by_str(const char *ifname, const char *dev_hwpart_str,
			  struct blk_desc **dev_desc)
{
	char *ep;
	char *dup_str = NULL;
	const char *dev_str, *hwpart_str;
	int dev, hwpart;

	hwpart_str = strchr(dev_hwpart_str, '.');
	if (hwpart_str) {
		dup_str = strdup(dev_hwpart_str);
		dup_str[hwpart_str - dev_hwpart_str] = 0;
		dev_str = dup_str;
		hwpart_str++;
	} else {
		dev_str = dev_hwpart_str;
		hwpart = 0;
	}

	dev = simple_strtoul(dev_str, &ep, 16);
	if (*ep) {
		printf("** Bad device specification %s %s **\n",
		       ifname, dev_str);
		dev = -EINVAL;
		goto cleanup;
	}

	if (hwpart_str) {
		hwpart = simple_strtoul(hwpart_str, &ep, 16);
		if (*ep) {
			printf("** Bad HW partition specification %s %s **\n",
			    ifname, hwpart_str);
			dev = -EINVAL;
			goto cleanup;
		}
	}

	*dev_desc = get_dev_hwpart(ifname, dev, hwpart);
	if (!(*dev_desc) || ((*dev_desc)->type == DEV_TYPE_UNKNOWN)) {
		debug("** Bad device %s %s **\n", ifname, dev_hwpart_str);
		dev = -ENODEV;
		goto cleanup;
	}

#ifdef CONFIG_HAVE_BLOCK_DEVICE
	/*
	 * Updates the partition table for the specified hw partition.
	 * Always should be done, otherwise hw partition 0 will return stale
	 * data after displaying a non-zero hw partition.
	 */
	part_init(*dev_desc);
#endif

cleanup:
	free(dup_str);
	return dev;
}

#define PART_UNSPECIFIED -2
#define PART_AUTO -1
int blk_get_device_part_str(const char *ifname, const char *dev_part_str,
			     struct blk_desc **dev_desc,
			     struct disk_partition *info, int allow_whole_dev)
{
	int ret;
	const char *part_str;
	char *dup_str = NULL;
	const char *dev_str;
	int dev;
	char *ep;
	int p;
	int part;
	struct disk_partition tmpinfo;

#ifdef CONFIG_SANDBOX
	/*
	 * Special-case a pseudo block device "hostfs", to allow access to the
	 * host's own filesystem.
	 */
	if (0 == strcmp(ifname, "hostfs")) {
		*dev_desc = NULL;
		info->start = 0;
		info->size = 0;
		info->blksz = 0;
		info->bootable = 0;
		strcpy((char *)info->type, BOOT_PART_TYPE);
		strcpy((char *)info->name, "Sandbox host");
#if CONFIG_IS_ENABLED(PARTITION_UUIDS)
		info->uuid[0] = 0;
#endif
#ifdef CONFIG_PARTITION_TYPE_GUID
		info->type_guid[0] = 0;
#endif

		return 0;
	}
#endif

#ifdef CONFIG_CMD_UBIFS
	/*
	 * Special-case ubi, ubi goes through a mtd, rather than through
	 * a regular block device.
	 */
	if (0 == strcmp(ifname, "ubi")) {
		if (!ubifs_is_mounted()) {
			printf("UBIFS not mounted, use ubifsmount to mount volume first!\n");
			return -EINVAL;
		}

		*dev_desc = NULL;
		memset(info, 0, sizeof(*info));
		strcpy((char *)info->type, BOOT_PART_TYPE);
		strcpy((char *)info->name, "UBI");
#if CONFIG_IS_ENABLED(PARTITION_UUIDS)
		info->uuid[0] = 0;
#endif
		return 0;
	}
#endif

	/* If no dev_part_str, use bootdevice environment variable */
	if (!dev_part_str || !strlen(dev_part_str) ||
	    !strcmp(dev_part_str, "-"))
		dev_part_str = env_get("bootdevice");

	/* If still no dev_part_str, it's an error */
	if (!dev_part_str) {
		printf("** No device specified **\n");
		ret = -ENODEV;
		goto cleanup;
	}

	/* Separate device and partition ID specification */
	part_str = strchr(dev_part_str, ':');
	if (part_str) {
		dup_str = strdup(dev_part_str);
		dup_str[part_str - dev_part_str] = 0;
		dev_str = dup_str;
		part_str++;
	} else {
		dev_str = dev_part_str;
	}

	/* Look up the device */
	dev = blk_get_device_by_str(ifname, dev_str, dev_desc);
	if (dev < 0) {
		ret = dev;
		goto cleanup;
	}

	/* Convert partition ID string to number */
	if (!part_str || !*part_str) {
		part = PART_UNSPECIFIED;
	} else if (!strcmp(part_str, "auto")) {
		part = PART_AUTO;
	} else {
		/* Something specified -> use exactly that */
		part = (int)simple_strtoul(part_str, &ep, 16);
		/*
		 * Less than whole string converted,
		 * or request for whole device, but caller requires partition.
		 */
		if (*ep || (part == 0 && !allow_whole_dev)) {
			printf("** Bad partition specification %s %s **\n",
			    ifname, dev_part_str);
			ret = -ENOENT;
			goto cleanup;
		}
	}

	/*
	 * No partition table on device,
	 * or user requested partition 0 (entire device).
	 */
	if (((*dev_desc)->part_type == PART_TYPE_UNKNOWN) ||
	    (part == 0)) {
		if (!(*dev_desc)->lba) {
			printf("** Bad device size - %s %s **\n", ifname,
			       dev_str);
			ret = -EINVAL;
			goto cleanup;
		}

		/*
		 * If user specified a partition ID other than 0,
		 * or the calling command only accepts partitions,
		 * it's an error.
		 */
		if ((part > 0) || (!allow_whole_dev)) {
			printf("** No partition table - %s %s **\n", ifname,
			       dev_str);
			ret = -EPROTONOSUPPORT;
			goto cleanup;
		}

		(*dev_desc)->log2blksz = LOG2((*dev_desc)->blksz);

		part_get_info_whole_disk(*dev_desc, info);

		ret = 0;
		goto cleanup;
	}

	/*
	 * Now there's known to be a partition table,
	 * not specifying a partition means to pick partition 1.
	 */
	if (part == PART_UNSPECIFIED)
		part = 1;

	/*
	 * If user didn't specify a partition number, or did specify something
	 * other than "auto", use that partition number directly.
	 */
	if (part != PART_AUTO) {
		ret = part_get_info(*dev_desc, part, info);
		if (ret) {
			printf("** Invalid partition %d **\n", part);
			goto cleanup;
		}
	} else {
		/*
		 * Find the first bootable partition.
		 * If none are bootable, fall back to the first valid partition.
		 */
		part = 0;
		for (p = 1; p <= MAX_SEARCH_PARTITIONS; p++) {
			ret = part_get_info(*dev_desc, p, info);
			if (ret)
				continue;

			/*
			 * First valid partition, or new better partition?
			 * If so, save partition ID.
			 */
			if (!part || info->bootable)
				part = p;

			/* Best possible partition? Stop searching. */
			if (info->bootable)
				break;

			/*
			 * We now need to search further for best possible.
			 * If we what we just queried was the best so far,
			 * save the info since we over-write it next loop.
			 */
			if (part == p)
				tmpinfo = *info;
		}
		/* If we found any acceptable partition */
		if (part) {
			/*
			 * If we searched all possible partition IDs,
			 * return the first valid partition we found.
			 */
			if (p == MAX_SEARCH_PARTITIONS + 1)
				*info = tmpinfo;
		} else {
			printf("** No valid partitions found **\n");
			goto cleanup;
		}
	}
	if (strncmp((char *)info->type, BOOT_PART_TYPE, sizeof(info->type)) != 0) {
		printf("** Invalid partition type \"%.32s\""
			" (expect \"" BOOT_PART_TYPE "\")\n",
			info->type);
		ret  = -EINVAL;
		goto cleanup;
	}

	(*dev_desc)->log2blksz = LOG2((*dev_desc)->blksz);

	ret = part;
	goto cleanup;

cleanup:
	free(dup_str);
	return ret;
}

int part_get_info_by_name_type(struct blk_desc *dev_desc, const char *name,
			       struct disk_partition *info, int part_type)
{
	struct part_driver *part_drv;
	int ret;
	int i;

	part_drv = part_driver_lookup_type(dev_desc);
	if (!part_drv)
		return -1;
	for (i = 1; i < part_drv->max_entries; i++) {
		ret = part_drv->get_info(dev_desc, i, info);
		if (ret != 0) {
			/* no more entries in table */
			break;
		}
		if (strcmp(name, (const char *)info->name) == 0) {
			/* matched */
			return i;
		}
	}

	return -ENOENT;
}

int part_get_info_by_name(struct blk_desc *dev_desc, const char *name,
			  struct disk_partition *info)
{
	return part_get_info_by_name_type(dev_desc, name, info, PART_TYPE_ALL);
}

/**
 * Get partition info from device number and partition name.
 *
 * Parse a device number and partition name string in the form of
 * "devicenum.hwpartnum#partition_name", for example "0.1#misc". devicenum and
 * hwpartnum are both optional, defaulting to 0. If the partition is found,
 * sets dev_desc and part_info accordingly with the information of the
 * partition with the given partition_name.
 *
 * @param[in] dev_iface Device interface
 * @param[in] dev_part_str Input string argument, like "0.1#misc"
 * @param[out] dev_desc Place to store the device description pointer
 * @param[out] part_info Place to store the partition information
 * @return 0 on success, or a negative on error
 */
static int part_get_info_by_dev_and_name(const char *dev_iface,
					 const char *dev_part_str,
					 struct blk_desc **dev_desc,
					 struct disk_partition *part_info)
{
	char *dup_str = NULL;
	const char *dev_str, *part_str;
	int ret;

	/* Separate device and partition name specification */
	part_str = strchr(dev_part_str, '#');
	if (part_str) {
		dup_str = strdup(dev_part_str);
		dup_str[part_str - dev_part_str] = 0;
		dev_str = dup_str;
		part_str++;
	} else {
		return -EINVAL;
	}

	ret = blk_get_device_by_str(dev_iface, dev_str, dev_desc);
	if (ret)
		goto cleanup;

	ret = part_get_info_by_name(*dev_desc, part_str, part_info);
	if (ret < 0)
		printf("Could not find \"%s\" partition\n", part_str);

cleanup:
	free(dup_str);
	return ret;
}

int part_get_info_by_dev_and_name_or_num(const char *dev_iface,
					 const char *dev_part_str,
					 struct blk_desc **dev_desc,
					 struct disk_partition *part_info,
					 int allow_whole_dev)
{
	int ret;

	/* Split the part_name if passed as "$dev_num#part_name". */
	ret = part_get_info_by_dev_and_name(dev_iface, dev_part_str,
					    dev_desc, part_info);
	if (ret >= 0)
		return ret;
	/*
	 * Couldn't lookup by name, try looking up the partition description
	 * directly.
	 */
	ret = blk_get_device_part_str(dev_iface, dev_part_str,
				      dev_desc, part_info, allow_whole_dev);
	if (ret < 0)
		printf("Couldn't find partition %s %s\n",
		       dev_iface, dev_part_str);
	return ret;
}

void part_set_generic_name(const struct blk_desc *dev_desc,
	int part_num, char *name)
{
	char *devtype;

	switch (dev_desc->if_type) {
	case IF_TYPE_IDE:
	case IF_TYPE_SATA:
	case IF_TYPE_ATAPI:
		devtype = "hd";
		break;
	case IF_TYPE_SCSI:
		devtype = "sd";
		break;
	case IF_TYPE_USB:
		devtype = "usbd";
		break;
	case IF_TYPE_DOC:
		devtype = "docd";
		break;
	case IF_TYPE_MMC:
	case IF_TYPE_SD:
		devtype = "mmcsd";
		break;
	default:
		devtype = "xx";
		break;
	}

	sprintf(name, "%s%c%d", devtype, 'a' + dev_desc->devnum, part_num);
}<|MERGE_RESOLUTION|>--- conflicted
+++ resolved
@@ -171,21 +171,14 @@
 	case IF_TYPE_MMC:
 	case IF_TYPE_USB:
 	case IF_TYPE_NVME:
-<<<<<<< HEAD
+	case IF_TYPE_PVBLOCK:
+	case IF_TYPE_HOST:
 		printf("  Vendor: %s\n"
 		       "  Product: %s\n"
 		       "  Revision: %s\n",
 		       dev_desc->vendor,
 		       dev_desc->product,
 		       dev_desc->revision);
-=======
-	case IF_TYPE_PVBLOCK:
-	case IF_TYPE_HOST:
-		printf ("Vendor: %s Rev: %s Prod: %s\n",
-			dev_desc->vendor,
-			dev_desc->revision,
-			dev_desc->product);
->>>>>>> b517c527
 		break;
 	case IF_TYPE_VIRTIO:
 		printf("%s VirtIO Block Device\n", dev_desc->vendor);
