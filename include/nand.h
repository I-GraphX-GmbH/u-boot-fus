/*
 * (C) Copyright 2005
 * 2N Telekomunikace, a.s. <www.2n.cz>
 * Ladislav Michl <michl@2n.cz>
 *
 * SPDX-License-Identifier:	GPL-2.0
 */

#ifndef _NAND_H_
#define _NAND_H_

#include <config.h>

/*
 * All boards using a given driver must convert to self-init
 * at the same time, so do it here.  When all drivers are
 * converted, this will go away.
 */
#ifdef CONFIG_SPL_BUILD
#if defined(CONFIG_NAND_FSL_ELBC) || defined(CONFIG_NAND_FSL_IFC)
#define CONFIG_SYS_NAND_SELF_INIT
#endif
#else
#if defined(CONFIG_NAND_FSL_ELBC) || defined(CONFIG_NAND_ATMEL)\
	|| defined(CONFIG_NAND_FSL_IFC)
#define CONFIG_SYS_NAND_SELF_INIT
#endif
#endif

extern void nand_init(void);

#include <linux/compat.h>
#include <linux/mtd/mtd.h>
#include <linux/mtd/nand.h>

int nand_mtd_to_devnum(struct mtd_info *mtd);

#ifdef CONFIG_SYS_NAND_SELF_INIT
void board_nand_init(void);
int nand_register(int devnum, struct mtd_info *mtd);
#else
extern int board_nand_init(struct nand_chip *nand);
#endif

extern int nand_curr_device;
extern struct mtd_info *nand_info[];

static inline int nand_read(struct mtd_info *info, loff_t ofs, size_t *len,
			    u_char *buf)
{
	return mtd_read(info, ofs, *len, (size_t *)len, buf);
}

static inline int nand_write(struct mtd_info *info, loff_t ofs, size_t *len,
			     u_char *buf)
{
	return mtd_write(info, ofs, *len, (size_t *)len, buf);
}

static inline int nand_block_isbad(struct mtd_info *info, loff_t ofs)
{
	return mtd_block_isbad(info, ofs);
}

static inline int nand_erase(struct mtd_info *info, loff_t off, size_t size)
{
	struct erase_info instr;

	instr.mtd = info;
	instr.addr = off;
	instr.len = size;
	instr.callback = 0;

	return mtd_erase(info, &instr);
}


/*****************************************************************************
 * declarations from nand_util.c
 ****************************************************************************/

typedef struct mtd_oob_ops mtd_oob_ops_t;

struct nand_erase_options {
	loff_t length;		/* number of bytes to erase */
	loff_t offset;		/* first address in NAND to erase */
	int quiet;		/* don't display progress messages */
	int jffs2;		/* if true: format for jffs2 usage
				 * (write appropriate cleanmarker blocks) */
	int scrub;		/* if true, really clean NAND by erasing
				 * bad blocks (UNSAFE) */

	/* Don't include skipped bad blocks in size to be erased */
	int spread;
	/* maximum size that actual may be in order to not exceed the buf */
	loff_t lim;
};

typedef struct nand_erase_options nand_erase_options_t;

<<<<<<< HEAD
int nand_convert_skip_bad(nand_info_t *nand, loff_t offset, size_t *length,
			  loff_t lim, u_char *buffer);

int nand_read_skip_bad(nand_info_t *nand, loff_t offset, size_t *length,
=======
int nand_read_skip_bad(struct mtd_info *mtd, loff_t offset, size_t *length,
>>>>>>> 81067b2b
		       size_t *actual, loff_t lim, u_char *buffer);

#define WITH_DROP_FFS	(1 << 0) /* drop trailing all-0xff pages */
#define WITH_WR_VERIFY	(1 << 1) /* verify data was written correctly */

int nand_write_skip_bad(struct mtd_info *mtd, loff_t offset, size_t *length,
			size_t *actual, loff_t lim, u_char *buffer, int flags);
int nand_erase_opts(struct mtd_info *mtd,
		    const nand_erase_options_t *opts);
int nand_torture(struct mtd_info *mtd, loff_t offset);
int nand_verify_page_oob(struct mtd_info *mtd, struct mtd_oob_ops *ops,
			 loff_t ofs);
int nand_verify(struct mtd_info *mtd, loff_t ofs, size_t len, u_char *buf);

#define NAND_LOCK_STATUS_TIGHT	0x01
#define NAND_LOCK_STATUS_UNLOCK 0x04

int nand_lock(struct mtd_info *mtd, int tight);
int nand_unlock(struct mtd_info *mtd, loff_t start, size_t length,
		int allexcept);
int nand_get_lock_status(struct mtd_info *mtd, loff_t offset);

int nand_spl_load_image(uint32_t offs, unsigned int size, void *dst);
void nand_deselect(void);

#ifdef CONFIG_SYS_NAND_SELECT_DEVICE
void board_nand_select_device(struct nand_chip *nand, int chip);
#endif

__attribute__((noreturn)) void nand_boot(void);

#endif

#ifdef CONFIG_ENV_OFFSET_OOB
#define ENV_OOB_MARKER 0x30425645 /*"EVB0" in little-endian -- offset is stored
				    as block number*/
#define ENV_OOB_MARKER_OLD 0x30564e45 /*"ENV0" in little-endian -- offset is
					stored as byte number */
#define ENV_OFFSET_SIZE 8
int get_nand_env_oob(struct mtd_info *mtd, unsigned long *result);
#endif
int spl_nand_erase_one(int block, int page);<|MERGE_RESOLUTION|>--- conflicted
+++ resolved
@@ -98,14 +98,10 @@
 
 typedef struct nand_erase_options nand_erase_options_t;
 
-<<<<<<< HEAD
-int nand_convert_skip_bad(nand_info_t *nand, loff_t offset, size_t *length,
+int nand_convert_skip_bad(struct mtd_info *mtd, loff_t offset, size_t *length,
 			  loff_t lim, u_char *buffer);
 
-int nand_read_skip_bad(nand_info_t *nand, loff_t offset, size_t *length,
-=======
 int nand_read_skip_bad(struct mtd_info *mtd, loff_t offset, size_t *length,
->>>>>>> 81067b2b
 		       size_t *actual, loff_t lim, u_char *buffer);
 
 #define WITH_DROP_FFS	(1 << 0) /* drop trailing all-0xff pages */
