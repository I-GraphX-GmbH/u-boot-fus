/* SPDX-License-Identifier: BSD-3-Clause */
/*
 * This is from the Android Project,
 * Repository: https://android.googlesource.com/platform/system/tools/mkbootimg
 * File: include/bootimg/bootimg.h
 * Commit: e55998a0f2b61b685d5eb4a486ca3a0c680b1a2f
 *
 * Copyright (C) 2007 The Android Open Source Project
 */

#ifndef _ANDROID_IMAGE_H_
#define _ANDROID_IMAGE_H_

#include <linux/compiler.h>
#include <linux/types.h>

#define ANDR_BOOT_MAGIC "ANDROID!"
#define ANDR_BOOT_MAGIC_SIZE 8
#define ANDR_BOOT_NAME_SIZE 16
#define ANDR_BOOT_ARGS_SIZE 512
#define ANDR_BOOT_EXTRA_ARGS_SIZE 1024

#define ANDR_VENDOR_BOOT_MAGIC "VNDRBOOT"
#define ANDR_VENDOR_BOOT_MAGIC_SIZE 8
#define ANDR_VENDOR_BOOT_ARGS_SIZE 2048
#define ANDR_VENDOR_BOOT_NAME_SIZE 16

/* The bootloader expects the structure of andr_img_hdr with header
 * version 0 to be as follows: */
/* Boot metric variables (in millisecond) */
struct boot_metric
{
	u32 bll_1;	/* 1th bootloader load duration */
	u32 ble_1;	/* 1th bootloader exec duration */
	u32 kl;		/* kernel image load duration */
	u32 kd;		/* kernel image decompress duration */
	u32 avb;	/* avb verify boot.img duration */
	u32 odt;	/* overlay device tree duration */
	u32 sw;		/* system wait for UI interaction duration*/
};
typedef struct boot_metric boot_metric;

/* The bootloader expects the structure of andr_img_hdr with header
 * version 0 to be as follows: */
struct andr_img_hdr {
    /* Must be ANDR_BOOT_MAGIC. */
    char magic[ANDR_BOOT_MAGIC_SIZE];
<<<<<<< HEAD

    u32 kernel_size; /* size in bytes */
    u32 kernel_addr; /* physical load addr */

    u32 ramdisk_size; /* size in bytes */
    u32 ramdisk_addr; /* physical load addr */

    u32 second_size; /* size in bytes */
    u32 second_addr; /* physical load addr */

    u32 tags_addr; /* physical addr for kernel tags */
    u32 page_size; /* flash page size we assume */

    /* Version of the boot image header. */
    u32 header_version;

	/* operating system version and security patch level; for
	 * version "A.B.C" and patch level "Y-M-D":
	 * ver = A << 14 | B << 7 | C         (7 bits for each of A, B, C)
	 * lvl = ((Y - 2000) & 127) << 4 | M  (7 bits for Y, 4 bits for M)
	 * os_version = ver << 11 | lvl */
    u32 os_version;

    char name[ANDR_BOOT_NAME_SIZE]; /* asciiz product name */

    char cmdline[ANDR_BOOT_ARGS_SIZE];

    u32 id[8]; /* timestamp / checksum / sha1 / etc */

    /* Supplemental command line data; kept here to maintain
	 * binary compatibility with older versions of mkbootimg */
    char extra_cmdline[ANDR_BOOT_EXTRA_ARGS_SIZE];
	uint32_t recovery_dtbo_size;   /* size of recovery dtbo image */
	uint64_t recovery_dtbo_offset; /* offset in boot image */
	uint32_t header_size;   /* size of boot image header in bytes */
=======

    u32 kernel_size; /* size in bytes */
    u32 kernel_addr; /* physical load addr */

    u32 ramdisk_size; /* size in bytes */
    u32 ramdisk_addr; /* physical load addr */

    u32 second_size; /* size in bytes */
    u32 second_addr; /* physical load addr */

    u32 tags_addr; /* physical addr for kernel tags */
    u32 page_size; /* flash page size we assume */

    /* Version of the boot image header. */
    u32 header_version;

    /* Operating system version and security patch level.
     * For version "A.B.C" and patch level "Y-M-D":
     *   (7 bits for each of A, B, C; 7 bits for (Y-2000), 4 bits for M)
     *   os_version = A[31:25] B[24:18] C[17:11] (Y-2000)[10:4] M[3:0] */
    u32 os_version;

    char name[ANDR_BOOT_NAME_SIZE]; /* asciiz product name */

    char cmdline[ANDR_BOOT_ARGS_SIZE];

    u32 id[8]; /* timestamp / checksum / sha1 / etc */

    /* Supplemental command line data; kept here to maintain
     * binary compatibility with older versions of mkbootimg. */
    char extra_cmdline[ANDR_BOOT_EXTRA_ARGS_SIZE];

    /* Fields in boot_img_hdr_v1 and newer. */
    u32 recovery_dtbo_size;   /* size in bytes for recovery DTBO/ACPIO image */
    u64 recovery_dtbo_offset; /* offset to recovery dtbo/acpio in boot image */
    u32 header_size;

    /* Fields in boot_img_hdr_v2 and newer. */
    u32 dtb_size; /* size in bytes for DTB image */
    u64 dtb_addr; /* physical load address for DTB image */
>>>>>>> 0ea138a2
} __attribute__((packed));

struct boot_img_hdr_v3 {
    // Must be BOOT_MAGIC.
    uint8_t magic[ANDR_BOOT_MAGIC_SIZE];

    uint32_t kernel_size; /* size in bytes */
    uint32_t ramdisk_size; /* size in bytes */

    // Operating system version and security patch level.
    // For version "A.B.C" and patch level "Y-M-D":
    //   (7 bits for each of A, B, C; 7 bits for (Y-2000), 4 bits for M)
    //   os_version = A[31:25] B[24:18] C[17:11] (Y-2000)[10:4] M[3:0]
    uint32_t os_version;

#if __cplusplus
    void SetOsVersion(unsigned major, unsigned minor, unsigned patch) {
        os_version &= ((1 << 11) - 1);
        os_version |= (((major & 0x7f) << 25) | ((minor & 0x7f) << 18) | ((patch & 0x7f) << 11));
    }

    void SetOsPatchLevel(unsigned year, unsigned month) {
        os_version &= ~((1 << 11) - 1);
        os_version |= (((year - 2000) & 0x7f) << 4) | ((month & 0xf) << 0);
    }
#endif

    uint32_t header_size;

    uint32_t reserved[4];

    // Version of the boot image header.
    uint32_t header_version;

    uint8_t cmdline[ANDR_BOOT_ARGS_SIZE + ANDR_BOOT_EXTRA_ARGS_SIZE];
} __attribute__((packed));

struct vendor_boot_img_hdr_v3 {
    // Must be ANDR_VENDOR_BOOT_MAGIC.
    uint8_t magic[ANDR_VENDOR_BOOT_MAGIC_SIZE];

    // Version of the vendor boot image header.
    uint32_t header_version;

    uint32_t page_size; /* flash page size we assume */

    uint32_t kernel_addr; /* physical load addr */
    uint32_t ramdisk_addr; /* physical load addr */

    uint32_t vendor_ramdisk_size; /* size in bytes */

    uint8_t cmdline[ANDR_VENDOR_BOOT_ARGS_SIZE];

    uint32_t tags_addr; /* physical addr for kernel tags (if required) */
    uint8_t name[ANDR_VENDOR_BOOT_NAME_SIZE]; /* asciiz product name */

    uint32_t header_size;

    uint32_t dtb_size; /* size in bytes for DTB image */
    uint64_t dtb_addr; /* physical load address for DTB image */
} __attribute__((packed));

/* When a boot header is of version 0, the structure of boot image is as
 * follows:
 *
 * +-----------------+
 * | boot header     | 1 page
 * +-----------------+
 * | kernel          | i pages
 * +-----------------+
 * | ramdisk         | m pages
 * +-----------------+
 * | second stage    | n pages
 * +-----------------+
 * | recovery dtbo   | o pages
 * +-----------------+
 *
 * i = (kernel_size + page_size - 1) / page_size
 * m = (ramdisk_size + page_size - 1) / page_size
 * n = (second_size + page_size - 1) / page_size
 * o = (recovery_dtbo_size + page_size - 1) / page_size
 *
 * 0. all entities are page_size aligned in flash
 * 1. kernel and ramdisk are required (size != 0)
 * 2. second is optional (second_size == 0 -> no second)
 * 3. load each element (kernel, ramdisk, second) at
 *    the specified physical address (kernel_addr, etc)
 * 4. prepare tags at tag_addr.  kernel_args[] is
 *    appended to the kernel commandline in the tags.
 * 5. r0 = 0, r1 = MACHINE_TYPE, r2 = tags_addr
 * 6. if second_size != 0: jump to second_addr
 *    else: jump to kernel_addr
 */

/* When the boot image header has a version of 2, the structure of the boot
 * image is as follows:
 *
 * +---------------------+
 * | boot header         | 1 page
 * +---------------------+
 * | kernel              | n pages
 * +---------------------+
 * | ramdisk             | m pages
 * +---------------------+
 * | second stage        | o pages
 * +---------------------+
 * | recovery dtbo/acpio | p pages
 * +---------------------+
 * | dtb                 | q pages
 * +---------------------+
 *
 * n = (kernel_size + page_size - 1) / page_size
 * m = (ramdisk_size + page_size - 1) / page_size
 * o = (second_size + page_size - 1) / page_size
 * p = (recovery_dtbo_size + page_size - 1) / page_size
 * q = (dtb_size + page_size - 1) / page_size
 *
 * 0. all entities are page_size aligned in flash
 * 1. kernel, ramdisk and DTB are required (size != 0)
 * 2. recovery_dtbo/recovery_acpio is required for recovery.img in non-A/B
 *    devices(recovery_dtbo_size != 0)
 * 3. second is optional (second_size == 0 -> no second)
 * 4. load each element (kernel, ramdisk, second, dtb) at
 *    the specified physical address (kernel_addr, etc)
 * 5. If booting to recovery mode in a non-A/B device, extract recovery
 *    dtbo/acpio and apply the correct set of overlays on the base device tree
 *    depending on the hardware/product revision.
 * 6. prepare tags at tag_addr.  kernel_args[] is
 *    appended to the kernel commandline in the tags.
 * 7. r0 = 0, r1 = MACHINE_TYPE, r2 = tags_addr
 * 8. if second_size != 0: jump to second_addr
 *    else: jump to kernel_addr
 */

/* When the boot image header has a version of 3, the structure of the boot
 * image is as follows:
 *
 * +---------------------+
 * | boot header         | 4096 bytes
 * +---------------------+
 * | kernel              | m pages
 * +---------------------+
 * | ramdisk             | n pages
 * +---------------------+
 *
 * m = (kernel_size + 4096 - 1) / 4096
 * n = (ramdisk_size + 4096 - 1) / 4096
 *
 * Note that in version 3 of the boot image header, page size is fixed at 4096 bytes.
 *
 * The structure of the vendor boot image (introduced with version 3 and
 * required to be present when a v3 boot image is used) is as follows:
 *
 * +---------------------+
 * | vendor boot header  | o pages
 * +---------------------+
 * | vendor ramdisk      | p pages
 * +---------------------+
 * | dtb                 | q pages
 * +---------------------+

 * o = (2112 + page_size - 1) / page_size
 * p = (vendor_ramdisk_size + page_size - 1) / page_size
 * q = (dtb_size + page_size - 1) / page_size
 *
 * 0. all entities in the boot image are 4096-byte aligned in flash, all
 *    entities in the vendor boot image are page_size (determined by the vendor
 *    and specified in the vendor boot image header) aligned in flash
 * 1. kernel, ramdisk, vendor ramdisk, and DTB are required (size != 0)
 * 2. load the kernel and DTB at the specified physical address (kernel_addr,
 *    dtb_addr)
 * 3. load the vendor ramdisk at ramdisk_addr
 * 4. load the generic ramdisk immediately following the vendor ramdisk in
 *    memory
 * 5. set up registers for kernel entry as required by your architecture
 * 6. if the platform has a second stage bootloader jump to it (must be
 *    contained outside boot and vendor boot partitions), otherwise
 *    jump to kernel_addr
 */
struct header_image {
	uint32_t	code0;		/* Executable code */
	uint32_t	code1;		/* Executable code */
	uint64_t	text_offset;	/* Image load offset, LE */
	uint64_t	image_size;	/* Effective Image size, LE */
	uint64_t	res1;		/* reserved */
	uint64_t	res2;		/* reserved */
	uint64_t	res3;		/* reserved */
	uint64_t	res4;		/* reserved */
	uint32_t	magic;		/* Magic number */
	uint32_t	res5;
};
#endif<|MERGE_RESOLUTION|>--- conflicted
+++ resolved
@@ -40,48 +40,9 @@
 };
 typedef struct boot_metric boot_metric;
 
-/* The bootloader expects the structure of andr_img_hdr with header
- * version 0 to be as follows: */
 struct andr_img_hdr {
     /* Must be ANDR_BOOT_MAGIC. */
     char magic[ANDR_BOOT_MAGIC_SIZE];
-<<<<<<< HEAD
-
-    u32 kernel_size; /* size in bytes */
-    u32 kernel_addr; /* physical load addr */
-
-    u32 ramdisk_size; /* size in bytes */
-    u32 ramdisk_addr; /* physical load addr */
-
-    u32 second_size; /* size in bytes */
-    u32 second_addr; /* physical load addr */
-
-    u32 tags_addr; /* physical addr for kernel tags */
-    u32 page_size; /* flash page size we assume */
-
-    /* Version of the boot image header. */
-    u32 header_version;
-
-	/* operating system version and security patch level; for
-	 * version "A.B.C" and patch level "Y-M-D":
-	 * ver = A << 14 | B << 7 | C         (7 bits for each of A, B, C)
-	 * lvl = ((Y - 2000) & 127) << 4 | M  (7 bits for Y, 4 bits for M)
-	 * os_version = ver << 11 | lvl */
-    u32 os_version;
-
-    char name[ANDR_BOOT_NAME_SIZE]; /* asciiz product name */
-
-    char cmdline[ANDR_BOOT_ARGS_SIZE];
-
-    u32 id[8]; /* timestamp / checksum / sha1 / etc */
-
-    /* Supplemental command line data; kept here to maintain
-	 * binary compatibility with older versions of mkbootimg */
-    char extra_cmdline[ANDR_BOOT_EXTRA_ARGS_SIZE];
-	uint32_t recovery_dtbo_size;   /* size of recovery dtbo image */
-	uint64_t recovery_dtbo_offset; /* offset in boot image */
-	uint32_t header_size;   /* size of boot image header in bytes */
-=======
 
     u32 kernel_size; /* size in bytes */
     u32 kernel_addr; /* physical load addr */
@@ -122,7 +83,6 @@
     /* Fields in boot_img_hdr_v2 and newer. */
     u32 dtb_size; /* size in bytes for DTB image */
     u64 dtb_addr; /* physical load address for DTB image */
->>>>>>> 0ea138a2
 } __attribute__((packed));
 
 struct boot_img_hdr_v3 {
