/* SPDX-License-Identifier: BSD-2-Clause */
/*
 * This is from the Android Project,
 * Repository: https://android.googlesource.com/platform/system/core/
 * File: mkbootimg/bootimg.h
 * Commit: d162828814b08ada310846a33205befb69ef5799
 *
 * Copyright (C) 2008 The Android Open Source Project
 */

#ifndef _ANDROID_IMAGE_H_
#define _ANDROID_IMAGE_H_

<<<<<<< HEAD
typedef struct andr_img_hdr andr_img_hdr;
=======
#include <linux/compiler.h>
#include <linux/types.h>
>>>>>>> 252100a3

#define ANDR_BOOT_MAGIC "ANDROID!"
#define ANDR_BOOT_MAGIC_SIZE 8
#define ANDR_BOOT_NAME_SIZE 16
#define ANDR_BOOT_ARGS_SIZE 512
#define ANDR_BOOT_EXTRA_ARGS_SIZE 1024

<<<<<<< HEAD
/* Boot metric variables (in millisecond) */
struct boot_metric
{
	u32 bll_1;	/* 1th bootloader load duration */
	u32 ble_1;	/* 1th bootloader exec duration */
	u32 kl;		/* kernel image load duration */
	u32 kd;		/* kernel image decompress duration */
	u32 avb;	/* avb verify boot.img duration */
	u32 odt;	/* overlay device tree duration */
	u32 sw;		/* system wait for UI interaction duration*/
};
typedef struct boot_metric boot_metric;

=======
/* The bootloader expects the structure of andr_img_hdr with header
 * version 0 to be as follows: */
>>>>>>> 252100a3
struct andr_img_hdr {
	char magic[ANDR_BOOT_MAGIC_SIZE];

	u32 kernel_size;	/* size in bytes */
	u32 kernel_addr;	/* physical load addr */

	u32 ramdisk_size;	/* size in bytes */
	u32 ramdisk_addr;	/* physical load addr */

	u32 second_size;	/* size in bytes */
	u32 second_addr;	/* physical load addr */

	u32 tags_addr;		/* physical addr for kernel tags */
	u32 page_size;		/* flash page size we assume */
	u32 header_version;

	/* operating system version and security patch level; for
	 * version "A.B.C" and patch level "Y-M-D":
	 * ver = A << 14 | B << 7 | C         (7 bits for each of A, B, C)
	 * lvl = ((Y - 2000) & 127) << 4 | M  (7 bits for Y, 4 bits for M)
	 * os_version = ver << 11 | lvl */
	u32 os_version;

	char name[ANDR_BOOT_NAME_SIZE]; /* asciiz product name */

	char cmdline[ANDR_BOOT_ARGS_SIZE];

	u32 id[8]; /* timestamp / checksum / sha1 / etc */

	/* Supplemental command line data; kept here to maintain
	 * binary compatibility with older versions of mkbootimg */
	char extra_cmdline[ANDR_BOOT_EXTRA_ARGS_SIZE];
	uint32_t recovery_dtbo_size;   /* size of recovery dtbo image */
	uint64_t recovery_dtbo_offset; /* offset in boot image */
	uint32_t header_size;   /* size of boot image header in bytes */
} __attribute__((packed));

/*
 * +-----------------+
 * | boot header     | 1 page
 * +-----------------+
 * | kernel          | i pages
 * +-----------------+
 * | ramdisk         | m pages
 * +-----------------+
 * | second stage    | n pages
 * +-----------------+
 * | recovery dtbo   | o pages
 * +-----------------+
 *
 * i = (kernel_size + page_size - 1) / page_size
 * m = (ramdisk_size + page_size - 1) / page_size
 * n = (second_size + page_size - 1) / page_size
 * o = (recovery_dtbo_size + page_size - 1) / page_size
 *
 * 0. all entities are page_size aligned in flash
 * 1. kernel and ramdisk are required (size != 0)
 * 2. second is optional (second_size == 0 -> no second)
 * 3. load each element (kernel, ramdisk, second) at
 *    the specified physical address (kernel_addr, etc)
 * 4. prepare tags at tag_addr.  kernel_args[] is
 *    appended to the kernel commandline in the tags.
 * 5. r0 = 0, r1 = MACHINE_TYPE, r2 = tags_addr
 * 6. if second_size != 0: jump to second_addr
 *    else: jump to kernel_addr
 */
<<<<<<< HEAD
struct header_image {
	uint32_t	code0;		/* Executable code */
	uint32_t	code1;		/* Executable code */
	uint64_t	text_offset;	/* Image load offset, LE */
	uint64_t	image_size;	/* Effective Image size, LE */
	uint64_t	res1;		/* reserved */
	uint64_t	res2;		/* reserved */
	uint64_t	res3;		/* reserved */
	uint64_t	res4;		/* reserved */
	uint32_t	magic;		/* Magic number */
	uint32_t	res5;
};
=======

/* When the boot image header has a version of 2, the structure of the boot
 * image is as follows:
 *
 * +---------------------+
 * | boot header         | 1 page
 * +---------------------+
 * | kernel              | n pages
 * +---------------------+
 * | ramdisk             | m pages
 * +---------------------+
 * | second stage        | o pages
 * +---------------------+
 * | recovery dtbo/acpio | p pages
 * +---------------------+
 * | dtb                 | q pages
 * +---------------------+
 *
 * n = (kernel_size + page_size - 1) / page_size
 * m = (ramdisk_size + page_size - 1) / page_size
 * o = (second_size + page_size - 1) / page_size
 * p = (recovery_dtbo_size + page_size - 1) / page_size
 * q = (dtb_size + page_size - 1) / page_size
 *
 * 0. all entities are page_size aligned in flash
 * 1. kernel, ramdisk and DTB are required (size != 0)
 * 2. recovery_dtbo/recovery_acpio is required for recovery.img in non-A/B
 *    devices(recovery_dtbo_size != 0)
 * 3. second is optional (second_size == 0 -> no second)
 * 4. load each element (kernel, ramdisk, second, dtb) at
 *    the specified physical address (kernel_addr, etc)
 * 5. If booting to recovery mode in a non-A/B device, extract recovery
 *    dtbo/acpio and apply the correct set of overlays on the base device tree
 *    depending on the hardware/product revision.
 * 6. prepare tags at tag_addr.  kernel_args[] is
 *    appended to the kernel commandline in the tags.
 * 7. r0 = 0, r1 = MACHINE_TYPE, r2 = tags_addr
 * 8. if second_size != 0: jump to second_addr
 *    else: jump to kernel_addr
 */

>>>>>>> 252100a3
#endif<|MERGE_RESOLUTION|>--- conflicted
+++ resolved
@@ -11,12 +11,7 @@
 #ifndef _ANDROID_IMAGE_H_
 #define _ANDROID_IMAGE_H_
 
-<<<<<<< HEAD
 typedef struct andr_img_hdr andr_img_hdr;
-=======
-#include <linux/compiler.h>
-#include <linux/types.h>
->>>>>>> 252100a3
 
 #define ANDR_BOOT_MAGIC "ANDROID!"
 #define ANDR_BOOT_MAGIC_SIZE 8
@@ -24,7 +19,6 @@
 #define ANDR_BOOT_ARGS_SIZE 512
 #define ANDR_BOOT_EXTRA_ARGS_SIZE 1024
 
-<<<<<<< HEAD
 /* Boot metric variables (in millisecond) */
 struct boot_metric
 {
@@ -38,42 +32,43 @@
 };
 typedef struct boot_metric boot_metric;
 
-=======
 /* The bootloader expects the structure of andr_img_hdr with header
  * version 0 to be as follows: */
->>>>>>> 252100a3
 struct andr_img_hdr {
-	char magic[ANDR_BOOT_MAGIC_SIZE];
+    /* Must be ANDR_BOOT_MAGIC. */
+    char magic[ANDR_BOOT_MAGIC_SIZE];
 
-	u32 kernel_size;	/* size in bytes */
-	u32 kernel_addr;	/* physical load addr */
+    u32 kernel_size; /* size in bytes */
+    u32 kernel_addr; /* physical load addr */
 
-	u32 ramdisk_size;	/* size in bytes */
-	u32 ramdisk_addr;	/* physical load addr */
+    u32 ramdisk_size; /* size in bytes */
+    u32 ramdisk_addr; /* physical load addr */
 
-	u32 second_size;	/* size in bytes */
-	u32 second_addr;	/* physical load addr */
+    u32 second_size; /* size in bytes */
+    u32 second_addr; /* physical load addr */
 
-	u32 tags_addr;		/* physical addr for kernel tags */
-	u32 page_size;		/* flash page size we assume */
-	u32 header_version;
+    u32 tags_addr; /* physical addr for kernel tags */
+    u32 page_size; /* flash page size we assume */
+
+    /* Version of the boot image header. */
+    u32 header_version;
 
 	/* operating system version and security patch level; for
 	 * version "A.B.C" and patch level "Y-M-D":
 	 * ver = A << 14 | B << 7 | C         (7 bits for each of A, B, C)
 	 * lvl = ((Y - 2000) & 127) << 4 | M  (7 bits for Y, 4 bits for M)
 	 * os_version = ver << 11 | lvl */
-	u32 os_version;
+    u32 os_version;
 
-	char name[ANDR_BOOT_NAME_SIZE]; /* asciiz product name */
+    char name[ANDR_BOOT_NAME_SIZE]; /* asciiz product name */
 
-	char cmdline[ANDR_BOOT_ARGS_SIZE];
+    char cmdline[ANDR_BOOT_ARGS_SIZE];
 
-	u32 id[8]; /* timestamp / checksum / sha1 / etc */
+    u32 id[8]; /* timestamp / checksum / sha1 / etc */
 
-	/* Supplemental command line data; kept here to maintain
+    /* Supplemental command line data; kept here to maintain
 	 * binary compatibility with older versions of mkbootimg */
-	char extra_cmdline[ANDR_BOOT_EXTRA_ARGS_SIZE];
+    char extra_cmdline[ANDR_BOOT_EXTRA_ARGS_SIZE];
 	uint32_t recovery_dtbo_size;   /* size of recovery dtbo image */
 	uint64_t recovery_dtbo_offset; /* offset in boot image */
 	uint32_t header_size;   /* size of boot image header in bytes */
@@ -108,7 +103,6 @@
  * 6. if second_size != 0: jump to second_addr
  *    else: jump to kernel_addr
  */
-<<<<<<< HEAD
 struct header_image {
 	uint32_t	code0;		/* Executable code */
 	uint32_t	code1;		/* Executable code */
@@ -121,47 +115,4 @@
 	uint32_t	magic;		/* Magic number */
 	uint32_t	res5;
 };
-=======
-
-/* When the boot image header has a version of 2, the structure of the boot
- * image is as follows:
- *
- * +---------------------+
- * | boot header         | 1 page
- * +---------------------+
- * | kernel              | n pages
- * +---------------------+
- * | ramdisk             | m pages
- * +---------------------+
- * | second stage        | o pages
- * +---------------------+
- * | recovery dtbo/acpio | p pages
- * +---------------------+
- * | dtb                 | q pages
- * +---------------------+
- *
- * n = (kernel_size + page_size - 1) / page_size
- * m = (ramdisk_size + page_size - 1) / page_size
- * o = (second_size + page_size - 1) / page_size
- * p = (recovery_dtbo_size + page_size - 1) / page_size
- * q = (dtb_size + page_size - 1) / page_size
- *
- * 0. all entities are page_size aligned in flash
- * 1. kernel, ramdisk and DTB are required (size != 0)
- * 2. recovery_dtbo/recovery_acpio is required for recovery.img in non-A/B
- *    devices(recovery_dtbo_size != 0)
- * 3. second is optional (second_size == 0 -> no second)
- * 4. load each element (kernel, ramdisk, second, dtb) at
- *    the specified physical address (kernel_addr, etc)
- * 5. If booting to recovery mode in a non-A/B device, extract recovery
- *    dtbo/acpio and apply the correct set of overlays on the base device tree
- *    depending on the hardware/product revision.
- * 6. prepare tags at tag_addr.  kernel_args[] is
- *    appended to the kernel commandline in the tags.
- * 7. r0 = 0, r1 = MACHINE_TYPE, r2 = tags_addr
- * 8. if second_size != 0: jump to second_addr
- *    else: jump to kernel_addr
- */
-
->>>>>>> 252100a3
 #endif