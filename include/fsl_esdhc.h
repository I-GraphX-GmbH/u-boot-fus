/*
 * FSL SD/MMC Defines
 *-------------------------------------------------------------------
 *
 * Copyright 2007-2008,2010-2011 Freescale Semiconductor, Inc
 *
 * SPDX-License-Identifier:	GPL-2.0+
 */

#ifndef  __FSL_ESDHC_H__
#define	__FSL_ESDHC_H__

#include <linux/errno.h>
#include <asm/byteorder.h>

/* needed for the mmc_cfg definition */
#include <mmc.h>

#ifdef CONFIG_FSL_ESDHC_ADAPTER_IDENT
#include "../board/freescale/common/qixis.h"
#endif

/* FSL eSDHC-specific constants */
#define SYSCTL			0x0002e02c
#define SYSCTL_INITA		0x08000000
#define SYSCTL_TIMEOUT_MASK	0x000f0000
#define SYSCTL_CLOCK_MASK	0x0000fff0
#if !defined(CONFIG_FSL_USDHC)
#define SYSCTL_CKEN		0x00000008
#define SYSCTL_PEREN		0x00000004
#define SYSCTL_HCKEN		0x00000002
#define SYSCTL_IPGEN		0x00000001
#endif
#define SYSCTL_RSTA		0x01000000
#define SYSCTL_RSTC		0x02000000
#define SYSCTL_RSTD		0x04000000

#define VENDORSPEC_CKEN		0x00004000
#define VENDORSPEC_PEREN	0x00002000
#define VENDORSPEC_HCKEN	0x00001000
#define VENDORSPEC_IPGEN	0x00000800
#define VENDORSPEC_INIT		0x20007809

#define IRQSTAT			0x0002e030
#define IRQSTAT_DMAE		(0x10000000)
#define IRQSTAT_AC12E		(0x01000000)
#define IRQSTAT_DEBE		(0x00400000)
#define IRQSTAT_DCE		(0x00200000)
#define IRQSTAT_DTOE		(0x00100000)
#define IRQSTAT_CIE		(0x00080000)
#define IRQSTAT_CEBE		(0x00040000)
#define IRQSTAT_CCE		(0x00020000)
#define IRQSTAT_CTOE		(0x00010000)
#define IRQSTAT_CINT		(0x00000100)
#define IRQSTAT_CRM		(0x00000080)
#define IRQSTAT_CINS		(0x00000040)
#define IRQSTAT_BRR		(0x00000020)
#define IRQSTAT_BWR		(0x00000010)
#define IRQSTAT_DINT		(0x00000008)
#define IRQSTAT_BGE		(0x00000004)
#define IRQSTAT_TC		(0x00000002)
#define IRQSTAT_CC		(0x00000001)

#define CMD_ERR		(IRQSTAT_CIE | IRQSTAT_CEBE | IRQSTAT_CCE)
#define DATA_ERR	(IRQSTAT_DEBE | IRQSTAT_DCE | IRQSTAT_DTOE | \
				IRQSTAT_DMAE)
#define DATA_COMPLETE	(IRQSTAT_TC | IRQSTAT_DINT)

#define IRQSTATEN		0x0002e034
#define IRQSTATEN_DMAE		(0x10000000)
#define IRQSTATEN_AC12E		(0x01000000)
#define IRQSTATEN_DEBE		(0x00400000)
#define IRQSTATEN_DCE		(0x00200000)
#define IRQSTATEN_DTOE		(0x00100000)
#define IRQSTATEN_CIE		(0x00080000)
#define IRQSTATEN_CEBE		(0x00040000)
#define IRQSTATEN_CCE		(0x00020000)
#define IRQSTATEN_CTOE		(0x00010000)
#define IRQSTATEN_CINT		(0x00000100)
#define IRQSTATEN_CRM		(0x00000080)
#define IRQSTATEN_CINS		(0x00000040)
#define IRQSTATEN_BRR		(0x00000020)
#define IRQSTATEN_BWR		(0x00000010)
#define IRQSTATEN_DINT		(0x00000008)
#define IRQSTATEN_BGE		(0x00000004)
#define IRQSTATEN_TC		(0x00000002)
#define IRQSTATEN_CC		(0x00000001)

#define ESDHCCTL		0x0002e40c
#define ESDHCCTL_PCS		(0x00080000)

#define PRSSTAT			0x0002e024
#define PRSSTAT_DAT0		(0x01000000)
#define PRSSTAT_CLSL		(0x00800000)
#define PRSSTAT_WPSPL		(0x00080000)
#define PRSSTAT_CDPL		(0x00040000)
#define PRSSTAT_CINS		(0x00010000)
#define PRSSTAT_BREN		(0x00000800)
#define PRSSTAT_BWEN		(0x00000400)
#define PRSSTAT_SDSTB		(0X00000008)
#define PRSSTAT_DLA		(0x00000004)
#define PRSSTAT_CICHB		(0x00000002)
#define PRSSTAT_CIDHB		(0x00000001)

#define PROCTL			0x0002e028
#define PROCTL_INIT		0x00000020
#define PROCTL_DTW_4		0x00000002
#define PROCTL_DTW_8		0x00000004

#define CMDARG			0x0002e008

#define XFERTYP			0x0002e00c
#define XFERTYP_CMD(x)		((x & 0x3f) << 24)
#define XFERTYP_CMDTYP_NORMAL	0x0
#define XFERTYP_CMDTYP_SUSPEND	0x00400000
#define XFERTYP_CMDTYP_RESUME	0x00800000
#define XFERTYP_CMDTYP_ABORT	0x00c00000
#define XFERTYP_DPSEL		0x00200000
#define XFERTYP_CICEN		0x00100000
#define XFERTYP_CCCEN		0x00080000
#define XFERTYP_RSPTYP_NONE	0
#define XFERTYP_RSPTYP_136	0x00010000
#define XFERTYP_RSPTYP_48	0x00020000
#define XFERTYP_RSPTYP_48_BUSY	0x00030000
#define XFERTYP_MSBSEL		0x00000020
#define XFERTYP_DTDSEL		0x00000010
#define XFERTYP_DDREN		0x00000008
#define XFERTYP_AC12EN		0x00000004
#define XFERTYP_BCEN		0x00000002
#define XFERTYP_DMAEN		0x00000001

#define CINS_TIMEOUT		1000
#define PIO_TIMEOUT		100000

#define DSADDR		0x2e004

#define CMDRSP0		0x2e010
#define CMDRSP1		0x2e014
#define CMDRSP2		0x2e018
#define CMDRSP3		0x2e01c

#define DATPORT		0x2e020

#define WML		0x2e044
#define WML_WRITE	0x00010000
#ifdef CONFIG_FSL_SDHC_V2_3
#define WML_RD_WML_MAX		0x80
#define WML_WR_WML_MAX		0x80
#define WML_RD_WML_MAX_VAL	0x0
#define WML_WR_WML_MAX_VAL	0x0
#define WML_RD_WML_MASK		0x7f
#define WML_WR_WML_MASK		0x7f0000
#else
#define WML_RD_WML_MAX		0x10
#define WML_WR_WML_MAX		0x80
#define WML_RD_WML_MAX_VAL	0x10
#define WML_WR_WML_MAX_VAL	0x80
#define WML_RD_WML_MASK	0xff
#define WML_WR_WML_MASK	0xff0000
#endif

#define BLKATTR		0x2e004
#define BLKATTR_CNT(x)	((x & 0xffff) << 16)
#define BLKATTR_SIZE(x)	(x & 0x1fff)
#define MAX_BLK_CNT	0x7fff	/* so malloc will have enough room with 32M */

#define ESDHC_HOSTCAPBLT_VS18	0x04000000
#define ESDHC_HOSTCAPBLT_VS30	0x02000000
#define ESDHC_HOSTCAPBLT_VS33	0x01000000
#define ESDHC_HOSTCAPBLT_SRS	0x00800000
#define ESDHC_HOSTCAPBLT_DMAS	0x00400000
#define ESDHC_HOSTCAPBLT_HSS	0x00200000

#define ESDHC_VENDORSPEC_VSELECT 0x00000002 /* Use 1.8V */

struct fsl_esdhc_cfg {
	phys_addr_t esdhc_base;
	u32	sdhc_clk;
	unsigned cd_gpio;
	u8	max_bus_width;
<<<<<<< HEAD
	u8	wp_enable;
=======
	int	wp_enable;
	int	vs18_enable; /* Use 1.8V if set to 1 */
	struct mmc_config cfg;
>>>>>>> 83f07da0
};

/* Select the correct accessors depending on endianess */
#if defined CONFIG_SYS_FSL_ESDHC_LE
#define esdhc_read32		in_le32
#define esdhc_write32		out_le32
#define esdhc_clrsetbits32	clrsetbits_le32
#define esdhc_clrbits32		clrbits_le32
#define esdhc_setbits32		setbits_le32
#elif defined(CONFIG_SYS_FSL_ESDHC_BE)
#define esdhc_read32            in_be32
#define esdhc_write32           out_be32
#define esdhc_clrsetbits32      clrsetbits_be32
#define esdhc_clrbits32         clrbits_be32
#define esdhc_setbits32         setbits_be32
#elif __BYTE_ORDER == __LITTLE_ENDIAN
#define esdhc_read32		in_le32
#define esdhc_write32		out_le32
#define esdhc_clrsetbits32	clrsetbits_le32
#define esdhc_clrbits32		clrbits_le32
#define esdhc_setbits32		setbits_le32
#elif __BYTE_ORDER == __BIG_ENDIAN
#define esdhc_read32		in_be32
#define esdhc_write32		out_be32
#define esdhc_clrsetbits32	clrsetbits_be32
#define esdhc_clrbits32		clrbits_be32
#define esdhc_setbits32		setbits_be32
#else
#error "Endianess is not defined: please fix to continue"
#endif

#ifdef CONFIG_FSL_ESDHC
int fsl_esdhc_mmc_init(bd_t *bis);
int fsl_esdhc_initialize(bd_t *bis, struct fsl_esdhc_cfg *cfg);
void fdt_fixup_esdhc(void *blob, bd_t *bd);
#else
static inline int fsl_esdhc_mmc_init(bd_t *bis) { return -ENOSYS; }
static inline void fdt_fixup_esdhc(void *blob, bd_t *bd) {}
#endif /* CONFIG_FSL_ESDHC */
void __noreturn mmc_boot(void);
void mmc_spl_load_image(uint32_t offs, unsigned int size, void *vdst);

#endif  /* __FSL_ESDHC_H__ */<|MERGE_RESOLUTION|>--- conflicted
+++ resolved
@@ -178,13 +178,8 @@
 	u32	sdhc_clk;
 	unsigned cd_gpio;
 	u8	max_bus_width;
-<<<<<<< HEAD
-	u8	wp_enable;
-=======
 	int	wp_enable;
 	int	vs18_enable; /* Use 1.8V if set to 1 */
-	struct mmc_config cfg;
->>>>>>> 83f07da0
 };
 
 /* Select the correct accessors depending on endianess */
