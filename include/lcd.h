/* SPDX-License-Identifier: GPL-2.0+ */
/*
 * MPC823 and PXA LCD Controller
 *
 * Modeled after video interface by Paolo Scaffardi
 *
 *
 * (C) Copyright 2001
 * Wolfgang Denk, DENX Software Engineering, wd@denx.de.
 */

#ifndef _LCD_H_
#define _LCD_H_
#include <lcd_console.h>
#if defined(CONFIG_CMD_BMP) || defined(CONFIG_SPLASH_SCREEN)
#include <bmp_layout.h>
#include <asm/byteorder.h>
#endif

int bmp_display(ulong addr, int x, int y);
struct bmp_image *gunzip_bmp(unsigned long addr, unsigned long *lenp,
			     void **alloc_addr);

#ifndef CONFIG_DM_VIDEO

extern char lcd_is_enabled;
extern int lcd_line_length;
extern struct vidinfo panel_info;

void lcd_ctrl_init(void *lcdbase);
void lcd_enable(void);
void lcd_setcolreg(ushort regno, ushort red, ushort green, ushort blue);
<<<<<<< HEAD
void lcd_initcolregs (void);
=======
ulong lcd_setmem(ulong addr);
>>>>>>> 412eca96

/**
 * Set whether we need to flush the dcache when changing the LCD image. This
 * defaults to off.
 *
 * @param flush		non-zero to flush cache after update, 0 to skip
 */
void lcd_set_flush_dcache(int flush);

#if defined(CONFIG_CPU_PXA25X) || defined(CONFIG_CPU_PXA27X) || \
	defined CONFIG_CPU_MONAHANS
#include <pxa_lcd.h>
#elif defined(CONFIG_ATMEL_LCD) || defined(CONFIG_ATMEL_HLCD)
#include <atmel_lcd.h>
#elif defined(CONFIG_EXYNOS_FB)
#include <exynos_lcd.h>
#elif defined(CONFIG_MXC_EPDC)

struct waveform_modes {
	int mode_init;
	int mode_du;
	int mode_gc4;
	int mode_gc8;
	int mode_gc16;
	int mode_gc32;
};

struct epdc_timing_params {
    int vscan_holdoff;
    int sdoed_width;
    int sdoed_delay;
    int sdoez_width;
    int sdoez_delay;
    int gdclk_hp_offs;
    int gdsp_offs;
    int gdoe_offs;
    int gdclk_offs;
    int num_ce;
};

struct epdc_data_struct {
	/* EPDC buffer pointers */
	u_long working_buf_addr;
	u_long waveform_buf_addr;

	/* Waveform mode definitions */
	struct waveform_modes wv_modes;
	struct epdc_timing_params epdc_timings;
};

typedef struct vidinfo {
	u_long vl_refresh;      /* Refresh Rate Hz */
	u_long vl_row;          /* resolution in x */
	u_long vl_col;          /* resolution in y */
	u_long vl_rot;
	u_long vl_pixclock;     /* pixel clock in picoseconds */
	u_long vl_left_margin;  /* Horizontal back porch */
	u_long vl_right_margin; /* Horizontal front porch */
	u_long vl_upper_margin; /* Vertical back porch */
	u_long vl_lower_margin; /* Vertical front porch */
	u_long vl_hsync;        /* Horizontal sync pulse length */
	u_long vl_vsync;        /* Vertical sync pulse length */
	u_long vl_sync;         /* Polarity on data enable */
	u_long vl_mode;         /* Video Mode */
	u_long vl_flag;
	u_char  vl_bpix;
	ushort  *cmap;
	struct epdc_data_struct epdc_data;
} vidinfo_t;

static __maybe_unused ushort *configuration_get_cmap(void)
{
	return panel_info.cmap;
}
#else
typedef struct vidinfo {
	ushort	vl_col;		/* Number of columns (i.e. 160) */
	ushort	vl_row;		/* Number of rows (i.e. 100) */
	ushort	vl_rot;		/* Rotation of Display (0, 1, 2, 3) */
	u_char	vl_bpix;	/* Bits per pixel, 0 = 1 */
	ushort	*cmap;		/* Pointer to the colormap */
	void	*priv;		/* Pointer to driver-specific data */
} vidinfo_t;

static __maybe_unused ushort *configuration_get_cmap(void)
{
	return panel_info.cmap;
}
#endif

ushort *configuration_get_cmap(void);

extern vidinfo_t panel_info;

void lcd_putc(const char c);
void lcd_puts(const char *s);
void lcd_printf(const char *fmt, ...);
void lcd_clear(void);
int lcd_display_bitmap(ulong bmp_image, int x, int y);

/**
 * Get the width of the LCD in pixels
 *
 * @return width of LCD in pixels
 */
int lcd_get_pixel_width(void);

/**
 * Get the height of the LCD in pixels
 *
 * @return height of LCD in pixels
 */
int lcd_get_pixel_height(void);

/**
 * Get the number of text lines/rows on the LCD
 *
 * @return number of rows
 */
int lcd_get_screen_rows(void);

/**
 * Get the number of text columns on the LCD
 *
 * @return number of columns
 */
int lcd_get_screen_columns(void);

/**
 * Get the background color of the LCD
 *
 * @return background color value
 */
int lcd_getbgcolor(void);

/**
 * Get the foreground color of the LCD
 *
 * @return foreground color value
 */
int lcd_getfgcolor(void);

/**
 * Set the position of the text cursor
 *
 * @param col	Column to place cursor (0 = left side)
 * @param row	Row to place cursor (0 = top line)
 */
void lcd_position_cursor(unsigned col, unsigned row);

/* Allow boards to customize the information displayed */
void lcd_show_board_info(void);

/* Return the size of the LCD frame buffer, and the line length */
int lcd_get_size(int *line_length);

/* Update the LCD / flush the cache */
void lcd_sync(void);

/*
 *  Information about displays we are using. This is for configuring
 *  the LCD controller and memory allocation. Someone has to know what
 *  is connected, as we can't autodetect anything.
 */
#define CONFIG_SYS_HIGH	0	/* Pins are active high			*/
#define CONFIG_SYS_LOW	1	/* Pins are active low			*/

#define LCD_MONOCHROME	0
#define LCD_COLOR2	1
#define LCD_COLOR4	2
#define LCD_COLOR8	3
#define LCD_COLOR16	4
#define LCD_COLOR32	5

#if defined(CONFIG_LCD_INFO_BELOW_LOGO)
#define LCD_INFO_X		0
#define LCD_INFO_Y		(BMP_LOGO_HEIGHT + VIDEO_FONT_HEIGHT)
#elif defined(CONFIG_LCD_LOGO)
#define LCD_INFO_X		(BMP_LOGO_WIDTH + 4 * VIDEO_FONT_WIDTH)
#define LCD_INFO_Y		VIDEO_FONT_HEIGHT
#else
#define LCD_INFO_X		VIDEO_FONT_WIDTH
#define LCD_INFO_Y		VIDEO_FONT_HEIGHT
#endif

/* Default to 8bpp if bit depth not specified */
#ifndef LCD_BPP
#define LCD_BPP			LCD_COLOR8
#endif

#if LCD_BPP == LCD_MONOCHROME
# define COLOR_MASK(c)		((c)	  | (c) << 1 | (c) << 2 | (c) << 3 | \
				 (c) << 4 | (c) << 5 | (c) << 6 | (c) << 7)
#elif (LCD_BPP == LCD_COLOR8) || (LCD_BPP == LCD_COLOR16) || \
	(LCD_BPP == LCD_COLOR32)
# define COLOR_MASK(c)		(c)
#else
#error Unsupported LCD BPP.
#endif

#ifndef LCD_DF
#define LCD_DF			1
#endif

/* Calculate nr. of bits per pixel  and nr. of colors */
#define NBITS(bit_code)		(1 << (bit_code))
#define NCOLORS(bit_code)	(1 << NBITS(bit_code))

#if LCD_BPP == LCD_MONOCHROME
/*
 * Simple black/white definitions
 */
# define CONSOLE_COLOR_BLACK	0
# define CONSOLE_COLOR_WHITE	1	/* Must remain last / highest	*/

#elif LCD_BPP == LCD_COLOR8
# define CONSOLE_COLOR_BLACK	0
# define CONSOLE_COLOR_RED	1
# define CONSOLE_COLOR_GREEN	2
# define CONSOLE_COLOR_YELLOW	3
# define CONSOLE_COLOR_BLUE	4
# define CONSOLE_COLOR_MAGENTA	5
# define CONSOLE_COLOR_CYAN	6
# define CONSOLE_COLOR_GREY	14
# define CONSOLE_COLOR_WHITE	15		/* Must remain last / highest */
#elif LCD_BPP == LCD_COLOR32
#define CONSOLE_COLOR_RED	0x00ff0000
#define CONSOLE_COLOR_GREEN	0x0000ff00
#define CONSOLE_COLOR_YELLOW	0x00ffff00
#define CONSOLE_COLOR_BLUE	0x000000ff
#define CONSOLE_COLOR_MAGENTA	0x00ff00ff
#define CONSOLE_COLOR_CYAN	0x0000ffff
#define CONSOLE_COLOR_GREY	0x00aaaaaa
#define CONSOLE_COLOR_BLACK	0x00000000
#define CONSOLE_COLOR_WHITE	0x00ffffff	/* Must remain last / highest */
#define NBYTES(bit_code)	(NBITS(bit_code) >> 3)
#else /* 16bpp color definitions */
# define CONSOLE_COLOR_BLACK	0x0000
# define CONSOLE_COLOR_RED	0xF800
# define CONSOLE_COLOR_GREEN	0x07E0
# define CONSOLE_COLOR_YELLOW	0xFFE0
# define CONSOLE_COLOR_BLUE	0x001F
# define CONSOLE_COLOR_MAGENTA	0xF81F
# define CONSOLE_COLOR_CYAN	0x07FF
# define CONSOLE_COLOR_GREY	0xC618
# define CONSOLE_COLOR_WHITE	0xffff		/* Must remain last / highest */
#endif /* color definitions */

#if LCD_BPP == LCD_COLOR16
#define fbptr_t ushort
#elif LCD_BPP == LCD_COLOR32
#define fbptr_t u32
#else
#define fbptr_t uchar
#endif

#ifndef PAGE_SIZE
#define PAGE_SIZE	4096
#endif

#endif /* !CONFIG_DM_VIDEO */

#endif	/* _LCD_H_ */<|MERGE_RESOLUTION|>--- conflicted
+++ resolved
@@ -30,11 +30,8 @@
 void lcd_ctrl_init(void *lcdbase);
 void lcd_enable(void);
 void lcd_setcolreg(ushort regno, ushort red, ushort green, ushort blue);
-<<<<<<< HEAD
 void lcd_initcolregs (void);
-=======
 ulong lcd_setmem(ulong addr);
->>>>>>> 412eca96
 
 /**
  * Set whether we need to flush the dcache when changing the LCD image. This
