--- conflicted
+++ resolved
@@ -177,7 +177,51 @@
 struct eth_device *eth_get_dev_by_name(const char *devname);
 struct eth_device *eth_get_dev_by_index(int index); /* get dev @ index */
 
-<<<<<<< HEAD
+/* get the current device MAC */
+static inline unsigned char *eth_get_ethaddr(void)
+{
+	if (eth_current)
+		return eth_current->enetaddr;
+	return NULL;
+}
+
+/* Set active state */
+static inline __attribute__((always_inline)) int eth_init_state_only(void)
+{
+	eth_get_dev()->state = ETH_STATE_ACTIVE;
+
+	return 0;
+}
+/* Set passive state */
+static inline __attribute__((always_inline)) void eth_halt_state_only(void)
+{
+	eth_get_dev()->state = ETH_STATE_PASSIVE;
+}
+
+/*
+ * Set the hardware address for an ethernet interface based on 'eth%daddr'
+ * environment variable (or just 'ethaddr' if eth_number is 0).
+ * Args:
+ *	base_name - base name for device (normally "eth")
+ *	eth_number - value of %d (0 for first device of this type)
+ * Returns:
+ *	0 is success, non-zero is error status from driver.
+ */
+int eth_write_hwaddr(struct eth_device *dev, const char *base_name,
+		     int eth_number);
+
+int usb_eth_initialize(bd_t *bi);
+#endif
+
+int eth_initialize(void);		/* Initialize network subsystem */
+void eth_try_another(int first_restart);	/* Change the device */
+void eth_set_current(void);		/* set nterface to ethcur var */
+
+int eth_get_dev_index(void);		/* get the device index */
+void eth_parse_enetaddr(const char *addr, uchar *enetaddr);
+int eth_getenv_enetaddr(char *name, uchar *enetaddr);
+int eth_setenv_enetaddr(char *name, const uchar *enetaddr);
+
 /*
  * Get the hardware address for an ethernet interface .
  * Args:
@@ -187,8 +231,8 @@
  * Returns:
  *	Return true if the address is valid.
  */
-extern int eth_getenv_enetaddr_by_index(const char *base_name, int index,
-					uchar *enetaddr);
+int eth_getenv_enetaddr_by_index(const char *base_name, int index,
+				 uchar *enetaddr);
 
 /*
  * Set the environment variable for an ethernet interface if not already set
@@ -199,77 +243,7 @@
  * Returns:
  *	Return 0 if the variable could be set
  */
-extern int eth_setenv_enetaddr_by_index(const char *base_name, int index,
-					uchar *enetaddr);
-
-extern int usb_eth_initialize(bd_t *bi);
-extern int eth_init(bd_t *bis);			/* Initialize the device */
-extern int eth_send(void *packet, int length);	   /* Send a packet */
-
-#ifdef CONFIG_API
-extern int eth_receive(void *packet, int length); /* Receive a packet*/
-extern void (*push_packet)(void *packet, int length);
-#endif
-extern int eth_rx(void);			/* Check for received packets */
-extern void eth_halt(void);			/* stop SCC */
-extern char *eth_get_name(void);		/* get name of current device */
-=======
-/* get the current device MAC */
-static inline unsigned char *eth_get_ethaddr(void)
-{
-	if (eth_current)
-		return eth_current->enetaddr;
-	return NULL;
-}
->>>>>>> a598340f
-
-/* Set active state */
-static inline __attribute__((always_inline)) int eth_init_state_only(void)
-{
-	eth_get_dev()->state = ETH_STATE_ACTIVE;
-
-	return 0;
-}
-/* Set passive state */
-static inline __attribute__((always_inline)) void eth_halt_state_only(void)
-{
-	eth_get_dev()->state = ETH_STATE_PASSIVE;
-}
-
-/*
- * Set the hardware address for an ethernet interface based on 'eth%daddr'
- * environment variable (or just 'ethaddr' if eth_number is 0).
- * Args:
- *	base_name - base name for device (normally "eth")
- *	eth_number - value of %d (0 for first device of this type)
- * Returns:
- *	0 is success, non-zero is error status from driver.
- */
-int eth_write_hwaddr(struct eth_device *dev, const char *base_name,
-		     int eth_number);
-
-int usb_eth_initialize(bd_t *bi);
-#endif
-
-int eth_initialize(void);		/* Initialize network subsystem */
-void eth_try_another(int first_restart);	/* Change the device */
-void eth_set_current(void);		/* set nterface to ethcur var */
-
-int eth_get_dev_index(void);		/* get the device index */
-void eth_parse_enetaddr(const char *addr, uchar *enetaddr);
-int eth_getenv_enetaddr(char *name, uchar *enetaddr);
-int eth_setenv_enetaddr(char *name, const uchar *enetaddr);
-
-/*
- * Get the hardware address for an ethernet interface .
- * Args:
- *	base_name - base name for device (normally "eth")
- *	index - device index number (0 for first)
- *	enetaddr - returns 6 byte hardware address
- * Returns:
- *	Return true if the address is valid.
- */
-int eth_getenv_enetaddr_by_index(const char *base_name, int index,
+int eth_setenv_enetaddr_by_index(const char *base_name, int index,
 				 uchar *enetaddr);
 
 int eth_init(void);			/* Initialize the device */
