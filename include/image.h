--- conflicted
+++ resolved
@@ -423,11 +423,8 @@
 #define IMAGE_FORMAT_LEGACY	0x01	/* legacy image_header based format */
 #endif
 #define IMAGE_FORMAT_FIT	0x02	/* new, libfdt based format */
-<<<<<<< HEAD
-#define IMAGE_FORMAT_ZIMAGE	0x03    /* Linux zImage format */
-=======
 #define IMAGE_FORMAT_ANDROID	0x03	/* Android boot image */
->>>>>>> fb2a8f83
+#define IMAGE_FORMAT_ZIMAGE	0x04    /* Linux zImage format */
 
 int genimg_get_format(const void *img_addr);
 int genimg_has_config(bootm_headers_t *images);
