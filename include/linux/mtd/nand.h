--- conflicted
+++ resolved
@@ -40,7 +40,7 @@
  * and override command or ECC setup according to flash type.
  */
 extern int nand_scan_ident(struct mtd_info *mtd, int max_chips,
-			   struct nand_flash_dev *table);
+			   const struct nand_flash_dev *table);
 extern int nand_scan_tail(struct mtd_info *mtd);
 
 /* Free resources held by the NAND device */
@@ -680,14 +680,11 @@
 	void (*write_byte)(struct mtd_info *mtd, uint8_t byte);
 	void (*write_buf)(struct mtd_info *mtd, const uint8_t *buf, int len);
 	void (*read_buf)(struct mtd_info *mtd, uint8_t *buf, int len);
-<<<<<<< HEAD
-=======
 #ifdef __UBOOT__
 #if defined(CONFIG_MTD_NAND_VERIFY_WRITE)
         int (*verify_buf)(struct mtd_info *mtd, const uint8_t *buf, int len);
 #endif
 #endif
->>>>>>> 8c893cb8
 	void (*select_chip)(struct mtd_info *mtd, int chip);
 	int (*block_bad)(struct mtd_info *mtd, loff_t ofs, int getchip);
 	int (*block_markbad)(struct mtd_info *mtd, loff_t ofs);
@@ -698,7 +695,7 @@
 	void (*cmdfunc)(struct mtd_info *mtd, unsigned command, int column,
 			int page_addr);
 	int(*waitfunc)(struct mtd_info *mtd, struct nand_chip *this);
-	void (*erase_cmd)(struct mtd_info *mtd, int page);
+	int (*erase)(struct mtd_info *mtd, int page);
 	int (*scan_bbt)(struct mtd_info *mtd);
 	int (*errstat)(struct mtd_info *mtd, struct nand_chip *this, int state,
 			int status, int page);
@@ -1011,7 +1008,13 @@
 	return 0;
 }
 
-<<<<<<< HEAD
+/* return the supported JEDEC features. */
+static inline int jedec_feature(struct nand_chip *chip)
+{
+	return chip->jedec_version ? le16_to_cpu(chip->jedec_params.features)
+		: 0;
+}
+
 /* F&S Extensions */
 void nand_swprotect(struct mtd_info *mtd, int bProtected);
 int nand_is_swprotected(struct mtd_info *mtd);
@@ -1032,14 +1035,6 @@
 extern int nand_refresh(struct mtd_info *mtd, loff_t refreshoffs);
 extern void nand_refresh_init(struct mtd_info *mtd);
 #endif /* CONFIG_NAND_REFRESH */
-=======
-/* return the supported JEDEC features. */
-static inline int jedec_feature(struct nand_chip *chip)
-{
-	return chip->jedec_version ? le16_to_cpu(chip->jedec_params.features)
-		: 0;
-}
->>>>>>> 8c893cb8
 
 #ifdef __UBOOT__
 /* Standard NAND functions from nand_base.c */
