/*
 *  linux/include/linux/mtd/nand.h
 *
 *  Copyright © 2000-2010 David Woodhouse <dwmw2@infradead.org>
 *                        Steven J. Hill <sjhill@realitydiluted.com>
 *		          Thomas Gleixner <tglx@linutronix.de>
 *
 * This program is free software; you can redistribute it and/or modify
 * it under the terms of the GNU General Public License version 2 as
 * published by the Free Software Foundation.
 *
 * Info:
 *	Contains standard defines and IDs for NAND flash devices
 *
 * Changelog:
 *	See git changelog.
 */
#ifndef __LINUX_MTD_NAND_H
#define __LINUX_MTD_NAND_H

#include "config.h"

#include "linux/compat.h"
#include "linux/mtd/mtd.h"
#include "linux/mtd/bbm.h"


struct mtd_info;
struct nand_flash_dev;
/* Scan and identify a NAND device */
extern int nand_scan(struct mtd_info *mtd, int max_chips);
/*
 * Separate phases of nand_scan(), allowing board driver to intervene
 * and override command or ECC setup according to flash type.
 */
extern int nand_scan_ident(struct mtd_info *mtd, int max_chips,
			   const struct nand_flash_dev *table);
extern int nand_scan_tail(struct mtd_info *mtd);

/* Free resources held by the NAND device */
extern void nand_release(struct mtd_info *mtd);

/* Internal helper for board drivers which need to override command function */
extern void nand_wait_ready(struct mtd_info *mtd);

/*
 * This constant declares the max. oobsize / page, which
 * is supported now. If you add a chip with bigger oobsize/page
 * adjust this accordingly.
 */
#define NAND_MAX_OOBSIZE	640
#define NAND_MAX_PAGESIZE	8192

/*
 * Constants for hardware specific CLE/ALE/NCE function
 *
 * These are bits which can be or'ed to set/clear multiple
 * bits in one go.
 */
/* Select the chip by setting nCE to low */
#define NAND_NCE		0x01
/* Select the command latch by setting CLE to high */
#define NAND_CLE		0x02
/* Select the address latch by setting ALE to high */
#define NAND_ALE		0x04

#define NAND_CTRL_CLE		(NAND_NCE | NAND_CLE)
#define NAND_CTRL_ALE		(NAND_NCE | NAND_ALE)
#define NAND_CTRL_CHANGE	0x80

/*
 * Standard NAND flash commands
 */
#define NAND_CMD_READ0		0
#define NAND_CMD_READ1		1
#define NAND_CMD_RNDOUT		5
#define NAND_CMD_PAGEPROG	0x10
#define NAND_CMD_READOOB	0x50
#define NAND_CMD_ERASE1		0x60
#define NAND_CMD_STATUS		0x70
#define NAND_CMD_STATUS_MULTI	0x71
#define NAND_CMD_SEQIN		0x80
#define NAND_CMD_RNDIN		0x85
#define NAND_CMD_READID		0x90
#define NAND_CMD_ERASE2		0xd0
#define NAND_CMD_PARAM		0xec
#define NAND_CMD_GET_FEATURES	0xee
#define NAND_CMD_SET_FEATURES	0xef
#define NAND_CMD_RESET		0xff

#define NAND_CMD_LOCK		0x2a
#define NAND_CMD_LOCK_TIGHT	0x2c
#define NAND_CMD_UNLOCK1	0x23
#define NAND_CMD_UNLOCK2	0x24
#define NAND_CMD_LOCK_STATUS	0x7a

/* Extended commands for large page devices */
#define NAND_CMD_READSTART	0x30
#define NAND_CMD_RNDOUTSTART	0xE0
#define NAND_CMD_CACHEDPROG	0x15

/* Extended commands for AG-AND device */
/*
 * Note: the command for NAND_CMD_DEPLETE1 is really 0x00 but
 *       there is no way to distinguish that from NAND_CMD_READ0
 *       until the remaining sequence of commands has been completed
 *       so add a high order bit and mask it off in the command.
 */
#define NAND_CMD_DEPLETE1	0x100
#define NAND_CMD_DEPLETE2	0x38
#define NAND_CMD_STATUS_MULTI	0x71
#define NAND_CMD_STATUS_ERROR	0x72
/* multi-bank error status (banks 0-3) */
#define NAND_CMD_STATUS_ERROR0	0x73
#define NAND_CMD_STATUS_ERROR1	0x74
#define NAND_CMD_STATUS_ERROR2	0x75
#define NAND_CMD_STATUS_ERROR3	0x76
#define NAND_CMD_STATUS_RESET	0x7f
#define NAND_CMD_STATUS_CLEAR	0xff

#define NAND_CMD_NONE		-1

/* Status bits */
#define NAND_STATUS_FAIL	0x01
#define NAND_STATUS_FAIL_N1	0x02
#define NAND_STATUS_TRUE_READY	0x20
#define NAND_STATUS_READY	0x40
#define NAND_STATUS_WP		0x80

/*
 * Constants for ECC_MODES
 */
typedef enum {
	NAND_ECC_NONE,
	NAND_ECC_SOFT,
	NAND_ECC_HW,
	NAND_ECC_HW_SYNDROME,
	NAND_ECC_HW_OOB_FIRST,
	NAND_ECC_SOFT_BCH,
} nand_ecc_modes_t;

/*
 * Constants for Hardware ECC
 */
/* Reset Hardware ECC for read */
#define NAND_ECC_READ		0
/* Reset Hardware ECC for write */
#define NAND_ECC_WRITE		1
/* Enable Hardware ECC before syndrome is read back from flash */
#define NAND_ECC_READSYN	2

/* Bit mask for flags passed to do_nand_read_ecc */
#define NAND_GET_DEVICE		0x80


/*
 * Option constants for bizarre disfunctionality and real
 * features.
 */
/* Buswidth is 16 bit */
#define NAND_BUSWIDTH_16	0x00000002
/* Chip has cache program function */
#define NAND_CACHEPRG		0x00000008
/*
 * AND Chip which has 4 banks and a confusing page / block
 * assignment. See Renesas datasheet for further information.
 */
#define NAND_IS_AND		0x00000020
/*
 * Chip has a array of 4 pages which can be read without
 * additional ready /busy waits.
 */
#define NAND_4PAGE_ARRAY	0x00000040
/*
 * Chip requires that BBT is periodically rewritten to prevent
 * bits from adjacent blocks from 'leaking' in altering data.
 * This happens with the Renesas AG-AND chips, possibly others.
 */
#define BBT_AUTO_REFRESH	0x00000080
/* Chip does not allow subpage writes */
#define NAND_NO_SUBPAGE_WRITE	0x00000200

/* Device is one of 'new' xD cards that expose fake nand command set */
#define NAND_BROKEN_XD		0x00000400

/* Device behaves just like nand, but is readonly */
#define NAND_ROM		0x00000800

/* Device supports subpage reads */
#define NAND_SUBPAGE_READ       0x00001000

/* F&S Extensions */
/* Chip is software write-protected */
#define NAND_SW_WRITE_PROTECT	0x08000000
/* Chip can't use bad block marker because of special type of ECC */
#define NAND_NO_BADBLOCK	0x04000000

/* Options valid for Samsung large page devices */
#define NAND_SAMSUNG_LP_OPTIONS NAND_CACHEPRG

/* Macros to identify the above */
#define NAND_HAS_CACHEPROG(chip) ((chip->options & NAND_CACHEPRG))
#define NAND_HAS_SUBPAGE_READ(chip) ((chip->options & NAND_SUBPAGE_READ))

/* Non chip related options */
/* This option skips the bbt scan during initialization. */
#define NAND_SKIP_BBTSCAN	0x00010000
/*
 * This option is defined if the board driver allocates its own buffers
 * (e.g. because it needs them DMA-coherent).
 */
#define NAND_OWN_BUFFERS	0x00020000
/* Chip may not exist, so silence any errors in scan */
#define NAND_SCAN_SILENT_NODEV	0x00040000

/* Options set by nand scan */
/* bbt has already been read */
#define NAND_BBT_SCANNED	0x40000000
/* Nand scan has allocated controller struct */
#define NAND_CONTROLLER_ALLOC	0x80000000

/* Cell info constants */
#define NAND_CI_CHIPNR_MSK	0x03
#define NAND_CI_CELLTYPE_MSK	0x0C

/* Keep gcc happy */
struct nand_chip;

/* ONFI timing mode, used in both asynchronous and synchronous mode */
#define ONFI_TIMING_MODE_0		(1 << 0)
#define ONFI_TIMING_MODE_1		(1 << 1)
#define ONFI_TIMING_MODE_2		(1 << 2)
#define ONFI_TIMING_MODE_3		(1 << 3)
#define ONFI_TIMING_MODE_4		(1 << 4)
#define ONFI_TIMING_MODE_5		(1 << 5)
#define ONFI_TIMING_MODE_UNKNOWN	(1 << 6)

/* ONFI feature address */
#define ONFI_FEATURE_ADDR_TIMING_MODE	0x1

/* ONFI subfeature parameters length */
#define ONFI_SUBFEATURE_PARAM_LEN	4

struct nand_onfi_params {
	/* rev info and features block */
	/* 'O' 'N' 'F' 'I'  */
	u8 sig[4];
	__le16 revision;
	__le16 features;
	__le16 opt_cmd;
	u8 reserved[22];

	/* manufacturer information block */
	char manufacturer[12];
	char model[20];
	u8 jedec_id;
	__le16 date_code;
	u8 reserved2[13];

	/* memory organization block */
	__le32 byte_per_page;
	__le16 spare_bytes_per_page;
	__le32 data_bytes_per_ppage;
	__le16 spare_bytes_per_ppage;
	__le32 pages_per_block;
	__le32 blocks_per_lun;
	u8 lun_count;
	u8 addr_cycles;
	u8 bits_per_cell;
	__le16 bb_per_lun;
	__le16 block_endurance;
	u8 guaranteed_good_blocks;
	__le16 guaranteed_block_endurance;
	u8 programs_per_page;
	u8 ppage_attr;
	u8 ecc_bits;
	u8 interleaved_bits;
	u8 interleaved_ops;
	u8 reserved3[13];

	/* electrical parameter block */
	u8 io_pin_capacitance_max;
	__le16 async_timing_mode;
	__le16 program_cache_timing_mode;
	__le16 t_prog;
	__le16 t_bers;
	__le16 t_r;
	__le16 t_ccs;
	__le16 src_sync_timing_mode;
	__le16 src_ssync_features;
	__le16 clk_pin_capacitance_typ;
	__le16 io_pin_capacitance_typ;
	__le16 input_pin_capacitance_typ;
	u8 input_pin_capacitance_max;
	u8 driver_strenght_support;
	__le16 t_int_r;
	__le16 t_ald;
	u8 reserved4[7];

	/* vendor */
	u8 reserved5[90];

	__le16 crc;
} __attribute__((packed));

#define ONFI_CRC_BASE	0x4F4E

/**
 * struct nand_hw_control - Control structure for hardware controller (e.g ECC generator) shared among independent devices
 * @lock:               protection lock
 * @active:		the mtd device which holds the controller currently
 * @wq:			wait queue to sleep on if a NAND operation is in
 *			progress used instead of the per chip wait queue
 *			when a hw controller is available.
 */
struct nand_hw_control {
/* XXX U-BOOT XXX */
#if 0
	spinlock_t	 lock;
	wait_queue_head_t wq;
#endif
	struct nand_chip *active;
};

/**
 * struct nand_ecc_ctrl - Control structure for ECC
 * @mode:	ECC mode
 * @steps:	number of ECC steps per page
 * @size:	data bytes per ECC step
 * @bytes:	ECC bytes per step
 * @strength:	max number of correctible bits per ECC step
 * @total:	total number of ECC bytes per page
 * @prepad:	padding information for syndrome based ECC generators
 * @postpad:	padding information for syndrome based ECC generators
 * @layout:	ECC layout control struct pointer
 * @priv:	pointer to private ECC control data
 * @hwctl:	function to control hardware ECC generator. Must only
 *		be provided if an hardware ECC is available
 * @calculate:	function for ECC calculation or readback from ECC hardware
 * @correct:	function for ECC correction, matching to ECC generator (sw/hw)
 * @read_page_raw:	function to read a raw page without ECC
 * @write_page_raw:	function to write a raw page without ECC
 * @read_page:	function to read a page according to the ECC generator
 *		requirements; returns maximum number of bitflips corrected in
 *		any single ECC step, 0 if bitflips uncorrectable, -EIO hw error
 * @read_subpage:	function to read parts of the page covered by ECC;
 *			returns same as read_page()
 * @write_page:	function to write a page according to the ECC generator
 *		requirements.
 * @write_oob_raw:	function to write chip OOB data without ECC
 * @read_oob_raw:	function to read chip OOB data without ECC
 * @read_oob:	function to read chip OOB data
 * @write_oob:	function to write chip OOB data
 */
struct nand_ecc_ctrl {
	nand_ecc_modes_t mode;
	int steps;
	int size;
	int bytes;
	int total;
	int strength;
	int prepad;
	int postpad;
	struct nand_ecclayout	*layout;
	void *priv;
	void (*hwctl)(struct mtd_info *mtd, int mode);
	int (*calculate)(struct mtd_info *mtd, const uint8_t *dat,
			uint8_t *ecc_code);
	int (*correct)(struct mtd_info *mtd, uint8_t *dat, uint8_t *read_ecc,
			uint8_t *calc_ecc);
	int (*read_page_raw)(struct mtd_info *mtd, struct nand_chip *chip,
			uint8_t *buf, int oob_required, int page);
	int (*write_page_raw)(struct mtd_info *mtd, struct nand_chip *chip,
			const uint8_t *buf, int oob_required);
	int (*read_page)(struct mtd_info *mtd, struct nand_chip *chip,
			uint8_t *buf, int oob_required, int page);
	int (*read_subpage)(struct mtd_info *mtd, struct nand_chip *chip,
			uint32_t offs, uint32_t len, uint8_t *buf);
	int (*write_page)(struct mtd_info *mtd, struct nand_chip *chip,
			const uint8_t *buf, int oob_required);
	int (*write_oob_raw)(struct mtd_info *mtd, struct nand_chip *chip,
			int page);
	int (*read_oob_raw)(struct mtd_info *mtd, struct nand_chip *chip,
			int page);
	int (*read_oob)(struct mtd_info *mtd, struct nand_chip *chip, int page);
	int (*write_oob)(struct mtd_info *mtd, struct nand_chip *chip,
			int page);
};

/**
 * struct nand_buffers - buffer structure for read/write
 * @ecccalc:	buffer for calculated ECC
 * @ecccode:	buffer for ECC read from flash
 * @databuf:	buffer for data - dynamically sized
 *
 * Do not change the order of buffers. databuf and oobrbuf must be in
 * consecutive order.
 */
struct nand_buffers {
	uint8_t	ecccalc[ALIGN(NAND_MAX_OOBSIZE, ARCH_DMA_MINALIGN)];
	uint8_t	ecccode[ALIGN(NAND_MAX_OOBSIZE, ARCH_DMA_MINALIGN)];
	uint8_t databuf[ALIGN(NAND_MAX_PAGESIZE + NAND_MAX_OOBSIZE,
			      ARCH_DMA_MINALIGN)];
};

/**
 * struct nand_chip - NAND Private Flash Chip Data
 * @IO_ADDR_R:		[BOARDSPECIFIC] address to read the 8 I/O lines of the
 *			flash device
 * @IO_ADDR_W:		[BOARDSPECIFIC] address to write the 8 I/O lines of the
 *			flash device.
 * @read_byte:		[REPLACEABLE] read one byte from the chip
 * @read_word:		[REPLACEABLE] read one word from the chip
 * @write_buf:		[REPLACEABLE] write data from the buffer to the chip
 * @read_buf:		[REPLACEABLE] read data from the chip into the buffer
 * @select_chip:	[REPLACEABLE] select chip nr
 * @block_bad:		[REPLACEABLE] check, if the block is bad
 * @block_markbad:	[REPLACEABLE] mark the block bad
 * @cmd_ctrl:		[BOARDSPECIFIC] hardwarespecific function for controlling
 *			ALE/CLE/nCE. Also used to write command and address
 * @init_size:		[BOARDSPECIFIC] hardwarespecific function for setting
 *			mtd->oobsize, mtd->writesize and so on.
 *			@id_data contains the 8 bytes values of NAND_CMD_READID.
 *			Return with the bus width.
 * @dev_ready:		[BOARDSPECIFIC] hardwarespecific function for accessing
 *			device ready/busy line. If set to NULL no access to
 *			ready/busy is available and the ready/busy information
 *			is read from the chip status register.
 * @cmdfunc:		[REPLACEABLE] hardwarespecific function for writing
 *			commands to the chip.
 * @waitfunc:		[REPLACEABLE] hardwarespecific function for wait on
 *			ready.
 * @ecc:		[BOARDSPECIFIC] ECC control structure
 * @buffers:		buffer structure for read/write
 * @hwcontrol:		platform-specific hardware control structure
 * @erase_cmd:		[INTERN] erase command write function, selectable due
 *			to AND support.
 * @scan_bbt:		[REPLACEABLE] function to scan bad block table
 * @chip_delay:		[BOARDSPECIFIC] chip dependent delay for transferring
 *			data from array to read regs (tR).
 * @state:		[INTERN] the current state of the NAND device
 * @oob_poi:		"poison value buffer," used for laying out OOB data
 *			before writing
 * @page_shift:		[INTERN] number of address bits in a page (column
 *			address bits).
 * @phys_erase_shift:	[INTERN] number of address bits in a physical eraseblock
 * @bbt_erase_shift:	[INTERN] number of address bits in a bbt entry
 * @chip_shift:		[INTERN] number of address bits in one chip
 * @options:		[BOARDSPECIFIC] various chip options. They can partly
 *			be set to inform nand_scan about special functionality.
 *			See the defines for further explanation.
 * @bbt_options:	[INTERN] bad block specific options. All options used
 *			here must come from bbm.h. By default, these options
 *			will be copied to the appropriate nand_bbt_descr's.
 * @badblockpos:	[INTERN] position of the bad block marker in the oob
 *			area.
 * @badblockbits:	[INTERN] minimum number of set bits in a good block's
 *			bad block marker position; i.e., BBM == 11110111b is
 *			not bad when badblockbits == 7
 * @cellinfo:		[INTERN] MLC/multichip data from chip ident
 * @numchips:		[INTERN] number of physical chips
 * @chipsize:		[INTERN] the size of one chip for multichip arrays
 * @pagemask:		[INTERN] page number mask = number of (pages / chip) - 1
 * @pagebuf:		[INTERN] holds the pagenumber which is currently in
 *			data_buf.
 * @pagebuf_bitflips:	[INTERN] holds the bitflip count for the page which is
 *			currently in data_buf.
 * @subpagesize:	[INTERN] holds the subpagesize
 * @onfi_version:	[INTERN] holds the chip ONFI version (BCD encoded),
 *			non 0 if ONFI supported.
 * @onfi_params:	[INTERN] holds the ONFI page parameter when ONFI is
 *			supported, 0 otherwise.
 * @onfi_set_features	[REPLACEABLE] set the features for ONFI nand
 * @onfi_get_features	[REPLACEABLE] get the features for ONFI nand
 * @ecclayout:		[REPLACEABLE] the default ECC placement scheme
 * @bbt:		[INTERN] bad block table pointer
 * @bbt_td:		[REPLACEABLE] bad block table descriptor for flash
 *			lookup.
 * @bbt_md:		[REPLACEABLE] bad block table mirror descriptor
 * @badblock_pattern:	[REPLACEABLE] bad block scan pattern used for initial
 *			bad block scan.
 * @controller:		[REPLACEABLE] a pointer to a hardware controller
 *			structure which is shared among multiple independent
 *			devices.
 * @priv:		[OPTIONAL] pointer to private chip data
 * @errstat:		[OPTIONAL] hardware specific function to perform
 *			additional error status checks (determine if errors are
 *			correctable).
 * @write_page:		[REPLACEABLE] High-level page write function
 */

struct nand_chip {
	void __iomem *IO_ADDR_R;
	void __iomem *IO_ADDR_W;

	uint8_t (*read_byte)(struct mtd_info *mtd);
	u16 (*read_word)(struct mtd_info *mtd);
	void (*write_buf)(struct mtd_info *mtd, const uint8_t *buf, int len);
	void (*read_buf)(struct mtd_info *mtd, uint8_t *buf, int len);
	void (*select_chip)(struct mtd_info *mtd, int chip);
	int (*block_bad)(struct mtd_info *mtd, loff_t ofs, int getchip);
	int (*block_markbad)(struct mtd_info *mtd, loff_t ofs);
	void (*cmd_ctrl)(struct mtd_info *mtd, int dat, unsigned int ctrl);
	int (*init_size)(struct mtd_info *mtd, struct nand_chip *this,
			u8 *id_data);
	int (*dev_ready)(struct mtd_info *mtd);
	void (*cmdfunc)(struct mtd_info *mtd, unsigned command, int column,
			int page_addr);
	int(*waitfunc)(struct mtd_info *mtd, struct nand_chip *this);
	void (*erase_cmd)(struct mtd_info *mtd, int page);
	int (*scan_bbt)(struct mtd_info *mtd);
	int (*errstat)(struct mtd_info *mtd, struct nand_chip *this, int state,
			int status, int page);
	int (*write_page)(struct mtd_info *mtd, struct nand_chip *chip,
			const uint8_t *buf, int oob_required, int page,
			int cached, int raw);
	int (*onfi_set_features)(struct mtd_info *mtd, struct nand_chip *chip,
			int feature_addr, uint8_t *subfeature_para);
	int (*onfi_get_features)(struct mtd_info *mtd, struct nand_chip *chip,
			int feature_addr, uint8_t *subfeature_para);

	int chip_delay;
	unsigned int options;
	unsigned int bbt_options;

	int page_shift;
	int phys_erase_shift;
	int bbt_erase_shift;
	int chip_shift;
	int numchips;
	uint64_t chipsize;
	int pagemask;
	int pagebuf;
	int pagebuf_bitflips;
	int subpagesize;
	uint8_t cellinfo;
	int badblockpos;
	int badblockbits;

	int onfi_version;
#ifdef CONFIG_SYS_NAND_ONFI_DETECTION
	struct nand_onfi_params onfi_params;
#endif

	int state;

	uint8_t *oob_poi;
	struct nand_hw_control *controller;
	struct nand_ecclayout *ecclayout;

	struct nand_ecc_ctrl ecc;
	struct nand_buffers *buffers;
	struct nand_hw_control hwcontrol;

	uint8_t *bbt;
	struct nand_bbt_descr *bbt_td;
	struct nand_bbt_descr *bbt_md;

	struct nand_bbt_descr *badblock_pattern;

	void *priv;
};

/*
 * NAND Flash Manufacturer ID Codes
 */
#define NAND_MFR_TOSHIBA	0x98
#define NAND_MFR_SAMSUNG	0xec
#define NAND_MFR_FUJITSU	0x04
#define NAND_MFR_NATIONAL	0x8f
#define NAND_MFR_RENESAS	0x07
#define NAND_MFR_STMICRO	0x20
#define NAND_MFR_HYNIX		0xad
#define NAND_MFR_MICRON		0x2c
#define NAND_MFR_AMD		0x01
#define NAND_MFR_MACRONIX	0xc2
#define NAND_MFR_EON		0x92

/**
 * struct nand_flash_dev - NAND Flash Device ID Structure
 * @name:	Identify the device type
 * @id:		device ID code
 * @pagesize:	Pagesize in bytes. Either 256 or 512 or 0
 *		If the pagesize is 0, then the real pagesize
 *		and the eraseize are determined from the
 *		extended id bytes in the chip
 * @erasesize:	Size of an erase block in the flash device.
 * @chipsize:	Total chipsize in Mega Bytes
 * @options:	Bitfield to store chip relevant options
 */
struct nand_flash_dev {
	char *name;
	int id;
	unsigned long pagesize;
	unsigned long chipsize;
	unsigned long erasesize;
	unsigned long options;
};

/**
 * struct nand_manufacturers - NAND Flash Manufacturer ID Structure
 * @name:	Manufacturer name
 * @id:		manufacturer ID code of device.
*/
struct nand_manufacturers {
	int id;
	char *name;
};

extern const struct nand_flash_dev nand_flash_ids[];
extern const struct nand_manufacturers nand_manuf_ids[];

extern int nand_scan_bbt(struct mtd_info *mtd, struct nand_bbt_descr *bd);
extern int nand_update_bbt(struct mtd_info *mtd, loff_t offs);
extern int nand_default_bbt(struct mtd_info *mtd);
extern int nand_isbad_bbt(struct mtd_info *mtd, loff_t offs, int allowbbt);
extern int nand_erase_nand(struct mtd_info *mtd, struct erase_info *instr,
			   int allowbbt);
extern int nand_do_read(struct mtd_info *mtd, loff_t from, size_t len,
			size_t *retlen, uint8_t *buf);

/*
* Constants for oob configuration
*/
#define NAND_SMALL_BADBLOCK_POS		5
#define NAND_LARGE_BADBLOCK_POS		0

/**
 * struct platform_nand_chip - chip level device structure
 * @nr_chips:		max. number of chips to scan for
 * @chip_offset:	chip number offset
 * @nr_partitions:	number of partitions pointed to by partitions (or zero)
 * @partitions:		mtd partition list
 * @chip_delay:		R/B delay value in us
 * @options:		Option flags, e.g. 16bit buswidth
 * @bbt_options:	BBT option flags, e.g. NAND_BBT_USE_FLASH
 * @ecclayout:		ECC layout info structure
 * @part_probe_types:	NULL-terminated array of probe types
 */
struct platform_nand_chip {
	int nr_chips;
	int chip_offset;
	int nr_partitions;
	struct mtd_partition *partitions;
	struct nand_ecclayout *ecclayout;
	int chip_delay;
	unsigned int options;
	unsigned int bbt_options;
	const char **part_probe_types;
};

/* Keep gcc happy */
struct platform_device;

/**
 * struct platform_nand_ctrl - controller level device structure
 * @hwcontrol:		platform specific hardware control structure
 * @dev_ready:		platform specific function to read ready/busy pin
 * @select_chip:	platform specific chip select function
 * @cmd_ctrl:		platform specific function for controlling
 *			ALE/CLE/nCE. Also used to write command and address
 * @priv:		private data to transport driver specific settings
 *
 * All fields are optional and depend on the hardware driver requirements
 */
struct platform_nand_ctrl {
	void (*hwcontrol)(struct mtd_info *mtd, int cmd);
	int (*dev_ready)(struct mtd_info *mtd);
	void (*select_chip)(struct mtd_info *mtd, int chip);
	void (*cmd_ctrl)(struct mtd_info *mtd, int dat, unsigned int ctrl);
	unsigned char (*read_byte)(struct mtd_info *mtd);
	void *priv;
};

/**
 * struct platform_nand_data - container structure for platform-specific data
 * @chip:		chip level chip structure
 * @ctrl:		controller level device structure
 */
struct platform_nand_data {
	struct platform_nand_chip chip;
	struct platform_nand_ctrl ctrl;
};

/* Some helpers to access the data structures */
static inline
struct platform_nand_chip *get_platform_nandchip(struct mtd_info *mtd)
{
	struct nand_chip *chip = mtd->priv;

	return chip->priv;
}

/* Standard NAND functions from nand_base.c */
void nand_write_buf(struct mtd_info *mtd, const uint8_t *buf, int len);
void nand_write_buf16(struct mtd_info *mtd, const uint8_t *buf, int len);
void nand_read_buf(struct mtd_info *mtd, uint8_t *buf, int len);
void nand_read_buf16(struct mtd_info *mtd, uint8_t *buf, int len);
uint8_t nand_read_byte(struct mtd_info *mtd);

/* return the supported asynchronous timing mode. */

#ifdef CONFIG_SYS_NAND_ONFI_DETECTION
static inline int onfi_get_async_timing_mode(struct nand_chip *chip)
{
	if (!chip->onfi_version)
		return ONFI_TIMING_MODE_UNKNOWN;
	return le16_to_cpu(chip->onfi_params.async_timing_mode);
}

/* return the supported synchronous timing mode. */
static inline int onfi_get_sync_timing_mode(struct nand_chip *chip)
{
	if (!chip->onfi_version)
		return ONFI_TIMING_MODE_UNKNOWN;
	return le16_to_cpu(chip->onfi_params.src_sync_timing_mode);
}
#endif

<<<<<<< HEAD
/* F&S Extensions */
void nand_swprotect(struct mtd_info *mtd, int bProtected);
int nand_is_swprotected(struct mtd_info *mtd);

#ifdef CONFIG_NAND_REFRESH
#ifdef CONFIG_NAND_REFRESH_DEBUG
#define nr_debug(args...) printf("--> " args)
#else
#define nr_debug(args...)
#endif

/* State of the NAND system; see nand_refresh.c for description */
#define NAND_REFRESH_STATE_INSTABLE  0x01
#define NAND_REFRESH_STATE_EMERGENCY 0x02
#define NAND_REFRESH_STATE_DATALOSS  0x04
extern loff_t nand_refresh_final_offset(struct mtd_info *mtd, loff_t offset);
extern void nand_refresh_free_backup(struct mtd_info *mtd);
extern int nand_refresh(struct mtd_info *mtd, loff_t refreshoffs);
extern void nand_refresh_init(struct mtd_info *mtd);
#endif /* CONFIG_NAND_REFRESH */
=======
/**
 * Check if the opcode's address should be sent only on the lower 8 bits
 * @command: opcode to check
 */
static inline int nand_opcode_8bits(unsigned int command)
{
	switch (command) {
	case NAND_CMD_READID:
	case NAND_CMD_PARAM:
	case NAND_CMD_GET_FEATURES:
	case NAND_CMD_SET_FEATURES:
		return 1;
	default:
		break;
	}
	return 0;
}

>>>>>>> fb2a8f83

#endif /* __LINUX_MTD_NAND_H */<|MERGE_RESOLUTION|>--- conflicted
+++ resolved
@@ -717,28 +717,6 @@
 }
 #endif
 
-<<<<<<< HEAD
-/* F&S Extensions */
-void nand_swprotect(struct mtd_info *mtd, int bProtected);
-int nand_is_swprotected(struct mtd_info *mtd);
-
-#ifdef CONFIG_NAND_REFRESH
-#ifdef CONFIG_NAND_REFRESH_DEBUG
-#define nr_debug(args...) printf("--> " args)
-#else
-#define nr_debug(args...)
-#endif
-
-/* State of the NAND system; see nand_refresh.c for description */
-#define NAND_REFRESH_STATE_INSTABLE  0x01
-#define NAND_REFRESH_STATE_EMERGENCY 0x02
-#define NAND_REFRESH_STATE_DATALOSS  0x04
-extern loff_t nand_refresh_final_offset(struct mtd_info *mtd, loff_t offset);
-extern void nand_refresh_free_backup(struct mtd_info *mtd);
-extern int nand_refresh(struct mtd_info *mtd, loff_t refreshoffs);
-extern void nand_refresh_init(struct mtd_info *mtd);
-#endif /* CONFIG_NAND_REFRESH */
-=======
 /**
  * Check if the opcode's address should be sent only on the lower 8 bits
  * @command: opcode to check
@@ -757,6 +735,25 @@
 	return 0;
 }
 
->>>>>>> fb2a8f83
+/* F&S Extensions */
+void nand_swprotect(struct mtd_info *mtd, int bProtected);
+int nand_is_swprotected(struct mtd_info *mtd);
+
+#ifdef CONFIG_NAND_REFRESH
+#ifdef CONFIG_NAND_REFRESH_DEBUG
+#define nr_debug(args...) printf("--> " args)
+#else
+#define nr_debug(args...)
+#endif
+
+/* State of the NAND system; see nand_refresh.c for description */
+#define NAND_REFRESH_STATE_INSTABLE  0x01
+#define NAND_REFRESH_STATE_EMERGENCY 0x02
+#define NAND_REFRESH_STATE_DATALOSS  0x04
+extern loff_t nand_refresh_final_offset(struct mtd_info *mtd, loff_t offset);
+extern void nand_refresh_free_backup(struct mtd_info *mtd);
+extern int nand_refresh(struct mtd_info *mtd, loff_t refreshoffs);
+extern void nand_refresh_init(struct mtd_info *mtd);
+#endif /* CONFIG_NAND_REFRESH */
 
 #endif /* __LINUX_MTD_NAND_H */