--- conflicted
+++ resolved
@@ -177,16 +177,6 @@
  * This happens with the Renesas AG-AND chips, possibly others.
  */
 #define BBT_AUTO_REFRESH	0x00000080
-<<<<<<< HEAD
-/*
- * Chip requires ready check on read (for auto-incremented sequential read).
- * True only for small page devices; large page devices do not support
- * autoincrement.
- */
-#define NAND_NEED_READRDY	0x00000100
-
-=======
->>>>>>> f269e3dc
 /* Chip does not allow subpage writes */
 #define NAND_NO_SUBPAGE_WRITE	0x00000200
 
@@ -209,10 +199,7 @@
 #define NAND_SAMSUNG_LP_OPTIONS NAND_CACHEPRG
 
 /* Macros to identify the above */
-<<<<<<< HEAD
-=======
 #define NAND_MUST_PAD(chip) (!(chip->options & NAND_NO_PADDING))
->>>>>>> f269e3dc
 #define NAND_HAS_CACHEPROG(chip) ((chip->options & NAND_CACHEPRG))
 #define NAND_HAS_SUBPAGE_READ(chip) ((chip->options & NAND_SUBPAGE_READ))
 
@@ -342,10 +329,7 @@
  * @steps:	number of ECC steps per page
  * @size:	data bytes per ECC step
  * @bytes:	ECC bytes per step
-<<<<<<< HEAD
-=======
  * @strength:	max number of correctible bits per ECC step
->>>>>>> f269e3dc
  * @total:	total number of ECC bytes per page
  * @prepad:	padding information for syndrome based ECC generators
  * @postpad:	padding information for syndrome based ECC generators
@@ -358,15 +342,10 @@
  * @read_page_raw:	function to read a raw page without ECC
  * @write_page_raw:	function to write a raw page without ECC
  * @read_page:	function to read a page according to the ECC generator
-<<<<<<< HEAD
- *		requirements.
- * @read_subpage:	function to read parts of the page covered by ECC.
-=======
  *		requirements; returns maximum number of bitflips corrected in
  *		any single ECC step, 0 if bitflips uncorrectable, -EIO hw error
  * @read_subpage:	function to read parts of the page covered by ECC;
  *			returns same as read_page()
->>>>>>> f269e3dc
  * @write_page:	function to write a page according to the ECC generator
  *		requirements.
  * @write_oob_raw:	function to write chip OOB data without ECC
@@ -398,13 +377,8 @@
 			uint8_t *buf, int oob_required, int page);
 	int (*read_subpage)(struct mtd_info *mtd, struct nand_chip *chip,
 			uint32_t offs, uint32_t len, uint8_t *buf);
-<<<<<<< HEAD
-	void (*write_page)(struct mtd_info *mtd, struct nand_chip *chip,
-			const uint8_t *buf);
-=======
 	int (*write_page)(struct mtd_info *mtd, struct nand_chip *chip,
 			const uint8_t *buf, int oob_required);
->>>>>>> f269e3dc
 	int (*write_oob_raw)(struct mtd_info *mtd, struct nand_chip *chip,
 			int page);
 	int (*read_oob_raw)(struct mtd_info *mtd, struct nand_chip *chip,
@@ -495,11 +469,8 @@
  *			non 0 if ONFI supported.
  * @onfi_params:	[INTERN] holds the ONFI page parameter when ONFI is
  *			supported, 0 otherwise.
-<<<<<<< HEAD
-=======
  * @onfi_set_features	[REPLACEABLE] set the features for ONFI nand
  * @onfi_get_features	[REPLACEABLE] get the features for ONFI nand
->>>>>>> f269e3dc
  * @ecclayout:		[REPLACEABLE] the default ECC placement scheme
  * @bbt:		[INTERN] bad block table pointer
  * @bbt_td:		[REPLACEABLE] bad block table descriptor for flash
@@ -660,10 +631,7 @@
  * @partitions:		mtd partition list
  * @chip_delay:		R/B delay value in us
  * @options:		Option flags, e.g. 16bit buswidth
-<<<<<<< HEAD
-=======
  * @bbt_options:	BBT option flags, e.g. NAND_BBT_USE_FLASH
->>>>>>> f269e3dc
  * @ecclayout:		ECC layout info structure
  * @part_probe_types:	NULL-terminated array of probe types
  */
@@ -728,7 +696,25 @@
 void nand_read_buf16(struct mtd_info *mtd, uint8_t *buf, int len);
 uint8_t nand_read_byte(struct mtd_info *mtd);
 
-<<<<<<< HEAD
+/* return the supported asynchronous timing mode. */
+
+#ifdef CONFIG_SYS_NAND_ONFI_DETECTION
+static inline int onfi_get_async_timing_mode(struct nand_chip *chip)
+{
+	if (!chip->onfi_version)
+		return ONFI_TIMING_MODE_UNKNOWN;
+	return le16_to_cpu(chip->onfi_params.async_timing_mode);
+}
+
+/* return the supported synchronous timing mode. */
+static inline int onfi_get_sync_timing_mode(struct nand_chip *chip)
+{
+	if (!chip->onfi_version)
+		return ONFI_TIMING_MODE_UNKNOWN;
+	return le16_to_cpu(chip->onfi_params.src_sync_timing_mode);
+}
+#endif
+
 /* F&S Extensions */
 void nand_swprotect(struct mtd_info *mtd, int bProtected);
 int nand_is_swprotected(struct mtd_info *mtd);
@@ -749,25 +735,5 @@
 extern int nand_refresh(struct mtd_info *mtd, loff_t refreshoffs);
 extern void nand_refresh_init(struct mtd_info *mtd);
 #endif /* CONFIG_NAND_REFRESH */
-=======
-/* return the supported asynchronous timing mode. */
-
-#ifdef CONFIG_SYS_NAND_ONFI_DETECTION
-static inline int onfi_get_async_timing_mode(struct nand_chip *chip)
-{
-	if (!chip->onfi_version)
-		return ONFI_TIMING_MODE_UNKNOWN;
-	return le16_to_cpu(chip->onfi_params.async_timing_mode);
-}
-
-/* return the supported synchronous timing mode. */
-static inline int onfi_get_sync_timing_mode(struct nand_chip *chip)
-{
-	if (!chip->onfi_version)
-		return ONFI_TIMING_MODE_UNKNOWN;
-	return le16_to_cpu(chip->onfi_params.src_sync_timing_mode);
-}
-#endif
->>>>>>> f269e3dc
 
 #endif /* __LINUX_MTD_NAND_H */