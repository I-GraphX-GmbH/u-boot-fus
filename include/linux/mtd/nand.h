--- conflicted
+++ resolved
@@ -185,19 +185,17 @@
 /* Device supports subpage reads */
 #define NAND_SUBPAGE_READ	0x00001000
 
-<<<<<<< HEAD
+/*
+ * Some MLC NANDs need data scrambling to limit bitflips caused by repeated
+ * patterns.
+ */
+#define NAND_NEED_SCRAMBLING	0x00002000
+
 /* F&S Extensions */
 /* Chip is software write-protected */
 #define NAND_SW_WRITE_PROTECT	0x08000000
 /* Chip can't use bad block marker because of special type of ECC */
 #define NAND_NO_BADBLOCK	0x04000000
-=======
-/*
- * Some MLC NANDs need data scrambling to limit bitflips caused by repeated
- * patterns.
- */
-#define NAND_NEED_SCRAMBLING	0x00002000
->>>>>>> 81067b2b
 
 /* Options valid for Samsung large page devices */
 #define NAND_SAMSUNG_LP_OPTIONS NAND_CACHEPRG
@@ -778,7 +776,7 @@
 	return &chip->mtd;
 }
 
-static inline void *nand_get_controller_data(struct nand_chip *chip)
+static inline void *nand_get_controller_data(const struct nand_chip *chip)
 {
 	return chip->priv;
 }
