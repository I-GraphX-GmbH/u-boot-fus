/*
 *  linux/include/linux/mtd/bbm.h
 *
 *  NAND family Bad Block Management (BBM) header file
 *    - Bad Block Table (BBT) implementation
 *
 *  Copyright (c) 2005 Samsung Electronics
 *  Kyungmin Park <kyungmin.park@samsung.com>
 *
 *  Copyright (c) 2000-2005
 *  Thomas Gleixner <tglx@linuxtronix.de>
 *
 */
#ifndef __LINUX_MTD_BBM_H
#define __LINUX_MTD_BBM_H

<<<<<<< HEAD
=======
/* The maximum number of NAND chips in an array */
#ifndef CONFIG_SYS_NAND_MAX_CHIPS
#define CONFIG_SYS_NAND_MAX_CHIPS	1
#endif

>>>>>>> e8be10f0
/**
 * struct nand_bbt_descr - bad block table descriptor
 * @options:		options for this descriptor
 * @pages:		the page(s) where we find the bbt, used with
 * 			option BBT_ABSPAGE when bbt is searched,
 * 			then we store the found bbts pages here.
 *			Its an array and supports up to 8 chips now
 * @offs:		offset of the pattern in the oob area of the page
 * @veroffs:		offset of the bbt version counter in the oob area of the page
 * @version:		version read from the bbt page during scan
 * @len:		length of the pattern, if 0 no pattern check is performed
 * @maxblocks:		maximum number of blocks to search for a bbt. This
 *			number of blocks is reserved at the end of the device
 *			where the tables are written.
 * @reserved_block_code: if non-0, this pattern denotes a reserved
 *			(rather than bad) block in the stored bbt
 * @pattern:		pattern to identify bad block table or factory marked
 *			good / bad blocks, can be NULL, if len = 0
 *
 * Descriptor for the bad block table marker and the descriptor for the
 * pattern which identifies good and bad blocks. The assumption is made
 * that the pattern and the version count are always located in the oob area
 * of the first block.
 */
struct nand_bbt_descr {
	int options;
	int pages[CONFIG_SYS_NAND_MAX_CHIPS];
	int offs;
	int veroffs;
	uint8_t version[CONFIG_SYS_NAND_MAX_CHIPS];
	int len;
	int maxblocks;
	int reserved_block_code;
	uint8_t *pattern;
};

/* Options for the bad block table descriptors */

/* The number of bits used per block in the bbt on the device */
#define NAND_BBT_NRBITS_MSK	0x0000000F
#define NAND_BBT_1BIT		0x00000001
#define NAND_BBT_2BIT		0x00000002
#define NAND_BBT_4BIT		0x00000004
#define NAND_BBT_8BIT		0x00000008
/* The bad block table is in the last good block of the device */
#define NAND_BBT_LASTBLOCK	0x00000010
/* The bbt is at the given page, else we must scan for the bbt */
#define NAND_BBT_ABSPAGE	0x00000020
/* The bbt is at the given page, else we must scan for the bbt */
#define NAND_BBT_SEARCH		0x00000040
/* bbt is stored per chip on multichip devices */
#define NAND_BBT_PERCHIP	0x00000080
/* bbt has a version counter at offset veroffs */
#define NAND_BBT_VERSION	0x00000100
/* Create a bbt if none axists */
#define NAND_BBT_CREATE		0x00000200
/* Search good / bad pattern through all pages of a block */
#define NAND_BBT_SCANALLPAGES	0x00000400
/* Scan block empty during good / bad block scan */
#define NAND_BBT_SCANEMPTY	0x00000800
/* Write bbt if neccecary */
#define NAND_BBT_WRITE		0x00001000
/* Read and write back block contents when writing bbt */
#define NAND_BBT_SAVECONTENT	0x00002000
/* Search good / bad pattern on the first and the second page */
#define NAND_BBT_SCAN2NDPAGE	0x00004000

/* The maximum number of blocks to scan for a bbt */
#define NAND_BBT_SCAN_MAXBLOCKS	4

/*
 * Constants for oob configuration
 */
#define ONENAND_BADBLOCK_POS	0

/*
 * Bad block scanning errors
 */
#define ONENAND_BBT_READ_ERROR          1
#define ONENAND_BBT_READ_ECC_ERROR      2
#define ONENAND_BBT_READ_FATAL_ERROR    4

/**
 * struct bbm_info - [GENERIC] Bad Block Table data structure
 * @bbt_erase_shift:	[INTERN] number of address bits in a bbt entry
 * @badblockpos:	[INTERN] position of the bad block marker in the oob area
 * @options:		options for this descriptor
 * @bbt:		[INTERN] bad block table pointer
 * @isbad_bbt:		function to determine if a block is bad
 * @badblock_pattern:	[REPLACEABLE] bad block scan pattern used for
 *			initial bad block scan
 * @priv:		[OPTIONAL] pointer to private bbm date
 */
struct bbm_info {
	int bbt_erase_shift;
	int badblockpos;
	int options;

	uint8_t *bbt;

	int (*isbad_bbt)(struct mtd_info *mtd, loff_t ofs, int allowbbt);

	/* TODO Add more NAND specific fileds */
	struct nand_bbt_descr *badblock_pattern;

	void *priv;
};

/* OneNAND BBT interface */
extern int onenand_scan_bbt(struct mtd_info *mtd, struct nand_bbt_descr *bd);
extern int onenand_default_bbt(struct mtd_info *mtd);

#endif	/* __LINUX_MTD_BBM_H */<|MERGE_RESOLUTION|>--- conflicted
+++ resolved
@@ -4,24 +4,24 @@
  *  NAND family Bad Block Management (BBM) header file
  *    - Bad Block Table (BBT) implementation
  *
- *  Copyright (c) 2005 Samsung Electronics
+ *  Copyright (c) 2005-2007 Samsung Electronics
  *  Kyungmin Park <kyungmin.park@samsung.com>
  *
  *  Copyright (c) 2000-2005
  *  Thomas Gleixner <tglx@linuxtronix.de>
  *
+ * This program is free software; you can redistribute it and/or modify
+ * it under the terms of the GNU General Public License version 2 as
+ * published by the Free Software Foundation.
  */
 #ifndef __LINUX_MTD_BBM_H
 #define __LINUX_MTD_BBM_H
 
-<<<<<<< HEAD
-=======
 /* The maximum number of NAND chips in an array */
 #ifndef CONFIG_SYS_NAND_MAX_CHIPS
 #define CONFIG_SYS_NAND_MAX_CHIPS	1
 #endif
 
->>>>>>> e8be10f0
 /**
  * struct nand_bbt_descr - bad block table descriptor
  * @options:		options for this descriptor
