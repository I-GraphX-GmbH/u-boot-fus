--- conflicted
+++ resolved
@@ -23,31 +23,12 @@
 
 /**
  * struct nand_bbt_descr - bad block table descriptor
-<<<<<<< HEAD
- * @param options	options for this descriptor
- * @param pages		the page(s) where we find the bbt, used with
- *			option BBT_ABSPAGE when bbt is searched,
- *			then we store the found bbts pages here.
- *			Its an array and supports up to 8 chips now
- * @param offs		offset of the pattern in the oob area of the page
- * @param veroffs	offset of the bbt version counter in the oob are of
- *			the page
- * @param version	version read from the bbt page during scan
- * @param len		length of the pattern, 0: no pattern check is performed
- * @param maxblocks	maximum number of blocks to search for a bbt. This
- *			number of blocks is reserved at the end of the device
- *			where the tables are written.
- * @param reserved_block_code	if non-0, this pattern denotes a reserved
- *			(rather than bad) block in the stored bbt
- * @param pattern	pattern to identify bad block table or factory marked
- *			good / bad blocks, can be NULL, if len = 0
-=======
  * @options:	options for this descriptor
  * @pages:	the page(s) where we find the bbt, used with option BBT_ABSPAGE
  *		when bbt is searched, then we store the found bbts pages here.
  *		Its an array and supports up to 8 chips now
  * @offs:	offset of the pattern in the oob area of the page
- * @veroffs:	offset of the bbt version counter in the oob are of the page
+ * @veroffs:	offset of the bbt version counter in the oob area of the page
  * @version:	version read from the bbt page during scan
  * @len:	length of the pattern, if 0 no pattern check is performed
  * @maxblocks:	maximum number of blocks to search for a bbt. This number of
@@ -57,7 +38,6 @@
  *              bad) block in the stored bbt
  * @pattern:	pattern to identify bad block table or factory marked good /
  *		bad blocks, can be NULL, if len = 0
->>>>>>> 8c893cb8
  *
  * Descriptor for the bad block table marker and the descriptor for the
  * pattern which identifies good and bad blocks. The assumption is made
@@ -151,17 +131,6 @@
 
 /**
  * struct bbm_info - [GENERIC] Bad Block Table data structure
-<<<<<<< HEAD
- * @param bbt_erase_shift	[INTERN] number of address bits in a bbt entry
- * @param badblockpos		[INTERN] position of the bad block marker in
- *				the oob area
- * @param options		options for this descriptor
- * @param bbt			[INTERN] bad block table pointer
- * @param isbad_bbt		function to determine if a block is bad
- * @param badblock_pattern	[REPLACEABLE] bad block scan pattern used for
- *				initial bad block scan
- * @param priv			[OPTIONAL] pointer to private bbm date
-=======
  * @bbt_erase_shift:	[INTERN] number of address bits in a bbt entry
  * @badblockpos:	[INTERN] position of the bad block marker in the oob area
  * @options:		options for this descriptor
@@ -170,7 +139,6 @@
  * @badblock_pattern:	[REPLACEABLE] bad block scan pattern used for
  *			initial bad block scan
  * @priv:		[OPTIONAL] pointer to private bbm date
->>>>>>> 8c893cb8
  */
 struct bbm_info {
 	int bbt_erase_shift;
