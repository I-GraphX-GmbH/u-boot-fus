--- conflicted
+++ resolved
@@ -46,16 +46,7 @@
 };
 
 struct bch_res_0_3 {
-	u32 bch_result0;
-	u32 bch_result1;
-	u32 bch_result2;
-	u32 bch_result3;
-};
-
-struct bch_res_4_6 {
-	u32 bch_result4;
-	u32 bch_result5;
-	u32 bch_result6;
+	u32 bch_result_x[4];
 };
 
 struct bch_res_4_6 {
@@ -91,15 +82,9 @@
 	u8 res7[12];		/* 0x224 */
 	u32 testmomde_ctrl;	/* 0x230 */
 	u8 res8[12];		/* 0x234 */
-<<<<<<< HEAD
-	struct bch_res_0_3 bch_result_0_3[8];	/* 0x240 - 0x2BF */
-	u8 res9[16 * 4];	/* 0x2C0 - 0x2FF */
-	struct bch_res_4_6 bch_result_4_6[8];	/* 0x300 - 0x37F */
-=======
 	struct bch_res_0_3 bch_result_0_3[GPMC_MAX_SECTORS]; /* 0x240,0x250, */
 	u8 res9[16 * 4];	/* 0x2C0 - 0x2FF */
 	struct bch_res_4_6 bch_result_4_6[GPMC_MAX_SECTORS]; /* 0x300,0x310, */
->>>>>>> fb2a8f83
 };
 
 /* Used for board specific gpmc initialization */
