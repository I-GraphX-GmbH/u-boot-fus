/*
 * (C) Copyright 2000
 * Paolo Scaffardi, AIRVENT SAM s.p.a - RIMINI(ITALY), arsenio@tin.it
 *
 * SPDX-License-Identifier:	GPL-2.0+
 */

#ifndef _STDIO_DEV_H_
#define _STDIO_DEV_H_

#include <linux/list.h>

/*
 * STDIO DEVICES
 */

#define DEV_FLAGS_INPUT	 0x00000001	/* Device can be used as input	console */
#define DEV_FLAGS_OUTPUT 0x00000002	/* Device can be used as output console */
#define DEV_FLAGS_SYSTEM 0x80000000	/* Device is a system device		*/
#define DEV_EXT_VIDEO	 0x00000001	/* Video extensions supported		*/

#define DEV_NAME_SIZE 16

/* Device information */
typedef struct stdio_dev stdio_dev_t;

struct stdio_dev {
	int	flags;			/* Device flags: input/output/system */
	char	name[DEV_NAME_SIZE];	/* Device name, e.g. ttySAC1 */
	char	hwname[DEV_NAME_SIZE];	/* Hardware name, e.g. s5p_uart1 */

/* GENERAL functions */
	/* To start the device */
	int (*start) (const struct stdio_dev *pdev);

<<<<<<< HEAD
	/* To stop the device */
	int (*stop) (const struct stdio_dev *pdev);
=======
	int (*start)(struct stdio_dev *dev);	/* To start the device */
	int (*stop)(struct stdio_dev *dev);	/* To stop the device */
>>>>>>> 8c893cb8

/* OUTPUT functions */
	/* To put a char */
	void (*putc) (const struct stdio_dev *pdev, const char c);

<<<<<<< HEAD
	/* To put a string (accelerator) */
	void (*puts) (const struct stdio_dev *pdev, const char *s);
=======
	/* To put a char */
	void (*putc)(struct stdio_dev *dev, const char c);
	/* To put a string (accelerator) */
	void (*puts)(struct stdio_dev *dev, const char *s);
>>>>>>> 8c893cb8

/* INPUT functions */
	/* To test if a char is ready */
	int (*tstc) (const struct stdio_dev *pdev);

<<<<<<< HEAD
	/* To get that char */
	int (*getc) (const struct stdio_dev *pdev);
=======
	/* To test if a char is ready... */
	int (*tstc)(struct stdio_dev *dev);
	int (*getc)(struct stdio_dev *dev);	/* To get that char */
>>>>>>> 8c893cb8

/* Other functions */

	void *priv;			/* Private extensions */
//###	int	ext;			/* Supported extensions */

	/* The stdio devices are stored in a ring structure. So the last
	   element points with its next pointer back again to the first
	   element and the first element points with its prev pointer back
	   again to the last element. The beginning of the ring is stored in
	   variable devs. */
	struct stdio_dev *next;		/* Next device */
	struct stdio_dev *prev;		/* Next device */
#ifdef CONFIG_CONSOLE_MUX
	/* Each of these pointers is part of a linked list; the head of the
	   list is in variable stdio_devices[i]. */
	struct stdio_dev *file_next[MAX_FILES];	/* Next device in file list */
#endif
};

/*
 * VIDEO EXTENSIONS
 */
#define VIDEO_FORMAT_RGB_INDEXED	0x0000
#define VIDEO_FORMAT_RGB_DIRECTCOLOR	0x0001
#define VIDEO_FORMAT_YUYV_4_4_4		0x0010
#define VIDEO_FORMAT_YUYV_4_2_2		0x0011

typedef struct {
	void *address;			/* Address of framebuffer		*/
	ushort	width;			/* Horizontal resolution		*/
	ushort	height;			/* Vertical resolution			*/
	uchar	format;			/* Format				*/
	uchar	colors;			/* Colors number or color depth		*/
	void (*setcolreg) (int, int, int, int);
	void (*getcolreg) (int, void *);
} video_ext_t;

/*
 * VARIABLES
 */
extern struct stdio_dev *stdio_devices[];
extern char *stdio_names[MAX_FILES];

/*
 * PROTOTYPES
 */
int	stdio_register (struct stdio_dev * dev);
int stdio_register_dev(struct stdio_dev *dev, struct stdio_dev **devp);

/**
 * stdio_init_tables() - set up stdio tables ready for devices
 *
 * This does not add any devices, but just prepares stdio for use.
 */
int stdio_init_tables(void);

/**
 * stdio_add_devices() - Add stdio devices to the table
 *
 * This makes calls to all the various subsystems that use stdio, to make
 * them register with stdio.
 */
int stdio_add_devices(void);

/**
 * stdio_init() - Sets up stdio ready for use
 *
 * This calls stdio_init_tables() and stdio_add_devices()
 */
int stdio_init(void);

void	stdio_print_current_devices(void);
#ifdef CONFIG_SYS_STDIO_DEREGISTER
int stdio_deregister(const char *devname, int force);
int stdio_deregister_dev(struct stdio_dev *dev, int force);
#endif
struct stdio_dev *stdio_get_list(void);
struct stdio_dev* stdio_get_by_name(const char* name);
struct stdio_dev* stdio_clone(struct stdio_dev *dev);

#ifdef CONFIG_LCD
void	drv_lcd_init(void);
#endif
#if defined(CONFIG_VIDEO) || defined(CONFIG_CFB_CONSOLE)
int	drv_video_init (void);
#endif
#ifdef CONFIG_KEYBOARD
int	drv_keyboard_init (void);
#endif
#ifdef CONFIG_USB_TTY
int	drv_usbtty_init (void);
#endif
#ifdef CONFIG_NETCONSOLE
int	drv_nc_init (void);
#endif
#ifdef CONFIG_JTAG_CONSOLE
int drv_jtag_console_init (void);
#endif
#ifdef CONFIG_CBMEM_CONSOLE
int cbmemc_init(void);
#endif

#endif<|MERGE_RESOLUTION|>--- conflicted
+++ resolved
@@ -33,40 +33,22 @@
 	/* To start the device */
 	int (*start) (const struct stdio_dev *pdev);
 
-<<<<<<< HEAD
 	/* To stop the device */
 	int (*stop) (const struct stdio_dev *pdev);
-=======
-	int (*start)(struct stdio_dev *dev);	/* To start the device */
-	int (*stop)(struct stdio_dev *dev);	/* To stop the device */
->>>>>>> 8c893cb8
 
 /* OUTPUT functions */
 	/* To put a char */
 	void (*putc) (const struct stdio_dev *pdev, const char c);
 
-<<<<<<< HEAD
 	/* To put a string (accelerator) */
 	void (*puts) (const struct stdio_dev *pdev, const char *s);
-=======
-	/* To put a char */
-	void (*putc)(struct stdio_dev *dev, const char c);
-	/* To put a string (accelerator) */
-	void (*puts)(struct stdio_dev *dev, const char *s);
->>>>>>> 8c893cb8
 
 /* INPUT functions */
 	/* To test if a char is ready */
 	int (*tstc) (const struct stdio_dev *pdev);
 
-<<<<<<< HEAD
 	/* To get that char */
 	int (*getc) (const struct stdio_dev *pdev);
-=======
-	/* To test if a char is ready... */
-	int (*tstc)(struct stdio_dev *dev);
-	int (*getc)(struct stdio_dev *dev);	/* To get that char */
->>>>>>> 8c893cb8
 
 /* Other functions */
 
@@ -115,8 +97,6 @@
  * PROTOTYPES
  */
 int	stdio_register (struct stdio_dev * dev);
-int stdio_register_dev(struct stdio_dev *dev, struct stdio_dev **devp);
-
 /**
  * stdio_init_tables() - set up stdio tables ready for devices
  *
@@ -137,12 +117,10 @@
  *
  * This calls stdio_init_tables() and stdio_add_devices()
  */
-int stdio_init(void);
-
+int	stdio_init (void);
 void	stdio_print_current_devices(void);
 #ifdef CONFIG_SYS_STDIO_DEREGISTER
-int stdio_deregister(const char *devname, int force);
-int stdio_deregister_dev(struct stdio_dev *dev, int force);
+int	stdio_deregister(const char *devname);
 #endif
 struct stdio_dev *stdio_get_list(void);
 struct stdio_dev* stdio_get_by_name(const char* name);
