/* SPDX-License-Identifier: GPL-2.0+ */
/*
 * (C) Copyright 2012
 * Texas Instruments, <www.ti.com>
 */
#ifndef	_SPL_H_
#define	_SPL_H_

#include <binman_sym.h>

/* Platform-specific defines */
#include <linux/compiler.h>
#include <asm/spl.h>
#include <handoff.h>

/* Value in r0 indicates we booted from U-Boot */
#define UBOOT_NOT_LOADED_FROM_SPL	0x13578642

/* Boot type */
#define MMCSD_MODE_UNDEFINED	0
#define MMCSD_MODE_RAW		1
#define MMCSD_MODE_FS		2
#define MMCSD_MODE_EMMCBOOT	3

<<<<<<< HEAD
#define USB_MODE_UNDEFINED	0
#define USB_MODE_RAW		1
#define USB_MODE_FAT		2
=======
/*
 * u_boot_first_phase() - check if this is the first U-Boot phase
 *
 * U-Boot has up to three phases: TPL, SPL and U-Boot proper. Depending on the
 * build flags we can determine whether the current build is for the first
 * phase of U-Boot or not. If there is no SPL, then this is U-Boot proper. If
 * there is SPL but no TPL, the the first phase is SPL. If there is TPL, then
 * it is the first phase.
 *
 * @returns true if this is the first phase of U-Boot
 *
 */
static inline bool u_boot_first_phase(void)
{
	if (IS_ENABLED(CONFIG_TPL)) {
		if (IS_ENABLED(CONFIG_TPL_BUILD))
			return true;
	} else if (IS_ENABLED(CONFIG_SPL)) {
		if (IS_ENABLED(CONFIG_SPL_BUILD))
			return true;
	} else {
		return true;
	}

	return false;
}

/* A string name for SPL or TPL */
#ifdef CONFIG_SPL_BUILD
# ifdef CONFIG_TPL_BUILD
#  define SPL_TPL_NAME	"TPL"
# else
#  define SPL_TPL_NAME	"SPL"
# endif
# define SPL_TPL_PROMPT	SPL_TPL_NAME ": "
#else
# define SPL_TPL_NAME	""
# define SPL_TPL_PROMPT	""
#endif
>>>>>>> 061aed83

struct spl_image_info {
	const char *name;
	u8 os;
	uintptr_t load_addr;
	uintptr_t entry_point;
#if CONFIG_IS_ENABLED(LOAD_FIT)
	void *fdt_addr;
#endif
	u32 boot_device;
	u32 size;
	u32 flags;
	void *arg;
#ifdef CONFIG_DUAL_BOOTLOADER
	uint64_t rbindex;
#endif
};

/*
 * Information required to load data from a device
 *
 * @dev: Pointer to the device, e.g. struct mmc *
 * @priv: Private data for the device
 * @bl_len: Block length for reading in bytes
 * @filename: Name of the fit image file.
 * @read: Function to call to read from the device
 */
struct spl_load_info {
	void *dev;
	void *priv;
	int bl_len;
	const char *filename;
	ulong (*read)(struct spl_load_info *load, ulong sector, ulong count,
		      void *buf);
};

/*
 * We need to know the position of U-Boot in memory so we can jump to it. We
 * allow any U-Boot binary to be used (u-boot.bin, u-boot-nodtb.bin,
 * u-boot.img), hence the '_any'. These is no checking here that the correct
 * image is found. For * example if u-boot.img is used we don't check that
 * spl_parse_image_header() can parse a valid header.
 */
binman_sym_extern(ulong, u_boot_any, image_pos);

/**
 * spl_load_simple_fit() - Loads a fit image from a device.
 * @spl_image:	Image description to set up
 * @info:	Structure containing the information required to load data.
 * @sector:	Sector number where FIT image is located in the device
 * @fdt:	Pointer to the copied FIT header.
 *
 * Reads the FIT image @sector in the device. Loads u-boot image to
 * specified load address and copies the dtb to end of u-boot image.
 * Returns 0 on success.
 */
int spl_load_simple_fit(struct spl_image_info *spl_image,
			struct spl_load_info *info, ulong sector, void *fdt);

#define SPL_COPY_PAYLOAD_ONLY	1
#define SPL_FIT_FOUND		2
<<<<<<< HEAD
#define SPL_FIT_BYPASS_POST_LOAD		4
=======
>>>>>>> 061aed83

/* SPL common functions */
void preloader_console_init(void);
u32 spl_boot_device(void);
u32 spl_boot_mode(const u32 boot_device);
int spl_boot_partition(const u32 boot_device);
void spl_set_bd(void);

/**
 * spl_set_header_raw_uboot() - Set up a standard SPL image structure
 *
 * This sets up the given spl_image which the standard values obtained from
 * config options: CONFIG_SYS_MONITOR_LEN, CONFIG_SYS_UBOOT_START,
 * CONFIG_SYS_TEXT_BASE.
 *
 * @spl_image: Image description to set up
 */
void spl_set_header_raw_uboot(struct spl_image_info *spl_image);



/**
 * spl_set_header_raw_atf() - Set up a standard SPL image structure for ATF
 *
 * This sets up the given spl_image which the standard values obtained from
 * config options: CONFIG_SYS_MONITOR_LEN, CONFIG_SYS_UBOOT_START,
 * CONFIG_SYS_TEXT_BASE.
 *
 * @spl_image: Image description to set up
 */
void spl_set_header_raw_atf(struct spl_image_info *spl_image);

/**
 * spl_parse_image_header() - parse the image header and set up info
 *
 * This parses the legacy image header information at @header and sets up
 * @spl_image according to what is found. If no image header is found, then
 * a raw image or bootz is assumed. If CONFIG_SPL_PANIC_ON_RAW_IMAGE is
 * enabled, then this causes a panic. If CONFIG_SPL_RAW_IMAGE_SUPPORT is not
 * enabled then U-Boot gives up. Otherwise U-Boot sets up the image using
 * spl_set_header_raw_uboot(), or possibly the bootz header.
 *
 * @spl_image: Image description to set up
 * @header image header to parse
 * @return 0 if a header was correctly parsed, -ve on error
 */
int spl_parse_image_header(struct spl_image_info *spl_image,
			   const struct image_header *header);

void spl_board_prepare_for_linux(void);
void spl_board_prepare_for_boot(void);
int spl_board_ubi_load_image(u32 boot_device);

/**
 * jump_to_image_linux() - Jump to a Linux kernel from SPL
 *
 * This jumps into a Linux kernel using the information in @spl_image.
 *
 * @spl_image: Image description to set up
 */
void __noreturn jump_to_image_linux(struct spl_image_info *spl_image);

/**
 * spl_start_uboot() - Check if SPL should start the kernel or U-Boot
 *
 * This is called by the various SPL loaders to determine whether the board
 * wants to load the kernel or U-Boot. This function should be provided by
 * the board.
 *
 * @return 0 if SPL should start the kernel, 1 if U-Boot must be started
 */
int spl_start_uboot(void);

/**
 * spl_display_print() - Display a board-specific message in SPL
 *
 * If CONFIG_SPL_DISPLAY_PRINT is enabled, U-Boot will call this function
 * immediately after displaying the SPL console banner ("U-Boot SPL ...").
 * This function should be provided by the board.
 */
void spl_display_print(void);

/**
 * struct spl_boot_device - Describes a boot device used by SPL
 *
 * @boot_device: A number indicating the BOOT_DEVICE type. There are various
 * BOOT_DEVICE... #defines and enums in U-Boot and they are not consistently
 * numbered.
 * @boot_device_name: Named boot device, or NULL if none.
 *
 * Note: Additional fields can be added here, bearing in mind that SPL is
 * size-sensitive and common fields will be present on all boards. This
 * struct can also be used to return additional information about the load
 * process if that becomes useful.
 */
struct spl_boot_device {
	uint boot_device;
	const char *boot_device_name;
};

/**
 * Holds information about a way of loading an SPL image
 *
 * @name: User-friendly name for this method (e.g. "MMC")
 * @boot_device: Boot device that this loader supports
 * @load_image: Function to call to load image
 */
struct spl_image_loader {
#ifdef CONFIG_SPL_LIBCOMMON_SUPPORT
	const char *name;
#endif
	uint boot_device;
	/**
	 * load_image() - Load an SPL image
	 *
	 * @spl_image: place to put image information
	 * @bootdev: describes the boot device to load from
	 */
	int (*load_image)(struct spl_image_info *spl_image,
			  struct spl_boot_device *bootdev);
};

/* Declare an SPL image loader */
#define SPL_LOAD_IMAGE(__name)					\
	ll_entry_declare(struct spl_image_loader, __name, spl_image_loader)

/*
 * _priority is the priority of this method, 0 meaning it will be the top
 * choice for this device, 9 meaning it is the bottom choice.
 * _boot_device is the BOOT_DEVICE_... value
 * _method is the load_image function to call
 */
#ifdef CONFIG_SPL_LIBCOMMON_SUPPORT
#define SPL_LOAD_IMAGE_METHOD(_name, _priority, _boot_device, _method) \
	SPL_LOAD_IMAGE(_method ## _priority ## _boot_device) = { \
		.name = _name, \
		.boot_device = _boot_device, \
		.load_image = _method, \
	}
#else
#define SPL_LOAD_IMAGE_METHOD(_name, _priority, _boot_device, _method) \
	SPL_LOAD_IMAGE(_method ## _priority ## _boot_device) = { \
		.boot_device = _boot_device, \
		.load_image = _method, \
	}
#endif

/* SPL FAT image functions */
int spl_load_image_fat(struct spl_image_info *spl_image,
		       struct blk_desc *block_dev, int partition,
		       const char *filename);
int spl_load_image_fat_os(struct spl_image_info *spl_image,
			  struct blk_desc *block_dev, int partition);

void __noreturn jump_to_image_no_args(struct spl_image_info *spl_image);

/* SPL EXT image functions */
int spl_load_image_ext(struct spl_image_info *spl_image,
		       struct blk_desc *block_dev, int partition,
		       const char *filename);
int spl_load_image_ext_os(struct spl_image_info *spl_image,
			  struct blk_desc *block_dev, int partition);

/**
 * spl_early_init() - Set up device tree and driver model in SPL if enabled
 *
 * Call this function in board_init_f() if you want to use device tree and
 * driver model early, before board_init_r() is called.
 *
 * If this is not called, then driver model will be inactive in SPL's
 * board_init_f(), and no device tree will be available.
 */
int spl_early_init(void);

/**
 * spl_init() - Set up device tree and driver model in SPL if enabled
 *
 * You can optionally call spl_early_init(), then optionally call spl_init().
 * This function will be called from board_init_r() if not called earlier.
 *
 * Both spl_early_init() and spl_init() perform a similar function except that
 * the latter will not set up the malloc() area if
 * CONFIG_SPL_STACK_R_MALLOC_SIMPLE_LEN is enabled, since it is assumed to
 * already be done by a calll to spl_relocate_stack_gd() before board_init_r()
 * is reached.
 *
 * This function will be called from board_init_r() if not called earlier.
 *
 * If this is not called, then driver model will be inactive in SPL's
 * board_init_f(), and no device tree will be available.
 */
int spl_init(void);

#ifdef CONFIG_SPL_BOARD_INIT
void spl_board_init(void);
#endif

/**
 * spl_was_boot_source() - check if U-Boot booted from SPL
 *
 * This will normally be true, but if U-Boot jumps to second U-Boot, it will
 * be false. This should be implemented by board-specific code.
 *
 * @return true if U-Boot booted from SPL, else false
 */
bool spl_was_boot_source(void);

/**
 * spl_dfu_cmd- run dfu command with chosen mmc device interface
 * @param usb_index - usb controller number
 * @param mmc_dev -  mmc device nubmer
 *
 * @return 0 on success, otherwise error code
 */
int spl_dfu_cmd(int usbctrl, char *dfu_alt_info, char *interface, char *devstr);

int spl_mmc_load_image(struct spl_image_info *spl_image,
		       struct spl_boot_device *bootdev);

/**
 * spl_invoke_atf - boot using an ARM trusted firmware image
 */
void spl_invoke_atf(struct spl_image_info *spl_image);

/**
 * spl_optee_entry - entry function for optee
 *
 * args defind in op-tee project
 * https://github.com/OP-TEE/optee_os/
 * core/arch/arm/kernel/generic_entry_a32.S
 * @arg0: pagestore
 * @arg1: (ARMv7 standard bootarg #1)
 * @arg2: device tree address, (ARMv7 standard bootarg #2)
 * @arg3: non-secure entry address (ARMv7 bootarg #0)
 */
void spl_optee_entry(void *arg0, void *arg1, void *arg2, void *arg3);

/**
 * board_return_to_bootrom - allow for boards to continue with the boot ROM
 *
 * If a board (e.g. the Rockchip RK3368 boards) provide some
 * supporting functionality for SPL in their boot ROM and the SPL
 * stage wants to return to the ROM code to continue booting, boards
 * can implement 'board_return_to_bootrom'.
 */
void board_return_to_bootrom(void);

/**
 * board_spl_fit_post_load - allow process images after loading finished
 *
 */
void board_spl_fit_post_load(ulong load_addr, size_t length);

/**
 * board_spl_fit_size_align - specific size align before processing payload
 *
 */
ulong board_spl_fit_size_align(ulong size);

/**
 * spl_perform_fixups() - arch/board-specific callback before processing
 *                        the boot-payload
 */
void spl_perform_fixups(struct spl_image_info *spl_image);

/*
 * spl_get_load_buffer() - get buffer for loading partial image data
 *
 * Returns memory area which can be populated by partial image data,
 * ie. uImage or fitImage header.
 */
struct image_header *spl_get_load_buffer(ssize_t offset, size_t size);

#endif<|MERGE_RESOLUTION|>--- conflicted
+++ resolved
@@ -22,11 +22,6 @@
 #define MMCSD_MODE_FS		2
 #define MMCSD_MODE_EMMCBOOT	3
 
-<<<<<<< HEAD
-#define USB_MODE_UNDEFINED	0
-#define USB_MODE_RAW		1
-#define USB_MODE_FAT		2
-=======
 /*
  * u_boot_first_phase() - check if this is the first U-Boot phase
  *
@@ -66,7 +61,6 @@
 # define SPL_TPL_NAME	""
 # define SPL_TPL_PROMPT	""
 #endif
->>>>>>> 061aed83
 
 struct spl_image_info {
 	const char *name;
@@ -128,10 +122,7 @@
 
 #define SPL_COPY_PAYLOAD_ONLY	1
 #define SPL_FIT_FOUND		2
-<<<<<<< HEAD
 #define SPL_FIT_BYPASS_POST_LOAD		4
-=======
->>>>>>> 061aed83
 
 /* SPL common functions */
 void preloader_console_init(void);
