--- conflicted
+++ resolved
@@ -521,11 +521,7 @@
 				uint32_t *descriptor_version);
 /* Adds a range into the EFI memory map */
 efi_status_t efi_add_memory_map(uint64_t start, uint64_t pages, int memory_type,
-<<<<<<< HEAD
-			    bool overlap_only_ram);
-=======
 				bool overlap_only_ram);
->>>>>>> 0ea138a2
 /* Adds a conventional range into the EFI memory map */
 efi_status_t efi_add_conventional_memory_map(u64 ram_start, u64 ram_end,
 					     u64 ram_top);
