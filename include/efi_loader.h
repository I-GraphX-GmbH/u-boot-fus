--- conflicted
+++ resolved
@@ -485,7 +485,7 @@
 				uint32_t *descriptor_version);
 /* Adds a range into the EFI memory map */
 efi_status_t efi_add_memory_map(uint64_t start, uint64_t pages, int memory_type,
-				bool overlap_only_ram);
+			    bool overlap_only_ram);
 /* Adds a conventional range into the EFI memory map */
 efi_status_t efi_add_conventional_memory_map(u64 ram_start, u64 ram_end,
 					     u64 ram_top);
@@ -563,25 +563,6 @@
 	(((_dp)->type == DEVICE_PATH_TYPE_##_type) && \
 	 ((_dp)->sub_type == DEVICE_PATH_SUB_TYPE_##_subtype))
 
-<<<<<<< HEAD
-/**
- * ascii2unicode() - convert ASCII string to UTF-16 string
- *
- * A zero terminated ASCII string is converted to a zero terminated UTF-16
- * string. The output buffer must be preassigned.
- *
- * @unicode:	preassigned output buffer for UTF-16 string
- * @ascii:	ASCII string to be converted
- */
-static inline void ascii2unicode(u16 *unicode, const char *ascii)
-{
-	while (*ascii)
-		*(unicode++) = *(ascii++);
-	*unicode = 0;
-}
-
-=======
->>>>>>> 412eca96
 static inline int guidcmp(const void *g1, const void *g2)
 {
 	return memcmp(g1, g2, sizeof(efi_guid_t));
