/* SPDX-License-Identifier: GPL-2.0+ */
/*
 * NXP GPMI NAND flash driver
 *
 * Copyright (C) 2018 Toradex
 * Authors:
 * Stefan Agner <stefan.agner@toradex.com>
 */

#include <linux/mtd/mtd.h>
#include <asm/cache.h>
#include <nand.h>
#include <asm/mach-imx/dma.h>

/**
 * @gf_len:                   The length of Galois Field. (e.g., 13 or 14)
 * @ecc_strength:             A number that describes the strength of the ECC
 *                            algorithm.
 * @ecc_chunk0_size:          The size, in bytes, of a first ECC chunk.
 * @ecc_chunkn_size:          The size, in bytes, of a single ECC chunk after
 *                            the first chunk in the page.
 * @ecc_chunk_count:          The number of ECC chunks in the page,
 * @block_mark_byte_offset:   The byte offset in the ECC-based page view at
 *                            which the underlying physical block mark appears.
 * @block_mark_bit_offset:    The bit offset into the ECC-based page view at
 *                            which the underlying physical block mark appears.
  * @ecc_for_meta:             The flag to indicate if there is a dedicate ecc
 *                            for meta.
 */
struct bch_geometry {
	unsigned int  gf_len;
	unsigned int  ecc_strength;
	unsigned int  ecc_chunk0_size;
	unsigned int  ecc_chunkn_size;
	unsigned int  ecc_chunk_count;
	unsigned int  block_mark_byte_offset;
	unsigned int  block_mark_bit_offset;
	unsigned int  ecc_for_meta; /* ECC for meta data */
};

struct mxs_nand_info {
	struct nand_chip chip;
	struct udevice *dev;
	unsigned int	max_ecc_strength_supported;
	bool		use_minimum_ecc;
	/* legacy bch geometry flag */
	bool		legacy_bch_geometry;
	int		cur_chip;

	uint32_t	cmd_queue_len;
	uint32_t	data_buf_size;
	struct bch_geometry bch_geometry;

	uint8_t		*cmd_buf;
	uint8_t		*data_buf;
	uint8_t		*oob_buf;

	uint8_t		marking_block_bad;
	uint8_t		raw_oob_mode;

	struct mxs_gpmi_regs *gpmi_regs;
	struct mxs_bch_regs *bch_regs;

	/* Functions with altered behaviour */
	int		(*hooked_read_oob)(struct mtd_info *mtd,
				loff_t from, struct mtd_oob_ops *ops);
	int		(*hooked_write_oob)(struct mtd_info *mtd,
				loff_t to, struct mtd_oob_ops *ops);
	int		(*hooked_block_markbad)(struct mtd_info *mtd,
				loff_t ofs);

	/* DMA descriptors */
	struct mxs_dma_desc	**desc;
	uint32_t		desc_index;

<<<<<<< HEAD
=======
	/* Hardware BCH interface and randomizer */
>>>>>>> 252100a3
	u32 en_randomizer;
	u32 writesize;
	u32 oobsize;
	u32 bch_flash0layout0;
	u32 bch_flash0layout1;
};

struct mxs_nand_layout {
	u32 nblocks;
	u32 meta_size;
	u32 data0_size;
	u32 ecc0;
	u32 datan_size;
	u32 eccn;
<<<<<<< HEAD
	u32 gf_len;
=======
>>>>>>> 252100a3
};

int mxs_nand_init_ctrl(struct mxs_nand_info *nand_info);
int mxs_nand_init_spl(struct nand_chip *nand);
int mxs_nand_setup_ecc(struct mtd_info *mtd);

<<<<<<< HEAD
void mxs_nand_mode_fcb_62bit(struct mtd_info *mtd);
void mxs_nand_mode_fcb_40bit(struct mtd_info *mtd);
=======
void mxs_nand_mode_fcb(struct mtd_info *mtd);
>>>>>>> 252100a3
void mxs_nand_mode_normal(struct mtd_info *mtd);
u32 mxs_nand_mark_byte_offset(struct mtd_info *mtd);
u32 mxs_nand_mark_bit_offset(struct mtd_info *mtd);
void mxs_nand_get_layout(struct mtd_info *mtd, struct mxs_nand_layout *l);<|MERGE_RESOLUTION|>--- conflicted
+++ resolved
@@ -73,10 +73,7 @@
 	struct mxs_dma_desc	**desc;
 	uint32_t		desc_index;
 
-<<<<<<< HEAD
-=======
 	/* Hardware BCH interface and randomizer */
->>>>>>> 252100a3
 	u32 en_randomizer;
 	u32 writesize;
 	u32 oobsize;
@@ -91,22 +88,15 @@
 	u32 ecc0;
 	u32 datan_size;
 	u32 eccn;
-<<<<<<< HEAD
 	u32 gf_len;
-=======
->>>>>>> 252100a3
 };
 
 int mxs_nand_init_ctrl(struct mxs_nand_info *nand_info);
 int mxs_nand_init_spl(struct nand_chip *nand);
 int mxs_nand_setup_ecc(struct mtd_info *mtd);
 
-<<<<<<< HEAD
 void mxs_nand_mode_fcb_62bit(struct mtd_info *mtd);
 void mxs_nand_mode_fcb_40bit(struct mtd_info *mtd);
-=======
-void mxs_nand_mode_fcb(struct mtd_info *mtd);
->>>>>>> 252100a3
 void mxs_nand_mode_normal(struct mtd_info *mtd);
 u32 mxs_nand_mark_byte_offset(struct mtd_info *mtd);
 u32 mxs_nand_mark_bit_offset(struct mtd_info *mtd);
