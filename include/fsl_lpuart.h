--- conflicted
+++ resolved
@@ -4,11 +4,7 @@
  *
  */
 
-<<<<<<< HEAD
-#if defined(CONFIG_ARCH_MX7ULP) || defined(CONFIG_IMX8)
-=======
 #if defined(CONFIG_ARCH_MX7ULP) || defined(CONFIG_ARCH_IMX8)
->>>>>>> 715e07fd
 struct lpuart_fsl_reg32 {
 	u32 verid;
 	u32 param;
