/* SPDX-License-Identifier: GPL-2.0 */
/*
 * Copyright (c) 2016, NVIDIA CORPORATION.
<<<<<<< HEAD
 * Copyright 2017 NXP
 *
 * SPDX-License-Identifier: GPL-2.0
=======
>>>>>>> 4b398755
 */

#ifndef _POWER_DOMAIN_H
#define _POWER_DOMAIN_H

/**
 * A power domain is a portion of an SoC or chip that is powered by a
 * switchable source of power. In many cases, software has control over the
 * power domain, and can turn the power source on or off. This is typically
 * done to save power by powering off unused devices, or to enable software
 * sequencing of initial powerup at boot. This API provides a means for
 * drivers to turn power domains on and off.
 *
 * A driver that implements UCLASS_POWER_DOMAIN is a power domain controller or
 * provider. A controller will often implement multiple separate power domains,
 * since the hardware it manages often has this capability.
 * power-domain-uclass.h describes the interface which power domain controllers
 * must implement.
 *
 * Depending on the power domain controller hardware, changing the state of a
 * power domain may require performing related operations on other resources.
 * For example, some power domains may require certain clocks to be enabled
 * whenever the power domain is powered on, or during the time when the power
 * domain is transitioning state. These details are implementation-specific
 * and should ideally be encapsulated entirely within the provider driver, or
 * configured through mechanisms (e.g. device tree) that do not require client
 * drivers to provide extra configuration information.
 *
 * Power domain consumers/clients are the drivers for HW modules within the
 * power domain. This header file describes the API used by those drivers.
 *
 * In many cases, a single complex IO controller (e.g. a PCIe controller) will
 * be the sole logic contained within a power domain. In such cases, it is
 * logical for the relevant device driver to directly control that power
 * domain. In other cases, multiple controllers, each with their own driver,
 * may be contained in a single power domain. Any logic require to co-ordinate
 * between drivers for these multiple controllers is beyond the scope of this
 * API at present. Equally, this API does not define or implement any policy
 * by which power domains are managed.
 */

struct udevice;

/**
 * struct power_domain - A handle to (allowing control of) a single power domain.
 *
 * Clients provide storage for power domain handles. The content of the
 * structure is managed solely by the power domain API and power domain
 * drivers. A power domain struct is initialized by "get"ing the power domain
 * struct. The power domain struct is passed to all other power domain APIs to
 * identify which power domain to operate upon.
 *
 * @dev: The device which implements the power domain.
 * @id: The power domain ID within the provider.
 *
 * Currently, the power domain API assumes that a single integer ID is enough
 * to identify and configure any power domain for any power domain provider. If
 * this assumption becomes invalid in the future, the struct could be expanded
 * to either (a) add more fields to allow power domain providers to store
 * additional information, or (b) replace the id field with an opaque pointer,
 * which the provider would dynamically allocate during its .of_xlate op, and
 * process during is .request op. This may require the addition of an extra op
 * to clean up the allocation.
 */
struct power_domain {
	struct udevice *dev;
	/*
	 * Written by of_xlate. We assume a single id is enough for now. In the
	 * future, we might add more fields here.
	 */
	unsigned long id;
};

/**
 * power_domain_lookup_name - Lookup the power domain device by name and request it.
 *
 * This looks up and requests a provider power domain by using its device name. This
 * skip the associated client device, but directly get the power domain device.
 *
 * @name:        The power domain device's name.
 * @power_domain        A pointer to a power domain struct to initialize.
 * @return 0 if OK, or a negative error code.
 */

int power_domain_lookup_name(const char *name, struct power_domain *power_domain);

/**
 * power_domain_get - Get/request the power domain for a device.
 *
 * This looks up and requests a power domain. Each device is assumed to have
 * a single (or, at least one) power domain associated with it somehow, and
 * that domain, or the first/default domain. The mapping of client device to
 * provider power domain may be via device-tree properties, board-provided
 * mapping tables, or some other mechanism.
 *
 * @dev:	The client device.
 * @power_domain	A pointer to a power domain struct to initialize.
 * @return 0 if OK, or a negative error code.
 */
int power_domain_get(struct udevice *dev, struct power_domain *power_domain);

/**
 * power_domain_free - Free a previously requested power domain.
 *
 * @power_domain:	A power domain struct that was previously successfully
 *		requested by power_domain_get().
 * @return 0 if OK, or a negative error code.
 */
int power_domain_free(struct power_domain *power_domain);

/**
 * power_domain_on - Enable power to a power domain.
 *
 * @power_domain:	A power domain struct that was previously successfully
 *		requested by power_domain_get().
 * @return 0 if OK, or a negative error code.
 */
int power_domain_on(struct power_domain *power_domain);

/**
 * power_domain_off - Disable power ot a power domain.
 *
 * @power_domain:	A power domain struct that was previously successfully
 *		requested by power_domain_get().
 * @return 0 if OK, or a negative error code.
 */
int power_domain_off(struct power_domain *power_domain);

#endif<|MERGE_RESOLUTION|>--- conflicted
+++ resolved
@@ -1,12 +1,7 @@
 /* SPDX-License-Identifier: GPL-2.0 */
 /*
  * Copyright (c) 2016, NVIDIA CORPORATION.
-<<<<<<< HEAD
  * Copyright 2017 NXP
- *
- * SPDX-License-Identifier: GPL-2.0
-=======
->>>>>>> 4b398755
  */
 
 #ifndef _POWER_DOMAIN_H
