/* SPDX-License-Identifier: GPL-2.0+ */
/*
 * Copyright (c) 2013 Google, Inc
 *
 * (C) Copyright 2012
 * Pavel Herrmann <morpheus.ibis@gmail.com>
 * Marek Vasut <marex@denx.de>
 */

#ifndef _DM_DEVICE_H
#define _DM_DEVICE_H

#include <dm/ofnode.h>
#include <dm/uclass-id.h>
#include <fdtdec.h>
#include <linker_lists.h>
#include <linux/kernel.h>
#include <linux/list.h>
#include <linux/printk.h>

struct driver_info;

/* Driver is active (probed). Cleared when it is removed */
#define DM_FLAG_ACTIVATED		(1 << 0)

/* DM is responsible for allocating and freeing plat */
#define DM_FLAG_ALLOC_PDATA		(1 << 1)

/* DM should init this device prior to relocation */
#define DM_FLAG_PRE_RELOC		(1 << 2)

/* DM is responsible for allocating and freeing parent_plat */
#define DM_FLAG_ALLOC_PARENT_PDATA	(1 << 3)

/* DM is responsible for allocating and freeing uclass_plat */
#define DM_FLAG_ALLOC_UCLASS_PDATA	(1 << 4)

/* Allocate driver private data on a DMA boundary */
#define DM_FLAG_ALLOC_PRIV_DMA		(1 << 5)

/* Device is bound */
#define DM_FLAG_BOUND			(1 << 6)

/* Device name is allocated and should be freed on unbind() */
#define DM_FLAG_NAME_ALLOCED		(1 << 7)

/* Device has platform data provided by of-platdata */
#define DM_FLAG_OF_PLATDATA		(1 << 8)

/*
 * Call driver remove function to stop currently active DMA transfers or
 * give DMA buffers back to the HW / controller. This may be needed for
 * some drivers to do some final stage cleanup before the OS is called
 * (U-Boot exit)
 */
#define DM_FLAG_ACTIVE_DMA		(1 << 9)

/*
 * Call driver remove function to do some final configuration, before
 * U-Boot exits and the OS is started
 */
#define DM_FLAG_OS_PREPARE		(1 << 10)

/* DM does not enable/disable the power domains corresponding to this device */
#define DM_FLAG_DEFAULT_PD_CTRL_OFF	(1 << 11)

/* Driver plat has been read. Cleared when the device is removed */
#define DM_FLAG_PLATDATA_VALID		(1 << 12)

/* DM should ignore the assign default clocks for this driver */
#define DM_FLAG_IGNORE_DEFAULT_CLKS		(1 << 13)

/*
 * Device is removed without switching off its power domain. This might
 * be required, i. e. for serial console (debug) output when booting OS.
 */
<<<<<<< HEAD
#define DM_FLAG_REMOVE_WITH_PD_ON	(1 << 14)
=======
#define DM_FLAG_LEAVE_PD_ON		(1 << 13)

/*
 * Device is vital to the operation of other devices. It is possible to remove
 * removed this device after all regular devices are removed. This is useful
 * e.g. for clock, which need to be active during the device-removal phase.
 */
#define DM_FLAG_VITAL			(1 << 14)
>>>>>>> b517c527

/*
 * One or multiple of these flags are passed to device_remove() so that
 * a selective device removal as specified by the remove-stage and the
 * driver flags can be done.
 *
 * DO NOT use these flags in your driver's @flags value...
 *	use the above DM_FLAG_... values instead
 */
enum {
	/* Normal remove, remove all devices */
	DM_REMOVE_NORMAL	= 1 << 0,

	/* Remove devices with active DMA */
	DM_REMOVE_ACTIVE_DMA	= DM_FLAG_ACTIVE_DMA,

	/* Remove devices which need some final OS preparation steps */
	DM_REMOVE_OS_PREPARE	= DM_FLAG_OS_PREPARE,

	/* Remove only devices that are not marked vital */
	DM_REMOVE_NON_VITAL	= DM_FLAG_VITAL,

	/* Remove devices with any active flag */
	DM_REMOVE_ACTIVE_ALL	= DM_REMOVE_ACTIVE_DMA | DM_REMOVE_OS_PREPARE,

	/* Don't power down any attached power domains */
	DM_REMOVE_NO_PD		= 1 << 1,
};

/**
 * struct udevice - An instance of a driver
 *
 * This holds information about a device, which is a driver bound to a
 * particular port or peripheral (essentially a driver instance).
 *
 * A device will come into existence through a 'bind' call, either due to
 * a U_BOOT_DRVINFO() macro (in which case plat is non-NULL) or a node
 * in the device tree (in which case of_offset is >= 0). In the latter case
 * we translate the device tree information into plat in a function
 * implemented by the driver of_to_plat method (called just before the
 * probe method if the device has a device tree node.
 *
 * All three of plat, priv and uclass_priv can be allocated by the
 * driver, or you can use the auto members of struct driver and
 * struct uclass_driver to have driver model do this automatically.
 *
 * @driver: The driver used by this device
 * @name: Name of device, typically the FDT node name
 * @plat_: Configuration data for this device (do not access outside driver
 *	model)
 * @parent_plat_: The parent bus's configuration data for this device (do not
 *	access outside driver model)
 * @uclass_plat_: The uclass's configuration data for this device (do not access
 *	outside driver model)
 * @driver_data: Driver data word for the entry that matched this device with
 *		its driver
 * @parent: Parent of this device, or NULL for the top level device
 * @priv_: Private data for this device (do not access outside driver model)
 * @uclass: Pointer to uclass for this device
 * @uclass_priv_: The uclass's private data for this device (do not access
 *	outside driver model)
 * @parent_priv_: The parent's private data for this device (do not access
 *	outside driver model)
 * @uclass_node: Used by uclass to link its devices
 * @child_head: List of children of this device
 * @sibling_node: Next device in list of all devices
 * @flags_: Flags for this device DM_FLAG_... (do not access outside driver
 *	model)
 * @seq_: Allocated sequence number for this device (-1 = none). This is set up
 * when the device is bound and is unique within the device's uclass. If the
 * device has an alias in the devicetree then that is used to set the sequence
 * number. Otherwise, the next available number is used. Sequence numbers are
 * used by certain commands that need device to be numbered (e.g. 'mmc dev').
 * (do not access outside driver model)
 * @node_: Reference to device tree node for this device (do not access outside
 *	driver model)
 * @devres_head: List of memory allocations associated with this device.
 *		When CONFIG_DEVRES is enabled, devm_kmalloc() and friends will
 *		add to this list. Memory so-allocated will be freed
 *		automatically when the device is removed / unbound
 * @dma_offset: Offset between the physical address space (CPU's) and the
 *		device's bus address space
 */
struct udevice {
	const struct driver *driver;
	const char *name;
	void *plat_;
	void *parent_plat_;
	void *uclass_plat_;
	ulong driver_data;
	struct udevice *parent;
	void *priv_;
	struct uclass *uclass;
	void *uclass_priv_;
	void *parent_priv_;
	struct list_head uclass_node;
	struct list_head child_head;
	struct list_head sibling_node;
	u32 flags_;
	int seq_;
#if !CONFIG_IS_ENABLED(OF_PLATDATA)
	ofnode node_;
#endif
#ifdef CONFIG_DEVRES
	struct list_head devres_head;
#endif
#if CONFIG_IS_ENABLED(DM_DMA)
	ulong dma_offset;
#endif
};

/* Maximum sequence number supported */
#define DM_MAX_SEQ	999

/* Returns the operations for a device */
#define device_get_ops(dev)	(dev->driver->ops)

static inline u32 dev_get_flags(const struct udevice *dev)
{
	return dev->flags_;
}

static inline void dev_or_flags(struct udevice *dev, u32 or)
{
	dev->flags_ |= or;
}

static inline void dev_bic_flags(struct udevice *dev, u32 bic)
{
	dev->flags_ &= ~bic;
}

/**
 * dev_ofnode() - get the DT node reference associated with a udevice
 *
 * @dev:	device to check
 * @return reference of the the device's DT node
 */
static inline ofnode dev_ofnode(const struct udevice *dev)
{
#if !CONFIG_IS_ENABLED(OF_PLATDATA)
	return dev->node_;
#else
	return ofnode_null();
#endif
}

/* Returns non-zero if the device is active (probed and not removed) */
#define device_active(dev)	(dev_get_flags(dev) & DM_FLAG_ACTIVATED)

#if CONFIG_IS_ENABLED(DM_DMA)
#define dev_set_dma_offset(_dev, _offset)	_dev->dma_offset = _offset
#define dev_get_dma_offset(_dev)		_dev->dma_offset
#else
#define dev_set_dma_offset(_dev, _offset)
#define dev_get_dma_offset(_dev)		0
#endif

static inline int dev_of_offset(const struct udevice *dev)
{
#if !CONFIG_IS_ENABLED(OF_PLATDATA)
	return ofnode_to_offset(dev_ofnode(dev));
#else
	return -1;
#endif
}

static inline bool dev_has_ofnode(const struct udevice *dev)
{
#if !CONFIG_IS_ENABLED(OF_PLATDATA)
	return ofnode_valid(dev_ofnode(dev));
#else
	return false;
#endif
}

static inline void dev_set_ofnode(struct udevice *dev, ofnode node)
{
#if !CONFIG_IS_ENABLED(OF_PLATDATA)
	dev->node_ = node;
#endif
}

static inline int dev_seq(const struct udevice *dev)
{
	return dev->seq_;
}

/**
 * struct udevice_id - Lists the compatible strings supported by a driver
 * @compatible: Compatible string
 * @data: Data for this compatible string
 */
struct udevice_id {
	const char *compatible;
	ulong data;
};

#if CONFIG_IS_ENABLED(OF_CONTROL) && !CONFIG_IS_ENABLED(OF_PLATDATA)
#define of_match_ptr(_ptr)	(_ptr)
#else
#define of_match_ptr(_ptr)	NULL
#endif /* CONFIG_IS_ENABLED(OF_CONTROL) */

/**
 * struct driver - A driver for a feature or peripheral
 *
 * This holds methods for setting up a new device, and also removing it.
 * The device needs information to set itself up - this is provided either
 * by plat or a device tree node (which we find by looking up
 * matching compatible strings with of_match).
 *
 * Drivers all belong to a uclass, representing a class of devices of the
 * same type. Common elements of the drivers can be implemented in the uclass,
 * or the uclass can provide a consistent interface to the drivers within
 * it.
 *
 * @name: Device name
 * @id: Identifies the uclass we belong to
 * @of_match: List of compatible strings to match, and any identifying data
 * for each.
 * @bind: Called to bind a device to its driver
 * @probe: Called to probe a device, i.e. activate it
 * @remove: Called to remove a device, i.e. de-activate it
 * @unbind: Called to unbind a device from its driver
 * @of_to_plat: Called before probe to decode device tree data
 * @child_post_bind: Called after a new child has been bound
 * @child_pre_probe: Called before a child device is probed. The device has
 * memory allocated but it has not yet been probed.
 * @child_post_remove: Called after a child device is removed. The device
 * has memory allocated but its device_remove() method has been called.
 * @priv_auto: If non-zero this is the size of the private data
 * to be allocated in the device's ->priv pointer. If zero, then the driver
 * is responsible for allocating any data required.
 * @plat_auto: If non-zero this is the size of the
 * platform data to be allocated in the device's ->plat pointer.
 * This is typically only useful for device-tree-aware drivers (those with
 * an of_match), since drivers which use plat will have the data
 * provided in the U_BOOT_DRVINFO() instantiation.
 * @per_child_auto: Each device can hold private data owned by
 * its parent. If required this will be automatically allocated if this
 * value is non-zero.
 * @per_child_plat_auto: A bus likes to store information about
 * its children. If non-zero this is the size of this data, to be allocated
 * in the child's parent_plat pointer.
 * @ops: Driver-specific operations. This is typically a list of function
 * pointers defined by the driver, to implement driver functions required by
 * the uclass.
 * @flags: driver flags - see DM_FLAGS_...
 * @acpi_ops: Advanced Configuration and Power Interface (ACPI) operations,
 * allowing the device to add things to the ACPI tables passed to Linux
 */
struct driver {
	char *name;
	enum uclass_id id;
	const struct udevice_id *of_match;
	int (*bind)(struct udevice *dev);
	int (*probe)(struct udevice *dev);
	int (*remove)(struct udevice *dev);
	int (*unbind)(struct udevice *dev);
	int (*of_to_plat)(struct udevice *dev);
	int (*child_post_bind)(struct udevice *dev);
	int (*child_pre_probe)(struct udevice *dev);
	int (*child_post_remove)(struct udevice *dev);
	int (*handle_interrupts)(struct udevice *dev);
	int priv_auto;
	int plat_auto;
	int per_child_auto;
	int per_child_plat_auto;
	const void *ops;	/* driver-specific operations */
	uint32_t flags;
#if CONFIG_IS_ENABLED(ACPIGEN)
	struct acpi_ops *acpi_ops;
#endif
};

/* Declare a new U-Boot driver */
#define U_BOOT_DRIVER(__name)						\
	ll_entry_declare(struct driver, __name, driver)

/* Get a pointer to a given driver */
#define DM_DRIVER_GET(__name)						\
	ll_entry_get(struct driver, __name, driver)

/**
 * Declare a macro to state a alias for a driver name. This macro will
 * produce no code but its information will be parsed by tools like
 * dtoc
 */
#define DM_DRIVER_ALIAS(__name, __alias)

/**
 * dev_get_plat() - Get the platform data for a device
 *
 * This checks that dev is not NULL, but no other checks for now
 *
 * @dev		Device to check
 * @return platform data, or NULL if none
 */
void *dev_get_plat(const struct udevice *dev);

/**
 * dev_get_parent_plat() - Get the parent platform data for a device
 *
 * This checks that dev is not NULL, but no other checks for now
 *
 * @dev		Device to check
 * @return parent's platform data, or NULL if none
 */
void *dev_get_parent_plat(const struct udevice *dev);

/**
 * dev_get_uclass_plat() - Get the uclass platform data for a device
 *
 * This checks that dev is not NULL, but no other checks for now
 *
 * @dev		Device to check
 * @return uclass's platform data, or NULL if none
 */
void *dev_get_uclass_plat(const struct udevice *dev);

/**
 * dev_get_priv() - Get the private data for a device
 *
 * This checks that dev is not NULL, but no other checks for now
 *
 * @dev		Device to check
 * @return private data, or NULL if none
 */
void *dev_get_priv(const struct udevice *dev);

/**
 * dev_get_parent_priv() - Get the parent private data for a device
 *
 * The parent private data is data stored in the device but owned by the
 * parent. For example, a USB device may have parent data which contains
 * information about how to talk to the device over USB.
 *
 * This checks that dev is not NULL, but no other checks for now
 *
 * @dev		Device to check
 * @return parent data, or NULL if none
 */
void *dev_get_parent_priv(const struct udevice *dev);

/**
 * dev_get_uclass_priv() - Get the private uclass data for a device
 *
 * This checks that dev is not NULL, but no other checks for now
 *
 * @dev		Device to check
 * @return private uclass data for this device, or NULL if none
 */
void *dev_get_uclass_priv(const struct udevice *dev);

/**
 * struct dev_get_parent() - Get the parent of a device
 *
 * @child:	Child to check
 * @return parent of child, or NULL if this is the root device
 */
struct udevice *dev_get_parent(const struct udevice *child);

/**
 * dev_get_driver_data() - get the driver data used to bind a device
 *
 * When a device is bound using a device tree node, it matches a
 * particular compatible string in struct udevice_id. This function
 * returns the associated data value for that compatible string. This is
 * the 'data' field in struct udevice_id.
 *
 * As an example, consider this structure:
 * static const struct udevice_id tegra_i2c_ids[] = {
 *	{ .compatible = "nvidia,tegra114-i2c", .data = TYPE_114 },
 *	{ .compatible = "nvidia,tegra20-i2c", .data = TYPE_STD },
 *	{ .compatible = "nvidia,tegra20-i2c-dvc", .data = TYPE_DVC },
 *	{ }
 * };
 *
 * When driver model finds a driver for this it will store the 'data' value
 * corresponding to the compatible string it matches. This function returns
 * that value. This allows the driver to handle several variants of a device.
 *
 * For USB devices, this is the driver_info field in struct usb_device_id.
 *
 * @dev:	Device to check
 * @return driver data (0 if none is provided)
 */
ulong dev_get_driver_data(const struct udevice *dev);

/**
 * dev_get_driver_ops() - get the device's driver's operations
 *
 * This checks that dev is not NULL, and returns the pointer to device's
 * driver's operations.
 *
 * @dev:	Device to check
 * @return void pointer to driver's operations or NULL for NULL-dev or NULL-ops
 */
const void *dev_get_driver_ops(const struct udevice *dev);

/**
 * device_get_uclass_id() - return the uclass ID of a device
 *
 * @dev:	Device to check
 * @return uclass ID for the device
 */
enum uclass_id device_get_uclass_id(const struct udevice *dev);

/**
 * dev_get_uclass_name() - return the uclass name of a device
 *
 * This checks that dev is not NULL.
 *
 * @dev:	Device to check
 * @return  pointer to the uclass name for the device
 */
const char *dev_get_uclass_name(const struct udevice *dev);

/**
 * device_get_child() - Get the child of a device by index
 *
 * Returns the numbered child, 0 being the first. This does not use
 * sequence numbers, only the natural order.
 *
 * @dev:	Parent device to check
 * @index:	Child index
 * @devp:	Returns pointer to device
 * @return 0 if OK, -ENODEV if no such device, other error if the device fails
 *	   to probe
 */
int device_get_child(const struct udevice *parent, int index,
		     struct udevice **devp);

/**
 * device_get_child_count() - Get the available child count of a device
 *
 * Returns the number of children to a device.
 *
 * @parent:	Parent device to check
 */
int device_get_child_count(const struct udevice *parent);

/**
 * device_find_child_by_seq() - Find a child device based on a sequence
 *
 * This searches for a device with the given seq.
 *
 * @parent: Parent device
 * @seq: Sequence number to find (0=first)
 * @devp: Returns pointer to device (there is only one per for each seq).
 * Set to NULL if none is found
 * @return 0 if OK, -ENODEV if not found
 */
int device_find_child_by_seq(const struct udevice *parent, int seq,
			     struct udevice **devp);

/**
 * device_get_child_by_seq() - Get a child device based on a sequence
 *
 * If an active device has this sequence it will be returned. If there is no
 * such device then this will check for a device that is requesting this
 * sequence.
 *
 * The device is probed to activate it ready for use.
 *
 * @parent: Parent device
 * @seq: Sequence number to find (0=first)
 * @devp: Returns pointer to device (there is only one per for each seq)
 * Set to NULL if none is found
 * @return 0 if OK, -ve on error
 */
int device_get_child_by_seq(const struct udevice *parent, int seq,
			    struct udevice **devp);

/**
 * device_find_child_by_of_offset() - Find a child device based on FDT offset
 *
 * Locates a child device by its device tree offset.
 *
 * @parent: Parent device
 * @of_offset: Device tree offset to find
 * @devp: Returns pointer to device if found, otherwise this is set to NULL
 * @return 0 if OK, -ve on error
 */
int device_find_child_by_of_offset(const struct udevice *parent, int of_offset,
				   struct udevice **devp);

/**
 * device_get_child_by_of_offset() - Get a child device based on FDT offset
 *
 * Locates a child device by its device tree offset.
 *
 * The device is probed to activate it ready for use.
 *
 * @parent: Parent device
 * @of_offset: Device tree offset to find
 * @devp: Returns pointer to device if found, otherwise this is set to NULL
 * @return 0 if OK, -ve on error
 */
int device_get_child_by_of_offset(const struct udevice *parent, int of_offset,
				  struct udevice **devp);

/**
 * device_find_global_by_ofnode() - Get a device based on ofnode
 *
 * Locates a device by its device tree ofnode, searching globally throughout
 * the all driver model devices.
 *
 * The device is NOT probed
 *
 * @node: Device tree ofnode to find
 * @devp: Returns pointer to device if found, otherwise this is set to NULL
 * @return 0 if OK, -ve on error
 */

int device_find_global_by_ofnode(ofnode node, struct udevice **devp);

/**
 * device_get_global_by_ofnode() - Get a device based on ofnode
 *
 * Locates a device by its device tree ofnode, searching globally throughout
 * the all driver model devices.
 *
 * The device is probed to activate it ready for use.
 *
 * @node: Device tree ofnode to find
 * @devp: Returns pointer to device if found, otherwise this is set to NULL
 * @return 0 if OK, -ve on error
 */
int device_get_global_by_ofnode(ofnode node, struct udevice **devp);

/**
 * device_get_by_driver_info() - Get a device based on driver_info
 *
 * Locates a device by its struct driver_info, by using its reference which
 * is updated during the bind process.
 *
 * The device is probed to activate it ready for use.
 *
 * @info: Struct driver_info
 * @devp: Returns pointer to device if found, otherwise this is set to NULL
 * @return 0 if OK, -ve on error
 */
int device_get_by_driver_info(const struct driver_info *info,
			      struct udevice **devp);

/**
 * device_get_by_driver_info_idx() - Get a device based on driver_info index
 *
 * Locates a device by its struct driver_info, by using its index number which
 * is written into the idx field of struct phandle_1_arg, etc.
 *
 * The device is probed to activate it ready for use.
 *
 * @idx: Index number of the driver_info structure (0=first)
 * @devp: Returns pointer to device if found, otherwise this is set to NULL
 * @return 0 if OK, -ve on error
 */
int device_get_by_driver_info_idx(uint idx, struct udevice **devp);

/**
 * device_find_first_child() - Find the first child of a device
 *
 * @parent: Parent device to search
 * @devp: Returns first child device, or NULL if none
 * @return 0
 */
int device_find_first_child(const struct udevice *parent,
			    struct udevice **devp);

/**
 * device_find_next_child() - Find the next child of a device
 *
 * @devp: Pointer to previous child device on entry. Returns pointer to next
 *		child device, or NULL if none
 * @return 0
 */
int device_find_next_child(struct udevice **devp);

/**
 * device_find_first_inactive_child() - Find the first inactive child
 *
 * This is used to locate an existing child of a device which is of a given
 * uclass.
 *
 * The device is NOT probed
 *
 * @parent:	Parent device to search
 * @uclass_id:	Uclass to look for
 * @devp:	Returns device found, if any
 * @return 0 if found, else -ENODEV
 */
int device_find_first_inactive_child(const struct udevice *parent,
				     enum uclass_id uclass_id,
				     struct udevice **devp);

/**
 * device_find_first_child_by_uclass() - Find the first child of a device in uc
 *
 * @parent: Parent device to search
 * @uclass_id:	Uclass to look for
 * @devp: Returns first child device in that uclass, if any
 * @return 0 if found, else -ENODEV
 */
int device_find_first_child_by_uclass(const struct udevice *parent,
				      enum uclass_id uclass_id,
				      struct udevice **devp);

/**
 * device_find_child_by_name() - Find a child by device name
 *
 * @parent:	Parent device to search
 * @name:	Name to look for
 * @devp:	Returns device found, if any
 * @return 0 if found, else -ENODEV
 */
int device_find_child_by_name(const struct udevice *parent, const char *name,
			      struct udevice **devp);

/**
 * device_first_child_ofdata_err() - Find the first child and reads its plat
 *
 * The of_to_plat() method is called on the child before it is returned,
 * but the child is not probed.
 *
 * @parent: Parent to check
 * @devp: Returns child that was found, if any
 * @return 0 on success, -ENODEV if no children, other -ve on error
 */
int device_first_child_ofdata_err(struct udevice *parent,
				  struct udevice **devp);

/*
 * device_next_child_ofdata_err() - Find the next child and read its plat
 *
 * The of_to_plat() method is called on the child before it is returned,
 * but the child is not probed.
 *
 * @devp: On entry, points to the previous child; on exit returns the child that
 *	was found, if any
 * @return 0 on success, -ENODEV if no children, other -ve on error
 */
int device_next_child_ofdata_err(struct udevice **devp);

/**
 * device_first_child_err() - Get the first child of a device
 *
 * The device returned is probed if necessary, and ready for use
 *
 * @parent:	Parent device to search
 * @devp:	Returns device found, if any
 * @return 0 if found, -ENODEV if not, -ve error if device failed to probe
 */
int device_first_child_err(struct udevice *parent, struct udevice **devp);

/**
 * device_next_child_err() - Get the next child of a parent device
 *
 * The device returned is probed if necessary, and ready for use
 *
 * @devp: On entry, pointer to device to lookup. On exit, returns pointer
 * to the next sibling if no error occurred
 * @return 0 if found, -ENODEV if not, -ve error if device failed to probe
 */
int device_next_child_err(struct udevice **devp);

/**
 * device_has_children() - check if a device has any children
 *
 * @dev:	Device to check
 * @return true if the device has one or more children
 */
bool device_has_children(const struct udevice *dev);

/**
 * device_has_active_children() - check if a device has any active children
 *
 * @dev:	Device to check
 * @return true if the device has one or more children and at least one of
 * them is active (probed).
 */
bool device_has_active_children(const struct udevice *dev);

/**
 * device_is_last_sibling() - check if a device is the last sibling
 *
 * This function can be useful for display purposes, when special action needs
 * to be taken when displaying the last sibling. This can happen when a tree
 * view of devices is being displayed.
 *
 * @dev:	Device to check
 * @return true if there are no more siblings after this one - i.e. is it
 * last in the list.
 */
bool device_is_last_sibling(const struct udevice *dev);

/**
 * device_set_name() - set the name of a device
 *
 * This must be called in the device's bind() method and no later. Normally
 * this is unnecessary but for probed devices which don't get a useful name
 * this function can be helpful.
 *
 * The name is allocated and will be freed automatically when the device is
 * unbound.
 *
 * @dev:	Device to update
 * @name:	New name (this string is allocated new memory and attached to
 *		the device)
 * @return 0 if OK, -ENOMEM if there is not enough memory to allocate the
 * string
 */
int device_set_name(struct udevice *dev, const char *name);

/**
 * device_set_name_alloced() - note that a device name is allocated
 *
 * This sets the DM_FLAG_NAME_ALLOCED flag for the device, so that when it is
 * unbound the name will be freed. This avoids memory leaks.
 *
 * @dev:	Device to update
 */
void device_set_name_alloced(struct udevice *dev);

/**
 * device_is_compatible() - check if the device is compatible with the compat
 *
 * This allows to check whether the device is comaptible with the compat.
 *
 * @dev:	udevice pointer for which compatible needs to be verified.
 * @compat:	Compatible string which needs to verified in the given
 *		device
 * @return true if OK, false if the compatible is not found
 */
bool device_is_compatible(const struct udevice *dev, const char *compat);

/**
 * of_machine_is_compatible() - check if the machine is compatible with
 *				the compat
 *
 * This allows to check whether the machine is comaptible with the compat.
 *
 * @compat:	Compatible string which needs to verified
 * @return true if OK, false if the compatible is not found
 */
bool of_machine_is_compatible(const char *compat);

/**
 * dev_disable_by_path() - Disable a device given its device tree path
 *
 * @path:	The device tree path identifying the device to be disabled
 * @return 0 on success, -ve on error
 */
int dev_disable_by_path(const char *path);

/**
 * dev_enable_by_path() - Enable a device given its device tree path
 *
 * @path:	The device tree path identifying the device to be enabled
 * @return 0 on success, -ve on error
 */
int dev_enable_by_path(const char *path);

/**
 * device_is_on_pci_bus - Test if a device is on a PCI bus
 *
 * @dev:	device to test
 * @return:	true if it is on a PCI bus, false otherwise
 */
static inline bool device_is_on_pci_bus(const struct udevice *dev)
{
	return dev->parent && device_get_uclass_id(dev->parent) == UCLASS_PCI;
}

/**
 * device_foreach_child_safe() - iterate through child devices safely
 *
 * This allows the @pos child to be removed in the loop if required.
 *
 * @pos: struct udevice * for the current device
 * @next: struct udevice * for the next device
 * @parent: parent device to scan
 */
#define device_foreach_child_safe(pos, next, parent)	\
	list_for_each_entry_safe(pos, next, &parent->child_head, sibling_node)

/**
 * device_foreach_child() - iterate through child devices
 *
 * @pos: struct udevice * for the current device
 * @parent: parent device to scan
 */
#define device_foreach_child(pos, parent)	\
	list_for_each_entry(pos, &parent->child_head, sibling_node)

/**
 * device_foreach_child_of_to_plat() - iterate through children
 *
 * This stops when it gets an error, with @pos set to the device that failed to
 * read ofdata.

 * This creates a for() loop which works through the available children of
 * a device in order from start to end. Device ofdata is read by calling
 * device_of_to_plat() on each one. The devices are not probed.
 *
 * @pos: struct udevice * for the current device
 * @parent: parent device to scan
 */
#define device_foreach_child_of_to_plat(pos, parent)	\
	for (int _ret = device_first_child_ofdata_err(parent, &dev); !_ret; \
	     _ret = device_next_child_ofdata_err(&dev))

/**
 * device_foreach_child_probe() - iterate through children, probing them
 *
 * This creates a for() loop which works through the available children of
 * a device in order from start to end. Devices are probed if necessary,
 * and ready for use.
 *
 * This stops when it gets an error, with @pos set to the device that failed to
 * probe
 *
 * @pos: struct udevice * for the current device
 * @parent: parent device to scan
 */
#define device_foreach_child_probe(pos, parent)	\
	for (int _ret = device_first_child_err(parent, &dev); !_ret; \
	     _ret = device_next_child_err(&dev))

/**
 * dm_scan_fdt_dev() - Bind child device in the device tree
 *
 * This handles device which have sub-nodes in the device tree. It scans all
 * sub-nodes and binds drivers for each node where a driver can be found.
 *
 * If this is called prior to relocation, only pre-relocation devices will be
 * bound (those marked with u-boot,dm-pre-reloc in the device tree, or where
 * the driver has the DM_FLAG_PRE_RELOC flag set). Otherwise, all devices will
 * be bound.
 *
 * @dev:	Device to scan
 * @return 0 if OK, -ve on error
 */
int dm_scan_fdt_dev(struct udevice *dev);

#endif<|MERGE_RESOLUTION|>--- conflicted
+++ resolved
@@ -74,18 +74,14 @@
  * Device is removed without switching off its power domain. This might
  * be required, i. e. for serial console (debug) output when booting OS.
  */
-<<<<<<< HEAD
-#define DM_FLAG_REMOVE_WITH_PD_ON	(1 << 14)
-=======
-#define DM_FLAG_LEAVE_PD_ON		(1 << 13)
+#define DM_FLAG_LEAVE_PD_ON		(1 << 14)
 
 /*
  * Device is vital to the operation of other devices. It is possible to remove
  * removed this device after all regular devices are removed. This is useful
  * e.g. for clock, which need to be active during the device-removal phase.
  */
-#define DM_FLAG_VITAL			(1 << 14)
->>>>>>> b517c527
+#define DM_FLAG_VITAL			(1 << 15)
 
 /*
  * One or multiple of these flags are passed to device_remove() so that
