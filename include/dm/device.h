--- conflicted
+++ resolved
@@ -64,22 +64,17 @@
 /* DM does not enable/disable the power domains corresponding to this device */
 #define DM_FLAG_DEFAULT_PD_CTRL_OFF	(1 << 11)
 
-<<<<<<< HEAD
-/* DM should ignore the power domain on for this driver */
-#define DM_FLAG_IGNORE_POWER_ON		(1 << 12)
+/* Driver platdata has been read. Cleared when the device is removed */
+#define DM_FLAG_PLATDATA_VALID		(1 << 12)
 
 /* DM should ignore the assign default clocks for this driver */
 #define DM_FLAG_IGNORE_DEFAULT_CLKS		(1 << 13)
-=======
-/* Driver platdata has been read. Cleared when the device is removed */
-#define DM_FLAG_PLATDATA_VALID		(1 << 12)
 
 /*
  * Device is removed without switching off its power domain. This might
  * be required, i. e. for serial console (debug) output when booting OS.
  */
-#define DM_FLAG_REMOVE_WITH_PD_ON	(1 << 13)
->>>>>>> 3373c7c3
+#define DM_FLAG_REMOVE_WITH_PD_ON	(1 << 14)
 
 /*
  * One or multiple of these flags are passed to device_remove() so that
@@ -812,117 +807,8 @@
  * the driver has the DM_FLAG_PRE_RELOC flag set). Otherwise, all devices will
  * be bound.
  *
-<<<<<<< HEAD
- * Free memory allocated with devm_kmalloc().
- */
-void devm_kfree(struct udevice *dev, void *ptr);
-
-#else /* ! CONFIG_DEVRES */
-
-static inline void *devres_alloc(dr_release_t release, size_t size, gfp_t gfp)
-{
-	return kzalloc(size, gfp);
-}
-
-static inline void devres_free(void *res)
-{
-	kfree(res);
-}
-
-static inline void devres_add(struct udevice *dev, void *res)
-{
-}
-
-static inline void *devres_find(struct udevice *dev, dr_release_t release,
-				dr_match_t match, void *match_data)
-{
-	return NULL;
-}
-
-static inline void *devres_get(struct udevice *dev, void *new_res,
-			       dr_match_t match, void *match_data)
-{
-	return NULL;
-}
-
-static inline void *devres_remove(struct udevice *dev, dr_release_t release,
-				  dr_match_t match, void *match_data)
-{
-	return NULL;
-}
-
-static inline int devres_destroy(struct udevice *dev, dr_release_t release,
-				 dr_match_t match, void *match_data)
-{
-	return 0;
-}
-
-static inline int devres_release(struct udevice *dev, dr_release_t release,
-				 dr_match_t match, void *match_data)
-{
-	return 0;
-}
-
-static inline void *devm_kmalloc(struct udevice *dev, size_t size, gfp_t gfp)
-{
-	return kmalloc(size, gfp);
-}
-
-static inline void *devm_kzalloc(struct udevice *dev, size_t size, gfp_t gfp)
-{
-	return kzalloc(size, gfp);
-}
-
-static inline void *devm_kmalloc_array(struct udevice *dev,
-				      size_t n, size_t size, gfp_t flags)
-{
-	/* TODO: add kmalloc_array() to linux/compat.h */
-	if (size != 0 && n > SIZE_MAX / size)
-		return NULL;
-	return kmalloc(n * size, flags);
-}
-
-static inline void *devm_kcalloc(struct udevice *dev,
-				 size_t n, size_t size, gfp_t flags)
-{
-	/* TODO: add kcalloc() to linux/compat.h */
-	return kmalloc(n * size, flags | __GFP_ZERO);
-}
-
-static inline void devm_kfree(struct udevice *dev, void *ptr)
-{
-	kfree(ptr);
-}
-
-#endif /* ! CONFIG_DEVRES */
-
-/*
- * REVISIT:
- * remove the following after resolving conflicts with <linux/compat.h>
- */
-#ifdef dev_dbg
-#undef dev_dbg
-#endif
-#ifdef dev_vdbg
-#undef dev_vdbg
-#endif
-#ifdef dev_info
-#undef dev_info
-#endif
-#ifdef dev_err
-#undef dev_err
-#endif
-#ifdef dev_warn
-#undef dev_warn
-#endif
-
-/*
- * REVISIT:
- * print device name like Linux
-=======
  * @dev:	Device to scan
  * @return 0 if OK, -ve on error
->>>>>>> 3373c7c3
  */
 int dm_scan_fdt_dev(struct udevice *dev);
 
