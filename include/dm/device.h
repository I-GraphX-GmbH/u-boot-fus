--- conflicted
+++ resolved
@@ -61,16 +61,14 @@
  */
 #define DM_FLAG_OS_PREPARE		(1 << 10)
 
-<<<<<<< HEAD
-/* DM should ignore the power domain on for this driver */
-#define DM_FLAG_IGNORE_POWER_ON		(1 << 11)
-
-/* DM should ignore the assign default clocks for this driver */
-#define DM_FLAG_IGNORE_DEFAULT_CLKS		(1 << 12)
-=======
 /* DM does not enable/disable the power domains corresponding to this device */
 #define DM_FLAG_DEFAULT_PD_CTRL_OFF	(1 << 11)
->>>>>>> 252100a3
+
+/* DM should ignore the power domain on for this driver */
+#define DM_FLAG_IGNORE_POWER_ON		(1 << 12)
+
+/* DM should ignore the assign default clocks for this driver */
+#define DM_FLAG_IGNORE_DEFAULT_CLKS		(1 << 13)
 
 /*
  * One or multiple of these flags are passed to device_remove() so that
@@ -958,7 +956,7 @@
 }
 
 static inline void *devm_kmalloc_array(struct udevice *dev,
-				       size_t n, size_t size, gfp_t flags)
+				      size_t n, size_t size, gfp_t flags)
 {
 	/* TODO: add kmalloc_array() to linux/compat.h */
 	if (size != 0 && n > SIZE_MAX / size)
