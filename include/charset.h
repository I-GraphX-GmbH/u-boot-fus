--- conflicted
+++ resolved
@@ -176,11 +176,7 @@
  * ReturnValue:		number of non-zero words.
  *			This is not the number of utf-16 letters!
  */
-<<<<<<< HEAD
-size_t u16_strlen(const u16 *in);
-=======
 size_t u16_strlen(const void *in);
->>>>>>> 1e351715
 
 /**
  * u16_strlen - count non-zero words
@@ -216,11 +212,7 @@
  * @src:		source buffer (null terminated)
  * Return:		allocated new buffer on success, NULL on failure
  */
-<<<<<<< HEAD
-u16 *u16_strdup(const u16 *src);
-=======
 u16 *u16_strdup(const void *src);
->>>>>>> 1e351715
 
 /**
  * utf16_to_utf8() - Convert an utf16 string to utf8
