--- conflicted
+++ resolved
@@ -211,13 +211,10 @@
 int checkboard(void);
 int show_board_info(void);
 
-<<<<<<< HEAD
-=======
 #ifdef CONFIG_ANDROID_BOOT_IMAGE
 void get_reboot_reason(char *ret);
 #endif
 
->>>>>>> 0ea138a2
 /**
  * Get the uppermost pointer that is valid to access
  *
