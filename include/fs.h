/* SPDX-License-Identifier: GPL-2.0 */
/*
 * Copyright (c) 2012, NVIDIA CORPORATION.  All rights reserved.
 */
#ifndef _FS_H
#define _FS_H

#include <common.h>

#define FS_TYPE_ANY	0
#define FS_TYPE_FAT	1
#define FS_TYPE_EXT	2
#define FS_TYPE_SANDBOX	3
#define FS_TYPE_UBIFS	4
#define FS_TYPE_BTRFS	5

<<<<<<< HEAD
=======
int do_fat_size(cmd_tbl_t *cmdtp, int flag, int argc, char *const argv[]);

>>>>>>> 0ea138a2
/**
 * do_fat_fsload - Run the fatload command
 *
 * @cmdtp: Command information for fatload
 * @flag: Command flags (CMD_FLAG_...)
 * @argc: Number of arguments
 * @argv: List of arguments
 * @return result (see enum command_ret_t)
 */
int do_fat_fsload(cmd_tbl_t *cmdtp, int flag, int argc, char *const argv[]);

/**
 * do_ext2load - Run the ext2load command
 *
 * @cmdtp: Command information for ext2load
 * @flag: Command flags (CMD_FLAG_...)
 * @argc: Number of arguments
 * @argv: List of arguments
 * @return result (see enum command_ret_t)
 */
int do_ext2load(cmd_tbl_t *cmdtp, int flag, int argc, char *const argv[]);

/*
 * Tell the fs layer which block device an partition to use for future
 * commands. This also internally identifies the filesystem that is present
 * within the partition. The identification process may be limited to a
 * specific filesystem type by passing FS_* in the fstype parameter.
 *
 * Returns 0 on success.
 * Returns non-zero if there is an error accessing the disk or partition, or
 * no known filesystem type could be recognized on it.
 */
int fs_set_blk_dev(const char *ifname, const char *dev_part_str, int fstype);

/*
 * fs_set_blk_dev_with_part - Set current block device + partition
 *
 * Similar to fs_set_blk_dev(), but useful for cases where you already
 * know the blk_desc and part number.
 *
 * Returns 0 on success.
 * Returns non-zero if invalid partition or error accessing the disk.
 */
int fs_set_blk_dev_with_part(struct blk_desc *desc, int part);

/**
 * fs_close() - Unset current block device and partition
 *
 * fs_close() closes the connection to a file system opened with either
 * fs_set_blk_dev() or fs_set_dev_with_part().
 *
 * Many file functions implicitly call fs_close(), e.g. fs_closedir(),
 * fs_exist(), fs_ln(), fs_ls(), fs_mkdir(), fs_read(), fs_size(), fs_write(),
 * fs_unlink().
 */
void fs_close(void);

/**
 * fs_get_type() - Get type of current filesystem
 *
 * Return: filesystem type
 *
 * Returns filesystem type representing the current filesystem, or
 * FS_TYPE_ANY for any unrecognised filesystem.
 */
int fs_get_type(void);

/**
 * fs_get_type_name() - Get type of current filesystem
 *
 * Return: Pointer to filesystem name
 *
 * Returns a string describing the current filesystem, or the sentinel
 * "unsupported" for any unrecognised filesystem.
 */
const char *fs_get_type_name(void);

/*
 * Print the list of files on the partition previously set by fs_set_blk_dev(),
 * in directory "dirname".
 *
 * Returns 0 on success. Returns non-zero on error.
 */
int fs_ls(const char *dirname);

/*
 * Determine whether a file exists
 *
 * Returns 1 if the file exists, 0 if it doesn't exist.
 */
int fs_exists(const char *filename);

/*
 * fs_size - Determine a file's size
 *
 * @filename: Name of the file
 * @size: Size of file
 * @return 0 if ok with valid *size, negative on error
 */
int fs_size(const char *filename, loff_t *size);

/**
 * fs_read() - read file from the partition previously set by fs_set_blk_dev()
 *
 * Note that not all filesystem drivers support either or both of offset != 0
 * and len != 0.
 *
 * @filename:	full path of the file to read from
 * @addr:	address of the buffer to write to
 * @offset:	offset in the file from where to start reading
 * @len:	the number of bytes to read. Use 0 to read entire file.
 * @actread:	returns the actual number of bytes read
 * Return:	0 if OK with valid *actread, -1 on error conditions
 */
int fs_read(const char *filename, ulong addr, loff_t offset, loff_t len,
	    loff_t *actread);

/**
 * fs_write() - write file to the partition previously set by fs_set_blk_dev()
 *
 * Note that not all filesystem drivers support offset != 0.
 *
 * @filename:	full path of the file to write to
 * @addr:	address of the buffer to read from
 * @offset:	offset in the file from where to start writing
 * @len:	the number of bytes to write
 * @actwrite:	returns the actual number of bytes written
 * Return:	0 if OK with valid *actwrite, -1 on error conditions
 */
int fs_write(const char *filename, ulong addr, loff_t offset, loff_t len,
	     loff_t *actwrite);

/*
 * Directory entry types, matches the subset of DT_x in posix readdir()
 * which apply to u-boot.
 */
#define FS_DT_DIR  4         /* directory */
#define FS_DT_REG  8         /* regular file */
#define FS_DT_LNK  10        /* symbolic link */

/*
 * A directory entry, returned by fs_readdir().  Returns information
 * about the file/directory at the current directory entry position.
 */
struct fs_dirent {
	unsigned type;       /* one of FS_DT_x (not a mask) */
	loff_t size;         /* size in bytes */
	char name[256];
};

/* Note: fs_dir_stream should be treated as opaque to the user of fs layer */
struct fs_dir_stream {
	/* private to fs. layer: */
	struct blk_desc *desc;
	int part;
};

/*
 * fs_opendir - Open a directory
 *
 * @filename: the path to directory to open
 * @return a pointer to the directory stream or NULL on error and errno
 *    set appropriately
 */
struct fs_dir_stream *fs_opendir(const char *filename);

/*
 * fs_readdir - Read the next directory entry in the directory stream.
 *
 * Works in an analogous way to posix readdir().  The previously returned
 * directory entry is no longer valid after calling fs_readdir() again.
 * After fs_closedir() is called, the returned directory entry is no
 * longer valid.
 *
 * @dirs: the directory stream
 * @return the next directory entry (only valid until next fs_readdir() or
 *    fs_closedir() call, do not attempt to free()) or NULL if the end of
 *    the directory is reached.
 */
struct fs_dirent *fs_readdir(struct fs_dir_stream *dirs);

/*
 * fs_closedir - close a directory stream
 *
 * @dirs: the directory stream
 */
void fs_closedir(struct fs_dir_stream *dirs);

/*
 * fs_unlink - delete a file or directory
 *
 * If a given name is a directory, it will be deleted only if it's empty
 *
 * @filename: Name of file or directory to delete
 * @return 0 on success, -1 on error conditions
 */
int fs_unlink(const char *filename);

/*
 * fs_mkdir - Create a directory
 *
 * @filename: Name of directory to create
 * @return 0 on success, -1 on error conditions
 */
int fs_mkdir(const char *filename);

/*
 * Common implementation for various filesystem commands, optionally limited
 * to a specific filesystem type via the fstype parameter.
 */
int do_size(cmd_tbl_t *cmdtp, int flag, int argc, char * const argv[],
		int fstype);
int do_load(cmd_tbl_t *cmdtp, int flag, int argc, char * const argv[],
		int fstype);
int do_ls(cmd_tbl_t *cmdtp, int flag, int argc, char * const argv[],
		int fstype);
int file_exists(const char *dev_type, const char *dev_part, const char *file,
		int fstype);
int do_save(cmd_tbl_t *cmdtp, int flag, int argc, char * const argv[],
		int fstype);
int do_rm(cmd_tbl_t *cmdtp, int flag, int argc, char * const argv[],
		int fstype);
int do_mkdir(cmd_tbl_t *cmdtp, int flag, int argc, char * const argv[],
		int fstype);
int do_ln(cmd_tbl_t *cmdtp, int flag, int argc, char * const argv[],
	  int fstype);

/*
 * Determine the UUID of the specified filesystem and print it. Optionally it is
 * possible to store the UUID directly in env.
 */
int do_fs_uuid(cmd_tbl_t *cmdtp, int flag, int argc, char * const argv[],
		int fstype);

/*
 * Determine the type of the specified filesystem and print it. Optionally it is
 * possible to store the type directly in env.
 */
int do_fs_type(cmd_tbl_t *cmdtp, int flag, int argc, char * const argv[]);

#endif /* _FS_H */<|MERGE_RESOLUTION|>--- conflicted
+++ resolved
@@ -14,11 +14,8 @@
 #define FS_TYPE_UBIFS	4
 #define FS_TYPE_BTRFS	5
 
-<<<<<<< HEAD
-=======
 int do_fat_size(cmd_tbl_t *cmdtp, int flag, int argc, char *const argv[]);
 
->>>>>>> 0ea138a2
 /**
  * do_fat_fsload - Run the fatload command
  *
