/*
 * (C) Copyright 2008
 * Benjamin Warren, biggerbadderben@gmail.com
 *
 * SPDX-License-Identifier:	GPL-2.0+
 */

/*
 * netdev.h - definitions an prototypes for network devices
 */

#ifndef _NETDEV_H_
#define _NETDEV_H_

/*
 * Board and CPU-specific initialization functions
 * board_eth_init() has highest priority.  cpu_eth_init() only
 * gets called if board_eth_init() isn't instantiated or fails.
 * Return values:
 *      0: success
 *     -1: failure
 */

int board_eth_init(bd_t *bis);
int cpu_eth_init(bd_t *bis);

/* Driver initialization prototypes */
int at91emac_register(bd_t *bis, unsigned long iobase);
int au1x00_enet_initialize(bd_t*);
int ax88180_initialize(bd_t *bis);
int bcm_sf2_eth_register(bd_t *bis, u8 dev_num);
int bfin_EMAC_initialize(bd_t *bis);
int calxedaxgmac_initialize(u32 id, ulong base_addr);
int cs8900_initialize(u8 dev_num, int base_addr);
int davinci_emac_initialize(void);
int dc21x4x_initialize(bd_t *bis);
int designware_initialize(ulong base_addr, u32 interface);
int dm9000_initialize(bd_t *bis);
int dnet_eth_initialize(int id, void *regs, unsigned int phy_addr);
int e1000_initialize(bd_t *bis);
int eepro100_initialize(bd_t *bis);
int enc28j60_initialize(unsigned int bus, unsigned int cs,
	unsigned int max_hz, unsigned int mode);
int ep93xx_eth_initialize(u8 dev_num, int base_addr);
int eth_3com_initialize (bd_t * bis);
int ethoc_initialize(u8 dev_num, int base_addr);
int fec_initialize (bd_t *bis);

#ifdef CONFIG_FEC_MXC
/**
 * Supported phy types on this platform
 */
enum xceiver_type {
	SEVENWIRE,	/* 7-wire       */
	MII10,		/* MII 10Mbps   */
	MII100,		/* MII 100Mbps  */
	RMII,		/* RMII */
	RGMII,		/* RGMII */
};

int fecmxc_initialize(bd_t *bis);
int fecmxc_initialize_multi(bd_t *bis, int dev_id, int phy_id, uint32_t addr);
int fecmxc_initialize_multi_type(bd_t *bis, int dev_id, int phy_id,
				 uint32_t addr, enum xceiver_type xcv_type);
#endif

#define AX88796_MODE_BUS8_DP8	0	/* Buswidth 8, data port width 8 */
#define AX88796_MODE_BUS16_DP8	1	/* Buswidth 16, data port width 8 */
#define AX88796_MODE_BUS16_DP16	2	/* Buswidth 16, data port width 16 */
int ax88796_initialize(int dev_id, uint32_t base_addr, int mode); 
int ftgmac100_initialize(bd_t *bits);
int ftmac100_initialize(bd_t *bits);
int ftmac110_initialize(bd_t *bits);
int greth_initialize(bd_t *bis);
void gt6426x_eth_initialize(bd_t *bis);
int ks8851_mll_initialize(u8 dev_num, int base_addr);
int lan91c96_initialize(u8 dev_num, int base_addr);
int lpc32xx_eth_initialize(bd_t *bis);
int macb_eth_initialize(int id, void *regs, unsigned int phy_addr);
int mcdmafec_initialize(bd_t *bis);
int mcffec_initialize(bd_t *bis);
int mpc512x_fec_initialize(bd_t *bis);
int mpc5xxx_fec_initialize(bd_t *bis);
int mpc82xx_scc_enet_initialize(bd_t *bis);
int mvgbe_initialize(bd_t *bis);
int mvneta_initialize(bd_t *bis, int base_addr, int devnum, int phy_addr);
int natsemi_initialize(bd_t *bis);
int ne2000_initialize(u8 dev_num, int base_addr);
int npe_initialize(bd_t *bis);
int ns8382x_initialize(bd_t *bis);
int pcnet_initialize(bd_t *bis);
int ppc_4xx_eth_initialize (bd_t *bis);
int rtl8139_initialize(bd_t *bis);
int rtl8169_initialize(bd_t *bis);
int scc_initialize(bd_t *bis);
int sh_eth_initialize(bd_t *bis);
int skge_initialize(bd_t *bis);
int smc91111_initialize(u8 dev_num, int base_addr);
int smc911x_initialize(u8 dev_num, int base_addr);
int tsi108_eth_initialize(bd_t *bis);
int uec_standard_init(bd_t *bis);
int uli526x_initialize(bd_t *bis);
int armada100_fec_register(unsigned long base_addr);
int xilinx_ll_temac_eth_init(bd_t *bis, unsigned long base_addr, int flags,
						unsigned long ctrl_addr);
/*
 * As long as the Xilinx xps_ll_temac ethernet driver has not its own interface
 * exported by a public hader file, we need a global definition at this point.
 */
#if defined(CONFIG_XILINX_LL_TEMAC)
#define XILINX_LL_TEMAC_M_FIFO		0	/* use FIFO Ctrl */
#define XILINX_LL_TEMAC_M_SDMA_PLB	(1 << 0)/* use SDMA Ctrl via PLB */
#define XILINX_LL_TEMAC_M_SDMA_DCR	(1 << 1)/* use SDMA Ctrl via DCR */
#endif

/* Boards with PCI network controllers can call this from their board_eth_init()
 * function to initialize whatever's on board.
 * Return value is total # of devices found */

static inline int pci_eth_init(bd_t *bis)
{
	int num = 0;

#ifdef CONFIG_PCI

#ifdef CONFIG_EEPRO100
	num += eepro100_initialize(bis);
#endif
#ifdef CONFIG_TULIP
	num += dc21x4x_initialize(bis);
#endif
#ifdef CONFIG_E1000
	num += e1000_initialize(bis);
#endif
#ifdef CONFIG_PCNET
	num += pcnet_initialize(bis);
#endif
#ifdef CONFIG_NATSEMI
	num += natsemi_initialize(bis);
#endif
#ifdef CONFIG_NS8382X
	num += ns8382x_initialize(bis);
#endif
#if defined(CONFIG_RTL8139)
	num += rtl8139_initialize(bis);
#endif
#if defined(CONFIG_RTL8169)
	num += rtl8169_initialize(bis);
#endif
#if defined(CONFIG_ULI526X)
	num += uli526x_initialize(bis);
#endif

#endif  /* CONFIG_PCI */
	return num;
}

<<<<<<< HEAD
/*
 * Boards with mv88e61xx switch can use this by defining
 * CONFIG_MV88E61XX_SWITCH in respective board configheader file
 * the stuct and enums here are used to specify switch configuration params
 */
#if defined(CONFIG_MV88E61XX_SWITCH)

/* constants for any 88E61xx switch */
#define MV88E61XX_MAX_PORTS_NUM	6

enum mv88e61xx_cfg_mdip {
	MV88E61XX_MDIP_NOCHANGE,
	MV88E61XX_MDIP_REVERSE
};

enum mv88e61xx_cfg_ledinit {
	MV88E61XX_LED_INIT_DIS,
	MV88E61XX_LED_INIT_EN
};

enum mv88e61xx_cfg_rgmiid {
	MV88E61XX_RGMII_DELAY_DIS,
	MV88E61XX_RGMII_DELAY_EN
};

enum mv88e61xx_cfg_prtstt {
	MV88E61XX_PORTSTT_DISABLED,
	MV88E61XX_PORTSTT_BLOCKING,
	MV88E61XX_PORTSTT_LEARNING,
	MV88E61XX_PORTSTT_FORWARDING
};

struct mv88e61xx_config {
	char *name;
	u8 vlancfg[MV88E61XX_MAX_PORTS_NUM];
	enum mv88e61xx_cfg_rgmiid rgmii_delay;
	enum mv88e61xx_cfg_prtstt portstate;
	enum mv88e61xx_cfg_ledinit led_init;
	enum mv88e61xx_cfg_mdip mdip;
	u32 ports_enabled;
	u8 cpuport;
};

/*
 * Common mappings for Internal VLANs
 * These mappings consider that all ports are useable; the driver
 * will mask inexistent/unused ports.
 */

/* Switch mode : routes any port to any port */
#define MV88E61XX_VLANCFG_SWITCH { 0x3F, 0x3F, 0x3F, 0x3F, 0x3F, 0x3F }

/* Router mode: routes only CPU port 5 to/from non-CPU ports 0-4 */
#define MV88E61XX_VLANCFG_ROUTER { 0x20, 0x20, 0x20, 0x20, 0x20, 0x1F }

int mv88e61xx_switch_initialize(struct mv88e61xx_config *swconfig);
#endif /* CONFIG_MV88E61XX_SWITCH */

#ifdef CONFIG_FEC_MXC
=======
>>>>>>> 81067b2b
struct mii_dev *fec_get_miibus(uint32_t base_addr, int dev_id);
#ifdef CONFIG_PHYLIB
struct phy_device;
int fec_probe(bd_t *bd, int dev_id, uint32_t base_addr,	struct mii_dev *bus,
	      struct phy_device *phydev, enum xceiver_type xcv_type);
#else
/*
 * Allow FEC to fine-tune MII configuration on boards which require this.
 */
int fecmxc_register_mii_postcall(struct eth_device *dev, int (*cb)(int));
#endif
#endif

#endif /* _NETDEV_H_ */<|MERGE_RESOLUTION|>--- conflicted
+++ resolved
@@ -155,68 +155,6 @@
 	return num;
 }
 
-<<<<<<< HEAD
-/*
- * Boards with mv88e61xx switch can use this by defining
- * CONFIG_MV88E61XX_SWITCH in respective board configheader file
- * the stuct and enums here are used to specify switch configuration params
- */
-#if defined(CONFIG_MV88E61XX_SWITCH)
-
-/* constants for any 88E61xx switch */
-#define MV88E61XX_MAX_PORTS_NUM	6
-
-enum mv88e61xx_cfg_mdip {
-	MV88E61XX_MDIP_NOCHANGE,
-	MV88E61XX_MDIP_REVERSE
-};
-
-enum mv88e61xx_cfg_ledinit {
-	MV88E61XX_LED_INIT_DIS,
-	MV88E61XX_LED_INIT_EN
-};
-
-enum mv88e61xx_cfg_rgmiid {
-	MV88E61XX_RGMII_DELAY_DIS,
-	MV88E61XX_RGMII_DELAY_EN
-};
-
-enum mv88e61xx_cfg_prtstt {
-	MV88E61XX_PORTSTT_DISABLED,
-	MV88E61XX_PORTSTT_BLOCKING,
-	MV88E61XX_PORTSTT_LEARNING,
-	MV88E61XX_PORTSTT_FORWARDING
-};
-
-struct mv88e61xx_config {
-	char *name;
-	u8 vlancfg[MV88E61XX_MAX_PORTS_NUM];
-	enum mv88e61xx_cfg_rgmiid rgmii_delay;
-	enum mv88e61xx_cfg_prtstt portstate;
-	enum mv88e61xx_cfg_ledinit led_init;
-	enum mv88e61xx_cfg_mdip mdip;
-	u32 ports_enabled;
-	u8 cpuport;
-};
-
-/*
- * Common mappings for Internal VLANs
- * These mappings consider that all ports are useable; the driver
- * will mask inexistent/unused ports.
- */
-
-/* Switch mode : routes any port to any port */
-#define MV88E61XX_VLANCFG_SWITCH { 0x3F, 0x3F, 0x3F, 0x3F, 0x3F, 0x3F }
-
-/* Router mode: routes only CPU port 5 to/from non-CPU ports 0-4 */
-#define MV88E61XX_VLANCFG_ROUTER { 0x20, 0x20, 0x20, 0x20, 0x20, 0x1F }
-
-int mv88e61xx_switch_initialize(struct mv88e61xx_config *swconfig);
-#endif /* CONFIG_MV88E61XX_SWITCH */
-
-#ifdef CONFIG_FEC_MXC
-=======
->>>>>>> 81067b2b
 struct mii_dev *fec_get_miibus(uint32_t base_addr, int dev_id);
 #ifdef CONFIG_PHYLIB
 struct phy_device;
@@ -228,6 +166,5 @@
  */
 int fecmxc_register_mii_postcall(struct eth_device *dev, int (*cb)(int));
 #endif
-#endif
 
 #endif /* _NETDEV_H_ */