/*
 * (C) Copyright 2001
 * Denis Peter, MPL AG Switzerland
 *
 * SPDX-License-Identifier:	GPL-2.0+
 * Note: Part of this code has been derived from linux
 *
 */
#ifndef _USB_H_
#define _USB_H_

#include <usb_defs.h>
#include <linux/usb/ch9.h>

/*
 * The EHCI spec says that we must align to at least 32 bytes.  However,
 * some platforms require larger alignment.
 */
#if ARCH_DMA_MINALIGN > 32
#define USB_DMA_MINALIGN	ARCH_DMA_MINALIGN
#else
#define USB_DMA_MINALIGN	32
#endif

/* Everything is aribtrary */
#define USB_ALTSETTINGALLOC		4
#define USB_MAXALTSETTING		128	/* Hard limit */

#define USB_MAX_DEVICE			32
#define USB_MAXCONFIG			8
#define USB_MAXINTERFACES		8
#define USB_MAXENDPOINTS		16
#define USB_MAXCHILDREN			8	/* This is arbitrary */
#define USB_MAX_HUB			16

#define USB_CNTL_TIMEOUT 100 /* 100ms timeout */

/*
 * This is the timeout to allow for submitting an urb in ms. We allow more
 * time for a BULK device to react - some are slow.
 */
#define USB_TIMEOUT_MS(pipe) (usb_pipebulk(pipe) ? 5000 : 1000)

/* device request (setup) */
struct devrequest {
	unsigned char	requesttype;
	unsigned char	request;
	unsigned short	value;
	unsigned short	index;
	unsigned short	length;
} __attribute__ ((packed));

/* Interface */
struct usb_interface {
	struct usb_interface_descriptor desc;

	unsigned char	no_of_ep;
	unsigned char	num_altsetting;
	unsigned char	act_altsetting;

	struct usb_endpoint_descriptor ep_desc[USB_MAXENDPOINTS];
	/*
	 * Super Speed Device will have Super Speed Endpoint
	 * Companion Descriptor  (section 9.6.7 of usb 3.0 spec)
	 * Revision 1.0 June 6th 2011
	 */
	struct usb_ss_ep_comp_descriptor ss_ep_comp_desc[USB_MAXENDPOINTS];
} __attribute__ ((packed));

/* Configuration information.. */
struct usb_config {
	struct usb_config_descriptor desc;

	unsigned char	no_of_if;	/* number of interfaces */
	struct usb_interface if_desc[USB_MAXINTERFACES];
} __attribute__ ((packed));

enum {
	/* Maximum packet size; encoded as 0,1,2,3 = 8,16,32,64 */
	PACKET_SIZE_8   = 0,
	PACKET_SIZE_16  = 1,
	PACKET_SIZE_32  = 2,
	PACKET_SIZE_64  = 3,
};

struct usb_device {
	int	devnum;			/* Device number on USB bus */
	int	speed;			/* full/low/high */
	char	mf[32];			/* manufacturer */
	char	prod[32];		/* product */
	char	serial[32];		/* serial number */

	/* Maximum packet size; one of: PACKET_SIZE_* */
	int maxpacketsize;
	/* one bit for each endpoint ([0] = IN, [1] = OUT) */
	unsigned int toggle[2];
	/* endpoint halts; one bit per endpoint # & direction;
	 * [0] = IN, [1] = OUT
	 */
	unsigned int halted[2];
	int epmaxpacketin[16];		/* INput endpoint specific maximums */
	int epmaxpacketout[16];		/* OUTput endpoint specific maximums */

	int configno;			/* selected config number */
	/* Device Descriptor */
	struct usb_device_descriptor descriptor
		__attribute__((aligned(ARCH_DMA_MINALIGN)));
	struct usb_config config; /* config descriptor */

	int have_langid;		/* whether string_langid is valid yet */
	int string_langid;		/* language ID for strings */
	int (*irq_handle)(struct usb_device *dev);
	unsigned long irq_status;
	int irq_act_len;		/* transfered bytes */
	void *privptr;
	/*
	 * Child devices -  if this is a hub device
	 * Each instance needs its own set of data structures.
	 */
	unsigned long status;
	int act_len;			/* transfered bytes */
	int maxchild;			/* Number of ports if hub */
	int portnr;
	struct usb_device *parent;
	struct usb_device *children[USB_MAXCHILDREN];

	void *controller;		/* hardware controller private data */
	/* slot_id - for xHCI enabled devices */
	unsigned int slot_id;
<<<<<<< HEAD
=======
};

/*
 * You can initialize platform's USB host or device
 * ports by passing this enum as an argument to
 * board_usb_init().
 */
enum usb_init_type {
	USB_INIT_HOST,
	USB_INIT_DEVICE
>>>>>>> d36ae3bc
};

/**********************************************************************
 * this is how the lowlevel part communicate with the outer world
 */

#if defined(CONFIG_USB_UHCI) || defined(CONFIG_USB_OHCI) || \
	defined(CONFIG_USB_EHCI) || defined(CONFIG_USB_OHCI_NEW) || \
	defined(CONFIG_USB_SL811HS) || defined(CONFIG_USB_ISP116X_HCD) || \
	defined(CONFIG_USB_R8A66597_HCD) || defined(CONFIG_USB_DAVINCI) || \
	defined(CONFIG_USB_OMAP3) || defined(CONFIG_USB_DA8XX) || \
	defined(CONFIG_USB_BLACKFIN) || defined(CONFIG_USB_AM35X) || \
	defined(CONFIG_USB_MUSB_DSPS) || defined(CONFIG_USB_MUSB_AM35X) || \
	defined(CONFIG_USB_MUSB_OMAP2PLUS) || defined(CONFIG_USB_XHCI)

int usb_lowlevel_init(int index, enum usb_init_type init, void **controller);
int usb_lowlevel_stop(int index);

int submit_bulk_msg(struct usb_device *dev, unsigned long pipe,
			void *buffer, int transfer_len);
int submit_control_msg(struct usb_device *dev, unsigned long pipe, void *buffer,
			int transfer_len, struct devrequest *setup);
int submit_int_msg(struct usb_device *dev, unsigned long pipe, void *buffer,
			int transfer_len, int interval);

/* Defines */
#define USB_UHCI_VEND_ID	0x8086
#define USB_UHCI_DEV_ID		0x7112

/*
 * PXA25x can only act as USB device. There are drivers
 * which works with USB CDC gadgets implementations.
 * Some of them have common routines which can be used
 * in boards init functions e.g. udc_disconnect() used for
 * forced device disconnection from host.
 */
#elif defined(CONFIG_USB_GADGET_PXA2XX)

extern void udc_disconnect(void);

<<<<<<< HEAD
=======
#endif

/*
 * board-specific hardware initialization, called by
 * usb drivers and u-boot commands
 *
 * @param index USB controller number
 * @param init initializes controller as USB host or device
 */
int board_usb_init(int index, enum usb_init_type init);

/*
 * can be used to clean up after failed USB initialization attempt
 * vide: board_usb_init()
 *
 * @param index USB controller number for selective cleanup
 * @param init usb_init_type passed to board_usb_init()
 */
int board_usb_cleanup(int index, enum usb_init_type init);

/*
 * If CONFIG_USB_CABLE_CHECK is set then this function
 * should be defined in board file.
 *
 * @return 1 if cable is connected and 0 otherwise.
 */
#ifdef CONFIG_USB_CABLE_CHECK
int usb_cable_connected(void);
>>>>>>> d36ae3bc
#endif

/*
 * You can initialize platform's USB host or device
 * ports by passing this enum as an argument to
 * board_usb_init().
 */
enum board_usb_init_type {
	USB_INIT_HOST,
	USB_INIT_DEVICE
};

/*
 * board-specific hardware initialization, called by
 * usb drivers and u-boot commands
 *
 * @param index USB controller number
 * @param init initializes controller as USB host or device
 */
int board_usb_init(int index, enum board_usb_init_type init);

/*
 * can be used to clean up after failed USB initialization attempt
 * vide: board_usb_init()
 *
 * @param index USB controller number for selective cleanup
 * @param init board_usb_init_type passed to board_usb_init()
 */
int board_usb_cleanup(int index, enum board_usb_init_type init);

#ifdef CONFIG_USB_STORAGE

#define USB_MAX_STOR_DEV 5
block_dev_desc_t *usb_stor_get_dev(int index);
int usb_stor_scan(int mode);
int usb_stor_info(void);

#endif

#ifdef CONFIG_USB_HOST_ETHER

#define USB_MAX_ETH_DEV 5
int usb_host_eth_scan(int mode);

#endif

#ifdef CONFIG_USB_KEYBOARD

int drv_usb_kbd_init(void);
int usb_kbd_deregister(void);

#endif
/* routines */
int usb_init(void); /* initialize the USB Controller */
int usb_stop(void); /* stop the USB Controller */


int usb_set_protocol(struct usb_device *dev, int ifnum, int protocol);
int usb_set_idle(struct usb_device *dev, int ifnum, int duration,
			int report_id);
struct usb_device *usb_get_dev_index(int index);
int usb_control_msg(struct usb_device *dev, unsigned int pipe,
			unsigned char request, unsigned char requesttype,
			unsigned short value, unsigned short index,
			void *data, unsigned short size, int timeout);
int usb_bulk_msg(struct usb_device *dev, unsigned int pipe,
			void *data, int len, int *actual_length, int timeout);
int usb_submit_int_msg(struct usb_device *dev, unsigned long pipe,
			void *buffer, int transfer_len, int interval);
int usb_disable_asynch(int disable);
int usb_maxpacket(struct usb_device *dev, unsigned long pipe);
int usb_get_configuration_no(struct usb_device *dev, unsigned char *buffer,
				int cfgno);
int usb_get_report(struct usb_device *dev, int ifnum, unsigned char type,
			unsigned char id, void *buf, int size);
int usb_get_class_descriptor(struct usb_device *dev, int ifnum,
			unsigned char type, unsigned char id, void *buf,
			int size);
int usb_clear_halt(struct usb_device *dev, int pipe);
int usb_string(struct usb_device *dev, int index, char *buf, size_t size);
int usb_set_interface(struct usb_device *dev, int interface, int alternate);

/* big endian -> little endian conversion */
/* some CPUs are already little endian e.g. the ARM920T */
#define __swap_16(x) \
	({ unsigned short x_ = (unsigned short)x; \
	 (unsigned short)( \
		((x_ & 0x00FFU) << 8) | ((x_ & 0xFF00U) >> 8)); \
	})
#define __swap_32(x) \
	({ unsigned long x_ = (unsigned long)x; \
	 (unsigned long)( \
		((x_ & 0x000000FFUL) << 24) | \
		((x_ & 0x0000FF00UL) <<	 8) | \
		((x_ & 0x00FF0000UL) >>	 8) | \
		((x_ & 0xFF000000UL) >> 24)); \
	})

#ifdef __LITTLE_ENDIAN
# define swap_16(x) (x)
# define swap_32(x) (x)
#else
# define swap_16(x) __swap_16(x)
# define swap_32(x) __swap_32(x)
#endif

/*
 * Calling this entity a "pipe" is glorifying it. A USB pipe
 * is something embarrassingly simple: it basically consists
 * of the following information:
 *  - device number (7 bits)
 *  - endpoint number (4 bits)
 *  - current Data0/1 state (1 bit)
 *  - direction (1 bit)
 *  - speed (2 bits)
 *  - max packet size (2 bits: 8, 16, 32 or 64)
 *  - pipe type (2 bits: control, interrupt, bulk, isochronous)
 *
 * That's 18 bits. Really. Nothing more. And the USB people have
 * documented these eighteen bits as some kind of glorious
 * virtual data structure.
 *
 * Let's not fall in that trap. We'll just encode it as a simple
 * unsigned int. The encoding is:
 *
 *  - max size:		bits 0-1	(00 = 8, 01 = 16, 10 = 32, 11 = 64)
 *  - direction:	bit 7		(0 = Host-to-Device [Out],
 *					(1 = Device-to-Host [In])
 *  - device:		bits 8-14
 *  - endpoint:		bits 15-18
 *  - Data0/1:		bit 19
 *  - pipe type:	bits 30-31	(00 = isochronous, 01 = interrupt,
 *					 10 = control, 11 = bulk)
 *
 * Why? Because it's arbitrary, and whatever encoding we select is really
 * up to us. This one happens to share a lot of bit positions with the UHCI
 * specification, so that much of the uhci driver can just mask the bits
 * appropriately.
 */
/* Create various pipes... */
#define create_pipe(dev,endpoint) \
		(((dev)->devnum << 8) | ((endpoint) << 15) | \
		(dev)->maxpacketsize)
#define default_pipe(dev) ((dev)->speed << 26)

#define usb_sndctrlpipe(dev, endpoint)	((PIPE_CONTROL << 30) | \
					 create_pipe(dev, endpoint))
#define usb_rcvctrlpipe(dev, endpoint)	((PIPE_CONTROL << 30) | \
					 create_pipe(dev, endpoint) | \
					 USB_DIR_IN)
#define usb_sndisocpipe(dev, endpoint)	((PIPE_ISOCHRONOUS << 30) | \
					 create_pipe(dev, endpoint))
#define usb_rcvisocpipe(dev, endpoint)	((PIPE_ISOCHRONOUS << 30) | \
					 create_pipe(dev, endpoint) | \
					 USB_DIR_IN)
#define usb_sndbulkpipe(dev, endpoint)	((PIPE_BULK << 30) | \
					 create_pipe(dev, endpoint))
#define usb_rcvbulkpipe(dev, endpoint)	((PIPE_BULK << 30) | \
					 create_pipe(dev, endpoint) | \
					 USB_DIR_IN)
#define usb_sndintpipe(dev, endpoint)	((PIPE_INTERRUPT << 30) | \
					 create_pipe(dev, endpoint))
#define usb_rcvintpipe(dev, endpoint)	((PIPE_INTERRUPT << 30) | \
					 create_pipe(dev, endpoint) | \
					 USB_DIR_IN)
#define usb_snddefctrl(dev)		((PIPE_CONTROL << 30) | \
					 default_pipe(dev))
#define usb_rcvdefctrl(dev)		((PIPE_CONTROL << 30) | \
					 default_pipe(dev) | \
					 USB_DIR_IN)

/* The D0/D1 toggle bits */
#define usb_gettoggle(dev, ep, out) (((dev)->toggle[out] >> ep) & 1)
#define usb_dotoggle(dev, ep, out)  ((dev)->toggle[out] ^= (1 << ep))
#define usb_settoggle(dev, ep, out, bit) ((dev)->toggle[out] = \
						((dev)->toggle[out] & \
						 ~(1 << ep)) | ((bit) << ep))

/* Endpoint halt control/status */
#define usb_endpoint_out(ep_dir)	(((ep_dir >> 7) & 1) ^ 1)
#define usb_endpoint_halt(dev, ep, out) ((dev)->halted[out] |= (1 << (ep)))
#define usb_endpoint_running(dev, ep, out) ((dev)->halted[out] &= ~(1 << (ep)))
#define usb_endpoint_halted(dev, ep, out) ((dev)->halted[out] & (1 << (ep)))

#define usb_packetid(pipe)	(((pipe) & USB_DIR_IN) ? USB_PID_IN : \
				 USB_PID_OUT)

#define usb_pipeout(pipe)	((((pipe) >> 7) & 1) ^ 1)
#define usb_pipein(pipe)	(((pipe) >> 7) & 1)
#define usb_pipedevice(pipe)	(((pipe) >> 8) & 0x7f)
#define usb_pipe_endpdev(pipe)	(((pipe) >> 8) & 0x7ff)
#define usb_pipeendpoint(pipe)	(((pipe) >> 15) & 0xf)
#define usb_pipedata(pipe)	(((pipe) >> 19) & 1)
#define usb_pipetype(pipe)	(((pipe) >> 30) & 3)
#define usb_pipeisoc(pipe)	(usb_pipetype((pipe)) == PIPE_ISOCHRONOUS)
#define usb_pipeint(pipe)	(usb_pipetype((pipe)) == PIPE_INTERRUPT)
#define usb_pipecontrol(pipe)	(usb_pipetype((pipe)) == PIPE_CONTROL)
#define usb_pipebulk(pipe)	(usb_pipetype((pipe)) == PIPE_BULK)

#define usb_pipe_ep_index(pipe)	\
		usb_pipecontrol(pipe) ? (usb_pipeendpoint(pipe) * 2) : \
				((usb_pipeendpoint(pipe) * 2) - \
				 (usb_pipein(pipe) ? 0 : 1))

/*************************************************************************
 * Hub Stuff
 */
struct usb_port_status {
	unsigned short wPortStatus;
	unsigned short wPortChange;
} __attribute__ ((packed));

struct usb_hub_status {
	unsigned short wHubStatus;
	unsigned short wHubChange;
} __attribute__ ((packed));


/* Hub descriptor */
struct usb_hub_descriptor {
	unsigned char  bLength;
	unsigned char  bDescriptorType;
	unsigned char  bNbrPorts;
	unsigned short wHubCharacteristics;
	unsigned char  bPwrOn2PwrGood;
	unsigned char  bHubContrCurrent;
	unsigned char  DeviceRemovable[(USB_MAXCHILDREN+1+7)/8];
	unsigned char  PortPowerCtrlMask[(USB_MAXCHILDREN+1+7)/8];
	/* DeviceRemovable and PortPwrCtrlMask want to be variable-length
	   bitmaps that hold max 255 entries. (bit0 is ignored) */
} __attribute__ ((packed));


struct usb_hub_device {
	struct usb_device *pusb_dev;
	struct usb_hub_descriptor desc;
};

int usb_hub_probe(struct usb_device *dev, int ifnum);
void usb_hub_reset(void);
int hub_port_reset(struct usb_device *dev, int port,
			  unsigned short *portstat);

struct usb_device *usb_alloc_new_device(void *controller);

int usb_new_device(struct usb_device *dev);
void usb_free_device(void);
int usb_alloc_device(struct usb_device *dev);

#endif /*_USB_H_ */<|MERGE_RESOLUTION|>--- conflicted
+++ resolved
@@ -127,8 +127,6 @@
 	void *controller;		/* hardware controller private data */
 	/* slot_id - for xHCI enabled devices */
 	unsigned int slot_id;
-<<<<<<< HEAD
-=======
 };
 
 /*
@@ -139,7 +137,6 @@
 enum usb_init_type {
 	USB_INIT_HOST,
 	USB_INIT_DEVICE
->>>>>>> d36ae3bc
 };
 
 /**********************************************************************
@@ -180,8 +177,6 @@
 
 extern void udc_disconnect(void);
 
-<<<<<<< HEAD
-=======
 #endif
 
 /*
@@ -210,36 +205,7 @@
  */
 #ifdef CONFIG_USB_CABLE_CHECK
 int usb_cable_connected(void);
->>>>>>> d36ae3bc
-#endif
-
-/*
- * You can initialize platform's USB host or device
- * ports by passing this enum as an argument to
- * board_usb_init().
- */
-enum board_usb_init_type {
-	USB_INIT_HOST,
-	USB_INIT_DEVICE
-};
-
-/*
- * board-specific hardware initialization, called by
- * usb drivers and u-boot commands
- *
- * @param index USB controller number
- * @param init initializes controller as USB host or device
- */
-int board_usb_init(int index, enum board_usb_init_type init);
-
-/*
- * can be used to clean up after failed USB initialization attempt
- * vide: board_usb_init()
- *
- * @param index USB controller number for selective cleanup
- * @param init board_usb_init_type passed to board_usb_init()
- */
-int board_usb_cleanup(int index, enum board_usb_init_type init);
+#endif
 
 #ifdef CONFIG_USB_STORAGE
 
