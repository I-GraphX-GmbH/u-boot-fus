--- conflicted
+++ resolved
@@ -1,13 +1,6 @@
 /* SPDX-License-Identifier:     GPL-2.0+ */
 /*
  * Copyright 2018 NXP
-<<<<<<< HEAD
- */
-
-/*!
- * Header file used to configure SoC pad list.
-=======
->>>>>>> 0ea138a2
  */
 
 #ifndef SC_PADS_H
@@ -282,16 +275,9 @@
 #define SC_P_ENET1_RGMII_RXD2                    266	/* CONN.ENET1.RGMII_RXD2, CONN.ENET1.RMII_RX_ER, VPU.TSI_S0.CLK, LSIO.GPIO6.IO20 */
 #define SC_P_ENET1_RGMII_RXD3                    267	/* CONN.ENET1.RGMII_RXD3, DMA.UART3.RX, VPU.TSI_S1.CLK, LSIO.GPIO6.IO21 */
 #define SC_P_COMP_CTL_GPIO_1V8_3V3_ENET_ENETA    268	/*  */
-<<<<<<< HEAD
-/*@}*/
-
-/*!
- * @name Pad Mux Definitions
-=======
 
 /*
  * Pad Mux Definitions
->>>>>>> 0ea138a2
  * format: name padid padmux
  */
 #define SC_P_SIM0_CLK_DMA_SIM0_CLK                              SC_P_SIM0_CLK                      0
