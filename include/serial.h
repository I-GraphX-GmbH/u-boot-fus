--- conflicted
+++ resolved
@@ -345,27 +345,4 @@
 int serial_getc(void);
 int serial_tstc(void);
 
-<<<<<<< HEAD
-#endif
-
-#ifdef CONFIG_SERIAL_SOFTWARE_FIFO
-void	serial_buffered_init (void);
-void	serial_buffered_putc (const struct stdio_dev *pdev, const char);
-void	serial_buffered_puts (const struct stdio_dev *pdev, const char *);
-int	serial_buffered_getc (const struct stdio_dev *pdev);
-int	serial_buffered_tstc (const struct stdio_dev *pdev);
-#endif /* CONFIG_SERIAL_SOFTWARE_FIFO */
-
-/* arch/$(ARCH)/cpu/$(CPU)/$(SOC)/serial.c */
-int	serial_init   (void);
-void	serial_setbrg (void);
-void	serial_putc   (const char);
-void	serial_putc_raw(const char);
-void	serial_puts   (const char *);
-int	serial_getc   (void);
-int	serial_tstc   (void);
-#ifdef CONFIG_DM_SERIAL
-int	serial_get_alias_seq(void);
-=======
->>>>>>> 0ea138a2
 #endif