--- conflicted
+++ resolved
@@ -76,35 +76,6 @@
 extern int read_port(struct stdio_dev *port, char *buf, int size);
 #endif
 
-<<<<<<< HEAD
-#endif
-
-#ifdef CONFIG_SERIAL_SOFTWARE_FIFO
-void	serial_buffered_init (void);
-void	serial_buffered_putc (const struct stdio_dev *pdev, const char);
-void	serial_buffered_puts (const struct stdio_dev *pdev, const char *);
-int	serial_buffered_getc (const struct stdio_dev *pdev);
-int	serial_buffered_tstc (const struct stdio_dev *pdev);
-#endif /* CONFIG_SERIAL_SOFTWARE_FIFO */
-
-/* arch/$(ARCH)/cpu/$(CPU)/$(SOC)/serial.c */
-int	serial_init   (void);
-void	serial_addr   (unsigned int);
-void	serial_setbrg (void);
-void	serial_putc_raw(const char);
-int	serial_start  (const struct stdio_dev *);
-void	serial_putc   (const struct stdio_dev *, const char);
-void	serial_puts   (const struct stdio_dev *, const char *);
-int	serial_getc   (const struct stdio_dev *);
-int	serial_tstc   (const struct stdio_dev *);
-
-void	_serial_setbrg (const int);
-void	_serial_putc   (const char, const int);
-void	_serial_putc_raw(const char, const int);
-void	_serial_puts   (const char *, const int);
-int	_serial_getc   (const int);
-int	_serial_tstc   (const int);
-=======
 struct udevice;
 
 /**
@@ -198,4 +169,29 @@
 #define serial_get_ops(dev)	((struct dm_serial_ops *)(dev)->driver->ops)
 
 #endif
->>>>>>> 8c893cb8
+
+#ifdef CONFIG_SERIAL_SOFTWARE_FIFO
+void	serial_buffered_init (void);
+void	serial_buffered_putc (const struct stdio_dev *pdev, const char);
+void	serial_buffered_puts (const struct stdio_dev *pdev, const char *);
+int	serial_buffered_getc (const struct stdio_dev *pdev);
+int	serial_buffered_tstc (const struct stdio_dev *pdev);
+#endif /* CONFIG_SERIAL_SOFTWARE_FIFO */
+
+/* arch/$(ARCH)/cpu/$(CPU)/$(SOC)/serial.c */
+int	serial_init   (void);
+void	serial_addr   (unsigned int);
+void	serial_setbrg (void);
+void	serial_putc_raw(const char);
+int	serial_start  (const struct stdio_dev *);
+void	serial_putc   (const struct stdio_dev *, const char);
+void	serial_puts   (const struct stdio_dev *, const char *);
+int	serial_getc   (const struct stdio_dev *);
+int	serial_tstc   (const struct stdio_dev *);
+
+void	_serial_setbrg (const int);
+void	_serial_putc   (const char, const int);
+void	_serial_putc_raw(const char, const int);
+void	_serial_puts   (const char *, const int);
+int	_serial_getc   (const int);
+int	_serial_tstc   (const int);