#ifndef __SERIAL_H__
#define __SERIAL_H__

#include <stdio_dev.h>			  /* struct stdio_dev */
#include <post.h>

struct serial_device {
<<<<<<< HEAD
	/* Standard functions start(), stop(), tstc(), getc(), putc(), puts()
	   are defined in the embedded stdio_dev */
	struct stdio_dev dev;

	/* Additional serial specific functions and fields are defined here */
	void (*setbrg) (const struct serial_device *);
=======
	/* enough bytes to match alignment of following func pointer */
	char name[16];

	int  (*init) (void);
	int  (*uninit) (void);
	void (*setbrg) (void);
	int (*getc) (void);
	int (*tstc) (void);
	void (*putc) (const char c);
	void (*puts) (const char *s);
>>>>>>> de1e6b12
#if CONFIG_POST & CONFIG_SYS_POST_UART
	void (*loop) (const struct serial_device *, int);
#endif
	void *serpriv;

	/* The serial devices are stored in a ring structure. So the last
	   element points with its next pointer back again to the first
	   element and the first element points with its prev pointer back
	   again to the last element. The beginning of the ring is stored in
	   variable serial_devices. */
	struct serial_device *next;
	struct serial_device *prev;
};

extern struct serial_device serial_smc_device;
extern struct serial_device serial_scc_device;
extern struct serial_device *default_serial_console(void);

#if	defined(CONFIG_405GP) || defined(CONFIG_405CR) || \
	defined(CONFIG_405EP) || defined(CONFIG_405EZ) || \
	defined(CONFIG_405EX) || defined(CONFIG_440) || \
	defined(CONFIG_MB86R0x) || defined(CONFIG_MPC5xxx) || \
	defined(CONFIG_MPC83xx) || defined(CONFIG_MPC85xx) || \
	defined(CONFIG_MPC86xx) || defined(CONFIG_SYS_SC520) || \
	defined(CONFIG_TEGRA2) || defined(CONFIG_SYS_COREBOOT)
extern struct serial_device serial0_device;
extern struct serial_device serial1_device;
#if defined(CONFIG_SYS_NS16550_SERIAL)
extern struct serial_device eserial1_device;
extern struct serial_device eserial2_device;
extern struct serial_device eserial3_device;
extern struct serial_device eserial4_device;
#endif /* CONFIG_SYS_NS16550_SERIAL */

#endif

#if defined(CONFIG_MPC512X)
extern struct serial_device serial1_device;
extern struct serial_device serial3_device;
extern struct serial_device serial4_device;
extern struct serial_device serial6_device;
#endif

#if defined(CONFIG_XILINX_UARTLITE)
extern struct serial_device uartlite_serial0_device;
extern struct serial_device uartlite_serial1_device;
extern struct serial_device uartlite_serial2_device;
extern struct serial_device uartlite_serial3_device;
#endif

#if defined(CONFIG_S3C2410)
extern struct serial_device s3c24xx_serial0_device;
extern struct serial_device s3c24xx_serial1_device;
extern struct serial_device s3c24xx_serial2_device;
#endif

#if defined(CONFIG_S3C64XX)
extern void s3c64xx_serial_register(int, const char *);
#endif

#if defined(CONFIG_S5P)
extern void s5p_serial_register(int, const char *);
#endif

#if defined(CONFIG_OMAP3_ZOOM2)
extern struct serial_device zoom2_serial_device0;
extern struct serial_device zoom2_serial_device1;
extern struct serial_device zoom2_serial_device2;
extern struct serial_device zoom2_serial_device3;
#endif

extern struct serial_device serial_ffuart_device;
extern struct serial_device serial_btuart_device;
extern struct serial_device serial_stuart_device;

#if defined(CONFIG_SYS_BFIN_UART)
extern void serial_register_bfin_uart(void);
extern struct serial_device bfin_serial0_device;
extern struct serial_device bfin_serial1_device;
extern struct serial_device bfin_serial2_device;
extern struct serial_device bfin_serial3_device;
#endif

extern void serial_register(struct serial_device *);
extern void serial_initialize(void);
extern void serial_stdio_init(void);
extern int serial_assign(const char *name);
extern void serial_reinit_all(void);

/* For usbtty */
#ifdef CONFIG_USB_TTY

extern int usbtty_getc(void);
extern void usbtty_putc(const char c);
extern void usbtty_puts(const char *str);
extern int usbtty_tstc(void);

#else

/* stubs */
#define usbtty_getc() 0
#define usbtty_putc(a)
#define usbtty_puts(a)
#define usbtty_tstc() 0

#endif /* CONFIG_USB_TTY */

#if defined(CONFIG_MPC512X) &&  defined(CONFIG_SERIAL_MULTI)
extern struct stdio_dev *open_port(int num, int baudrate);
extern int close_port(int num);
extern int write_port(struct stdio_dev *port, char *buf);
extern int read_port(struct stdio_dev *port, char *buf, int size);
#endif

#endif

#ifdef CONFIG_SERIAL_SOFTWARE_FIFO
void	serial_buffered_init (void);
void	serial_buffered_putc (const struct stdio_dev *pdev, const char);
void	serial_buffered_puts (const struct stdio_dev *pdev, const char *);
int	serial_buffered_getc (const struct stdio_dev *pdev);
int	serial_buffered_tstc (const struct stdio_dev *pdev);
#endif /* CONFIG_SERIAL_SOFTWARE_FIFO */

/* arch/$(ARCH)/cpu/$(CPU)/$(SOC)/serial.c */
int	serial_init   (void);
void	serial_addr   (unsigned int);
void	serial_setbrg (void);
void	serial_putc_raw(const char);
int	serial_start  (const struct stdio_dev *);
void	serial_putc   (const struct stdio_dev *, const char);
void	serial_puts   (const struct stdio_dev *, const char *);
int	serial_getc   (const struct stdio_dev *);
int	serial_tstc   (const struct stdio_dev *);

void	_serial_setbrg (const int);
void	_serial_putc   (const char, const int);
void	_serial_putc_raw(const char, const int);
void	_serial_puts   (const char *, const int);
int	_serial_getc   (const int);
int	_serial_tstc   (const int);<|MERGE_RESOLUTION|>--- conflicted
+++ resolved
@@ -5,25 +5,12 @@
 #include <post.h>
 
 struct serial_device {
-<<<<<<< HEAD
 	/* Standard functions start(), stop(), tstc(), getc(), putc(), puts()
 	   are defined in the embedded stdio_dev */
 	struct stdio_dev dev;
 
 	/* Additional serial specific functions and fields are defined here */
 	void (*setbrg) (const struct serial_device *);
-=======
-	/* enough bytes to match alignment of following func pointer */
-	char name[16];
-
-	int  (*init) (void);
-	int  (*uninit) (void);
-	void (*setbrg) (void);
-	int (*getc) (void);
-	int (*tstc) (void);
-	void (*putc) (const char c);
-	void (*puts) (const char *s);
->>>>>>> de1e6b12
 #if CONFIG_POST & CONFIG_SYS_POST_UART
 	void (*loop) (const struct serial_device *, int);
 #endif
