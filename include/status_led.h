--- conflicted
+++ resolved
@@ -17,7 +17,6 @@
 #ifndef _STATUS_LED_H_
 #define	_STATUS_LED_H_
 
-<<<<<<< HEAD
 /* led_id_t is unsigned long mask */
 typedef unsigned long led_id_t;
 
@@ -25,12 +24,6 @@
 extern void __led_init (led_id_t mask, int state);
 extern void __led_set (led_id_t mask, int state);
 
-#ifdef CONFIG_STATUS_LED
-
-#define STATUS_LED_OFF		0
-#define STATUS_LED_BLINKING	1
-#define STATUS_LED_ON		2
-=======
 #ifdef CONFIG_LED_STATUS
 
 #define LED_STATUS_PERIOD	(CONFIG_SYS_HZ / CONFIG_LED_STATUS_FREQ)
@@ -49,7 +42,6 @@
 #ifdef CONFIG_LED_STATUS5
 #define LED_STATUS_PERIOD5	(CONFIG_SYS_HZ / CONFIG_LED_STATUS_FREQ5)
 #endif /* CONFIG_LED_STATUS5 */
->>>>>>> 6e922a94
 
 void status_led_init(void);
 void status_led_tick (unsigned long timestamp);
@@ -84,18 +76,7 @@
 
 # define STATUS_LED_ACTIVE	0		/* LED on for bit == 0 */
 
-<<<<<<< HEAD
-#elif defined(CONFIG_BOARD_SPECIFIC_LED)
-=======
 #elif defined(CONFIG_LED_STATUS_BOARD_SPECIFIC)
-/* led_id_t is unsigned long mask */
-typedef unsigned long led_id_t;
-
-extern void __led_toggle (led_id_t mask);
-extern void __led_init (led_id_t mask, int state);
-extern void __led_set (led_id_t mask, int state);
-void __led_blink(led_id_t mask, int freq);
->>>>>>> 6e922a94
 #else
 # error Status LED configuration missing
 #endif
