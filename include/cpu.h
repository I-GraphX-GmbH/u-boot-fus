/* SPDX-License-Identifier: GPL-2.0+ */
/*
 * Copyright (c) 2015 Google, Inc
 * Written by Simon Glass <sjg@chromium.org>
 */

#ifndef __CPU_H
#define __CPU_H

/**
 * struct cpu_platdata - platform data for a CPU
 * @cpu_id:	   Platform-specific way of identifying the CPU.
 * @ucode_version: Microcode version, if CPU_FEAT_UCODE is set
 * @device_id:     Driver-defined device identifier
 * @family:        DMTF CPU Family identifier
 * @id:            DMTF CPU Processor identifier
 * @timebase_freq: the current frequency at which the cpu timer timebase
 *		   registers are updated (in Hz)
 *
 * This can be accessed with dev_get_parent_platdata() for any UCLASS_CPU
 * device.
 */
struct cpu_platdata {
	int cpu_id;
	int ucode_version;
	ulong device_id;
	u16 family;
	u32 id[2];
	u32 timebase_freq;
};

/* CPU features - mostly just a placeholder for now */
enum {
	CPU_FEAT_L1_CACHE	= 0,	/* Supports level 1 cache */
	CPU_FEAT_MMU		= 1,	/* Supports virtual memory */
	CPU_FEAT_UCODE		= 2,	/* Requires/uses microcode */
	CPU_FEAT_DEVICE_ID	= 3,	/* Provides a device ID */

	CPU_FEAT_COUNT,
};

/**
 * struct cpu_info - Information about a CPU
 *
 * @cpu_freq:	Current CPU frequency in Hz
 * @features:	Flags for supported CPU features
 */
struct cpu_info {
	ulong cpu_freq;
	ulong features;
};

struct cpu_ops {
	/**
	 * get_desc() - Get a description string for a CPU
	 *
	 * @dev:	Device to check (UCLASS_CPU)
	 * @buf:	Buffer to place string
	 * @size:	Size of string space
	 * @return 0 if OK, -ENOSPC if buffer is too small, other -ve on error
	 */
	int (*get_desc)(struct udevice *dev, char *buf, int size);

	/**
	 * get_info() - Get information about a CPU
	 *
	 * @dev:	Device to check (UCLASS_CPU)
	 * @info:	Returns CPU info
	 * @return 0 if OK, -ve on error
	 */
	int (*get_info)(struct udevice *dev, struct cpu_info *info);

	/**
	 * get_count() - Get number of CPUs
	 *
	 * @dev:	Device to check (UCLASS_CPU)
	 * @return CPU count if OK, -ve on error
	 */
	int (*get_count)(struct udevice *dev);

	/**
	 * get_vendor() - Get vendor name of a CPU
	 *
	 * @dev:	Device to check (UCLASS_CPU)
	 * @buf:	Buffer to place string
	 * @size:	Size of string space
	 * @return 0 if OK, -ENOSPC if buffer is too small, other -ve on error
	 */
	int (*get_vendor)(struct udevice *dev, char *buf, int size);

	/**
	 * is_current_cpu() - Check if the device is for current CPU
	 *
	 * @dev:	Device to check (UCLASS_CPU)
	 * @return true if the device is current CPU, false if the device is not.
	 */
	bool (*is_current_cpu)(struct udevice *dev);
};

#define cpu_get_ops(dev)        ((struct cpu_ops *)(dev)->driver->ops)

/**
 * cpu_get_desc() - Get a description string for a CPU
 * @dev:	Device to check (UCLASS_CPU)
 * @buf:	Buffer to place string
 * @size:	Size of string space
 *
 * Return: 0 if OK, -ENOSPC if buffer is too small, other -ve on error
 */
int cpu_get_desc(struct udevice *dev, char *buf, int size);

/**
 * cpu_get_info() - Get information about a CPU
 * @dev:	Device to check (UCLASS_CPU)
 * @info:	Returns CPU info
 *
 * Return: 0 if OK, -ve on error
 */
int cpu_get_info(struct udevice *dev, struct cpu_info *info);

/**
 * cpu_get_count() - Get number of CPUs
 * @dev:	Device to check (UCLASS_CPU)
 *
 * Return: CPU count if OK, -ve on error
 */
int cpu_get_count(struct udevice *dev);

/**
 * cpu_get_vendor() - Get vendor name of a CPU
 * @dev:	Device to check (UCLASS_CPU)
 * @buf:	Buffer to place string
 * @size:	Size of string space
 *
 * Return: 0 if OK, -ENOSPC if buffer is too small, other -ve on error
 */
int cpu_get_vendor(struct udevice *dev, char *buf, int size);

/**
 * cpu_probe_all() - Probe all available CPUs
 *
 * Return: 0 if OK, -ve on error
 */
int cpu_probe_all(void);

<<<<<<< HEAD
=======
/**
 * cpu_get_current_dev() - Get CPU udevice for current CPU
 *
 * Return: udevice if OK, - NULL on error
 */
struct udevice *cpu_get_current_dev(void);

>>>>>>> 1e351715
#endif<|MERGE_RESOLUTION|>--- conflicted
+++ resolved
@@ -143,8 +143,6 @@
  */
 int cpu_probe_all(void);
 
-<<<<<<< HEAD
-=======
 /**
  * cpu_get_current_dev() - Get CPU udevice for current CPU
  *
@@ -152,5 +150,4 @@
  */
 struct udevice *cpu_get_current_dev(void);
 
->>>>>>> 1e351715
 #endif