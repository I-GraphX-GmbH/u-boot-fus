--- conflicted
+++ resolved
@@ -46,61 +46,6 @@
 #  error "it is calculated automatically for you"
 # endif
 #endif	/* CONFIG_ENV_IS_IN_FLASH */
-
-<<<<<<< HEAD
-#if defined(CONFIG_ENV_IS_IN_MMC)
-/*
- * We do not want to break exisiting configs, so if the MMC specific values
- * are missing, use the generic values instead
- */
-# if !defined(CONFIG_ENV_MMC_OFFSET) && defined(CONFIG_ENV_OFFSET)
-#  define CONFIG_ENV_MMC_OFFSET CONFIG_ENV_OFFSET
-# endif
-# if !defined(CONFIG_ENV_MMC_OFFSET_REDUND) && defined(CONFIG_ENV_OFFSET_REDUND)
-#  define CONFIG_ENV_MMC_OFFSET_REDUND CONFIG_ENV_OFFSET_REDUND
-# endif
-# ifdef CONFIG_ENV_MMC_OFFSET_REDUND
-#  define CONFIG_SYS_REDUNDAND_ENVIRONMENT
-# endif
-#endif
-
-=======
->>>>>>> 252100a3
-#if defined(CONFIG_ENV_IS_IN_NAND)
-/*
- * We do not want to break exisiting configs, so if the NAND specific values
- * are missing, use the generic values instead
- */
-# if !defined(CONFIG_ENV_NAND_OFFSET) && defined(CONFIG_ENV_OFFSET)
-#  define CONFIG_ENV_NAND_OFFSET CONFIG_ENV_OFFSET
-# endif
-# if !defined(CONFIG_ENV_NAND_OFFSET_REDUND) && defined(CONFIG_ENV_OFFSET_REDUND)
-#  define CONFIG_ENV_NAND_OFFSET_REDUND CONFIG_ENV_OFFSET_REDUND
-# endif
-# if !defined(CONFIG_ENV_NAND_RANGE) && defined(CONFIG_ENV_RANGE)
-#  define CONFIG_ENV_NAND_RANGE CONFIG_ENV_RANGE
-# endif
-
-# if defined(CONFIG_ENV_OFFSET_OOB)
-#  ifdef CONFIG_ENV_NAND_OFFSET_REDUND
-#   error "CONFIG_ENV_NAND_OFFSET_REDUND is not supported when"
-#   error "CONFIG_ENV_OFFSET_OOB is set"
-#  endif
-extern unsigned long nand_env_oob_offset;
-<<<<<<< HEAD
-#  define CONFIG_ENV_NAND_OFFSET nand_env_oob_offset
-# else
-#  ifndef CONFIG_ENV_NAND_OFFSET
-#   error "Need to define CONFIG_ENV_NAND_OFFSET when using CONFIG_ENV_IS_IN_NAND"
-#  endif
-#  ifdef CONFIG_ENV_NAND_OFFSET_REDUND
-#   define CONFIG_SYS_REDUNDAND_ENVIRONMENT
-#  endif
-=======
-#  define CONFIG_ENV_OFFSET nand_env_oob_offset
->>>>>>> 252100a3
-# endif /* CONFIG_ENV_OFFSET_OOB */
-#endif /* CONFIG_ENV_IS_IN_NAND */
 
 /*
  * For the flash types where embedded env is supported, but it cannot be
