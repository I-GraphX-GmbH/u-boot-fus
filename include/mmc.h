--- conflicted
+++ resolved
@@ -29,18 +29,11 @@
 #include <linux/list.h>
 #include <linux/compiler.h>
 
-<<<<<<< HEAD
-#define SD_VERSION_SD		0x20000
-#define SD_VERSION_2		(SD_VERSION_SD | 0x20)
-#define SD_VERSION_1_0		(SD_VERSION_SD | 0x10)
-#define SD_VERSION_1_10		(SD_VERSION_SD | 0x1a)
-=======
 #define SD_VERSION_SD	0x20000
 #define SD_VERSION_3	(SD_VERSION_SD | 0x300)
 #define SD_VERSION_2	(SD_VERSION_SD | 0x200)
 #define SD_VERSION_1_0	(SD_VERSION_SD | 0x100)
 #define SD_VERSION_1_10	(SD_VERSION_SD | 0x10a)
->>>>>>> 07044c37
 #define MMC_VERSION_MMC		0x10000
 #define MMC_VERSION_UNKNOWN	(MMC_VERSION_MMC)
 #define MMC_VERSION_1_2		(MMC_VERSION_MMC | 0x102)
