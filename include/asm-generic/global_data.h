--- conflicted
+++ resolved
@@ -48,38 +48,15 @@
 #ifdef CONFIG_PRE_CONSOLE_BUFFER
 	unsigned long precon_buf_idx;	/* Pre-Console buffer index */
 #endif
-<<<<<<< HEAD
-	unsigned long env_addr;	/* Address  of Environment struct */
-	unsigned long env_size;	/* Total size of environment */
-=======
 	unsigned long env_addr;		/* Address  of Environment struct */
->>>>>>> 2c5e1752
+	unsigned long env_size;		/* Total size of environment */
 	unsigned long env_valid;	/* Checksum of Environment valid? */
 
 	unsigned long ram_top;		/* Top address of RAM used by U-Boot */
 	unsigned long relocaddr;	/* Start address of U-Boot in RAM */
-<<<<<<< HEAD
-	unsigned long ram_base; /* Start address of RAM */
-	phys_size_t ram_size;	/* RAM size */
-#ifdef CONFIG_SYS_MEM_RESERVE_SECURE
-#define MEM_RESERVE_SECURE_SECURED	0x1
-#define MEM_RESERVE_SECURE_MAINTAINED	0x2
-#define MEM_RESERVE_SECURE_ADDR_MASK	(~0x3)
-	/*
-	 * Secure memory addr
-	 * This variable needs maintenance if the RAM base is not zero,
-	 * or if RAM splits into non-consecutive banks. It also has a
-	 * flag indicating the secure memory is marked as secure by MMU.
-	 * Flags used: 0x1 secured
-	 *             0x2 maintained
-	 */
-	phys_addr_t secure_ram;
-#endif
-	unsigned long mon_len;	/* monitor len */
-=======
+	unsigned long ram_base; 	/* Start address of RAM */
 	phys_size_t ram_size;		/* RAM size */
 	unsigned long mon_len;		/* monitor len */
->>>>>>> 2c5e1752
 	unsigned long irq_sp;		/* irq stack pointer */
 	unsigned long start_addr_sp;	/* start_addr_stackpointer */
 	unsigned long reloc_off;
