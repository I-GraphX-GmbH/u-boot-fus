/*
 * R/O (V)FAT 12/16/32 filesystem implementation by Marcus Sundberg
 *
 * 2002-07-28 - rjones@nexus-tech.net - ported to ppcboot v1.1.6
 * 2003-03-10 - kharris@nexus-tech.net - ported to u-boot
 *
 * See file CREDITS for list of people who contributed to this
 * project.
 *
 * This program is free software; you can redistribute it and/or
 * modify it under the terms of the GNU General Public License as
 * published by the Free Software Foundation; either version 2 of
 * the License, or (at your option) any later version.
 *
 * This program is distributed in the hope that it will be useful,
 * but WITHOUT ANY WARRANTY; without even the implied warranty of
 * MERCHANTABILITY or FITNESS FOR A PARTICULAR PURPOSE.  See the
 * GNU General Public License for more details.
 *
 * You should have received a copy of the GNU General Public License
 * along with this program; if not, write to the Free Software
 * Foundation, Inc., 59 Temple Place, Suite 330, Boston,
 * MA 02111-1307 USA
 *
 */

#ifndef _FAT_H_
#define _FAT_H_

#include <asm/byteorder.h>
#include <wildcard.h>			/* struct wc_dirinfo, ... */

#define CONFIG_SUPPORT_VFAT
/* Maximum Long File Name length supported here is 128 UTF-16 code units */
#define VFAT_SEQ_MAX	19	    /* Maximum slots, each 13 UTF-16 chars */
#define FAT_DEF_VOLUME	"NO NAME"   /* Default volume name if not found */

/* File attributes */
#define ATTR_RO		1
#define ATTR_HIDDEN	2
#define ATTR_SYS	4
#define ATTR_VOLUME	8
#define ATTR_DIR	16
#define ATTR_ARCH	32

#define ATTR_VFAT	(ATTR_RO | ATTR_HIDDEN | ATTR_SYS | ATTR_VOLUME)

#define DELETED_FLAG	((char)0xe5) /* Marks deleted files when in name[0] */
#define aRING		0x05	     /* Used as special character in name[0] */

#define INVALID_CLUSTER	0xFFFFFFFF

/*
 * Indicates that the entry is the last long entry in a set of long
 * dir entries
 */
#define LAST_LONG_ENTRY_MASK	0x40
#define DELETED_LONG_ENTRY      0x80

#if defined(__linux__) && defined(__KERNEL__)
#define FAT2CPU16	le16_to_cpu
#define FAT2CPU32	le32_to_cpu
#else
#if __LITTLE_ENDIAN
#define FAT2CPU16(x)	(x)
#define FAT2CPU32(x)	(x)
#else
#define FAT2CPU16(x)	((((x) & 0x00ff) << 8) | (((x) & 0xff00) >> 8))
#define FAT2CPU32(x)	((((x) & 0x000000ff) << 24)  |	\
			 (((x) & 0x0000ff00) << 8)  |	\
			 (((x) & 0x00ff0000) >> 8)  |	\
			 (((x) & 0xff000000) >> 24))
#endif
#endif

#define TOLOWER(c)	if((c) >= 'A' && (c) <= 'Z'){(c)+=('a' - 'A');}
#define TOUPPER(c)	if ((c) >= 'a' && (c) <= 'z') \
				(c) -= ('a' - 'A');

struct boot_sector {		/* Offset */
	__u8	ignored[3];	/* 0x000: Bootstrap code */
	char	system_id[8];	/* 0x003: Name of fs */
	__u8	sector_size[2];	/* 0x00B: Bytes/sector */
	__u8	cluster_size;	/* 0x00D: Sectors/cluster */
	__u16	reserved;	/* 0x00E: Number of reserved sectors */
	__u8	fats;		/* 0x010: Number of FATs */
	__u8	dir_entries[2];	/* 0x011: Number of root directory entries */
	__u8	sectors[2];	/* 0x013: Number of sectors */
	__u8	media;		/* 0x015: Media code */
	__u16	fat_length;	/* 0x016: Sectors/FAT */
	__u16	secs_track;	/* 0x018: Sectors/track */
	__u16	heads;		/* 0x01A: Number of heads */
	__u32	hidden;		/* 0x01C: Number of hidden sectors */
	__u32	total_sect;	/* 0x020: Number of sectors (if sectors == 0) */

	/* FAT32 Extended BIOS Parameter Block; valid if fat_length == 0,
	   i.e. in rare cases it may also be present on FAT12/FAT16 */
	__u32	fat32_length;	/* 0x024: Sectors/FAT */
	__u16	flags;		/* 0x028: Bit 7: FAT mirroring, then
				          Bit 3..0 is active FAT */
	__u8	version[2];	/* 0x02A: Filesystem version */
	__u32	root_cluster;	/* 0x02C: First cluster of root directory (if
				          dir_entries == 0) */
	__u16	info_sector;	/* 0x030: Filesystem information sector */
	__u16	backup_boot;	/* 0x032: Sector for boot sector backup */
	__u16	unused[6];	/* 0x034: Unused */
};

struct volume_info
{				/* FAT12+16/32 offset */
	__u8 drive_number;	/* 0x024/0x040: BIOS drive number */
	__u8 unused;		/* 0x025/0x041: Unused */
	__u8 ext_boot_sign;	/* 0x026/0x042: 0x28: only Volume ID follows
				                0x29: Volume ID, volume label
				                      and FS type follow */
	__u8 volume_id[4];	/* 0x027/0x043: Volume ID number */
	char volume_label[11];	/* 0x02B/0x047: Volume label */
	char fs_type[8];	/* 0x036/0x052: FS type, padded with blanks,
				                typically one of "FAT12   ",
						"FAT16   ", or "FAT32   " */
	/* Boot code comes next, all but 2 bytes to fill up sector */
	/* Boot sign comes last, 2 bytes */
};

/* Standard FAT directory entry with 8.3 name */
struct dir_entry {
	char	name[8+3];	/* 0x00: Name and extension */
	__u8	attr;		/* 0x0B: Attribute bits */
	__u8	lcase;		/* 0x0C: Case for basename and extension */
	__u8	ctime_ms;	/* 0x0D: Creation time, 10ms units 0..199 */
	__u16	ctime;		/* 0x0E: Creation time */
	__u16	cdate;		/* 0x10: Creation date */
	__u16	adate;		/* 0x12: Last access date */
	__u16	starthi;	/* 0x14: High 16 bits of cluster in FAT32 */
	__u16	time;		/* 0x16: Last modified time */
	__u16   date;		/* 0x18: Last modified date */
	__u16   start;		/* 0x1A: First cluster, low 16 bits in FAT32 */
	__u32	size;		/* 0x1C: File size in bytes */
};

/* VFAT directory slot for up to 13 file name characters; the name ends with
   a 0x0000 character and any unused characters should be set to 0xFFFF */
struct dir_slot {
	__u8	id;		/* 0x00: Sequence number for slot */
	__u8	name0_4[10];	/* 0x01: First 5 characters in name */
	__u8	attr;		/* 0x0B: Attribute bits (0x0F for VFAT) */
	__u8	reserved;	/* 0x0C: Unused (0x00, see lcase above) */
	__u8	alias_checksum; /* 0x0D: Checksum for 8.3 alias */
	__u8	name5_10[12];	/* 0x0E: 6 more characters in name */
	__u16	start;		/* 0x1A: Unused (0x0000) */
	__u8	name11_12[4];	/* 0x1C: Last 2 characters in name */
};

/*
 * Private filesystem parameters
 *
 * Note: FAT buffer has to be 32 bit aligned
 * (see FAT32 accesses)
 */
struct fsdata {
	__u8	*dirbuf;	/* Pointer to directory preload buffer */
	__u8	*fatbuf;	/* Pointer to FAT preload buffer */
	__u32	fatbufnum;	/* Currently loaded FAT chunk present in
				   fatbuf; used by get_fatent(), init to -1 */
	__u32	fatbuf_sectors;	/* Usable size of fatbuf (in sectors) */
	__u32	fatbuf_entries;	/* Number of FAT entries in fatbuf */
	__u32	fatsize;	/* FAT type (12, 16 or 32) */
	__u32   sectors;	/* Total sector count (size of device) */
	__u16	sect_size;	/* Size of a sector (in bytes, usually 512) */
	__u16	clust_size;	/* Size of a cluster (in sectors, power of 2) */
	__u32	fat_sect;	/* Starting sector of the FAT */
	__u32	fat_length;	/* Length of FAT (in sectors) */
	__u32	rootdir_sect;	/* Start sector of root directory */
	__u32   rootdir_length;	/* Length of root directory (in sectors) */
	__u32   rootdir_clust;	/* Start cluster if root dir in data region */
	__u32   data_sect;      /* Start sector of data region */
	__u32   data_length;	/* Length of data region (in sectors) */
	__u32   max_cluster;	/* First cluster outside of file system */
	__u32   eof;		/* First cluster number accepted as EOF */
	char    volume_name[13];/* Volume name read from boot sector */
};

typedef int	(file_detectfs_func)(void);
typedef int	(file_ls_func)(const char *dir);
typedef long	(file_read_func)(const char *filename, void *buffer,
				 unsigned long maxsize);

struct filesystem {
	file_detectfs_func	*detect;
	file_ls_func		*ls;
	file_read_func		*read;
	const char		name[12];
};

/* FAT tables */
file_detectfs_func	file_fat_detectfs;
file_ls_func		file_fat_ls;
file_read_func		file_fat_read;

/* Currently this doesn't check if the dir exists or is valid... */
<<<<<<< HEAD
extern int file_fat_detectfs(void);
extern const char *file_getfsname(int idx);
extern int fat_register_device(block_dev_desc_t *dev_desc, int part_no);

extern int file_fat_ls(const char *pattern);
extern long file_fat_read_at(const char *filename, unsigned long pos,
			     void *buffer, unsigned long maxsize);
extern long file_fat_read(const char *pattern, void *buffer,
			  unsigned long maxsize);
extern int file_fat_write(const char *pattern, void *buffer,
			  unsigned long maxsize);

=======
int file_cd(const char *path);
int file_fat_detectfs(void);
int file_fat_ls(const char *dir);
long file_fat_read_at(const char *filename, unsigned long pos, void *buffer,
		      unsigned long maxsize);
long file_fat_read(const char *filename, void *buffer, unsigned long maxsize);
const char *file_getfsname(int idx);
int fat_set_blk_dev(block_dev_desc_t *rbdd, disk_partition_t *info);
int fat_register_device(block_dev_desc_t *dev_desc, int part_no);

int file_fat_write(const char *filename, void *buffer, unsigned long maxsize);
>>>>>>> 2acceb0e
#endif /* _FAT_H_ */<|MERGE_RESOLUTION|>--- conflicted
+++ resolved
@@ -198,30 +198,15 @@
 file_read_func		file_fat_read;
 
 /* Currently this doesn't check if the dir exists or is valid... */
-<<<<<<< HEAD
-extern int file_fat_detectfs(void);
-extern const char *file_getfsname(int idx);
-extern int fat_register_device(block_dev_desc_t *dev_desc, int part_no);
-
-extern int file_fat_ls(const char *pattern);
-extern long file_fat_read_at(const char *filename, unsigned long pos,
-			     void *buffer, unsigned long maxsize);
-extern long file_fat_read(const char *pattern, void *buffer,
-			  unsigned long maxsize);
-extern int file_fat_write(const char *pattern, void *buffer,
-			  unsigned long maxsize);
-
-=======
 int file_cd(const char *path);
 int file_fat_detectfs(void);
-int file_fat_ls(const char *dir);
-long file_fat_read_at(const char *filename, unsigned long pos, void *buffer,
-		      unsigned long maxsize);
-long file_fat_read(const char *filename, void *buffer, unsigned long maxsize);
+int file_fat_ls(const char *pattern);
+long file_fat_read_at(const char *filename, unsigned long pos,
+		      void *buffer, unsigned long maxsize);
+long file_fat_read(const char *pattern, void *buffer, unsigned long maxsize);
 const char *file_getfsname(int idx);
 int fat_set_blk_dev(block_dev_desc_t *rbdd, disk_partition_t *info);
 int fat_register_device(block_dev_desc_t *dev_desc, int part_no);
 
-int file_fat_write(const char *filename, void *buffer, unsigned long maxsize);
->>>>>>> 2acceb0e
+int file_fat_write(const char *pattern, void *buffer, unsigned long maxsize);
 #endif /* _FAT_H_ */