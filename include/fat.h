--- conflicted
+++ resolved
@@ -183,20 +183,12 @@
 /* Currently this doesn't check if the dir exists or is valid... */
 int file_cd(const char *path);
 int file_fat_detectfs(void);
-<<<<<<< HEAD
 int file_fat_ls(const char *pattern);
 int fat_exists(const char *pattern);
+int fat_size(const char *pattern);
 long file_fat_read_at(const char *pattern, unsigned long pos,
 		      void *buffer, unsigned long maxsize);
 long file_fat_read(const char *pattern, void *buffer, unsigned long maxsize);
-=======
-int file_fat_ls(const char *dir);
-int fat_exists(const char *filename);
-int fat_size(const char *filename);
-long file_fat_read_at(const char *filename, unsigned long pos, void *buffer,
-		      unsigned long maxsize);
-long file_fat_read(const char *filename, void *buffer, unsigned long maxsize);
->>>>>>> 8c893cb8
 const char *file_getfsname(int idx);
 int fat_set_blk_dev(block_dev_desc_t *rbdd, disk_partition_t *info);
 int fat_register_device(block_dev_desc_t *dev_desc, int part_no);
