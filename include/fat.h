/*
 * R/O (V)FAT 12/16/32 filesystem implementation by Marcus Sundberg
 *
 * 2002-07-28 - rjones@nexus-tech.net - ported to ppcboot v1.1.6
 * 2003-03-10 - kharris@nexus-tech.net - ported to u-boot
 *
 * SPDX-License-Identifier:	GPL-2.0+
 */

#ifndef _FAT_H_
#define _FAT_H_

#include <asm/byteorder.h>
#include <wildcard.h>			/* struct wc_dirinfo, ... */

#define CONFIG_SUPPORT_VFAT
/* Maximum Long File Name length supported here is 128 UTF-16 code units */
#define VFAT_SEQ_MAX	19	    /* Maximum slots, each 13 UTF-16 chars */
#define FAT_DEF_VOLUME	"NO NAME"   /* Default volume name if not found */

/* File attributes */
#define ATTR_RO		1
#define ATTR_HIDDEN	2
#define ATTR_SYS	4
#define ATTR_VOLUME	8
#define ATTR_DIR	16
#define ATTR_ARCH	32

#define ATTR_VFAT	(ATTR_RO | ATTR_HIDDEN | ATTR_SYS | ATTR_VOLUME)

#define DELETED_FLAG	((char)0xe5) /* Marks deleted files when in name[0] */
#define aRING		0x05	     /* Used as special character in name[0] */

#define INVALID_CLUSTER	0xFFFFFFFF

/*
 * Indicates that the entry is the last long entry in a set of long
 * dir entries
 */
#define LAST_LONG_ENTRY_MASK	0x40
#define DELETED_LONG_ENTRY      0x80

#if defined(__linux__) && defined(__KERNEL__)
#define FAT2CPU16	le16_to_cpu
#define FAT2CPU32	le32_to_cpu
#else
#if __LITTLE_ENDIAN
#define FAT2CPU16(x)	(x)
#define FAT2CPU32(x)	(x)
#else
#define FAT2CPU16(x)	((((x) & 0x00ff) << 8) | (((x) & 0xff00) >> 8))
#define FAT2CPU32(x)	((((x) & 0x000000ff) << 24)  |	\
			 (((x) & 0x0000ff00) << 8)  |	\
			 (((x) & 0x00ff0000) >> 8)  |	\
			 (((x) & 0xff000000) >> 24))
#endif
#endif

#define TOLOWER(c)	if((c) >= 'A' && (c) <= 'Z'){(c)+=('a' - 'A');}
#define TOUPPER(c)	if ((c) >= 'a' && (c) <= 'z') \
				(c) -= ('a' - 'A');

struct boot_sector {		/* Offset */
	__u8	ignored[3];	/* 0x000: Bootstrap code */
	char	system_id[8];	/* 0x003: Name of fs */
	__u8	sector_size[2];	/* 0x00B: Bytes/sector */
	__u8	cluster_size;	/* 0x00D: Sectors/cluster */
	__u16	reserved;	/* 0x00E: Number of reserved sectors */
	__u8	fats;		/* 0x010: Number of FATs */
	__u8	dir_entries[2];	/* 0x011: Number of root directory entries */
	__u8	sectors[2];	/* 0x013: Number of sectors */
	__u8	media;		/* 0x015: Media code */
	__u16	fat_length;	/* 0x016: Sectors/FAT */
	__u16	secs_track;	/* 0x018: Sectors/track */
	__u16	heads;		/* 0x01A: Number of heads */
	__u32	hidden;		/* 0x01C: Number of hidden sectors */
	__u32	total_sect;	/* 0x020: Number of sectors (if sectors == 0) */

	/* FAT32 Extended BIOS Parameter Block; valid if fat_length == 0,
	   i.e. in rare cases it may also be present on FAT12/FAT16 */
	__u32	fat32_length;	/* 0x024: Sectors/FAT */
	__u16	flags;		/* 0x028: Bit 7: FAT mirroring, then
				          Bit 3..0 is active FAT */
	__u8	version[2];	/* 0x02A: Filesystem version */
	__u32	root_cluster;	/* 0x02C: First cluster of root directory (if
				          dir_entries == 0) */
	__u16	info_sector;	/* 0x030: Filesystem information sector */
	__u16	backup_boot;	/* 0x032: Sector for boot sector backup */
	__u16	unused[6];	/* 0x034: Unused */
};

struct volume_info
{				/* FAT12+16/32 offset */
	__u8 drive_number;	/* 0x024/0x040: BIOS drive number */
	__u8 unused;		/* 0x025/0x041: Unused */
	__u8 ext_boot_sign;	/* 0x026/0x042: 0x28: only Volume ID follows
				                0x29: Volume ID, volume label
				                      and FS type follow */
	__u8 volume_id[4];	/* 0x027/0x043: Volume ID number */
	char volume_label[11];	/* 0x02B/0x047: Volume label */
	char fs_type[8];	/* 0x036/0x052: FS type, padded with blanks,
				                typically one of "FAT12   ",
						"FAT16   ", or "FAT32   " */
	/* Boot code comes next, all but 2 bytes to fill up sector */
	/* Boot sign comes last, 2 bytes */
};

/* Standard FAT directory entry with 8.3 name */
struct dir_entry {
	char	name[8+3];	/* 0x00: Name and extension */
	__u8	attr;		/* 0x0B: Attribute bits */
	__u8	lcase;		/* 0x0C: Case for basename and extension */
	__u8	ctime_ms;	/* 0x0D: Creation time, 10ms units 0..199 */
	__u16	ctime;		/* 0x0E: Creation time */
	__u16	cdate;		/* 0x10: Creation date */
	__u16	adate;		/* 0x12: Last access date */
	__u16	starthi;	/* 0x14: High 16 bits of cluster in FAT32 */
	__u16	time;		/* 0x16: Last modified time */
	__u16   date;		/* 0x18: Last modified date */
	__u16   start;		/* 0x1A: First cluster, low 16 bits in FAT32 */
	__u32	size;		/* 0x1C: File size in bytes */
};

/* VFAT directory slot for up to 13 file name characters; the name ends with
   a 0x0000 character and any unused characters should be set to 0xFFFF */
struct dir_slot {
	__u8	id;		/* 0x00: Sequence number for slot */
	__u8	name0_4[10];	/* 0x01: First 5 characters in name */
	__u8	attr;		/* 0x0B: Attribute bits (0x0F for VFAT) */
	__u8	reserved;	/* 0x0C: Unused (0x00, see lcase above) */
	__u8	alias_checksum; /* 0x0D: Checksum for 8.3 alias */
	__u8	name5_10[12];	/* 0x0E: 6 more characters in name */
	__u16	start;		/* 0x1A: Unused (0x0000) */
	__u8	name11_12[4];	/* 0x1C: Last 2 characters in name */
};

/*
 * Private filesystem parameters
 *
 * Note: FAT buffer has to be 32 bit aligned
 * (see FAT32 accesses)
 */
struct fsdata {
	__u8	*dirbuf;	/* Pointer to directory preload buffer */
	__u8	*fatbuf;	/* Pointer to FAT preload buffer */
	__u32	fatbufnum;	/* Currently loaded FAT chunk present in
				   fatbuf; used by get_fatent(), init to -1 */
	__u32	fatbuf_sectors;	/* Usable size of fatbuf (in sectors) */
	__u32	fatbuf_entries;	/* Number of FAT entries in fatbuf */
	__u32	fatsize;	/* FAT type (12, 16 or 32) */
	__u32   sectors;	/* Total sector count (size of device) */
	__u16	sect_size;	/* Size of a sector (in bytes, usually 512) */
	__u16	clust_size;	/* Size of a cluster (in sectors, power of 2) */
	__u32	fat_sect;	/* Starting sector of the FAT */
	__u32	fat_length;	/* Length of FAT (in sectors) */
	__u32	rootdir_sect;	/* Start sector of root directory */
	__u32   rootdir_length;	/* Length of root directory (in sectors) */
	__u32   rootdir_clust;	/* Start cluster if root dir in data region */
	__u32   data_sect;      /* Start sector of data region */
	__u32   data_length;	/* Length of data region (in sectors) */
	__u32   max_cluster;	/* First cluster outside of file system */
	__u32   eof;		/* First cluster number accepted as EOF */
	char    volume_name[13];/* Volume name read from boot sector */
};

typedef int	(file_detectfs_func)(void);
typedef int	(file_ls_func)(const char *dir);
typedef int	(file_read_func)(const char *filename, void *buffer,
				 int maxsize);

struct filesystem {
	file_detectfs_func	*detect;
	file_ls_func		*ls;
	file_read_func		*read;
	const char		name[12];
};

/* FAT tables */
file_detectfs_func	file_fat_detectfs;
file_ls_func		file_fat_ls;
file_read_func		file_fat_read;

/* Currently this doesn't check if the dir exists or is valid... */
int file_cd(const char *path);
int file_fat_detectfs(void);
<<<<<<< HEAD
int file_fat_ls(const char *pattern);
int fat_exists(const char *pattern);
int fat_size(const char *pattern);
long file_fat_read_at(const char *pattern, unsigned long pos,
		      void *buffer, unsigned long maxsize);
long file_fat_read(const char *pattern, void *buffer, unsigned long maxsize);
=======
int file_fat_ls(const char *dir);
int fat_exists(const char *filename);
int fat_size(const char *filename, loff_t *size);
int file_fat_read_at(const char *filename, loff_t pos, void *buffer,
		     loff_t maxsize, loff_t *actread);
int file_fat_read(const char *filename, void *buffer, int maxsize);
>>>>>>> 4d07f703
const char *file_getfsname(int idx);
int fat_set_blk_dev(block_dev_desc_t *rbdd, disk_partition_t *info);
int fat_register_device(block_dev_desc_t *dev_desc, int part_no);

<<<<<<< HEAD
int file_fat_write(const char *pattern, void *buffer, unsigned long maxsize);
int fat_read_file(const char *filename, void *buf, int offset, int len);
=======
int file_fat_write(const char *filename, void *buf, loff_t offset, loff_t len,
		   loff_t *actwrite);
int fat_read_file(const char *filename, void *buf, loff_t offset, loff_t len,
		  loff_t *actread);
>>>>>>> 4d07f703
void fat_close(void);
#endif /* _FAT_H_ */<|MERGE_RESOLUTION|>--- conflicted
+++ resolved
@@ -183,33 +183,19 @@
 /* Currently this doesn't check if the dir exists or is valid... */
 int file_cd(const char *path);
 int file_fat_detectfs(void);
-<<<<<<< HEAD
 int file_fat_ls(const char *pattern);
 int fat_exists(const char *pattern);
-int fat_size(const char *pattern);
-long file_fat_read_at(const char *pattern, unsigned long pos,
-		      void *buffer, unsigned long maxsize);
-long file_fat_read(const char *pattern, void *buffer, unsigned long maxsize);
-=======
-int file_fat_ls(const char *dir);
-int fat_exists(const char *filename);
-int fat_size(const char *filename, loff_t *size);
-int file_fat_read_at(const char *filename, loff_t pos, void *buffer,
-		     loff_t maxsize, loff_t *actread);
-int file_fat_read(const char *filename, void *buffer, int maxsize);
->>>>>>> 4d07f703
+int fat_size(const char *pattern, loff_t *size);
+long file_fat_read_at(const char *pattern, loff_t pos, void *buffer,
+		      loff_t maxsize, loff_t *actread);
+long file_fat_read(const char *pattern, void *buffer, int maxsize);
 const char *file_getfsname(int idx);
 int fat_set_blk_dev(block_dev_desc_t *rbdd, disk_partition_t *info);
 int fat_register_device(block_dev_desc_t *dev_desc, int part_no);
 
-<<<<<<< HEAD
-int file_fat_write(const char *pattern, void *buffer, unsigned long maxsize);
-int fat_read_file(const char *filename, void *buf, int offset, int len);
-=======
-int file_fat_write(const char *filename, void *buf, loff_t offset, loff_t len,
-		   loff_t *actwrite);
-int fat_read_file(const char *filename, void *buf, loff_t offset, loff_t len,
-		  loff_t *actread);
->>>>>>> 4d07f703
+int file_fat_write(const char *pattern, void *buffer, loff_t offset,
+		   loff_t len, loff_t *actwrite);
+int fat_read_file(const char *pattern, void *buffer, loff_t offset,
+		  loff_t len, loff_t *actread);
 void fat_close(void);
 #endif /* _FAT_H_ */