/* SPDX-License-Identifier: GPL-2.0+ */
/*
 * Copyright 2014 Freescale Semiconductor, Inc.
 *
 * Configuration settings for the Freescale i.MX6SX Sabreauto board.
 */

#ifndef __CONFIG_H
#define __CONFIG_H

#include "mx6_common.h"
#include "imx_env.h"

#define CONFIG_DBG_MONITOR

/* Size of malloc() pool */
#define CONFIG_SYS_MALLOC_LEN		(32 * SZ_1M)

#define CONFIG_MXC_UART
#define CONFIG_MXC_UART_BASE		UART1_BASE

#ifdef CONFIG_NAND_BOOT
#define MFG_NAND_PARTITION "mtdparts=gpmi-nand:64m(nandboot),16m(nandkernel),16m(nanddtb),16m(nandtee),-(nandrootfs)"
#else
#define MFG_NAND_PARTITION ""
#endif

#ifdef CONFIG_IMX_BOOTAUX

/* Set to QSPI1 B flash at default */
#ifdef CONFIG_DM_SPI
#define CONFIG_SYS_AUXCORE_BOOTDATA 0x68000000
#define SF_QSPI1_B_CS_NUM 2
#else
#define CONFIG_SYS_AUXCORE_BOOTDATA 0x62000000
#define SF_QSPI1_B_CS_NUM 1
#endif


#define UPDATE_M4_ENV \
	"m4image=m4_qspi.bin\0" \
	"m4_qspi_cs="__stringify(SF_QSPI1_B_CS_NUM)"\0" \
	"loadm4image=fatload mmc ${mmcdev}:${mmcpart} ${loadaddr} ${m4image}\0" \
	"update_m4_from_sd=" \
		"if sf probe 0:${m4_qspi_cs}; then " \
			"if run loadm4image; then " \
				"setexpr fw_sz ${filesize} + 0xffff; " \
				"setexpr fw_sz ${fw_sz} / 0x10000; "	\
				"setexpr fw_sz ${fw_sz} * 0x10000; "	\
				"sf erase 0x0 ${fw_sz}; " \
				"sf write ${loadaddr} 0x0 ${filesize}; " \
			"fi; " \
		"fi\0" \
	"m4boot=sf probe 0:${m4_qspi_cs}; bootaux "__stringify(CONFIG_SYS_AUXCORE_BOOTDATA)"\0"
#else
#define UPDATE_M4_ENV ""
#endif


#define CONFIG_MFG_ENV_SETTINGS \
	CONFIG_MFG_ENV_SETTINGS_DEFAULT \
	"initrd_addr=0x86800000\0" \
	"initrd_high=0xffffffff\0" \
	"sd_dev=2\0" \
	"mtdparts=" MFG_NAND_PARTITION \
	"\0"\

#if defined(CONFIG_NAND_BOOT)
#define CONFIG_EXTRA_ENV_SETTINGS \
	CONFIG_MFG_ENV_SETTINGS \
	TEE_ENV \
	"tee_addr=0x84000000\0" \
	"panel=Hannstar-XGA\0" \
	"fdt_addr=0x83000000\0" \
	"fdt_high=0xffffffff\0"	  \
	"console=ttymxc0\0" \
	"bootargs=console=ttymxc0,115200 ubi.mtd=nandrootfs "  \
		"root=ubi0:nandrootfs rootfstype=ubifs "		     \
		MFG_NAND_PARTITION \
		"\0" \
	"bootcmd=nand read ${loadaddr} 0x4000000 0xc00000;"\
		"nand read ${fdt_addr} 0x5000000 0x100000;"\
		"if test ${tee} = yes; then " \
			"nand read ${tee_addr} 0x6000000 0x400000;"\
			"bootm ${tee_addr} - ${fdt_addr};" \
		"else " \
			"bootz ${loadaddr} - ${fdt_addr};" \
		"fi\0"

#else
#define CONFIG_EXTRA_ENV_SETTINGS \
	UPDATE_M4_ENV \
	CONFIG_MFG_ENV_SETTINGS \
	TEE_ENV \
	"script=boot.scr\0" \
	"image=zImage\0" \
	"console=ttymxc0\0" \
	"fdt_high=0xffffffff\0" \
	"initrd_high=0xffffffff\0" \
	"fdt_file=undefined\0" \
	"fdt_addr=0x83000000\0" \
	"tee_addr=0x84000000\0" \
	"tee_file=uTee-6sxauto\0" \
	"boot_fdt=try\0" \
	"ip_dyn=yes\0" \
	"panel=Hannstar-XGA\0" \
	"mmcdev="__stringify(CONFIG_SYS_MMC_ENV_DEV)"\0" \
	"mmcpart=1\0" \
	"mmcroot=" CONFIG_MMCROOT " rootwait rw\0" \
	"mmcautodetect=yes\0" \
	"mmcargs=setenv bootargs console=${console},${baudrate} " \
		"root=${mmcroot}\0" \
	"loadbootscript=" \
		"fatload mmc ${mmcdev}:${mmcpart} ${loadaddr} ${script};\0" \
	"bootscript=echo Running bootscript from mmc ...; " \
		"source\0" \
	"loadimage=fatload mmc ${mmcdev}:${mmcpart} ${loadaddr} ${image}\0" \
	"loadfdt=fatload mmc ${mmcdev}:${mmcpart} ${fdt_addr} ${fdt_file}\0" \
	"loadtee=fatload mmc ${mmcdev}:${mmcpart} ${tee_addr} ${tee_file}\0" \
	"mmcboot=echo Booting from mmc ...; " \
		"run mmcargs; " \
		"if test ${tee} = yes; then " \
			"run loadfdt; run loadtee; bootm ${tee_addr} - ${fdt_addr}; " \
		"else " \
		"if test ${boot_fdt} = yes || test ${boot_fdt} = try; then " \
			"if run loadfdt; then " \
				"bootz ${loadaddr} - ${fdt_addr}; " \
			"else " \
				"if test ${boot_fdt} = try; then " \
					"bootz; " \
				"else " \
					"echo WARN: Cannot load the DT; " \
				"fi; " \
			"fi; " \
		"else " \
			"bootz; " \
			"fi; " \
		"fi;\0" \
	"netargs=setenv bootargs console=${console},${baudrate} " \
		"root=/dev/nfs " \
	"ip=dhcp nfsroot=${serverip}:${nfsroot},v3,tcp\0" \
		"netboot=echo Booting from net ...; " \
		"run netargs; " \
		"if test ${ip_dyn} = yes; then " \
			"setenv get_cmd dhcp; " \
		"else " \
			"setenv get_cmd tftp; " \
		"fi; " \
		"${get_cmd} ${image}; " \
		"if test ${tee} = yes; then " \
			"${get_cmd} ${tee_addr} ${tee_file}; " \
			"${get_cmd} ${fdt_addr} ${fdt_file}; " \
			"bootm ${tee_addr} - ${fdt_addr}; " \
		"else " \
		"if test ${boot_fdt} = yes || test ${boot_fdt} = try; then " \
			"if ${get_cmd} ${fdt_addr} ${fdt_file}; then " \
				"bootz ${loadaddr} - ${fdt_addr}; " \
			"else " \
				"if test ${boot_fdt} = try; then " \
					"bootz; " \
				"else " \
					"echo WARN: Cannot load the DT; " \
				"fi; " \
			"fi; " \
		"else " \
			"bootz; " \
			"fi;" \
		"fi;\0" \
	"findfdt="\
		"if test $fdt_file = undefined; then " \
			"setenv fdt_file imx6sx-sabreauto.dtb; " \
		"fi;\0" \

#define CONFIG_BOOTCOMMAND \
	   "run findfdt;" \
	   "mmc dev ${mmcdev}; if mmc rescan; then " \
		   "if run loadbootscript; then " \
			   "run bootscript; " \
		   "else " \
			   "if run loadimage; then " \
				   "run mmcboot; " \
			   "else run netboot; " \
			   "fi; " \
		   "fi; " \
	   "else run netboot; fi"
#endif

/* Miscellaneous configurable options */
#define CONFIG_SYS_MEMTEST_START	0x80000000
#define CONFIG_SYS_MEMTEST_END		(CONFIG_SYS_MEMTEST_START + 0x10000)

/* Physical Memory Map */
#define PHYS_SDRAM			MMDC0_ARB_BASE_ADDR

#define CONFIG_SYS_SDRAM_BASE		PHYS_SDRAM
#define CONFIG_SYS_INIT_RAM_ADDR	IRAM_BASE_ADDR
#define CONFIG_SYS_INIT_RAM_SIZE	IRAM_SIZE

#define CONFIG_SYS_INIT_SP_OFFSET \
	(CONFIG_SYS_INIT_RAM_SIZE - GENERATED_GBL_DATA_SIZE)
#define CONFIG_SYS_INIT_SP_ADDR \
	(CONFIG_SYS_INIT_RAM_ADDR + CONFIG_SYS_INIT_SP_OFFSET)

/* MMC Configuration */
#define CONFIG_SYS_FSL_ESDHC_ADDR	USDHC3_BASE_ADDR

/* I2C Configs */
#define CONFIG_SYS_I2C_MXC
#define CONFIG_SYS_I2C_MXC_I2C1		/* enable I2C bus 1 */
#define CONFIG_SYS_I2C_MXC_I2C2		/* enable I2C bus 2 */
#define CONFIG_SYS_I2C_MXC_I2C3		/* enable I2C bus 3 */
#define CONFIG_SYS_I2C_SPEED		  100000

/* NAND stuff */
#define CONFIG_SYS_MAX_NAND_DEVICE     1
#define CONFIG_SYS_NAND_BASE           0x40000000
#define CONFIG_SYS_NAND_5_ADDR_CYCLE
#define CONFIG_SYS_NAND_ONFI_DETECTION
#define CONFIG_SYS_NAND_USE_FLASH_BBT

/* DMA stuff, needed for GPMI/MXS NAND support */

/* Network */
#define CONFIG_ETHPRIME                 "eth1"
#define CONFIG_FEC_XCV_TYPE             RGMII

#define CONFIG_SERIAL_TAG

#ifdef CONFIG_CMD_USB
#define CONFIG_EHCI_HCD_INIT_AFTER_RESET
#define CONFIG_MXC_USB_PORTSC  (PORT_PTS_UTMI | PORT_PTS_PTW)
#define CONFIG_MXC_USB_FLAGS   0
#define CONFIG_USB_MAX_CONTROLLER_COUNT 2
#endif

#define CONFIG_IMX_THERMAL

#ifdef CONFIG_FSL_QSPI
#define CONFIG_SYS_FSL_QSPI_AHB
#define FSL_QSPI_FLASH_SIZE		SZ_32M
#define FSL_QSPI_FLASH_NUM		2
#endif

<<<<<<< HEAD
#define CONFIG_ENV_OFFSET		(8 * SZ_64K)
#define CONFIG_ENV_SIZE			SZ_8K

=======
>>>>>>> 0ea138a2
#define CONFIG_SYS_FSL_USDHC_NUM	2
#define CONFIG_MMCROOT			"/dev/mmcblk2p2"  /* USDHC3 */
#define CONFIG_SYS_MMC_ENV_DEV		2  /*USDHC3*/
#define CONFIG_SYS_MMC_ENV_PART		0	/* user area */

#if defined(CONFIG_ENV_IS_IN_SPI_FLASH)
#define CONFIG_ENV_SPI_BUS		CONFIG_SF_DEFAULT_BUS
#define CONFIG_ENV_SPI_CS		CONFIG_SF_DEFAULT_CS
#define CONFIG_ENV_SPI_MODE		CONFIG_SF_DEFAULT_MODE
#define CONFIG_ENV_SPI_MAX_HZ		CONFIG_SF_DEFAULT_SPEED
#endif

#ifndef CONFIG_DM_PCA953X
#define CONFIG_PCA953X
#define CONFIG_SYS_I2C_PCA953X_WIDTH	{ {0x30, 8}, {0x32, 8}, {0x34, 8} }
#endif

#ifdef CONFIG_VIDEO
#define CONFIG_VIDEO_GIS
#define CONFIG_VIDEO_MXS
#define CONFIG_VIDEO_LOGO
#define CONFIG_SPLASH_SCREEN
#define CONFIG_SPLASH_SCREEN_ALIGN
#define CONFIG_CMD_BMP
#define CONFIG_BMP_16BPP
#define CONFIG_VIDEO_BMP_RLE8
#define CONFIG_VIDEO_BMP_LOGO
#define CONFIG_IMX_VIDEO_SKIP
#define CONFIG_SYS_CONSOLE_BG_COL            0x00
#define CONFIG_SYS_CONSOLE_FG_COL            0xa0
#ifdef CONFIG_VIDEO_GIS
#define CONFIG_VIDEO_CSI
#define CONFIG_VIDEO_PXP
#define CONFIG_VIDEO_VADC
#endif
#endif

#endif				/* __CONFIG_H */<|MERGE_RESOLUTION|>--- conflicted
+++ resolved
@@ -122,18 +122,18 @@
 		"if test ${tee} = yes; then " \
 			"run loadfdt; run loadtee; bootm ${tee_addr} - ${fdt_addr}; " \
 		"else " \
-		"if test ${boot_fdt} = yes || test ${boot_fdt} = try; then " \
-			"if run loadfdt; then " \
-				"bootz ${loadaddr} - ${fdt_addr}; " \
+			"if test ${boot_fdt} = yes || test ${boot_fdt} = try; then " \
+				"if run loadfdt; then " \
+					"bootz ${loadaddr} - ${fdt_addr}; " \
+				"else " \
+					"if test ${boot_fdt} = try; then " \
+						"bootz; " \
+					"else " \
+						"echo WARN: Cannot load the DT; " \
+					"fi; " \
+				"fi; " \
 			"else " \
-				"if test ${boot_fdt} = try; then " \
-					"bootz; " \
-				"else " \
-					"echo WARN: Cannot load the DT; " \
-				"fi; " \
-			"fi; " \
-		"else " \
-			"bootz; " \
+				"bootz; " \
 			"fi; " \
 		"fi;\0" \
 	"netargs=setenv bootargs console=${console},${baudrate} " \
@@ -152,18 +152,18 @@
 			"${get_cmd} ${fdt_addr} ${fdt_file}; " \
 			"bootm ${tee_addr} - ${fdt_addr}; " \
 		"else " \
-		"if test ${boot_fdt} = yes || test ${boot_fdt} = try; then " \
-			"if ${get_cmd} ${fdt_addr} ${fdt_file}; then " \
-				"bootz ${loadaddr} - ${fdt_addr}; " \
+			"if test ${boot_fdt} = yes || test ${boot_fdt} = try; then " \
+				"if ${get_cmd} ${fdt_addr} ${fdt_file}; then " \
+					"bootz ${loadaddr} - ${fdt_addr}; " \
+				"else " \
+					"if test ${boot_fdt} = try; then " \
+						"bootz; " \
+					"else " \
+						"echo WARN: Cannot load the DT; " \
+					"fi; " \
+				"fi; " \
 			"else " \
-				"if test ${boot_fdt} = try; then " \
-					"bootz; " \
-				"else " \
-					"echo WARN: Cannot load the DT; " \
-				"fi; " \
-			"fi; " \
-		"else " \
-			"bootz; " \
+				"bootz; " \
 			"fi;" \
 		"fi;\0" \
 	"findfdt="\
@@ -241,12 +241,6 @@
 #define FSL_QSPI_FLASH_NUM		2
 #endif
 
-<<<<<<< HEAD
-#define CONFIG_ENV_OFFSET		(8 * SZ_64K)
-#define CONFIG_ENV_SIZE			SZ_8K
-
-=======
->>>>>>> 0ea138a2
 #define CONFIG_SYS_FSL_USDHC_NUM	2
 #define CONFIG_MMCROOT			"/dev/mmcblk2p2"  /* USDHC3 */
 #define CONFIG_SYS_MMC_ENV_DEV		2  /*USDHC3*/
