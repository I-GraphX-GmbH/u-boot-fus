/* SPDX-License-Identifier: GPL-2.0+ */
/*
 * Copyright 2018 NXP
 */

#ifndef __IMX8QM_MEK_H
#define __IMX8QM_MEK_H

#include <linux/sizes.h>
#include <asm/arch/imx-regs.h>
#include "imx_env.h"

#ifdef CONFIG_SPL_BUILD
<<<<<<< HEAD
#define CONFIG_PARSE_CONTAINER
#define CONFIG_SPL_TEXT_BASE				0x100000
#define CONFIG_SPL_MAX_SIZE				(192 * 1024)
=======
#define CONFIG_SPL_MAX_SIZE				(124 * 1024)
>>>>>>> 252100a3
#define CONFIG_SYS_MONITOR_LEN				(1024 * 1024)
#define CONFIG_SYS_MMCSD_RAW_MODE_U_BOOT_USE_SECTOR
#define CONFIG_SYS_MMCSD_RAW_MODE_U_BOOT_SECTOR                0x1040 /* (flash.bin_offset + 2Mb)/sector_size */
#define CONFIG_SYS_SPI_U_BOOT_OFFS 0x200000

/*
 * 0x08081000 - 0x08180FFF is for m4_0 xip image,
 * 0x08181000 - 0x008280FFF is for m4_1 xip image
  * So 3rd container image may start from 0x8281000
 */
#define CONFIG_SYS_UBOOT_BASE 0x08281000
#define CONFIG_SYS_MMCSD_FS_BOOT_PARTITION             0

#define CONFIG_SPL_LDSCRIPT		"arch/arm/cpu/armv8/u-boot-spl.lds"
/*
 * The memory layout on stack:  DATA section save + gd + early malloc
 * the idea is re-use the early malloc (CONFIG_SYS_MALLOC_F_LEN) with
 * CONFIG_SYS_SPL_MALLOC_START
 */
#define CONFIG_SPL_STACK		0x013fff0
#define CONFIG_SPL_BSS_START_ADDR      0x00130000
#define CONFIG_SPL_BSS_MAX_SIZE		0x1000	/* 4 KB */
#define CONFIG_SYS_SPL_MALLOC_START	0x82200000
#define CONFIG_SYS_SPL_MALLOC_SIZE     0x80000	/* 512 KB */
#define CONFIG_SERIAL_LPUART_BASE	0x5a060000
#define CONFIG_SYS_ICACHE_OFF
#define CONFIG_SYS_DCACHE_OFF
#define CONFIG_MALLOC_F_ADDR		0x00138000

#define CONFIG_SPL_RAW_IMAGE_ARM_TRUSTED_FIRMWARE

#define CONFIG_SPL_ABORT_ON_RAW_IMAGE /* For RAW image gives a error info not panic */

#define CONFIG_OF_EMBED
#endif

#define CONFIG_REMAKE_ELF

#define CONFIG_BOARD_EARLY_INIT_F
#define CONFIG_ARCH_MISC_INIT

#define CONFIG_CMD_READ

/* Flat Device Tree Definitions */
#define CONFIG_OF_BOARD_SETUP

#undef CONFIG_CMD_EXPORTENV
#undef CONFIG_CMD_IMPORTENV
#undef CONFIG_CMD_IMLS

#undef CONFIG_CMD_CRC32

#define CONFIG_SYS_FSL_ESDHC_ADDR       0
#define USDHC1_BASE_ADDR                0x5B010000
#define USDHC2_BASE_ADDR                0x5B020000
#define CONFIG_SUPPORT_EMMC_BOOT	/* eMMC specific */

#define CONFIG_ENV_OVERWRITE

#define CONFIG_PCIE_IMX
#define CONFIG_CMD_PCI
#define CONFIG_PCI_SCAN_SHOW

#define CONFIG_ENV_VARS_UBOOT_RUNTIME_CONFIG

<<<<<<< HEAD
#define CONFIG_FEC_XCV_TYPE             RGMII
#define FEC_QUIRK_ENET_MAC

/* ENET0 connects AR8031 on CPU board, ENET1 connects to base board */
#define CONFIG_FEC_ENET_DEV 0

#if (CONFIG_FEC_ENET_DEV == 0)
#define IMX_FEC_BASE			0x5B040000
#define CONFIG_FEC_MXC_PHYADDR          0x0
#define CONFIG_ETHPRIME                 "eth0"
#elif (CONFIG_FEC_ENET_DEV == 1)
#define IMX_FEC_BASE			0x5B050000
#define CONFIG_FEC_MXC_PHYADDR          0x1
#define CONFIG_ETHPRIME                 "eth1"
#endif

#ifndef CONFIG_LIB_RAND
#define CONFIG_LIB_RAND
#endif
#define CONFIG_NET_RANDOM_ETHADDR

=======
>>>>>>> 252100a3
#ifdef CONFIG_AHAB_BOOT
#define AHAB_ENV "sec_boot=yes\0"
#else
#define AHAB_ENV "sec_boot=no\0"
#endif

<<<<<<< HEAD
#define JAILHOUSE_ENV \
	"jh_mmcboot=" \
		"setenv fdt_file imx8qm-mek-root.dtb;"\
		"setenv boot_os 'scu_rm dtb ${fdt_addr}; booti ${loadaddr} - ${fdt_addr};'; " \
		"run mmcboot; \0" \
	"jh_netboot=" \
		"setenv fdt_file imx8qm-mek-root.dtb;"\
		"setenv boot_os 'scu_rm dtb ${fdt_addr}; booti ${loadaddr} - ${fdt_addr};'; " \
		"run netboot; \0"

#define XEN_BOOT_ENV \
	    "domu-android-auto=no\0" \
            "xenhyper_bootargs=console=dtuart dtuart=/serial@5a060000 dom0_mem=2048M dom0_max_vcpus=2 dom0_vcpus_pin=true hmp-unsafe=true\0" \
            "xenlinux_bootargs= \0" \
            "xenlinux_console=hvc0 earlycon=xen\0" \
            "xenlinux_addr=0x9e000000\0" \
	    "dom0fdt_file=imx8qm-mek-dom0.dtb\0" \
            "xenboot_common=" \
                "${get_cmd} ${loadaddr} xen;" \
                "${get_cmd} ${fdt_addr} ${dom0fdt_file};" \
                "if ${get_cmd} ${hdp_addr} ${hdp_file}; then; hdp load ${hdp_addr}; fi;" \
				"if ${get_cmd} ${hdprx_addr} ${hdprx_file}; then; hdprx load ${hdprx_addr}; fi;" \
                "${get_cmd} ${xenlinux_addr} ${image};" \
                "fdt addr ${fdt_addr};" \
                "fdt resize 256;" \
                "fdt set /chosen/module@0 reg <0x00000000 ${xenlinux_addr} 0x00000000 0x${filesize}>; " \
                "fdt set /chosen/module@0 bootargs \"${bootargs} ${xenlinux_bootargs}\"; " \
		"if test ${domu-android-auto} = yes; then; " \
			"fdt set /domu/doma android-auto <1>;" \
			"fdt rm /gpio@5d090000 power-domains;" \
		"fi;" \
                "setenv bootargs ${xenhyper_bootargs};" \
                "booti ${loadaddr} - ${fdt_addr};" \
            "\0" \
            "xennetboot=" \
                "setenv get_cmd dhcp;" \
                "setenv console ${xenlinux_console};" \
                "run netargs;" \
                "run xenboot_common;" \
            "\0" \
            "xenmmcboot=" \
                "setenv get_cmd \"fatload mmc ${mmcdev}:${mmcpart}\";" \
                "setenv console ${xenlinux_console};" \
                "run mmcargs;" \
                "run xenboot_common;" \
            "\0" \
/* Boot M4 */
#define M4_BOOT_ENV \
	"m4_0_image=m4_0.bin\0" \
	"m4_1_image=m4_1.bin\0" \
	"loadm4image_0=fatload mmc ${mmcdev}:${mmcpart} ${loadaddr} ${m4_0_image}\0" \
	"loadm4image_1=fatload mmc ${mmcdev}:${mmcpart} ${loadaddr} ${m4_1_image}\0" \
	"m4boot_0=run loadm4image_0; dcache flush; bootaux ${loadaddr} 0\0" \
	"m4boot_1=run loadm4image_1; dcache flush; bootaux ${loadaddr} 1\0" \

#ifdef CONFIG_NAND_BOOT
#define MFG_NAND_PARTITION "mtdparts=gpmi-nand:128m(boot),32m(kernel),16m(dtb),8m(misc),-(rootfs) "
#else
#define MFG_NAND_PARTITION ""
#endif

#define CONFIG_MFG_ENV_SETTINGS \
	CONFIG_MFG_ENV_SETTINGS_DEFAULT \
	"initrd_addr=0x83100000\0" \
	"initrd_high=0xffffffffffffffff\0" \
	"emmc_dev=0\0" \
	"sd_dev=1\0" \

/* Initial environment variables */
#define CONFIG_EXTRA_ENV_SETTINGS		\
	CONFIG_MFG_ENV_SETTINGS \
	M4_BOOT_ENV \
	XEN_BOOT_ENV \
	JAILHOUSE_ENV\
=======
/* Initial environment variables */
#define CONFIG_EXTRA_ENV_SETTINGS		\
>>>>>>> 252100a3
	AHAB_ENV \
	"script=boot.scr\0" \
	"image=Image\0" \
	"panel=NULL\0" \
	"console=ttyLP0\0" \
	"fdt_addr=0x83000000\0"			\
	"fdt_high=0xffffffffffffffff\0"		\
	"cntr_addr=0x98000000\0"			\
	"cntr_file=os_cntr_signed.bin\0" \
	"boot_fdt=try\0" \
<<<<<<< HEAD
	"fdt_file=undefined\0" \
=======
	"fdt_file=imx8qm-mek.dtb\0" \
	"initrd_addr=0x83800000\0"		\
	"initrd_high=0xffffffffffffffff\0" \
>>>>>>> 252100a3
	"mmcdev="__stringify(CONFIG_SYS_MMC_ENV_DEV)"\0" \
	"mmcpart=" __stringify(CONFIG_SYS_MMC_IMG_LOAD_PART) "\0" \
	"mmcroot=" CONFIG_MMCROOT " rootwait rw\0" \
	"mmcautodetect=yes\0" \
	"mmcargs=setenv bootargs console=${console},${baudrate} earlycon root=${mmcroot}\0 " \
	"loadbootscript=fatload mmc ${mmcdev}:${mmcpart} ${loadaddr} ${script};\0" \
	"bootscript=echo Running bootscript from mmc ...; " \
		"source\0" \
	"loadimage=fatload mmc ${mmcdev}:${mmcpart} ${loadaddr} ${image}\0" \
	"loadfdt=fatload mmc ${mmcdev}:${mmcpart} ${fdt_addr} ${fdt_file}\0" \
<<<<<<< HEAD
	"hdp_addr=0x9c000000\0" \
	"hdprx_addr=0x9c800000\0" \
	"hdp_file=hdmitxfw.bin\0" \
	"hdprx_file=hdmirxfw.bin\0" \
	"loadhdp=fatload mmc ${mmcdev}:${mmcpart} ${hdp_addr} ${hdp_file}\0" \
	"loadhdprx=fatload mmc ${mmcdev}:${mmcpart} ${hdprx_addr} ${hdprx_file}\0" \
=======
>>>>>>> 252100a3
	"boot_os=booti ${loadaddr} - ${fdt_addr};\0" \
	"loadcntr=fatload mmc ${mmcdev}:${mmcpart} ${cntr_addr} ${cntr_file}\0" \
	"auth_os=auth_cntr ${cntr_addr}\0" \
	"mmcboot=echo Booting from mmc ...; " \
		"if run loadhdp; then; hdp load ${hdp_addr}; fi;" \
		"run mmcargs; " \
		"if test ${sec_boot} = yes; then " \
			"if run auth_os; then " \
				"run boot_os; " \
			"else " \
				"echo ERR: failed to authenticate; " \
			"fi; " \
		"else " \
			"if test ${boot_fdt} = yes || test ${boot_fdt} = try; then " \
				"if run loadfdt; then " \
					"run boot_os; " \
				"else " \
					"echo WARN: Cannot load the DT; " \
				"fi; " \
			"else " \
				"echo wait for boot; " \
			"fi;" \
		"fi;\0" \
	"netargs=setenv bootargs console=${console},${baudrate} earlycon " \
		"root=/dev/nfs " \
		"ip=dhcp nfsroot=${serverip}:${nfsroot},v3,tcp\0" \
	"netboot=echo Booting from net ...; " \
		"run netargs;  " \
		"if test ${ip_dyn} = yes; then " \
			"setenv get_cmd dhcp; " \
		"else " \
			"setenv get_cmd tftp; " \
		"fi; " \
<<<<<<< HEAD
		"if ${get_cmd} ${hdp_addr} ${hdp_file}; then; hdp load ${hdp_addr}; fi;" \
		"if ${get_cmd} ${hdprx_addr} ${hdprx_file}; then; hdprx load ${hdprx_addr}; fi;" \
=======
>>>>>>> 252100a3
		"if test ${sec_boot} = yes; then " \
			"${get_cmd} ${cntr_addr} ${cntr_file}; " \
			"if run auth_os; then " \
				"run boot_os; " \
			"else " \
				"echo ERR: failed to authenticate; " \
			"fi; " \
		"else " \
			"${get_cmd} ${loadaddr} ${image}; " \
			"if test ${boot_fdt} = yes || test ${boot_fdt} = try; then " \
				"if ${get_cmd} ${fdt_addr} ${fdt_file}; then " \
<<<<<<< HEAD
					"run boot_os; " \
=======
					"booti ${loadaddr} - ${fdt_addr}; " \
>>>>>>> 252100a3
				"else " \
					"echo WARN: Cannot load the DT; " \
				"fi; " \
			"else " \
				"booti; " \
			"fi;" \
		"fi;\0"

#define CONFIG_BOOTCOMMAND \
	   "mmc dev ${mmcdev}; if mmc rescan; then " \
		   "if run loadbootscript; then " \
			   "run bootscript; " \
		   "else " \
			   "if test ${sec_boot} = yes; then " \
				   "if run loadcntr; then " \
					   "run mmcboot; " \
				   "else run netboot; " \
				   "fi; " \
			    "else " \
				   "if run loadimage; then " \
					   "run mmcboot; " \
				   "else run netboot; " \
				   "fi; " \
			 "fi; " \
		   "fi; " \
	   "else booti ${loadaddr} - ${fdt_addr}; fi"

/* Link Definitions */
#define CONFIG_LOADADDR			0x80280000

#define CONFIG_SYS_LOAD_ADDR           CONFIG_LOADADDR

#define CONFIG_SYS_INIT_SP_ADDR         0x80200000

/* Default environment is in SD */
<<<<<<< HEAD
#define CONFIG_ENV_SIZE			0x2000

#ifdef CONFIG_QSPI_BOOT
#define CONFIG_ENV_OFFSET       (4 * 1024 * 1024)
#define CONFIG_ENV_SECT_SIZE	(128 * 1024)
#define CONFIG_ENV_SPI_BUS	CONFIG_SF_DEFAULT_BUS
#define CONFIG_ENV_SPI_CS	CONFIG_SF_DEFAULT_CS
#define CONFIG_ENV_SPI_MODE	CONFIG_SF_DEFAULT_MODE
#define CONFIG_ENV_SPI_MAX_HZ	CONFIG_SF_DEFAULT_SPEED
#else
#define CONFIG_ENV_OFFSET       (64 * SZ_64K)
=======
>>>>>>> 252100a3
#define CONFIG_SYS_MMC_ENV_PART		0	/* user area */
#endif

#define CONFIG_SYS_MMC_IMG_LOAD_PART	1

#define CONFIG_SYS_MMC_ENV_DEV		1   /* USDHC2 */
#define CONFIG_MMCROOT			"/dev/mmcblk1p2"  /* USDHC2 */
#define CONFIG_SYS_FSL_USDHC_NUM	2


/* Size of malloc() pool */
#define CONFIG_SYS_MALLOC_LEN		((CONFIG_ENV_SIZE + (32*1024)) * 1024)

#define CONFIG_SYS_SDRAM_BASE		0x80000000
#define PHYS_SDRAM_1			0x80000000
#define PHYS_SDRAM_2			0x880000000
#define PHYS_SDRAM_1_SIZE		0x80000000	/* 2 GB */
#define PHYS_SDRAM_2_SIZE		0x100000000	/* 4 GB */

#define CONFIG_SYS_MEMTEST_START    0xA0000000
#define CONFIG_SYS_MEMTEST_END      (CONFIG_SYS_MEMTEST_START + (PHYS_SDRAM_1_SIZE >> 2))

/* Serial */
#define CONFIG_BAUDRATE			115200

/* Monitor Command Prompt */
#define CONFIG_SYS_PROMPT_HUSH_PS2     "> "
#define CONFIG_SYS_CBSIZE              2048
#define CONFIG_SYS_MAXARGS             64
#define CONFIG_SYS_BARGSIZE CONFIG_SYS_CBSIZE
#define CONFIG_SYS_PBSIZE		(CONFIG_SYS_CBSIZE + \
					sizeof(CONFIG_SYS_PROMPT) + 16)

/* Generic Timer Definitions */
#define COUNTER_FREQUENCY		8000000	/* 8MHz */

#define CONFIG_IMX_SMMU

/* MT35XU512ABA1G12 has only one Die, so QSPI0 B won't work */
#ifdef CONFIG_FSL_FSPI
#define FSL_FSPI_FLASH_SIZE		SZ_64M
#define FSL_FSPI_FLASH_NUM		1
#define FSPI0_BASE_ADDR			0x5d120000
#define FSPI0_AMBA_BASE			0
#define CONFIG_SYS_FSL_FSPI_AHB
#endif

#define CONFIG_SERIAL_TAG

/* USB Config */
#ifndef CONFIG_SPL_BUILD
#define CONFIG_CMD_USB
#define CONFIG_USB_STORAGE
#define CONFIG_USBD_HS

#define CONFIG_CMD_USB_MASS_STORAGE
#define CONFIG_USB_GADGET_MASS_STORAGE
#define CONFIG_USB_FUNCTION_MASS_STORAGE

#endif

#define CONFIG_USB_MAX_CONTROLLER_COUNT 2

/* USB OTG controller configs */
#ifdef CONFIG_USB_EHCI_HCD
#define CONFIG_USB_HOST_ETHER
#define CONFIG_USB_ETHER_ASIX
#define CONFIG_MXC_USB_PORTSC		(PORT_PTS_UTMI | PORT_PTS_PTW)
#endif

/* Framebuffer */
#ifdef CONFIG_VIDEO
#define CONFIG_VIDEO_IMXDPUV1
#define CONFIG_VIDEO_BMP_RLE8
#define CONFIG_SPLASH_SCREEN
#define CONFIG_SPLASH_SCREEN_ALIGN
#define CONFIG_BMP_16BPP
#define CONFIG_VIDEO_LOGO
#define CONFIG_VIDEO_BMP_LOGO
#define CONFIG_IMX_VIDEO_SKIP
#endif

#define CONFIG_OF_SYSTEM_SETUP

#if defined(CONFIG_ANDROID_SUPPORT)
#include "imx8qm_mek_android.h"
#elif defined (CONFIG_ANDROID_AUTO_SUPPORT)
#include "imx8qm_mek_android_auto.h"
#endif

#endif /* __IMX8QM_MEK_H */<|MERGE_RESOLUTION|>--- conflicted
+++ resolved
@@ -11,13 +11,7 @@
 #include "imx_env.h"
 
 #ifdef CONFIG_SPL_BUILD
-<<<<<<< HEAD
-#define CONFIG_PARSE_CONTAINER
-#define CONFIG_SPL_TEXT_BASE				0x100000
 #define CONFIG_SPL_MAX_SIZE				(192 * 1024)
-=======
-#define CONFIG_SPL_MAX_SIZE				(124 * 1024)
->>>>>>> 252100a3
 #define CONFIG_SYS_MONITOR_LEN				(1024 * 1024)
 #define CONFIG_SYS_MMCSD_RAW_MODE_U_BOOT_USE_SECTOR
 #define CONFIG_SYS_MMCSD_RAW_MODE_U_BOOT_SECTOR                0x1040 /* (flash.bin_offset + 2Mb)/sector_size */
@@ -29,14 +23,9 @@
   * So 3rd container image may start from 0x8281000
  */
 #define CONFIG_SYS_UBOOT_BASE 0x08281000
-#define CONFIG_SYS_MMCSD_FS_BOOT_PARTITION             0
+#define CONFIG_SYS_MMCSD_FS_BOOT_PARTITION		0
 
 #define CONFIG_SPL_LDSCRIPT		"arch/arm/cpu/armv8/u-boot-spl.lds"
-/*
- * The memory layout on stack:  DATA section save + gd + early malloc
- * the idea is re-use the early malloc (CONFIG_SYS_MALLOC_F_LEN) with
- * CONFIG_SYS_SPL_MALLOC_START
- */
 #define CONFIG_SPL_STACK		0x013fff0
 #define CONFIG_SPL_BSS_START_ADDR      0x00130000
 #define CONFIG_SPL_BSS_MAX_SIZE		0x1000	/* 4 KB */
@@ -49,15 +38,13 @@
 
 #define CONFIG_SPL_RAW_IMAGE_ARM_TRUSTED_FIRMWARE
 
-#define CONFIG_SPL_ABORT_ON_RAW_IMAGE /* For RAW image gives a error info not panic */
-
-#define CONFIG_OF_EMBED
+#define CONFIG_SPL_ABORT_ON_RAW_IMAGE
+
 #endif
 
 #define CONFIG_REMAKE_ELF
 
 #define CONFIG_BOARD_EARLY_INIT_F
-#define CONFIG_ARCH_MISC_INIT
 
 #define CONFIG_CMD_READ
 
@@ -73,7 +60,6 @@
 #define CONFIG_SYS_FSL_ESDHC_ADDR       0
 #define USDHC1_BASE_ADDR                0x5B010000
 #define USDHC2_BASE_ADDR                0x5B020000
-#define CONFIG_SUPPORT_EMMC_BOOT	/* eMMC specific */
 
 #define CONFIG_ENV_OVERWRITE
 
@@ -83,7 +69,6 @@
 
 #define CONFIG_ENV_VARS_UBOOT_RUNTIME_CONFIG
 
-<<<<<<< HEAD
 #define CONFIG_FEC_XCV_TYPE             RGMII
 #define FEC_QUIRK_ENET_MAC
 
@@ -100,20 +85,12 @@
 #define CONFIG_ETHPRIME                 "eth1"
 #endif
 
-#ifndef CONFIG_LIB_RAND
-#define CONFIG_LIB_RAND
-#endif
-#define CONFIG_NET_RANDOM_ETHADDR
-
-=======
->>>>>>> 252100a3
 #ifdef CONFIG_AHAB_BOOT
 #define AHAB_ENV "sec_boot=yes\0"
 #else
 #define AHAB_ENV "sec_boot=no\0"
 #endif
 
-<<<<<<< HEAD
 #define JAILHOUSE_ENV \
 	"jh_mmcboot=" \
 		"setenv fdt_file imx8qm-mek-root.dtb;"\
@@ -188,10 +165,6 @@
 	M4_BOOT_ENV \
 	XEN_BOOT_ENV \
 	JAILHOUSE_ENV\
-=======
-/* Initial environment variables */
-#define CONFIG_EXTRA_ENV_SETTINGS		\
->>>>>>> 252100a3
 	AHAB_ENV \
 	"script=boot.scr\0" \
 	"image=Image\0" \
@@ -202,13 +175,7 @@
 	"cntr_addr=0x98000000\0"			\
 	"cntr_file=os_cntr_signed.bin\0" \
 	"boot_fdt=try\0" \
-<<<<<<< HEAD
 	"fdt_file=undefined\0" \
-=======
-	"fdt_file=imx8qm-mek.dtb\0" \
-	"initrd_addr=0x83800000\0"		\
-	"initrd_high=0xffffffffffffffff\0" \
->>>>>>> 252100a3
 	"mmcdev="__stringify(CONFIG_SYS_MMC_ENV_DEV)"\0" \
 	"mmcpart=" __stringify(CONFIG_SYS_MMC_IMG_LOAD_PART) "\0" \
 	"mmcroot=" CONFIG_MMCROOT " rootwait rw\0" \
@@ -219,15 +186,12 @@
 		"source\0" \
 	"loadimage=fatload mmc ${mmcdev}:${mmcpart} ${loadaddr} ${image}\0" \
 	"loadfdt=fatload mmc ${mmcdev}:${mmcpart} ${fdt_addr} ${fdt_file}\0" \
-<<<<<<< HEAD
 	"hdp_addr=0x9c000000\0" \
 	"hdprx_addr=0x9c800000\0" \
 	"hdp_file=hdmitxfw.bin\0" \
 	"hdprx_file=hdmirxfw.bin\0" \
 	"loadhdp=fatload mmc ${mmcdev}:${mmcpart} ${hdp_addr} ${hdp_file}\0" \
 	"loadhdprx=fatload mmc ${mmcdev}:${mmcpart} ${hdprx_addr} ${hdprx_file}\0" \
-=======
->>>>>>> 252100a3
 	"boot_os=booti ${loadaddr} - ${fdt_addr};\0" \
 	"loadcntr=fatload mmc ${mmcdev}:${mmcpart} ${cntr_addr} ${cntr_file}\0" \
 	"auth_os=auth_cntr ${cntr_addr}\0" \
@@ -241,14 +205,14 @@
 				"echo ERR: failed to authenticate; " \
 			"fi; " \
 		"else " \
-			"if test ${boot_fdt} = yes || test ${boot_fdt} = try; then " \
-				"if run loadfdt; then " \
+		"if test ${boot_fdt} = yes || test ${boot_fdt} = try; then " \
+			"if run loadfdt; then " \
 					"run boot_os; " \
-				"else " \
-					"echo WARN: Cannot load the DT; " \
-				"fi; " \
 			"else " \
-				"echo wait for boot; " \
+				"echo WARN: Cannot load the DT; " \
+			"fi; " \
+		"else " \
+			"echo wait for boot; " \
 			"fi;" \
 		"fi;\0" \
 	"netargs=setenv bootargs console=${console},${baudrate} earlycon " \
@@ -261,11 +225,8 @@
 		"else " \
 			"setenv get_cmd tftp; " \
 		"fi; " \
-<<<<<<< HEAD
 		"if ${get_cmd} ${hdp_addr} ${hdp_file}; then; hdp load ${hdp_addr}; fi;" \
 		"if ${get_cmd} ${hdprx_addr} ${hdprx_file}; then; hdprx load ${hdprx_addr}; fi;" \
-=======
->>>>>>> 252100a3
 		"if test ${sec_boot} = yes; then " \
 			"${get_cmd} ${cntr_addr} ${cntr_file}; " \
 			"if run auth_os; then " \
@@ -274,19 +235,15 @@
 				"echo ERR: failed to authenticate; " \
 			"fi; " \
 		"else " \
-			"${get_cmd} ${loadaddr} ${image}; " \
-			"if test ${boot_fdt} = yes || test ${boot_fdt} = try; then " \
-				"if ${get_cmd} ${fdt_addr} ${fdt_file}; then " \
-<<<<<<< HEAD
+		"${get_cmd} ${loadaddr} ${image}; " \
+		"if test ${boot_fdt} = yes || test ${boot_fdt} = try; then " \
+			"if ${get_cmd} ${fdt_addr} ${fdt_file}; then " \
 					"run boot_os; " \
-=======
-					"booti ${loadaddr} - ${fdt_addr}; " \
->>>>>>> 252100a3
-				"else " \
-					"echo WARN: Cannot load the DT; " \
-				"fi; " \
 			"else " \
-				"booti; " \
+				"echo WARN: Cannot load the DT; " \
+			"fi; " \
+		"else " \
+			"booti; " \
 			"fi;" \
 		"fi;\0"
 
@@ -301,11 +258,11 @@
 				   "else run netboot; " \
 				   "fi; " \
 			    "else " \
-				   "if run loadimage; then " \
-					   "run mmcboot; " \
-				   "else run netboot; " \
-				   "fi; " \
-			 "fi; " \
+			   "if run loadimage; then " \
+				   "run mmcboot; " \
+			   "else run netboot; " \
+			   "fi; " \
+		   "fi; " \
 		   "fi; " \
 	   "else booti ${loadaddr} - ${fdt_addr}; fi"
 
@@ -317,7 +274,6 @@
 #define CONFIG_SYS_INIT_SP_ADDR         0x80200000
 
 /* Default environment is in SD */
-<<<<<<< HEAD
 #define CONFIG_ENV_SIZE			0x2000
 
 #ifdef CONFIG_QSPI_BOOT
@@ -329,20 +285,18 @@
 #define CONFIG_ENV_SPI_MAX_HZ	CONFIG_SF_DEFAULT_SPEED
 #else
 #define CONFIG_ENV_OFFSET       (64 * SZ_64K)
-=======
->>>>>>> 252100a3
 #define CONFIG_SYS_MMC_ENV_PART		0	/* user area */
 #endif
 
 #define CONFIG_SYS_MMC_IMG_LOAD_PART	1
 
+/* On LPDDR4 board, USDHC1 is for eMMC, USDHC2 is for SD on CPU board */
 #define CONFIG_SYS_MMC_ENV_DEV		1   /* USDHC2 */
 #define CONFIG_MMCROOT			"/dev/mmcblk1p2"  /* USDHC2 */
 #define CONFIG_SYS_FSL_USDHC_NUM	2
 
-
 /* Size of malloc() pool */
-#define CONFIG_SYS_MALLOC_LEN		((CONFIG_ENV_SIZE + (32*1024)) * 1024)
+#define CONFIG_SYS_MALLOC_LEN		((CONFIG_ENV_SIZE + (32 * 1024)) * 1024)
 
 #define CONFIG_SYS_SDRAM_BASE		0x80000000
 #define PHYS_SDRAM_1			0x80000000
@@ -367,8 +321,6 @@
 /* Generic Timer Definitions */
 #define COUNTER_FREQUENCY		8000000	/* 8MHz */
 
-#define CONFIG_IMX_SMMU
-
 /* MT35XU512ABA1G12 has only one Die, so QSPI0 B won't work */
 #ifdef CONFIG_FSL_FSPI
 #define FSL_FSPI_FLASH_SIZE		SZ_64M
@@ -401,8 +353,7 @@
 #define CONFIG_MXC_USB_PORTSC		(PORT_PTS_UTMI | PORT_PTS_PTW)
 #endif
 
-/* Framebuffer */
-#ifdef CONFIG_VIDEO
+#ifdef CONFIG_DM_VIDEO
 #define CONFIG_VIDEO_IMXDPUV1
 #define CONFIG_VIDEO_BMP_RLE8
 #define CONFIG_SPLASH_SCREEN
@@ -410,10 +361,7 @@
 #define CONFIG_BMP_16BPP
 #define CONFIG_VIDEO_LOGO
 #define CONFIG_VIDEO_BMP_LOGO
-#define CONFIG_IMX_VIDEO_SKIP
-#endif
-
-#define CONFIG_OF_SYSTEM_SETUP
+#endif
 
 #if defined(CONFIG_ANDROID_SUPPORT)
 #include "imx8qm_mek_android.h"
