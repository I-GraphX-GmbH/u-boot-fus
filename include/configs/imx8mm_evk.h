/* SPDX-License-Identifier: GPL-2.0+ */
/*
 * Copyright 2019 NXP
 */

#ifndef __IMX8MM_EVK_H
#define __IMX8MM_EVK_H

#include <linux/sizes.h>
#include <asm/arch/imx-regs.h>
#include "imx_env.h"

#define CONFIG_SPL_MAX_SIZE		(148 * 1024)
#define CONFIG_SYS_MONITOR_LEN		SZ_512K
#define CONFIG_SYS_MMCSD_RAW_MODE_U_BOOT_USE_SECTOR
#define CONFIG_SYS_MMCSD_RAW_MODE_U_BOOT_SECTOR	0x300
#define CONFIG_SYS_MMCSD_FS_BOOT_PARTITION	1
#define CONFIG_SYS_UBOOT_BASE	\
	(QSPI0_AMBA_BASE + CONFIG_SYS_MMCSD_RAW_MODE_U_BOOT_SECTOR * 512)

#ifdef CONFIG_SPL_BUILD
#define CONFIG_SPL_STACK		0x920000
#define CONFIG_SPL_BSS_START_ADDR	0x910000
#define CONFIG_SPL_BSS_MAX_SIZE		SZ_8K	/* 8 KB */
#define CONFIG_SYS_SPL_MALLOC_START    0x42200000
#define CONFIG_SYS_SPL_MALLOC_SIZE	SZ_512K	/* 512 KB */

/* malloc f used before GD_FLG_FULL_MALLOC_INIT set */
#define CONFIG_MALLOC_F_ADDR		0x930000
/* For RAW image gives a error info not panic */
#define CONFIG_SPL_ABORT_ON_RAW_IMAGE

#define CONFIG_POWER
#define CONFIG_POWER_I2C
#define CONFIG_POWER_BD71837

#define CONFIG_SYS_I2C

#if defined(CONFIG_NAND_BOOT)
#define CONFIG_SPL_NAND_SUPPORT
#define CONFIG_SPL_DMA_SUPPORT
#define CONFIG_SPL_NAND_MXS
#define CONFIG_SPL_NAND_BASE
#define CONFIG_SPL_NAND_IDENT
#define CONFIG_SYS_NAND_U_BOOT_OFFS 	0x4000000 /* Put the FIT out of first 64MB boot area */

/* Set a redundant offset in nand FIT mtdpart. The new uuu will burn full boot image (not only FIT part) to the mtdpart, so we check both two offsets */
#define CONFIG_SYS_NAND_U_BOOT_OFFS_REDUND \
	(CONFIG_SYS_NAND_U_BOOT_OFFS + CONFIG_SYS_MMCSD_RAW_MODE_U_BOOT_SECTOR * 512 - 0x8400)
#endif

#endif

#define CONFIG_CMD_READ
#define CONFIG_SERIAL_TAG
#define CONFIG_FASTBOOT_USB_DEV 0

#define CONFIG_REMAKE_ELF

/* ENET Config */
/* ENET1 */
#define CONFIG_ETHPRIME                 "FEC"

#define CONFIG_FEC_MXC
#define CONFIG_FEC_XCV_TYPE             RGMII
#define CONFIG_FEC_MXC_PHYADDR          0
#define FEC_QUIRK_ENET_MAC

#define IMX_FEC_BASE			0x30BE0000

#ifdef CONFIG_NAND_BOOT
#define MFG_NAND_PARTITION "mtdparts=gpmi-nand:64m(nandboot),16m(nandfit),32m(nandkernel),16m(nanddtb),8m(nandtee),-(nandrootfs)"
#endif

/*
 * Another approach is add the clocks for inmates into clks_init_on
 * in clk-imx8mm.c, then clk_ingore_unused could be removed.
 */
#define JAILHOUSE_ENV \
	"jh_clk= \0 " \
	"jh_mmcboot=mw 0x303d0518 0xff; setenv fdt_file imx8mm-evk-root.dtb;" \
		"setenv jh_clk clk_ignore_unused; " \
			   "if run loadimage; then " \
				   "run mmcboot; " \
			   "else run jh_netboot; fi; \0" \
	"jh_netboot=mw 0x303d0518 0xff; setenv fdt_file imx8mm-evk-root.dtb; setenv jh_clk clk_ignore_unused; run netboot; \0 "


#define CONFIG_MFG_ENV_SETTINGS \
	CONFIG_MFG_ENV_SETTINGS_DEFAULT \
	"initrd_addr=0x43800000\0" \
	"initrd_high=0xffffffffffffffff\0" \
	"emmc_dev=2\0"\
	"sd_dev=1\0" \

/* Initial environment variables */
#if defined(CONFIG_NAND_BOOT)
#define CONFIG_EXTRA_ENV_SETTINGS \
	CONFIG_MFG_ENV_SETTINGS \
	"fdt_addr=0x43000000\0"			\
	"fdt_high=0xffffffffffffffff\0" \
	"mtdparts=" MFG_NAND_PARTITION "\0" \
	"console=ttymxc1,115200 earlycon=ec_imx6q,0x30890000,115200\0" \
	"bootargs=console=ttymxc1,115200 earlycon=ec_imx6q,0x30890000,115200 ubi.mtd=nandrootfs "  \
		"root=ubi0:nandrootfs rootfstype=ubifs "		     \
		MFG_NAND_PARTITION \
		"\0" \
	"bootcmd=nand read ${loadaddr} 0x5000000 0x2000000;"\
		"nand read ${fdt_addr} 0x7000000 0x100000;"\
		"booti ${loadaddr} - ${fdt_addr}"

#else
#define CONFIG_EXTRA_ENV_SETTINGS		\
	CONFIG_MFG_ENV_SETTINGS \
	JAILHOUSE_ENV \
	"script=boot.scr\0" \
	"image=Image\0" \
<<<<<<< HEAD
	"console=ttymxc1,115200 earlycon=ec_imx6q,0x30890000,115200\0" \
	"fdt_addr=0x43000000\0"			\
	"fdt_high=0xffffffffffffffff\0"		\
	"boot_fdt=try\0" \
	"fdt_file=" CONFIG_DEFAULT_FDT_FILE "\0" \
=======
	"console=ttymxc1,115200\0" \
	"fdt_addr=0x43000000\0"			\
	"fdt_high=0xffffffffffffffff\0"		\
	"boot_fit=no\0" \
	"fdt_file=imx8mm-evk.dtb\0" \
>>>>>>> 3373c7c3
	"initrd_addr=0x43800000\0"		\
	"initrd_high=0xffffffffffffffff\0" \
	"mmcdev="__stringify(CONFIG_SYS_MMC_ENV_DEV)"\0" \
	"mmcpart=" __stringify(CONFIG_SYS_MMC_IMG_LOAD_PART) "\0" \
	"mmcroot=" CONFIG_MMCROOT " rootwait rw\0" \
	"mmcautodetect=yes\0" \
	"mmcargs=setenv bootargs ${jh_clk} console=${console} root=${mmcroot}\0 " \
	"loadbootscript=fatload mmc ${mmcdev}:${mmcpart} ${loadaddr} ${script};\0" \
	"bootscript=echo Running bootscript from mmc ...; " \
		"source\0" \
	"loadimage=fatload mmc ${mmcdev}:${mmcpart} ${loadaddr} ${image}\0" \
	"loadfdt=fatload mmc ${mmcdev}:${mmcpart} ${fdt_addr} ${fdt_file}\0" \
	"mmcboot=echo Booting from mmc ...; " \
		"run mmcargs; " \
		"if test ${boot_fdt} = yes || test ${boot_fdt} = try; then " \
			"if run loadfdt; then " \
				"booti ${loadaddr} - ${fdt_addr}; " \
			"else " \
				"echo WARN: Cannot load the DT; " \
			"fi; " \
		"else " \
			"echo wait for boot; " \
		"fi;\0" \
	"netargs=setenv bootargs ${jh_clk} console=${console} " \
		"root=/dev/nfs " \
		"ip=dhcp nfsroot=${serverip}:${nfsroot},v3,tcp\0" \
	"netboot=echo Booting from net ...; " \
		"run netargs;  " \
		"if test ${ip_dyn} = yes; then " \
			"setenv get_cmd dhcp; " \
		"else " \
			"setenv get_cmd tftp; " \
		"fi; " \
		"${get_cmd} ${loadaddr} ${image}; " \
		"if test ${boot_fdt} = yes || test ${boot_fdt} = try; then " \
			"if ${get_cmd} ${fdt_addr} ${fdt_file}; then " \
				"booti ${loadaddr} - ${fdt_addr}; " \
			"else " \
				"echo WARN: Cannot load the DT; " \
			"fi; " \
		"else " \
			"booti; " \
		"fi;\0"

#define CONFIG_BOOTCOMMAND \
	   "mmc dev ${mmcdev}; if mmc rescan; then " \
		   "if run loadbootscript; then " \
			   "run bootscript; " \
		   "else " \
			   "if run loadimage; then " \
				   "run mmcboot; " \
			   "else run netboot; " \
			   "fi; " \
		   "fi; " \
	   "else booti ${loadaddr} - ${fdt_addr}; fi"
#endif

/* Link Definitions */
#define CONFIG_LOADADDR			0x40480000

#define CONFIG_SYS_LOAD_ADDR           CONFIG_LOADADDR

#define CONFIG_SYS_INIT_RAM_ADDR        0x40000000
#define CONFIG_SYS_INIT_RAM_SIZE        0x200000
#define CONFIG_SYS_INIT_SP_OFFSET \
        (CONFIG_SYS_INIT_RAM_SIZE - GENERATED_GBL_DATA_SIZE)
#define CONFIG_SYS_INIT_SP_ADDR \
        (CONFIG_SYS_INIT_RAM_ADDR + CONFIG_SYS_INIT_SP_OFFSET)

#define CONFIG_ENV_OVERWRITE
<<<<<<< HEAD
#if defined(CONFIG_ENV_IS_IN_MMC)
#define CONFIG_ENV_OFFSET               (64 * SZ_64K)
#elif defined(CONFIG_ENV_IS_IN_SPI_FLASH)
#define CONFIG_ENV_OFFSET		(4 * 1024 * 1024)
#define CONFIG_ENV_SECT_SIZE		(64 * 1024)
#define CONFIG_ENV_SPI_BUS		CONFIG_SF_DEFAULT_BUS
#define CONFIG_ENV_SPI_CS		CONFIG_SF_DEFAULT_CS
#define CONFIG_ENV_SPI_MODE		CONFIG_SF_DEFAULT_MODE
#define CONFIG_ENV_SPI_MAX_HZ		CONFIG_SF_DEFAULT_SPEED
#elif defined(CONFIG_ENV_IS_IN_NAND)
#define CONFIG_ENV_OFFSET       (60 << 20)
#endif
#define CONFIG_ENV_SIZE			0x1000
=======
>>>>>>> 3373c7c3
#define CONFIG_SYS_MMC_ENV_DEV		1   /* USDHC2 */
#define CONFIG_MMCROOT			"/dev/mmcblk1p2"  /* USDHC2 */

/* Size of malloc() pool */
#define CONFIG_SYS_MALLOC_LEN		SZ_32M

#define CONFIG_SYS_SDRAM_BASE           0x40000000
#define PHYS_SDRAM                      0x40000000
#define PHYS_SDRAM_SIZE			0x80000000 /* 2GB DDR */

#define CONFIG_SYS_MEMTEST_START	PHYS_SDRAM
#define CONFIG_SYS_MEMTEST_END		(CONFIG_SYS_MEMTEST_START + (PHYS_SDRAM_SIZE >> 1))

#define CONFIG_BAUDRATE			115200

#define CONFIG_MXC_UART
#define CONFIG_MXC_UART_BASE		UART2_BASE_ADDR

/* Monitor Command Prompt */
#undef CONFIG_SYS_PROMPT
#define CONFIG_SYS_PROMPT		"u-boot=> "
#define CONFIG_SYS_PROMPT_HUSH_PS2     "> "
#define CONFIG_SYS_CBSIZE              2048
#define CONFIG_SYS_MAXARGS             64
#define CONFIG_SYS_BARGSIZE CONFIG_SYS_CBSIZE
#define CONFIG_SYS_PBSIZE		(CONFIG_SYS_CBSIZE + \
					sizeof(CONFIG_SYS_PROMPT) + 16)

#define CONFIG_IMX_BOOTAUX

/* USDHC */
#define CONFIG_FSL_USDHC

#ifdef CONFIG_TARGET_IMX8MM_DDR4_EVK
#define CONFIG_SYS_FSL_USDHC_NUM	1
#else
#define CONFIG_SYS_FSL_USDHC_NUM	2
#endif
#define CONFIG_SYS_FSL_ESDHC_ADDR       0

#define CONFIG_SYS_MMC_IMG_LOAD_PART	1

#ifdef CONFIG_FSL_FSPI
#define FSL_FSPI_FLASH_SIZE		SZ_32M
#define FSL_FSPI_FLASH_NUM		1
#define FSPI0_BASE_ADDR			0x30bb0000
#define FSPI0_AMBA_BASE			0x0
#define CONFIG_FSPI_QUAD_SUPPORT

#define CONFIG_SYS_FSL_FSPI_AHB
#endif

#ifdef CONFIG_NAND_MXS
#define CONFIG_CMD_NAND_TRIMFFS

/* NAND stuff */
#define CONFIG_SYS_MAX_NAND_DEVICE     1
#define CONFIG_SYS_NAND_BASE           0x20000000
#define CONFIG_SYS_NAND_5_ADDR_CYCLE
#define CONFIG_SYS_NAND_ONFI_DETECTION
#define CONFIG_SYS_NAND_USE_FLASH_BBT
#endif /* CONFIG_NAND_MXS */

#define CONFIG_SYS_I2C_SPEED		100000

/* USB configs */
#ifndef CONFIG_SPL_BUILD
#define CONFIG_CMD_USB
#define CONFIG_USB_STORAGE
#define CONFIG_USBD_HS

#define CONFIG_CMD_USB_MASS_STORAGE
#define CONFIG_USB_GADGET_MASS_STORAGE
#define CONFIG_USB_FUNCTION_MASS_STORAGE

#endif

#define CONFIG_USB_GADGET_VBUS_DRAW 2

#define CONFIG_MXC_USB_PORTSC  (PORT_PTS_UTMI | PORT_PTS_PTW)
#define CONFIG_USB_MAX_CONTROLLER_COUNT         2

#ifdef CONFIG_DM_VIDEO
#define CONFIG_VIDEO_MXS
#define CONFIG_VIDEO_LOGO
#define CONFIG_SPLASH_SCREEN
#define CONFIG_SPLASH_SCREEN_ALIGN
#define CONFIG_CMD_BMP
#define CONFIG_BMP_16BPP
#define CONFIG_VIDEO_BMP_RLE8
#define CONFIG_VIDEO_BMP_LOGO
#endif
#endif<|MERGE_RESOLUTION|>--- conflicted
+++ resolved
@@ -22,7 +22,7 @@
 #define CONFIG_SPL_STACK		0x920000
 #define CONFIG_SPL_BSS_START_ADDR	0x910000
 #define CONFIG_SPL_BSS_MAX_SIZE		SZ_8K	/* 8 KB */
-#define CONFIG_SYS_SPL_MALLOC_START    0x42200000
+#define CONFIG_SYS_SPL_MALLOC_START	0x42200000
 #define CONFIG_SYS_SPL_MALLOC_SIZE	SZ_512K	/* 512 KB */
 
 /* malloc f used before GD_FLG_FULL_MALLOC_INIT set */
@@ -95,7 +95,7 @@
 
 /* Initial environment variables */
 #if defined(CONFIG_NAND_BOOT)
-#define CONFIG_EXTRA_ENV_SETTINGS \
+#define CONFIG_EXTRA_ENV_SETTINGS		\
 	CONFIG_MFG_ENV_SETTINGS \
 	"fdt_addr=0x43000000\0"			\
 	"fdt_high=0xffffffffffffffff\0" \
@@ -115,19 +115,11 @@
 	JAILHOUSE_ENV \
 	"script=boot.scr\0" \
 	"image=Image\0" \
-<<<<<<< HEAD
-	"console=ttymxc1,115200 earlycon=ec_imx6q,0x30890000,115200\0" \
-	"fdt_addr=0x43000000\0"			\
-	"fdt_high=0xffffffffffffffff\0"		\
-	"boot_fdt=try\0" \
-	"fdt_file=" CONFIG_DEFAULT_FDT_FILE "\0" \
-=======
 	"console=ttymxc1,115200\0" \
 	"fdt_addr=0x43000000\0"			\
 	"fdt_high=0xffffffffffffffff\0"		\
 	"boot_fit=no\0" \
-	"fdt_file=imx8mm-evk.dtb\0" \
->>>>>>> 3373c7c3
+	"fdt_file=" CONFIG_DEFAULT_FDT_FILE "\0" \
 	"initrd_addr=0x43800000\0"		\
 	"initrd_high=0xffffffffffffffff\0" \
 	"mmcdev="__stringify(CONFIG_SYS_MMC_ENV_DEV)"\0" \
@@ -188,32 +180,22 @@
 /* Link Definitions */
 #define CONFIG_LOADADDR			0x40480000
 
-#define CONFIG_SYS_LOAD_ADDR           CONFIG_LOADADDR
+#define CONFIG_SYS_LOAD_ADDR		CONFIG_LOADADDR
 
 #define CONFIG_SYS_INIT_RAM_ADDR        0x40000000
 #define CONFIG_SYS_INIT_RAM_SIZE        0x200000
 #define CONFIG_SYS_INIT_SP_OFFSET \
-        (CONFIG_SYS_INIT_RAM_SIZE - GENERATED_GBL_DATA_SIZE)
+	(CONFIG_SYS_INIT_RAM_SIZE - GENERATED_GBL_DATA_SIZE)
 #define CONFIG_SYS_INIT_SP_ADDR \
-        (CONFIG_SYS_INIT_RAM_ADDR + CONFIG_SYS_INIT_SP_OFFSET)
+	(CONFIG_SYS_INIT_RAM_ADDR + CONFIG_SYS_INIT_SP_OFFSET)
 
 #define CONFIG_ENV_OVERWRITE
-<<<<<<< HEAD
-#if defined(CONFIG_ENV_IS_IN_MMC)
-#define CONFIG_ENV_OFFSET               (64 * SZ_64K)
-#elif defined(CONFIG_ENV_IS_IN_SPI_FLASH)
-#define CONFIG_ENV_OFFSET		(4 * 1024 * 1024)
-#define CONFIG_ENV_SECT_SIZE		(64 * 1024)
+#if defined(CONFIG_ENV_IS_IN_SPI_FLASH)
 #define CONFIG_ENV_SPI_BUS		CONFIG_SF_DEFAULT_BUS
 #define CONFIG_ENV_SPI_CS		CONFIG_SF_DEFAULT_CS
 #define CONFIG_ENV_SPI_MODE		CONFIG_SF_DEFAULT_MODE
 #define CONFIG_ENV_SPI_MAX_HZ		CONFIG_SF_DEFAULT_SPEED
-#elif defined(CONFIG_ENV_IS_IN_NAND)
-#define CONFIG_ENV_OFFSET       (60 << 20)
-#endif
-#define CONFIG_ENV_SIZE			0x1000
-=======
->>>>>>> 3373c7c3
+#endif
 #define CONFIG_SYS_MMC_ENV_DEV		1   /* USDHC2 */
 #define CONFIG_MMCROOT			"/dev/mmcblk1p2"  /* USDHC2 */
 
@@ -235,10 +217,10 @@
 /* Monitor Command Prompt */
 #undef CONFIG_SYS_PROMPT
 #define CONFIG_SYS_PROMPT		"u-boot=> "
-#define CONFIG_SYS_PROMPT_HUSH_PS2     "> "
-#define CONFIG_SYS_CBSIZE              2048
-#define CONFIG_SYS_MAXARGS             64
-#define CONFIG_SYS_BARGSIZE CONFIG_SYS_CBSIZE
+#define CONFIG_SYS_PROMPT_HUSH_PS2	"> "
+#define CONFIG_SYS_CBSIZE		2048
+#define CONFIG_SYS_MAXARGS		64
+#define CONFIG_SYS_BARGSIZE		CONFIG_SYS_CBSIZE
 #define CONFIG_SYS_PBSIZE		(CONFIG_SYS_CBSIZE + \
 					sizeof(CONFIG_SYS_PROMPT) + 16)
 
@@ -252,7 +234,7 @@
 #else
 #define CONFIG_SYS_FSL_USDHC_NUM	2
 #endif
-#define CONFIG_SYS_FSL_ESDHC_ADDR       0
+#define CONFIG_SYS_FSL_ESDHC_ADDR	0
 
 #define CONFIG_SYS_MMC_IMG_LOAD_PART	1
 
