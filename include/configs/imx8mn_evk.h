/* SPDX-License-Identifier: GPL-2.0+ */
/*
 * Copyright 2018 NXP
 */

#ifndef __IMX8MN_EVK_H
#define __IMX8MN_EVK_H

#include <linux/sizes.h>
#include <asm/arch/imx-regs.h>

#include "imx_env.h"

#define CONFIG_SPL_MAX_SIZE		(208 * 1024)
#define CONFIG_SYS_MONITOR_LEN		(512 * 1024)
#define CONFIG_SYS_MMCSD_RAW_MODE_U_BOOT_USE_SECTOR
#define CONFIG_SYS_MMCSD_RAW_MODE_U_BOOT_SECTOR	0x300
#define CONFIG_SYS_MMCSD_FS_BOOT_PARTITION	1
#define CONFIG_SYS_UBOOT_BASE	\
	(QSPI0_AMBA_BASE + CONFIG_SYS_MMCSD_RAW_MODE_U_BOOT_SECTOR * 512)

#ifdef CONFIG_SPL_BUILD
#define CONFIG_SPL_STACK		0x187FF0
#define CONFIG_SPL_BSS_START_ADDR      0x0095e000
#define CONFIG_SPL_BSS_MAX_SIZE		SZ_8K	/* 8 KB */
#define CONFIG_SYS_SPL_MALLOC_START	0x42200000
#define CONFIG_SYS_SPL_MALLOC_SIZE	SZ_64K	/* 64 KB */
<<<<<<< HEAD
#define CONFIG_SYS_ICACHE_OFF
#define CONFIG_SYS_DCACHE_OFF

/* malloc f used before GD_FLG_FULL_MALLOC_INIT set */
#define CONFIG_MALLOC_F_ADDR		0x184000

=======

/* malloc f used before GD_FLG_FULL_MALLOC_INIT set */
#define CONFIG_MALLOC_F_ADDR		0x184000

>>>>>>> 0ea138a2
/* For RAW image gives a error info not panic */
#define CONFIG_SPL_ABORT_ON_RAW_IMAGE

#define CONFIG_POWER
#define CONFIG_POWER_I2C
#ifdef CONFIG_IMX8M_DDR4
#define CONFIG_POWER_BD71837
#else
#define CONFIG_POWER_PCA9450
#endif

#define CONFIG_SYS_I2C

#if defined(CONFIG_NAND_BOOT)
#define CONFIG_SPL_NAND_SUPPORT
#define CONFIG_SPL_DMA
#define CONFIG_SPL_NAND_MXS
#define CONFIG_SPL_NAND_BASE
#define CONFIG_SPL_NAND_IDENT
#define CONFIG_SYS_NAND_U_BOOT_OFFS 	0x4000000 /* Put the FIT out of first 64MB boot area */

/* Set a redundant offset in nand FIT mtdpart. The new uuu will burn full boot image (not only FIT part) to the mtdpart, so we check both two offsets */
#define CONFIG_SYS_NAND_U_BOOT_OFFS_REDUND \
	(CONFIG_SYS_NAND_U_BOOT_OFFS + CONFIG_SYS_MMCSD_RAW_MODE_U_BOOT_SECTOR * 512 - 0x8400)
#endif

#endif

#define CONFIG_CMD_READ
#define CONFIG_SERIAL_TAG
#define CONFIG_FASTBOOT_USB_DEV 0

#define CONFIG_REMAKE_ELF
<<<<<<< HEAD

/* ENET Config */
/* ENET1 */
=======
/* ENET Config */
/* ENET1 */
#if defined(CONFIG_FEC_MXC)
>>>>>>> 0ea138a2
#define CONFIG_ETHPRIME                 "FEC"
#define PHY_ANEG_TIMEOUT 20000

#define CONFIG_FEC_XCV_TYPE             RGMII
#define CONFIG_FEC_MXC_PHYADDR          0
#define FEC_QUIRK_ENET_MAC

#define IMX_FEC_BASE			0x30BE0000
#endif

<<<<<<< HEAD
#define CONFIG_PHYLIB
#define CONFIG_PHY_ATHEROS
=======

/*
 * Another approach is add the clocks for inmates into clks_init_on
 * in clk-imx8mm.c, then clk_ingore_unused could be removed.
 */
#ifdef CONFIG_TARGET_IMX8MN_DDR4_EVK
#define JH_ROOT_DTB	"imx8mn-ddr4-evk-root.dtb"
#else
#define JH_ROOT_DTB	"imx8mn-evk-root.dtb"
#endif
>>>>>>> 0ea138a2

#define JAILHOUSE_ENV \
	"jh_clk= \0 " \
	"jh_root_dtb=" JH_ROOT_DTB "\0" \
	"jh_mmcboot=mw 0x303d0518 0xff; setenv fdt_file ${jh_root_dtb};" \
		"setenv jh_clk clk_ignore_unused; " \
			   "if run loadimage; then " \
				   "run mmcboot; " \
			   "else run jh_netboot; fi; \0" \
	"jh_netboot=mw 0x303d0518 0xff; setenv fdt_file ${jh_root_dtb}; setenv jh_clk clk_ignore_unused; run netboot; \0 "

#define CONFIG_MFG_ENV_SETTINGS \
	CONFIG_MFG_ENV_SETTINGS_DEFAULT \
	"initrd_addr=0x43800000\0" \
	"initrd_high=0xffffffffffffffff\0" \
	"emmc_dev=2\0"\
	"sd_dev=1\0" \

/* Initial environment variables */
#define CONFIG_EXTRA_ENV_SETTINGS		\
	CONFIG_MFG_ENV_SETTINGS \
	JAILHOUSE_ENV \
	"script=boot.scr\0" \
	"image=Image\0" \
	"splashimage=0x50000000\0" \
	"console=ttymxc1,115200\0" \
	"fdt_addr=0x43000000\0"			\
	"fdt_high=0xffffffffffffffff\0"		\
	"boot_fit=no\0" \
	"fdt_file=" CONFIG_DEFAULT_FDT_FILE "\0" \
	"initrd_addr=0x43800000\0"		\
	"initrd_high=0xffffffffffffffff\0" \
	"mmcdev="__stringify(CONFIG_SYS_MMC_ENV_DEV)"\0" \
	"mmcpart=" __stringify(CONFIG_SYS_MMC_IMG_LOAD_PART) "\0" \
	"mmcroot=" CONFIG_MMCROOT " rootwait rw\0" \
	"mmcautodetect=yes\0" \
	"mmcargs=setenv bootargs ${jh_clk} console=${console} root=${mmcroot}\0 " \
	"loadbootscript=fatload mmc ${mmcdev}:${mmcpart} ${loadaddr} ${script};\0" \
	"bootscript=echo Running bootscript from mmc ...; " \
		"source\0" \
	"loadimage=fatload mmc ${mmcdev}:${mmcpart} ${loadaddr} ${image}\0" \
	"loadfdt=fatload mmc ${mmcdev}:${mmcpart} ${fdt_addr} ${fdt_file}\0" \
	"mmcboot=echo Booting from mmc ...; " \
		"run mmcargs; " \
		"if test ${boot_fit} = yes || test ${boot_fit} = try; then " \
			"bootm ${loadaddr}; " \
		"else " \
			"if run loadfdt; then " \
				"booti ${loadaddr} - ${fdt_addr}; " \
			"else " \
				"echo WARN: Cannot load the DT; " \
			"fi; " \
		"fi;\0" \
	"netargs=setenv bootargs ${jh_clk} console=${console} " \
		"root=/dev/nfs " \
		"ip=dhcp nfsroot=${serverip}:${nfsroot},v3,tcp\0" \
	"netboot=echo Booting from net ...; " \
		"run netargs;  " \
		"if test ${ip_dyn} = yes; then " \
			"setenv get_cmd dhcp; " \
		"else " \
			"setenv get_cmd tftp; " \
		"fi; " \
		"${get_cmd} ${loadaddr} ${image}; " \
		"if test ${boot_fit} = yes || test ${boot_fit} = try; then " \
			"bootm ${loadaddr}; " \
		"else " \
			"if ${get_cmd} ${fdt_addr} ${fdt_file}; then " \
				"booti ${loadaddr} - ${fdt_addr}; " \
			"else " \
				"echo WARN: Cannot load the DT; " \
			"fi; " \
		"fi;\0"

#define CONFIG_BOOTCOMMAND \
	   "mmc dev ${mmcdev}; if mmc rescan; then " \
		   "if run loadbootscript; then " \
			   "run bootscript; " \
		   "else " \
			   "if run loadimage; then " \
				   "run mmcboot; " \
			   "else run netboot; " \
			   "fi; " \
		   "fi; " \
	   "fi;"

/* Link Definitions */
#define CONFIG_LOADADDR			0x40480000

#define CONFIG_SYS_LOAD_ADDR           CONFIG_LOADADDR

#define CONFIG_SYS_INIT_RAM_ADDR        0x40000000
#define CONFIG_SYS_INIT_RAM_SIZE        0x80000
#define CONFIG_SYS_INIT_SP_OFFSET \
	(CONFIG_SYS_INIT_RAM_SIZE - GENERATED_GBL_DATA_SIZE)
#define CONFIG_SYS_INIT_SP_ADDR \
	(CONFIG_SYS_INIT_RAM_ADDR + CONFIG_SYS_INIT_SP_OFFSET)

#define CONFIG_ENV_OVERWRITE
#if defined(CONFIG_ENV_IS_IN_SPI_FLASH)
#define CONFIG_ENV_SPI_BUS		CONFIG_SF_DEFAULT_BUS
#define CONFIG_ENV_SPI_CS		CONFIG_SF_DEFAULT_CS
#define CONFIG_ENV_SPI_MODE		CONFIG_SF_DEFAULT_MODE
#define CONFIG_ENV_SPI_MAX_HZ		CONFIG_SF_DEFAULT_SPEED
#endif
#define CONFIG_SYS_MMC_ENV_DEV		1   /* USDHC2 */
#define CONFIG_MMCROOT			"/dev/mmcblk1p2"  /* USDHC2 */

/* Size of malloc() pool */
#define CONFIG_SYS_MALLOC_LEN		SZ_32M

#define CONFIG_SYS_SDRAM_BASE           0x40000000
#define PHYS_SDRAM                      0x40000000

<<<<<<< HEAD
#define CONFIG_SYS_MEMTEST_START	PHYS_SDRAM
#define CONFIG_SYS_MEMTEST_END      (CONFIG_SYS_MEMTEST_START + (PHYS_SDRAM_SIZE >> 1))
=======
#ifdef CONFIG_TARGET_IMX8MN_DDR3_EVK
#define PHYS_SDRAM_SIZE			0x40000000 /* 1GB DDR */
#else
#define PHYS_SDRAM_SIZE			0x80000000 /* 2GB DDR */
#endif
>>>>>>> 0ea138a2

#define CONFIG_SYS_MEMTEST_START	0x60000000
#define CONFIG_SYS_MEMTEST_END      (CONFIG_SYS_MEMTEST_START + (PHYS_SDRAM_SIZE >> 2))

#define CONFIG_MXC_UART_BASE		UART2_BASE_ADDR

/* Monitor Command Prompt */
#define CONFIG_SYS_PROMPT_HUSH_PS2	"> "
#define CONFIG_SYS_CBSIZE		2048
#define CONFIG_SYS_MAXARGS		64
#define CONFIG_SYS_BARGSIZE		CONFIG_SYS_CBSIZE
#define CONFIG_SYS_PBSIZE		(CONFIG_SYS_CBSIZE + \
					sizeof(CONFIG_SYS_PROMPT) + 16)

#define CONFIG_IMX_BOOTAUX

/* USDHC */
#define CONFIG_FSL_USDHC

#define CONFIG_SYS_FSL_USDHC_NUM	2
#define CONFIG_SYS_FSL_ESDHC_ADDR	0

#define CONFIG_SYS_MMC_IMG_LOAD_PART	1

#ifdef CONFIG_FSL_FSPI
#define FSL_FSPI_FLASH_SIZE		SZ_32M
#define FSL_FSPI_FLASH_NUM		1
#define FSPI0_BASE_ADDR			0x30bb0000
#define FSPI0_AMBA_BASE			0x0
#define CONFIG_FSPI_QUAD_SUPPORT

#define CONFIG_SYS_FSL_FSPI_AHB
#endif

#ifdef CONFIG_NAND_MXS
#define CONFIG_CMD_NAND_TRIMFFS

/* NAND stuff */
#define CONFIG_SYS_MAX_NAND_DEVICE     1
#define CONFIG_SYS_NAND_BASE           0x20000000
#define CONFIG_SYS_NAND_5_ADDR_CYCLE
#define CONFIG_SYS_NAND_ONFI_DETECTION
<<<<<<< HEAD
=======
#define CONFIG_SYS_NAND_USE_FLASH_BBT
>>>>>>> 0ea138a2
#endif /* CONFIG_NAND_MXS */

#define CONFIG_SYS_I2C_SPEED		100000

/* USB configs */
#ifndef CONFIG_SPL_BUILD
#define CONFIG_CMD_USB
#define CONFIG_USB_STORAGE
#define CONFIG_USBD_HS

#define CONFIG_CMD_USB_MASS_STORAGE
#define CONFIG_USB_GADGET_MASS_STORAGE
#define CONFIG_USB_FUNCTION_MASS_STORAGE

#endif

#define CONFIG_USB_GADGET_VBUS_DRAW 2

#define CONFIG_MXC_USB_PORTSC  (PORT_PTS_UTMI | PORT_PTS_PTW)
#define CONFIG_USB_MAX_CONTROLLER_COUNT         2

#ifdef CONFIG_DM_VIDEO
#define CONFIG_VIDEO_MXS
#define CONFIG_VIDEO_LOGO
#define CONFIG_SPLASH_SCREEN
#define CONFIG_SPLASH_SCREEN_ALIGN
#define CONFIG_CMD_BMP
#define CONFIG_BMP_16BPP
#define CONFIG_BMP_24BPP
#define CONFIG_BMP_32BPP
#define CONFIG_VIDEO_BMP_RLE8
#define CONFIG_VIDEO_BMP_LOGO
#endif

<<<<<<< HEAD
#if defined(CONFIG_ANDROID_SUPPORT)
=======
#ifdef CONFIG_ANDROID_SUPPORT
>>>>>>> 0ea138a2
#include "imx8mn_evk_android.h"
#endif

#endif<|MERGE_RESOLUTION|>--- conflicted
+++ resolved
@@ -25,19 +25,10 @@
 #define CONFIG_SPL_BSS_MAX_SIZE		SZ_8K	/* 8 KB */
 #define CONFIG_SYS_SPL_MALLOC_START	0x42200000
 #define CONFIG_SYS_SPL_MALLOC_SIZE	SZ_64K	/* 64 KB */
-<<<<<<< HEAD
-#define CONFIG_SYS_ICACHE_OFF
-#define CONFIG_SYS_DCACHE_OFF
 
 /* malloc f used before GD_FLG_FULL_MALLOC_INIT set */
 #define CONFIG_MALLOC_F_ADDR		0x184000
 
-=======
-
-/* malloc f used before GD_FLG_FULL_MALLOC_INIT set */
-#define CONFIG_MALLOC_F_ADDR		0x184000
-
->>>>>>> 0ea138a2
 /* For RAW image gives a error info not panic */
 #define CONFIG_SPL_ABORT_ON_RAW_IMAGE
 
@@ -71,15 +62,9 @@
 #define CONFIG_FASTBOOT_USB_DEV 0
 
 #define CONFIG_REMAKE_ELF
-<<<<<<< HEAD
-
-/* ENET Config */
-/* ENET1 */
-=======
 /* ENET Config */
 /* ENET1 */
 #if defined(CONFIG_FEC_MXC)
->>>>>>> 0ea138a2
 #define CONFIG_ETHPRIME                 "FEC"
 #define PHY_ANEG_TIMEOUT 20000
 
@@ -90,10 +75,6 @@
 #define IMX_FEC_BASE			0x30BE0000
 #endif
 
-<<<<<<< HEAD
-#define CONFIG_PHYLIB
-#define CONFIG_PHY_ATHEROS
-=======
 
 /*
  * Another approach is add the clocks for inmates into clks_init_on
@@ -104,7 +85,6 @@
 #else
 #define JH_ROOT_DTB	"imx8mn-evk-root.dtb"
 #endif
->>>>>>> 0ea138a2
 
 #define JAILHOUSE_ENV \
 	"jh_clk= \0 " \
@@ -219,16 +199,11 @@
 #define CONFIG_SYS_SDRAM_BASE           0x40000000
 #define PHYS_SDRAM                      0x40000000
 
-<<<<<<< HEAD
-#define CONFIG_SYS_MEMTEST_START	PHYS_SDRAM
-#define CONFIG_SYS_MEMTEST_END      (CONFIG_SYS_MEMTEST_START + (PHYS_SDRAM_SIZE >> 1))
-=======
 #ifdef CONFIG_TARGET_IMX8MN_DDR3_EVK
 #define PHYS_SDRAM_SIZE			0x40000000 /* 1GB DDR */
 #else
 #define PHYS_SDRAM_SIZE			0x80000000 /* 2GB DDR */
 #endif
->>>>>>> 0ea138a2
 
 #define CONFIG_SYS_MEMTEST_START	0x60000000
 #define CONFIG_SYS_MEMTEST_END      (CONFIG_SYS_MEMTEST_START + (PHYS_SDRAM_SIZE >> 2))
@@ -271,10 +246,7 @@
 #define CONFIG_SYS_NAND_BASE           0x20000000
 #define CONFIG_SYS_NAND_5_ADDR_CYCLE
 #define CONFIG_SYS_NAND_ONFI_DETECTION
-<<<<<<< HEAD
-=======
 #define CONFIG_SYS_NAND_USE_FLASH_BBT
->>>>>>> 0ea138a2
 #endif /* CONFIG_NAND_MXS */
 
 #define CONFIG_SYS_I2C_SPEED		100000
@@ -309,11 +281,7 @@
 #define CONFIG_VIDEO_BMP_LOGO
 #endif
 
-<<<<<<< HEAD
-#if defined(CONFIG_ANDROID_SUPPORT)
-=======
 #ifdef CONFIG_ANDROID_SUPPORT
->>>>>>> 0ea138a2
 #include "imx8mn_evk_android.h"
 #endif
 
