/* SPDX-License-Identifier: GPL-2.0+ */
/*
 * Copyright 2014 Freescale Semiconductor, Inc.
 * Copyright 2018 NXP
 *
 * Configuration settings for the Freescale i.MX6SX Sabresd board.
 */

#ifndef __CONFIG_H
#define __CONFIG_H

#include "mx6_common.h"
#include "imx_env.h"

#define CONFIG_DBG_MONITOR

#ifdef CONFIG_SPL
#include "imx6_spl.h"
#endif

/* Size of malloc() pool */
#define CONFIG_SYS_MALLOC_LEN		(32 * SZ_1M)

#define CONFIG_MXC_UART
#define CONFIG_MXC_UART_BASE		UART1_BASE

#define CONFIG_CMD_READ
#define CONFIG_SERIAL_TAG
#define CONFIG_FASTBOOT_USB_DEV 0

#ifdef CONFIG_IMX_BOOTAUX
/* Set to QSPI2 B flash at default */
#ifdef CONFIG_DM_SPI
#define CONFIG_SYS_AUXCORE_BOOTDATA 0x78000000
#define SF_QSPI2_B_CS_NUM 2
#elif defined(CONFIG_MX6SX_SABRESD_REVA)
#define CONFIG_SYS_AUXCORE_BOOTDATA 0x71000000
#define SF_QSPI2_B_CS_NUM 1
#else
#define CONFIG_SYS_AUXCORE_BOOTDATA 0x72000000
#define SF_QSPI2_B_CS_NUM 1
#endif

/* When using M4 fastup demo, no need these M4 env, since QSPI is used by M4 */
#ifndef CONFIG_SYS_AUXCORE_FASTUP
#define UPDATE_M4_ENV \
	"m4image=m4_qspi.bin\0" \
	"m4_qspi_cs="__stringify(SF_QSPI2_B_CS_NUM)"\0" \
	"loadm4image=fatload mmc ${mmcdev}:${mmcpart} ${loadaddr} ${m4image}\0" \
	"update_m4_from_sd=" \
		"if sf probe 1:${m4_qspi_cs}; then " \
			"if run loadm4image; then " \
				"setexpr fw_sz ${filesize} + 0xffff; " \
				"setexpr fw_sz ${fw_sz} / 0x10000; "	\
				"setexpr fw_sz ${fw_sz} * 0x10000; "	\
				"sf erase 0x0 ${fw_sz}; " \
				"sf write ${loadaddr} 0x0 ${filesize}; " \
			"fi; " \
		"fi\0" \
	"m4boot=sf probe 1:${m4_qspi_cs}; bootaux "__stringify(CONFIG_SYS_AUXCORE_BOOTDATA)"\0"
#else
#define UPDATE_M4_ENV ""
#endif /* CONFIG_SYS_AUXCORE_FASTUP */

#else
#define UPDATE_M4_ENV ""
#endif /* CONFIG_IMX_BOOTAUX */

<<<<<<< HEAD
#define CONFIG_ENV_VARS_UBOOT_RUNTIME_CONFIG

#define CONFIG_MFG_ENV_SETTINGS \
    CONFIG_MFG_ENV_SETTINGS_DEFAULT \
	"initrd_addr=0x86800000\0" \
	"initrd_high=0xffffffff\0" \
    "emmc_dev=2\0"\
    "sd_dev=1\0" \

=======
>>>>>>> 4b398755
#define CONFIG_EXTRA_ENV_SETTINGS \
	CONFIG_MFG_ENV_SETTINGS \
	UPDATE_M4_ENV \
	TEE_ENV \
	"script=boot.scr\0" \
	"image=zImage\0" \
	"console=ttymxc0\0" \
	"fdt_high=0xffffffff\0" \
	"initrd_high=0xffffffff\0" \
	"fdt_file=undefined\0" \
	"fdt_addr=0x83000000\0" \
	"tee_addr=0x84000000\0" \
	"tee_file=uTee-6sxsdb\0" \
	"boot_fdt=try\0" \
	"ip_dyn=yes\0" \
	"panel=Hannstar-XGA\0" \
	"mmcdev="__stringify(CONFIG_SYS_MMC_ENV_DEV)"\0" \
	"mmcpart=1\0" \
	"mmcroot=" CONFIG_MMCROOT " rootwait rw\0" \
	"mmcautodetect=yes\0" \
	"mmcargs=setenv bootargs console=${console},${baudrate} " \
		"root=${mmcroot}\0" \
	"loadbootscript=" \
		"fatload mmc ${mmcdev}:${mmcpart} ${loadaddr} ${script};\0" \
	"bootscript=echo Running bootscript from mmc ...; " \
		"source\0" \
	"loadimage=fatload mmc ${mmcdev}:${mmcpart} ${loadaddr} ${image}\0" \
	"loadfdt=fatload mmc ${mmcdev}:${mmcpart} ${fdt_addr} ${fdt_file}\0" \
	"loadtee=fatload mmc ${mmcdev}:${mmcpart} ${tee_addr} ${tee_file}\0" \
	"mmcboot=echo Booting from mmc ...; " \
		"run mmcargs; " \
		"if test ${tee} = yes; then " \
			"run loadfdt; run loadtee; bootm ${tee_addr} - ${fdt_addr}; " \
		"else " \
			"if test ${boot_fdt} = yes || test ${boot_fdt} = try; then " \
				"if run loadfdt; then " \
					"bootz ${loadaddr} - ${fdt_addr}; " \
				"else " \
					"if test ${boot_fdt} = try; then " \
						"bootz; " \
					"else " \
						"echo WARN: Cannot load the DT; " \
					"fi; " \
				"fi; " \
			"else " \
				"bootz; " \
			"fi; " \
		"fi;\0" \
	"netargs=setenv bootargs console=${console},${baudrate} " \
		"root=/dev/nfs " \
	"ip=dhcp nfsroot=${serverip}:${nfsroot},v3,tcp\0" \
		"netboot=echo Booting from net ...; " \
		"run netargs; " \
		"if test ${ip_dyn} = yes; then " \
			"setenv get_cmd dhcp; " \
		"else " \
			"setenv get_cmd tftp; " \
		"fi; " \
		"${get_cmd} ${image}; " \
		"if test ${tee} = yes; then " \
			"${get_cmd} ${tee_addr} ${tee_file}; " \
			"${get_cmd} ${fdt_addr} ${fdt_file}; " \
			"bootm ${tee_addr} - ${fdt_addr}; " \
		"else " \
			"if test ${boot_fdt} = yes || test ${boot_fdt} = try; then " \
				"if ${get_cmd} ${fdt_addr} ${fdt_file}; then " \
					"bootz ${loadaddr} - ${fdt_addr}; " \
				"else " \
					"if test ${boot_fdt} = try; then " \
						"bootz; " \
					"else " \
						"echo WARN: Cannot load the DT; " \
					"fi; " \
				"fi; " \
			"else " \
				"bootz; " \
			"fi;" \
		"fi;\0" \
	"findfdt="\
		"if test $fdt_file = undefined; then " \
			"setenv fdt_file " CONFIG_DEFAULT_DEVICE_TREE ".dtb; " \
		"fi;\0" \

#define CONFIG_BOOTCOMMAND \
	   "run findfdt; " \
	   "mmc dev ${mmcdev}; if mmc rescan; then " \
		   "if run loadbootscript; then " \
			   "run bootscript; " \
		   "else " \
			   "if run loadimage; then " \
				   "run mmcboot; " \
			   "else run netboot; " \
			   "fi; " \
		   "fi; " \
	   "else run netboot; fi"

/* Miscellaneous configurable options */
#define CONFIG_SYS_MEMTEST_START	0x80000000
#define CONFIG_SYS_MEMTEST_END		(CONFIG_SYS_MEMTEST_START + 0x10000)

/* Physical Memory Map */
#define CONFIG_NR_DRAM_BANKS		1
#define PHYS_SDRAM			MMDC0_ARB_BASE_ADDR

#define CONFIG_SYS_SDRAM_BASE		PHYS_SDRAM
#define CONFIG_SYS_INIT_RAM_ADDR	IRAM_BASE_ADDR
#define CONFIG_SYS_INIT_RAM_SIZE	IRAM_SIZE

#define CONFIG_SYS_INIT_SP_OFFSET \
	(CONFIG_SYS_INIT_RAM_SIZE - GENERATED_GBL_DATA_SIZE)
#define CONFIG_SYS_INIT_SP_ADDR \
	(CONFIG_SYS_INIT_RAM_ADDR + CONFIG_SYS_INIT_SP_OFFSET)

/* MMC Configuration */

#define CONFIG_SYS_FSL_ESDHC_ADDR	USDHC4_BASE_ADDR

/* I2C Configs */
#ifndef CONFIG_DM_I2C
#define CONFIG_SYS_I2C
#endif
#ifdef CONFIG_CMD_I2C
#define CONFIG_SYS_I2C_MXC
#define CONFIG_SYS_I2C_MXC_I2C1		/* enable I2C bus 1 */
#define CONFIG_SYS_I2C_MXC_I2C2		/* enable I2C bus 2 */
#define CONFIG_SYS_I2C_MXC_I2C3		/* enable I2C bus 3 */
#define CONFIG_SYS_I2C_SPEED		  100000
#endif

/* PMIC */
#ifndef CONFIG_DM_PMIC
#define CONFIG_POWER
#define CONFIG_POWER_I2C
#define CONFIG_POWER_PFUZE100
#define CONFIG_POWER_PFUZE100_I2C_ADDR	0x08
#endif

/* Network */
#define CONFIG_FEC_MXC
#define CONFIG_MII

#define CONFIG_FEC_ENET_DEV 0

#if (CONFIG_FEC_ENET_DEV == 0)
#define IMX_FEC_BASE			ENET_BASE_ADDR
#define CONFIG_FEC_MXC_PHYADDR          0x1
#ifdef CONFIG_DM_ETH
#define CONFIG_ETHPRIME                 "eth0"
#else
#define CONFIG_ETHPRIME                 "FEC0"
#endif
#elif (CONFIG_FEC_ENET_DEV == 1)
#define IMX_FEC_BASE			ENET2_BASE_ADDR
#define CONFIG_FEC_MXC_PHYADDR          0x2
#ifdef CONFIG_DM_ETH
#define CONFIG_ETHPRIME                 "eth1"
#else
#define CONFIG_ETHPRIME                 "FEC1"
#endif
#endif

#define CONFIG_FEC_XCV_TYPE             RGMII

#define CONFIG_PHY_ATHEROS
#define CONFIG_FEC_MXC_MDIO_BASE	ENET_BASE_ADDR

#ifdef CONFIG_CMD_USB
#define CONFIG_EHCI_HCD_INIT_AFTER_RESET
#define CONFIG_MXC_USB_PORTSC  (PORT_PTS_UTMI | PORT_PTS_PTW)
#define CONFIG_MXC_USB_FLAGS   0
#define CONFIG_USB_MAX_CONTROLLER_COUNT 2
#endif

#ifdef CONFIG_CMD_PCI
#define CONFIG_PCI_SCAN_SHOW
#define CONFIG_PCIE_IMX
#define CONFIG_PCIE_IMX_PERST_GPIO	IMX_GPIO_NR(2, 0)
#define CONFIG_PCIE_IMX_POWER_GPIO	IMX_GPIO_NR(2, 1)
#endif

#define CONFIG_IMX_THERMAL

#ifdef CONFIG_FSL_QSPI
#define CONFIG_SYS_FSL_QSPI_AHB
#ifdef CONFIG_MX6SX_SABRESD_REVA
#define FSL_QSPI_FLASH_SIZE		SZ_16M
#else
#define FSL_QSPI_FLASH_SIZE		SZ_32M
#endif
#define FSL_QSPI_FLASH_NUM		2
#define CONFIG_SF_DEFAULT_BUS		1
#define CONFIG_SF_DEFAULT_CS		0
#define CONFIG_SF_DEFAULT_SPEED	40000000
#define CONFIG_SF_DEFAULT_MODE		SPI_MODE_0
#endif

#ifndef CONFIG_SPL_BUILD
#ifdef CONFIG_VIDEO
#define CONFIG_VIDEO_MXS
#define CONFIG_VIDEO_LOGO
#define CONFIG_SPLASH_SCREEN
#define CONFIG_SPLASH_SCREEN_ALIGN
#define CONFIG_BMP_16BPP
#define CONFIG_VIDEO_BMP_RLE8
#define CONFIG_VIDEO_BMP_LOGO
#define CONFIG_IMX_VIDEO_SKIP
#define CONFIG_SYS_CONSOLE_BG_COL            0x00
#define CONFIG_SYS_CONSOLE_FG_COL            0xa0
#endif
#endif

#define CONFIG_ENV_SIZE			SZ_8K
#if defined(CONFIG_ENV_IS_IN_MMC)
#define CONFIG_ENV_OFFSET		(14 * SZ_64K)
#elif defined(CONFIG_ENV_IS_IN_SPI_FLASH)
#define CONFIG_ENV_OFFSET		(896 * 1024)
#define CONFIG_ENV_SECT_SIZE		(64 * 1024)
#define CONFIG_ENV_SPI_BUS		CONFIG_SF_DEFAULT_BUS
#define CONFIG_ENV_SPI_CS		CONFIG_SF_DEFAULT_CS
#define CONFIG_ENV_SPI_MODE		CONFIG_SF_DEFAULT_MODE
#define CONFIG_ENV_SPI_MAX_HZ		CONFIG_SF_DEFAULT_SPEED
#endif

#define CONFIG_SYS_FSL_USDHC_NUM	3
#define CONFIG_MMCROOT			"/dev/mmcblk3p2"  /* USDHC4 */
#define CONFIG_SYS_MMC_ENV_DEV		2  /*USDHC4*/
#define CONFIG_SYS_MMC_ENV_PART		0	/* user area */

#if defined(CONFIG_ANDROID_SUPPORT)
#include "mx6sxsabresdandroid.h"
#endif

#endif				/* __CONFIG_H */<|MERGE_RESOLUTION|>--- conflicted
+++ resolved
@@ -66,9 +66,6 @@
 #define UPDATE_M4_ENV ""
 #endif /* CONFIG_IMX_BOOTAUX */
 
-<<<<<<< HEAD
-#define CONFIG_ENV_VARS_UBOOT_RUNTIME_CONFIG
-
 #define CONFIG_MFG_ENV_SETTINGS \
     CONFIG_MFG_ENV_SETTINGS_DEFAULT \
 	"initrd_addr=0x86800000\0" \
@@ -76,8 +73,6 @@
     "emmc_dev=2\0"\
     "sd_dev=1\0" \
 
-=======
->>>>>>> 4b398755
 #define CONFIG_EXTRA_ENV_SETTINGS \
 	CONFIG_MFG_ENV_SETTINGS \
 	UPDATE_M4_ENV \
@@ -112,18 +107,18 @@
 		"if test ${tee} = yes; then " \
 			"run loadfdt; run loadtee; bootm ${tee_addr} - ${fdt_addr}; " \
 		"else " \
-			"if test ${boot_fdt} = yes || test ${boot_fdt} = try; then " \
-				"if run loadfdt; then " \
-					"bootz ${loadaddr} - ${fdt_addr}; " \
+		"if test ${boot_fdt} = yes || test ${boot_fdt} = try; then " \
+			"if run loadfdt; then " \
+				"bootz ${loadaddr} - ${fdt_addr}; " \
+			"else " \
+				"if test ${boot_fdt} = try; then " \
+					"bootz; " \
 				"else " \
-					"if test ${boot_fdt} = try; then " \
-						"bootz; " \
-					"else " \
-						"echo WARN: Cannot load the DT; " \
-					"fi; " \
+					"echo WARN: Cannot load the DT; " \
 				"fi; " \
-			"else " \
-				"bootz; " \
+			"fi; " \
+		"else " \
+			"bootz; " \
 			"fi; " \
 		"fi;\0" \
 	"netargs=setenv bootargs console=${console},${baudrate} " \
@@ -142,18 +137,18 @@
 			"${get_cmd} ${fdt_addr} ${fdt_file}; " \
 			"bootm ${tee_addr} - ${fdt_addr}; " \
 		"else " \
-			"if test ${boot_fdt} = yes || test ${boot_fdt} = try; then " \
-				"if ${get_cmd} ${fdt_addr} ${fdt_file}; then " \
-					"bootz ${loadaddr} - ${fdt_addr}; " \
+		"if test ${boot_fdt} = yes || test ${boot_fdt} = try; then " \
+			"if ${get_cmd} ${fdt_addr} ${fdt_file}; then " \
+				"bootz ${loadaddr} - ${fdt_addr}; " \
+			"else " \
+				"if test ${boot_fdt} = try; then " \
+					"bootz; " \
 				"else " \
-					"if test ${boot_fdt} = try; then " \
-						"bootz; " \
-					"else " \
-						"echo WARN: Cannot load the DT; " \
-					"fi; " \
+					"echo WARN: Cannot load the DT; " \
 				"fi; " \
-			"else " \
-				"bootz; " \
+			"fi; " \
+		"else " \
+			"bootz; " \
 			"fi;" \
 		"fi;\0" \
 	"findfdt="\
