/* SPDX-License-Identifier: GPL-2.0+ */
/*
 * Copyright (C) 2017 NXP Semiconductors
 *
 * Configuration settings for the i.MX7D Pico board.
 */

#ifndef __PICO_IMX7D_CONFIG_H
#define __PICO_IMX7D_CONFIG_H

#include "mx7_common.h"

#include "imx7_spl.h"

#ifdef CONFIG_SPL_OS_BOOT
/* Falcon Mode */
#define CONFIG_SPL_FS_LOAD_ARGS_NAME	"args"
#define CONFIG_SPL_FS_LOAD_KERNEL_NAME	"uImage"
#define CONFIG_SYS_SPL_ARGS_ADDR	0x88000000

/* Falcon Mode - MMC support: args@1MB kernel@2MB */
#define CONFIG_SYS_MMCSD_RAW_MODE_ARGS_SECTOR  0x800   /* 1MB */
#define CONFIG_SYS_MMCSD_RAW_MODE_ARGS_SECTORS (CONFIG_CMD_SPL_WRITE_SIZE / 512)
#define CONFIG_SYS_MMCSD_RAW_MODE_KERNEL_SECTOR        0x1000  /* 2MB */
#endif

/* Size of malloc() pool */
#define CONFIG_SYS_MALLOC_LEN		(32 * SZ_1M)

#define CONFIG_MXC_UART_BASE		UART5_IPS_BASE_ADDR
/* Network */
#define CONFIG_FEC_MXC
#define CONFIG_FEC_XCV_TYPE		RGMII
#define CONFIG_ETHPRIME			"FEC"
#define CONFIG_FEC_MXC_PHYADDR		1

#define CONFIG_PHYLIB
#define CONFIG_PHY_BROADCOM

/* ENET1 */
#define IMX_FEC_BASE			ENET_IPS_BASE_ADDR
#define CONFIG_FEC_MXC_MDIO_BASE 	ENET2_IPS_BASE_ADDR

/* MMC Config */
#define CONFIG_SYS_FSL_ESDHC_ADDR	0
#define CONFIG_SUPPORT_EMMC_BOOT /* eMMC specific */

#define CONFIG_DFU_ENV_SETTINGS \
	"dfu_alt_info=" \
		"spl raw 0x2 0x400;" \
		"u-boot raw 0x8a 0x400;" \
		"/boot/zImage ext4 0 1;" \
		"/boot/imx7d-pico-hobbit.dtb ext4 0 1;" \
		"/boot/imx7d-pico-pi.dtb ext4 0 1;" \
		"rootfs part 0 1\0" \

#define BOOTMENU_ENV \
	"bootmenu_0=Boot using PICO-Hobbit baseboard=" \
		"setenv fdtfile imx7d-pico-hobbit.dtb\0" \
	"bootmenu_1=Boot using PICO-Pi baseboard=" \
		"setenv fdtfile imx7d-pico-pi.dtb\0" \

#define CONFIG_SYS_AUXCORE_BOOTDATA 0x60000000 /* Set to QSPI1 A flash at default */
#ifdef CONFIG_CMD_BOOTAUX

#define UPDATE_M4_ENV \
	"m4image=m4_qspi.bin\0" \
	"loadm4image=fatload mmc ${mmcdev}:${mmcpart} ${loadaddr} ${m4image}\0" \
	"update_m4_from_sd=" \
		"if sf probe 0:0; then " \
			"if run loadm4image; then " \
				"setexpr fw_sz ${filesize} + 0xffff; " \
				"setexpr fw_sz ${fw_sz} / 0x10000; "	\
				"setexpr fw_sz ${fw_sz} * 0x10000; "	\
				"sf erase 0x0 ${fw_sz}; " \
				"sf write ${loadaddr} 0x0 ${filesize}; " \
			"fi; " \
		"fi\0" \
	"m4boot=sf probe 0:0; bootaux "__stringify(CONFIG_SYS_AUXCORE_BOOTDATA)"\0"
#else
#define UPDATE_M4_ENV ""
#endif
#define CONFIG_SYS_MMC_IMG_LOAD_PART	1

#define CONFIG_MFG_ENV_SETTINGS \
	"mfgtool_args=setenv bootargs console=${console},${baudrate} " \
		"rdinit=/linuxrc " \
		"g_mass_storage.stall=0 g_mass_storage.removable=1 " \
		"g_mass_storage.idVendor=0x066F g_mass_storage.idProduct=0x37FF "\
		"g_mass_storage.iSerialNumber=\"\" "\
		"clk_ignore_unused "\
		"\0" \
	"initrd_addr=0x83800000\0" \
	"initrd_high=0xffffffff\0" \
	"bootcmd_mfg=run mfgtool_args;bootz ${loadaddr} ${initrd_addr} ${fdt_addr};\0" \

#if defined(CONFIG_NAND_BOOT)
#define CONFIG_EXTRA_ENV_SETTINGS \
	CONFIG_MFG_ENV_SETTINGS \
	"panel=EJ050NA\0" \
	"fdt_addr=0x83000000\0" \
	"fdt_high=0xffffffff\0"	  \
	"console=ttymxc4\0" \
	"bootargs=console=ttymxc4,115200 ubi.mtd=3 "  \
		"root=ubi0:rootfs rootfstype=ubifs "		     \
		"mtdparts=gpmi-nand:64m(boot),16m(kernel),16m(dtb),-(rootfs)\0"\
	"bootcmd=nand read ${loadaddr} 0x4000000 0x800000;"\
		"nand read ${fdt_addr} 0x5000000 0x100000;"\
		"bootz ${loadaddr} - ${fdt_addr}\0"

#else
#define CONFIG_EXTRA_ENV_SETTINGS \
	CONFIG_MFG_ENV_SETTINGS \
	UPDATE_M4_ENV \
	"panel=EJ050NA\0" \
	"script=boot.scr\0" \
	"image=zImage\0" \
	"console=ttymxc4\0" \
	"splashpos=m,m\0" \
	"fdt_high=0xffffffff\0" \
	"initrd_high=0xffffffff\0" \
	"fdtfile=" CONFIG_DEFAULT_FDT_FILE "\0" \
	BOOTMENU_ENV \
	"fdt_addr=0x83000000\0" \
	"fdt_addr_r=0x83000000\0" \
	"kernel_addr_r=" __stringify(CONFIG_LOADADDR) "\0" \
	"pxefile_addr_r=" __stringify(CONFIG_LOADADDR) "\0" \
	"ramdisk_addr_r=0x83000000\0" \
	"ramdiskaddr=0x83000000\0" \
	"scriptaddr=" __stringify(CONFIG_LOADADDR) "\0" \
	CONFIG_DFU_ENV_SETTINGS \
	"findfdt=" \
		"if test $fdtfile = ask ; then " \
			"bootmenu -1; fi;" \
		"if test $fdtfile != ask ; then " \
			"saveenv; fi;\0" \
	"finduuid=part uuid mmc 0:1 uuid\0" \
	"partitions=" \
		"uuid_disk=${uuid_gpt_disk};" \
		"name=rootfs,size=0,uuid=${uuid_gpt_rootfs}\0" \
	"fastboot_partition_alias_system=rootfs\0" \
	"setup_emmc=mmc dev 0; gpt write mmc 0 $partitions; reset;\0" \
	BOOTENV

#define BOOT_TARGET_DEVICES(func) \
	func(MMC, mmc, 0) \
	func(USB, usb, 0) \
	func(PXE, pxe, na) \
	func(DHCP, dhcp, na)

#include <config_distro_bootcmd.h>

#define CONFIG_SYS_MEMTEST_START	0x80000000
#define CONFIG_SYS_MEMTEST_END		(CONFIG_SYS_MEMTEST_START + 0x20000000)

#define CONFIG_SYS_LOAD_ADDR		CONFIG_LOADADDR
#define CONFIG_SYS_HZ			1000

/* Physical Memory Map */
#define PHYS_SDRAM			MMDC0_ARB_BASE_ADDR

#define CONFIG_SYS_SDRAM_BASE		PHYS_SDRAM
#define CONFIG_SYS_INIT_RAM_ADDR	IRAM_BASE_ADDR
#define CONFIG_SYS_INIT_RAM_SIZE	IRAM_SIZE

#define CONFIG_SYS_INIT_SP_OFFSET \
	(CONFIG_SYS_INIT_RAM_SIZE - GENERATED_GBL_DATA_SIZE)
#define CONFIG_SYS_INIT_SP_ADDR \
	(CONFIG_SYS_INIT_RAM_ADDR + CONFIG_SYS_INIT_SP_OFFSET)

/* I2C configs */
#define CONFIG_SYS_I2C
#define CONFIG_SYS_I2C_MXC
#define CONFIG_SYS_I2C_MXC_I2C1
#define CONFIG_SYS_I2C_MXC_I2C2
#define CONFIG_SYS_I2C_MXC_I2C3
#define CONFIG_SYS_I2C_MXC_I2C4
#define CONFIG_SYS_I2C_SPEED		100000

/* PMIC */
#define CONFIG_POWER
#define CONFIG_POWER_I2C
#define CONFIG_POWER_PFUZE3000
#define CONFIG_POWER_PFUZE3000_I2C_ADDR	0x08

/* FLASH and environment organization */
#define CONFIG_ENV_SIZE			SZ_8K

<<<<<<< HEAD
#define CONFIG_ENV_OFFSET		(13 * SZ_64K)
=======
/* Environment starts at 768k = 768 * 1024 = 786432 */
#define CONFIG_ENV_OFFSET		786432
/*
 * Detect overlap between U-Boot image and environment area in build-time
 *
 * CONFIG_BOARD_SIZE_LIMIT = CONFIG_ENV_OFFSET - u-boot.img offset
 * CONFIG_BOARD_SIZE_LIMIT = 768k - 69k = 699k = 715776
 *
 * Currently CONFIG_BOARD_SIZE_LIMIT does not handle expressions, so
 * write the direct value here
 */
#define CONFIG_BOARD_SIZE_LIMIT		715776

>>>>>>> 061aed83
#define CONFIG_SYS_FSL_USDHC_NUM		2

#define CONFIG_SYS_MMC_ENV_DEV			0
#define CONFIG_SYS_MMC_ENV_PART		0
#define CONFIG_MMCROOT			"/dev/mmcblk0p2"  /* USDHC1 */

#ifdef CONFIG_VIDEO
#define	CONFIG_VIDEO_MXS
#define	CONFIG_VIDEO_LOGO
#define	CONFIG_SPLASH_SCREEN
#define CONFIG_SPLASH_SCREEN_ALIGN
#define	CONFIG_CMD_BMP
#define	CONFIG_BMP_16BPP
#define	CONFIG_VIDEO_BMP_RLE8
#define CONFIG_VIDEO_BMP_LOGO
#endif

/* #define CONFIG_SPLASH_SCREEN*/
/* #define CONFIG_MXC_EPDC*/

/*
 * SPLASH SCREEN Configs
 */
#if defined(CONFIG_SPLASH_SCREEN) && defined(CONFIG_MXC_EPDC)
/*
 * Framebuffer and LCD
 */
#define	CONFIG_CFB_CONSOLE
#define CONFIG_CMD_BMP
#define CONFIG_LCD
#define CONFIG_SYS_CONSOLE_IS_IN_ENV

#undef LCD_TEST_PATTERN
/* #define CONFIG_SPLASH_IS_IN_MMC			1 */
#define LCD_BPP					LCD_MONOCHROME
/* #define CONFIG_SPLASH_SCREEN_ALIGN		1 */

#define CONFIG_WAVEFORM_BUF_SIZE		0x400000
#endif

/* USB Configs */
#define CONFIG_USB_EHCI_HCD
#define CONFIG_USB_EHCI_MX7
#define CONFIG_EHCI_HCD_INIT_AFTER_RESET
#define CONFIG_MXC_USB_PORTSC			(PORT_PTS_UTMI | PORT_PTS_PTW)
#define CONFIG_MXC_USB_FLAGS			0
#define CONFIG_USB_MAX_CONTROLLER_COUNT	2

#define CONFIG_IMX_THERMAL

#if defined(CONFIG_MXC_EPDC) && defined(CONFIG_FSL_QSPI)
#error "EPDC Pins conflicts QSPI, Either EPDC or QSPI can be enabled!"
#endif

#if defined(CONFIG_ANDROID_THINGS_SUPPORT)
#include "pico-imx7dandroidthings.h"
#endif

#define PRODUCT_NAME "imx7d"
#define VARIANT_NAME "imx7d_pico"

#endif	/* __CONFIG_H */<|MERGE_RESOLUTION|>--- conflicted
+++ resolved
@@ -28,22 +28,20 @@
 #define CONFIG_SYS_MALLOC_LEN		(32 * SZ_1M)
 
 #define CONFIG_MXC_UART_BASE		UART5_IPS_BASE_ADDR
+
 /* Network */
 #define CONFIG_FEC_MXC
 #define CONFIG_FEC_XCV_TYPE		RGMII
 #define CONFIG_ETHPRIME			"FEC"
 #define CONFIG_FEC_MXC_PHYADDR		1
 
-#define CONFIG_PHYLIB
-#define CONFIG_PHY_BROADCOM
+#define CONFIG_PHY_ATHEROS
 
 /* ENET1 */
 #define IMX_FEC_BASE			ENET_IPS_BASE_ADDR
-#define CONFIG_FEC_MXC_MDIO_BASE 	ENET2_IPS_BASE_ADDR
 
 /* MMC Config */
 #define CONFIG_SYS_FSL_ESDHC_ADDR	0
-#define CONFIG_SUPPORT_EMMC_BOOT /* eMMC specific */
 
 #define CONFIG_DFU_ENV_SETTINGS \
 	"dfu_alt_info=" \
@@ -60,63 +58,14 @@
 	"bootmenu_1=Boot using PICO-Pi baseboard=" \
 		"setenv fdtfile imx7d-pico-pi.dtb\0" \
 
-#define CONFIG_SYS_AUXCORE_BOOTDATA 0x60000000 /* Set to QSPI1 A flash at default */
-#ifdef CONFIG_CMD_BOOTAUX
-
-#define UPDATE_M4_ENV \
-	"m4image=m4_qspi.bin\0" \
-	"loadm4image=fatload mmc ${mmcdev}:${mmcpart} ${loadaddr} ${m4image}\0" \
-	"update_m4_from_sd=" \
-		"if sf probe 0:0; then " \
-			"if run loadm4image; then " \
-				"setexpr fw_sz ${filesize} + 0xffff; " \
-				"setexpr fw_sz ${fw_sz} / 0x10000; "	\
-				"setexpr fw_sz ${fw_sz} * 0x10000; "	\
-				"sf erase 0x0 ${fw_sz}; " \
-				"sf write ${loadaddr} 0x0 ${filesize}; " \
-			"fi; " \
-		"fi\0" \
-	"m4boot=sf probe 0:0; bootaux "__stringify(CONFIG_SYS_AUXCORE_BOOTDATA)"\0"
-#else
-#define UPDATE_M4_ENV ""
-#endif
+#define CONFIG_SUPPORT_EMMC_BOOT /* eMMC specific */
 #define CONFIG_SYS_MMC_IMG_LOAD_PART	1
 
-#define CONFIG_MFG_ENV_SETTINGS \
-	"mfgtool_args=setenv bootargs console=${console},${baudrate} " \
-		"rdinit=/linuxrc " \
-		"g_mass_storage.stall=0 g_mass_storage.removable=1 " \
-		"g_mass_storage.idVendor=0x066F g_mass_storage.idProduct=0x37FF "\
-		"g_mass_storage.iSerialNumber=\"\" "\
-		"clk_ignore_unused "\
-		"\0" \
-	"initrd_addr=0x83800000\0" \
-	"initrd_high=0xffffffff\0" \
-	"bootcmd_mfg=run mfgtool_args;bootz ${loadaddr} ${initrd_addr} ${fdt_addr};\0" \
-
-#if defined(CONFIG_NAND_BOOT)
 #define CONFIG_EXTRA_ENV_SETTINGS \
-	CONFIG_MFG_ENV_SETTINGS \
-	"panel=EJ050NA\0" \
-	"fdt_addr=0x83000000\0" \
-	"fdt_high=0xffffffff\0"	  \
-	"console=ttymxc4\0" \
-	"bootargs=console=ttymxc4,115200 ubi.mtd=3 "  \
-		"root=ubi0:rootfs rootfstype=ubifs "		     \
-		"mtdparts=gpmi-nand:64m(boot),16m(kernel),16m(dtb),-(rootfs)\0"\
-	"bootcmd=nand read ${loadaddr} 0x4000000 0x800000;"\
-		"nand read ${fdt_addr} 0x5000000 0x100000;"\
-		"bootz ${loadaddr} - ${fdt_addr}\0"
-
-#else
-#define CONFIG_EXTRA_ENV_SETTINGS \
-	CONFIG_MFG_ENV_SETTINGS \
-	UPDATE_M4_ENV \
-	"panel=EJ050NA\0" \
 	"script=boot.scr\0" \
 	"image=zImage\0" \
+	"splashpos=m,m\0" \
 	"console=ttymxc4\0" \
-	"splashpos=m,m\0" \
 	"fdt_high=0xffffffff\0" \
 	"initrd_high=0xffffffff\0" \
 	"fdtfile=" CONFIG_DEFAULT_FDT_FILE "\0" \
@@ -186,9 +135,6 @@
 /* FLASH and environment organization */
 #define CONFIG_ENV_SIZE			SZ_8K
 
-<<<<<<< HEAD
-#define CONFIG_ENV_OFFSET		(13 * SZ_64K)
-=======
 /* Environment starts at 768k = 768 * 1024 = 786432 */
 #define CONFIG_ENV_OFFSET		786432
 /*
@@ -202,50 +148,12 @@
  */
 #define CONFIG_BOARD_SIZE_LIMIT		715776
 
->>>>>>> 061aed83
 #define CONFIG_SYS_FSL_USDHC_NUM		2
 
 #define CONFIG_SYS_MMC_ENV_DEV			0
 #define CONFIG_SYS_MMC_ENV_PART		0
-#define CONFIG_MMCROOT			"/dev/mmcblk0p2"  /* USDHC1 */
-
-#ifdef CONFIG_VIDEO
-#define	CONFIG_VIDEO_MXS
-#define	CONFIG_VIDEO_LOGO
-#define	CONFIG_SPLASH_SCREEN
-#define CONFIG_SPLASH_SCREEN_ALIGN
-#define	CONFIG_CMD_BMP
-#define	CONFIG_BMP_16BPP
-#define	CONFIG_VIDEO_BMP_RLE8
-#define CONFIG_VIDEO_BMP_LOGO
-#endif
-
-/* #define CONFIG_SPLASH_SCREEN*/
-/* #define CONFIG_MXC_EPDC*/
-
-/*
- * SPLASH SCREEN Configs
- */
-#if defined(CONFIG_SPLASH_SCREEN) && defined(CONFIG_MXC_EPDC)
-/*
- * Framebuffer and LCD
- */
-#define	CONFIG_CFB_CONSOLE
-#define CONFIG_CMD_BMP
-#define CONFIG_LCD
-#define CONFIG_SYS_CONSOLE_IS_IN_ENV
-
-#undef LCD_TEST_PATTERN
-/* #define CONFIG_SPLASH_IS_IN_MMC			1 */
-#define LCD_BPP					LCD_MONOCHROME
-/* #define CONFIG_SPLASH_SCREEN_ALIGN		1 */
-
-#define CONFIG_WAVEFORM_BUF_SIZE		0x400000
-#endif
 
 /* USB Configs */
-#define CONFIG_USB_EHCI_HCD
-#define CONFIG_USB_EHCI_MX7
 #define CONFIG_EHCI_HCD_INIT_AFTER_RESET
 #define CONFIG_MXC_USB_PORTSC			(PORT_PTS_UTMI | PORT_PTS_PTW)
 #define CONFIG_MXC_USB_FLAGS			0
@@ -253,15 +161,4 @@
 
 #define CONFIG_IMX_THERMAL
 
-#if defined(CONFIG_MXC_EPDC) && defined(CONFIG_FSL_QSPI)
-#error "EPDC Pins conflicts QSPI, Either EPDC or QSPI can be enabled!"
-#endif
-
-#if defined(CONFIG_ANDROID_THINGS_SUPPORT)
-#include "pico-imx7dandroidthings.h"
-#endif
-
-#define PRODUCT_NAME "imx7d"
-#define VARIANT_NAME "imx7d_pico"
-
-#endif	/* __CONFIG_H */+#endif