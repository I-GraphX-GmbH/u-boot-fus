/* SPDX-License-Identifier: GPL-2.0+ */
/*
 * Copyright (C) 2017 NXP Semiconductors
 *
 * Configuration settings for the i.MX7D Pico board.
 */

#ifndef __PICO_IMX7D_CONFIG_H
#define __PICO_IMX7D_CONFIG_H

#include "mx7_common.h"

/* Size of malloc() pool */
#define CONFIG_SYS_MALLOC_LEN		(32 * SZ_1M)

#define CONFIG_MXC_UART_BASE		UART5_IPS_BASE_ADDR
/* Network */
#define CONFIG_FEC_MXC
#define CONFIG_MII
#define CONFIG_FEC_XCV_TYPE		RGMII
#define CONFIG_ETHPRIME			"FEC"
#define CONFIG_FEC_MXC_PHYADDR		1

#define CONFIG_PHYLIB
#define CONFIG_PHY_BROADCOM

/* ENET1 */
#define IMX_FEC_BASE			ENET_IPS_BASE_ADDR
#define CONFIG_FEC_MXC_MDIO_BASE 	ENET2_IPS_BASE_ADDR

/* MMC Config */
#define CONFIG_SYS_FSL_ESDHC_ADDR	0
#define CONFIG_SUPPORT_EMMC_BOOT /* eMMC specific */

#define CONFIG_SYS_AUXCORE_BOOTDATA 0x60000000 /* Set to QSPI1 A flash at default */
#ifdef CONFIG_CMD_BOOTAUX

#define UPDATE_M4_ENV \
	"m4image=m4_qspi.bin\0" \
	"loadm4image=fatload mmc ${mmcdev}:${mmcpart} ${loadaddr} ${m4image}\0" \
	"update_m4_from_sd=" \
		"if sf probe 0:0; then " \
			"if run loadm4image; then " \
				"setexpr fw_sz ${filesize} + 0xffff; " \
				"setexpr fw_sz ${fw_sz} / 0x10000; "	\
				"setexpr fw_sz ${fw_sz} * 0x10000; "	\
				"sf erase 0x0 ${fw_sz}; " \
				"sf write ${loadaddr} 0x0 ${filesize}; " \
			"fi; " \
		"fi\0" \
	"m4boot=sf probe 0:0; bootaux "__stringify(CONFIG_SYS_AUXCORE_BOOTDATA)"\0"
#else
#define UPDATE_M4_ENV ""
#endif
#define CONFIG_SYS_MMC_IMG_LOAD_PART	1

#define CONFIG_MFG_ENV_SETTINGS \
	"mfgtool_args=setenv bootargs console=${console},${baudrate} " \
		"rdinit=/linuxrc " \
		"g_mass_storage.stall=0 g_mass_storage.removable=1 " \
		"g_mass_storage.idVendor=0x066F g_mass_storage.idProduct=0x37FF "\
		"g_mass_storage.iSerialNumber=\"\" "\
		"clk_ignore_unused "\
		"\0" \
	"initrd_addr=0x83800000\0" \
	"initrd_high=0xffffffff\0" \
	"bootcmd_mfg=run mfgtool_args;bootz ${loadaddr} ${initrd_addr} ${fdt_addr};\0" \

#if defined(CONFIG_NAND_BOOT)
#define CONFIG_EXTRA_ENV_SETTINGS \
	CONFIG_MFG_ENV_SETTINGS \
	"panel=EJ050NA\0" \
	"fdt_addr=0x83000000\0" \
	"fdt_high=0xffffffff\0"	  \
	"console=ttymxc4\0" \
	"bootargs=console=ttymxc4,115200 ubi.mtd=3 "  \
		"root=ubi0:rootfs rootfstype=ubifs "		     \
		"mtdparts=gpmi-nand:64m(boot),16m(kernel),16m(dtb),-(rootfs)\0"\
	"bootcmd=nand read ${loadaddr} 0x4000000 0x800000;"\
		"nand read ${fdt_addr} 0x5000000 0x100000;"\
		"bootz ${loadaddr} - ${fdt_addr}\0"

#else
#define CONFIG_EXTRA_ENV_SETTINGS \
	CONFIG_MFG_ENV_SETTINGS \
	UPDATE_M4_ENV \
	"panel=EJ050NA\0" \
	"script=boot.scr\0" \
	"image=zImage\0" \
	"console=ttymxc4\0" \
	"splashpos=m,m\0" \
	"fdt_high=0xffffffff\0" \
	"initrd_high=0xffffffff\0" \
	"fdt_file=imx7d-pico_dwarf.dtb\0" \
	"fdt_addr=0x83000000\0" \
	"boot_fdt=try\0" \
	"ip_dyn=yes\0" \
	"mmcdev="__stringify(CONFIG_SYS_MMC_ENV_DEV)"\0" \
	"mmcpart=" __stringify(CONFIG_SYS_MMC_IMG_LOAD_PART) "\0" \
	"mmcroot=" CONFIG_MMCROOT " rootwait rw\0" \
	"mmcautodetect=yes\0" \
	"mmcargs=setenv bootargs console=${console},${baudrate} " \
<<<<<<< HEAD
		"root=${mmcroot} 2\0" \
	"loadbootscript=" \
		"fatload mmc ${mmcdev}:${mmcpart} ${loadaddr} ${script};\0" \
	"bootscript=echo Running bootscript from mmc ...; " \
		"source\0" \
	"loadimage=fatload mmc ${mmcdev}:${mmcpart} ${loadaddr} ${image}\0" \
	"loadfdt=fatload mmc ${mmcdev}:${mmcpart} ${fdt_addr} ${fdt_file}\0" \
=======
		"root=PARTUUID=${uuid} rootwait rw\0" \
	"loadimage=load mmc ${mmcdev}:${mmcpart} ${loadaddr} ${image}\0" \
	"loadfdt=load mmc ${mmcdev}:${mmcpart} ${fdt_addr} ${fdt_file}\0" \
>>>>>>> 4b398755
	"mmcboot=echo Booting from mmc ...; " \
		"run mmcargs; " \
		"if test ${boot_fdt} = yes || test ${boot_fdt} = try; then " \
			"if run loadfdt; then " \
				"bootz ${loadaddr} - ${fdt_addr}; " \
			"else " \
				"if test ${boot_fdt} = try; then " \
					"bootz; " \
				"else " \
					"echo WARN: Cannot load the DT; " \
				"fi; " \
			"fi; " \
		"else " \
			"bootz; " \
		"fi;\0" \
	"netargs=setenv bootargs console=${console},${baudrate} " \
		"root=/dev/nfs " \
	"ip=dhcp nfsroot=${serverip}:${nfsroot},v3,tcp\0" \
		"netboot=echo Booting from net ...; " \
		"run netargs; " \
		"if test ${ip_dyn} = yes; then " \
			"setenv get_cmd dhcp; " \
		"else " \
			"setenv get_cmd tftp; " \
		"fi; " \
		"${get_cmd} ${image}; " \
		"if test ${boot_fdt} = yes || test ${boot_fdt} = try; then " \
			"if ${get_cmd} ${fdt_addr} ${fdt_file}; then " \
				"bootz ${loadaddr} - ${fdt_addr}; " \
			"else " \
				"if test ${boot_fdt} = try; then " \
					"bootz; " \
				"else " \
					"echo WARN: Cannot load the DT; " \
				"fi; " \
			"fi; " \
		"else " \
			"bootz; " \
		"fi;\0"

#define CONFIG_BOOTCOMMAND \
	   "mmc dev ${mmcdev};" \
	   "mmc dev ${mmcdev}; if mmc rescan; then " \
		   "if run loadbootscript; then " \
			   "run bootscript; " \
		   "else " \
			   "if run loadimage; then " \
				   "run mmcboot; " \
			   "else run netboot; " \
			   "fi; " \
		   "fi; " \
	   "else run netboot; fi"
#endif

#define CONFIG_SYS_MEMTEST_START	0x80000000
#define CONFIG_SYS_MEMTEST_END		(CONFIG_SYS_MEMTEST_START + 0x20000000)

#define CONFIG_SYS_LOAD_ADDR		CONFIG_LOADADDR
#define CONFIG_SYS_HZ			1000

/* Physical Memory Map */
#define CONFIG_NR_DRAM_BANKS		1
#define PHYS_SDRAM			MMDC0_ARB_BASE_ADDR

#define CONFIG_SYS_SDRAM_BASE		PHYS_SDRAM
#define CONFIG_SYS_INIT_RAM_ADDR	IRAM_BASE_ADDR
#define CONFIG_SYS_INIT_RAM_SIZE	IRAM_SIZE

#define CONFIG_SYS_INIT_SP_OFFSET \
	(CONFIG_SYS_INIT_RAM_SIZE - GENERATED_GBL_DATA_SIZE)
#define CONFIG_SYS_INIT_SP_ADDR \
	(CONFIG_SYS_INIT_RAM_ADDR + CONFIG_SYS_INIT_SP_OFFSET)

/* I2C configs */
#define CONFIG_SYS_I2C
#define CONFIG_SYS_I2C_MXC
#define CONFIG_SYS_I2C_MXC_I2C1
#define CONFIG_SYS_I2C_MXC_I2C2
#define CONFIG_SYS_I2C_MXC_I2C3
#define CONFIG_SYS_I2C_MXC_I2C4
#define CONFIG_SYS_I2C_SPEED		100000

/* PMIC */
#define CONFIG_POWER
#define CONFIG_POWER_I2C
#define CONFIG_POWER_PFUZE3000
#define CONFIG_POWER_PFUZE3000_I2C_ADDR	0x08

/* FLASH and environment organization */
#define CONFIG_ENV_SIZE			SZ_8K

#define CONFIG_ENV_OFFSET		(13 * SZ_64K)
#define CONFIG_SYS_FSL_USDHC_NUM		2

#define CONFIG_SYS_MMC_ENV_DEV			0
#define CONFIG_SYS_MMC_ENV_PART		0
#define CONFIG_MMCROOT			"/dev/mmcblk0p2"  /* USDHC1 */

#ifdef CONFIG_VIDEO
#define	CONFIG_VIDEO_MXS
#define	CONFIG_VIDEO_LOGO
#define	CONFIG_SPLASH_SCREEN
#define CONFIG_SPLASH_SCREEN_ALIGN
#define	CONFIG_CMD_BMP
#define	CONFIG_BMP_16BPP
#define	CONFIG_VIDEO_BMP_RLE8
#define CONFIG_VIDEO_BMP_LOGO
#endif

/* #define CONFIG_SPLASH_SCREEN*/
/* #define CONFIG_MXC_EPDC*/

/*
 * SPLASH SCREEN Configs
 */
#if defined(CONFIG_SPLASH_SCREEN) && defined(CONFIG_MXC_EPDC)
/*
 * Framebuffer and LCD
 */
#define	CONFIG_CFB_CONSOLE
#define CONFIG_CMD_BMP
#define CONFIG_LCD
#define CONFIG_SYS_CONSOLE_IS_IN_ENV

#undef LCD_TEST_PATTERN
/* #define CONFIG_SPLASH_IS_IN_MMC			1 */
#define LCD_BPP					LCD_MONOCHROME
/* #define CONFIG_SPLASH_SCREEN_ALIGN		1 */

#define CONFIG_WAVEFORM_BUF_SIZE		0x400000
#endif

/* USB Configs */
#define CONFIG_USB_EHCI_HCD
#define CONFIG_USB_EHCI_MX7
#define CONFIG_EHCI_HCD_INIT_AFTER_RESET
#define CONFIG_MXC_USB_PORTSC			(PORT_PTS_UTMI | PORT_PTS_PTW)
#define CONFIG_MXC_USB_FLAGS			0
#define CONFIG_USB_MAX_CONTROLLER_COUNT	2

#define CONFIG_IMX_THERMAL

#if defined(CONFIG_MXC_EPDC) && defined(CONFIG_FSL_QSPI)
#error "EPDC Pins conflicts QSPI, Either EPDC or QSPI can be enabled!"
#endif

#if defined(CONFIG_ANDROID_THINGS_SUPPORT)
#include "pico-imx7dandroidthings.h"
#endif

#define PRODUCT_NAME "imx7d"
#define VARIANT_NAME "imx7d_pico"

#endif	/* __CONFIG_H */<|MERGE_RESOLUTION|>--- conflicted
+++ resolved
@@ -100,29 +100,23 @@
 	"mmcroot=" CONFIG_MMCROOT " rootwait rw\0" \
 	"mmcautodetect=yes\0" \
 	"mmcargs=setenv bootargs console=${console},${baudrate} " \
-<<<<<<< HEAD
 		"root=${mmcroot} 2\0" \
 	"loadbootscript=" \
 		"fatload mmc ${mmcdev}:${mmcpart} ${loadaddr} ${script};\0" \
 	"bootscript=echo Running bootscript from mmc ...; " \
 		"source\0" \
-	"loadimage=fatload mmc ${mmcdev}:${mmcpart} ${loadaddr} ${image}\0" \
-	"loadfdt=fatload mmc ${mmcdev}:${mmcpart} ${fdt_addr} ${fdt_file}\0" \
-=======
-		"root=PARTUUID=${uuid} rootwait rw\0" \
 	"loadimage=load mmc ${mmcdev}:${mmcpart} ${loadaddr} ${image}\0" \
 	"loadfdt=load mmc ${mmcdev}:${mmcpart} ${fdt_addr} ${fdt_file}\0" \
->>>>>>> 4b398755
 	"mmcboot=echo Booting from mmc ...; " \
 		"run mmcargs; " \
 		"if test ${boot_fdt} = yes || test ${boot_fdt} = try; then " \
-			"if run loadfdt; then " \
-				"bootz ${loadaddr} - ${fdt_addr}; " \
-			"else " \
+		"if run loadfdt; then " \
+			"bootz ${loadaddr} - ${fdt_addr}; " \
+		"else " \
 				"if test ${boot_fdt} = try; then " \
 					"bootz; " \
 				"else " \
-					"echo WARN: Cannot load the DT; " \
+			"echo WARN: Cannot load the DT; " \
 				"fi; " \
 			"fi; " \
 		"else " \
@@ -140,13 +134,13 @@
 		"fi; " \
 		"${get_cmd} ${image}; " \
 		"if test ${boot_fdt} = yes || test ${boot_fdt} = try; then " \
-			"if ${get_cmd} ${fdt_addr} ${fdt_file}; then " \
-				"bootz ${loadaddr} - ${fdt_addr}; " \
-			"else " \
+		"if ${get_cmd} ${fdt_addr} ${fdt_file}; then " \
+			"bootz ${loadaddr} - ${fdt_addr}; " \
+		"else " \
 				"if test ${boot_fdt} = try; then " \
 					"bootz; " \
 				"else " \
-					"echo WARN: Cannot load the DT; " \
+			"echo WARN: Cannot load the DT; " \
 				"fi; " \
 			"fi; " \
 		"else " \
@@ -159,12 +153,12 @@
 		   "if run loadbootscript; then " \
 			   "run bootscript; " \
 		   "else " \
-			   "if run loadimage; then " \
-				   "run mmcboot; " \
-			   "else run netboot; " \
-			   "fi; " \
+		"if run loadimage; then " \
+			"run mmcboot; " \
+		"else run netboot; " \
+		"fi; " \
 		   "fi; " \
-	   "else run netboot; fi"
+	"else run netboot; fi"
 #endif
 
 #define CONFIG_SYS_MEMTEST_START	0x80000000
