--- conflicted
+++ resolved
@@ -184,7 +184,6 @@
 #define CONFIG_SYS_NAND_PAGE_SIZE	2048
 #define CONFIG_SYS_NAND_OOBSIZE		64
 #define CONFIG_SYS_NAND_BLOCK_SIZE	(128*1024)
-#define CONFIG_SPL_NAND_DEVICE_WIDTH	8
 #define CONFIG_SYS_NAND_BAD_BLOCK_POS	NAND_LARGE_BADBLOCK_POS
 #define CONFIG_SYS_NAND_ECCPOS		{ 2, 3, 4, 5, 6, 7, 8, 9, \
 					 10, 11, 12, 13, 14, 15, 16, 17, \
@@ -458,10 +457,7 @@
 
 #define CONFIG_NAND_OMAP_GPMC
 #define CONFIG_NAND_OMAP_ELM
-<<<<<<< HEAD
-=======
 #define GPMC_NAND_ECC_LP_x16_LAYOUT	1
->>>>>>> d36ae3bc
 #define CONFIG_SYS_NAND_BASE		(0x08000000)	/* physical address */
 							/* to access nand at */
 							/* CS0 */
