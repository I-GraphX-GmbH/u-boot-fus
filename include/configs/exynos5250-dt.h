--- conflicted
+++ resolved
@@ -13,37 +13,6 @@
 #include <configs/exynos5-dt.h>
 #define CONFIG_EXYNOS5250
 
-<<<<<<< HEAD
-#include <asm/arch/cpu.h>		/* get chip and board defs */
-
-#define CONFIG_SYS_GENERIC_BOARD
-#define CONFIG_ARCH_CPU_INIT
-#define CONFIG_DISPLAY_CPUINFO
-#define CONFIG_DISPLAY_BOARDINFO
-
-/* Enable fdt support for Exynos5250 */
-#define CONFIG_OF_CONTROL
-#define CONFIG_OF_SEPARATE
-
-/* Allow tracing to be enabled */
-#define CONFIG_TRACE
-#define CONFIG_CMD_TRACE
-#define CONFIG_TRACE_BUFFER_SIZE	(16 << 20)
-#define CONFIG_TRACE_EARLY_SIZE		(8 << 20)
-#define CONFIG_TRACE_EARLY
-#define CONFIG_TRACE_EARLY_ADDR		0x50000000
-
-/* Keep L2 Cache Disabled */
-#define CONFIG_SYS_DCACHE_OFF
-
-#define CONFIG_SYS_CACHELINE_SIZE	64
-
-/* Enable ACE acceleration for SHA1 and SHA256 */
-#define CONFIG_EXYNOS_ACE_SHA
-#define CONFIG_SHA_HW_ACCEL
-
-=======
->>>>>>> d36ae3bc
 #define CONFIG_SYS_SDRAM_BASE		0x40000000
 #define CONFIG_SYS_TEXT_BASE		0x43E00000
 
