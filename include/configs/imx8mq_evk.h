/* SPDX-License-Identifier: GPL-2.0+ */
/*
 * Copyright 2018 NXP
 */

#ifndef __IMX8M_EVK_H
#define __IMX8M_EVK_H

#include <linux/sizes.h>
#include <asm/arch/imx-regs.h>
#include "imx_env.h"

#define CONFIG_SPL_MAX_SIZE		(148 * 1024)
#define CONFIG_SYS_MONITOR_LEN		(512 * 1024)
#define CONFIG_SYS_MMCSD_RAW_MODE_U_BOOT_USE_SECTOR
#define CONFIG_SYS_MMCSD_RAW_MODE_U_BOOT_SECTOR	(0x300 + CONFIG_SECONDARY_BOOT_SECTOR_OFFSET)
#define CONFIG_SYS_MMCSD_FS_BOOT_PARTITION	1

#ifdef CONFIG_SPL_BUILD
/*#define CONFIG_ENABLE_DDR_TRAINING_DEBUG*/
#define CONFIG_SPL_LDSCRIPT		"arch/arm/cpu/armv8/u-boot-spl.lds"
#define CONFIG_SPL_STACK		0x187FF0
#define CONFIG_SPL_BSS_START_ADDR      0x00180000
#define CONFIG_SPL_BSS_MAX_SIZE        0x2000	/* 8 KB */
#define CONFIG_SYS_SPL_MALLOC_START    0x42200000
#define CONFIG_SYS_SPL_MALLOC_SIZE    0x80000	/* 512 KB */
#define CONFIG_SYS_SPL_PTE_RAM_BASE    0x41580000

/* malloc f used before GD_FLG_FULL_MALLOC_INIT set */
#define CONFIG_MALLOC_F_ADDR		0x182000
/* For RAW image gives a error info not panic */
#define CONFIG_SPL_ABORT_ON_RAW_IMAGE

#undef CONFIG_DM_MMC
#undef CONFIG_DM_PMIC
#undef CONFIG_DM_PMIC_PFUZE100

#define CONFIG_SYS_I2C

#define CONFIG_POWER
#define CONFIG_POWER_I2C
#define CONFIG_POWER_PFUZE100
#define CONFIG_POWER_PFUZE100_I2C_ADDR 0x08
#endif

#define CONFIG_REMAKE_ELF

/* ENET Config */
/* ENET1 */
<<<<<<< HEAD
=======
#if defined(CONFIG_FEC_MXC)
>>>>>>> 0ea138a2
#define CONFIG_ETHPRIME                 "FEC"
#define PHY_ANEG_TIMEOUT 20000

#define CONFIG_FEC_XCV_TYPE             RGMII
#define CONFIG_FEC_MXC_PHYADDR          0
#define FEC_QUIRK_ENET_MAC

#define IMX_FEC_BASE			0x30BE0000
<<<<<<< HEAD

#define CONFIG_PHYLIB
#define CONFIG_PHY_ATHEROS

=======
#endif
>>>>>>> 0ea138a2

/*
 * Another approach is add the clocks for inmates into clks_init_on
 * in clk-imx8mq.c, then clk_ingore_unused could be removed.
 */
#define JAILHOUSE_ENV \
	"jh_clk= \0 " \
	"jh_mmcboot=setenv fdt_file imx8mq-evk-root.dtb; " \
		"setenv jh_clk clk_ignore_unused; " \
			   "if run loadimage; then " \
				   "run mmcboot; " \
			   "else run jh_netboot; fi; \0" \
	"jh_netboot=setenv fdt_file imx8mq-evk-root.dtb; setenv jh_clk clk_ignore_unused; run netboot; \0 "

#define CONFIG_MFG_ENV_SETTINGS \
	CONFIG_MFG_ENV_SETTINGS_DEFAULT \
	"initrd_addr=0x43800000\0" \
	"initrd_high=0xffffffffffffffff\0" \
	"emmc_dev=0\0"\
	"sd_dev=1\0" \

/* Initial environment variables */
#define CONFIG_EXTRA_ENV_SETTINGS		\
	CONFIG_MFG_ENV_SETTINGS \
	JAILHOUSE_ENV \
	"script=boot.scr\0" \
	"image=Image\0" \
<<<<<<< HEAD
=======
	"splashimage=0x50000000\0" \
>>>>>>> 0ea138a2
	"console=ttymxc0,115200\0" \
	"fdt_addr=0x43000000\0"			\
	"fdt_high=0xffffffffffffffff\0"		\
	"boot_fdt=try\0" \
	"fdt_file=imx8mq-evk.dtb\0" \
	"initrd_addr=0x43800000\0"		\
	"initrd_high=0xffffffffffffffff\0" \
	"mmcdev="__stringify(CONFIG_SYS_MMC_ENV_DEV)"\0" \
	"mmcpart=" __stringify(CONFIG_SYS_MMC_IMG_LOAD_PART) "\0" \
	"mmcroot=" CONFIG_MMCROOT " rootwait rw\0" \
	"mmcautodetect=yes\0" \
	"mmcargs=setenv bootargs ${jh_clk} console=${console} root=${mmcroot}\0 " \
	"loadbootscript=fatload mmc ${mmcdev}:${mmcpart} ${loadaddr} ${script};\0" \
	"bootscript=echo Running bootscript from mmc ...; " \
		"source\0" \
	"loadimage=fatload mmc ${mmcdev}:${mmcpart} ${loadaddr} ${image}\0" \
	"loadfdt=fatload mmc ${mmcdev}:${mmcpart} ${fdt_addr} ${fdt_file}\0" \
	"mmcboot=echo Booting from mmc ...; " \
		"run mmcargs; " \
		"if test ${boot_fdt} = yes || test ${boot_fdt} = try; then " \
			"if run loadfdt; then " \
				"booti ${loadaddr} - ${fdt_addr}; " \
			"else " \
				"echo WARN: Cannot load the DT; " \
			"fi; " \
		"else " \
			"echo wait for boot; " \
		"fi;\0" \
	"netargs=setenv bootargs ${jh_clk} console=${console} " \
		"root=/dev/nfs " \
		"ip=dhcp nfsroot=${serverip}:${nfsroot},v3,tcp\0" \
	"netboot=echo Booting from net ...; " \
		"run netargs;  " \
		"if test ${ip_dyn} = yes; then " \
			"setenv get_cmd dhcp; " \
		"else " \
			"setenv get_cmd tftp; " \
		"fi; " \
		"${get_cmd} ${loadaddr} ${image}; " \
		"if test ${boot_fdt} = yes || test ${boot_fdt} = try; then " \
			"if ${get_cmd} ${fdt_addr} ${fdt_file}; then " \
				"booti ${loadaddr} - ${fdt_addr}; " \
			"else " \
				"echo WARN: Cannot load the DT; " \
			"fi; " \
		"else " \
			"booti; " \
		"fi;\0"

#define CONFIG_BOOTCOMMAND \
	   "mmc dev ${mmcdev}; if mmc rescan; then " \
		   "if run loadbootscript; then " \
			   "run bootscript; " \
		   "else " \
			   "if run loadimage; then " \
				   "run mmcboot; " \
			   "else run netboot; " \
			   "fi; " \
		   "fi; " \
	   "else booti ${loadaddr} - ${fdt_addr}; fi"

/* Link Definitions */
#define CONFIG_LOADADDR			0x40480000

#define CONFIG_SYS_LOAD_ADDR           CONFIG_LOADADDR

#define CONFIG_SYS_INIT_RAM_ADDR        0x40000000
#define CONFIG_SYS_INIT_RAM_SIZE        0x80000
#define CONFIG_SYS_INIT_SP_OFFSET \
	(CONFIG_SYS_INIT_RAM_SIZE - GENERATED_GBL_DATA_SIZE)
#define CONFIG_SYS_INIT_SP_ADDR \
	(CONFIG_SYS_INIT_RAM_ADDR + CONFIG_SYS_INIT_SP_OFFSET)

#define CONFIG_ENV_OVERWRITE
#define CONFIG_SYS_MMC_ENV_DEV		1   /* USDHC2 */
#define CONFIG_MMCROOT			"/dev/mmcblk1p2"  /* USDHC2 */

/* Size of malloc() pool */
#define CONFIG_SYS_MALLOC_LEN		((CONFIG_ENV_SIZE + (2 * 1024)) * 1024)

#define CONFIG_SYS_SDRAM_BASE           0x40000000
#define PHYS_SDRAM                      0x40000000
#define PHYS_SDRAM_SIZE			0xC0000000 /* 3GB DDR */

#define CONFIG_SYS_MEMTEST_START	PHYS_SDRAM
#define CONFIG_SYS_MEMTEST_END		(CONFIG_SYS_MEMTEST_START + \
					(PHYS_SDRAM_SIZE >> 1))

#define CONFIG_MXC_UART_BASE		UART1_BASE_ADDR

/* Monitor Command Prompt */
#define CONFIG_SYS_PROMPT_HUSH_PS2	"> "
#define CONFIG_SYS_CBSIZE		1024
#define CONFIG_SYS_MAXARGS		64
#define CONFIG_SYS_BARGSIZE		CONFIG_SYS_CBSIZE
#define CONFIG_SYS_PBSIZE		(CONFIG_SYS_CBSIZE + \
					sizeof(CONFIG_SYS_PROMPT) + 16)

#define CONFIG_IMX_BOOTAUX

#define CONFIG_SYS_FSL_USDHC_NUM	2
#define CONFIG_SYS_FSL_ESDHC_ADDR       0

#define CONFIG_SYS_MMC_IMG_LOAD_PART	1

#ifdef CONFIG_FSL_QSPI
#define CONFIG_SYS_FSL_QSPI_AHB
#define FSL_QSPI_FLASH_SIZE		(SZ_32M)
#define FSL_QSPI_FLASH_NUM		1
#endif

/* I2C Configs */
#define CONFIG_SYS_I2C_SPEED		  100000

/* USB configs */
#ifndef CONFIG_SPL_BUILD
#define CONFIG_CMD_USB
#define CONFIG_USB_STORAGE

#define CONFIG_CMD_USB_MASS_STORAGE
#define CONFIG_USB_GADGET_MASS_STORAGE
#define CONFIG_USB_FUNCTION_MASS_STORAGE

#define CONFIG_CMD_READ

#endif

#define CONFIG_SERIAL_TAG
#define CONFIG_FASTBOOT_USB_DEV 0


#define CONFIG_USB_MAX_CONTROLLER_COUNT         2

#define CONFIG_USBD_HS
#define CONFIG_USB_GADGET_VBUS_DRAW 2

#ifndef CONFIG_SPL_BUILD
#define CONFIG_DM_PMIC
#endif

#ifdef CONFIG_DM_VIDEO
<<<<<<< HEAD
#define CONFIG_VIDEO_IMXDCSS
#define CONFIG_VIDEO_BMP_RLE8
=======
#define CONFIG_VIDEO_LOGO
>>>>>>> 0ea138a2
#define CONFIG_SPLASH_SCREEN
#define CONFIG_SPLASH_SCREEN_ALIGN
#define CONFIG_CMD_BMP
#define CONFIG_BMP_16BPP
#define CONFIG_BMP_24BPP
#define CONFIG_BMP_32BPP
#define CONFIG_VIDEO_BMP_RLE8
#define CONFIG_VIDEO_BMP_LOGO
#endif

#ifdef CONFIG_ANDROID_SUPPORT
#include "imx8mq_evk_android.h"
#endif

#endif<|MERGE_RESOLUTION|>--- conflicted
+++ resolved
@@ -47,10 +47,7 @@
 
 /* ENET Config */
 /* ENET1 */
-<<<<<<< HEAD
-=======
 #if defined(CONFIG_FEC_MXC)
->>>>>>> 0ea138a2
 #define CONFIG_ETHPRIME                 "FEC"
 #define PHY_ANEG_TIMEOUT 20000
 
@@ -59,14 +56,7 @@
 #define FEC_QUIRK_ENET_MAC
 
 #define IMX_FEC_BASE			0x30BE0000
-<<<<<<< HEAD
-
-#define CONFIG_PHYLIB
-#define CONFIG_PHY_ATHEROS
-
-=======
-#endif
->>>>>>> 0ea138a2
+#endif
 
 /*
  * Another approach is add the clocks for inmates into clks_init_on
@@ -94,10 +84,7 @@
 	JAILHOUSE_ENV \
 	"script=boot.scr\0" \
 	"image=Image\0" \
-<<<<<<< HEAD
-=======
 	"splashimage=0x50000000\0" \
->>>>>>> 0ea138a2
 	"console=ttymxc0,115200\0" \
 	"fdt_addr=0x43000000\0"			\
 	"fdt_high=0xffffffffffffffff\0"		\
@@ -239,12 +226,7 @@
 #endif
 
 #ifdef CONFIG_DM_VIDEO
-<<<<<<< HEAD
-#define CONFIG_VIDEO_IMXDCSS
-#define CONFIG_VIDEO_BMP_RLE8
-=======
 #define CONFIG_VIDEO_LOGO
->>>>>>> 0ea138a2
 #define CONFIG_SPLASH_SCREEN
 #define CONFIG_SPLASH_SCREEN_ALIGN
 #define CONFIG_CMD_BMP
