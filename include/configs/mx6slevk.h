/* SPDX-License-Identifier: GPL-2.0+ */
/*
 * Copyright 2013 Freescale Semiconductor, Inc.
 *
 * Configuration settings for the Freescale i.MX6SL EVK board.
 */

#ifndef __CONFIG_H
#define __CONFIG_H

#include "mx6_common.h"
#include "imx_env.h"

#ifdef CONFIG_SPL
#include "imx6_spl.h"
#endif

#define CONFIG_MACH_TYPE		MACH_TYPE_MX6SL_EVK

/* Size of malloc() pool */
#define CONFIG_SYS_MALLOC_LEN		(16 * SZ_1M)

#define CONFIG_MXC_UART
#define CONFIG_MXC_UART_BASE		UART1_IPS_BASE_ADDR

/* MMC Configs */
#define CONFIG_SYS_FSL_ESDHC_ADDR	USDHC2_BASE_ADDR

/* I2C Configs */
#ifndef CONFIG_DM_I2C
#define CONFIG_SYS_I2C
#endif
#ifdef CONFIG_CMD_I2C
#define CONFIG_SYS_I2C_MXC
#define CONFIG_SYS_I2C_MXC_I2C1		/* enable I2C bus 1 */
#define CONFIG_SYS_I2C_MXC_I2C2		/* enable I2C bus 2 */
#define CONFIG_SYS_I2C_MXC_I2C3		/* enable I2C bus 3 */
#define CONFIG_SYS_I2C_SPEED		  100000
#endif

/* PMIC */
#ifndef CONFIG_DM_PMIC
#define CONFIG_POWER
#define CONFIG_POWER_I2C
#define CONFIG_POWER_PFUZE100
#define CONFIG_POWER_PFUZE100_I2C_ADDR	0x08
#endif

<<<<<<< HEAD
#define CONFIG_FEC_MXC
#define IMX_FEC_BASE			ENET_BASE_ADDR
#define CONFIG_FEC_XCV_TYPE		RMII
#ifdef CONFIG_DM_ETH
#define CONFIG_ETHPRIME			"eth0"
#else
#define CONFIG_ETHPRIME			"FEC"
#endif
#define CONFIG_FEC_MXC_PHYADDR		0

#define CONFIG_PHY_SMSC

#define CONFIG_CMD_READ
#define CONFIG_SERIAL_TAG
#define CONFIG_FASTBOOT_USB_DEV 0

#define CONFIG_MFG_ENV_SETTINGS \
	CONFIG_MFG_ENV_SETTINGS_DEFAULT \
	"initrd_addr=0x86800000\0" \
	"initrd_high=0xffffffff\0" \
    "emmc_dev=2\0"\
    "sd_dev=1\0" \
	"spi_bus=1\0"\
	"spi_uboot=0x400\0"

=======
>>>>>>> 3373c7c3
#define CONFIG_EXTRA_ENV_SETTINGS \
	CONFIG_MFG_ENV_SETTINGS \
	TEE_ENV \
	"epdc_waveform=epdc_splash.bin\0" \
	"script=boot.scr\0" \
	"image=zImage\0" \
	"console=ttymxc0\0" \
	"fdt_high=0xffffffff\0" \
	"initrd_high=0xffffffff\0" \
	"fdt_file=undefined\0" \
	"fdt_addr=0x83000000\0" \
	"tee_addr=0x84000000\0" \
	"tee_file=uTee-6slevk\0" \
	"boot_fdt=try\0" \
	"ip_dyn=yes\0" \
	"mmcdev="__stringify(CONFIG_SYS_MMC_ENV_DEV)"\0" \
	"mmcpart=1\0" \
	"mmcroot=" CONFIG_MMCROOT " rootwait rw\0" \
	"mmcautodetect=yes\0" \
	"mmcargs=setenv bootargs console=${console},${baudrate} " \
		"root=${mmcroot}\0" \
	"loadbootscript=" \
		"fatload mmc ${mmcdev}:${mmcpart} ${loadaddr} ${script};\0" \
	"bootscript=echo Running bootscript from mmc ...; " \
		"source\0" \
	"loadimage=fatload mmc ${mmcdev}:${mmcpart} ${loadaddr} ${image}\0" \
	"loadfdt=fatload mmc ${mmcdev}:${mmcpart} ${fdt_addr} ${fdt_file}\0" \
	"loadtee=fatload mmc ${mmcdev}:${mmcpart} ${tee_addr} ${tee_file}\0" \
	"mmcboot=echo Booting from mmc ...; " \
		"run mmcargs; " \
		"if test ${tee} = yes; then " \
			"run loadfdt; run loadtee; bootm ${tee_addr} - ${fdt_addr}; " \
		"else " \
		"if test ${boot_fdt} = yes || test ${boot_fdt} = try; then " \
			"if run loadfdt; then " \
				"bootz ${loadaddr} - ${fdt_addr}; " \
			"else " \
				"if test ${boot_fdt} = try; then " \
					"bootz; " \
				"else " \
					"echo WARN: Cannot load the DT; " \
				"fi; " \
			"fi; " \
		"else " \
			"bootz; " \
			"fi; " \
		"fi;\0" \
	"netargs=setenv bootargs console=${console},${baudrate} " \
		"root=/dev/nfs " \
	"ip=dhcp nfsroot=${serverip}:${nfsroot},v3,tcp\0" \
		"netboot=echo Booting from net ...; " \
		"run netargs; " \
		"if test ${ip_dyn} = yes; then " \
			"setenv get_cmd dhcp; " \
		"else " \
			"setenv get_cmd tftp; " \
		"fi; " \
		"${get_cmd} ${image}; " \
		"if test ${tee} = yes; then " \
			"${get_cmd} ${tee_addr} ${tee_file}; " \
			"${get_cmd} ${fdt_addr} ${fdt_file}; " \
			"bootm ${tee_addr} - ${fdt_addr}; " \
		"else " \
		"if test ${boot_fdt} = yes || test ${boot_fdt} = try; then " \
			"if ${get_cmd} ${fdt_addr} ${fdt_file}; then " \
				"bootz ${loadaddr} - ${fdt_addr}; " \
			"else " \
				"if test ${boot_fdt} = try; then " \
					"bootz; " \
				"else " \
					"echo WARN: Cannot load the DT; " \
				"fi; " \
			"fi; " \
		"else " \
			"bootz; " \
			"fi;" \
		"fi;\0" \
	"findfdt="\
		"if test $fdt_file = undefined; then " \
			"setenv fdt_file imx6sl-evk.dtb; " \
		"fi;\0" \

#define CONFIG_BOOTCOMMAND \
	   "run findfdt;" \
	   "mmc dev ${mmcdev};" \
	   "mmc dev ${mmcdev}; if mmc rescan; then " \
		   "if run loadbootscript; then " \
			   "run bootscript; " \
		   "else " \
			   "if run loadimage; then " \
				   "run mmcboot; " \
			   "else run netboot; " \
			   "fi; " \
		   "fi; " \
	   "else run netboot; fi"

/* Miscellaneous configurable options */
#define CONFIG_SYS_MEMTEST_START	0x80000000
#define CONFIG_SYS_MEMTEST_END		(CONFIG_SYS_MEMTEST_START + SZ_512M)

/* Physical Memory Map */
#define PHYS_SDRAM			MMDC0_ARB_BASE_ADDR

#define CONFIG_SYS_SDRAM_BASE		PHYS_SDRAM
#define CONFIG_SYS_INIT_RAM_ADDR	IRAM_BASE_ADDR
#define CONFIG_SYS_INIT_RAM_SIZE	IRAM_SIZE

#define CONFIG_SYS_INIT_SP_OFFSET \
	(CONFIG_SYS_INIT_RAM_SIZE - GENERATED_GBL_DATA_SIZE)
#define CONFIG_SYS_INIT_SP_ADDR \
	(CONFIG_SYS_INIT_RAM_ADDR + CONFIG_SYS_INIT_SP_OFFSET)

/* Environment organization */
#define CONFIG_ENV_SIZE			SZ_8K

#if defined CONFIG_SPI_BOOT
#define CONFIG_ENV_OFFSET               (896 * 1024)
#define CONFIG_ENV_SECT_SIZE            (64 * 1024)
#else
#define CONFIG_ENV_OFFSET		(14 * SZ_64K)
#endif

/* USB Configs */
#ifdef CONFIG_CMD_USB
#define CONFIG_EHCI_HCD_INIT_AFTER_RESET
#define CONFIG_MXC_USB_PORTSC		(PORT_PTS_UTMI | PORT_PTS_PTW)
#define CONFIG_MXC_USB_FLAGS		0
#define CONFIG_USB_MAX_CONTROLLER_COUNT	2
#endif

#define CONFIG_MMCROOT			"/dev/mmcblk1p2"  /* USDHC2 */
#define CONFIG_SYS_FSL_USDHC_NUM	3
#define CONFIG_SYS_MMC_ENV_DEV		1	/* SDHC2*/

#define CONFIG_IMX_THERMAL

/*#define CONFIG_SPLASH_SCREEN*/

/*
 * SPLASH SCREEN Configs
 */
#ifdef CONFIG_MXC_EPDC
	/*
	 * Framebuffer and LCD
	 */
	#define CONFIG_CMD_BMP
	#define CONFIG_SPLASH_SCREEN
	#undef LCD_TEST_PATTERN
	#define LCD_BPP					LCD_MONOCHROME

	#define CONFIG_WAVEFORM_BUF_SIZE		0x400000
#endif /* CONFIG_SPLASH_SCREEN */

#if defined(CONFIG_ANDROID_SUPPORT)
#include "mx6slevkandroid.h"
#endif

#endif				/* __CONFIG_H */<|MERGE_RESOLUTION|>--- conflicted
+++ resolved
@@ -46,7 +46,6 @@
 #define CONFIG_POWER_PFUZE100_I2C_ADDR	0x08
 #endif
 
-<<<<<<< HEAD
 #define CONFIG_FEC_MXC
 #define IMX_FEC_BASE			ENET_BASE_ADDR
 #define CONFIG_FEC_XCV_TYPE		RMII
@@ -72,8 +71,6 @@
 	"spi_bus=1\0"\
 	"spi_uboot=0x400\0"
 
-=======
->>>>>>> 3373c7c3
 #define CONFIG_EXTRA_ENV_SETTINGS \
 	CONFIG_MFG_ENV_SETTINGS \
 	TEE_ENV \
@@ -186,16 +183,6 @@
 #define CONFIG_SYS_INIT_SP_ADDR \
 	(CONFIG_SYS_INIT_RAM_ADDR + CONFIG_SYS_INIT_SP_OFFSET)
 
-/* Environment organization */
-#define CONFIG_ENV_SIZE			SZ_8K
-
-#if defined CONFIG_SPI_BOOT
-#define CONFIG_ENV_OFFSET               (896 * 1024)
-#define CONFIG_ENV_SECT_SIZE            (64 * 1024)
-#else
-#define CONFIG_ENV_OFFSET		(14 * SZ_64K)
-#endif
-
 /* USB Configs */
 #ifdef CONFIG_CMD_USB
 #define CONFIG_EHCI_HCD_INIT_AFTER_RESET
@@ -227,8 +214,4 @@
 	#define CONFIG_WAVEFORM_BUF_SIZE		0x400000
 #endif /* CONFIG_SPLASH_SCREEN */
 
-#if defined(CONFIG_ANDROID_SUPPORT)
-#include "mx6slevkandroid.h"
-#endif
-
 #endif				/* __CONFIG_H */