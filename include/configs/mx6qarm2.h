--- conflicted
+++ resolved
@@ -140,11 +140,4 @@
 #define CONFIG_USB_MAX_CONTROLLER_COUNT	1
 #endif
 
-<<<<<<< HEAD
-#if defined(CONFIG_FASTBOOT)
-#include "mx6qarm2_android.h"
-#endif
-
-=======
->>>>>>> 0ea138a2
 #endif				/* __CONFIG_H */