/*
 * (C) Copyright 2006-2008
 * Texas Instruments.
 * Richard Woodruff <r-woodruff2@ti.com>
 * Syed Mohammed Khasim <x0khasim@ti.com>
 * Nishanth Menon <nm@ti.com>
 *
 * Configuration settings for the TI OMAP3430 Zoom MDK board.
 *
 * SPDX-License-Identifier:	GPL-2.0+
 */

#ifndef __CONFIG_H
#define __CONFIG_H

/*
 * High Level Configuration Options
 */
#define CONFIG_OMAP3_ZOOM1	1	/* working with Zoom MDK Rev1 */
#define CONFIG_SYS_GENERIC_BOARD

#define CONFIG_NAND
#define CONFIG_NR_DRAM_BANKS	2	/* CS1 may or may not be populated */
#include <asm/arch/cpu.h>		/* get chip and board defs */
#include <asm/arch/omap3.h>
#include <configs/ti_omap3_common.h>

/* Remove SPL boot option - we do not support that on LDP yet */
#undef CONFIG_SPL
#undef CONFIG_SPL_FRAMEWORK
#undef CONFIG_SPL_OS_BOOT

/* Generic NAND definition conflicts with debug_base */
#undef CONFIG_SYS_NAND_BASE

/*
 * Display CPU and Board information
 */
#define CONFIG_DISPLAY_CPUINFO		1
#define CONFIG_DISPLAY_BOARDINFO	1

#define CONFIG_MISC_INIT_R

#define CONFIG_REVISION_TAG		1

#define CONFIG_ENV_SIZE			(128 << 10)	/* 128 KiB */

/*
 * Hardware drivers
 */

/* USB */
#define CONFIG_MUSB_UDC			1
#define CONFIG_USB_OMAP3		1
#define CONFIG_TWL4030_USB		1

/* USB device configuration */
#define CONFIG_USB_DEVICE		1
#define CONFIG_USB_TTY			1
#define CONFIG_SYS_CONSOLE_IS_IN_ENV	1
/* Change these to suit your needs */
#define CONFIG_USBD_VENDORID		0x0451
#define CONFIG_USBD_PRODUCTID		0x5678
#define CONFIG_USBD_MANUFACTURER	"Texas Instruments"
#define CONFIG_USBD_PRODUCT_NAME	"Zoom1"

#define MTDIDS_DEFAULT			"nand0=nand"
#define MTDPARTS_DEFAULT		"mtdparts=nand:512k(x-loader),"\
					"1920k(u-boot),128k(u-boot-env),"\
					"4m(kernel),-(fs)"

#if defined(CONFIG_CMD_NAND)
#define CONFIG_CMD_NAND_LOCK_UNLOCK /* Enable lock/unlock support */
#endif

#undef CONFIG_CMD_FLASH		/* flinfo, erase, protect	*/
#undef CONFIG_CMD_FPGA		/* FPGA configuration Support	*/
#undef CONFIG_CMD_IMI		/* iminfo			*/
#undef CONFIG_CMD_IMLS		/* List all found images	*/
#define CONFIG_CMD_NET		/* bootp, tftpboot, rarpboot	*/
#define CONFIG_CMD_NFS		/* NFS support			*/
#define CONFIG_CMD_PING
#define CONFIG_CMD_DHCP

#undef CONFIG_SYS_I2C_OMAP24XX
#define CONFIG_SYS_I2C_OMAP34XX

/*
 * TWL4030
 */
#define CONFIG_TWL4030_LED		1

/*
 * Board NAND Info.
 */
#define CONFIG_SYS_NAND_ADDR		NAND_BASE	/* physical address */
							/* to access nand */
#define CONFIG_SYS_NAND_BASE		NAND_BASE	/* physical address */
							/* to access nand at */
							/* CS0 */
<<<<<<< HEAD
#define CONFIG_SYS_MAX_NAND_DEVICE	1		/* Max number of NAND */
							/* devices */
#define CONFIG_SPL_NAND_DEVICE_WIDTH	16
#define CONFIG_JFFS2_NAND
/* nand device jffs2 lives on */
#define CONFIG_JFFS2_DEV		"nand0"
/* start of jffs2 partition */
#define CONFIG_JFFS2_PART_OFFSET	0x680000
#define CONFIG_JFFS2_PART_SIZE		0xf980000	/* size of jffs2 */
							/* partition */
=======
#define CONFIG_SYS_NAND_BUSWIDTH_16BIT	16
>>>>>>> fb2a8f83

/* Environment information */

#define CONFIG_EXTRA_ENV_SETTINGS \
	"loadaddr=0x82000000\0" \
	"fdtaddr=0x80f80000\0" \
	"bootfile=uImage\0" \
	"fdtfile=omap3-ldp.dtb\0" \
	"bootdir=/\0" \
	"bootpart=0:1\0" \
	"usbtty=cdc_acm\0" \
	"console=ttyO2,115200n8\0" \
	"mmcdev=0\0" \
	"videomode=1024x768@60,vxres=1024,vyres=768\0" \
	"videospec=omapfb:vram:2M,vram:4M\0" \
	"mmcargs=setenv bootargs console=${console} " \
		"video=${videospec},mode:${videomode} " \
		"root=/dev/mmcblk0p2 rw " \
		"rootfstype=ext3 rootwait\0" \
	"nandargs=setenv bootargs console=${console} " \
		"video=${videospec},mode:${videomode} " \
		"root=/dev/mtdblock4 rw " \
		"rootfstype=jffs2\0" \
	"loadbootscript=fatload mmc ${mmcdev} ${loadaddr} boot.scr\0" \
	"bootscript=echo Running bootscript from mmc ...; " \
		"source ${loadaddr}\0" \
	"loadimage=load mmc ${bootpart} ${loadaddr} ${bootdir}/${bootfile}\0" \
	"loadfdt=load mmc ${bootpart} ${fdtaddr} ${bootdir}/${fdtfile}\0" \
	"loadzimage=setenv bootfile zImage; if run loadimage; then run loadfdt;fi\0"\
	"mmcboot=echo Booting from mmc ...; " \
		"run mmcargs; " \
		"bootm ${loadaddr}\0" \
	"mmczboot=echo Booting from mmc ...; " \
		"run mmcargs; " \
		"bootz ${loadaddr} - ${fdtaddr}\0" \
	"nandboot=echo Booting from nand ...; " \
		"run nandargs; " \
		"nand read ${loadaddr} 280000 400000; " \
		"bootm ${loadaddr}\0" \

#define CONFIG_BOOTCOMMAND \
	"mmc dev ${mmcdev}; if mmc rescan; then " \
		"if run loadbootscript; then " \
			"run bootscript; " \
		"else " \
			"if run loadimage; then " \
				"run mmcboot; " \
			"else if run loadzimage; then " \
				"run mmczboot; " \
			"else run nandboot; " \
			"fi; fi;" \
		"fi; " \
	"else run nandboot; fi"

/*
 * Miscellaneous configurable options
 */
#define CONFIG_SYS_MEMTEST_START	(PHYS_SDRAM_1)	/* memtest */
#define CONFIG_SYS_MEMTEST_END		(PHYS_SDRAM_2 + \
					0x01F00000) /* 31MB */

/*-----------------------------------------------------------------------
 * FLASH and environment organization
 */

/* **** PISMO SUPPORT *** */

/* Configure the PISMO */
#define PISMO1_NAND_SIZE		GPMC_SIZE_128M
#define PISMO1_ONEN_SIZE		GPMC_SIZE_128M

#if defined(CONFIG_CMD_NAND)
#define CONFIG_SYS_FLASH_BASE		PISMO1_NAND_BASE
#endif

/* Monitor at start of flash */
#define CONFIG_SYS_MONITOR_BASE		CONFIG_SYS_FLASH_BASE
#define CONFIG_SYS_ONENAND_BASE		ONENAND_MAP

#define CONFIG_ENV_IS_IN_NAND		1
#define ONENAND_ENV_OFFSET		0x260000 /* environment starts here */
#define SMNAND_ENV_OFFSET		0x260000 /* environment starts here */

#define CONFIG_SYS_ENV_SECT_SIZE	(128 << 10)	/* 128 KiB */
#define CONFIG_ENV_OFFSET		SMNAND_ENV_OFFSET
#define CONFIG_ENV_ADDR			SMNAND_ENV_OFFSET

#define CONFIG_SYS_CACHELINE_SIZE	64

#ifdef CONFIG_CMD_NET
/* Ethernet (LAN9211 from SMSC9118 family) */
#define CONFIG_SMC911X
#define CONFIG_SMC911X_32_BIT
#define CONFIG_SMC911X_BASE		DEBUG_BASE

#endif

#endif				/* __CONFIG_H */<|MERGE_RESOLUTION|>--- conflicted
+++ resolved
@@ -98,20 +98,7 @@
 #define CONFIG_SYS_NAND_BASE		NAND_BASE	/* physical address */
 							/* to access nand at */
 							/* CS0 */
-<<<<<<< HEAD
-#define CONFIG_SYS_MAX_NAND_DEVICE	1		/* Max number of NAND */
-							/* devices */
-#define CONFIG_SPL_NAND_DEVICE_WIDTH	16
-#define CONFIG_JFFS2_NAND
-/* nand device jffs2 lives on */
-#define CONFIG_JFFS2_DEV		"nand0"
-/* start of jffs2 partition */
-#define CONFIG_JFFS2_PART_OFFSET	0x680000
-#define CONFIG_JFFS2_PART_SIZE		0xf980000	/* size of jffs2 */
-							/* partition */
-=======
 #define CONFIG_SYS_NAND_BUSWIDTH_16BIT	16
->>>>>>> fb2a8f83
 
 /* Environment information */
 
