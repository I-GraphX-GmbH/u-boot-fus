--- conflicted
+++ resolved
@@ -124,18 +124,9 @@
 	"boot_fdt=try\0" \
 	"ip_dyn=yes\0" \
 	"mmcdev=0\0" \
-<<<<<<< HEAD
-	"mmcpart=1\0" \
-	"mmcroot=/dev/mmcblk0p2 rw\0" \
-	"mmcrootfstype=ext3 rootwait\0" \
-	"mmcargs=setenv bootargs console=ttymxc0,${baudrate} " \
-		"root=${mmcroot} " \
-		"rootfstype=${mmcrootfstype}\0" \
-=======
 	"mmcpart=2\0" \
 	"mmcroot=/dev/mmcblk0p3 rw rootwait\0" \
 	"mmcargs=setenv bootargs console=ttymxc0,${baudrate} root=${mmcroot}\0" \
->>>>>>> 2acceb0e
 	"loadbootscript=" \
 		"fatload mmc ${mmcdev}:${mmcpart} ${loadaddr} ${script};\0" \
 	"bootscript=echo Running bootscript from mmc ...; " \
