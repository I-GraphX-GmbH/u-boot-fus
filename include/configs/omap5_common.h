/*
 * (C) Copyright 2013
 * Texas Instruments Incorporated.
 * Sricharan R	  <r.sricharan@ti.com>
 *
 * Derived from OMAP4 done by:
 *	Aneesh V <aneesh@ti.com>
 *
 * TI OMAP5 AND DRA7XX common configuration settings
 *
 * SPDX-License-Identifier:	GPL-2.0+
 *
 * For more details, please see the technical documents listed at
 * http://www.ti.com/product/omap5432
 */

#ifndef __CONFIG_OMAP5_COMMON_H
#define __CONFIG_OMAP5_COMMON_H

#define CONFIG_OMAP54XX
#define CONFIG_DISPLAY_CPUINFO
#define CONFIG_DISPLAY_BOARDINFO
#define CONFIG_MISC_INIT_R
#define CONFIG_ARCH_CPU_INIT

#define CONFIG_SYS_CACHELINE_SIZE	64

/* Use General purpose timer 1 */
#define CONFIG_SYS_TIMERBASE		GPT2_BASE

/*
 * For the DDR timing information we can either dynamically determine
 * the timings to use or use pre-determined timings (based on using the
 * dynamic method.  Default to the static timing infomation.
 */
#define CONFIG_SYS_EMIF_PRECALCULATED_TIMING_REGS
#ifndef CONFIG_SYS_EMIF_PRECALCULATED_TIMING_REGS
#define CONFIG_SYS_AUTOMATIC_SDRAM_DETECTION
#define CONFIG_SYS_DEFAULT_LPDDR2_TIMINGS
#endif

#ifndef CONFIG_SPL_BUILD
#define CONFIG_PALMAS_POWER
#endif

#include <asm/arch/cpu.h>
#include <asm/arch/omap.h>

#define CONFIG_ENV_SIZE			(128 << 10)

#include <configs/ti_armv7_common.h>

/*
 * Hardware drivers
 */
#define CONFIG_SYS_NS16550
#define CONFIG_SYS_NS16550_SERIAL
#define CONFIG_SYS_NS16550_REG_SIZE	(-4)
#define CONFIG_SYS_NS16550_CLK		48000000

/* Per-SoC commands */
#undef CONFIG_CMD_NET
#undef CONFIG_CMD_NFS

/*
 * Environment setup
 */
#ifndef PARTS_DEFAULT
#define PARTS_DEFAULT
#endif

#define CONFIG_EXTRA_ENV_SETTINGS \
	"loadaddr=0x80200000\0" \
	"fdtaddr=0x80F80000\0" \
<<<<<<< HEAD
	"fdt_high=0xa0000000\0" \
=======
	"fdt_high=0xffffffff\0" \
>>>>>>> d36ae3bc
	"rdaddr=0x81000000\0" \
	"console=" CONSOLEDEV ",115200n8\0" \
	"fdtfile=undefined\0" \
	"bootpart=0:2\0" \
	"bootdir=/boot\0" \
	"bootfile=zImage\0" \
	"usbtty=cdc_acm\0" \
	"vram=16M \0" \
	"partitions=" PARTS_DEFAULT "\0" \
	"optargs=\0" \
	"mmcdev=0\0" \
	"mmcroot=/dev/mmcblk1p2 rw\0" \
	"mmcrootfstype=ext4 rootwait\0" \
	"usbroot=/dev/sda2 rw\0" \
	"usbrootfstype=ext4 rootwait\0" \
	"mmcargs=setenv bootargs console=${console} " \
		"${optargs} " \
		"vram=${vram} " \
		"root=${mmcroot} " \
		"rootfstype=${mmcrootfstype}\0" \
	"usbargs=setenv bootargs console=${console} " \
		"${optargs} " \
		"vram=${vram}" \
		"root=${usbroot} " \
		"rootfstype=${usbrootfstype}\0" \
	"loadbootscript=fatload mmc ${mmcdev} ${loadaddr} boot.scr\0" \
	"bootscript=echo Running bootscript from mmc${mmcdev} ...; " \
		"source ${loadaddr}\0" \
	"loadbootenv=fatload mmc ${mmcdev} ${loadaddr} uEnv.txt\0" \
	"importbootenv=echo Importing environment from mmc${mmcdev} ...; " \
		"env import -t ${loadaddr} ${filesize}\0" \
	"loadimage=load mmc ${bootpart} ${loadaddr} ${bootdir}/${bootfile}\0" \
	"mmcboot=mmc dev ${mmcdev}; " \
		"if mmc rescan; then " \
			"echo SD/MMC found on device ${mmcdev};" \
			"if run loadbootenv; then " \
				"echo Loaded environment from ${bootenv};" \
				"run importbootenv;" \
			"fi;" \
			"if test -n $uenvcmd; then " \
				"echo Running uenvcmd ...;" \
				"run uenvcmd;" \
			"fi;" \
			"if run loadimage; then " \
				"run loadfdt; " \
				"echo Booting from mmc${mmcdev} ...; " \
				"run mmcargs; " \
				"bootz ${loadaddr} - ${fdtaddr}; " \
			"fi;" \
		"fi;\0" \
	"loadfdt=load ${devtype} ${bootpart} ${fdtaddr} ${bootdir}/${fdtfile};\0" \
	FIND_FDT_FILE \
	BOOTCMD_COMMON \
	BOOTCMD_MMC \
	BOOTCMD_NAND \
	BOOTCMD_USB

/*
 * SPL related defines.  The Public RAM memory map the ROM defines the
 * area between 0x40300000 and 0x4031E000 as a download area for OMAP5
 * (dra7xx is larger, but we do not need to be larger at this time).  We
 * set CONFIG_SPL_DISPLAY_PRINT to have omap_rev_string() called and
 * print some information.
 */
#define CONFIG_SPL_TEXT_BASE		0x40300000
#define CONFIG_SPL_MAX_SIZE		(0x4031E000 - CONFIG_SPL_TEXT_BASE)
#define CONFIG_SPL_DISPLAY_PRINT
#define CONFIG_SPL_LDSCRIPT "$(CPUDIR)/omap-common/u-boot-spl.lds"

#endif /* __CONFIG_OMAP5_COMMON_H */<|MERGE_RESOLUTION|>--- conflicted
+++ resolved
@@ -72,11 +72,7 @@
 #define CONFIG_EXTRA_ENV_SETTINGS \
 	"loadaddr=0x80200000\0" \
 	"fdtaddr=0x80F80000\0" \
-<<<<<<< HEAD
-	"fdt_high=0xa0000000\0" \
-=======
 	"fdt_high=0xffffffff\0" \
->>>>>>> d36ae3bc
 	"rdaddr=0x81000000\0" \
 	"console=" CONSOLEDEV ",115200n8\0" \
 	"fdtfile=undefined\0" \
@@ -84,24 +80,17 @@
 	"bootdir=/boot\0" \
 	"bootfile=zImage\0" \
 	"usbtty=cdc_acm\0" \
-	"vram=16M \0" \
+	"vram=16M\0" \
 	"partitions=" PARTS_DEFAULT "\0" \
 	"optargs=\0" \
 	"mmcdev=0\0" \
 	"mmcroot=/dev/mmcblk1p2 rw\0" \
 	"mmcrootfstype=ext4 rootwait\0" \
-	"usbroot=/dev/sda2 rw\0" \
-	"usbrootfstype=ext4 rootwait\0" \
 	"mmcargs=setenv bootargs console=${console} " \
 		"${optargs} " \
 		"vram=${vram} " \
 		"root=${mmcroot} " \
 		"rootfstype=${mmcrootfstype}\0" \
-	"usbargs=setenv bootargs console=${console} " \
-		"${optargs} " \
-		"vram=${vram}" \
-		"root=${usbroot} " \
-		"rootfstype=${usbrootfstype}\0" \
 	"loadbootscript=fatload mmc ${mmcdev} ${loadaddr} boot.scr\0" \
 	"bootscript=echo Running bootscript from mmc${mmcdev} ...; " \
 		"source ${loadaddr}\0" \
@@ -127,12 +116,23 @@
 				"bootz ${loadaddr} - ${fdtaddr}; " \
 			"fi;" \
 		"fi;\0" \
-	"loadfdt=load ${devtype} ${bootpart} ${fdtaddr} ${bootdir}/${fdtfile};\0" \
-	FIND_FDT_FILE \
-	BOOTCMD_COMMON \
-	BOOTCMD_MMC \
-	BOOTCMD_NAND \
-	BOOTCMD_USB
+	"findfdt="\
+		"if test $board_name = omap5_uevm; then " \
+			"setenv fdtfile omap5-uevm.dtb; fi; " \
+		"if test $board_name = dra7xx; then " \
+			"setenv fdtfile dra7-evm.dtb; fi;" \
+		"if test $fdtfile = undefined; then " \
+			"echo WARNING: Could not determine device tree to use; fi; \0" \
+	"loadfdt=load mmc ${bootpart} ${fdtaddr} ${bootdir}/${fdtfile};\0" \
+
+#define CONFIG_BOOTCOMMAND \
+	"run findfdt; " \
+	"run mmcboot;" \
+	"setenv mmcdev 1; " \
+	"setenv bootpart 1:2; " \
+	"setenv mmcroot /dev/mmcblk0p2 rw; " \
+	"run mmcboot;" \
+
 
 /*
  * SPL related defines.  The Public RAM memory map the ROM defines the
