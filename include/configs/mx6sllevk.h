--- conflicted
+++ resolved
@@ -11,19 +11,10 @@
 #include "mx6_common.h"
 #include "imx_env.h"
 
-<<<<<<< HEAD
-#ifdef CONFIG_SECURE_BOOT
-#ifndef CONFIG_CSF_SIZE
-#define CONFIG_CSF_SIZE 0x4000
-#endif
-#endif
-
 #define CONFIG_CMD_READ
 #define CONFIG_SERIAL_TAG
 #define CONFIG_FASTBOOT_USB_DEV 0
 
-=======
->>>>>>> 252100a3
 /* Size of malloc() pool */
 #define CONFIG_SYS_MALLOC_LEN		(16 * SZ_1M)
 
@@ -79,18 +70,18 @@
 		"if test ${tee} = yes; then " \
 			"run loadfdt; run loadtee; bootm ${tee_addr} - ${fdt_addr}; " \
 		"else " \
-			"if test ${boot_fdt} = yes || test ${boot_fdt} = try; then " \
-				"if run loadfdt; then " \
-					"bootz ${loadaddr} - ${fdt_addr}; " \
+		"if test ${boot_fdt} = yes || test ${boot_fdt} = try; then " \
+			"if run loadfdt; then " \
+				"bootz ${loadaddr} - ${fdt_addr}; " \
+			"else " \
+				"if test ${boot_fdt} = try; then " \
+					"bootz; " \
 				"else " \
-					"if test ${boot_fdt} = try; then " \
-						"bootz; " \
-					"else " \
-						"echo WARN: Cannot load the DT; " \
-					"fi; " \
+					"echo WARN: Cannot load the DT; " \
 				"fi; " \
-			"else " \
-				"bootz; " \
+			"fi; " \
+		"else " \
+			"bootz; " \
 			"fi; " \
 		"fi;\0" \
 	"netargs=setenv bootargs console=${console},${baudrate} " \
@@ -110,18 +101,18 @@
 			"${get_cmd} ${fdt_addr} ${fdt_file}; " \
 			"bootm ${tee_addr} - ${fdt_addr}; " \
 		"else " \
-			"if test ${boot_fdt} = yes || test ${boot_fdt} = try; then " \
-				"if ${get_cmd} ${fdt_addr} ${fdt_file}; then " \
-					"bootz ${loadaddr} - ${fdt_addr}; " \
+		"if test ${boot_fdt} = yes || test ${boot_fdt} = try; then " \
+			"if ${get_cmd} ${fdt_addr} ${fdt_file}; then " \
+				"bootz ${loadaddr} - ${fdt_addr}; " \
+			"else " \
+				"if test ${boot_fdt} = try; then " \
+					"bootz; " \
 				"else " \
-					"if test ${boot_fdt} = try; then " \
-						"bootz; " \
-					"else " \
-						"echo WARN: Cannot load the DT; " \
-					"fi; " \
+					"echo WARN: Cannot load the DT; " \
 				"fi; " \
-			"else " \
-				"bootz; " \
+			"fi; " \
+		"else " \
+			"bootz; " \
 			"fi;" \
 		"fi;\0" \
 	"findfdt="\
@@ -161,14 +152,12 @@
 	(CONFIG_SYS_INIT_RAM_ADDR + CONFIG_SYS_INIT_SP_OFFSET)
 
 /* Environment organization */
+#define CONFIG_ENV_SIZE			SZ_8K
 #define CONFIG_SYS_MMC_ENV_PART		0   /* user partition */
 #define CONFIG_MMCROOT			"/dev/mmcblk0p2"  /* USDHC1 */
 
-<<<<<<< HEAD
 #define CONFIG_ENV_OFFSET		(14 * SZ_64K)
 
-=======
->>>>>>> 252100a3
 /* MMC Configs */
 #define CONFIG_SYS_FSL_ESDHC_ADDR	USDHC1_BASE_ADDR
 #define CONFIG_SYS_FSL_USDHC_NUM	3
