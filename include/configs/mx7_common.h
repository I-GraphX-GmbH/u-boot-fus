--- conflicted
+++ resolved
@@ -55,13 +55,6 @@
 #endif
 #endif
 
-<<<<<<< HEAD
-#ifdef CONFIG_IMX_OPTEE
-#define TEE_ENV "tee=yes\0"
-#else
-#define TEE_ENV "tee=no\0"
-#endif
-=======
 /*
  * If we have defined the OPTEE ram size and not OPTEE it means that we were
  * launched by OPTEE, because of that we shall skip all the low level
@@ -73,5 +66,9 @@
 #endif
 #endif
 
->>>>>>> a7a16679
+#ifdef CONFIG_IMX_OPTEE
+#define TEE_ENV "tee=yes\0"
+#else
+#define TEE_ENV "tee=no\0"
+#endif
 #endif