--- conflicted
+++ resolved
@@ -31,10 +31,6 @@
 
 /* allow to overwrite serial and ethaddr */
 #define CONFIG_ENV_OVERWRITE
-<<<<<<< HEAD
-#define CONFIG_BAUDRATE                 115200
-=======
->>>>>>> 1e351715
 
 /* Miscellaneous configurable options */
 #define CONFIG_SYS_CBSIZE		2048
