--- conflicted
+++ resolved
@@ -26,17 +26,12 @@
 #define IRAM_BASE_ADDR			OCRAM_0_BASE
 #define IOMUXC_BASE_ADDR		IOMUXC1_RBASE
 
-<<<<<<< HEAD
 /* Fuses */
 #define CONFIG_CMD_FUSE
 #define CONFIG_MXC_OCOTP
 
 #define CONFIG_SERIAL_TAG
 
-#define CONFIG_FSL_USDHC
-
-=======
->>>>>>> 412eca96
 #define CONFIG_SYS_FSL_USDHC_NUM        1
 
 #define CONFIG_SYS_FSL_ESDHC_ADDR       0
