--- conflicted
+++ resolved
@@ -15,27 +15,17 @@
 #include <asm/mach-imx/gpio.h>
 #include "imx_env.h"
 
-<<<<<<< HEAD
-#ifdef CONFIG_SECURE_BOOT
-#ifndef CONFIG_CSF_SIZE
-#define CONFIG_CSF_SIZE 0x4000
-#endif
-#endif
-
 #define is_mx6ull_9x9_evk()	CONFIG_IS_ENABLED(TARGET_MX6ULL_9X9_EVK)
 
 #ifdef CONFIG_TARGET_MX6ULL_9X9_EVK
 #define PHYS_SDRAM_SIZE		SZ_256M
 #define BOOTARGS_CMA_SIZE   "cma=96M "
 #else
-#define PHYS_SDRAM_SIZE		SZ_512M
+#define PHYS_SDRAM_SIZE	SZ_512M
 #define BOOTARGS_CMA_SIZE   ""
 /* DCDC used on 14x14 EVK, no PMIC */
 #undef CONFIG_LDO_BYPASS_CHECK
 #endif
-=======
-#define PHYS_SDRAM_SIZE	SZ_512M
->>>>>>> 252100a3
 
 /* Size of malloc() pool */
 #define CONFIG_SYS_MALLOC_LEN		(16 * SZ_1M)
@@ -143,18 +133,18 @@
 		"if test ${tee} = yes; then " \
 			"run loadfdt; run loadtee; bootm ${tee_addr} - ${fdt_addr}; " \
 		"else " \
-			"if test ${boot_fdt} = yes || test ${boot_fdt} = try; then " \
-				"if run loadfdt; then " \
-					"bootz ${loadaddr} - ${fdt_addr}; " \
+		"if test ${boot_fdt} = yes || test ${boot_fdt} = try; then " \
+			"if run loadfdt; then " \
+				"bootz ${loadaddr} - ${fdt_addr}; " \
+			"else " \
+				"if test ${boot_fdt} = try; then " \
+					"bootz; " \
 				"else " \
-					"if test ${boot_fdt} = try; then " \
-						"bootz; " \
-					"else " \
-						"echo WARN: Cannot load the DT; " \
-					"fi; " \
-				"fi; " \
-			"else " \
-				"bootz; " \
+					"echo WARN: Cannot load the DT; " \
+				"fi; " \
+			"fi; " \
+		"else " \
+			"bootz; " \
 			"fi; " \
 		"fi;\0" \
 		"findfdt="\
@@ -185,18 +175,18 @@
 			"${get_cmd} ${fdt_addr} ${fdt_file}; " \
 			"bootm ${tee_addr} - ${fdt_addr}; " \
 		"else " \
-			"if test ${boot_fdt} = yes || test ${boot_fdt} = try; then " \
-				"if ${get_cmd} ${fdt_addr} ${fdt_file}; then " \
-					"bootz ${loadaddr} - ${fdt_addr}; " \
+		"if test ${boot_fdt} = yes || test ${boot_fdt} = try; then " \
+			"if ${get_cmd} ${fdt_addr} ${fdt_file}; then " \
+				"bootz ${loadaddr} - ${fdt_addr}; " \
+			"else " \
+				"if test ${boot_fdt} = try; then " \
+					"bootz; " \
 				"else " \
-					"if test ${boot_fdt} = try; then " \
-						"bootz; " \
-					"else " \
-						"echo WARN: Cannot load the DT; " \
-					"fi; " \
-				"fi; " \
-			"else " \
-				"bootz; " \
+					"echo WARN: Cannot load the DT; " \
+				"fi; " \
+			"fi; " \
+		"else " \
+			"bootz; " \
 			"fi; " \
 		"fi;\0" \
 		"findfdt="\
@@ -222,14 +212,11 @@
 				"if test $tee_file = undefined; then " \
 					"echo WARNING: Could not determine tee to use; " \
 				"fi; " \
-			"fi;\0" \
+		"fi;\0" \
 
 #define CONFIG_BOOTCOMMAND \
 	   "run findfdt;" \
-<<<<<<< HEAD
 	   "run findtee;" \
-=======
->>>>>>> 252100a3
 	   "mmc dev ${mmcdev};" \
 	   "mmc dev ${mmcdev}; if mmc rescan; then " \
 		   "if run loadbootscript; then " \
@@ -267,11 +254,11 @@
 #define CONFIG_SYS_MMC_ENV_PART		0	/* user area */
 #define CONFIG_MMCROOT			"/dev/mmcblk1p2"  /* USDHC2 */
 
-<<<<<<< HEAD
-=======
+#define CONFIG_ENV_SIZE			SZ_8K
+#define CONFIG_ENV_OFFSET		(12 * SZ_64K)
+
 #define CONFIG_IMX_THERMAL
 
->>>>>>> 252100a3
 #define CONFIG_IOMUX_LPSR
 
 #ifdef CONFIG_FSL_QSPI
