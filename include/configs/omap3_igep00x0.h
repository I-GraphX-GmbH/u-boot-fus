--- conflicted
+++ resolved
@@ -159,11 +159,6 @@
 
 #ifdef CONFIG_NAND
 #define PISMO1_NAND_SIZE		GPMC_SIZE_128M /* Configure the PISMO */
-<<<<<<< HEAD
-#define CONFIG_NAND_OMAP_GPMC
-#define CONFIG_SYS_NAND_BASE		NAND_BASE
-=======
->>>>>>> 2bd413a8
 #define CONFIG_ENV_OFFSET		0x260000 /* environment starts here */
 #define CONFIG_ENV_IS_IN_NAND	        1
 #define CONFIG_ENV_SIZE			(512 << 10) /* Total Size Environment */
@@ -197,7 +192,6 @@
 #define CONFIG_SYS_NAND_PAGE_SIZE	2048
 #define CONFIG_SYS_NAND_OOBSIZE		64
 #define CONFIG_SYS_NAND_BLOCK_SIZE	(128*1024)
-#define CONFIG_SPL_NAND_DEVICE_WIDTH	8
 #define CONFIG_SYS_NAND_BAD_BLOCK_POS	0
 #define CONFIG_SYS_NAND_ECCPOS		{2, 3, 4, 5, 6, 7, 8, 9,\
 						10, 11, 12, 13}
