--- conflicted
+++ resolved
@@ -158,12 +158,8 @@
 							/* CS0 */
 #define CONFIG_SYS_MAX_NAND_DEVICE	1		/* Max number of NAND */
 							/* devices */
-<<<<<<< HEAD
-#define CONFIG_SPL_NAND_DEVICE_WIDTH	8
-=======
 #define GPMC_NAND_ECC_LP_x8_LAYOUT
 
->>>>>>> 2bd413a8
 /* Environment information */
 #define CONFIG_BOOTDELAY		3
 #define CONFIG_ZERO_BOOTDELAY_CHECK
