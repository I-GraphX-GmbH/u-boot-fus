/* SPDX-License-Identifier: GPL-2.0+ */
/*
 * Copyright 2018-2019 NXP
 */

#ifndef __IMX8QXP_MEK_H
#define __IMX8QXP_MEK_H

#include <linux/sizes.h>
#include <asm/arch/imx-regs.h>

#include "imx_env.h"

#ifdef CONFIG_SPL_BUILD
#define CONFIG_SPL_MAX_SIZE				(192 * 1024)
#define CONFIG_SYS_MONITOR_LEN				(1024 * 1024)
#define CONFIG_SYS_MMCSD_RAW_MODE_U_BOOT_USE_SECTOR
<<<<<<< HEAD
#define CONFIG_SYS_MMCSD_RAW_MODE_U_BOOT_SECTOR		0x1040 /* (32K + 2Mb)/sector_size */
#define CONFIG_SYS_SPI_U_BOOT_OFFS 0x200000

/*
 * 0x08081000 - 0x08180FFF is for m4_0 xip image,
  * So 3rd container image may start from 0x8181000
 */
#define CONFIG_SYS_UBOOT_BASE 0x08181000
=======
#define CONFIG_SYS_MMCSD_RAW_MODE_U_BOOT_SECTOR		0x800
>>>>>>> 252100a3
#define CONFIG_SYS_MMCSD_FS_BOOT_PARTITION		0

#define CONFIG_SPL_LDSCRIPT		"arch/arm/cpu/armv8/u-boot-spl.lds"
/*
 * The memory layout on stack:  DATA section save + gd + early malloc
 * the idea is re-use the early malloc (CONFIG_SYS_MALLOC_F_LEN) with
 * CONFIG_SYS_SPL_MALLOC_START
 */
#define CONFIG_SPL_STACK		0x013fff0
#define CONFIG_SPL_BSS_START_ADDR      0x00130000
#define CONFIG_SPL_BSS_MAX_SIZE		0x1000	/* 4 KB */
#define CONFIG_SYS_SPL_MALLOC_START	0x82200000
#define CONFIG_SYS_SPL_MALLOC_SIZE     0x80000	/* 512 KB */
#define CONFIG_SERIAL_LPUART_BASE	0x5a060000
#define CONFIG_MALLOC_F_ADDR		0x00138000

#define CONFIG_SPL_RAW_IMAGE_ARM_TRUSTED_FIRMWARE

#define CONFIG_SPL_ABORT_ON_RAW_IMAGE

#define CONFIG_OF_EMBED
#endif

#define CONFIG_REMAKE_ELF

#define CONFIG_BOARD_EARLY_INIT_F
#define CONFIG_ARCH_MISC_INIT

#define CONFIG_CMD_READ

/* Flat Device Tree Definitions */
#define CONFIG_OF_BOARD_SETUP

#undef CONFIG_CMD_EXPORTENV
#undef CONFIG_CMD_IMPORTENV
#undef CONFIG_CMD_IMLS

#undef CONFIG_CMD_CRC32

#define CONFIG_SYS_FSL_ESDHC_ADDR       0
#define USDHC1_BASE_ADDR                0x5B010000
#define USDHC2_BASE_ADDR                0x5B020000

#define CONFIG_ENV_OVERWRITE


#define CONFIG_PCIE_IMX
#define CONFIG_CMD_PCI
#define CONFIG_PCI_SCAN_SHOW

#define CONFIG_ENV_VARS_UBOOT_RUNTIME_CONFIG

#ifdef CONFIG_AHAB_BOOT
#define AHAB_ENV "sec_boot=yes\0"
#else
#define AHAB_ENV "sec_boot=no\0"
#endif

<<<<<<< HEAD
/* Boot M4 */
#define M4_BOOT_ENV \
	"m4_0_image=m4_0.bin\0" \
	"loadm4image_0=fatload mmc ${mmcdev}:${mmcpart} ${loadaddr} ${m4_0_image}\0" \
	"m4boot_0=run loadm4image_0; dcache flush; bootaux ${loadaddr} 0\0" \

#define CONFIG_MFG_ENV_SETTINGS \
	CONFIG_MFG_ENV_SETTINGS_DEFAULT \
	"initrd_addr=0x83100000\0" \
	"initrd_high=0xffffffffffffffff\0" \
	"emmc_dev=0\0" \
	"sd_dev=1\0" \

#define JAILHOUSE_ENV \
	"jh_mmcboot=" \
		"setenv fdt_file imx8qxp-mek-root.dtb;"\
		"setenv boot_os 'scu_rm dtb ${fdt_addr}; booti ${loadaddr} - ${fdt_addr};'; " \
		"run mmcboot; \0" \
	"jh_netboot=" \
		"setenv fdt_file imx8qxp-mek-root.dtb;"\
		"setenv boot_os 'scu_rm dtb ${fdt_addr}; booti ${loadaddr} - ${fdt_addr};'; " \
		"run netboot; \0"

#define XEN_BOOT_ENV \
            "xenhyper_bootargs=console=dtuart dtuart=/serial@5a060000 dom0_mem=1024M dom0_max_vcpus=2 dom0_vcpus_pin=true\0" \
            "xenlinux_bootargs= \0" \
            "xenlinux_console=hvc0 earlycon=xen\0" \
            "xenlinux_addr=0x9e000000\0" \
	    "dom0fdt_file=imx8qxp-mek-dom0.dtb\0" \
            "xenboot_common=" \
                "${get_cmd} ${loadaddr} xen;" \
                "${get_cmd} ${fdt_addr} ${dom0fdt_file};" \
                "${get_cmd} ${xenlinux_addr} ${image};" \
                "fdt addr ${fdt_addr};" \
                "fdt resize 256;" \
                "fdt set /chosen/module@0 reg <0x00000000 ${xenlinux_addr} 0x00000000 0x${filesize}>; " \
                "fdt set /chosen/module@0 bootargs \"${bootargs} ${xenlinux_bootargs}\"; " \
                "setenv bootargs ${xenhyper_bootargs};" \
                "booti ${loadaddr} - ${fdt_addr};" \
            "\0" \
            "xennetboot=" \
                "setenv get_cmd dhcp;" \
                "setenv console ${xenlinux_console};" \
                "run netargs;" \
                "run xenboot_common;" \
            "\0" \
            "xenmmcboot=" \
                "setenv get_cmd \"fatload mmc ${mmcdev}:${mmcpart}\";" \
                "setenv console ${xenlinux_console};" \
                "run mmcargs;" \
                "run xenboot_common;" \
            "\0" \

/* Initial environment variables */
#define CONFIG_EXTRA_ENV_SETTINGS		\
	CONFIG_MFG_ENV_SETTINGS \
	M4_BOOT_ENV \
	XEN_BOOT_ENV \
	JAILHOUSE_ENV\
=======
/* Initial environment variables */
#define CONFIG_EXTRA_ENV_SETTINGS		\
>>>>>>> 252100a3
	AHAB_ENV \
	"script=boot.scr\0" \
	"image=Image\0" \
	"panel=NULL\0" \
	"console=ttyLP0\0" \
	"fdt_addr=0x83000000\0"			\
	"fdt_high=0xffffffffffffffff\0"		\
	"cntr_addr=0x98000000\0"			\
	"cntr_file=os_cntr_signed.bin\0" \
	"boot_fdt=try\0" \
	"fdt_file=undefined\0" \
	"mmcdev="__stringify(CONFIG_SYS_MMC_ENV_DEV)"\0" \
	"mmcpart=" __stringify(CONFIG_SYS_MMC_IMG_LOAD_PART) "\0" \
	"mmcroot=" CONFIG_MMCROOT " rootwait rw\0" \
	"mmcautodetect=yes\0" \
	"mmcargs=setenv bootargs console=${console},${baudrate} earlycon root=${mmcroot}\0 " \
	"loadbootscript=fatload mmc ${mmcdev}:${mmcpart} ${loadaddr} ${script};\0" \
	"bootscript=echo Running bootscript from mmc ...; " \
		"source\0" \
	"loadimage=fatload mmc ${mmcdev}:${mmcpart} ${loadaddr} ${image}\0" \
	"loadfdt=fatload mmc ${mmcdev}:${mmcpart} ${fdt_addr} ${fdt_file}\0" \
	"loadcntr=fatload mmc ${mmcdev}:${mmcpart} ${cntr_addr} ${cntr_file}\0" \
	"auth_os=auth_cntr ${cntr_addr}\0" \
	"boot_os=booti ${loadaddr} - ${fdt_addr};\0" \
	"mmcboot=echo Booting from mmc ...; " \
		"run mmcargs; " \
		"if test ${sec_boot} = yes; then " \
			"if run auth_os; then " \
				"run boot_os; " \
<<<<<<< HEAD
			"else " \
				"echo ERR: failed to authenticate; " \
			"fi; " \
		"else " \
		"if test ${boot_fdt} = yes || test ${boot_fdt} = try; then " \
			"if run loadfdt; then " \
					"run boot_os; " \
=======
>>>>>>> 252100a3
			"else " \
				"echo ERR: failed to authenticate; " \
			"fi; " \
		"else " \
<<<<<<< HEAD
			"echo wait for boot; " \
=======
			"if test ${boot_fdt} = yes || test ${boot_fdt} = try; then " \
				"if run loadfdt; then " \
					"run boot_os; " \
				"else " \
					"echo WARN: Cannot load the DT; " \
				"fi; " \
			"else " \
				"echo wait for boot; " \
>>>>>>> 252100a3
			"fi;" \
		"fi;\0" \
	"netargs=setenv bootargs console=${console},${baudrate} earlycon " \
		"root=/dev/nfs " \
		"ip=dhcp nfsroot=${serverip}:${nfsroot},v3,tcp\0" \
	"netboot=echo Booting from net ...; " \
		"run netargs;  " \
		"if test ${ip_dyn} = yes; then " \
			"setenv get_cmd dhcp; " \
		"else " \
			"setenv get_cmd tftp; " \
		"fi; " \
		"if test ${sec_boot} = yes; then " \
			"${get_cmd} ${cntr_addr} ${cntr_file}; " \
			"if run auth_os; then " \
				"run boot_os; " \
<<<<<<< HEAD
			"else " \
				"echo ERR: failed to authenticate; " \
			"fi; " \
		"else " \
		"${get_cmd} ${loadaddr} ${image}; " \
		"if test ${boot_fdt} = yes || test ${boot_fdt} = try; then " \
			"if ${get_cmd} ${fdt_addr} ${fdt_file}; then " \
					"run boot_os; " \
=======
>>>>>>> 252100a3
			"else " \
				"echo ERR: failed to authenticate; " \
			"fi; " \
		"else " \
<<<<<<< HEAD
			"booti; " \
=======
			"${get_cmd} ${loadaddr} ${image}; " \
			"if test ${boot_fdt} = yes || test ${boot_fdt} = try; then " \
				"if ${get_cmd} ${fdt_addr} ${fdt_file}; then " \
					"run boot_os; " \
				"else " \
					"echo WARN: Cannot load the DT; " \
				"fi; " \
			"else " \
				"booti; " \
>>>>>>> 252100a3
			"fi;" \
		"fi;\0"

#define CONFIG_BOOTCOMMAND \
	   "mmc dev ${mmcdev}; if mmc rescan; then " \
		   "if run loadbootscript; then " \
			   "run bootscript; " \
		   "else " \
			   "if test ${sec_boot} = yes; then " \
				   "if run loadcntr; then " \
					   "run mmcboot; " \
				   "else run netboot; " \
				   "fi; " \
			    "else " \
<<<<<<< HEAD
			   "if run loadimage; then " \
				   "run mmcboot; " \
			   "else run netboot; " \
			   "fi; " \
=======
				   "if run loadimage; then " \
					   "run mmcboot; " \
				   "else run netboot; " \
				   "fi; " \
			 "fi; " \
>>>>>>> 252100a3
		   "fi; " \
		   "fi; " \
	   "else booti ${loadaddr} - ${fdt_addr}; fi"

/* Link Definitions */
#define CONFIG_LOADADDR			0x80280000

#define CONFIG_SYS_LOAD_ADDR           CONFIG_LOADADDR

#define CONFIG_SYS_INIT_SP_ADDR         0x80200000

/* Default environment is in SD */
<<<<<<< HEAD
#define CONFIG_ENV_SIZE			0x2000
#ifdef CONFIG_QSPI_BOOT
#define CONFIG_ENV_OFFSET       (4 * 1024 * 1024)
#define CONFIG_ENV_SECT_SIZE	(128 * 1024)
#define CONFIG_ENV_SPI_BUS	CONFIG_SF_DEFAULT_BUS
#define CONFIG_ENV_SPI_CS	CONFIG_SF_DEFAULT_CS
#define CONFIG_ENV_SPI_MODE	CONFIG_SF_DEFAULT_MODE
#define CONFIG_ENV_SPI_MAX_HZ	CONFIG_SF_DEFAULT_SPEED
#else
#define CONFIG_ENV_OFFSET		(64 * SZ_64K)
=======
>>>>>>> 252100a3
#define CONFIG_SYS_MMC_ENV_PART		0	/* user area */
#endif

#define CONFIG_SYS_MMC_IMG_LOAD_PART	1

/* On LPDDR4 board, USDHC1 is for eMMC, USDHC2 is for SD on CPU board */
#define CONFIG_SYS_MMC_ENV_DEV		1   /* USDHC2 */
#define CONFIG_MMCROOT			"/dev/mmcblk1p2"  /* USDHC2 */
#define CONFIG_SYS_FSL_USDHC_NUM	2

/* Size of malloc() pool */
#define CONFIG_SYS_MALLOC_LEN		((CONFIG_ENV_SIZE + (32 * 1024)) * 1024)

#define CONFIG_SYS_SDRAM_BASE		0x80000000
#define PHYS_SDRAM_1			0x80000000
#define PHYS_SDRAM_2			0x880000000

#ifdef CONFIG_TARGET_IMX8DX_MEK
#define PHYS_SDRAM_1_SIZE		0x40000000	/* 1 GB */
#define PHYS_SDRAM_2_SIZE		0x00000000	/* 0 GB */
#else
#define PHYS_SDRAM_1_SIZE		0x80000000	/* 2 GB */
/* LPDDR4 board total DDR is 3GB */
#define PHYS_SDRAM_2_SIZE		0x40000000	/* 1 GB */
#endif

#define CONFIG_SYS_MEMTEST_START    0xA0000000
#define CONFIG_SYS_MEMTEST_END      (CONFIG_SYS_MEMTEST_START + (PHYS_SDRAM_1_SIZE >> 2))

/* Serial */
#define CONFIG_BAUDRATE			115200

/* Monitor Command Prompt */
#define CONFIG_SYS_PROMPT_HUSH_PS2     "> "
#define CONFIG_SYS_CBSIZE              2048
#define CONFIG_SYS_MAXARGS             64
#define CONFIG_SYS_BARGSIZE CONFIG_SYS_CBSIZE
#define CONFIG_SYS_PBSIZE		(CONFIG_SYS_CBSIZE + \
					sizeof(CONFIG_SYS_PROMPT) + 16)

/* Generic Timer Definitions */
#define COUNTER_FREQUENCY		8000000	/* 8MHz */

#ifndef CONFIG_DM_PCA953X
#define CONFIG_PCA953X
#define CONFIG_CMD_PCA953X
#define CONFIG_CMD_PCA953X_INFO
#endif

/* MT35XU512ABA1G12 has only one Die, so QSPI0 B won't work */
#ifdef CONFIG_FSL_FSPI
#define FSL_FSPI_FLASH_SIZE		SZ_64M
#define FSL_FSPI_FLASH_NUM		1
#define FSPI0_BASE_ADDR			0x5d120000
#define FSPI0_AMBA_BASE			0
#define CONFIG_SYS_FSL_FSPI_AHB
#endif

#define CONFIG_SERIAL_TAG

/* USB Config */
#ifndef CONFIG_SPL_BUILD
#define CONFIG_CMD_USB
#define CONFIG_USB_STORAGE
#define CONFIG_USBD_HS

#define CONFIG_CMD_USB_MASS_STORAGE
#define CONFIG_USB_GADGET_MASS_STORAGE
#define CONFIG_USB_FUNCTION_MASS_STORAGE

#endif

#define CONFIG_USB_MAX_CONTROLLER_COUNT 2

/* USB OTG controller configs */
#ifdef CONFIG_USB_EHCI_HCD
#define CONFIG_USB_HOST_ETHER
#define CONFIG_USB_ETHER_ASIX
#define CONFIG_MXC_USB_PORTSC		(PORT_PTS_UTMI | PORT_PTS_PTW)
#endif

/* Networking */
#define CONFIG_FEC_ENET_DEV 0

#if (CONFIG_FEC_ENET_DEV == 0)
#define IMX_FEC_BASE			0x5B040000
#define CONFIG_FEC_MXC_PHYADDR          0x0
#define CONFIG_ETHPRIME                 "eth0"
#elif (CONFIG_FEC_ENET_DEV == 1)
#define IMX_FEC_BASE			0x5B050000
#define CONFIG_FEC_MXC_PHYADDR          0x1
#define CONFIG_ETHPRIME                 "eth1"
#endif

#define CONFIG_FEC_XCV_TYPE		RGMII
#define FEC_QUIRK_ENET_MAC

<<<<<<< HEAD
#ifndef CONFIG_LIB_RAND
#define CONFIG_LIB_RAND
#endif
#define CONFIG_NET_RANDOM_ETHADDR

/* Framebuffer */
#ifdef CONFIG_VIDEO
#define CONFIG_VIDEO_IMXDPUV1
#define CONFIG_VIDEO_BMP_RLE8
#define CONFIG_SPLASH_SCREEN
#define CONFIG_SPLASH_SCREEN_ALIGN
#define CONFIG_BMP_16BPP
#define CONFIG_VIDEO_LOGO
#define CONFIG_VIDEO_BMP_LOGO
#define CONFIG_IMX_VIDEO_SKIP
#endif

#define CONFIG_OF_SYSTEM_SETUP

#if defined(CONFIG_ANDROID_SUPPORT)
#include "imx8qxp_mek_android.h"
#elif defined (CONFIG_ANDROID_AUTO_SUPPORT)
#include "imx8qxp_mek_android_auto.h"
#endif
=======
/* Misc configuration */
#define CONFIG_SYS_CBSIZE	2048
#define CONFIG_SYS_MAXARGS	64
#define CONFIG_SYS_BARGSIZE	CONFIG_SYS_CBSIZE
>>>>>>> 252100a3

#endif /* __IMX8QXP_MEK_H */<|MERGE_RESOLUTION|>--- conflicted
+++ resolved
@@ -1,6 +1,6 @@
 /* SPDX-License-Identifier: GPL-2.0+ */
 /*
- * Copyright 2018-2019 NXP
+ * Copyright 2018 NXP
  */
 
 #ifndef __IMX8QXP_MEK_H
@@ -15,7 +15,6 @@
 #define CONFIG_SPL_MAX_SIZE				(192 * 1024)
 #define CONFIG_SYS_MONITOR_LEN				(1024 * 1024)
 #define CONFIG_SYS_MMCSD_RAW_MODE_U_BOOT_USE_SECTOR
-<<<<<<< HEAD
 #define CONFIG_SYS_MMCSD_RAW_MODE_U_BOOT_SECTOR		0x1040 /* (32K + 2Mb)/sector_size */
 #define CONFIG_SYS_SPI_U_BOOT_OFFS 0x200000
 
@@ -24,17 +23,9 @@
   * So 3rd container image may start from 0x8181000
  */
 #define CONFIG_SYS_UBOOT_BASE 0x08181000
-=======
-#define CONFIG_SYS_MMCSD_RAW_MODE_U_BOOT_SECTOR		0x800
->>>>>>> 252100a3
 #define CONFIG_SYS_MMCSD_FS_BOOT_PARTITION		0
 
 #define CONFIG_SPL_LDSCRIPT		"arch/arm/cpu/armv8/u-boot-spl.lds"
-/*
- * The memory layout on stack:  DATA section save + gd + early malloc
- * the idea is re-use the early malloc (CONFIG_SYS_MALLOC_F_LEN) with
- * CONFIG_SYS_SPL_MALLOC_START
- */
 #define CONFIG_SPL_STACK		0x013fff0
 #define CONFIG_SPL_BSS_START_ADDR      0x00130000
 #define CONFIG_SPL_BSS_MAX_SIZE		0x1000	/* 4 KB */
@@ -47,13 +38,11 @@
 
 #define CONFIG_SPL_ABORT_ON_RAW_IMAGE
 
-#define CONFIG_OF_EMBED
 #endif
 
 #define CONFIG_REMAKE_ELF
 
 #define CONFIG_BOARD_EARLY_INIT_F
-#define CONFIG_ARCH_MISC_INIT
 
 #define CONFIG_CMD_READ
 
@@ -71,7 +60,6 @@
 #define USDHC2_BASE_ADDR                0x5B020000
 
 #define CONFIG_ENV_OVERWRITE
-
 
 #define CONFIG_PCIE_IMX
 #define CONFIG_CMD_PCI
@@ -85,7 +73,6 @@
 #define AHAB_ENV "sec_boot=no\0"
 #endif
 
-<<<<<<< HEAD
 /* Boot M4 */
 #define M4_BOOT_ENV \
 	"m4_0_image=m4_0.bin\0" \
@@ -145,10 +132,6 @@
 	M4_BOOT_ENV \
 	XEN_BOOT_ENV \
 	JAILHOUSE_ENV\
-=======
-/* Initial environment variables */
-#define CONFIG_EXTRA_ENV_SETTINGS		\
->>>>>>> 252100a3
 	AHAB_ENV \
 	"script=boot.scr\0" \
 	"image=Image\0" \
@@ -178,7 +161,6 @@
 		"if test ${sec_boot} = yes; then " \
 			"if run auth_os; then " \
 				"run boot_os; " \
-<<<<<<< HEAD
 			"else " \
 				"echo ERR: failed to authenticate; " \
 			"fi; " \
@@ -186,24 +168,11 @@
 		"if test ${boot_fdt} = yes || test ${boot_fdt} = try; then " \
 			"if run loadfdt; then " \
 					"run boot_os; " \
-=======
->>>>>>> 252100a3
 			"else " \
-				"echo ERR: failed to authenticate; " \
+				"echo WARN: Cannot load the DT; " \
 			"fi; " \
 		"else " \
-<<<<<<< HEAD
 			"echo wait for boot; " \
-=======
-			"if test ${boot_fdt} = yes || test ${boot_fdt} = try; then " \
-				"if run loadfdt; then " \
-					"run boot_os; " \
-				"else " \
-					"echo WARN: Cannot load the DT; " \
-				"fi; " \
-			"else " \
-				"echo wait for boot; " \
->>>>>>> 252100a3
 			"fi;" \
 		"fi;\0" \
 	"netargs=setenv bootargs console=${console},${baudrate} earlycon " \
@@ -220,7 +189,6 @@
 			"${get_cmd} ${cntr_addr} ${cntr_file}; " \
 			"if run auth_os; then " \
 				"run boot_os; " \
-<<<<<<< HEAD
 			"else " \
 				"echo ERR: failed to authenticate; " \
 			"fi; " \
@@ -229,25 +197,11 @@
 		"if test ${boot_fdt} = yes || test ${boot_fdt} = try; then " \
 			"if ${get_cmd} ${fdt_addr} ${fdt_file}; then " \
 					"run boot_os; " \
-=======
->>>>>>> 252100a3
 			"else " \
-				"echo ERR: failed to authenticate; " \
+				"echo WARN: Cannot load the DT; " \
 			"fi; " \
 		"else " \
-<<<<<<< HEAD
 			"booti; " \
-=======
-			"${get_cmd} ${loadaddr} ${image}; " \
-			"if test ${boot_fdt} = yes || test ${boot_fdt} = try; then " \
-				"if ${get_cmd} ${fdt_addr} ${fdt_file}; then " \
-					"run boot_os; " \
-				"else " \
-					"echo WARN: Cannot load the DT; " \
-				"fi; " \
-			"else " \
-				"booti; " \
->>>>>>> 252100a3
 			"fi;" \
 		"fi;\0"
 
@@ -262,18 +216,10 @@
 				   "else run netboot; " \
 				   "fi; " \
 			    "else " \
-<<<<<<< HEAD
 			   "if run loadimage; then " \
 				   "run mmcboot; " \
 			   "else run netboot; " \
 			   "fi; " \
-=======
-				   "if run loadimage; then " \
-					   "run mmcboot; " \
-				   "else run netboot; " \
-				   "fi; " \
-			 "fi; " \
->>>>>>> 252100a3
 		   "fi; " \
 		   "fi; " \
 	   "else booti ${loadaddr} - ${fdt_addr}; fi"
@@ -286,7 +232,6 @@
 #define CONFIG_SYS_INIT_SP_ADDR         0x80200000
 
 /* Default environment is in SD */
-<<<<<<< HEAD
 #define CONFIG_ENV_SIZE			0x2000
 #ifdef CONFIG_QSPI_BOOT
 #define CONFIG_ENV_OFFSET       (4 * 1024 * 1024)
@@ -297,8 +242,6 @@
 #define CONFIG_ENV_SPI_MAX_HZ	CONFIG_SF_DEFAULT_SPEED
 #else
 #define CONFIG_ENV_OFFSET		(64 * SZ_64K)
-=======
->>>>>>> 252100a3
 #define CONFIG_SYS_MMC_ENV_PART		0	/* user area */
 #endif
 
@@ -396,14 +339,7 @@
 #define CONFIG_FEC_XCV_TYPE		RGMII
 #define FEC_QUIRK_ENET_MAC
 
-<<<<<<< HEAD
-#ifndef CONFIG_LIB_RAND
-#define CONFIG_LIB_RAND
-#endif
-#define CONFIG_NET_RANDOM_ETHADDR
-
-/* Framebuffer */
-#ifdef CONFIG_VIDEO
+#ifdef CONFIG_DM_VIDEO
 #define CONFIG_VIDEO_IMXDPUV1
 #define CONFIG_VIDEO_BMP_RLE8
 #define CONFIG_SPLASH_SCREEN
@@ -411,21 +347,12 @@
 #define CONFIG_BMP_16BPP
 #define CONFIG_VIDEO_LOGO
 #define CONFIG_VIDEO_BMP_LOGO
-#define CONFIG_IMX_VIDEO_SKIP
-#endif
-
-#define CONFIG_OF_SYSTEM_SETUP
+#endif
 
 #if defined(CONFIG_ANDROID_SUPPORT)
 #include "imx8qxp_mek_android.h"
 #elif defined (CONFIG_ANDROID_AUTO_SUPPORT)
 #include "imx8qxp_mek_android_auto.h"
 #endif
-=======
-/* Misc configuration */
-#define CONFIG_SYS_CBSIZE	2048
-#define CONFIG_SYS_MAXARGS	64
-#define CONFIG_SYS_BARGSIZE	CONFIG_SYS_CBSIZE
->>>>>>> 252100a3
 
 #endif /* __IMX8QXP_MEK_H */