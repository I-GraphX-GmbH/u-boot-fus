/* SPDX-License-Identifier: GPL-2.0+ */
/*
 * Copyright (C) 2012 Freescale Semiconductor, Inc.
 * Copyright 2018 NXP
 *
 * Configuration settings for the Freescale i.MX6Q SabreSD board.
 */

#ifndef __MX6QSABRE_COMMON_CONFIG_H
#define __MX6QSABRE_COMMON_CONFIG_H

#include "mx6_common.h"
#include "imx_env.h"

#define CONFIG_IMX_THERMAL

/* Size of malloc() pool */
#define CONFIG_SYS_MALLOC_LEN		(16 * SZ_1M)

#define CONFIG_MXC_UART

/* MMC Configs */
#define CONFIG_SYS_FSL_ESDHC_ADDR      0

#define CONFIG_FEC_MXC
#define CONFIG_FEC_XCV_TYPE		RGMII
#define CONFIG_ETHPRIME			"eth0"

#define CONFIG_PHY_ATHEROS

#ifdef CONFIG_MX6S
#define SYS_NOSMP "nosmp"
#else
#define SYS_NOSMP
#endif

#ifdef CONFIG_NAND_BOOT
#define MFG_NAND_PARTITION "mtdparts=8000000.nor:1m(boot),-(rootfs)\\;gpmi-nand:64m(nandboot),16m(nandkernel),16m(nanddtb),16m(nandtee),-(nandrootfs)"
#else
#define MFG_NAND_PARTITION ""
#endif

#define CONFIG_CMD_READ
#define CONFIG_SERIAL_TAG
#define CONFIG_FASTBOOT_USB_DEV 0

#define CONFIG_MFG_ENV_SETTINGS \
	CONFIG_MFG_ENV_SETTINGS_DEFAULT \
	"initrd_addr=0x12C00000\0" \
	"initrd_high=0xffffffff\0" \
	"emmc_dev=3\0"\
	"sd_dev=2\0" \
	"weim_uboot=0x08001000\0"\
	"weim_base=0x08000000\0"\
	"spi_bus=0\0"\
	"spi_uboot=0x400\0" \
	"mtdparts=" MFG_NAND_PARTITION \
	"\0"\

#ifdef CONFIG_SUPPORT_EMMC_BOOT
#define EMMC_ENV \
	"emmcdev=2\0" \
	"update_emmc_firmware=" \
		"if test ${ip_dyn} = yes; then " \
			"setenv get_cmd dhcp; " \
		"else " \
			"setenv get_cmd tftp; " \
		"fi; " \
		"if ${get_cmd} ${update_sd_firmware_filename}; then " \
			"if mmc dev ${emmcdev} 1; then "	\
				"setexpr fw_sz ${filesize} / 0x200; " \
				"setexpr fw_sz ${fw_sz} + 1; "	\
				"mmc write ${loadaddr} 0x2 ${fw_sz}; " \
			"fi; "	\
		"fi\0"
#else
#define EMMC_ENV ""
#endif

#define CONFIG_ENV_VARS_UBOOT_RUNTIME_CONFIG

#if defined(CONFIG_NAND_BOOT)
	/*
	 * The dts also enables the WEIN NOR which is mtd0.
	 * So the partions' layout for NAND is:
	 *     mtd1: 16M      (uboot)
	 *     mtd2: 16M      (kernel)
	 *     mtd3: 16M      (dtb)
	 *     mtd4: left     (rootfs)
	 */
#define CONFIG_EXTRA_ENV_SETTINGS \
	CONFIG_MFG_ENV_SETTINGS \
	TEE_ENV \
	"fdt_addr=0x18000000\0" \
	"tee_addr=0x20000000\0" \
	"fdt_high=0xffffffff\0"	  \
	"splashimage=0x28000000\0" \
	"console=" CONSOLE_DEV "\0" \
	"bootargs=console=" CONSOLE_DEV ",115200 ubi.mtd=nandrootfs "  \
		"root=ubi0:nandrootfs rootfstype=ubifs "		     \
		MFG_NAND_PARTITION \
		"\0" \
	"bootcmd=nand read ${loadaddr} 0x4000000 0xc00000;"\
		"nand read ${fdt_addr} 0x5000000 0x100000;"\
		"if test ${tee} = yes; then " \
			"nand read ${tee_addr} 0x4000000 0x400000;"\
			"bootm ${tee_addr} - ${fdt_addr};" \
		"else " \
			"bootz ${loadaddr} - ${fdt_addr};" \
		"fi\0"

#elif defined(CONFIG_SATA_BOOT)

#define CONFIG_EXTRA_ENV_SETTINGS \
		CONFIG_MFG_ENV_SETTINGS \
		TEE_ENV \
		"image=zImage\0" \
		"fdt_file=undefined\0" \
		"fdt_addr=0x18000000\0" \
		"fdt_high=0xffffffff\0"   \
		"splashimage=0x28000000\0" \
		"tee_addr=0x20000000\0" \
		"tee_file=undefined\0" \
		"findfdt="\
			"if test $fdt_file = undefined; then " \
				"if test $board_name = SABREAUTO && test $board_rev = MX6QP; then " \
					"setenv fdt_file imx6qp-sabreauto.dtb; fi; " \
				"if test $board_name = SABREAUTO && test $board_rev = MX6Q; then " \
					"setenv fdt_file imx6q-sabreauto.dtb; fi; " \
				"if test $board_name = SABREAUTO && test $board_rev = MX6DL; then " \
					"setenv fdt_file imx6dl-sabreauto.dtb; fi; " \
				"if test $board_name = SABRESD && test $board_rev = MX6QP; then " \
					"setenv fdt_file imx6qp-sabresd.dtb; fi; " \
				"if test $board_name = SABRESD && test $board_rev = MX6Q; then " \
					"setenv fdt_file imx6q-sabresd.dtb; fi; " \
				"if test $board_name = SABRESD && test $board_rev = MX6DL; then " \
					"setenv fdt_file imx6dl-sabresd.dtb; fi; " \
				"if test $fdt_file = undefined; then " \
					"echo WARNING: Could not determine dtb to use; " \
				"fi; " \
			"fi;\0" \
		"findtee="\
			"if test $tee_file = undefined; then " \
				"if test $board_name = SABREAUTO && test $board_rev = MX6QP; then " \
					"setenv tee_file uTee-6qpauto; fi; " \
				"if test $board_name = SABREAUTO && test $board_rev = MX6Q; then " \
					"setenv tee_file uTee-6qauto; fi; " \
				"if test $board_name = SABREAUTO && test $board_rev = MX6DL; then " \
					"setenv tee_file uTee-6dlauto; fi; " \
				"if test $board_name = SABRESD && test $board_rev = MX6QP; then " \
					"setenv tee_file uTee-6qpsdb; fi; " \
				"if test $board_name = SABRESD && test $board_rev = MX6Q; then " \
					"setenv tee_file uTee-6qsdb; fi; " \
				"if test $board_name = SABRESD && test $board_rev = MX6DL; then " \
					"setenv tee_file uTee-6dlsdb; fi; " \
				"if test $tee_file = undefined; then " \
					"echo WARNING: Could not determine tee to use; fi; " \
			"fi;\0" \
		"bootargs=console=" CONSOLE_DEV ",115200 \0"\
		"bootargs_sata=setenv bootargs ${bootargs} " \
			"root=/dev/sda2 rootwait rw \0" \
		"bootcmd_sata=run bootargs_sata; scsi scan; " \
			"run findfdt; run findtee;" \
			"fatload scsi 0:1 ${loadaddr} ${image}; " \
			"fatload scsi 0:1 ${fdt_addr} ${fdt_file}; " \
			"if test ${tee} = yes; then " \
				"fatload scsi 0:1 ${tee_addr} ${tee_file}; " \
				"bootm ${tee_addr} - ${fdt_addr}; " \
			"else " \
				"bootz ${loadaddr} - ${fdt_addr}; " \
			"fi \0"\
		"bootcmd=run bootcmd_sata \0"

#else

#define CONFIG_EXTRA_ENV_SETTINGS \
	CONFIG_MFG_ENV_SETTINGS \
	TEE_ENV \
	"epdc_waveform=epdc_splash.bin\0" \
	"script=boot.scr\0" \
	"image=zImage\0" \
	"fdt_file=undefined\0" \
	"fdt_addr=0x18000000\0" \
	"tee_addr=0x20000000\0" \
	"tee_file=undefined\0" \
	"boot_fdt=try\0" \
	"ip_dyn=yes\0" \
	"console=" CONSOLE_DEV "\0" \
	"dfuspi=dfu 0 sf 0:0:10000000:0\0" \
	"dfu_alt_info_spl=spl raw 0x400\0" \
	"dfu_alt_info_img=u-boot raw 0x10000\0" \
	"dfu_alt_info=spl raw 0x400\0" \
	"fdt_high=0xffffffff\0"	  \
	"initrd_high=0xffffffff\0" \
<<<<<<< HEAD
	"splashimage=" __stringify(CONFIG_LOADADDR) "\0" \
=======
	"splashimage=0x28000000\0" \
>>>>>>> 0ea138a2
	"mmcdev=" __stringify(CONFIG_SYS_MMC_ENV_DEV) "\0" \
	"mmcpart=1\0" \
	"finduuid=part uuid mmc ${mmcdev}:2 uuid\0" \
	"mmcroot=" CONFIG_MMCROOT " rootwait rw\0" \
	"mmcautodetect=yes\0" \
	"update_sd_firmware=" \
		"if test ${ip_dyn} = yes; then " \
			"setenv get_cmd dhcp; " \
		"else " \
			"setenv get_cmd tftp; " \
		"fi; " \
		"if mmc dev ${mmcdev}; then "	\
			"if ${get_cmd} ${update_sd_firmware_filename}; then " \
				"setexpr fw_sz ${filesize} / 0x200; " \
				"setexpr fw_sz ${fw_sz} + 1; "	\
				"mmc write ${loadaddr} 0x2 ${fw_sz}; " \
			"fi; "	\
		"fi\0" \
	EMMC_ENV	  \
	"smp=" SYS_NOSMP "\0"\
	"mmcargs=setenv bootargs console=${console},${baudrate} ${smp} " \
		"root=${mmcroot}\0" \
	"loadbootscript=" \
		"fatload mmc ${mmcdev}:${mmcpart} ${loadaddr} ${script};\0" \
	"bootscript=echo Running bootscript from mmc ...; " \
		"source\0" \
	"loadimage=fatload mmc ${mmcdev}:${mmcpart} ${loadaddr} ${image}\0" \
	"loadfdt=fatload mmc ${mmcdev}:${mmcpart} ${fdt_addr} ${fdt_file}\0" \
	"loadtee=fatload mmc ${mmcdev}:${mmcpart} ${tee_addr} ${tee_file}\0" \
	"mmcboot=echo Booting from mmc ...; " \
		"run mmcargs; " \
		"if test ${tee} = yes; then " \
			"run loadfdt; run loadtee; bootm ${tee_addr} - ${fdt_addr}; " \
		"else " \
		"if test ${boot_fdt} = yes || test ${boot_fdt} = try; then " \
			"if run loadfdt; then " \
				"bootz ${loadaddr} - ${fdt_addr}; " \
			"else " \
				"if test ${boot_fdt} = try; then " \
					"bootz; " \
				"else " \
					"echo WARN: Cannot load the DT; " \
				"fi; " \
			"fi; " \
		"else " \
			"bootz; " \
			"fi;" \
		"fi;\0" \
	"netargs=setenv bootargs console=${console},${baudrate} ${smp} " \
		"root=/dev/nfs " \
		"ip=dhcp nfsroot=${serverip}:${nfsroot},v3,tcp\0" \
	"netboot=echo Booting from net ...; " \
		"run netargs; " \
		"if test ${ip_dyn} = yes; then " \
			"setenv get_cmd dhcp; " \
		"else " \
			"setenv get_cmd tftp; " \
		"fi; " \
		"${get_cmd} ${image}; " \
		"if test ${tee} = yes; then " \
			"${get_cmd} ${tee_addr} ${tee_file}; " \
			"${get_cmd} ${fdt_addr} ${fdt_file}; " \
			"bootm ${tee_addr} - ${fdt_addr}; " \
		"else " \
		"if test ${boot_fdt} = yes || test ${boot_fdt} = try; then " \
			"if ${get_cmd} ${fdt_addr} ${fdt_file}; then " \
				"bootz ${loadaddr} - ${fdt_addr}; " \
			"else " \
				"if test ${boot_fdt} = try; then " \
					"bootz; " \
				"else " \
					"echo WARN: Cannot load the DT; " \
				"fi; " \
			"fi; " \
		"else " \
			"bootz; " \
			"fi; " \
		"fi;\0" \
		"findfdt="\
			"if test $fdt_file = undefined; then " \
				"if test $board_name = SABREAUTO && test $board_rev = MX6QP; then " \
					"setenv fdt_file imx6qp-sabreauto.dtb; fi; " \
				"if test $board_name = SABREAUTO && test $board_rev = MX6Q; then " \
					"setenv fdt_file imx6q-sabreauto.dtb; fi; " \
				"if test $board_name = SABREAUTO && test $board_rev = MX6DL; then " \
					"setenv fdt_file imx6dl-sabreauto.dtb; fi; " \
				"if test $board_name = SABRESD && test $board_rev = MX6QP; then " \
					"setenv fdt_file imx6qp-sabresd.dtb; fi; " \
				"if test $board_name = SABRESD && test $board_rev = MX6Q; then " \
					"setenv fdt_file imx6q-sabresd.dtb; fi; " \
				"if test $board_name = SABRESD && test $board_rev = MX6DL; then " \
					"setenv fdt_file imx6dl-sabresd.dtb; fi; " \
				"if test $fdt_file = undefined; then " \
					"echo WARNING: Could not determine dtb to use; fi; " \
			"fi;\0" \
		"findtee="\
			"if test $tee_file = undefined; then " \
				"if test $board_name = SABREAUTO && test $board_rev = MX6QP; then " \
					"setenv tee_file uTee-6qpauto; fi; " \
				"if test $board_name = SABREAUTO && test $board_rev = MX6Q; then " \
					"setenv tee_file uTee-6qauto; fi; " \
				"if test $board_name = SABREAUTO && test $board_rev = MX6DL; then " \
					"setenv tee_file uTee-6dlauto; fi; " \
				"if test $board_name = SABRESD && test $board_rev = MX6QP; then " \
					"setenv tee_file uTee-6qpsdb; fi; " \
				"if test $board_name = SABRESD && test $board_rev = MX6Q; then " \
					"setenv tee_file uTee-6qsdb; fi; " \
				"if test $board_name = SABRESD && test $board_rev = MX6DL; then " \
					"setenv tee_file uTee-6dlsdb; fi; " \
				"if test $tee_file = undefined; then " \
					"echo WARNING: Could not determine tee to use; fi; " \
			"fi;\0" \

#define CONFIG_BOOTCOMMAND \
	"run findfdt;" \
	"run findtee;" \
	"mmc dev ${mmcdev};" \
	"if mmc rescan; then " \
		"if run loadbootscript; then " \
		"run bootscript; " \
		"else " \
			"if run loadimage; then " \
				"run mmcboot; " \
			"else run netboot; " \
			"fi; " \
		"fi; " \
	"else run netboot; fi"
#endif

#define CONFIG_ARP_TIMEOUT     200UL

#define CONFIG_SYS_MEMTEST_START       0x10000000
#define CONFIG_SYS_MEMTEST_END         0x10010000
#define CONFIG_SYS_MEMTEST_SCRATCH     0x10800000

/* Physical Memory Map */
#define PHYS_SDRAM                     MMDC0_ARB_BASE_ADDR

#define CONFIG_SYS_SDRAM_BASE          PHYS_SDRAM
#define CONFIG_SYS_INIT_RAM_ADDR       IRAM_BASE_ADDR
#define CONFIG_SYS_INIT_RAM_SIZE       IRAM_SIZE

#define CONFIG_SYS_INIT_SP_OFFSET \
	(CONFIG_SYS_INIT_RAM_SIZE - GENERATED_GBL_DATA_SIZE)
#define CONFIG_SYS_INIT_SP_ADDR \
	(CONFIG_SYS_INIT_RAM_ADDR + CONFIG_SYS_INIT_SP_OFFSET)

#ifdef CONFIG_MTD_NOR_FLASH
#define CONFIG_SYS_FLASH_BASE           WEIM_ARB_BASE_ADDR
#define CONFIG_SYS_FLASH_SECT_SIZE      (128 * 1024)
#define CONFIG_SYS_MAX_FLASH_BANKS 1    /* max number of memory banks */
#define CONFIG_SYS_MAX_FLASH_SECT 256   /* max number of sectors on one chip */
#define CONFIG_SYS_FLASH_CFI            /* Flash memory is CFI compliant */
#define CONFIG_SYS_FLASH_USE_BUFFER_WRITE /* Use buffered writes*/
#define CONFIG_SYS_FLASH_EMPTY_INFO
#define CONFIG_SYS_FLASH_CFI_WIDTH	FLASH_CFI_16BIT
#endif

#ifdef CONFIG_NAND_MXS

#define CONFIG_SYS_MAX_NAND_DEVICE     1
#define CONFIG_SYS_NAND_BASE           0x40000000
#define CONFIG_SYS_NAND_5_ADDR_CYCLE
#define CONFIG_SYS_NAND_ONFI_DETECTION
#define CONFIG_SYS_NAND_USE_FLASH_BBT

/* DMA stuff, needed for GPMI/MXS NAND support */
#endif

#if defined(CONFIG_ENV_IS_IN_MMC)
#elif defined(CONFIG_ENV_IS_IN_SPI_FLASH)
#define CONFIG_ENV_SPI_BUS             CONFIG_SF_DEFAULT_BUS
#define CONFIG_ENV_SPI_CS              CONFIG_SF_DEFAULT_CS
#define CONFIG_ENV_SPI_MODE            CONFIG_SF_DEFAULT_MODE
#define CONFIG_ENV_SPI_MAX_HZ          CONFIG_SF_DEFAULT_SPEED
#elif defined(CONFIG_ENV_IS_IN_FLASH)
#elif defined(CONFIG_ENV_IS_IN_NAND)
#elif defined(CONFIG_ENV_IS_IN_SATA)
#define CONFIG_SYS_SATA_ENV_DEV		0
#endif

/* I2C Configs */
#ifndef CONFIG_DM_I2C
#define CONFIG_SYS_I2C
#endif
#ifdef CONFIG_CMD_I2C
#define CONFIG_SYS_I2C_MXC
#define CONFIG_SYS_I2C_MXC_I2C1		/* enable I2C bus 1 */
#define CONFIG_SYS_I2C_MXC_I2C2		/* enable I2C bus 2 */
#define CONFIG_SYS_I2C_MXC_I2C3		/* enable I2C bus 3 */
#define CONFIG_SYS_I2C_SPEED		  100000
#endif

/* PMIC */
#ifndef CONFIG_DM_PMIC
#define CONFIG_POWER
#define CONFIG_POWER_I2C
#define CONFIG_POWER_PFUZE100
#define CONFIG_POWER_PFUZE100_I2C_ADDR 0x08
#endif

/* Framebuffer */
#define CONFIG_VIDEO_BMP_RLE8
#define CONFIG_SPLASH_SCREEN
#define CONFIG_SPLASH_SCREEN_ALIGN
#define CONFIG_BMP_16BPP
#define CONFIG_CMD_BMP
#define CONFIG_VIDEO_LOGO
#define CONFIG_VIDEO_BMP_LOGO
#define CONFIG_IMX_HDMI
#define CONFIG_IMX_VIDEO_SKIP

#if defined(CONFIG_ANDROID_SUPPORT)
#include "mx6sabreandroid_common.h"
#else
#define CONFIG_USBD_HS

#endif /* CONFIG_ANDROID_SUPPORT */
#endif                         /* __MX6QSABRE_COMMON_CONFIG_H */<|MERGE_RESOLUTION|>--- conflicted
+++ resolved
@@ -192,11 +192,7 @@
 	"dfu_alt_info=spl raw 0x400\0" \
 	"fdt_high=0xffffffff\0"	  \
 	"initrd_high=0xffffffff\0" \
-<<<<<<< HEAD
-	"splashimage=" __stringify(CONFIG_LOADADDR) "\0" \
-=======
 	"splashimage=0x28000000\0" \
->>>>>>> 0ea138a2
 	"mmcdev=" __stringify(CONFIG_SYS_MMC_ENV_DEV) "\0" \
 	"mmcpart=1\0" \
 	"finduuid=part uuid mmc ${mmcdev}:2 uuid\0" \
@@ -231,18 +227,18 @@
 		"if test ${tee} = yes; then " \
 			"run loadfdt; run loadtee; bootm ${tee_addr} - ${fdt_addr}; " \
 		"else " \
-		"if test ${boot_fdt} = yes || test ${boot_fdt} = try; then " \
-			"if run loadfdt; then " \
-				"bootz ${loadaddr} - ${fdt_addr}; " \
+			"if test ${boot_fdt} = yes || test ${boot_fdt} = try; then " \
+				"if run loadfdt; then " \
+					"bootz ${loadaddr} - ${fdt_addr}; " \
+				"else " \
+					"if test ${boot_fdt} = try; then " \
+						"bootz; " \
+					"else " \
+						"echo WARN: Cannot load the DT; " \
+					"fi; " \
+				"fi; " \
 			"else " \
-				"if test ${boot_fdt} = try; then " \
-					"bootz; " \
-				"else " \
-					"echo WARN: Cannot load the DT; " \
-				"fi; " \
-			"fi; " \
-		"else " \
-			"bootz; " \
+				"bootz; " \
 			"fi;" \
 		"fi;\0" \
 	"netargs=setenv bootargs console=${console},${baudrate} ${smp} " \
@@ -261,18 +257,18 @@
 			"${get_cmd} ${fdt_addr} ${fdt_file}; " \
 			"bootm ${tee_addr} - ${fdt_addr}; " \
 		"else " \
-		"if test ${boot_fdt} = yes || test ${boot_fdt} = try; then " \
-			"if ${get_cmd} ${fdt_addr} ${fdt_file}; then " \
-				"bootz ${loadaddr} - ${fdt_addr}; " \
+			"if test ${boot_fdt} = yes || test ${boot_fdt} = try; then " \
+				"if ${get_cmd} ${fdt_addr} ${fdt_file}; then " \
+					"bootz ${loadaddr} - ${fdt_addr}; " \
+				"else " \
+					"if test ${boot_fdt} = try; then " \
+						"bootz; " \
+					"else " \
+						"echo WARN: Cannot load the DT; " \
+					"fi; " \
+				"fi; " \
 			"else " \
-				"if test ${boot_fdt} = try; then " \
-					"bootz; " \
-				"else " \
-					"echo WARN: Cannot load the DT; " \
-				"fi; " \
-			"fi; " \
-		"else " \
-			"bootz; " \
+				"bootz; " \
 			"fi; " \
 		"fi;\0" \
 		"findfdt="\
