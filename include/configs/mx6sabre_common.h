--- conflicted
+++ resolved
@@ -22,7 +22,6 @@
 /* MMC Configs */
 #define CONFIG_SYS_FSL_ESDHC_ADDR      0
 
-<<<<<<< HEAD
 #define CONFIG_FEC_MXC
 #define IMX_FEC_BASE			ENET_BASE_ADDR
 #define CONFIG_FEC_XCV_TYPE		RGMII
@@ -64,8 +63,6 @@
 	"mtdparts=" MFG_NAND_PARTITION \
 	"\0"\
 
-=======
->>>>>>> 3373c7c3
 #ifdef CONFIG_SUPPORT_EMMC_BOOT
 #define EMMC_ENV \
 	"emmcdev=2\0" \
@@ -347,9 +344,6 @@
 #define CONFIG_SYS_INIT_SP_ADDR \
 	(CONFIG_SYS_INIT_RAM_ADDR + CONFIG_SYS_INIT_SP_OFFSET)
 
-/* Environment organization */
-#define CONFIG_ENV_SIZE			(8 * 1024)
-
 #ifdef CONFIG_MTD_NOR_FLASH
 #define CONFIG_SYS_FLASH_BASE           WEIM_ARB_BASE_ADDR
 #define CONFIG_SYS_FLASH_SECT_SIZE      (128 * 1024)
@@ -373,26 +367,14 @@
 #endif
 
 #if defined(CONFIG_ENV_IS_IN_MMC)
-#define CONFIG_ENV_OFFSET		(896 * 1024)
 #elif defined(CONFIG_ENV_IS_IN_SPI_FLASH)
-#define CONFIG_ENV_OFFSET              (896 * 1024)
-#define CONFIG_ENV_SECT_SIZE           (64 * 1024)
 #define CONFIG_ENV_SPI_BUS             CONFIG_SF_DEFAULT_BUS
 #define CONFIG_ENV_SPI_CS              CONFIG_SF_DEFAULT_CS
 #define CONFIG_ENV_SPI_MODE            CONFIG_SF_DEFAULT_MODE
 #define CONFIG_ENV_SPI_MAX_HZ          CONFIG_SF_DEFAULT_SPEED
 #elif defined(CONFIG_ENV_IS_IN_FLASH)
-#undef CONFIG_ENV_SIZE
-#define CONFIG_ENV_SIZE                        CONFIG_SYS_FLASH_SECT_SIZE
-#define CONFIG_ENV_SECT_SIZE           CONFIG_SYS_FLASH_SECT_SIZE
-#define CONFIG_ENV_OFFSET              (7 * CONFIG_SYS_FLASH_SECT_SIZE)
 #elif defined(CONFIG_ENV_IS_IN_NAND)
-#undef CONFIG_ENV_SIZE
-#define CONFIG_ENV_OFFSET              (60 << 20)
-#define CONFIG_ENV_SECT_SIZE           (128 << 10)
-#define CONFIG_ENV_SIZE                        CONFIG_ENV_SECT_SIZE
 #elif defined(CONFIG_ENV_IS_IN_SATA)
-#define CONFIG_ENV_OFFSET		(896 * 1024)
 #define CONFIG_SYS_SATA_ENV_DEV		0
 #endif
 
@@ -421,6 +403,7 @@
 #define CONFIG_SPLASH_SCREEN
 #define CONFIG_SPLASH_SCREEN_ALIGN
 #define CONFIG_BMP_16BPP
+#define CONFIG_CMD_BMP
 #define CONFIG_VIDEO_LOGO
 #define CONFIG_VIDEO_BMP_LOGO
 #define CONFIG_IMX_HDMI
