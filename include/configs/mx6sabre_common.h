/* SPDX-License-Identifier: GPL-2.0+ */
/*
 * Copyright (C) 2012 Freescale Semiconductor, Inc.
 * Copyright 2018-2019 NXP
 *
 * Configuration settings for the Freescale i.MX6Q SabreSD board.
 */

#ifndef __MX6QSABRE_COMMON_CONFIG_H
#define __MX6QSABRE_COMMON_CONFIG_H

#include "mx6_common.h"
#include "imx_env.h"

#define CONFIG_IMX_THERMAL

/* Size of malloc() pool */
#define CONFIG_SYS_MALLOC_LEN		(16 * SZ_1M)

#define CONFIG_MXC_UART

/* MMC Configs */
#define CONFIG_SYS_FSL_ESDHC_ADDR      0

#define CONFIG_FEC_MXC
#define IMX_FEC_BASE			ENET_BASE_ADDR
#define CONFIG_FEC_XCV_TYPE		RGMII
#ifdef CONFIG_DM_ETH
#define CONFIG_ETHPRIME			"eth0"
#else
#define CONFIG_ETHPRIME			"FEC"
#endif
#define CONFIG_FEC_MXC_PHYADDR		1

#define CONFIG_PHY_ATHEROS

#ifdef CONFIG_MX6S
#define SYS_NOSMP "nosmp"
#else
#define SYS_NOSMP
#endif

#ifdef CONFIG_NAND_BOOT
#define MFG_NAND_PARTITION "mtdparts=8000000.nor:1m(boot),-(rootfs)\\;gpmi-nand:64m(nandboot),16m(nandkernel),16m(nanddtb),16m(nandtee),-(nandrootfs)"
#else
#define MFG_NAND_PARTITION ""
#endif

#define CONFIG_CMD_READ
#define CONFIG_SERIAL_TAG
#define CONFIG_FASTBOOT_USB_DEV 0

#define CONFIG_MFG_ENV_SETTINGS \
	CONFIG_MFG_ENV_SETTINGS_DEFAULT \
	"initrd_addr=0x12C00000\0" \
	"initrd_high=0xffffffff\0" \
	"emmc_dev=3\0"\
	"sd_dev=2\0" \
	"weim_uboot=0x08001000\0"\
	"weim_base=0x08000000\0"\
	"spi_bus=1\0"\
	"spi_uboot=0x400\0" \
	"mtdparts=" MFG_NAND_PARTITION \
	"\0"\

#ifdef CONFIG_SUPPORT_EMMC_BOOT
#define EMMC_ENV \
	"emmcdev=2\0" \
	"update_emmc_firmware=" \
		"if test ${ip_dyn} = yes; then " \
			"setenv get_cmd dhcp; " \
		"else " \
			"setenv get_cmd tftp; " \
		"fi; " \
		"if ${get_cmd} ${update_sd_firmware_filename}; then " \
			"if mmc dev ${emmcdev} 1; then "	\
				"setexpr fw_sz ${filesize} / 0x200; " \
				"setexpr fw_sz ${fw_sz} + 1; "	\
				"mmc write ${loadaddr} 0x2 ${fw_sz}; " \
			"fi; "	\
		"fi\0"
#else
#define EMMC_ENV ""
#endif

#if defined(CONFIG_NAND_BOOT)
	/*
	 * The dts also enables the WEIN NOR which is mtd0.
	 * So the partions' layout for NAND is:
	 *     mtd1: 16M      (uboot)
	 *     mtd2: 16M      (kernel)
	 *     mtd3: 16M      (dtb)
	 *     mtd4: left     (rootfs)
	 */
#define CONFIG_EXTRA_ENV_SETTINGS \
	CONFIG_MFG_ENV_SETTINGS \
	TEE_ENV \
	"fdt_addr=0x18000000\0" \
	"tee_addr=0x20000000\0" \
	"fdt_high=0xffffffff\0"	  \
	"console=" CONSOLE_DEV "\0" \
	"bootargs=console=" CONSOLE_DEV ",115200 ubi.mtd=nandrootfs "  \
		"root=ubi0:nandrootfs rootfstype=ubifs "		     \
		MFG_NAND_PARTITION \
		"\0" \
	"bootcmd=nand read ${loadaddr} 0x4000000 0xc00000;"\
		"nand read ${fdt_addr} 0x5000000 0x100000;"\
		"if test ${tee} = yes; then " \
			"nand read ${tee_addr} 0x4000000 0x400000;"\
			"bootm ${tee_addr} - ${fdt_addr};" \
		"else " \
			"bootz ${loadaddr} - ${fdt_addr};" \
		"fi\0"

#elif defined(CONFIG_SATA_BOOT)

#define CONFIG_EXTRA_ENV_SETTINGS \
		CONFIG_MFG_ENV_SETTINGS \
		TEE_ENV \
		"image=zImage\0" \
		"fdt_file=undefined\0" \
		"fdt_addr=0x18000000\0" \
		"fdt_high=0xffffffff\0"   \
		"tee_addr=0x20000000\0" \
		"tee_file=undefined\0" \
		"findfdt="\
			"if test $fdt_file = undefined; then " \
				"if test $board_name = SABREAUTO && test $board_rev = MX6QP; then " \
					"setenv fdt_file imx6qp-sabreauto.dtb; fi; " \
				"if test $board_name = SABREAUTO && test $board_rev = MX6Q; then " \
					"setenv fdt_file imx6q-sabreauto.dtb; fi; " \
				"if test $board_name = SABREAUTO && test $board_rev = MX6DL; then " \
					"setenv fdt_file imx6dl-sabreauto.dtb; fi; " \
				"if test $board_name = SABRESD && test $board_rev = MX6QP; then " \
					"setenv fdt_file imx6qp-sabresd.dtb; fi; " \
				"if test $board_name = SABRESD && test $board_rev = MX6Q; then " \
					"setenv fdt_file imx6q-sabresd.dtb; fi; " \
				"if test $board_name = SABRESD && test $board_rev = MX6DL; then " \
					"setenv fdt_file imx6dl-sabresd.dtb; fi; " \
				"if test $fdt_file = undefined; then " \
					"echo WARNING: Could not determine dtb to use; " \
				"fi; " \
			"fi;\0" \
		"findtee="\
			"if test $tee_file = undefined; then " \
				"if test $board_name = SABREAUTO && test $board_rev = MX6QP; then " \
					"setenv tee_file uTee-6qpauto; fi; " \
				"if test $board_name = SABREAUTO && test $board_rev = MX6Q; then " \
					"setenv tee_file uTee-6qauto; fi; " \
				"if test $board_name = SABREAUTO && test $board_rev = MX6DL; then " \
					"setenv tee_file uTee-6dlauto; fi; " \
				"if test $board_name = SABRESD && test $board_rev = MX6QP; then " \
					"setenv tee_file uTee-6qpsdb; fi; " \
				"if test $board_name = SABRESD && test $board_rev = MX6Q; then " \
					"setenv tee_file uTee-6qsdb; fi; " \
				"if test $board_name = SABRESD && test $board_rev = MX6DL; then " \
					"setenv tee_file uTee-6dlsdb; fi; " \
				"if test $tee_file = undefined; then " \
					"echo WARNING: Could not determine tee to use; fi; " \
			"fi;\0" \
		"bootargs=console=" CONSOLE_DEV ",115200 \0"\
		"bootargs_sata=setenv bootargs ${bootargs} " \
			"root=/dev/sda2 rootwait rw \0" \
		"bootcmd_sata=run bootargs_sata; scsi scan; " \
			"run findfdt; run findtee;" \
			"fatload scsi 0:1 ${loadaddr} ${image}; " \
			"fatload scsi 0:1 ${fdt_addr} ${fdt_file}; " \
			"if test ${tee} = yes; then " \
				"fatload scsi 0:1 ${tee_addr} ${tee_file}; " \
				"bootm ${tee_addr} - ${fdt_addr}; " \
			"else " \
				"bootz ${loadaddr} - ${fdt_addr}; " \
			"fi \0"\
		"bootcmd=run bootcmd_sata \0"

#else

#define CONFIG_EXTRA_ENV_SETTINGS \
	CONFIG_MFG_ENV_SETTINGS \
	TEE_ENV \
	"epdc_waveform=epdc_splash.bin\0" \
	"script=boot.scr\0" \
	"image=zImage\0" \
	"fdtfile=undefined\0" \
	"fdt_addr=0x18000000\0" \
	"tee_addr=0x20000000\0" \
	"tee_file=undefined\0" \
	"boot_fdt=try\0" \
	"ip_dyn=yes\0" \
	"console=" CONSOLE_DEV "\0" \
	"dfuspi=dfu 0 sf 0:0:10000000:0\0" \
	"dfu_alt_info_spl=spl raw 0x400\0" \
	"dfu_alt_info_img=u-boot raw 0x10000\0" \
	"dfu_alt_info=spl raw 0x400\0" \
	"fdt_high=0xffffffff\0"	  \
	"initrd_high=0xffffffff\0" \
	"splashimage=" __stringify(CONFIG_LOADADDR) "\0" \
	"mmcdev=" __stringify(CONFIG_SYS_MMC_ENV_DEV) "\0" \
	"mmcpart=1\0" \
	"finduuid=part uuid mmc ${mmcdev}:2 uuid\0" \
	"mmcroot=" CONFIG_MMCROOT " rootwait rw\0" \
	"mmcautodetect=yes\0" \
	"update_sd_firmware=" \
		"if test ${ip_dyn} = yes; then " \
			"setenv get_cmd dhcp; " \
		"else " \
			"setenv get_cmd tftp; " \
		"fi; " \
		"if mmc dev ${mmcdev}; then "	\
			"if ${get_cmd} ${update_sd_firmware_filename}; then " \
				"setexpr fw_sz ${filesize} / 0x200; " \
				"setexpr fw_sz ${fw_sz} + 1; "	\
				"mmc write ${loadaddr} 0x2 ${fw_sz}; " \
			"fi; "	\
		"fi\0" \
	EMMC_ENV	  \
	"smp=" SYS_NOSMP "\0"\
	"mmcargs=setenv bootargs console=${console},${baudrate} ${smp} " \
		"root=${mmcroot}\0" \
	"loadbootscript=" \
		"fatload mmc ${mmcdev}:${mmcpart} ${loadaddr} ${script};\0" \
	"bootscript=echo Running bootscript from mmc ...; " \
		"source\0" \
	"loadimage=fatload mmc ${mmcdev}:${mmcpart} ${loadaddr} ${image}\0" \
<<<<<<< HEAD
	"loadfdt=fatload mmc ${mmcdev}:${mmcpart} ${fdt_addr} ${fdt_file}\0" \
	"loadtee=fatload mmc ${mmcdev}:${mmcpart} ${tee_addr} ${tee_file}\0" \
=======
	"loadfdt=fatload mmc ${mmcdev}:${mmcpart} ${fdt_addr} ${fdtfile}\0" \
>>>>>>> 252100a3
	"mmcboot=echo Booting from mmc ...; " \
		"run mmcargs; " \
		"if test ${tee} = yes; then " \
			"run loadfdt; run loadtee; bootm ${tee_addr} - ${fdt_addr}; " \
		"else " \
		"if test ${boot_fdt} = yes || test ${boot_fdt} = try; then " \
			"if run loadfdt; then " \
				"bootz ${loadaddr} - ${fdt_addr}; " \
			"else " \
				"if test ${boot_fdt} = try; then " \
					"bootz; " \
				"else " \
					"echo WARN: Cannot load the DT; " \
				"fi; " \
			"fi; " \
		"else " \
			"bootz; " \
			"fi;" \
		"fi;\0" \
	"netargs=setenv bootargs console=${console},${baudrate} ${smp} " \
		"root=/dev/nfs " \
		"ip=dhcp nfsroot=${serverip}:${nfsroot},v3,tcp\0" \
	"netboot=echo Booting from net ...; " \
		"run netargs; " \
		"if test ${ip_dyn} = yes; then " \
			"setenv get_cmd dhcp; " \
		"else " \
			"setenv get_cmd tftp; " \
		"fi; " \
		"${get_cmd} ${image}; " \
		"if test ${tee} = yes; then " \
			"${get_cmd} ${tee_addr} ${tee_file}; " \
			"${get_cmd} ${fdt_addr} ${fdt_file}; " \
			"bootm ${tee_addr} - ${fdt_addr}; " \
		"else " \
		"if test ${boot_fdt} = yes || test ${boot_fdt} = try; then " \
			"if ${get_cmd} ${fdt_addr} ${fdtfile}; then " \
				"bootz ${loadaddr} - ${fdt_addr}; " \
			"else " \
				"if test ${boot_fdt} = try; then " \
					"bootz; " \
				"else " \
					"echo WARN: Cannot load the DT; " \
				"fi; " \
			"fi; " \
		"else " \
			"bootz; " \
			"fi; " \
		"fi;\0" \
		"findfdt="\
			"if test $fdtfile = undefined; then " \
				"if test $board_name = SABREAUTO && test $board_rev = MX6QP; then " \
					"setenv fdtfile imx6qp-sabreauto.dtb; fi; " \
				"if test $board_name = SABREAUTO && test $board_rev = MX6Q; then " \
					"setenv fdtfile imx6q-sabreauto.dtb; fi; " \
				"if test $board_name = SABREAUTO && test $board_rev = MX6DL; then " \
					"setenv fdtfile imx6dl-sabreauto.dtb; fi; " \
				"if test $board_name = SABRESD && test $board_rev = MX6QP; then " \
					"setenv fdtfile imx6qp-sabresd.dtb; fi; " \
				"if test $board_name = SABRESD && test $board_rev = MX6Q; then " \
					"setenv fdtfile imx6q-sabresd.dtb; fi; " \
				"if test $board_name = SABRESD && test $board_rev = MX6DL; then " \
<<<<<<< HEAD
					"setenv fdt_file imx6dl-sabresd.dtb; fi; " \
				"if test $fdt_file = undefined; then " \
					"echo WARNING: Could not determine dtb to use; " \
				"fi; " \
			"fi;\0" \
		"findtee="\
			"if test $tee_file = undefined; then " \
				"if test $board_name = SABREAUTO && test $board_rev = MX6QP; then " \
					"setenv tee_file uTee-6qpauto; fi; " \
				"if test $board_name = SABREAUTO && test $board_rev = MX6Q; then " \
					"setenv tee_file uTee-6qauto; fi; " \
				"if test $board_name = SABREAUTO && test $board_rev = MX6DL; then " \
					"setenv tee_file uTee-6dlauto; fi; " \
				"if test $board_name = SABRESD && test $board_rev = MX6QP; then " \
					"setenv tee_file uTee-6qpsdb; fi; " \
				"if test $board_name = SABRESD && test $board_rev = MX6Q; then " \
					"setenv tee_file uTee-6qsdb; fi; " \
				"if test $board_name = SABRESD && test $board_rev = MX6DL; then " \
					"setenv tee_file uTee-6dlsdb; fi; " \
				"if test $tee_file = undefined; then " \
					"echo WARNING: Could not determine tee to use; fi; " \
=======
					"setenv fdtfile imx6dl-sabresd.dtb; fi; " \
				"if test $fdtfile = undefined; then " \
					"echo WARNING: Could not determine dtb to use; fi; " \
>>>>>>> 252100a3
			"fi;\0" \

#define CONFIG_BOOTCOMMAND \
	"run findfdt;" \
	"run findtee;" \
	"mmc dev ${mmcdev};" \
	"if mmc rescan; then " \
		"if run loadbootscript; then " \
		"run bootscript; " \
		"else " \
			"if run loadimage; then " \
				"run mmcboot; " \
			"else run netboot; " \
			"fi; " \
		"fi; " \
	"else run netboot; fi"
#endif

#define CONFIG_ARP_TIMEOUT     200UL

#define CONFIG_SYS_MEMTEST_START       0x10000000
#define CONFIG_SYS_MEMTEST_END         0x10010000
#define CONFIG_SYS_MEMTEST_SCRATCH     0x10800000

/* Physical Memory Map */
#define PHYS_SDRAM                     MMDC0_ARB_BASE_ADDR

#define CONFIG_SYS_SDRAM_BASE          PHYS_SDRAM
#define CONFIG_SYS_INIT_RAM_ADDR       IRAM_BASE_ADDR
#define CONFIG_SYS_INIT_RAM_SIZE       IRAM_SIZE

#define CONFIG_SYS_INIT_SP_OFFSET \
	(CONFIG_SYS_INIT_RAM_SIZE - GENERATED_GBL_DATA_SIZE)
#define CONFIG_SYS_INIT_SP_ADDR \
	(CONFIG_SYS_INIT_RAM_ADDR + CONFIG_SYS_INIT_SP_OFFSET)

/* Environment organization */
<<<<<<< HEAD
#define CONFIG_ENV_SIZE			(8 * 1024)

#ifdef CONFIG_MTD_NOR_FLASH
#define CONFIG_SYS_FLASH_BASE           WEIM_ARB_BASE_ADDR
#define CONFIG_SYS_FLASH_SECT_SIZE      (128 * 1024)
#define CONFIG_SYS_MAX_FLASH_BANKS 1    /* max number of memory banks */
#define CONFIG_SYS_MAX_FLASH_SECT 256   /* max number of sectors on one chip */
#define CONFIG_SYS_FLASH_CFI            /* Flash memory is CFI compliant */
#define CONFIG_SYS_FLASH_USE_BUFFER_WRITE /* Use buffered writes*/
#define CONFIG_SYS_FLASH_EMPTY_INFO
#define CONFIG_SYS_FLASH_CFI_WIDTH	FLASH_CFI_16BIT
#endif

#ifdef CONFIG_NAND_MXS

#define CONFIG_SYS_MAX_NAND_DEVICE     1
#define CONFIG_SYS_NAND_BASE           0x40000000
#define CONFIG_SYS_NAND_5_ADDR_CYCLE
#define CONFIG_SYS_NAND_ONFI_DETECTION
#define CONFIG_SYS_NAND_USE_FLASH_BBT

/* DMA stuff, needed for GPMI/MXS NAND support */
#endif

#if defined(CONFIG_ENV_IS_IN_MMC)
#define CONFIG_ENV_OFFSET		(896 * 1024)
#elif defined(CONFIG_ENV_IS_IN_SPI_FLASH)
#define CONFIG_ENV_OFFSET              (896 * 1024)
#define CONFIG_ENV_SECT_SIZE           (64 * 1024)
#define CONFIG_ENV_SPI_BUS             CONFIG_SF_DEFAULT_BUS
#define CONFIG_ENV_SPI_CS              CONFIG_SF_DEFAULT_CS
#define CONFIG_ENV_SPI_MODE            CONFIG_SF_DEFAULT_MODE
#define CONFIG_ENV_SPI_MAX_HZ          CONFIG_SF_DEFAULT_SPEED
#elif defined(CONFIG_ENV_IS_IN_FLASH)
#undef CONFIG_ENV_SIZE
#define CONFIG_ENV_SIZE                        CONFIG_SYS_FLASH_SECT_SIZE
#define CONFIG_ENV_SECT_SIZE           CONFIG_SYS_FLASH_SECT_SIZE
#define CONFIG_ENV_OFFSET              (7 * CONFIG_SYS_FLASH_SECT_SIZE)
#elif defined(CONFIG_ENV_IS_IN_NAND)
#undef CONFIG_ENV_SIZE
#define CONFIG_ENV_OFFSET              (60 << 20)
#define CONFIG_ENV_SECT_SIZE           (128 << 10)
#define CONFIG_ENV_SIZE                        CONFIG_ENV_SECT_SIZE
#elif defined(CONFIG_ENV_IS_IN_SATA)
#define CONFIG_ENV_OFFSET		(896 * 1024)
#define CONFIG_SYS_SATA_ENV_DEV		0
#endif

/* I2C Configs */
#ifndef CONFIG_DM_I2C
#define CONFIG_SYS_I2C
#endif
#ifdef CONFIG_CMD_I2C
#define CONFIG_SYS_I2C_MXC
#define CONFIG_SYS_I2C_MXC_I2C1		/* enable I2C bus 1 */
#define CONFIG_SYS_I2C_MXC_I2C2		/* enable I2C bus 2 */
#define CONFIG_SYS_I2C_MXC_I2C3		/* enable I2C bus 3 */
#define CONFIG_SYS_I2C_SPEED		  100000
#endif

/* PMIC */
#ifndef CONFIG_DM_PMIC
#define CONFIG_POWER
#define CONFIG_POWER_I2C
#define CONFIG_POWER_PFUZE100
#define CONFIG_POWER_PFUZE100_I2C_ADDR 0x08
#endif
=======
>>>>>>> 252100a3

/* Framebuffer */
#define CONFIG_VIDEO_BMP_RLE8
#define CONFIG_SPLASH_SCREEN
#define CONFIG_SPLASH_SCREEN_ALIGN
#define CONFIG_BMP_16BPP
#define CONFIG_VIDEO_LOGO
#define CONFIG_VIDEO_BMP_LOGO
#define CONFIG_IMX_HDMI
#define CONFIG_IMX_VIDEO_SKIP

#if defined(CONFIG_ANDROID_SUPPORT)
#include "mx6sabreandroid_common.h"
#else
#define CONFIG_USBD_HS

#endif /* CONFIG_ANDROID_SUPPORT */
#endif                         /* __MX6QSABRE_COMMON_CONFIG_H */<|MERGE_RESOLUTION|>--- conflicted
+++ resolved
@@ -1,7 +1,7 @@
 /* SPDX-License-Identifier: GPL-2.0+ */
 /*
  * Copyright (C) 2012 Freescale Semiconductor, Inc.
- * Copyright 2018-2019 NXP
+ * Copyright 2018 NXP
  *
  * Configuration settings for the Freescale i.MX6Q SabreSD board.
  */
@@ -82,6 +82,8 @@
 #else
 #define EMMC_ENV ""
 #endif
+
+#define CONFIG_ENV_VARS_UBOOT_RUNTIME_CONFIG
 
 #if defined(CONFIG_NAND_BOOT)
 	/*
@@ -181,7 +183,7 @@
 	"epdc_waveform=epdc_splash.bin\0" \
 	"script=boot.scr\0" \
 	"image=zImage\0" \
-	"fdtfile=undefined\0" \
+	"fdt_file=undefined\0" \
 	"fdt_addr=0x18000000\0" \
 	"tee_addr=0x20000000\0" \
 	"tee_file=undefined\0" \
@@ -222,12 +224,8 @@
 	"bootscript=echo Running bootscript from mmc ...; " \
 		"source\0" \
 	"loadimage=fatload mmc ${mmcdev}:${mmcpart} ${loadaddr} ${image}\0" \
-<<<<<<< HEAD
 	"loadfdt=fatload mmc ${mmcdev}:${mmcpart} ${fdt_addr} ${fdt_file}\0" \
 	"loadtee=fatload mmc ${mmcdev}:${mmcpart} ${tee_addr} ${tee_file}\0" \
-=======
-	"loadfdt=fatload mmc ${mmcdev}:${mmcpart} ${fdt_addr} ${fdtfile}\0" \
->>>>>>> 252100a3
 	"mmcboot=echo Booting from mmc ...; " \
 		"run mmcargs; " \
 		"if test ${tee} = yes; then " \
@@ -264,7 +262,7 @@
 			"bootm ${tee_addr} - ${fdt_addr}; " \
 		"else " \
 		"if test ${boot_fdt} = yes || test ${boot_fdt} = try; then " \
-			"if ${get_cmd} ${fdt_addr} ${fdtfile}; then " \
+			"if ${get_cmd} ${fdt_addr} ${fdt_file}; then " \
 				"bootz ${loadaddr} - ${fdt_addr}; " \
 			"else " \
 				"if test ${boot_fdt} = try; then " \
@@ -278,23 +276,21 @@
 			"fi; " \
 		"fi;\0" \
 		"findfdt="\
-			"if test $fdtfile = undefined; then " \
+			"if test $fdt_file = undefined; then " \
 				"if test $board_name = SABREAUTO && test $board_rev = MX6QP; then " \
-					"setenv fdtfile imx6qp-sabreauto.dtb; fi; " \
+					"setenv fdt_file imx6qp-sabreauto.dtb; fi; " \
 				"if test $board_name = SABREAUTO && test $board_rev = MX6Q; then " \
-					"setenv fdtfile imx6q-sabreauto.dtb; fi; " \
+					"setenv fdt_file imx6q-sabreauto.dtb; fi; " \
 				"if test $board_name = SABREAUTO && test $board_rev = MX6DL; then " \
-					"setenv fdtfile imx6dl-sabreauto.dtb; fi; " \
+					"setenv fdt_file imx6dl-sabreauto.dtb; fi; " \
 				"if test $board_name = SABRESD && test $board_rev = MX6QP; then " \
-					"setenv fdtfile imx6qp-sabresd.dtb; fi; " \
+					"setenv fdt_file imx6qp-sabresd.dtb; fi; " \
 				"if test $board_name = SABRESD && test $board_rev = MX6Q; then " \
-					"setenv fdtfile imx6q-sabresd.dtb; fi; " \
+					"setenv fdt_file imx6q-sabresd.dtb; fi; " \
 				"if test $board_name = SABRESD && test $board_rev = MX6DL; then " \
-<<<<<<< HEAD
 					"setenv fdt_file imx6dl-sabresd.dtb; fi; " \
 				"if test $fdt_file = undefined; then " \
-					"echo WARNING: Could not determine dtb to use; " \
-				"fi; " \
+					"echo WARNING: Could not determine dtb to use; fi; " \
 			"fi;\0" \
 		"findtee="\
 			"if test $tee_file = undefined; then " \
@@ -312,11 +308,6 @@
 					"setenv tee_file uTee-6dlsdb; fi; " \
 				"if test $tee_file = undefined; then " \
 					"echo WARNING: Could not determine tee to use; fi; " \
-=======
-					"setenv fdtfile imx6dl-sabresd.dtb; fi; " \
-				"if test $fdtfile = undefined; then " \
-					"echo WARNING: Could not determine dtb to use; fi; " \
->>>>>>> 252100a3
 			"fi;\0" \
 
 #define CONFIG_BOOTCOMMAND \
@@ -354,7 +345,6 @@
 	(CONFIG_SYS_INIT_RAM_ADDR + CONFIG_SYS_INIT_SP_OFFSET)
 
 /* Environment organization */
-<<<<<<< HEAD
 #define CONFIG_ENV_SIZE			(8 * 1024)
 
 #ifdef CONFIG_MTD_NOR_FLASH
@@ -422,8 +412,6 @@
 #define CONFIG_POWER_PFUZE100
 #define CONFIG_POWER_PFUZE100_I2C_ADDR 0x08
 #endif
-=======
->>>>>>> 252100a3
 
 /* Framebuffer */
 #define CONFIG_VIDEO_BMP_RLE8
