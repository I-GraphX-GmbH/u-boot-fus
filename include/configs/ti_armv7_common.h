/*
 * ti_armv7_common.h
 *
 * Copyright (C) 2013 Texas Instruments Incorporated - http://www.ti.com/
 *
 * SPDX-License-Identifier:	GPL-2.0+
 *
 * The various ARMv7 SoCs from TI all share a number of IP blocks when
 * implementing a given feature.  Rather than define these in every
 * board or even SoC common file, we define a common file to be re-used
 * in all cases.  While technically true that some of these details are
 * configurable at the board design, they are common throughout SoC
 * reference platforms as well as custom designs and become de facto
 * standards.
 */

#ifndef __CONFIG_TI_ARMV7_COMMON_H__
#define __CONFIG_TI_ARMV7_COMMON_H__

/* Common define for many platforms. */
#define CONFIG_OMAP
#define CONFIG_OMAP_COMMON
#define CONFIG_SYS_GENERIC_BOARD

/*
 * We typically do not contain NOR flash.  In the cases where we do, we
 * undefine this later.
 */
#define CONFIG_SYS_NO_FLASH

/* Support both device trees and ATAGs. */
#define CONFIG_OF_LIBFDT
#define CONFIG_CMDLINE_TAG
#define CONFIG_SETUP_MEMORY_TAGS
#define CONFIG_INITRD_TAG

/*
 * Our DDR memory always starts at 0x80000000 and U-Boot shall have
 * relocated itself to higher in memory by the time this value is used.
 * However, set this to a 32MB offset to allow for easier Linux kernel
 * booting as the default is often used as the kernel load address.
 */
#define CONFIG_SYS_LOAD_ADDR		0x82000000

/*
 * We setup defaults based on constraints from the Linux kernel, which should
 * also be safe elsewhere.  We have the default load at 32MB into DDR (for
 * the kernel), FDT above 128MB (the maximum location for the end of the
 * kernel), and the ramdisk 512KB above that (allowing for hopefully never
 * seen large trees).  We say all of this must be within the first 256MB
 * as that will normally be within the kernel lowmem and thus visible via
 * bootm_size and we only run on platforms with 256MB or more of memory.
 */
#define DEFAULT_LINUX_BOOT_ENV \
	"loadaddr=0x82000000\0" \
	"kernel_addr_r=0x82000000\0" \
	"fdtaddr=0x88000000\0" \
	"fdt_addr_r=0x88000000\0" \
	"rdaddr=0x88080000\0" \
	"ramdisk_addr_r=0x88080000\0" \
	"bootm_size=0x10000000\0"

/*
 * Default to a quick boot delay.
 */
#define CONFIG_BOOTDELAY		3

/*
 * DDR information.  If the CONFIG_NR_DRAM_BANKS is not defined,
 * we say (for simplicity) that we have 1 bank, always, even when
 * we have more.  We always start at 0x80000000, and we place the
 * initial stack pointer in our SRAM. Otherwise, we can define
 * CONFIG_NR_DRAM_BANKS before including this file.
 */
#ifndef CONFIG_NR_DRAM_BANKS
#define CONFIG_NR_DRAM_BANKS		1
#endif
#define CONFIG_SYS_SDRAM_BASE		0x80000000
#define CONFIG_SYS_INIT_SP_ADDR         (NON_SECURE_SRAM_END - \
						GENERATED_GBL_DATA_SIZE)

/* Timer information. */
#define CONFIG_SYS_PTV			2	/* Divisor: 2^(PTV+1) => 8 */

/* I2C IP block */
#define CONFIG_I2C
#define CONFIG_CMD_I2C
#define CONFIG_SYS_I2C
#define CONFIG_SYS_OMAP24_I2C_SPEED	100000
#define CONFIG_SYS_OMAP24_I2C_SLAVE	1
#define CONFIG_SYS_I2C_OMAP24XX

/* MMC/SD IP block */
#define CONFIG_MMC
#define CONFIG_GENERIC_MMC
#define CONFIG_OMAP_HSMMC
#define CONFIG_CMD_MMC

/* McSPI IP block */
#define CONFIG_SPI
#define CONFIG_OMAP3_SPI
#define CONFIG_CMD_SPI

/* GPIO block */
#define CONFIG_OMAP_GPIO
#define CONFIG_CMD_GPIO

/*
<<<<<<< HEAD
=======
 * GPMC NAND block.  We support 1 device and the physical address to
 * access CS0 at is 0x8000000.
 */
#ifdef CONFIG_NAND
#define CONFIG_NAND_OMAP_GPMC
#ifndef CONFIG_SYS_NAND_BASE
#define CONFIG_SYS_NAND_BASE		0x8000000
#endif
#define CONFIG_SYS_MAX_NAND_DEVICE	1
#define CONFIG_CMD_NAND
#endif

/*
>>>>>>> fb2a8f83
 * The following are general good-enough settings for U-Boot.  We set a
 * large malloc pool as we generally have a lot of DDR, and we opt for
 * function over binary size in the main portion of U-Boot as this is
 * generally easily constrained later if needed.  We enable the config
 * options that give us information in the environment about what board
 * we are on so we do not need to rely on the command prompt.  We set a
 * console baudrate of 115200 and use the default baud rate table.
 */
<<<<<<< HEAD
#define CONFIG_SYS_MALLOC_LEN		(4 << 20)
=======
#define CONFIG_SYS_MALLOC_LEN		(16 << 20)
>>>>>>> fb2a8f83
#define CONFIG_SYS_HUSH_PARSER
#define CONFIG_SYS_PROMPT		"U-Boot# "
#define CONFIG_SYS_CONSOLE_INFO_QUIET
#define CONFIG_BAUDRATE			115200
#define CONFIG_ENV_VARS_UBOOT_CONFIG	/* Strongly encouraged */
#define CONFIG_ENV_OVERWRITE		/* Overwrite ethaddr / serial# */

/* As stated above, the following choices are optional. */
#define CONFIG_SYS_LONGHELP
#define CONFIG_AUTO_COMPLETE
#define CONFIG_CMDLINE_EDITING
#define CONFIG_VERSION_VARIABLE

/* We set the max number of command args high to avoid HUSH bugs. */
#define CONFIG_SYS_MAXARGS		64

/* Console I/O Buffer Size */
#define CONFIG_SYS_CBSIZE		512
/* Print Buffer Size */
#define CONFIG_SYS_PBSIZE		(CONFIG_SYS_CBSIZE \
					+ sizeof(CONFIG_SYS_PROMPT) + 16)
/* Boot Argument Buffer Size */
#define CONFIG_SYS_BARGSIZE		CONFIG_SYS_CBSIZE

/*
 * When we have SPI, NOR or NAND flash we expect to be making use of
 * mtdparts, both for ease of use in U-Boot and for passing information
 * on to the Linux kernel.
 */
#if defined(CONFIG_SPI_BOOT) || defined(CONFIG_NOR) || defined(CONFIG_NAND)
#define CONFIG_MTD_DEVICE		/* Required for mtdparts */
#define CONFIG_CMD_MTDPARTS
#endif

/*
 * For commands to use, we take the default list and add a few other
 * useful commands.  Note that we must have set CONFIG_SYS_NO_FLASH
 * prior to this include, in order to skip a few commands.  When we do
 * have flash, if we expect these commands they must be enabled in that
 * config.  If desired, a specific list of desired commands can be used
 * instead.
 */
#include <config_cmd_default.h>
#define CONFIG_CMD_ASKENV
#define CONFIG_CMD_ECHO
#define CONFIG_CMD_BOOTZ

/*
 * Common filesystems support.  When we have removable storage we
 * enabled a number of useful commands and support.
 */
#if defined(CONFIG_MMC) || defined(CONFIG_USB_STORAGE)
#define CONFIG_DOS_PARTITION
#define CONFIG_CMD_FAT
#define CONFIG_FAT_WRITE
#define CONFIG_CMD_EXT2
#define CONFIG_CMD_EXT4
#define CONFIG_CMD_FS_GENERIC
#endif

/*
 * Our platforms make use of SPL to initalize the hardware (primarily
 * memory) enough for full U-Boot to be loaded.  We also support Falcon
 * Mode so that the Linux kernel can be booted directly from SPL
 * instead, if desired.  We make use of the general SPL framework found
 * under common/spl/.  Given our generally common memory map, we set a
 * number of related defaults and sizes here.
 */
#if !defined(CONFIG_NOR_BOOT) && \
	!(defined(CONFIG_QSPI_BOOT) && defined(CONFIG_AM43XX))
#define CONFIG_SPL
#define CONFIG_SPL_FRAMEWORK
#define CONFIG_SPL_OS_BOOT

/*
 * Place the image at the start of the ROM defined image space.
 * We limit our size to the ROM-defined downloaded image area, and use the
 * rest of the space for stack.  We load U-Boot itself into memory at
 * 0x80800000 for legacy reasons (to not conflict with older SPLs).  We
 * have our BSS be placed 1MiB after this, to allow for the default
 * Linux kernel address of 0x80008000 to work, in the Falcon Mode case.
 * We have the SPL malloc pool at the end of the BSS area.
 */
#define CONFIG_SPL_STACK		CONFIG_SYS_INIT_SP_ADDR
#ifndef CONFIG_SYS_TEXT_BASE
#define CONFIG_SYS_TEXT_BASE		0x80800000
#endif
#ifndef CONFIG_SPL_BSS_START_ADDR
#define CONFIG_SPL_BSS_START_ADDR	0x80a00000
#define CONFIG_SPL_BSS_MAX_SIZE		0x80000		/* 512 KB */
#endif
#ifndef CONFIG_SYS_SPL_MALLOC_START
#define CONFIG_SYS_SPL_MALLOC_START	(CONFIG_SPL_BSS_START_ADDR + \
					 CONFIG_SPL_BSS_MAX_SIZE)
#define CONFIG_SYS_SPL_MALLOC_SIZE	CONFIG_SYS_MALLOC_LEN
#endif

/* RAW SD card / eMMC locations. */
#define CONFIG_SYS_MMCSD_RAW_MODE_U_BOOT_SECTOR	0x300 /* address 0x60000 */
#define CONFIG_SYS_U_BOOT_MAX_SIZE_SECTORS	0x200 /* 256 KB */

/* FAT sd card locations. */
#define CONFIG_SYS_MMC_SD_FAT_BOOT_PARTITION	1
#define CONFIG_SPL_FAT_LOAD_PAYLOAD_NAME	"u-boot.img"

#ifdef CONFIG_SPL_OS_BOOT
/* FAT */
#define CONFIG_SPL_FAT_LOAD_KERNEL_NAME		"uImage"
#define CONFIG_SPL_FAT_LOAD_ARGS_NAME		"args"

/* RAW SD card / eMMC */
#define CONFIG_SYS_MMCSD_RAW_MODE_KERNEL_SECTOR	0x900	/* address 0x120000 */
#define CONFIG_SYS_MMCSD_RAW_MODE_ARGS_SECTOR	0x80	/* address 0x10000 */
#define CONFIG_SYS_MMCSD_RAW_MODE_ARGS_SECTORS	0x80	/* 64KiB */

/* spl export command */
#define CONFIG_CMD_SPL
#endif

#ifdef CONFIG_MMC
#define CONFIG_SPL_LIBDISK_SUPPORT
#define CONFIG_SPL_MMC_SUPPORT
#define CONFIG_SPL_FAT_SUPPORT
#endif

/* General parts of the framework, required. */
#define CONFIG_SPL_I2C_SUPPORT
#define CONFIG_SPL_LIBCOMMON_SUPPORT
#define CONFIG_SPL_LIBGENERIC_SUPPORT
#define CONFIG_SPL_SERIAL_SUPPORT
#define CONFIG_SPL_GPIO_SUPPORT
#define CONFIG_SPL_BOARD_INIT
#endif /* !CONFIG_NOR_BOOT */

<<<<<<< HEAD
/* Boot defines */
#define BOOTCMD_COMMON \
	"rootpart=2\0" \
	"script_boot=" \
		"if load ${devtype} ${devnum}:${rootpart} ${loadaddr} ${bootdir}/${bootfile}; then " \
			"run findfdt; " \
			"load ${devtype} ${devnum}:${rootpart} ${fdtaddr} ${bootdir}/${fdtfile};" \
		"fi;\0" \
	\
	"scan_boot=" \
		"echo Scanning ${devtype} ${devnum}...; " \
		"for prefix in ${bootdir}; do " \
			"for script in ${bootfile}; do " \
				"run script_boot; " \
			"done; " \
		"done;\0" \
	"boot_targets=" \
		BOOT_TARGETS_USB " " \
		BOOT_TARGETS_MMC " " \
		BOOT_TARGETS_NAND " " \
		"\0"

/* USB MSD Boot */
#define BOOTCMD_INIT_USB "run usb_init; "
#define BOOTCMD_USB \
	"usb_init=" \
		"usb start 0;\0 " \
	"usb_boot=" \
		"setenv devtype usb; " \
		BOOTCMD_INIT_USB \
		"if usb dev 0; then " \
			"run usbargs;" \
			"run scan_boot; " \
			"bootz ${loadaddr} - ${fdtaddr}; " \
		"fi\0" \
	"bootcmd_usb=setenv devnum 0; run usb_boot;\0"

/* MMC Boot */
#define BOOTCMD_MMC \
	"mmc_boot=" \
		"setenv devtype mmc; " \
		"if mmc dev ${devnum}; then " \
			"run mmcargs;" \
			"run scan_boot; " \
			"run mmcboot;" \
			"setenv mmcdev 1; " \
			"setenv bootpart 1:2; " \
			"run mmcboot;" \
		"fi\0" \
	"bootcmd_mmc0=setenv devnum 0; setenv rootpart 2; run mmc_boot;\0" \

/* NAND Boot */
#define DFU_ALT_INFO_NAND ""
#ifndef CONFIG_NAND
#define MTDIDS_DEFAULT ""
#define MTDPARTS_DEFAULT ""
=======
#ifdef CONFIG_NAND
#define CONFIG_SPL_NAND_SUPPORT
#define CONFIG_SPL_NAND_BASE
#define CONFIG_SPL_NAND_DRIVERS
#define CONFIG_SPL_NAND_ECC
#define CONFIG_SPL_MTD_SUPPORT
#define CONFIG_SYS_NAND_U_BOOT_START	CONFIG_SYS_TEXT_BASE
#define CONFIG_SYS_NAND_U_BOOT_OFFS	0x80000
>>>>>>> fb2a8f83
#endif

#define BOOTCMD_NAND \
	"mtdids=" MTDIDS_DEFAULT "\0" \
	"mtdparts=" MTDPARTS_DEFAULT "\0" \
	"nandargs=setenv bootargs console=${console} " \
		"${optargs} " \
		"root=${nandroot} " \
		"rootfstype=${nandrootfstype}\0" \
	"dfu_alt_info_nand=" DFU_ALT_INFO_NAND "\0" \
	"nandroot=ubi0:rootfs rw ubi.mtd=NAND.file-system," \
		__stringify(CONFIG_SYS_NAND_PAGE_SIZE) "\0" \
	"nandrootfstype=ubifs rootwait=1\0" \
	"nandboot=echo Booting from nand ...; " \
		"run nandargs; " \
		"nand read ${fdtaddr} NAND.u-boot-spl-os; " \
		"nand read ${loadaddr} NAND.kernel; " \
		"bootz ${loadaddr} - ${fdtaddr}\0" \
	"bootcmd_nand=run nandboot;\0"

#define CONFIG_BOOTCOMMAND \
	"for target in ${boot_targets}; do run bootcmd_${target}; done"

#endif	/* __CONFIG_TI_ARMV7_COMMON_H__ */<|MERGE_RESOLUTION|>--- conflicted
+++ resolved
@@ -63,7 +63,7 @@
 /*
  * Default to a quick boot delay.
  */
-#define CONFIG_BOOTDELAY		3
+#define CONFIG_BOOTDELAY		1
 
 /*
  * DDR information.  If the CONFIG_NR_DRAM_BANKS is not defined,
@@ -106,8 +106,6 @@
 #define CONFIG_CMD_GPIO
 
 /*
-<<<<<<< HEAD
-=======
  * GPMC NAND block.  We support 1 device and the physical address to
  * access CS0 at is 0x8000000.
  */
@@ -121,7 +119,6 @@
 #endif
 
 /*
->>>>>>> fb2a8f83
  * The following are general good-enough settings for U-Boot.  We set a
  * large malloc pool as we generally have a lot of DDR, and we opt for
  * function over binary size in the main portion of U-Boot as this is
@@ -130,11 +127,7 @@
  * we are on so we do not need to rely on the command prompt.  We set a
  * console baudrate of 115200 and use the default baud rate table.
  */
-<<<<<<< HEAD
-#define CONFIG_SYS_MALLOC_LEN		(4 << 20)
-=======
 #define CONFIG_SYS_MALLOC_LEN		(16 << 20)
->>>>>>> fb2a8f83
 #define CONFIG_SYS_HUSH_PARSER
 #define CONFIG_SYS_PROMPT		"U-Boot# "
 #define CONFIG_SYS_CONSOLE_INFO_QUIET
@@ -250,6 +243,13 @@
 #define CONFIG_SYS_MMCSD_RAW_MODE_ARGS_SECTOR	0x80	/* address 0x10000 */
 #define CONFIG_SYS_MMCSD_RAW_MODE_ARGS_SECTORS	0x80	/* 64KiB */
 
+/* NAND */
+#ifdef CONFIG_NAND
+#define CONFIG_CMD_SPL_NAND_OFS			0x240000 /* end of u-boot */
+#define CONFIG_SYS_NAND_SPL_KERNEL_OFFS		0x280000
+#define CONFIG_CMD_SPL_WRITE_SIZE		0x2000
+#endif
+
 /* spl export command */
 #define CONFIG_CMD_SPL
 #endif
@@ -267,66 +267,7 @@
 #define CONFIG_SPL_SERIAL_SUPPORT
 #define CONFIG_SPL_GPIO_SUPPORT
 #define CONFIG_SPL_BOARD_INIT
-#endif /* !CONFIG_NOR_BOOT */
-
-<<<<<<< HEAD
-/* Boot defines */
-#define BOOTCMD_COMMON \
-	"rootpart=2\0" \
-	"script_boot=" \
-		"if load ${devtype} ${devnum}:${rootpart} ${loadaddr} ${bootdir}/${bootfile}; then " \
-			"run findfdt; " \
-			"load ${devtype} ${devnum}:${rootpart} ${fdtaddr} ${bootdir}/${fdtfile};" \
-		"fi;\0" \
-	\
-	"scan_boot=" \
-		"echo Scanning ${devtype} ${devnum}...; " \
-		"for prefix in ${bootdir}; do " \
-			"for script in ${bootfile}; do " \
-				"run script_boot; " \
-			"done; " \
-		"done;\0" \
-	"boot_targets=" \
-		BOOT_TARGETS_USB " " \
-		BOOT_TARGETS_MMC " " \
-		BOOT_TARGETS_NAND " " \
-		"\0"
-
-/* USB MSD Boot */
-#define BOOTCMD_INIT_USB "run usb_init; "
-#define BOOTCMD_USB \
-	"usb_init=" \
-		"usb start 0;\0 " \
-	"usb_boot=" \
-		"setenv devtype usb; " \
-		BOOTCMD_INIT_USB \
-		"if usb dev 0; then " \
-			"run usbargs;" \
-			"run scan_boot; " \
-			"bootz ${loadaddr} - ${fdtaddr}; " \
-		"fi\0" \
-	"bootcmd_usb=setenv devnum 0; run usb_boot;\0"
-
-/* MMC Boot */
-#define BOOTCMD_MMC \
-	"mmc_boot=" \
-		"setenv devtype mmc; " \
-		"if mmc dev ${devnum}; then " \
-			"run mmcargs;" \
-			"run scan_boot; " \
-			"run mmcboot;" \
-			"setenv mmcdev 1; " \
-			"setenv bootpart 1:2; " \
-			"run mmcboot;" \
-		"fi\0" \
-	"bootcmd_mmc0=setenv devnum 0; setenv rootpart 2; run mmc_boot;\0" \
-
-/* NAND Boot */
-#define DFU_ALT_INFO_NAND ""
-#ifndef CONFIG_NAND
-#define MTDIDS_DEFAULT ""
-#define MTDPARTS_DEFAULT ""
-=======
+
 #ifdef CONFIG_NAND
 #define CONFIG_SPL_NAND_SUPPORT
 #define CONFIG_SPL_NAND_BASE
@@ -335,28 +276,7 @@
 #define CONFIG_SPL_MTD_SUPPORT
 #define CONFIG_SYS_NAND_U_BOOT_START	CONFIG_SYS_TEXT_BASE
 #define CONFIG_SYS_NAND_U_BOOT_OFFS	0x80000
->>>>>>> fb2a8f83
-#endif
-
-#define BOOTCMD_NAND \
-	"mtdids=" MTDIDS_DEFAULT "\0" \
-	"mtdparts=" MTDPARTS_DEFAULT "\0" \
-	"nandargs=setenv bootargs console=${console} " \
-		"${optargs} " \
-		"root=${nandroot} " \
-		"rootfstype=${nandrootfstype}\0" \
-	"dfu_alt_info_nand=" DFU_ALT_INFO_NAND "\0" \
-	"nandroot=ubi0:rootfs rw ubi.mtd=NAND.file-system," \
-		__stringify(CONFIG_SYS_NAND_PAGE_SIZE) "\0" \
-	"nandrootfstype=ubifs rootwait=1\0" \
-	"nandboot=echo Booting from nand ...; " \
-		"run nandargs; " \
-		"nand read ${fdtaddr} NAND.u-boot-spl-os; " \
-		"nand read ${loadaddr} NAND.kernel; " \
-		"bootz ${loadaddr} - ${fdtaddr}\0" \
-	"bootcmd_nand=run nandboot;\0"
-
-#define CONFIG_BOOTCOMMAND \
-	"for target in ${boot_targets}; do run bootcmd_${target}; done"
+#endif
+#endif /* !CONFIG_NOR_BOOT */
 
 #endif	/* __CONFIG_TI_ARMV7_COMMON_H__ */