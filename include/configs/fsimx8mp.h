--- conflicted
+++ resolved
@@ -30,13 +30,8 @@
  * 0x0092_7FF0: Global Data + Stack ---       (20KB) CONFIG_SPL_STACK
  * 0x0092_8000: SPL (<= ~208KB) (loaded by ROM-Loader, address defined by ATF)
  *     DRAM-FW: Training Firmware (up to 96KB, immediately behind end of SPL)
-<<<<<<< HEAD
- * 0x0096_C000: DRAM Timing Data    ---       (16KB) CONFIG_SPL_DRAM_TIMING_ADDR
- * 0x0097_0000: ATF (8MP)           ATF       (64KB) CONFIG_SPL_ATF_ADDR
-=======
  * 0x0096_4000: DRAM Timing Data    ---       (16KB) CONFIG_SPL_DRAM_TIMING_ADDR
  * 0x0096_8000: ATF (8MP)           ATF       (96KB) CONFIG_SPL_ATF_ADDR
->>>>>>> 27705f44
  * 0x0097_FFFF: END (8MP)
  *
  * The sum of SPL and DDR_FW must not exceed 240KB (0x3C000). However there is
