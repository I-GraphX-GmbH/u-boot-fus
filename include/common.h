/* SPDX-License-Identifier: GPL-2.0+ */
/*
 * (C) Copyright 2000-2009
 * Wolfgang Denk, DENX Software Engineering, wd@denx.de.
 */

#ifndef __COMMON_H_
#define __COMMON_H_	1

#ifndef __ASSEMBLY__		/* put C only stuff in this section */

typedef unsigned char		uchar;
typedef volatile unsigned long	vu_long;
typedef volatile unsigned short vu_short;
typedef volatile unsigned char	vu_char;

/* Allow sharing constants with type modifiers between C and assembly. */
#define _AC(X, Y)       (X##Y)

#include <config.h>
#include <errno.h>
#include <time.h>
#include <asm-offsets.h>
#include <linux/bitops.h>
#include <linux/bug.h>
#include <linux/delay.h>
#include <linux/types.h>
#include <linux/printk.h>
#include <linux/string.h>
#include <linux/stringify.h>
#include <asm/ptrace.h>
#include <stdarg.h>
#include <stdio.h>
#include <linux/kernel.h>

#include <part.h>
#include <flash.h>
#include <image.h>

/* Bring in printf format macros if inttypes.h is included */
#define __STDC_FORMAT_MACROS

#ifdef __LP64__
#define CONFIG_SYS_SUPPORT_64BIT_DATA
#endif

#include <log.h>

typedef void (interrupt_handler_t)(void *);

#include <asm/u-boot.h> /* boot information for Linux kernel */
#include <asm/global_data.h>	/* global data used for startup functions */

#if 1 //###
#define TOTAL_MALLOC_LEN	CONFIG_SYS_MALLOC_LEN
#else //###
#if defined(CONFIG_ENV_IS_EMBEDDED)
#define TOTAL_MALLOC_LEN	CONFIG_SYS_MALLOC_LEN
#elif ( ((CONFIG_ENV_ADDR+CONFIG_ENV_SIZE) < CONFIG_SYS_MONITOR_BASE) || \
	(CONFIG_ENV_ADDR >= (CONFIG_SYS_MONITOR_BASE + CONFIG_SYS_MONITOR_LEN)) ) || \
      defined(CONFIG_ENV_IS_IN_NVRAM)
#define	TOTAL_MALLOC_LEN	(CONFIG_SYS_MALLOC_LEN + CONFIG_ENV_SIZE)
#else
#define	TOTAL_MALLOC_LEN	CONFIG_SYS_MALLOC_LEN
#endif
#endif //1/0 ###

/* startup functions, used in:
 * common/board_f.c
 * common/init/board_init.c
 * common/board_r.c
 * common/board_info.c
 */
#include <init.h>

/*
 * Function Prototypes
 */
void	hang		(void) __attribute__ ((noreturn));

int	cpu_init(void);

#include <display_options.h>

/* common/main.c */
void	main_loop	(void);
int run_command(const char *cmd, int flag);
int run_command_repeatable(const char *cmd, int flag);

/**
 * Run a list of commands separated by ; or even \0
 *
 * Note that if 'len' is not -1, then the command does not need to be nul
 * terminated, Memory will be allocated for the command in that case.
 *
 * @param cmd	List of commands to run, each separated bu semicolon
 * @param len	Length of commands excluding terminator if known (-1 if not)
 * @param flag	Execution flags (CMD_FLAG_...)
 * @return 0 on success, or != 0 on error.
 */
int run_command_list(const char *cmd, int len, int flag);
char	*get_board_name(void);
char	*get_sys_prompt(void);

int checkflash(void);
int checkdram(void);
extern u8 __dtb_dt_begin[];	/* embedded device tree blob */
extern u8 __dtb_dt_spl_begin[];	/* embedded device tree blob for SPL/TPL */
int mdm_init(void);
<<<<<<< HEAD
int print_cpuinfo(void);
int update_flash_size(int flash_size);
int arch_early_init_r(void);

#ifdef CONFIG_ANDROID_BOOT_IMAGE
void get_reboot_reason(char *ret);
#endif

/*
 * setup_board_extra() - Fill in extra details in the bd_t structure
 *
 * @return 0 if OK, -ve on error
 */
int setup_board_extra(void);

/**
 * arch_fsp_init() - perform firmware support package init
 *
 * Where U-Boot relies on binary blobs to handle part of the system init, this
 * function can be used to set up the blobs. This is used on some Intel
 * platforms.
 */
int arch_fsp_init(void);

/**
 * arch_cpu_init_dm() - init CPU after driver model is available
 *
 * This is called immediately after driver model is available before
 * relocation. This is similar to arch_cpu_init() but is able to reference
 * devices
 *
 * @return 0 if OK, -ve on error
 */
int arch_cpu_init_dm(void);

/**
 * Reserve all necessary stacks
 *
 * This is used in generic board init sequence in common/board_f.c. Each
 * architecture could provide this function to tailor the required stacks.
 *
 * On entry gd->start_addr_sp is pointing to the suggested top of the stack.
 * The callee ensures gd->start_add_sp is 16-byte aligned, so architectures
 * require only this can leave it untouched.
 *
 * On exit gd->start_addr_sp and gd->irq_sp should be set to the respective
 * positions of the stack. The stack pointer(s) will be set to this later.
 * gd->irq_sp is only required, if the architecture needs it.
 *
 * @return 0 if no error
 */
__weak int arch_reserve_stacks(void);
=======
>>>>>>> 4b398755

/**
 * Show the DRAM size in a board-specific way
 *
 * This is used by boards to display DRAM information in their own way.
 *
 * @param size	Size of DRAM (which should be displayed along with other info)
 */
void board_show_dram(phys_size_t size);

/**
 * arch_fixup_fdt() - Write arch-specific information to fdt
 *
 * Defined in arch/$(ARCH)/lib/bootm-fdt.c
 *
 * @blob:	FDT blob to write to
 * @return 0 if ok, or -ve FDT_ERR_... on failure
 */
int arch_fixup_fdt(void *blob);

/* common/flash.c */
void flash_perror (int);

/* common/cmd_source.c */
enum update_action {
	UPDATE_ACTION_NONE,
	UPDATE_ACTION_UPDATE,
	UPDATE_ACTION_INSTALL,
	UPDATE_ACTION_RECOVER
};

int	source (ulong addr, const char *fit_uname);
int update_script(enum update_action action_id, const char *autocheck,
		  const char *fname, unsigned long addr);

/* Use get_loadaddr() instead of variable load_addr */
//###extern ulong load_addr;		/* Default Load Address */

/* common/cmd_net.c */
int do_tftpb(cmd_tbl_t *cmdtp, int flag, int argc, char * const argv[]);

/* common/cmd_fat.c */
int do_fat_size(cmd_tbl_t *, int, int, char * const []);

/* common/cmd_fat.c */
int do_fat_fsload(cmd_tbl_t *, int, int, char * const []);

/* common/cmd_ext2.c */
int do_ext2load(cmd_tbl_t *, int, int, char * const []);

/* common/cmd_nvedit.c */
int	env_init     (void);
void	env_relocate (void);
int	envmatch     (uchar *, int);
const char *get_bootfile(void);
const char *parse_bootfile(const char *buffer);

/* Get the load address; should be the same as environment variable loadaddr */
ulong get_loadaddr(void);

/* Parse address, in case of "." return current get_loadaddr() */
ulong parse_loadaddr(const char *buffer, char **endp);

/* Like simple_loadaddr(), but return error in case of trailing garbage */
int strict_parse_loadaddr(const char *buffer, ulong *loadaddr);

/* Set address where to load next file */
void set_fileaddr(ulong addr);

/* Get address where to load next file */
ulong get_fileaddr(void);

/* Set environment variables fileaddr and filesize */
void env_set_fileinfo(ulong size);

/**
 * env_get() - Look up the value of an environment variable
 *
 * In U-Boot proper this can be called before relocation (which is when the
 * environment is loaded from storage, i.e. GD_FLG_ENV_READY is 0). In that
 * case this function calls env_get_f().
 *
 * @varname:	Variable to look up
 * @return value of variable, or NULL if not found
 */
char *env_get(const char *varname);

/**
 * env_get_f() - Look up the value of an environment variable (early)
 *
 * This function is called from env_get() if the environment has not been
 * loaded yet (GD_FLG_ENV_READY flag is 0). Some environment locations will
 * support reading the value (slowly) and some will not.
 *
 * @varname:	Variable to look up
 * @return value of variable, or NULL if not found
 */
int env_get_f(const char *name, char *buf, unsigned len);

/**
 * env_get_ulong() - Return an environment variable as an integer value
 *
 * Most U-Boot environment variables store hex values. For those which store
 * (e.g.) base-10 integers, this function can be used to read the value.
 *
 * @name:	Variable to look up
 * @base:	Base to use (e.g. 10 for base 10, 2 for binary)
 * @default_val: Default value to return if no value is found
 * @return the value found, or @default_val if none
 */
ulong env_get_ulong(const char *name, int base, ulong default_val);

/**
 * env_get_hex() - Return an environment variable as a hex value
 *
 * Decode an environment as a hex number (it may or may not have a 0x
 * prefix). If the environment variable cannot be found, or does not start
 * with hex digits, the default value is returned.
 *
 * @varname:		Variable to decode
 * @default_val:	Value to return on error
 */
ulong env_get_hex(const char *varname, ulong default_val);

/*
 * Read an environment variable as a boolean
 * Return -1 if variable does not exist (default to true)
 */
int env_get_yesno(const char *var);

/**
 * env_set() - set an environment variable
 *
 * This sets or deletes the value of an environment variable. For setting the
 * value the variable is created if it does not already exist.
 *
 * @varname: Variable to adjust
 * @value: Value to set for the variable, or NULL or "" to delete the variable
 * @return 0 if OK, 1 on error
 */
int env_set(const char *varname, const char *value);

/**
 * env_set_ulong() - set an environment variable to an integer
 *
 * @varname: Variable to adjust
 * @value: Value to set for the variable (will be converted to a string)
 * @return 0 if OK, 1 on error
 */
int env_set_ulong(const char *varname, ulong value);

/**
 * env_set_hex() - set an environment variable to a hex value
 *
 * @varname: Variable to adjust
 * @value: Value to set for the variable (will be converted to a hex string)
 * @return 0 if OK, 1 on error
 */
int env_set_hex(const char *varname, ulong value);

/**
 * env_set_addr - Set an environment variable to an address in hex
 *
 * @varname:	Environment variable to set
 * @addr:	Value to set it to
 * @return 0 if ok, 1 on error
 */
static inline int env_set_addr(const char *varname, const void *addr)
{
	return env_set_hex(varname, (ulong)addr);
}

#ifdef CONFIG_AUTO_COMPLETE
int env_complete(char *var, int maxv, char *cmdv[], int maxsz, char *buf);
#endif
int get_env_id (void);

void	pci_init_board(void);

/* common/exports.c */
void	jumptable_init(void);

/* common/kallsysm.c */
const char *symbol_lookup(unsigned long addr, unsigned long *caddr);

/* common/memsize.c */
long	get_ram_size  (long *, long);
phys_size_t get_effective_memsize(void);

/* $(BOARD)/$(BOARD).c */
void	reset_phy     (void);
void	fdc_hw_init   (void);

/* $(BOARD)/eeprom.c */
#ifdef CONFIG_CMD_EEPROM
void eeprom_init  (int bus);
int  eeprom_read  (unsigned dev_addr, unsigned offset, uchar *buffer, unsigned cnt);
int  eeprom_write (unsigned dev_addr, unsigned offset, uchar *buffer, unsigned cnt);
#else
/*
 * Some EEPROM code is depecated because it used the legacy I2C interface. Add
 * some macros here so we don't have to touch every one of those uses
 */
#define eeprom_init(bus)
#define eeprom_read(dev_addr, offset, buffer, cnt) ((void)-ENOSYS)
#define eeprom_write(dev_addr, offset, buffer, cnt) ((void)-ENOSYS)
#endif

#if !defined(CONFIG_ENV_EEPROM_IS_ON_I2C) && defined(CONFIG_SYS_I2C_EEPROM_ADDR)
# define CONFIG_SYS_DEF_EEPROM_ADDR CONFIG_SYS_I2C_EEPROM_ADDR
#endif

<<<<<<< HEAD
#ifdef CONFIG_CMD_BLINK
extern int start_blink_timer(unsigned int);
extern void stop_blink_timer(void);
extern void set_blink_timer(unsigned int);
extern void run_blink_callbacks(void);
extern int add_blink_callback(interrupt_handler_t *, void *);
extern void remove_blink_callback(interrupt_handler_t *);
#endif

#if defined(CONFIG_SPI)
=======
#if defined(CONFIG_MPC8XX_SPI)
>>>>>>> 4b398755
extern void spi_init_f (void);
extern void spi_init_r (void);
extern ssize_t spi_read	 (uchar *, int, uchar *, int);
extern ssize_t spi_write (uchar *, int, uchar *, int);
#endif

/* $(BOARD)/$(BOARD).c */
int board_early_init_f (void);
int board_fix_fdt (void *rw_fdt_blob); /* manipulate the U-Boot fdt before its relocation */
int board_late_init (void);
int board_postclk_init (void); /* after clocks/timebase, before env/serial */
int board_early_init_r (void);

#if defined(CONFIG_SYS_DRAM_TEST)
int testdram(void);
#endif /* CONFIG_SYS_DRAM_TEST */

/* $(CPU)/start.S */
int	icache_status (void);
void	icache_enable (void);
void	icache_disable(void);
int	dcache_status (void);
void	dcache_enable (void);
void	dcache_disable(void);
void	mmu_disable(void);
#if defined(CONFIG_ARM)
void	relocate_code(ulong);
#else
void	relocate_code(ulong, gd_t *, ulong) __attribute__ ((noreturn));
#endif
ulong	get_endaddr   (void);
void	trap_init     (ulong);

/* $(CPU)/cpu.c */
static inline int cpumask_next(int cpu, unsigned int mask)
{
	for (cpu++; !((1 << cpu) & mask); cpu++)
		;

	return cpu;
}

#define for_each_cpu(iter, cpu, num_cpus, mask) \
	for (iter = 0, cpu = cpumask_next(-1, mask); \
		iter < num_cpus; \
		iter++, cpu = cpumask_next(cpu, mask)) \

int	cpu_numcores  (void);
int	cpu_num_dspcores(void);
u32	cpu_mask      (void);
u32	cpu_dsp_mask(void);
int	is_core_valid (unsigned int);

void s_init(void);

int	checkcpu      (void);
int	checkicache   (void);
int	checkdcache   (void);
void	upmconfig     (unsigned int, unsigned int *, unsigned int);
ulong	get_tbclk     (void);
void	reset_misc    (void);
void	reset_cpu     (ulong addr);
void ft_cpu_setup(void *blob, bd_t *bd);
void ft_pci_setup(void *blob, bd_t *bd);

void smp_set_core_boot_addr(unsigned long addr, int corenr);
void smp_kick_all_cpus(void);

/* $(CPU)/speed.c */
int	get_clocks (void);
ulong	get_bus_freq  (ulong);
int get_serial_clock(void);

/* $(CPU)/interrupts.c */
int	interrupt_init	   (void);
void	timer_interrupt	   (struct pt_regs *);
void	external_interrupt (struct pt_regs *);
void	irq_install_handler(int, interrupt_handler_t *, void *);
void	irq_free_handler   (int);
void	reset_timer	   (void);

/* Return value of monotonic microsecond timer */
unsigned long timer_get_us(void);

void	enable_interrupts  (void);
int	disable_interrupts (void);

/* $(CPU)/.../commproc.c */
int	dpram_init (void);
uint	dpram_base(void);
uint	dpram_base_align(uint align);
uint	dpram_alloc(uint size);
uint	dpram_alloc_align(uint size,uint align);
void	bootcount_store (ulong);
ulong	bootcount_load (void);
#define BOOTCOUNT_MAGIC		0xB001C041

/* $(CPU)/.../<eth> */
void mii_init (void);

/* $(CPU)/.../lcd.c */
ulong	lcd_setmem (ulong);

/* $(CPU)/.../video.c */
ulong	video_setmem (ulong);

/* arch/$(ARCH)/lib/cache.c */
void	enable_caches(void);
void	flush_cache   (unsigned long, unsigned long);
void	flush_dcache_all(void);
void	flush_dcache_range(unsigned long start, unsigned long stop);
void	invalidate_dcache_range(unsigned long start, unsigned long stop);
void	invalidate_dcache_all(void);
void	invalidate_icache_all(void);

enum {
	/* Disable caches (else flush caches but leave them active) */
	CBL_DISABLE_CACHES		= 1 << 0,
	CBL_SHOW_BOOTSTAGE_REPORT	= 1 << 1,

	CBL_ALL				= 3,
};

/**
 * Clean up ready for linux
 *
 * @param flags		Flags to control what is done
 */
int cleanup_before_linux_select(int flags);

/* arch/$(ARCH)/lib/ticks.S */
uint64_t get_ticks(void);
void	wait_ticks    (unsigned long);

/* arch/$(ARCH)/lib/time.c */
ulong	usec2ticks    (unsigned long usec);
ulong	ticks2usec    (unsigned long ticks);

/* lib/gunzip.c */
int gzip_parse_header(const unsigned char *src, unsigned long len);
int gunzip(void *, int, unsigned char *, unsigned long *);
int zunzip(void *dst, int dstlen, unsigned char *src, unsigned long *lenp,
						int stoponerr, int offset);

/**
 * gzwrite progress indicators: defined weak to allow board-specific
 * overrides:
 *
 *	gzwrite_progress_init called on startup
 *	gzwrite_progress called during decompress/write loop
 *	gzwrite_progress_finish called at end of loop to
 *		indicate success (retcode=0) or failure
 */
void gzwrite_progress_init(u64 expected_size);

void gzwrite_progress(int iteration,
		     u64 bytes_written,
		     u64 total_bytes);

void gzwrite_progress_finish(int retcode,
			     u64 totalwritten,
			     u64 totalsize,
			     u32 expected_crc,
			     u32 calculated_crc);

/**
 * decompress and write gzipped image from memory to block device
 *
 * @param	src		compressed image address
 * @param	len		compressed image length in bytes
 * @param	dev		block device descriptor
 * @param	szwritebuf	bytes per write (pad to erase size)
 * @param	startoffs	offset in bytes of first write
 * @param	szexpected	expected uncompressed length
 *				may be zero to use gzip trailer
 *				for files under 4GiB
 */
int gzwrite(unsigned char *src, int len,
	    struct blk_desc *dev,
	    unsigned long szwritebuf,
	    u64 startoffs,
	    u64 szexpected);

/* lib/lz4_wrapper.c */
int ulz4fn(const void *src, size_t srcn, void *dst, size_t *dstn);

/* lib/qsort.c */
void qsort(void *base, size_t nmemb, size_t size,
	   int(*compar)(const void *, const void *));
int strcmp_compar(const void *, const void *);

/* lib/uuid.c */
#include <uuid.h>

/* lib/vsprintf.c */
#include <vsprintf.h>

/* lib/strmhz.c */
char *	strmhz(char *buf, unsigned long hz);

/* lib/crc32.c */
#include <u-boot/crc.h>

/* lib/rand.c */
#define RAND_MAX -1U
void srand(unsigned int seed);
unsigned int rand(void);
unsigned int rand_r(unsigned int *seedp);

/*
 * STDIO based functions (can always be used)
 */
/* serial stuff */
int	serial_printf (const char *fmt, ...)
		__attribute__ ((format (__printf__, 1, 2)));

/* lib/gzip.c */
int gzip(void *dst, unsigned long *lenp,
		unsigned char *src, unsigned long srclen);
int zzip(void *dst, unsigned long *lenp, unsigned char *src,
		unsigned long srclen, int stoponerr,
		int (*func)(unsigned long, unsigned long));

/* lib/net_utils.c */
#include <net.h>
static inline struct in_addr env_get_ip(char *var)
{
	return string_to_ip(env_get(var));
}

int	pcmcia_init (void);

#ifdef CONFIG_LED_STATUS
# include <status_led.h>
#endif

#include <bootstage.h>

#ifdef CONFIG_SHOW_ACTIVITY
void show_activity(int arg);
#endif

/* Multicore arch functions */
#ifdef CONFIG_MP
int cpu_status(int nr);
int cpu_reset(int nr);
int cpu_disable(int nr);
int cpu_release(int nr, int argc, char * const argv[]);
#endif

#ifdef CONFIG_CMD_READ
int do_raw_read(cmd_tbl_t *cmdtp, int flag, int argc, char * const argv[]);
#endif

#ifdef CONFIG_CMD_FDT
int fdt_print(void *fdt, const char *pathp, char *prop, int depth);
#endif

#else	/* __ASSEMBLY__ */

/* Drop a C type modifier (like in 3UL) for constants used in assembly. */
#define _AC(X, Y)       X

#endif	/* __ASSEMBLY__ */

/* Put only stuff here that the assembler can digest */

/* Declare an unsigned long constant digestable both by C and an assembler. */
#define UL(x)           _AC(x, UL)

#ifdef CONFIG_POST
#define CONFIG_HAS_POST
#ifndef CONFIG_POST_ALT_LIST
#define CONFIG_POST_STD_LIST
#endif
#endif

#ifdef CONFIG_INIT_CRITICAL
#error CONFIG_INIT_CRITICAL is deprecated!
#error Read section CONFIG_SKIP_LOWLEVEL_INIT in README.
#endif

#define ROUND(a,b)		(((a) + (b) - 1) & ~((b) - 1))

/*
 * check_member() - Check the offset of a structure member
 *
 * @structure:	Name of structure (e.g. global_data)
 * @member:	Name of member (e.g. baudrate)
 * @offset:	Expected offset in bytes
 */
#define check_member(structure, member, offset) _Static_assert( \
	offsetof(struct structure, member) == offset, \
	"`struct " #structure "` offset for `" #member "` is not " #offset)

/* Avoid using CONFIG_EFI_STUB directly as we may boot from other loaders */
#ifdef CONFIG_EFI_STUB
#define ll_boot_init()	false
#else
#define ll_boot_init()	true
#endif

/* Pull in stuff for the build system */
#ifdef DO_DEPS_ONLY
# include <environment.h>
#endif

#endif	/* __COMMON_H_ */<|MERGE_RESOLUTION|>--- conflicted
+++ resolved
@@ -107,61 +107,6 @@
 extern u8 __dtb_dt_begin[];	/* embedded device tree blob */
 extern u8 __dtb_dt_spl_begin[];	/* embedded device tree blob for SPL/TPL */
 int mdm_init(void);
-<<<<<<< HEAD
-int print_cpuinfo(void);
-int update_flash_size(int flash_size);
-int arch_early_init_r(void);
-
-#ifdef CONFIG_ANDROID_BOOT_IMAGE
-void get_reboot_reason(char *ret);
-#endif
-
-/*
- * setup_board_extra() - Fill in extra details in the bd_t structure
- *
- * @return 0 if OK, -ve on error
- */
-int setup_board_extra(void);
-
-/**
- * arch_fsp_init() - perform firmware support package init
- *
- * Where U-Boot relies on binary blobs to handle part of the system init, this
- * function can be used to set up the blobs. This is used on some Intel
- * platforms.
- */
-int arch_fsp_init(void);
-
-/**
- * arch_cpu_init_dm() - init CPU after driver model is available
- *
- * This is called immediately after driver model is available before
- * relocation. This is similar to arch_cpu_init() but is able to reference
- * devices
- *
- * @return 0 if OK, -ve on error
- */
-int arch_cpu_init_dm(void);
-
-/**
- * Reserve all necessary stacks
- *
- * This is used in generic board init sequence in common/board_f.c. Each
- * architecture could provide this function to tailor the required stacks.
- *
- * On entry gd->start_addr_sp is pointing to the suggested top of the stack.
- * The callee ensures gd->start_add_sp is 16-byte aligned, so architectures
- * require only this can leave it untouched.
- *
- * On exit gd->start_addr_sp and gd->irq_sp should be set to the respective
- * positions of the stack. The stack pointer(s) will be set to this later.
- * gd->irq_sp is only required, if the architecture needs it.
- *
- * @return 0 if no error
- */
-__weak int arch_reserve_stacks(void);
-=======
->>>>>>> 4b398755
 
 /**
  * Show the DRAM size in a board-specific way
@@ -374,7 +319,6 @@
 # define CONFIG_SYS_DEF_EEPROM_ADDR CONFIG_SYS_I2C_EEPROM_ADDR
 #endif
 
-<<<<<<< HEAD
 #ifdef CONFIG_CMD_BLINK
 extern int start_blink_timer(unsigned int);
 extern void stop_blink_timer(void);
@@ -384,10 +328,7 @@
 extern void remove_blink_callback(interrupt_handler_t *);
 #endif
 
-#if defined(CONFIG_SPI)
-=======
 #if defined(CONFIG_MPC8XX_SPI)
->>>>>>> 4b398755
 extern void spi_init_f (void);
 extern void spi_init_r (void);
 extern ssize_t spi_read	 (uchar *, int, uchar *, int);
