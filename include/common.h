--- conflicted
+++ resolved
@@ -461,26 +461,6 @@
 #endif
 
 
-<<<<<<< HEAD
-=======
-/* $(CPU)/serial.c */
-int	serial_init   (void);
-void	serial_exit   (void);
-void	serial_setbrg (void);
-void	serial_putc   (const char);
-void	serial_putc_raw(const char);
-void	serial_puts   (const char *);
-int	serial_getc   (void);
-int	serial_tstc   (void);
-
-void	_serial_setbrg (const int);
-void	_serial_putc   (const char, const int);
-void	_serial_putc_raw(const char, const int);
-void	_serial_puts   (const char *, const int);
-int	_serial_getc   (const int);
-int	_serial_tstc   (const int);
->>>>>>> 132f9ec0
-
 /* $(CPU)/speed.c */
 int	get_clocks (void);
 int	get_clocks_866 (void);
