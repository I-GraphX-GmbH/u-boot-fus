--- conflicted
+++ resolved
@@ -27,11 +27,9 @@
 #undef	_LINUX_CONFIG_H
 #define _LINUX_CONFIG_H 1	/* avoid reading Linux autoconf.h file	*/
 
-<<<<<<< HEAD
+#ifndef __ASSEMBLY__		/* put C only stuff in this section */
+
 #define ARRAYSIZE(array) (sizeof(array)/sizeof(array[0]))
-=======
-#ifndef __ASSEMBLY__		/* put C only stuff in this section */
->>>>>>> 459694a5
 
 typedef unsigned char		uchar;
 typedef volatile unsigned long	vu_long;
@@ -473,13 +471,7 @@
 ulong	get_PCI_freq (void);
 #endif
 #if defined(CONFIG_S3C2400) || defined(CONFIG_S3C2410) || \
-<<<<<<< HEAD
 	defined(CONFIG_LH7A40X) || defined(CONFIG_S3C64XX)
-void	s3c2410_irq(void);
-#define ARM920_IRQ_CALLBACK s3c2410_irq
-=======
-	defined(CONFIG_LH7A40X) || defined(CONFIG_S3C6400)
->>>>>>> 459694a5
 ulong	get_FCLK (void);
 ulong	get_HCLK (void);
 ulong	get_PCLK (void);
