--- conflicted
+++ resolved
@@ -321,14 +321,8 @@
 int	parse_line (char *, char *[]);
 void	init_cmd_timeout(void);
 void	reset_cmd_timeout(void);
-<<<<<<< HEAD
-#ifdef CONFIG_MENU
-int	abortboot(int bootdelay);
-#endif
 char	*get_board_name(void);
 char	*get_sys_prompt(void);
-=======
->>>>>>> f269e3dc
 extern char console_buffer[];
 
 /* arch/$(ARCH)/lib/board.c */
@@ -399,17 +393,15 @@
 int	env_init     (void);
 void	env_relocate (void);
 int	envmatch     (uchar *, int);
-char	*getenv	     (const char *);
-int	getenv_f     (const char *name, char *buf, unsigned len);
-ulong getenv_ulong(const char *name, int base, ulong default_val);
-<<<<<<< HEAD
 const char *get_bootfile(void);
 const char *parse_bootfile(const char *buffer);
 ulong get_loadaddr(void);
 ulong parse_loadaddr_base(const char *buffer, char **endp, int base);
 ulong parse_loadaddr(const char *buffer, char **endp);
 void set_loadaddr(ulong addr);
-=======
+char	*getenv	     (const char *);
+int	getenv_f     (const char *name, char *buf, unsigned len);
+ulong getenv_ulong(const char *name, int base, ulong default_val);
 
 /**
  * getenv_hex() - Return an environment variable as a hex value
@@ -423,7 +415,6 @@
  */
 ulong getenv_hex(const char *varname, ulong default_val);
 
->>>>>>> f269e3dc
 /*
  * Read an environment variable as a boolean
  * Return -1 if variable does not exist (default to true)
