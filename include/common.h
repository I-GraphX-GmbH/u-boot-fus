--- conflicted
+++ resolved
@@ -668,10 +668,6 @@
 #endif
 #if defined(CONFIG_S3C24X0) || \
     defined(CONFIG_LH7A40X) || \
-<<<<<<< HEAD
-    defined(CONFIG_S3C64XX) || \
-=======
->>>>>>> 07044c37
     defined(CONFIG_EP93XX)
 ulong	get_FCLK (void);
 ulong	get_HCLK (void);
