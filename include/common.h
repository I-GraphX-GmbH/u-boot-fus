--- conflicted
+++ resolved
@@ -324,7 +324,6 @@
 # define CONFIG_SYS_DEF_EEPROM_ADDR CONFIG_SYS_I2C_EEPROM_ADDR
 #endif
 
-<<<<<<< HEAD
 #ifdef CONFIG_CMD_BLINK
 extern int start_blink_timer(unsigned int);
 extern void stop_blink_timer(void);
@@ -334,15 +333,6 @@
 extern void remove_blink_callback(interrupt_handler_t *);
 #endif
 
-#if defined(CONFIG_MPC8XX_SPI)
-extern void spi_init_f (void);
-extern void spi_init_r (void);
-extern ssize_t spi_read	 (uchar *, int, uchar *, int);
-extern ssize_t spi_write (uchar *, int, uchar *, int);
-#endif
-
-=======
->>>>>>> 061aed83
 /* $(BOARD)/$(BOARD).c */
 int board_early_init_f (void);
 int board_fix_fdt (void *rw_fdt_blob); /* manipulate the U-Boot fdt before its relocation */
@@ -405,23 +395,6 @@
 void smp_set_core_boot_addr(unsigned long addr, int corenr);
 void smp_kick_all_cpus(void);
 
-<<<<<<< HEAD
-=======
-/* $(CPU)/serial.c */
-struct serial_device_info;
-
-int	serial_init   (void);
-void	serial_setbrg (void);
-void	serial_putc   (const char);
-void	serial_putc_raw(const char);
-void	serial_puts   (const char *);
-int	serial_getc   (void);
-int	serial_tstc   (void);
-int	serial_getconfig(uint *config);
-int	serial_setconfig(uint config);
-int	serial_getinfo(struct serial_device_info *info);
-
->>>>>>> 061aed83
 /* $(CPU)/speed.c */
 int	get_clocks (void);
 ulong	get_bus_freq  (ulong);
