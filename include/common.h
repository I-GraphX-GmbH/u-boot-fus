/*
 * (C) Copyright 2000-2009
 * Wolfgang Denk, DENX Software Engineering, wd@denx.de.
 *
 * SPDX-License-Identifier:	GPL-2.0+
 */

#ifndef __COMMON_H_
#define __COMMON_H_	1

#ifndef __ASSEMBLY__		/* put C only stuff in this section */

typedef unsigned char		uchar;
typedef volatile unsigned long	vu_long;
typedef volatile unsigned short vu_short;
typedef volatile unsigned char	vu_char;

/* Allow sharing constants with type modifiers between C and assembly. */
#define _AC(X, Y)       (X##Y)

#include <config.h>
#include <errno.h>
#include <time.h>
#include <asm-offsets.h>
#include <linux/bitops.h>
#include <linux/delay.h>
#include <linux/types.h>
#include <linux/string.h>
#include <linux/stringify.h>
#include <asm/ptrace.h>
#include <stdarg.h>
#include <linux/kernel.h>

#include <part.h>
#include <flash.h>
#include <image.h>

/* Bring in printf format macros if inttypes.h is included */
#define __STDC_FORMAT_MACROS

#ifdef __LP64__
#define CONFIG_SYS_SUPPORT_64BIT_DATA
#endif

#ifdef DEBUG
#define _DEBUG	1
#else
#define _DEBUG	0
#endif

#ifdef CONFIG_SPL_BUILD
#define _SPL_BUILD	1
#else
#define _SPL_BUILD	0
#endif

/* Define this at the top of a file to add a prefix to debug messages */
#ifndef pr_fmt
#define pr_fmt(fmt) fmt
#endif

/*
 * Output a debug text when condition "cond" is met. The "cond" should be
 * computed by a preprocessor in the best case, allowing for the best
 * optimization.
 */
#define debug_cond(cond, fmt, args...)			\
	do {						\
		if (cond)				\
			printf(pr_fmt(fmt), ##args);	\
	} while (0)

/* Show a message if DEBUG is defined in a file */
#define debug(fmt, args...)			\
	debug_cond(_DEBUG, fmt, ##args)

/* Show a message if not in SPL */
#define warn_non_spl(fmt, args...)			\
	debug_cond(!_SPL_BUILD, fmt, ##args)

/*
 * An assertion is run-time check done in debug mode only. If DEBUG is not
 * defined then it is skipped. If DEBUG is defined and the assertion fails,
 * then it calls panic*( which may or may not reset/halt U-Boot (see
 * CONFIG_PANIC_HANG), It is hoped that all failing assertions are found
 * before release, and after release it is hoped that they don't matter. But
 * in any case these failing assertions cannot be fixed with a reset (which
 * may just do the same assertion again).
 */
void __assert_fail(const char *assertion, const char *file, unsigned line,
		   const char *function);
#define assert(x) \
	({ if (!(x) && _DEBUG) \
		__assert_fail(#x, __FILE__, __LINE__, __func__); })

#define error(fmt, args...) do {					\
		printf("ERROR: " pr_fmt(fmt) "\nat %s:%d/%s()\n",	\
			##args, __FILE__, __LINE__, __func__);		\
} while (0)

#ifndef BUG
#define BUG() do { \
	printf("BUG: failure at %s:%d/%s()!\n", __FILE__, __LINE__, __FUNCTION__); \
	panic("BUG!"); \
} while (0)
#define BUG_ON(condition) do { if (unlikely((condition)!=0)) BUG(); } while(0)
#endif /* BUG */

typedef void (interrupt_handler_t)(void *);

#include <asm/u-boot.h> /* boot information for Linux kernel */
#include <asm/global_data.h>	/* global data used for startup functions */

<<<<<<< HEAD
/*
 * enable common handling for all TQM8xxL/M boards:
 * - CONFIG_TQM8xxM will be defined for all TQM8xxM boards
 * - CONFIG_TQM8xxL will be defined for all TQM8xxL _and_ TQM8xxM boards
 *                  and for the TQM885D board
 */
#if defined(CONFIG_TQM823M) || defined(CONFIG_TQM850M) || \
    defined(CONFIG_TQM855M) || defined(CONFIG_TQM860M) || \
    defined(CONFIG_TQM862M) || defined(CONFIG_TQM866M)
# ifndef CONFIG_TQM8xxM
#  define CONFIG_TQM8xxM
# endif
#endif
#if defined(CONFIG_TQM823L) || defined(CONFIG_TQM850L) || \
    defined(CONFIG_TQM855L) || defined(CONFIG_TQM860L) || \
    defined(CONFIG_TQM862L) || defined(CONFIG_TQM8xxM) || \
    defined(CONFIG_TQM885D)
# ifndef CONFIG_TQM8xxL
#  define CONFIG_TQM8xxL
# endif
#endif

#if 1 //###
#define TOTAL_MALLOC_LEN	CONFIG_SYS_MALLOC_LEN
#else //###
=======
>>>>>>> cd5e3c14
#if defined(CONFIG_ENV_IS_EMBEDDED)
#define TOTAL_MALLOC_LEN	CONFIG_SYS_MALLOC_LEN
#elif ( ((CONFIG_ENV_ADDR+CONFIG_ENV_SIZE) < CONFIG_SYS_MONITOR_BASE) || \
	(CONFIG_ENV_ADDR >= (CONFIG_SYS_MONITOR_BASE + CONFIG_SYS_MONITOR_LEN)) ) || \
      defined(CONFIG_ENV_IS_IN_NVRAM)
#define	TOTAL_MALLOC_LEN	(CONFIG_SYS_MALLOC_LEN + CONFIG_ENV_SIZE)
#else
#define	TOTAL_MALLOC_LEN	CONFIG_SYS_MALLOC_LEN
#endif
#endif //1/0 ###

/*
 * Function Prototypes
 */
int dram_init(void);

/**
 * dram_init_banksize() - Set up DRAM bank sizes
 *
 * This can be implemented by boards to set up the DRAM bank information in
 * gd->bd->bi_dram(). It is called just before relocation, after dram_init()
 * is called.
 *
 * If this is not provided, a default implementation will try to set up a
 * single bank. It will do this if CONFIG_NR_DRAM_BANKS and
 * CONFIG_SYS_SDRAM_BASE are set. The bank will have a start address of
 * CONFIG_SYS_SDRAM_BASE and the size will be determined by a call to
 * get_effective_memsize().
 *
 * @return 0 if OK, -ve on error
 */
int dram_init_banksize(void);

void	hang		(void) __attribute__ ((noreturn));

int	timer_init(void);
int	cpu_init(void);

#include <display_options.h>

/* common/main.c */
void	main_loop	(void);
int run_command(const char *cmd, int flag);
int run_command_repeatable(const char *cmd, int flag);

/**
 * Run a list of commands separated by ; or even \0
 *
 * Note that if 'len' is not -1, then the command does not need to be nul
 * terminated, Memory will be allocated for the command in that case.
 *
 * @param cmd	List of commands to run, each separated bu semicolon
 * @param len	Length of commands excluding terminator if known (-1 if not)
 * @param flag	Execution flags (CMD_FLAG_...)
 * @return 0 on success, or != 0 on error.
 */
int run_command_list(const char *cmd, int len, int flag);
char	*get_board_name(void);
char	*get_sys_prompt(void);

/* arch/$(ARCH)/lib/board.c */
void board_init_f(ulong);
void board_init_r(gd_t *, ulong) __attribute__ ((noreturn));

/**
 * ulong board_init_f_alloc_reserve - allocate reserved area
 *
 * This function is called by each architecture very early in the start-up
 * code to allow the C runtime to reserve space on the stack for writable
 * 'globals' such as GD and the malloc arena.
 *
 * @top:	top of the reserve area, growing down.
 * @return:	bottom of reserved area
 */
ulong board_init_f_alloc_reserve(ulong top);

/**
 * board_init_f_init_reserve - initialize the reserved area(s)
 *
 * This function is called once the C runtime has allocated the reserved
 * area on the stack. It must initialize the GD at the base of that area.
 *
 * @base:	top from which reservation was done
 */
void board_init_f_init_reserve(ulong base);

/**
 * arch_setup_gd() - Set up the global_data pointer
 *
 * This pointer is special in some architectures and cannot easily be assigned
 * to. For example on x86 it is implemented by adding a specific record to its
 * Global Descriptor Table! So we we provide a function to carry out this task.
 * For most architectures this can simply be:
 *
 *    gd = gd_ptr;
 *
 * @gd_ptr:	Pointer to global data
 */
void arch_setup_gd(gd_t *gd_ptr);

int checkboard(void);
int show_board_info(void);
int checkflash(void);
int checkdram(void);
int last_stage_init(void);
extern ulong monitor_flash_len;
int mac_read_from_eeprom(void);
extern u8 __dtb_dt_begin[];	/* embedded device tree blob */
int set_cpu_clk_info(void);
int mdm_init(void);
int print_cpuinfo(void);
int update_flash_size(int flash_size);
int arch_early_init_r(void);

/*
 * setup_board_extra() - Fill in extra details in the bd_t structure
 *
 * @return 0 if OK, -ve on error
 */
int setup_board_extra(void);

/**
 * arch_fsp_init() - perform firmware support package init
 *
 * Where U-Boot relies on binary blobs to handle part of the system init, this
 * function can be used to set up the blobs. This is used on some Intel
 * platforms.
 */
int arch_fsp_init(void);

/**
 * arch_cpu_init_dm() - init CPU after driver model is available
 *
 * This is called immediately after driver model is available before
 * relocation. This is similar to arch_cpu_init() but is able to reference
 * devices
 *
 * @return 0 if OK, -ve on error
 */
int arch_cpu_init_dm(void);

/**
 * Reserve all necessary stacks
 *
 * This is used in generic board init sequence in common/board_f.c. Each
 * architecture could provide this function to tailor the required stacks.
 *
 * On entry gd->start_addr_sp is pointing to the suggested top of the stack.
 * The callee ensures gd->start_add_sp is 16-byte aligned, so architectures
 * require only this can leave it untouched.
 *
 * On exit gd->start_addr_sp and gd->irq_sp should be set to the respective
 * positions of the stack. The stack pointer(s) will be set to this later.
 * gd->irq_sp is only required, if the architecture needs it.
 *
 * @return 0 if no error
 */
__weak int arch_reserve_stacks(void);

/**
 * Show the DRAM size in a board-specific way
 *
 * This is used by boards to display DRAM information in their own way.
 *
 * @param size	Size of DRAM (which should be displayed along with other info)
 */
void board_show_dram(phys_size_t size);

/**
 * arch_fixup_fdt() - Write arch-specific information to fdt
 *
 * Defined in arch/$(ARCH)/lib/bootm-fdt.c
 *
 * @blob:	FDT blob to write to
 * @return 0 if ok, or -ve FDT_ERR_... on failure
 */
int arch_fixup_fdt(void *blob);

/* common/flash.c */
void flash_perror (int);

/* common/cmd_source.c */
enum update_action {
	UPDATE_ACTION_NONE,
	UPDATE_ACTION_UPDATE,
	UPDATE_ACTION_INSTALL,
	UPDATE_ACTION_RECOVER
};

int	source (ulong addr, const char *fit_uname);
int update_script(enum update_action action_id, const char *autocheck,
		  const char *fname, unsigned long addr);

/* Use get_loadaddr() and set_loadaddr() instead of variable load_addr */
//###extern ulong load_addr;		/* Default Load Address */

/* common/cmd_net.c */
int do_tftpb(cmd_tbl_t *cmdtp, int flag, int argc, char * const argv[]);

/* common/cmd_fat.c */
int do_fat_fsload(cmd_tbl_t *, int, int, char * const []);

/* common/cmd_ext2.c */
int do_ext2load(cmd_tbl_t *, int, int, char * const []);

/* common/cmd_nvedit.c */
int	env_init     (void);
void	env_relocate (void);
int	envmatch     (uchar *, int);
const char *get_bootfile(void);
const char *parse_bootfile(const char *buffer);

/* Set the current load address, e.g. if environment variable is changed */
void set_loadaddr(ulong addr);

/* Get the load address; should be the same as environment variable loadaddr */
ulong get_loadaddr(void);

/* Parse address, in case of "." return current get_loadaddr() */
ulong parse_loadaddr(const char *buffer, char **endp);

/* Like simple_loadaddr(), but return error in case of trailing garbage */
int strict_parse_loadaddr(const char *buffer, ulong *loadaddr);

/* Set address where to load next file */
void set_fileaddr(ulong addr);

/* Get address where to load next file */
ulong get_fileaddr(void);

/* Set environment variables fileaddr and filesize */
void setenv_fileinfo(ulong size);

/* Avoid unfortunate conflict with libc's getenv() */
#ifdef CONFIG_SANDBOX
#define getenv uboot_getenv
#endif
char	*getenv	     (const char *);
int	getenv_f     (const char *name, char *buf, unsigned len);
ulong getenv_ulong(const char *name, int base, ulong default_val);

/**
 * getenv_hex() - Return an environment variable as a hex value
 *
 * Decode an environment as a hex number (it may or may not have a 0x
 * prefix). If the environment variable cannot be found, or does not start
 * with hex digits, the default value is returned.
 *
 * @varname:		Variable to decode
 * @default_val:	Value to return on error
 */
ulong getenv_hex(const char *varname, ulong default_val);

/*
 * Read an environment variable as a boolean
 * Return -1 if variable does not exist (default to true)
 */
int getenv_yesno(const char *var);
int	saveenv	     (void);
int	setenv	     (const char *, const char *);
int setenv_ulong(const char *varname, ulong value);
int setenv_hex(const char *varname, ulong value);
/**
 * setenv_addr - Set an environment variable to an address in hex
 *
 * @varname:	Environment variable to set
 * @addr:	Value to set it to
 * @return 0 if ok, 1 on error
 */
static inline int setenv_addr(const char *varname, const void *addr)
{
	return setenv_hex(varname, (ulong)addr);
}

#ifdef CONFIG_AUTO_COMPLETE
int env_complete(char *var, int maxv, char *cmdv[], int maxsz, char *buf);
#endif
int get_env_id (void);

void	pci_init      (void);
void	pci_init_board(void);

int	misc_init_f   (void);
int	misc_init_r   (void);

/* common/exports.c */
void	jumptable_init(void);

/* common/kallsysm.c */
const char *symbol_lookup(unsigned long addr, unsigned long *caddr);

/* common/memsize.c */
long	get_ram_size  (long *, long);
phys_size_t get_effective_memsize(void);

/* $(BOARD)/$(BOARD).c */
void	reset_phy     (void);
void	fdc_hw_init   (void);

/* $(BOARD)/eeprom.c */
#ifdef CONFIG_CMD_EEPROM
void eeprom_init  (int bus);
int  eeprom_read  (unsigned dev_addr, unsigned offset, uchar *buffer, unsigned cnt);
int  eeprom_write (unsigned dev_addr, unsigned offset, uchar *buffer, unsigned cnt);
#else
/*
 * Some EEPROM code is depecated because it used the legacy I2C interface. Add
 * some macros here so we don't have to touch every one of those uses
 */
#define eeprom_init(bus)
#define eeprom_read(dev_addr, offset, buffer, cnt) ((void)-ENOSYS)
#define eeprom_write(dev_addr, offset, buffer, cnt) ((void)-ENOSYS)
#endif

/*
 * Set this up regardless of board
 * type, to prevent errors.
 */
#if defined(CONFIG_SPI) || !defined(CONFIG_SYS_I2C_EEPROM_ADDR)
# define CONFIG_SYS_DEF_EEPROM_ADDR 0
#else
#if !defined(CONFIG_ENV_EEPROM_IS_ON_I2C)
# define CONFIG_SYS_DEF_EEPROM_ADDR CONFIG_SYS_I2C_EEPROM_ADDR
#endif
#endif /* CONFIG_SPI || !defined(CONFIG_SYS_I2C_EEPROM_ADDR) */

#ifdef CONFIG_CMD_BLINK
extern int start_blink_timer(unsigned int);
extern void stop_blink_timer(void);
extern void set_blink_timer(unsigned int);
extern void run_blink_callbacks(void);
extern int add_blink_callback(interrupt_handler_t *, void *);
extern void remove_blink_callback(interrupt_handler_t *);
#endif

#if defined(CONFIG_SPI)
extern void spi_init_f (void);
extern void spi_init_r (void);
extern ssize_t spi_read	 (uchar *, int, uchar *, int);
extern ssize_t spi_write (uchar *, int, uchar *, int);
#endif

/* $(BOARD)/$(BOARD).c */
int board_early_init_f (void);
int board_fix_fdt (void *rw_fdt_blob); /* manipulate the U-Boot fdt before its relocation */
int board_late_init (void);
int board_postclk_init (void); /* after clocks/timebase, before env/serial */
int board_early_init_r (void);
void board_poweroff (void);

#if defined(CONFIG_SYS_DRAM_TEST)
int testdram(void);
#endif /* CONFIG_SYS_DRAM_TEST */

/* $(CPU)/start.S */
int	icache_status (void);
void	icache_enable (void);
void	icache_disable(void);
int	dcache_status (void);
void	dcache_enable (void);
void	dcache_disable(void);
void	mmu_disable(void);
#if defined(CONFIG_ARM)
void	relocate_code(ulong);
#else
void	relocate_code(ulong, gd_t *, ulong) __attribute__ ((noreturn));
#endif
ulong	get_endaddr   (void);
void	trap_init     (ulong);

/* $(CPU)/cpu.c */
static inline int cpumask_next(int cpu, unsigned int mask)
{
	for (cpu++; !((1 << cpu) & mask); cpu++)
		;

	return cpu;
}

#define for_each_cpu(iter, cpu, num_cpus, mask) \
	for (iter = 0, cpu = cpumask_next(-1, mask); \
		iter < num_cpus; \
		iter++, cpu = cpumask_next(cpu, mask)) \

int	cpu_numcores  (void);
int	cpu_num_dspcores(void);
u32	cpu_mask      (void);
u32	cpu_dsp_mask(void);
int	is_core_valid (unsigned int);

/**
 * arch_cpu_init() - basic cpu-dependent setup for an architecture
 *
 * This is called after early malloc is available. It should handle any
 * CPU- or SoC- specific init needed to continue the init sequence. See
 * board_f.c for where it is called. If this is not provided, a default
 * version (which does nothing) will be used.
 */
int arch_cpu_init(void);

int	checkcpu      (void);
int	checkicache   (void);
int	checkdcache   (void);
void	upmconfig     (unsigned int, unsigned int *, unsigned int);
ulong	get_tbclk     (void);
void	reset_misc    (void);
void	reset_cpu     (ulong addr);
void ft_cpu_setup(void *blob, bd_t *bd);
void ft_pci_setup(void *blob, bd_t *bd);

void smp_set_core_boot_addr(unsigned long addr, int corenr);
void smp_kick_all_cpus(void);

<<<<<<< HEAD
/* $(CPU)/speed.c */
int	get_clocks (void);
#if defined(CONFIG_MPC5xxx)
int	prt_mpc5xxx_clks (void);
#endif
#ifdef CONFIG_4xx
ulong	get_OPB_freq (void);
ulong	get_PCI_freq (void);
#endif
#if defined(CONFIG_S3C24X0) || \
    defined(CONFIG_LH7A40X) || \
    defined(CONFIG_EP93XX)
ulong	get_FCLK (void);
ulong	get_HCLK (void);
ulong	get_PCLK (void);
ulong	get_UCLK (void);
ulong	get_MCLK (void);
#endif
#if defined(CONFIG_LH7A40X)
ulong	get_PLLCLK (void);
#endif
#if defined(CONFIG_IMX)
ulong get_systemPLLCLK(void);
ulong get_FCLK(void);
ulong get_HCLK(void);
ulong get_BCLK(void);
ulong get_PERCLK1(void);
ulong get_PERCLK2(void);
ulong get_PERCLK3(void);
#endif
=======
/* $(CPU)/serial.c */
int	serial_init   (void);
void	serial_setbrg (void);
void	serial_putc   (const char);
void	serial_putc_raw(const char);
void	serial_puts   (const char *);
int	serial_getc   (void);
int	serial_tstc   (void);

/* $(CPU)/speed.c */
int	get_clocks (void);
>>>>>>> cd5e3c14
ulong	get_bus_freq  (ulong);
int get_serial_clock(void);

int	cpu_init_r    (void);

/* $(CPU)/interrupts.c */
int	interrupt_init	   (void);
void	timer_interrupt	   (struct pt_regs *);
void	external_interrupt (struct pt_regs *);
void	irq_install_handler(int, interrupt_handler_t *, void *);
void	irq_free_handler   (int);
void	reset_timer	   (void);

/* Return value of monotonic microsecond timer */
unsigned long timer_get_us(void);

void	enable_interrupts  (void);
int	disable_interrupts (void);

/* $(CPU)/.../commproc.c */
int	dpram_init (void);
uint	dpram_base(void);
uint	dpram_base_align(uint align);
uint	dpram_alloc(uint size);
uint	dpram_alloc_align(uint size,uint align);
void	bootcount_store (ulong);
ulong	bootcount_load (void);
#define BOOTCOUNT_MAGIC		0xB001C041

/* $(CPU)/.../<eth> */
void mii_init (void);

/* $(CPU)/.../lcd.c */
ulong	lcd_setmem (ulong);

/* $(CPU)/.../video.c */
ulong	video_setmem (ulong);

/* arch/$(ARCH)/lib/cache.c */
void	enable_caches(void);
void	flush_cache   (unsigned long, unsigned long);
void	flush_dcache_all(void);
void	flush_dcache_range(unsigned long start, unsigned long stop);
void	invalidate_dcache_range(unsigned long start, unsigned long stop);
void	invalidate_dcache_all(void);
void	invalidate_icache_all(void);

enum {
	/* Disable caches (else flush caches but leave them active) */
	CBL_DISABLE_CACHES		= 1 << 0,
	CBL_SHOW_BOOTSTAGE_REPORT	= 1 << 1,

	CBL_ALL				= 3,
};

/**
 * Clean up ready for linux
 *
 * @param flags		Flags to control what is done
 */
int cleanup_before_linux_select(int flags);

/* arch/$(ARCH)/lib/ticks.S */
uint64_t get_ticks(void);
void	wait_ticks    (unsigned long);

/* arch/$(ARCH)/lib/time.c */
ulong	usec2ticks    (unsigned long usec);
ulong	ticks2usec    (unsigned long ticks);

/* lib/gunzip.c */
int gunzip(void *, int, unsigned char *, unsigned long *);
int zunzip(void *dst, int dstlen, unsigned char *src, unsigned long *lenp,
						int stoponerr, int offset);

/**
 * gzwrite progress indicators: defined weak to allow board-specific
 * overrides:
 *
 *	gzwrite_progress_init called on startup
 *	gzwrite_progress called during decompress/write loop
 *	gzwrite_progress_finish called at end of loop to
 *		indicate success (retcode=0) or failure
 */
void gzwrite_progress_init(u64 expected_size);

void gzwrite_progress(int iteration,
		     u64 bytes_written,
		     u64 total_bytes);

void gzwrite_progress_finish(int retcode,
			     u64 totalwritten,
			     u64 totalsize,
			     u32 expected_crc,
			     u32 calculated_crc);

/**
 * decompress and write gzipped image from memory to block device
 *
 * @param	src		compressed image address
 * @param	len		compressed image length in bytes
 * @param	dev		block device descriptor
 * @param	szwritebuf	bytes per write (pad to erase size)
 * @param	startoffs	offset in bytes of first write
 * @param	szexpected	expected uncompressed length
 *				may be zero to use gzip trailer
 *				for files under 4GiB
 */
int gzwrite(unsigned char *src, int len,
	    struct blk_desc *dev,
	    unsigned long szwritebuf,
	    u64 startoffs,
	    u64 szexpected);

/* lib/lz4_wrapper.c */
int ulz4fn(const void *src, size_t srcn, void *dst, size_t *dstn);

/* lib/qsort.c */
void qsort(void *base, size_t nmemb, size_t size,
	   int(*compar)(const void *, const void *));
int strcmp_compar(const void *, const void *);

/* lib/uuid.c */
#include <uuid.h>

/* lib/vsprintf.c */
#include <vsprintf.h>

/* lib/strmhz.c */
char *	strmhz(char *buf, unsigned long hz);

/* lib/crc32.c */
#include <u-boot/crc.h>

/* lib/rand.c */
#define RAND_MAX -1U
void srand(unsigned int seed);
unsigned int rand(void);
unsigned int rand_r(unsigned int *seedp);

/*
 * STDIO based functions (can always be used)
 */
/* serial stuff */
int	serial_printf (const char *fmt, ...)
		__attribute__ ((format (__printf__, 1, 2)));
/* stdin */
int	getc(void);
int	tstc(void);

/* stdout */
#if !defined(CONFIG_SPL_BUILD) || \
	(defined(CONFIG_TPL_BUILD) && defined(CONFIG_TPL_SERIAL_SUPPORT)) || \
	(defined(CONFIG_SPL_BUILD) && !defined(CONFIG_TPL_BUILD) && \
		defined(CONFIG_SPL_SERIAL_SUPPORT))
void	putc(const char c);
void	puts(const char *s);
int	printf(const char *fmt, ...)
		__attribute__ ((format (__printf__, 1, 2)));
int	vprintf(const char *fmt, va_list args);
#else
#define	putc(...) do { } while (0)
#define puts(...) do { } while (0)
#define printf(...) do { } while (0)
#define vprintf(...) do { } while (0)
#endif

/* stderr */
#define eputc(c)		fputc(stderr, c)
#define eputs(s)		fputs(stderr, s)
#define eprintf(fmt,args...)	fprintf(stderr,fmt ,##args)

/*
 * FILE based functions (can only be used AFTER relocation!)
 */
#define stdin		0
#define stdout		1
#define stderr		2
#define MAX_FILES	3

int	fprintf(int file, const char *fmt, ...)
		__attribute__ ((format (__printf__, 2, 3)));
void	fputs(int file, const char *s);
void	fputc(int file, const char c);
int	ftstc(int file);
int	fgetc(int file);

/* lib/gzip.c */
int gzip(void *dst, unsigned long *lenp,
		unsigned char *src, unsigned long srclen);
int zzip(void *dst, unsigned long *lenp, unsigned char *src,
		unsigned long srclen, int stoponerr,
		int (*func)(unsigned long, unsigned long));

/* lib/net_utils.c */
#include <net.h>
static inline struct in_addr getenv_ip(char *var)
{
	return string_to_ip(getenv(var));
}

int	pcmcia_init (void);

#ifdef CONFIG_LED_STATUS
# include <status_led.h>
#endif

#include <bootstage.h>

#ifdef CONFIG_SHOW_ACTIVITY
void show_activity(int arg);
#endif

/* Multicore arch functions */
#ifdef CONFIG_MP
int cpu_status(int nr);
int cpu_reset(int nr);
int cpu_disable(int nr);
int cpu_release(int nr, int argc, char * const argv[]);
#endif

#else	/* __ASSEMBLY__ */

/* Drop a C type modifier (like in 3UL) for constants used in assembly. */
#define _AC(X, Y)       X

#endif	/* __ASSEMBLY__ */

/* Put only stuff here that the assembler can digest */

/* Declare an unsigned long constant digestable both by C and an assembler. */
#define UL(x)           _AC(x, UL)

#ifdef CONFIG_POST
#define CONFIG_HAS_POST
#ifndef CONFIG_POST_ALT_LIST
#define CONFIG_POST_STD_LIST
#endif
#endif

#ifdef CONFIG_INIT_CRITICAL
#error CONFIG_INIT_CRITICAL is deprecated!
#error Read section CONFIG_SKIP_LOWLEVEL_INIT in README.
#endif

#define ROUND(a,b)		(((a) + (b) - 1) & ~((b) - 1))

/*
 * check_member() - Check the offset of a structure member
 *
 * @structure:	Name of structure (e.g. global_data)
 * @member:	Name of member (e.g. baudrate)
 * @offset:	Expected offset in bytes
 */
#define check_member(structure, member, offset) _Static_assert( \
	offsetof(struct structure, member) == offset, \
	"`struct " #structure "` offset for `" #member "` is not " #offset)

/* Avoid using CONFIG_EFI_STUB directly as we may boot from other loaders */
#ifdef CONFIG_EFI_STUB
#define ll_boot_init()	false
#else
#define ll_boot_init()	true
#endif

/* Pull in stuff for the build system */
#ifdef DO_DEPS_ONLY
# include <environment.h>
#endif

#endif	/* __COMMON_H_ */<|MERGE_RESOLUTION|>--- conflicted
+++ resolved
@@ -111,34 +111,9 @@
 #include <asm/u-boot.h> /* boot information for Linux kernel */
 #include <asm/global_data.h>	/* global data used for startup functions */
 
-<<<<<<< HEAD
-/*
- * enable common handling for all TQM8xxL/M boards:
- * - CONFIG_TQM8xxM will be defined for all TQM8xxM boards
- * - CONFIG_TQM8xxL will be defined for all TQM8xxL _and_ TQM8xxM boards
- *                  and for the TQM885D board
- */
-#if defined(CONFIG_TQM823M) || defined(CONFIG_TQM850M) || \
-    defined(CONFIG_TQM855M) || defined(CONFIG_TQM860M) || \
-    defined(CONFIG_TQM862M) || defined(CONFIG_TQM866M)
-# ifndef CONFIG_TQM8xxM
-#  define CONFIG_TQM8xxM
-# endif
-#endif
-#if defined(CONFIG_TQM823L) || defined(CONFIG_TQM850L) || \
-    defined(CONFIG_TQM855L) || defined(CONFIG_TQM860L) || \
-    defined(CONFIG_TQM862L) || defined(CONFIG_TQM8xxM) || \
-    defined(CONFIG_TQM885D)
-# ifndef CONFIG_TQM8xxL
-#  define CONFIG_TQM8xxL
-# endif
-#endif
-
 #if 1 //###
 #define TOTAL_MALLOC_LEN	CONFIG_SYS_MALLOC_LEN
 #else //###
-=======
->>>>>>> cd5e3c14
 #if defined(CONFIG_ENV_IS_EMBEDDED)
 #define TOTAL_MALLOC_LEN	CONFIG_SYS_MALLOC_LEN
 #elif ( ((CONFIG_ENV_ADDR+CONFIG_ENV_SIZE) < CONFIG_SYS_MONITOR_BASE) || \
@@ -552,50 +527,8 @@
 void smp_set_core_boot_addr(unsigned long addr, int corenr);
 void smp_kick_all_cpus(void);
 
-<<<<<<< HEAD
 /* $(CPU)/speed.c */
 int	get_clocks (void);
-#if defined(CONFIG_MPC5xxx)
-int	prt_mpc5xxx_clks (void);
-#endif
-#ifdef CONFIG_4xx
-ulong	get_OPB_freq (void);
-ulong	get_PCI_freq (void);
-#endif
-#if defined(CONFIG_S3C24X0) || \
-    defined(CONFIG_LH7A40X) || \
-    defined(CONFIG_EP93XX)
-ulong	get_FCLK (void);
-ulong	get_HCLK (void);
-ulong	get_PCLK (void);
-ulong	get_UCLK (void);
-ulong	get_MCLK (void);
-#endif
-#if defined(CONFIG_LH7A40X)
-ulong	get_PLLCLK (void);
-#endif
-#if defined(CONFIG_IMX)
-ulong get_systemPLLCLK(void);
-ulong get_FCLK(void);
-ulong get_HCLK(void);
-ulong get_BCLK(void);
-ulong get_PERCLK1(void);
-ulong get_PERCLK2(void);
-ulong get_PERCLK3(void);
-#endif
-=======
-/* $(CPU)/serial.c */
-int	serial_init   (void);
-void	serial_setbrg (void);
-void	serial_putc   (const char);
-void	serial_putc_raw(const char);
-void	serial_puts   (const char *);
-int	serial_getc   (void);
-int	serial_tstc   (void);
-
-/* $(CPU)/speed.c */
-int	get_clocks (void);
->>>>>>> cd5e3c14
 ulong	get_bus_freq  (ulong);
 int get_serial_clock(void);
 
