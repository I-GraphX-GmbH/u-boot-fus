/*
 * (C) Copyright 2000-2009
 * Wolfgang Denk, DENX Software Engineering, wd@denx.de.
 *
 * SPDX-License-Identifier:	GPL-2.0+
 */

#ifndef __COMMON_H_
#define __COMMON_H_	1

#ifndef __ASSEMBLY__		/* put C only stuff in this section */

typedef unsigned char		uchar;
typedef volatile unsigned long	vu_long;
typedef volatile unsigned short vu_short;
typedef volatile unsigned char	vu_char;

#include <config.h>
#include <asm-offsets.h>
#include <linux/bitops.h>
#include <linux/types.h>
#include <linux/string.h>
#include <linux/stringify.h>
#include <asm/ptrace.h>
#include <stdarg.h>
#include <linux/kernel.h>
#if defined(CONFIG_PCI) && defined(CONFIG_4xx)
#include <pci.h>
#endif
#if defined(CONFIG_8xx)
#include <asm/8xx_immap.h>
#if defined(CONFIG_MPC859)	|| defined(CONFIG_MPC859T)	|| \
    defined(CONFIG_MPC866)	|| \
    defined(CONFIG_MPC866P)
# define CONFIG_MPC866_FAMILY 1
#elif defined(CONFIG_MPC885)
# define CONFIG_MPC885_FAMILY   1
#endif
#if   defined(CONFIG_MPC860)	   \
   || defined(CONFIG_MPC860T)	   \
   || defined(CONFIG_MPC866_FAMILY) \
   || defined(CONFIG_MPC885_FAMILY)
# define CONFIG_MPC86x 1
#endif
#elif defined(CONFIG_5xx)
#include <asm/5xx_immap.h>
#elif defined(CONFIG_MPC5xxx)
#include <mpc5xxx.h>
#elif defined(CONFIG_MPC512X)
#include <asm/immap_512x.h>
#elif defined(CONFIG_MPC8260)
#if   defined(CONFIG_MPC8247) \
   || defined(CONFIG_MPC8272)
#define CONFIG_MPC8272_FAMILY	1
#endif
#include <asm/immap_8260.h>
#endif
#ifdef CONFIG_MPC86xx
#include <mpc86xx.h>
#include <asm/immap_86xx.h>
#endif
#ifdef CONFIG_MPC85xx
#include <mpc85xx.h>
#include <asm/immap_85xx.h>
#endif
#ifdef CONFIG_MPC83xx
#include <mpc83xx.h>
#include <asm/immap_83xx.h>
#endif
#ifdef	CONFIG_4xx
#include <asm/ppc4xx.h>
#endif
#ifdef CONFIG_BLACKFIN
#include <asm/blackfin.h>
#endif
#ifdef CONFIG_SOC_DA8XX
#include <asm/arch/hardware.h>
#endif
#ifdef CONFIG_FSL_LSCH3
#include <asm/arch/immap_lsch3.h>
#endif
#ifdef CONFIG_FSL_LSCH2
#include <asm/arch/immap_lsch2.h>
#endif

#include <part.h>
#include <flash.h>
#include <image.h>

/* Bring in printf format macros if inttypes.h is included */
#define __STDC_FORMAT_MACROS

#ifdef __LP64__
#define CONFIG_SYS_SUPPORT_64BIT_DATA
#endif

#ifdef DEBUG
#define _DEBUG	1
#else
#define _DEBUG	0
#endif

#ifndef pr_fmt
#define pr_fmt(fmt) fmt
#endif

/*
 * Output a debug text when condition "cond" is met. The "cond" should be
 * computed by a preprocessor in the best case, allowing for the best
 * optimization.
 */
#define debug_cond(cond, fmt, args...)			\
	do {						\
		if (cond)				\
			printf(pr_fmt(fmt), ##args);	\
	} while (0)

#define debug(fmt, args...)			\
	debug_cond(_DEBUG, fmt, ##args)

/*
 * An assertion is run-time check done in debug mode only. If DEBUG is not
 * defined then it is skipped. If DEBUG is defined and the assertion fails,
 * then it calls panic*( which may or may not reset/halt U-Boot (see
 * CONFIG_PANIC_HANG), It is hoped that all failing assertions are found
 * before release, and after release it is hoped that they don't matter. But
 * in any case these failing assertions cannot be fixed with a reset (which
 * may just do the same assertion again).
 */
void __assert_fail(const char *assertion, const char *file, unsigned line,
		   const char *function);
#define assert(x) \
	({ if (!(x) && _DEBUG) \
		__assert_fail(#x, __FILE__, __LINE__, __func__); })

#define error(fmt, args...) do {					\
		printf("ERROR: " pr_fmt(fmt) "\nat %s:%d/%s()\n",	\
			##args, __FILE__, __LINE__, __func__);		\
} while (0)

#ifndef BUG
#define BUG() do { \
	printf("BUG: failure at %s:%d/%s()!\n", __FILE__, __LINE__, __FUNCTION__); \
	panic("BUG!"); \
} while (0)
#define BUG_ON(condition) do { if (unlikely((condition)!=0)) BUG(); } while(0)
#endif /* BUG */

/* Force a compilation error if condition is true */
#define BUILD_BUG_ON(condition) ((void)sizeof(char[1 - 2*!!(condition)]))

typedef void (interrupt_handler_t)(void *);

#include <asm/u-boot.h> /* boot information for Linux kernel */
#include <asm/global_data.h>	/* global data used for startup functions */

/*
 * enable common handling for all TQM8xxL/M boards:
 * - CONFIG_TQM8xxM will be defined for all TQM8xxM boards
 * - CONFIG_TQM8xxL will be defined for all TQM8xxL _and_ TQM8xxM boards
 *                  and for the TQM885D board
 */
#if defined(CONFIG_TQM823M) || defined(CONFIG_TQM850M) || \
    defined(CONFIG_TQM855M) || defined(CONFIG_TQM860M) || \
    defined(CONFIG_TQM862M) || defined(CONFIG_TQM866M)
# ifndef CONFIG_TQM8xxM
#  define CONFIG_TQM8xxM
# endif
#endif
#if defined(CONFIG_TQM823L) || defined(CONFIG_TQM850L) || \
    defined(CONFIG_TQM855L) || defined(CONFIG_TQM860L) || \
    defined(CONFIG_TQM862L) || defined(CONFIG_TQM8xxM) || \
    defined(CONFIG_TQM885D)
# ifndef CONFIG_TQM8xxL
#  define CONFIG_TQM8xxL
# endif
#endif

#if 1 //###
#define TOTAL_MALLOC_LEN	CONFIG_SYS_MALLOC_LEN
#else //###
#if defined(CONFIG_ENV_IS_EMBEDDED)
#define TOTAL_MALLOC_LEN	CONFIG_SYS_MALLOC_LEN
#elif ( ((CONFIG_ENV_ADDR+CONFIG_ENV_SIZE) < CONFIG_SYS_MONITOR_BASE) || \
	(CONFIG_ENV_ADDR >= (CONFIG_SYS_MONITOR_BASE + CONFIG_SYS_MONITOR_LEN)) ) || \
      defined(CONFIG_ENV_IS_IN_NVRAM)
#define	TOTAL_MALLOC_LEN	(CONFIG_SYS_MALLOC_LEN + CONFIG_ENV_SIZE)
#else
#define	TOTAL_MALLOC_LEN	CONFIG_SYS_MALLOC_LEN
#endif
#endif //1/0 ###

/*
 * Function Prototypes
 */
int dram_init(void);

void	hang		(void) __attribute__ ((noreturn));

int	timer_init(void);
int	cpu_init(void);

/* */
phys_size_t initdram (int);

#include <display_options.h>

/* common/main.c */
void	main_loop	(void);
int run_command(const char *cmd, int flag);
int run_command_repeatable(const char *cmd, int flag);

/**
 * Run a list of commands separated by ; or even \0
 *
 * Note that if 'len' is not -1, then the command does not need to be nul
 * terminated, Memory will be allocated for the command in that case.
 *
 * @param cmd	List of commands to run, each separated bu semicolon
 * @param len	Length of commands excluding terminator if known (-1 if not)
 * @param flag	Execution flags (CMD_FLAG_...)
 * @return 0 on success, or != 0 on error.
 */
int run_command_list(const char *cmd, int len, int flag);
<<<<<<< HEAD
char	*get_board_name(void);
char	*get_sys_prompt(void);
extern char console_buffer[];
=======
>>>>>>> 7952bb7e

/* arch/$(ARCH)/lib/board.c */
void board_init_f(ulong);
void board_init_r(gd_t *, ulong) __attribute__ ((noreturn));

/**
 * board_init_f_mem() - Allocate global data and set stack position
 *
 * This function is called by each architecture very early in the start-up
 * code to set up the environment for board_init_f(). It allocates space for
 * global_data (see include/asm-generic/global_data.h) and places the stack
 * below this.
 *
 * This function requires a stack[1] Normally this is at @top. The function
 * starts allocating space from 64 bytes below @top. First it creates space
 * for global_data. Then it calls arch_setup_gd() which sets gd to point to
 * the global_data space and can reserve additional bytes of space if
 * required). Finally it allocates early malloc() memory
 * (CONFIG_SYS_MALLOC_F_LEN). The new top of the stack is just below this,
 * and it returned by this function.
 *
 * [1] Strictly speaking it would be possible to implement this function
 * in C on many archs such that it does not require a stack. However this
 * does not seem hugely important as only 64 byte are wasted. The 64 bytes
 * are used to handle the calling standard which generally requires pushing
 * addresses or registers onto the stack. We should be able to get away with
 * less if this becomes important.
 *
 * @top:	Top of available memory, also normally the top of the stack
 * @return:	New stack location
 */
ulong board_init_f_mem(ulong top);

/**
 * arch_setup_gd() - Set up the global_data pointer
 *
 * This pointer is special in some architectures and cannot easily be assigned
 * to. For example on x86 it is implemented by adding a specific record to its
 * Global Descriptor Table! So we we provide a function to carry out this task.
 * For most architectures this can simply be:
 *
 *    gd = gd_ptr;
 *
 * @gd_ptr:	Pointer to global data
 */
void arch_setup_gd(gd_t *gd_ptr);

int checkboard(void);
int show_board_info(void);
int checkflash(void);
int checkdram(void);
int last_stage_init(void);
extern ulong monitor_flash_len;
int mac_read_from_eeprom(void);
extern u8 __dtb_dt_begin[];	/* embedded device tree blob */
int set_cpu_clk_info(void);
int mdm_init(void);
#if defined(CONFIG_DISPLAY_CPUINFO)
int print_cpuinfo(void);
#else
static inline int print_cpuinfo(void)
{
	return 0;
}
#endif
int update_flash_size(int flash_size);
int arch_early_init_r(void);

/**
 * arch_cpu_init_dm() - init CPU after driver model is available
 *
 * This is called immediately after driver model is available before
 * relocation. This is similar to arch_cpu_init() but is able to reference
 * devices
 *
 * @return 0 if OK, -ve on error
 */
int arch_cpu_init_dm(void);

/**
 * Reserve all necessary stacks
 *
 * This is used in generic board init sequence in common/board_f.c. Each
 * architecture could provide this function to tailor the required stacks.
 *
 * On entry gd->start_addr_sp is pointing to the suggested top of the stack.
 * The callee ensures gd->start_add_sp is 16-byte aligned, so architectures
 * require only this can leave it untouched.
 *
 * On exit gd->start_addr_sp and gd->irq_sp should be set to the respective
 * positions of the stack. The stack pointer(s) will be set to this later.
 * gd->irq_sp is only required, if the architecture needs it.
 *
 * @return 0 if no error
 */
__weak int arch_reserve_stacks(void);

/**
 * Show the DRAM size in a board-specific way
 *
 * This is used by boards to display DRAM information in their own way.
 *
 * @param size	Size of DRAM (which should be displayed along with other info)
 */
void board_show_dram(phys_size_t size);

/**
 * arch_fixup_fdt() - Write arch-specific information to fdt
 *
 * Defined in arch/$(ARCH)/lib/bootm-fdt.c
 *
 * @blob:	FDT blob to write to
 * @return 0 if ok, or -ve FDT_ERR_... on failure
 */
int arch_fixup_fdt(void *blob);

/* common/flash.c */
void flash_perror (int);

/* common/cmd_source.c */
enum update_action {
	UPDATE_ACTION_NONE,
	UPDATE_ACTION_UPDATE,
	UPDATE_ACTION_INSTALL,
	UPDATE_ACTION_RECOVER
};

int	source (ulong addr, const char *fit_uname);
int update_script(enum update_action action_id, const char *autocheck,
		  const char *fname, unsigned long addr);

/* Use get_loadaddr() and set_loadaddr() instead of variable load_addr */
//###extern ulong load_addr;		/* Default Load Address */

/* common/cmd_doc.c */
void	doc_probe(unsigned long physadr);

/* common/cmd_net.c */
int do_tftpb(cmd_tbl_t *cmdtp, int flag, int argc, char * const argv[]);

/* common/cmd_fat.c */
int do_fat_fsload(cmd_tbl_t *, int, int, char * const []);

/* common/cmd_ext2.c */
int do_ext2load(cmd_tbl_t *, int, int, char * const []);

/* common/cmd_nvedit.c */
int	env_init     (void);
void	env_relocate (void);
int	envmatch     (uchar *, int);
const char *get_bootfile(void);
const char *parse_bootfile(const char *buffer);

/* Set the current load address, e.g. if environment variable is changed */
void set_loadaddr(ulong addr);

/* Get the load address; should be the same as environment variable loadaddr */
ulong get_loadaddr(void);

/* Parse address, in case of "." return current get_loadaddr() */
ulong parse_loadaddr(const char *buffer, char **endp);

/* Like simple_loadaddr(), but return error in case of trailing garbage */
int strict_parse_loadaddr(const char *buffer, ulong *loadaddr);

/* Set address where to load next file */
void set_fileaddr(ulong addr);

/* Get address where to load next file */
ulong get_fileaddr(void);

/* Set environment variables fileaddr and filesize */
void setenv_fileinfo(ulong size);

/* Avoid unfortunate conflict with libc's getenv() */
#ifdef CONFIG_SANDBOX
#define getenv uboot_getenv
#endif
char	*getenv	     (const char *);
int	getenv_f     (const char *name, char *buf, unsigned len);
ulong getenv_ulong(const char *name, int base, ulong default_val);

/**
 * getenv_hex() - Return an environment variable as a hex value
 *
 * Decode an environment as a hex number (it may or may not have a 0x
 * prefix). If the environment variable cannot be found, or does not start
 * with hex digits, the default value is returned.
 *
 * @varname:		Variable to decode
 * @default_val:	Value to return on error
 */
ulong getenv_hex(const char *varname, ulong default_val);

/*
 * Read an environment variable as a boolean
 * Return -1 if variable does not exist (default to true)
 */
int getenv_yesno(const char *var);
int	saveenv	     (void);
int	setenv	     (const char *, const char *);
int setenv_ulong(const char *varname, ulong value);
int setenv_hex(const char *varname, ulong value);
/**
 * setenv_addr - Set an environment variable to an address in hex
 *
 * @varname:	Environment variable to set
 * @addr:	Value to set it to
 * @return 0 if ok, 1 on error
 */
static inline int setenv_addr(const char *varname, const void *addr)
{
	return setenv_hex(varname, (ulong)addr);
}

#ifdef CONFIG_ARM
# include <asm/mach-types.h>
# include <asm/setup.h>
# include <asm/u-boot-arm.h>	/* ARM version to be fixed! */
#endif /* CONFIG_ARM */
#ifdef CONFIG_X86		/* x86 version to be fixed! */
# include <asm/u-boot-x86.h>
#endif /* CONFIG_X86 */
#ifdef CONFIG_SANDBOX
# include <asm/u-boot-sandbox.h>	/* TODO(sjg) what needs to be fixed? */
#endif
#ifdef CONFIG_NDS32
# include <asm/mach-types.h>
# include <asm/setup.h>
# include <asm/u-boot-nds32.h>
#endif /* CONFIG_NDS32 */
#ifdef CONFIG_MIPS
# include <asm/u-boot-mips.h>
#endif /* CONFIG_MIPS */
#ifdef CONFIG_ARC
# include <asm/u-boot-arc.h>
#endif /* CONFIG_ARC */

#ifdef CONFIG_AUTO_COMPLETE
int env_complete(char *var, int maxv, char *cmdv[], int maxsz, char *buf);
#endif
int get_env_id (void);

void	pci_init      (void);
void	pci_init_board(void);

#if defined(CONFIG_PCI) && defined(CONFIG_4xx)
    int	   pci_pre_init	       (struct pci_controller *);
    int	   is_pci_host	       (struct pci_controller *);
#endif

#if defined(CONFIG_PCI) && (defined(CONFIG_440) || defined(CONFIG_405EX))
#   if defined(CONFIG_SYS_PCI_TARGET_INIT)
	void	pci_target_init	     (struct pci_controller *);
#   endif
#   if defined(CONFIG_SYS_PCI_MASTER_INIT)
	void	pci_master_init	     (struct pci_controller *);
#   endif
#if defined(CONFIG_440SPE) || \
    defined(CONFIG_460EX) || defined(CONFIG_460GT) || \
    defined(CONFIG_405EX)
   void pcie_setup_hoses(int busno);
#endif
#endif

int	misc_init_f   (void);
int	misc_init_r   (void);

/* common/exports.c */
void	jumptable_init(void);

/* common/kallsysm.c */
const char *symbol_lookup(unsigned long addr, unsigned long *caddr);

/* api/api.c */
void	api_init (void);

/* common/memsize.c */
long	get_ram_size  (long *, long);
phys_size_t get_effective_memsize(void);

/* $(BOARD)/$(BOARD).c */
void	reset_phy     (void);
void	fdc_hw_init   (void);

/* $(BOARD)/eeprom.c */
void eeprom_init  (int bus);
int  eeprom_read  (unsigned dev_addr, unsigned offset, uchar *buffer, unsigned cnt);
int  eeprom_write (unsigned dev_addr, unsigned offset, uchar *buffer, unsigned cnt);

/*
 * Set this up regardless of board
 * type, to prevent errors.
 */
#if defined(CONFIG_SPI) || !defined(CONFIG_SYS_I2C_EEPROM_ADDR)
# define CONFIG_SYS_DEF_EEPROM_ADDR 0
#else
#if !defined(CONFIG_ENV_EEPROM_IS_ON_I2C)
# define CONFIG_SYS_DEF_EEPROM_ADDR CONFIG_SYS_I2C_EEPROM_ADDR
#endif
#endif /* CONFIG_SPI || !defined(CONFIG_SYS_I2C_EEPROM_ADDR) */

#ifdef CONFIG_CMD_BLINK
extern int start_blink_timer(unsigned int);
extern void stop_blink_timer(void);
extern void set_blink_timer(unsigned int);
extern void run_blink_callbacks(void);
extern int add_blink_callback(interrupt_handler_t *, void *);
extern void remove_blink_callback(interrupt_handler_t *);
#endif

#if defined(CONFIG_SPI)
extern void spi_init_f (void);
extern void spi_init_r (void);
extern ssize_t spi_read	 (uchar *, int, uchar *, int);
extern ssize_t spi_write (uchar *, int, uchar *, int);
#endif

/* $(BOARD)/$(BOARD).c */
int board_early_init_f (void);
int board_late_init (void);
int board_postclk_init (void); /* after clocks/timebase, before env/serial */
int board_early_init_r (void);
void board_poweroff (void);

#if defined(CONFIG_SYS_DRAM_TEST)
int testdram(void);
#endif /* CONFIG_SYS_DRAM_TEST */

/* $(CPU)/start.S */
#if defined(CONFIG_5xx) || \
    defined(CONFIG_8xx)
uint	get_immr      (uint);
#endif
#if defined(CONFIG_MPC5xxx)
uint	get_svr       (void);
#endif
uint	get_pvr	      (void);
uint	get_svr	      (void);
uint	rd_ic_cst     (void);
void	wr_ic_cst     (uint);
void	wr_ic_adr     (uint);
uint	rd_dc_cst     (void);
void	wr_dc_cst     (uint);
void	wr_dc_adr     (uint);
int	icache_status (void);
void	icache_enable (void);
void	icache_disable(void);
int	dcache_status (void);
void	dcache_enable (void);
void	dcache_disable(void);
void	mmu_disable(void);
#if defined(CONFIG_ARM)
void	relocate_code(ulong);
#else
void	relocate_code(ulong, gd_t *, ulong) __attribute__ ((noreturn));
#endif
ulong	get_endaddr   (void);
void	trap_init     (ulong);
#if defined (CONFIG_4xx)	|| \
    defined (CONFIG_MPC5xxx)	|| \
    defined (CONFIG_MPC85xx)	|| \
    defined (CONFIG_MPC86xx)	|| \
    defined (CONFIG_MPC83xx)
unsigned char	in8(unsigned int);
void		out8(unsigned int, unsigned char);
unsigned short	in16(unsigned int);
unsigned short	in16r(unsigned int);
void		out16(unsigned int, unsigned short value);
void		out16r(unsigned int, unsigned short value);
unsigned long	in32(unsigned int);
unsigned long	in32r(unsigned int);
void		out32(unsigned int, unsigned long value);
void		out32r(unsigned int, unsigned long value);
void		ppcDcbf(unsigned long value);
void		ppcDcbi(unsigned long value);
void		ppcSync(void);
void		ppcDcbz(unsigned long value);
#endif
#if defined (CONFIG_MICROBLAZE)
unsigned short	in16(unsigned int);
void		out16(unsigned int, unsigned short value);
#endif

#if defined (CONFIG_MPC83xx)
void		ppcDWload(unsigned int *addr, unsigned int *ret);
void		ppcDWstore(unsigned int *addr, unsigned int *value);
void disable_addr_trans(void);
void enable_addr_trans(void);
#if defined(CONFIG_DDR_ECC) && !defined(CONFIG_ECC_INIT_VIA_DDRCONTROLLER)
void ddr_enable_ecc(unsigned int dram_size);
#endif
#endif

/*
 * Return the current value of a monotonically increasing microsecond timer.
 * Granularity may be larger than 1us if hardware does not support this.
 */
ulong timer_get_us(void);

/* $(CPU)/cpu.c */
static inline int cpumask_next(int cpu, unsigned int mask)
{
	for (cpu++; !((1 << cpu) & mask); cpu++)
		;

	return cpu;
}

#define for_each_cpu(iter, cpu, num_cpus, mask) \
	for (iter = 0, cpu = cpumask_next(-1, mask); \
		iter < num_cpus; \
		iter++, cpu = cpumask_next(cpu, mask)) \

int	cpu_numcores  (void);
int	cpu_num_dspcores(void);
u32	cpu_mask      (void);
u32	cpu_dsp_mask(void);
int	is_core_valid (unsigned int);
int	probecpu      (void);
int	checkcpu      (void);
int	checkicache   (void);
int	checkdcache   (void);
void	upmconfig     (unsigned int, unsigned int *, unsigned int);
ulong	get_tbclk     (void);
void	reset_misc    (void);
void	reset_cpu     (ulong addr);
#if defined (CONFIG_OF_LIBFDT) && defined (CONFIG_OF_BOARD_SETUP)
void ft_cpu_setup(void *blob, bd_t *bd);
#ifdef CONFIG_PCI
void ft_pci_setup(void *blob, bd_t *bd);
#endif
#endif

void smp_set_core_boot_addr(unsigned long addr, int corenr);
void smp_kick_all_cpus(void);

/* $(CPU)/speed.c */
int	get_clocks (void);
int	get_clocks_866 (void);
int	sdram_adjust_866 (void);
int	adjust_sdram_tbs_8xx (void);
#if defined(CONFIG_MPC8260)
int	prt_8260_clks (void);
#elif defined(CONFIG_MPC5xxx)
int	prt_mpc5xxx_clks (void);
#endif
#ifdef CONFIG_4xx
ulong	get_OPB_freq (void);
ulong	get_PCI_freq (void);
#endif
#if defined(CONFIG_S3C24X0) || \
    defined(CONFIG_LH7A40X) || \
    defined(CONFIG_EP93XX)
ulong	get_FCLK (void);
ulong	get_HCLK (void);
ulong	get_PCLK (void);
ulong	get_UCLK (void);
ulong	get_MCLK (void);
#endif
#if defined(CONFIG_LH7A40X)
ulong	get_PLLCLK (void);
#endif
#if defined(CONFIG_IMX)
ulong get_systemPLLCLK(void);
ulong get_FCLK(void);
ulong get_HCLK(void);
ulong get_BCLK(void);
ulong get_PERCLK1(void);
ulong get_PERCLK2(void);
ulong get_PERCLK3(void);
#endif
ulong	get_bus_freq  (ulong);
int get_serial_clock(void);

#if defined(CONFIG_MPC85xx)
typedef MPC85xx_SYS_INFO sys_info_t;
void	get_sys_info  ( sys_info_t * );
#  if defined(CONFIG_OF_LIBFDT)
	void ft_fixup_cpu(void *, u64);
	void ft_fixup_num_cores(void *);
#  endif
#endif
#if defined(CONFIG_MPC86xx)
typedef MPC86xx_SYS_INFO sys_info_t;
void   get_sys_info  ( sys_info_t * );
static inline ulong get_ddr_freq(ulong dummy)
{
	return get_bus_freq(dummy);
}
#else
ulong get_ddr_freq(ulong);
#endif

#if defined(CONFIG_4xx)
#  if defined(CONFIG_440)
#	if defined(CONFIG_440SPE)
	 unsigned long determine_sysper(void);
	 unsigned long determine_pci_clock_per(void);
#	endif
#  endif
typedef PPC4xx_SYS_INFO sys_info_t;
int	ppc440spe_revB(void);
void	get_sys_info  ( sys_info_t * );
#endif

/* $(CPU)/cpu_init.c */
#if defined(CONFIG_8xx) || defined(CONFIG_MPC8260)
void	cpu_init_f    (volatile immap_t *immr);
#endif
#if defined(CONFIG_4xx) || defined(CONFIG_MCF52x2) || defined(CONFIG_MPC86xx)
void	cpu_init_f    (void);
#endif
#ifdef CONFIG_MPC85xx
ulong cpu_init_f(void);
#endif

int	cpu_init_r    (void);
#if defined(CONFIG_MPC8260)
int	prt_8260_rsr  (void);
#elif defined(CONFIG_MPC83xx)
int	prt_83xx_rsr  (void);
#endif

/* $(CPU)/interrupts.c */
int	interrupt_init	   (void);
void	timer_interrupt	   (struct pt_regs *);
void	external_interrupt (struct pt_regs *);
void	irq_install_handler(int, interrupt_handler_t *, void *);
void	irq_free_handler   (int);
void	reset_timer	   (void);
ulong	get_timer	   (ulong base);

/* Return value of monotonic microsecond timer */
unsigned long timer_get_us(void);

void	enable_interrupts  (void);
int	disable_interrupts (void);

/* $(CPU)/.../commproc.c */
int	dpram_init (void);
uint	dpram_base(void);
uint	dpram_base_align(uint align);
uint	dpram_alloc(uint size);
uint	dpram_alloc_align(uint size,uint align);
void	bootcount_store (ulong);
ulong	bootcount_load (void);
#define BOOTCOUNT_MAGIC		0xB001C041

/* $(CPU)/.../<eth> */
void mii_init (void);

/* $(CPU)/.../lcd.c */
ulong	lcd_setmem (ulong);

/* $(CPU)/.../video.c */
ulong	video_setmem (ulong);

/* arch/$(ARCH)/lib/cache.c */
void	enable_caches(void);
void	flush_cache   (unsigned long, unsigned long);
void	flush_dcache_all(void);
void	flush_dcache_range(unsigned long start, unsigned long stop);
void	invalidate_dcache_range(unsigned long start, unsigned long stop);
void	invalidate_dcache_all(void);
void	invalidate_icache_all(void);

enum {
	/* Disable caches (else flush caches but leave them active) */
	CBL_DISABLE_CACHES		= 1 << 0,
	CBL_SHOW_BOOTSTAGE_REPORT	= 1 << 1,

	CBL_ALL				= 3,
};

/**
 * Clean up ready for linux
 *
 * @param flags		Flags to control what is done
 */
int cleanup_before_linux_select(int flags);

/* arch/$(ARCH)/lib/ticks.S */
uint64_t get_ticks(void);
void	wait_ticks    (unsigned long);

/* arch/$(ARCH)/lib/time.c */
void	__udelay      (unsigned long);
ulong	usec2ticks    (unsigned long usec);
ulong	ticks2usec    (unsigned long ticks);
int	init_timebase (void);

/* lib/gunzip.c */
int gunzip(void *, int, unsigned char *, unsigned long *);
int zunzip(void *dst, int dstlen, unsigned char *src, unsigned long *lenp,
						int stoponerr, int offset);

/**
 * gzwrite progress indicators: defined weak to allow board-specific
 * overrides:
 *
 *	gzwrite_progress_init called on startup
 *	gzwrite_progress called during decompress/write loop
 *	gzwrite_progress_finish called at end of loop to
 *		indicate success (retcode=0) or failure
 */
void gzwrite_progress_init(u64 expected_size);

void gzwrite_progress(int iteration,
		     u64 bytes_written,
		     u64 total_bytes);

void gzwrite_progress_finish(int retcode,
			     u64 totalwritten,
			     u64 totalsize,
			     u32 expected_crc,
			     u32 calculated_crc);

/**
 * decompress and write gzipped image from memory to block device
 *
 * @param	src		compressed image address
 * @param	len		compressed image length in bytes
 * @param	dev		block device descriptor
 * @param	szwritebuf	bytes per write (pad to erase size)
 * @param	startoffs	offset in bytes of first write
 * @param	szexpected	expected uncompressed length
 *				may be zero to use gzip trailer
 *				for files under 4GiB
 */
int gzwrite(unsigned char *src, int len,
	    struct block_dev_desc *dev,
	    unsigned long szwritebuf,
	    u64 startoffs,
	    u64 szexpected);

/* lib/lz4_wrapper.c */
int ulz4fn(const void *src, size_t srcn, void *dst, size_t *dstn);

/* lib/qsort.c */
void qsort(void *base, size_t nmemb, size_t size,
	   int(*compar)(const void *, const void *));
int strcmp_compar(const void *, const void *);

/* lib/time.c */
void	udelay        (unsigned long);
void mdelay(unsigned long);

/* lib/uuid.c */
#include <uuid.h>

/* lib/vsprintf.c */
#include <vsprintf.h>

/* lib/strmhz.c */
char *	strmhz(char *buf, unsigned long hz);

/* lib/crc32.c */
#include <u-boot/crc.h>

/* lib/rand.c */
#define RAND_MAX -1U
void srand(unsigned int seed);
unsigned int rand(void);
unsigned int rand_r(unsigned int *seedp);

/*
 * STDIO based functions (can always be used)
 */
/* serial stuff */
int	serial_printf (const char *fmt, ...)
		__attribute__ ((format (__printf__, 1, 2)));
/* stdin */
int	getc(void);
int	tstc(void);

/* stdout */
#if defined(CONFIG_SPL_BUILD) && !defined(CONFIG_SPL_SERIAL_SUPPORT)
#define	putc(...) do { } while (0)
#define puts(...) do { } while (0)
#define printf(...) do { } while (0)
#define vprintf(...) do { } while (0)
#else
void	putc(const char c);
void	puts(const char *s);
int	printf(const char *fmt, ...)
		__attribute__ ((format (__printf__, 1, 2)));
int	vprintf(const char *fmt, va_list args);
#endif

/* stderr */
#define eputc(c)		fputc(stderr, c)
#define eputs(s)		fputs(stderr, s)
#define eprintf(fmt,args...)	fprintf(stderr,fmt ,##args)

/*
 * FILE based functions (can only be used AFTER relocation!)
 */
#define stdin		0
#define stdout		1
#define stderr		2
#define MAX_FILES	3

int	fprintf(int file, const char *fmt, ...)
		__attribute__ ((format (__printf__, 2, 3)));
void	fputs(int file, const char *s);
void	fputc(int file, const char c);
int	ftstc(int file);
int	fgetc(int file);

/* lib/gzip.c */
int gzip(void *dst, unsigned long *lenp,
		unsigned char *src, unsigned long srclen);
int zzip(void *dst, unsigned long *lenp, unsigned char *src,
		unsigned long srclen, int stoponerr,
		int (*func)(unsigned long, unsigned long));

/* lib/net_utils.c */
#include <net.h>
static inline struct in_addr getenv_ip(char *var)
{
	return string_to_ip(getenv(var));
}

int	pcmcia_init (void);

#ifdef CONFIG_STATUS_LED
# include <status_led.h>
#endif

#include <bootstage.h>

#ifdef CONFIG_SHOW_ACTIVITY
void show_activity(int arg);
#endif

/* Multicore arch functions */
#ifdef CONFIG_MP
int cpu_status(int nr);
int cpu_reset(int nr);
int cpu_disable(int nr);
int cpu_release(int nr, int argc, char * const argv[]);
#endif

#endif /* __ASSEMBLY__ */

#ifdef CONFIG_PPC
/*
 * Has to be included outside of the #ifndef __ASSEMBLY__ section.
 * Otherwise might lead to compilation errors in assembler files.
 */
#include <asm/cache.h>
#endif

/* Put only stuff here that the assembler can digest */

#ifdef CONFIG_POST
#define CONFIG_HAS_POST
#ifndef CONFIG_POST_ALT_LIST
#define CONFIG_POST_STD_LIST
#endif
#endif

#ifdef CONFIG_INIT_CRITICAL
#error CONFIG_INIT_CRITICAL is deprecated!
#error Read section CONFIG_SKIP_LOWLEVEL_INIT in README.
#endif

#define ROUND(a,b)		(((a) + (b) - 1) & ~((b) - 1))

/*
 * check_member() - Check the offset of a structure member
 *
 * @structure:	Name of structure (e.g. global_data)
 * @member:	Name of member (e.g. baudrate)
 * @offset:	Expected offset in bytes
 */
#define check_member(structure, member, offset) _Static_assert( \
	offsetof(struct structure, member) == offset, \
	"`struct " #structure "` offset for `" #member "` is not " #offset)

/* Avoid using CONFIG_EFI_STUB directly as we may boot from other loaders */
#ifdef CONFIG_EFI_STUB
#define ll_boot_init()	false
#else
#define ll_boot_init()	true
#endif

/* Pull in stuff for the build system */
#ifdef DO_DEPS_ONLY
# include <environment.h>
#endif

#endif	/* __COMMON_H_ */<|MERGE_RESOLUTION|>--- conflicted
+++ resolved
@@ -222,12 +222,8 @@
  * @return 0 on success, or != 0 on error.
  */
 int run_command_list(const char *cmd, int len, int flag);
-<<<<<<< HEAD
 char	*get_board_name(void);
 char	*get_sys_prompt(void);
-extern char console_buffer[];
-=======
->>>>>>> 7952bb7e
 
 /* arch/$(ARCH)/lib/board.c */
 void board_init_f(ulong);
