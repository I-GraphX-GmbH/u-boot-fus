/* SPDX-License-Identifier: GPL-2.0+ */
/*
 * Common header file for U-Boot
 *
 * This file still includes quite a bit of stuff that should be in separate
 * headers. Please think before adding more things.
 * Patches to remove things are welcome.
 *
 * (C) Copyright 2000-2009
 * Wolfgang Denk, DENX Software Engineering, wd@denx.de.
 */

#ifndef __COMMON_H_
#define __COMMON_H_	1

#ifndef __ASSEMBLY__		/* put C only stuff in this section */

typedef volatile unsigned long	vu_long;
typedef volatile unsigned short vu_short;
typedef volatile unsigned char	vu_char;

#include <config.h>
#include <errno.h>
#include <time.h>
#include <asm-offsets.h>
#include <linux/bitops.h>
#include <linux/bug.h>
#include <linux/delay.h>
#include <linux/types.h>
#include <linux/printk.h>
#include <linux/string.h>
#include <linux/stringify.h>
#include <asm/ptrace.h>
#include <stdarg.h>
#include <stdio.h>
#include <linux/kernel.h>

#include <part.h>
#include <flash.h>
#include <image.h>

#ifdef __LP64__
#define CONFIG_SYS_SUPPORT_64BIT_DATA
#endif

#include <log.h>

#include <asm/u-boot.h> /* boot information for Linux kernel */
#include <asm/global_data.h>	/* global data used for startup functions */

/* startup functions, used in:
 * common/board_f.c
 * common/init/board_init.c
 * common/board_r.c
 * common/board_info.c
 */
#include <init.h>

/*
 * Function Prototypes
 */
void	hang		(void) __attribute__ ((noreturn));

#include <display_options.h>

/* common/main.c */
void	main_loop	(void);
<<<<<<< HEAD
int run_command(const char *cmd, int flag);
int run_command_repeatable(const char *cmd, int flag);

/**
 * Run a list of commands separated by ; or even \0
 *
 * Note that if 'len' is not -1, then the command does not need to be nul
 * terminated, Memory will be allocated for the command in that case.
 *
 * @param cmd	List of commands to run, each separated bu semicolon
 * @param len	Length of commands excluding terminator if known (-1 if not)
 * @param flag	Execution flags (CMD_FLAG_...)
 * @return 0 on success, or != 0 on error.
 */
int run_command_list(const char *cmd, int len, int flag);
char	*get_board_name(void);
char	*get_sys_prompt(void);
=======
>>>>>>> 252100a3

int checkflash(void);
int checkdram(void);
extern u8 __dtb_dt_begin[];	/* embedded device tree blob */
extern u8 __dtb_dt_spl_begin[];	/* embedded device tree blob for SPL/TPL */
int mdm_init(void);

#ifdef CONFIG_ANDROID_BOOT_IMAGE
void get_reboot_reason(char *ret);
#endif
/**
 * arch_fixup_fdt() - Write arch-specific information to fdt
 *
 * Defined in arch/$(ARCH)/lib/bootm-fdt.c
 *
 * @blob:	FDT blob to write to
 * @return 0 if ok, or -ve FDT_ERR_... on failure
 */
int arch_fixup_fdt(void *blob);

/* common/flash.c */
void flash_perror (int);

/* common/cmd_source.c */
enum update_action {
	UPDATE_ACTION_NONE,
	UPDATE_ACTION_UPDATE,
	UPDATE_ACTION_INSTALL,
	UPDATE_ACTION_RECOVER
};

int	source (ulong addr, const char *fit_uname);
int update_script(enum update_action action_id, const char *autocheck,
		  const char *fname, unsigned long addr);

/* Use get_loadaddr() instead of variable load_addr */
//###extern ulong load_addr;		/* Default Load Address */

const char *get_bootfile(void);
const char *parse_bootfile(const char *buffer);

/* Get the load address; should be the same as environment variable loadaddr */
ulong get_loadaddr(void);

/* Parse address, in case of "." return current get_loadaddr() */
ulong parse_loadaddr(const char *buffer, char **endp);

/* Like simple_loadaddr(), but return error in case of trailing garbage */
int strict_parse_loadaddr(const char *buffer, ulong *loadaddr);

/* Set address where to load next file */
void set_fileaddr(ulong addr);

/* Get address where to load next file */
ulong get_fileaddr(void);

/* Set environment variables fileaddr and filesize */
void env_set_fileinfo(ulong size);

/* common/cmd_net.c */
int do_tftpb(cmd_tbl_t *cmdtp, int flag, int argc, char * const argv[]);

/* common/cmd_fat.c */
int do_fat_size(cmd_tbl_t *, int, int, char * const []);

/* common/cmd_fat.c */
int do_fat_fsload(cmd_tbl_t *, int, int, char * const []);

/* common/cmd_ext2.c */
int do_ext2load(cmd_tbl_t *, int, int, char * const []);

/* common/exports.c */
void	jumptable_init(void);

/* common/kallsysm.c */
const char *symbol_lookup(unsigned long addr, unsigned long *caddr);

/* common/memsize.c */
long	get_ram_size  (long *, long);
phys_size_t get_effective_memsize(void);

/* $(BOARD)/$(BOARD).c */
void	reset_phy     (void);
void	fdc_hw_init   (void);

#if !defined(CONFIG_ENV_EEPROM_IS_ON_I2C) && defined(CONFIG_SYS_I2C_EEPROM_ADDR)
# define CONFIG_SYS_DEF_EEPROM_ADDR CONFIG_SYS_I2C_EEPROM_ADDR
#endif

<<<<<<< HEAD
#ifdef CONFIG_CMD_BLINK
extern int start_blink_timer(unsigned int);
extern void stop_blink_timer(void);
extern void set_blink_timer(unsigned int);
extern void run_blink_callbacks(void);
extern int add_blink_callback(interrupt_handler_t *, void *);
extern void remove_blink_callback(interrupt_handler_t *);
#endif

/* $(BOARD)/$(BOARD).c */
int board_early_init_f (void);
int board_fix_fdt (void *rw_fdt_blob); /* manipulate the U-Boot fdt before its relocation */
int board_late_init (void);
int board_postclk_init (void); /* after clocks/timebase, before env/serial */
int board_early_init_r (void);

=======
>>>>>>> 252100a3
#if defined(CONFIG_SYS_DRAM_TEST)
int testdram(void);
#endif /* CONFIG_SYS_DRAM_TEST */

#if defined(CONFIG_ARM)
void	relocate_code(ulong);
#else
void	relocate_code(ulong, gd_t *, ulong) __attribute__ ((noreturn));
#endif

void s_init(void);

void	upmconfig     (unsigned int, unsigned int *, unsigned int);
ulong	get_tbclk     (void);
void	reset_misc    (void);
void	reset_cpu     (ulong addr);
void ft_cpu_setup(void *blob, bd_t *bd);
void ft_pci_setup(void *blob, bd_t *bd);

<<<<<<< HEAD
void smp_set_core_boot_addr(unsigned long addr, int corenr);
void smp_kick_all_cpus(void);

=======
>>>>>>> 252100a3
/* $(CPU)/speed.c */
int	get_clocks (void);
ulong	get_bus_freq  (ulong);
int get_serial_clock(void);

/* lib/uuid.c */
#include <uuid.h>

/* lib/vsprintf.c */
#include <vsprintf.h>

/* lib/net_utils.c */
#include <net.h>

#include <bootstage.h>

<<<<<<< HEAD
#ifdef CONFIG_SHOW_ACTIVITY
void show_activity(int arg);
#endif

/* Multicore arch functions */
#ifdef CONFIG_MP
int cpu_status(u32 nr);
int cpu_reset(u32 nr);
int cpu_disable(u32 nr);
int cpu_release(u32 nr, int argc, char * const argv[]);
#endif

#ifdef CONFIG_CMD_READ
int do_raw_read(cmd_tbl_t *cmdtp, int flag, int argc, char * const argv[]);
#endif

#ifdef CONFIG_CMD_FDT
int fdt_print(void *fdt, const char *pathp, char *prop, int depth);
#endif

=======
>>>>>>> 252100a3
#else	/* __ASSEMBLY__ */

#endif	/* __ASSEMBLY__ */

/* Put only stuff here that the assembler can digest */

#ifdef CONFIG_POST
#define CONFIG_HAS_POST
#ifndef CONFIG_POST_ALT_LIST
#define CONFIG_POST_STD_LIST
#endif
#endif

#define ROUND(a,b)		(((a) + (b) - 1) & ~((b) - 1))

/*
 * check_member() - Check the offset of a structure member
 *
 * @structure:	Name of structure (e.g. global_data)
 * @member:	Name of member (e.g. baudrate)
 * @offset:	Expected offset in bytes
 */
#define check_member(structure, member, offset) _Static_assert( \
	offsetof(struct structure, member) == offset, \
	"`struct " #structure "` offset for `" #member "` is not " #offset)

/* Avoid using CONFIG_EFI_STUB directly as we may boot from other loaders */
#ifdef CONFIG_EFI_STUB
#define ll_boot_init()	false
#else
#define ll_boot_init()	true
#endif

/* Pull in stuff for the build system */
#ifdef DO_DEPS_ONLY
# include <env_internal.h>
#endif

#endif	/* __COMMON_H_ */<|MERGE_RESOLUTION|>--- conflicted
+++ resolved
@@ -65,26 +65,8 @@
 
 /* common/main.c */
 void	main_loop	(void);
-<<<<<<< HEAD
-int run_command(const char *cmd, int flag);
-int run_command_repeatable(const char *cmd, int flag);
-
-/**
- * Run a list of commands separated by ; or even \0
- *
- * Note that if 'len' is not -1, then the command does not need to be nul
- * terminated, Memory will be allocated for the command in that case.
- *
- * @param cmd	List of commands to run, each separated bu semicolon
- * @param len	Length of commands excluding terminator if known (-1 if not)
- * @param flag	Execution flags (CMD_FLAG_...)
- * @return 0 on success, or != 0 on error.
- */
-int run_command_list(const char *cmd, int len, int flag);
 char	*get_board_name(void);
 char	*get_sys_prompt(void);
-=======
->>>>>>> 252100a3
 
 int checkflash(void);
 int checkdram(void);
@@ -174,7 +156,6 @@
 # define CONFIG_SYS_DEF_EEPROM_ADDR CONFIG_SYS_I2C_EEPROM_ADDR
 #endif
 
-<<<<<<< HEAD
 #ifdef CONFIG_CMD_BLINK
 extern int start_blink_timer(unsigned int);
 extern void stop_blink_timer(void);
@@ -184,15 +165,6 @@
 extern void remove_blink_callback(interrupt_handler_t *);
 #endif
 
-/* $(BOARD)/$(BOARD).c */
-int board_early_init_f (void);
-int board_fix_fdt (void *rw_fdt_blob); /* manipulate the U-Boot fdt before its relocation */
-int board_late_init (void);
-int board_postclk_init (void); /* after clocks/timebase, before env/serial */
-int board_early_init_r (void);
-
-=======
->>>>>>> 252100a3
 #if defined(CONFIG_SYS_DRAM_TEST)
 int testdram(void);
 #endif /* CONFIG_SYS_DRAM_TEST */
@@ -212,12 +184,6 @@
 void ft_cpu_setup(void *blob, bd_t *bd);
 void ft_pci_setup(void *blob, bd_t *bd);
 
-<<<<<<< HEAD
-void smp_set_core_boot_addr(unsigned long addr, int corenr);
-void smp_kick_all_cpus(void);
-
-=======
->>>>>>> 252100a3
 /* $(CPU)/speed.c */
 int	get_clocks (void);
 ulong	get_bus_freq  (ulong);
@@ -234,29 +200,6 @@
 
 #include <bootstage.h>
 
-<<<<<<< HEAD
-#ifdef CONFIG_SHOW_ACTIVITY
-void show_activity(int arg);
-#endif
-
-/* Multicore arch functions */
-#ifdef CONFIG_MP
-int cpu_status(u32 nr);
-int cpu_reset(u32 nr);
-int cpu_disable(u32 nr);
-int cpu_release(u32 nr, int argc, char * const argv[]);
-#endif
-
-#ifdef CONFIG_CMD_READ
-int do_raw_read(cmd_tbl_t *cmdtp, int flag, int argc, char * const argv[]);
-#endif
-
-#ifdef CONFIG_CMD_FDT
-int fdt_print(void *fdt, const char *pathp, char *prop, int depth);
-#endif
-
-=======
->>>>>>> 252100a3
 #else	/* __ASSEMBLY__ */
 
 #endif	/* __ASSEMBLY__ */
