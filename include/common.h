--- conflicted
+++ resolved
@@ -371,12 +371,17 @@
 char	*getenv	     (const char *);
 int	getenv_f     (const char *name, char *buf, unsigned len);
 ulong getenv_ulong(const char *name, int base, ulong default_val);
-<<<<<<< HEAD
 const char *get_bootfile(void);
 const char *parse_bootfile(const char *buffer);
 ulong get_loadaddr(void);
+ulong parse_loadaddr_base(const char *buffer, char **endp, int base);
 ulong parse_loadaddr(const char *buffer, char **endp);
 void set_loadaddr(ulong addr);
+/*
+ * Read an environment variable as a boolean
+ * Return -1 if variable does not exist (default to true)
+ */
+int getenv_yesno(const char *var);
 int	saveenv	     (void);
 int	setenv	     (const char *, const char *);
 int setenv_ulong(const char *varname, ulong value);
@@ -393,17 +398,6 @@
 	return setenv_hex(varname, (ulong)addr);
 }
 
-=======
-/*
- * Read an environment variable as a boolean
- * Return -1 if variable does not exist (default to true)
- */
-int getenv_yesno(const char *var);
-int	saveenv	     (void);
-int	setenv	     (const char *, const char *);
-int setenv_ulong(const char *varname, ulong value);
-int setenv_addr(const char *varname, const void *addr);
->>>>>>> 2acceb0e
 #ifdef CONFIG_ARM
 # include <asm/mach-types.h>
 # include <asm/setup.h>
