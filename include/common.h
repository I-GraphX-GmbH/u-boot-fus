--- conflicted
+++ resolved
@@ -36,34 +36,6 @@
 #include <asm/global_data.h>	/* global data used for startup functions */
 #include <init.h>
 #include <display_options.h>
-<<<<<<< HEAD
-
-/* common/main.c */
-void	main_loop	(void);
-char	*get_board_name(void);
-char	*get_sys_prompt(void);
-
-int checkflash(void);
-int checkdram(void);
-extern u8 __dtb_dt_begin[];	/* embedded device tree blob */
-extern u8 __dtb_dt_spl_begin[];	/* embedded device tree blob for SPL/TPL */
-int mdm_init(void);
-
-#ifdef CONFIG_ANDROID_BOOT_IMAGE
-void get_reboot_reason(char *ret);
-#endif
-/**
- * arch_fixup_fdt() - Write arch-specific information to fdt
- *
- * Defined in arch/$(ARCH)/lib/bootm-fdt.c
- *
- * @blob:	FDT blob to write to
- * @return 0 if ok, or -ve FDT_ERR_... on failure
- */
-int arch_fixup_fdt(void *blob);
-
-/* common/flash.c */
-void flash_perror (int);
 
 /* common/cmd_source.c */
 enum update_action {
@@ -72,13 +44,8 @@
 	UPDATE_ACTION_INSTALL,
 	UPDATE_ACTION_RECOVER
 };
-
-int	source (ulong addr, const char *fit_uname);
 int update_script(enum update_action action_id, const char *autocheck,
 		  const char *fname, unsigned long addr);
-
-/* Use get_loadaddr() instead of variable load_addr */
-//###extern ulong load_addr;		/* Default Load Address */
 
 const char *get_bootfile(void);
 const char *parse_bootfile(const char *buffer);
@@ -101,63 +68,6 @@
 /* Set environment variables fileaddr and filesize */
 void env_set_fileinfo(ulong size);
 
-/* common/cmd_net.c */
-int do_tftpb(cmd_tbl_t *cmdtp, int flag, int argc, char * const argv[]);
-
-/* common/cmd_fat.c */
-int do_fat_size(cmd_tbl_t *, int, int, char * const []);
-
-/* common/cmd_fat.c */
-int do_fat_fsload(cmd_tbl_t *, int, int, char * const []);
-
-/* common/cmd_ext2.c */
-int do_ext2load(cmd_tbl_t *, int, int, char * const []);
-
-/* common/exports.c */
-void	jumptable_init(void);
-
-/* common/kallsysm.c */
-const char *symbol_lookup(unsigned long addr, unsigned long *caddr);
-
-/* common/memsize.c */
-long	get_ram_size  (long *, long);
-phys_size_t get_effective_memsize(void);
-
-/* $(BOARD)/$(BOARD).c */
-void	reset_phy     (void);
-void	fdc_hw_init   (void);
-
-#if !defined(CONFIG_ENV_EEPROM_IS_ON_I2C) && defined(CONFIG_SYS_I2C_EEPROM_ADDR)
-# define CONFIG_SYS_DEF_EEPROM_ADDR CONFIG_SYS_I2C_EEPROM_ADDR
-#endif
-
-#if defined(CONFIG_SYS_DRAM_TEST)
-int testdram(void);
-#endif /* CONFIG_SYS_DRAM_TEST */
-
-#if defined(CONFIG_ARM)
-void	relocate_code(ulong);
-#else
-void	relocate_code(ulong, gd_t *, ulong) __attribute__ ((noreturn));
-#endif
-
-void s_init(void);
-
-void	upmconfig     (unsigned int, unsigned int *, unsigned int);
-ulong	get_tbclk     (void);
-void	reset_misc    (void);
-void	reset_cpu     (ulong addr);
-void ft_cpu_setup(void *blob, bd_t *bd);
-void ft_pci_setup(void *blob, bd_t *bd);
-
-/* $(CPU)/speed.c */
-int	get_clocks (void);
-ulong	get_bus_freq  (ulong);
-int get_serial_clock(void);
-
-/* lib/uuid.c */
-=======
->>>>>>> 3373c7c3
 #include <uuid.h>
 #include <vsprintf.h>
 #include <net.h>
