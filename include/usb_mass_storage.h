--- conflicted
+++ resolved
@@ -34,18 +34,11 @@
 	struct mmc *mmc;
 };
 
-<<<<<<< HEAD
-int fsg_init(struct ums_board_info *);
-void fsg_cleanup(void);
-struct ums_board_info *board_ums_init(unsigned int, unsigned int,
-				      unsigned int);
-=======
 extern struct ums *ums;
 
 int fsg_init(struct ums *);
 void fsg_cleanup(void);
 struct ums *ums_init(unsigned int);
->>>>>>> d36ae3bc
 int fsg_main_thread(void *);
 
 #ifdef CONFIG_USB_GADGET_MASS_STORAGE
