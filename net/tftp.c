/*
 * Copyright 1994, 1995, 2000 Neil Russell.
 * (See License)
 * Copyright 2000, 2001 DENX Software Engineering, Wolfgang Denk, wd@denx.de
 * Copyright 2011 Comelit Group SpA,
 *                Luca Ceresoli <luca.ceresoli@comelit.it>
 */

#include <common.h>
#include <command.h>
#include <efi_loader.h>
#include <env.h>
#include <image.h>
#include <mapmem.h>
#include <net.h>
#include <net/tftp.h>
#include "bootp.h"
#ifdef CONFIG_SYS_DIRECT_FLASH_TFTP
#include <flash.h>
#endif

DECLARE_GLOBAL_DATA_PTR;

/* Well known TFTP port # */
#define WELL_KNOWN_PORT	69
/* Millisecs to timeout for lost pkt */
#define TIMEOUT		5000UL
#ifndef	CONFIG_NET_RETRY_COUNT
/* # of timeouts before giving up */
# define TIMEOUT_COUNT	10
#else
# define TIMEOUT_COUNT  (CONFIG_NET_RETRY_COUNT * 2)
#endif

/*
 *	TFTP operations.
 */
#define TFTP_RRQ	1
#define TFTP_WRQ	2
#define TFTP_DATA	3
#define TFTP_ACK	4
#define TFTP_ERROR	5
#define TFTP_OACK	6

static ulong timeout_ms = TIMEOUT;
static int timeout_count_max = TIMEOUT_COUNT;
static ulong time_start;   /* Record time we started tftp */

/*
 * These globals govern the timeout behavior when attempting a connection to a
 * TFTP server. tftp_timeout_ms specifies the number of milliseconds to
 * wait for the server to respond to initial connection. Second global,
 * tftp_timeout_count_max, gives the number of such connection retries.
 * tftp_timeout_count_max must be non-negative and tftp_timeout_ms must be
 * positive. The globals are meant to be set (and restored) by code needing
 * non-standard timeout behavior when initiating a TFTP transfer.
 */
ulong tftp_timeout_ms = TIMEOUT;
int tftp_timeout_count_max = TIMEOUT_COUNT;

enum {
	TFTP_ERR_UNDEFINED           = 0,
	TFTP_ERR_FILE_NOT_FOUND      = 1,
	TFTP_ERR_ACCESS_DENIED       = 2,
	TFTP_ERR_DISK_FULL           = 3,
	TFTP_ERR_UNEXPECTED_OPCODE   = 4,
	TFTP_ERR_UNKNOWN_TRANSFER_ID  = 5,
	TFTP_ERR_FILE_ALREADY_EXISTS = 6,
};

static struct in_addr tftp_remote_ip;
/* The UDP port at their end */
static int	tftp_remote_port;
/* The UDP port at our end */
static int	tftp_our_port;
static int	timeout_count;
/* packet sequence number */
static ulong	tftp_cur_block;
/* last packet sequence number received */
static ulong	tftp_prev_block;
/* count of sequence number wraparounds */
static ulong	tftp_block_wrap;
/* memory offset due to wrapping */
static ulong	tftp_block_wrap_offset;
static int	tftp_state;
static ulong	tftp_load_addr;
#ifdef CONFIG_LMB
static ulong	tftp_load_size;
#endif
#ifdef CONFIG_TFTP_TSIZE
/* The file size reported by the server */
static int	tftp_tsize;
/* The number of hashes we printed */
static short	tftp_tsize_num_hash;
#endif
#ifdef CONFIG_CMD_TFTPPUT
/* 1 if writing, else 0 */
static int	tftp_put_active;
/* 1 if we have sent the last block */
static int	tftp_put_final_block_sent;
#else
#define tftp_put_active	0
#endif

#define STATE_SEND_RRQ	1
#define STATE_DATA	2
#define STATE_TOO_LARGE	3
#define STATE_BAD_MAGIC	4
#define STATE_OACK	5
#define STATE_RECV_WRQ	6
#define STATE_SEND_WRQ	7

/* default TFTP block size */
#define TFTP_BLOCK_SIZE		512
/* sequence number is 16 bit */
#define TFTP_SEQUENCE_SIZE	((ulong)(1<<16))

#define DEFAULT_NAME_LEN	(8 + 4 + 1)
static char default_filename[DEFAULT_NAME_LEN];

#ifndef CONFIG_TFTP_FILE_NAME_MAX_LEN
#define MAX_LEN 128
#else
#define MAX_LEN CONFIG_TFTP_FILE_NAME_MAX_LEN
#endif

static char tftp_filename[MAX_LEN];

/* 512 is poor choice for ethernet, MTU is typically 1500.
 * Minus eth.hdrs thats 1468.  Can get 2x better throughput with
 * almost-MTU block sizes.  At least try... fall back to 512 if need be.
 * (but those using CONFIG_IP_DEFRAG may want to set a larger block in cfg file)
 */
#ifdef CONFIG_TFTP_BLOCKSIZE
#define TFTP_MTU_BLOCKSIZE CONFIG_TFTP_BLOCKSIZE
#else
#define TFTP_MTU_BLOCKSIZE 1468
#endif

static unsigned short tftp_block_size = TFTP_BLOCK_SIZE;
static unsigned short tftp_block_size_option = TFTP_MTU_BLOCKSIZE;

static inline int store_block(int block, uchar *src, unsigned int len)
{
	ulong offset = block * tftp_block_size + tftp_block_wrap_offset;
	ulong newsize = offset + len;
	ulong store_addr = tftp_load_addr + offset;
#ifdef CONFIG_SYS_DIRECT_FLASH_TFTP
	int i, rc = 0;

	for (i = 0; i < CONFIG_SYS_MAX_FLASH_BANKS; i++) {
		/* start address in flash? */
		if (flash_info[i].flash_id == FLASH_UNKNOWN)
			continue;
		if (store_addr >= flash_info[i].start[0]) {
			rc = 1;
			break;
		}
	}

	if (rc) { /* Flash is destination for this packet */
		rc = flash_write((char *)src, store_addr, len);
		if (rc) {
			flash_perror(rc);
			return rc;
		}
	} else
#endif /* CONFIG_SYS_DIRECT_FLASH_TFTP */
	{
		void *ptr;

#ifdef CONFIG_LMB
		ulong end_addr = tftp_load_addr + tftp_load_size;

		if (!end_addr)
			end_addr = ULONG_MAX;

		if (store_addr < tftp_load_addr ||
		    store_addr + len > end_addr) {
			puts("\nTFTP error: ");
			puts("trying to overwrite reserved memory...\n");
			return -1;
		}
#endif
		ptr = map_sysmem(store_addr, len);
		memcpy(ptr, src, len);
		unmap_sysmem(ptr);
	}

	if (net_boot_file_size < newsize)
		net_boot_file_size = newsize;

	return 0;
}

/* Clear our state ready for a new transfer */
static void new_transfer(void)
{
	tftp_prev_block = 0;
	tftp_block_wrap = 0;
	tftp_block_wrap_offset = 0;
#ifdef CONFIG_CMD_TFTPPUT
	tftp_put_final_block_sent = 0;
#endif
}

#ifdef CONFIG_CMD_TFTPPUT
/**
 * Load the next block from memory to be sent over tftp.
 *
 * @param block	Block number to send
 * @param dst	Destination buffer for data
 * @param len	Number of bytes in block (this one and every other)
 * @return number of bytes loaded
 */
static int load_block(unsigned block, uchar *dst, unsigned len)
{
	/* We may want to get the final block from the previous set */
	ulong offset = ((int)block - 1) * len + tftp_block_wrap_offset;
	ulong tosend = len;

	tosend = min(net_boot_file_size - offset, tosend);
<<<<<<< HEAD
	(void)memcpy(dst, (void *)(get_fileaddr() + offset), tosend);
	debug("%s: block=%d, offset=%ld, len=%d, tosend=%ld\n", __func__,
=======
	(void)memcpy(dst, (void *)(image_save_addr + offset), tosend);
	debug("%s: block=%u, offset=%lu, len=%u, tosend=%lu\n", __func__,
>>>>>>> 3373c7c3
	      block, offset, len, tosend);
	return tosend;
}
#endif

static void tftp_send(void);
static void tftp_timeout_handler(void);

/**********************************************************************/

static void show_block_marker(void)
{
#ifdef CONFIG_TFTP_TSIZE
	if (tftp_tsize) {
		ulong pos = tftp_cur_block * tftp_block_size +
			tftp_block_wrap_offset;
		if (pos > tftp_tsize)
			pos = tftp_tsize;

		while (tftp_tsize_num_hash < pos * 50 / tftp_tsize) {
			putc('#');
			tftp_tsize_num_hash++;
		}
	} else
#endif
	{
		if ((tftp_cur_block & 0xf) == 0) {
			putc('#');
			if ((tftp_cur_block & 0x3ff) == 0)
				printf("  %u KiB\n  ",
				       net_boot_file_size >> 10);
		}
	}
}

/**
 * restart the current transfer due to an error
 *
 * @param msg	Message to print for user
 */
static void restart(const char *msg)
{
	printf("\n%s; starting again\n", msg);
	net_start_again();
}

/*
 * Check if the block number has wrapped, and update progress
 *
 * TODO: The egregious use of global variables in this file should be tidied.
 */
static void update_block_number(void)
{
	/*
	 * RFC1350 specifies that the first data packet will
	 * have sequence number 1. If we receive a sequence
	 * number of 0 this means that there was a wrap
	 * around of the (16 bit) counter.
	 */
	if (tftp_cur_block == 0 && tftp_prev_block != 0) {
		tftp_block_wrap++;
		tftp_block_wrap_offset += tftp_block_size * TFTP_SEQUENCE_SIZE;
		timeout_count = 0; /* we've done well, reset the timeout */
	}
		show_block_marker();
	}

/* The TFTP get or put is complete */
static void tftp_complete(void)
{
#ifdef CONFIG_TFTP_TSIZE
	/* Print hash marks for the last packet received */
	while (tftp_tsize && tftp_tsize_num_hash < 49) {
		putc('#');
		tftp_tsize_num_hash++;
	}
	puts("  ");
	print_size(tftp_tsize, "");
#endif
	time_start = get_timer(time_start);
	if (time_start > 0) {
		puts("\n  ");
		print_size(net_boot_file_size /
			time_start * 1000, "/s");
	}
	puts("\ndone\n");
	net_set_state(NETLOOP_SUCCESS);
}

static void tftp_send(void)
{
	uchar *pkt;
	uchar *xp;
	int len = 0;
	ushort *s;

	/*
	 *	We will always be sending some sort of packet, so
	 *	cobble together the packet headers now.
	 */
	pkt = net_tx_packet + net_eth_hdr_size() + IP_UDP_HDR_SIZE;

	switch (tftp_state) {
	case STATE_SEND_RRQ:
	case STATE_SEND_WRQ:
		xp = pkt;
		s = (ushort *)pkt;
#ifdef CONFIG_CMD_TFTPPUT
		*s++ = htons(tftp_state == STATE_SEND_RRQ ? TFTP_RRQ :
			TFTP_WRQ);
#else
		*s++ = htons(TFTP_RRQ);
#endif
		pkt = (uchar *)s;
		strcpy((char *)pkt, tftp_filename);
		pkt += strlen(tftp_filename) + 1;
		strcpy((char *)pkt, "octet");
		pkt += 5 /*strlen("octet")*/ + 1;
		strcpy((char *)pkt, "timeout");
		pkt += 7 /*strlen("timeout")*/ + 1;
		sprintf((char *)pkt, "%lu", timeout_ms / 1000);
		debug("send option \"timeout %s\"\n", (char *)pkt);
		pkt += strlen((char *)pkt) + 1;
#ifdef CONFIG_TFTP_TSIZE
		pkt += sprintf((char *)pkt, "tsize%c%u%c",
				0, net_boot_file_size, 0);
#endif
		/* try for more effic. blk size */
		pkt += sprintf((char *)pkt, "blksize%c%d%c",
				0, tftp_block_size_option, 0);
		len = pkt - xp;
		break;

	case STATE_OACK:

	case STATE_RECV_WRQ:
	case STATE_DATA:
		xp = pkt;
		s = (ushort *)pkt;
		s[0] = htons(TFTP_ACK);
		s[1] = htons(tftp_cur_block);
		pkt = (uchar *)(s + 2);
#ifdef CONFIG_CMD_TFTPPUT
		if (tftp_put_active) {
			int toload = tftp_block_size;
			int loaded = load_block(tftp_cur_block, pkt, toload);

			s[0] = htons(TFTP_DATA);
			pkt += loaded;
			tftp_put_final_block_sent = (loaded < toload);
		}
#endif
		len = pkt - xp;
		break;

	case STATE_TOO_LARGE:
		xp = pkt;
		s = (ushort *)pkt;
		*s++ = htons(TFTP_ERROR);
			*s++ = htons(3);

		pkt = (uchar *)s;
		strcpy((char *)pkt, "File too large");
		pkt += 14 /*strlen("File too large")*/ + 1;
		len = pkt - xp;
		break;

	case STATE_BAD_MAGIC:
		xp = pkt;
		s = (ushort *)pkt;
		*s++ = htons(TFTP_ERROR);
		*s++ = htons(2);
		pkt = (uchar *)s;
		strcpy((char *)pkt, "File has bad magic");
		pkt += 18 /*strlen("File has bad magic")*/ + 1;
		len = pkt - xp;
		break;
	}

	net_send_udp_packet(net_server_ethaddr, tftp_remote_ip,
			    tftp_remote_port, tftp_our_port, len);
}

#ifdef CONFIG_CMD_TFTPPUT
static void icmp_handler(unsigned type, unsigned code, unsigned dest,
			 struct in_addr sip, unsigned src, uchar *pkt,
			 unsigned len)
{
	if (type == ICMP_NOT_REACH && code == ICMP_NOT_REACH_PORT) {
		/* Oh dear the other end has gone away */
		restart("TFTP server died");
	}
}
#endif

static void tftp_handler(uchar *pkt, unsigned dest, struct in_addr sip,
			 unsigned src, unsigned len)
{
	__be16 proto;
	__be16 *s;
	int i;

	if (dest != tftp_our_port) {
			return;
	}
	if (tftp_state != STATE_SEND_RRQ && src != tftp_remote_port &&
	    tftp_state != STATE_RECV_WRQ && tftp_state != STATE_SEND_WRQ)
		return;

	if (len < 2)
		return;
	len -= 2;

	/* We have received something useful; restart timeout count */
	timeout_count = 0;

	/* warning: don't use increment (++) in ntohs() macros!! */
	s = (__be16 *)pkt;
	proto = *s++;
	pkt = (uchar *)s;
	switch (ntohs(proto)) {
	case TFTP_RRQ:
		break;

	case TFTP_ACK:
#ifdef CONFIG_CMD_TFTPPUT
		if (tftp_put_active) {
			if (tftp_put_final_block_sent) {
				tftp_complete();
			} else {
				/*
				 * Move to the next block. We want our block
				 * count to wrap just like the other end!
				 */
				int block = ntohs(*s);
				int ack_ok = (tftp_cur_block == block);

				tftp_cur_block = (unsigned short)(block + 1);
				update_block_number();
				if (ack_ok)
					tftp_send(); /* Send next data block */
			}
		}
#endif
		break;

	default:
		break;

#ifdef CONFIG_CMD_TFTPSRV
	case TFTP_WRQ:
		debug("Got WRQ\n");
		tftp_remote_ip = sip;
		tftp_remote_port = src;
		tftp_our_port = 1024 + (get_timer(0) % 3072);
		new_transfer();
		tftp_send(); /* Send ACK(0) */
		break;
#endif

	case TFTP_OACK:
		debug("Got OACK: %s %s\n",
		      pkt, pkt + strlen((char *)pkt) + 1);
		tftp_state = STATE_OACK;
		tftp_remote_port = src;
		/*
		 * Check for 'blksize' option.
		 * Careful: "i" is signed, "len" is unsigned, thus
		 * something like "len-8" may give a *huge* number
		 */
		for (i = 0; i+8 < len; i++) {
			if (strcmp((char *)pkt + i, "blksize") == 0) {
				tftp_block_size = (unsigned short)
					simple_strtoul((char *)pkt + i + 8,
						       NULL, 10);
				debug("Blocksize ack: %s, %d\n",
				      (char *)pkt + i + 8, tftp_block_size);
			}
#ifdef CONFIG_TFTP_TSIZE
			if (strcmp((char *)pkt+i, "tsize") == 0) {
				tftp_tsize = simple_strtoul((char *)pkt + i + 6,
							   NULL, 10);
				debug("size = %s, %d\n",
				      (char *)pkt + i + 6, tftp_tsize);
			}
#endif
		}
#ifdef CONFIG_CMD_TFTPPUT
		if (tftp_put_active) {
			/* Get ready to send the first block */
			tftp_state = STATE_DATA;
			tftp_cur_block++;
		}
#endif
		tftp_send(); /* Send ACK or first data block */
		break;
	case TFTP_DATA:
		if (len < 2)
			return;
		len -= 2;
		tftp_cur_block = ntohs(*(__be16 *)pkt);

		update_block_number();

		if (tftp_state == STATE_SEND_RRQ)
			debug("Server did not acknowledge timeout option!\n");

		if (tftp_state == STATE_SEND_RRQ || tftp_state == STATE_OACK ||
		    tftp_state == STATE_RECV_WRQ) {
			/* first block received */
			tftp_state = STATE_DATA;
			tftp_remote_port = src;
			new_transfer();

			if (tftp_cur_block != 1) {	/* Assertion */
				puts("\nTFTP error: ");
				printf("First block is not block 1 (%ld)\n",
				       tftp_cur_block);
				puts("Starting again\n\n");
				net_start_again();
				break;
			}
		}

		if (tftp_cur_block == tftp_prev_block) {
			/* Same block again; ignore it. */
			break;
		}

		tftp_prev_block = tftp_cur_block;
		timeout_count_max = tftp_timeout_count_max;
		net_set_timeout_handler(timeout_ms, tftp_timeout_handler);

		if (store_block(tftp_cur_block - 1, pkt + 2, len)) {
			eth_halt();
			net_set_state(NETLOOP_FAIL);
			break;
		}

		/*
		 *	Acknowledge the block just received, which will prompt
		 *	the remote for the next one.
		 */
		tftp_send();

		if (len < tftp_block_size)
			tftp_complete();
		break;

	case TFTP_ERROR:
		printf("\nTFTP error: '%s' (%d)\n",
		       pkt + 2, ntohs(*(__be16 *)pkt));

		switch (ntohs(*(__be16 *)pkt)) {
		case TFTP_ERR_FILE_NOT_FOUND:
		case TFTP_ERR_ACCESS_DENIED:
			puts("Not retrying...\n");
			eth_halt();
			net_set_state(NETLOOP_FAIL);
			break;
		case TFTP_ERR_UNDEFINED:
		case TFTP_ERR_DISK_FULL:
		case TFTP_ERR_UNEXPECTED_OPCODE:
		case TFTP_ERR_UNKNOWN_TRANSFER_ID:
		case TFTP_ERR_FILE_ALREADY_EXISTS:
		default:
			puts("Starting again\n\n");
			net_start_again();
			break;
		}
		break;
	}
}


static void tftp_timeout_handler(void)
{
	if (++timeout_count > timeout_count_max) {
		restart("Retry count exceeded");
	} else {
		puts("T ");
		net_set_timeout_handler(timeout_ms, tftp_timeout_handler);
		if (tftp_state != STATE_RECV_WRQ)
			tftp_send();
	}
}

/* Initialize tftp_load_addr and tftp_load_size from image_load_addr and lmb */
static int tftp_init_load_addr(void)
{
#ifdef CONFIG_LMB
	struct lmb lmb;
	phys_size_t max_size;

	lmb_init_and_reserve(&lmb, gd->bd, (void *)gd->fdt_blob);

<<<<<<< HEAD
	max_size = lmb_get_free_size(&lmb, get_fileaddr());
=======
	max_size = lmb_get_free_size(&lmb, image_load_addr);
>>>>>>> 3373c7c3
	if (!max_size)
		return -1;

	tftp_load_size = max_size;
#endif
<<<<<<< HEAD
	tftp_load_addr = get_fileaddr();
=======
	tftp_load_addr = image_load_addr;
>>>>>>> 3373c7c3
	return 0;
}

void tftp_start(enum proto_t protocol)
{
#if CONFIG_NET_TFTP_VARS
	char *ep;             /* Environment pointer */

	/*
	 * Allow the user to choose TFTP blocksize and timeout.
	 * TFTP protocol has a minimal timeout of 1 second.
	 */

	ep = env_get("tftpblocksize");
	if (ep != NULL)
		tftp_block_size_option = simple_strtol(ep, NULL, 10);

	ep = env_get("tftptimeout");
	if (ep != NULL)
		timeout_ms = simple_strtol(ep, NULL, 10);

	if (timeout_ms < 1000) {
		printf("TFTP timeout (%ld ms) too low, set min = 1000 ms\n",
		       timeout_ms);
		timeout_ms = 1000;
	}

	ep = env_get("tftptimeoutcountmax");
	if (ep != NULL)
		tftp_timeout_count_max = simple_strtol(ep, NULL, 10);

	if (tftp_timeout_count_max < 0) {
		printf("TFTP timeout count max (%d ms) negative, set to 0\n",
		       tftp_timeout_count_max);
		tftp_timeout_count_max = 0;
	}
#endif

	debug("TFTP blocksize = %i, timeout = %ld ms\n",
	      tftp_block_size_option, timeout_ms);

	tftp_remote_ip = net_server_ip;
	if (!net_parse_bootfile(&tftp_remote_ip, tftp_filename, MAX_LEN)) {
		sprintf(default_filename, "%02X%02X%02X%02X.img",
			net_ip.s_addr & 0xFF,
			(net_ip.s_addr >>  8) & 0xFF,
			(net_ip.s_addr >> 16) & 0xFF,
			(net_ip.s_addr >> 24) & 0xFF);

		strncpy(tftp_filename, default_filename, DEFAULT_NAME_LEN);
		tftp_filename[DEFAULT_NAME_LEN - 1] = 0;

		printf("*** Warning: no boot file name; using '%s'\n",
		       tftp_filename);
	}

	printf("Using %s device\n", eth_get_name());
	printf("TFTP %s server %pI4; our IP address is %pI4",
#ifdef CONFIG_CMD_TFTPPUT
	       protocol == TFTPPUT ? "to" : "from",
#else
	       "from",
#endif
	       &tftp_remote_ip, &net_ip);

	/* Check if we need to send across this subnet */
	if (net_gateway.s_addr && net_netmask.s_addr) {
		struct in_addr our_net;
		struct in_addr remote_net;

		our_net.s_addr = net_ip.s_addr & net_netmask.s_addr;
		remote_net.s_addr = tftp_remote_ip.s_addr & net_netmask.s_addr;
		if (our_net.s_addr != remote_net.s_addr)
			printf("; sending through gateway %pI4", &net_gateway);
	}
	putc('\n');

	printf("Filename '%s'.", tftp_filename);

	if (net_boot_file_expected_size_in_blocks) {
		printf(" Size is 0x%x Bytes = ",
		       net_boot_file_expected_size_in_blocks << 9);
		print_size(net_boot_file_expected_size_in_blocks << 9, "");
	}

	putc('\n');
#ifdef CONFIG_CMD_TFTPPUT
	tftp_put_active = (protocol == TFTPPUT);
	if (tftp_put_active) {
<<<<<<< HEAD
		printf("Save address: 0x%lx\n", get_fileaddr());
		printf("Save size:    0x%lx\n", net_boot_file_size);
		puts("Saving:\n  *\b");
=======
		printf("Save address: 0x%lx\n", image_save_addr);
		printf("Save size:    0x%lx\n", image_save_size);
		net_boot_file_size = image_save_size;
		puts("Saving: *\b");
>>>>>>> 3373c7c3
		tftp_state = STATE_SEND_WRQ;
		new_transfer();
	} else
#endif
	{
		if (tftp_init_load_addr()) {
			eth_halt();
			net_set_state(NETLOOP_FAIL);
			puts("\nTFTP error: ");
			puts("trying to overwrite reserved memory...\n");
			return;
		}
		printf("Load address: 0x%lx\n", tftp_load_addr);
		puts("Loading:\n  *\b");
		tftp_state = STATE_SEND_RRQ;
#ifdef CONFIG_CMD_BOOTEFI
		efi_set_bootdev("Net", "", tftp_filename);
#endif
	}

	time_start = get_timer(0);
	timeout_count_max = tftp_timeout_count_max;

	net_set_timeout_handler(timeout_ms, tftp_timeout_handler);
	net_set_udp_handler(tftp_handler);
#ifdef CONFIG_CMD_TFTPPUT
	net_set_icmp_handler(icmp_handler);
#endif
	tftp_remote_port = WELL_KNOWN_PORT;
	timeout_count = 0;
	/* Use a pseudo-random port unless a specific port is set */
	tftp_our_port = 1024 + (get_timer(0) % 3072);

#ifdef CONFIG_TFTP_PORT
	ep = env_get("tftpdstp");
	if (ep != NULL)
		tftp_remote_port = simple_strtol(ep, NULL, 10);
	ep = env_get("tftpsrcp");
	if (ep != NULL)
		tftp_our_port = simple_strtol(ep, NULL, 10);
#endif
	tftp_cur_block = 0;

	/* zero out server ether in case the server ip has changed */
	memset(net_server_ethaddr, 0, 6);
	/* Revert tftp_block_size to dflt */
	tftp_block_size = TFTP_BLOCK_SIZE;
#ifdef CONFIG_TFTP_TSIZE
	tftp_tsize = 0;
	tftp_tsize_num_hash = 0;
#endif

	tftp_send();
}

#ifdef CONFIG_CMD_TFTPSRV
void tftp_start_server(void)
{
	tftp_filename[0] = 0;

	if (tftp_init_load_addr()) {
		eth_halt();
		net_set_state(NETLOOP_FAIL);
		puts("\nTFTP error: trying to overwrite reserved memory...\n");
		return;
	}
	printf("Using %s device\n", eth_get_name());
	printf("Listening for TFTP transfer on %pI4\n", &net_ip);
	printf("Load address: 0x%lx\n", tftp_load_addr);

	puts("Loading:\n  *\b");

	timeout_count_max = tftp_timeout_count_max;
	timeout_count = 0;
	timeout_ms = TIMEOUT;
	net_set_timeout_handler(timeout_ms, tftp_timeout_handler);

	/* Revert tftp_block_size to dflt */
	tftp_block_size = TFTP_BLOCK_SIZE;
	tftp_cur_block = 0;
	tftp_our_port = WELL_KNOWN_PORT;

#ifdef CONFIG_TFTP_TSIZE
	tftp_tsize = 0;
	tftp_tsize_num_hash = 0;
#endif

	tftp_state = STATE_RECV_WRQ;
	net_set_udp_handler(tftp_handler);

	/* zero out server ether in case the server ip has changed */
	memset(net_server_ethaddr, 0, 6);
}
#endif /* CONFIG_CMD_TFTPSRV */
<|MERGE_RESOLUTION|>--- conflicted
+++ resolved
@@ -220,13 +220,8 @@
 	ulong tosend = len;
 
 	tosend = min(net_boot_file_size - offset, tosend);
-<<<<<<< HEAD
 	(void)memcpy(dst, (void *)(get_fileaddr() + offset), tosend);
-	debug("%s: block=%d, offset=%ld, len=%d, tosend=%ld\n", __func__,
-=======
-	(void)memcpy(dst, (void *)(image_save_addr + offset), tosend);
 	debug("%s: block=%u, offset=%lu, len=%u, tosend=%lu\n", __func__,
->>>>>>> 3373c7c3
 	      block, offset, len, tosend);
 	return tosend;
 }
@@ -623,21 +618,13 @@
 
 	lmb_init_and_reserve(&lmb, gd->bd, (void *)gd->fdt_blob);
 
-<<<<<<< HEAD
 	max_size = lmb_get_free_size(&lmb, get_fileaddr());
-=======
-	max_size = lmb_get_free_size(&lmb, image_load_addr);
->>>>>>> 3373c7c3
 	if (!max_size)
 		return -1;
 
 	tftp_load_size = max_size;
 #endif
-<<<<<<< HEAD
 	tftp_load_addr = get_fileaddr();
-=======
-	tftp_load_addr = image_load_addr;
->>>>>>> 3373c7c3
 	return 0;
 }
 
@@ -727,16 +714,9 @@
 #ifdef CONFIG_CMD_TFTPPUT
 	tftp_put_active = (protocol == TFTPPUT);
 	if (tftp_put_active) {
-<<<<<<< HEAD
 		printf("Save address: 0x%lx\n", get_fileaddr());
 		printf("Save size:    0x%lx\n", net_boot_file_size);
 		puts("Saving:\n  *\b");
-=======
-		printf("Save address: 0x%lx\n", image_save_addr);
-		printf("Save size:    0x%lx\n", image_save_size);
-		net_boot_file_size = image_save_size;
-		puts("Saving: *\b");
->>>>>>> 3373c7c3
 		tftp_state = STATE_SEND_WRQ;
 		new_transfer();
 	} else
