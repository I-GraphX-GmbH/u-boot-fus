// SPDX-License-Identifier: GPL-2.0+
/*
 * (C) Copyright 2001-2015
 * Wolfgang Denk, DENX Software Engineering, wd@denx.de.
 * Joe Hershberger, National Instruments
 * Copyright 2017 NXP
<<<<<<< HEAD
=======
 *
>>>>>>> 1e351715
 */

#include <common.h>
#include <dm.h>
#include <environment.h>
#include <net.h>
#include <dm/device-internal.h>
#include <dm/uclass-internal.h>
#include "eth_internal.h"
#include <eth_phy.h>

DECLARE_GLOBAL_DATA_PTR;

/**
 * struct eth_device_priv - private structure for each Ethernet device
 *
 * @state: The state of the Ethernet MAC driver (defined by enum eth_state_t)
 */
struct eth_device_priv {
	enum eth_state_t state;
};

/**
 * struct eth_uclass_priv - The structure attached to the uclass itself
 *
 * @current: The Ethernet device that the network functions are using
 */
struct eth_uclass_priv {
	struct udevice *current;
};

/* eth_errno - This stores the most recent failure code from DM functions */
static int eth_errno;

static struct eth_uclass_priv *eth_get_uclass_priv(void)
{
	struct uclass *uc;
	int ret;

	ret = uclass_get(UCLASS_ETH, &uc);
	if (ret)
		return NULL;

	assert(uc);
	return uc->priv;
}

void eth_set_current_to_next(void)
{
	struct eth_uclass_priv *uc_priv;

	uc_priv = eth_get_uclass_priv();
	if (uc_priv->current)
		uclass_next_device(&uc_priv->current);
	if (!uc_priv->current)
		uclass_first_device(UCLASS_ETH, &uc_priv->current);
}

/*
 * Typically this will simply return the active device.
 * In the case where the most recent active device was unset, this will attempt
 * to return the first device. If that device doesn't exist or fails to probe,
 * this function will return NULL.
 */
struct udevice *eth_get_dev(void)
{
	struct eth_uclass_priv *uc_priv;

	uc_priv = eth_get_uclass_priv();
	if (!uc_priv->current)
		eth_errno = uclass_first_device(UCLASS_ETH,
				    &uc_priv->current);
	return uc_priv->current;
}

/*
 * Typically this will just store a device pointer.
 * In case it was not probed, we will attempt to do so.
 * dev may be NULL to unset the active device.
 */
void eth_set_dev(struct udevice *dev)
{
	if (dev && !device_active(dev)) {
		eth_errno = device_probe(dev);
		if (eth_errno)
			dev = NULL;
	}

	eth_get_uclass_priv()->current = dev;
}

/*
 * Find the udevice that either has the name passed in as devname or has an
 * alias named devname.
 */
struct udevice *eth_get_dev_by_name(const char *devname)
{
	int seq = -1;
	char *endp = NULL;
	const char *startp = NULL;
	struct udevice *it;
	struct uclass *uc;
	int len = strlen("eth");
	int ret;

	/* Must be longer than 3 to be an alias */
	if (!strncmp(devname, "eth", len) && strlen(devname) > len) {
		startp = devname + len;
		seq = simple_strtoul(startp, &endp, 10);
	}

	ret = uclass_get(UCLASS_ETH, &uc);
	if (ret)
		return NULL;

	uclass_foreach_dev(it, uc) {
		/*
		 * We need the seq to be valid, so try to probe it.
		 * If the probe fails, the seq will not match since it will be
		 * -1 instead of what we are looking for.
		 * We don't care about errors from probe here. Either they won't
		 * match an alias or it will match a literal name and we'll pick
		 * up the error when we try to probe again in eth_set_dev().
		 */
		if (device_probe(it))
			continue;
		/* Check for the name or the sequence number to match */
		if (strcmp(it->name, devname) == 0 ||
		    (endp > startp && it->seq == seq))
			return it;
	}

	return NULL;
}

unsigned char *eth_get_ethaddr(void)
{
	struct eth_pdata *pdata;

	if (eth_get_dev()) {
		pdata = eth_get_dev()->platdata;
		return pdata->enetaddr;
	}

	return NULL;
}

/* Set active state without calling start on the driver */
int eth_init_state_only(void)
{
	struct udevice *current;
	struct eth_device_priv *priv;

	current = eth_get_dev();
	if (!current || !device_active(current))
		return -EINVAL;

	priv = current->uclass_priv;
	priv->state = ETH_STATE_ACTIVE;

	return 0;
}

/* Set passive state without calling stop on the driver */
void eth_halt_state_only(void)
{
	struct udevice *current;
	struct eth_device_priv *priv;

	current = eth_get_dev();
	if (!current || !device_active(current))
		return;

	priv = current->uclass_priv;
	priv->state = ETH_STATE_PASSIVE;
}

int eth_get_dev_index(void)
{
	if (eth_get_dev())
		return eth_get_dev()->seq;
	return -1;
}

static int eth_write_hwaddr(struct udevice *dev)
{
	struct eth_pdata *pdata;
	int ret = 0;

	if (!dev || !device_active(dev))
		return -EINVAL;

	/* seq is valid since the device is active */
	if (eth_get_ops(dev)->write_hwaddr && !eth_mac_skip(dev->seq)) {
		pdata = dev->platdata;
		if (!is_valid_ethaddr(pdata->enetaddr)) {
			printf("\nError: %s address %pM illegal value\n",
			       dev->name, pdata->enetaddr);
			return -EINVAL;
		}

		/*
		 * Drivers are allowed to decide not to implement this at
		 * run-time. E.g. Some devices may use it and some may not.
		 */
		ret = eth_get_ops(dev)->write_hwaddr(dev);
		if (ret == -ENOSYS)
			ret = 0;
		if (ret)
			printf("\nWarning: %s failed to set MAC address\n",
			       dev->name);
	}

	return ret;
}

static int on_ethaddr(const char *name, const char *value, enum env_op op,
	int flags)
{
	int index;
	int retval;
	struct udevice *dev;

	/* look for an index after "eth" */
	index = simple_strtoul(name + 3, NULL, 10);

	retval = uclass_find_device_by_seq(UCLASS_ETH, index, false, &dev);
	if (!retval) {
		struct eth_pdata *pdata = dev->platdata;
		switch (op) {
		case env_op_create:
		case env_op_overwrite:
			eth_parse_enetaddr(value, pdata->enetaddr);
			eth_write_hwaddr(dev);
			break;
		case env_op_delete:
			memset(pdata->enetaddr, 0, ARP_HLEN);
		}
	}

	return 0;
}
U_BOOT_ENV_CALLBACK(ethaddr, on_ethaddr);

int eth_init(void)
{
	char *ethact = env_get("ethact");
	char *ethrotate = env_get("ethrotate");
	struct udevice *current = NULL;
	struct udevice *old_current;
	int ret = -ENODEV;

	/*
	 * When 'ethrotate' variable is set to 'no' and 'ethact' variable
	 * is already set to an ethernet device, we should stick to 'ethact'.
	 */
	if ((ethrotate != NULL) && (strcmp(ethrotate, "no") == 0)) {
		if (ethact) {
			current = eth_get_dev_by_name(ethact);
			if (!current)
				return -EINVAL;
		}
	}

	if (!current) {
		current = eth_get_dev();
		if (!current) {
			printf("No ethernet found.\n");
			return -ENODEV;
		}
	}

	old_current = current;
	do {
		if (current) {
			debug("Trying %s\n", current->name);

			if (device_active(current)) {
				ret = eth_get_ops(current)->start(current);
				if (ret >= 0) {
					struct eth_device_priv *priv =
						current->uclass_priv;

					priv->state = ETH_STATE_ACTIVE;
					return 0;
				}
			} else {
				ret = eth_errno;
			}

			debug("FAIL\n");
		} else {
			debug("PROBE FAIL\n");
		}

		/*
		 * If ethrotate is enabled, this will change "current",
		 * otherwise we will drop out of this while loop immediately
		 */
		eth_try_another(0);
		/* This will ensure the new "current" attempted to probe */
		current = eth_get_dev();
	} while (old_current != current);

	return ret;
}

void eth_halt(void)
{
	struct udevice *current;
	struct eth_device_priv *priv;

	current = eth_get_dev();
	if (!current || !eth_is_active(current))
		return;

	eth_get_ops(current)->stop(current);
	priv = current->uclass_priv;
	if (priv)
		priv->state = ETH_STATE_PASSIVE;
}

int eth_is_active(struct udevice *dev)
{
	struct eth_device_priv *priv;

	if (!dev || !device_active(dev))
		return 0;

	priv = dev_get_uclass_priv(dev);
	return priv->state == ETH_STATE_ACTIVE;
}

int eth_send(void *packet, int length)
{
	struct udevice *current;
	int ret;

	current = eth_get_dev();
	if (!current)
		return -ENODEV;

	if (!eth_is_active(current))
		return -EINVAL;

	ret = eth_get_ops(current)->send(current, packet, length);
	if (ret < 0) {
		/* We cannot completely return the error at present */
		debug("%s: send() returned error %d\n", __func__, ret);
	}
	return ret;
}

int eth_rx(void)
{
	struct udevice *current;
	uchar *packet;
	int flags;
	int ret;
	int i;

	current = eth_get_dev();
	if (!current)
		return -ENODEV;

	if (!eth_is_active(current))
		return -EINVAL;

	/* Process up to 32 packets at one time */
	flags = ETH_RECV_CHECK_DEVICE;
	for (i = 0; i < 32; i++) {
		ret = eth_get_ops(current)->recv(current, flags, &packet);
		flags = 0;
		if (ret > 0)
			net_process_received_packet(packet, ret);
		if (ret >= 0 && eth_get_ops(current)->free_pkt)
			eth_get_ops(current)->free_pkt(current, packet, ret);
		if (ret <= 0)
			break;
	}
	if (ret == -EAGAIN)
		ret = 0;
	if (ret < 0) {
		/* We cannot completely return the error at present */
		debug("%s: recv() returned error %d\n", __func__, ret);
	}
	return ret;
}

int eth_initialize(void)
{
	int num_devices = 0;
	struct udevice *dev;

	eth_common_init();

	/*
	 * Devices need to write the hwaddr even if not started so that Linux
	 * will have access to the hwaddr that u-boot stored for the device.
	 * This is accomplished by attempting to probe each device and calling
	 * their write_hwaddr() operation.
	 */
	uclass_first_device_check(UCLASS_ETH, &dev);
	if (!dev) {
		printf("No ethernet found.\n");
		bootstage_error(BOOTSTAGE_ID_NET_ETH_START);
	} else {
		char *ethprime = env_get("ethprime");
		struct udevice *prime_dev = NULL;

		if (ethprime)
			prime_dev = eth_get_dev_by_name(ethprime);
		if (prime_dev) {
			eth_set_dev(prime_dev);
			eth_current_changed();
		} else {
			eth_set_dev(NULL);
		}

		bootstage_mark(BOOTSTAGE_ID_NET_ETH_INIT);
		do {
			if (num_devices)
				printf(", ");

			printf("eth%d: %s", dev->seq, dev->name);

			if (ethprime && dev == prime_dev)
				printf(" [PRIME]");

			eth_write_hwaddr(dev);

			uclass_next_device_check(&dev);
			num_devices++;
		} while (dev);

		putc('\n');
	}

	return num_devices;
}

static int eth_post_bind(struct udevice *dev)
{
	if (strchr(dev->name, ' ')) {
		printf("\nError: eth device name \"%s\" has a space!\n",
		       dev->name);
		return -EINVAL;
	}

#ifdef CONFIG_DM_ETH_PHY
	eth_phy_binds_nodes(dev);
#endif

	return 0;
}

static int eth_pre_unbind(struct udevice *dev)
{
	/* Don't hang onto a pointer that is going away */
	if (dev == eth_get_uclass_priv()->current)
		eth_set_dev(NULL);

	return 0;
}

static int eth_post_probe(struct udevice *dev)
{
	struct eth_device_priv *priv = dev->uclass_priv;
	struct eth_pdata *pdata = dev->platdata;
	unsigned char env_enetaddr[ARP_HLEN];

#if defined(CONFIG_NEEDS_MANUAL_RELOC)
	struct eth_ops *ops = eth_get_ops(dev);
	static int reloc_done;

	if (!reloc_done) {
		if (ops->start)
			ops->start += gd->reloc_off;
		if (ops->send)
			ops->send += gd->reloc_off;
		if (ops->recv)
			ops->recv += gd->reloc_off;
		if (ops->free_pkt)
			ops->free_pkt += gd->reloc_off;
		if (ops->stop)
			ops->stop += gd->reloc_off;
		if (ops->mcast)
			ops->mcast += gd->reloc_off;
		if (ops->write_hwaddr)
			ops->write_hwaddr += gd->reloc_off;
		if (ops->read_rom_hwaddr)
			ops->read_rom_hwaddr += gd->reloc_off;

		reloc_done++;
	}
#endif

	priv->state = ETH_STATE_INIT;

	/* Check if the device has a MAC address in ROM */
	if (eth_get_ops(dev)->read_rom_hwaddr)
		eth_get_ops(dev)->read_rom_hwaddr(dev);

	eth_env_get_enetaddr_by_index("eth", dev->seq, env_enetaddr);
	if (!is_zero_ethaddr(env_enetaddr)) {
		if (!is_zero_ethaddr(pdata->enetaddr) &&
		    memcmp(pdata->enetaddr, env_enetaddr, ARP_HLEN)) {
			printf("\nWarning: %s MAC addresses don't match:\n",
			       dev->name);
			printf("Address in ROM is          %pM\n",
			       pdata->enetaddr);
			printf("Address in environment is  %pM\n",
			       env_enetaddr);
		}

		/* Override the ROM MAC address */
		memcpy(pdata->enetaddr, env_enetaddr, ARP_HLEN);
	} else if (is_valid_ethaddr(pdata->enetaddr)) {
		eth_env_set_enetaddr_by_index("eth", dev->seq, pdata->enetaddr);
		printf("\nWarning: %s using MAC address from ROM\n",
		       dev->name);
	} else if (is_zero_ethaddr(pdata->enetaddr) ||
		   !is_valid_ethaddr(pdata->enetaddr)) {
#ifdef CONFIG_NET_RANDOM_ETHADDR
		net_random_ethaddr(pdata->enetaddr);
		printf("\nWarning: %s (eth%d) using random MAC address - %pM\n",
		       dev->name, dev->seq, pdata->enetaddr);
#else
		printf("\nError: %s address not set.\n",
		       dev->name);
		return -EINVAL;
#endif
	}

	return 0;
}

static int eth_pre_remove(struct udevice *dev)
{
	struct eth_pdata *pdata = dev->platdata;

	eth_get_ops(dev)->stop(dev);

	/* clear the MAC address */
	memset(pdata->enetaddr, 0, ARP_HLEN);

	return 0;
}

UCLASS_DRIVER(eth) = {
	.name		= "eth",
	.id		= UCLASS_ETH,
	.post_bind	= eth_post_bind,
	.pre_unbind	= eth_pre_unbind,
	.post_probe	= eth_post_probe,
	.pre_remove	= eth_pre_remove,
	.priv_auto_alloc_size = sizeof(struct eth_uclass_priv),
	.per_device_auto_alloc_size = sizeof(struct eth_device_priv),
	.flags		= DM_UC_FLAG_SEQ_ALIAS,
};<|MERGE_RESOLUTION|>--- conflicted
+++ resolved
@@ -4,10 +4,7 @@
  * Wolfgang Denk, DENX Software Engineering, wd@denx.de.
  * Joe Hershberger, National Instruments
  * Copyright 2017 NXP
-<<<<<<< HEAD
-=======
  *
->>>>>>> 1e351715
  */
 
 #include <common.h>
@@ -327,7 +324,7 @@
 	eth_get_ops(current)->stop(current);
 	priv = current->uclass_priv;
 	if (priv)
-		priv->state = ETH_STATE_PASSIVE;
+	priv->state = ETH_STATE_PASSIVE;
 }
 
 int eth_is_active(struct udevice *dev)
