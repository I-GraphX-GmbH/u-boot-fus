// SPDX-License-Identifier: GPL-2.0+
/*
 * (C) Copyright 2001-2015
 * Wolfgang Denk, DENX Software Engineering, wd@denx.de.
 * Joe Hershberger, National Instruments
<<<<<<< HEAD
 *
 * Copyright 2017 NXP
 *
 * SPDX-License-Identifier:	GPL-2.0+
=======
>>>>>>> 4b398755
 */

#include <common.h>
#include <dm.h>
#include <environment.h>
#include <net.h>
#include <dm/device-internal.h>
#include <dm/uclass-internal.h>
#include "eth_internal.h"

DECLARE_GLOBAL_DATA_PTR;

/**
 * struct eth_device_priv - private structure for each Ethernet device
 *
 * @state: The state of the Ethernet MAC driver (defined by enum eth_state_t)
 */
struct eth_device_priv {
	enum eth_state_t state;
};

/**
 * struct eth_uclass_priv - The structure attached to the uclass itself
 *
 * @current: The Ethernet device that the network functions are using
 */
struct eth_uclass_priv {
	struct udevice *current;
};

/* eth_errno - This stores the most recent failure code from DM functions */
static int eth_errno;

static struct eth_uclass_priv *eth_get_uclass_priv(void)
{
	struct uclass *uc;
	int ret;

	ret = uclass_get(UCLASS_ETH, &uc);
	if (ret)
		return NULL;

	assert(uc);
	return uc->priv;
}

void eth_set_current_to_next(void)
{
	struct eth_uclass_priv *uc_priv;

	uc_priv = eth_get_uclass_priv();
	if (uc_priv->current)
		uclass_next_device(&uc_priv->current);
	if (!uc_priv->current)
		uclass_first_device(UCLASS_ETH, &uc_priv->current);
}

/*
 * Typically this will simply return the active device.
 * In the case where the most recent active device was unset, this will attempt
 * to return the first device. If that device doesn't exist or fails to probe,
 * this function will return NULL.
 */
struct udevice *eth_get_dev(void)
{
	struct eth_uclass_priv *uc_priv;

	uc_priv = eth_get_uclass_priv();
	if (!uc_priv->current)
		eth_errno = uclass_first_device(UCLASS_ETH,
				    &uc_priv->current);
	return uc_priv->current;
}

/*
 * Typically this will just store a device pointer.
 * In case it was not probed, we will attempt to do so.
 * dev may be NULL to unset the active device.
 */
void eth_set_dev(struct udevice *dev)
{
	if (dev && !device_active(dev)) {
		eth_errno = device_probe(dev);
		if (eth_errno)
			dev = NULL;
	}

	eth_get_uclass_priv()->current = dev;
}

/*
 * Find the udevice that either has the name passed in as devname or has an
 * alias named devname.
 */
struct udevice *eth_get_dev_by_name(const char *devname)
{
	int seq = -1;
	char *endp = NULL;
	const char *startp = NULL;
	struct udevice *it;
	struct uclass *uc;
	int len = strlen("eth");
	int ret;

	/* Must be longer than 3 to be an alias */
	if (!strncmp(devname, "eth", len) && strlen(devname) > len) {
		startp = devname + len;
		seq = simple_strtoul(startp, &endp, 10);
	}

	ret = uclass_get(UCLASS_ETH, &uc);
	if (ret)
		return NULL;

	uclass_foreach_dev(it, uc) {
		/*
		 * We need the seq to be valid, so try to probe it.
		 * If the probe fails, the seq will not match since it will be
		 * -1 instead of what we are looking for.
		 * We don't care about errors from probe here. Either they won't
		 * match an alias or it will match a literal name and we'll pick
		 * up the error when we try to probe again in eth_set_dev().
		 */
		if (device_probe(it))
			continue;
		/* Check for the name or the sequence number to match */
		if (strcmp(it->name, devname) == 0 ||
		    (endp > startp && it->seq == seq))
			return it;
	}

	return NULL;
}

unsigned char *eth_get_ethaddr(void)
{
	struct eth_pdata *pdata;

	if (eth_get_dev()) {
		pdata = eth_get_dev()->platdata;
		return pdata->enetaddr;
	}

	return NULL;
}

/* Set active state without calling start on the driver */
int eth_init_state_only(void)
{
	struct udevice *current;
	struct eth_device_priv *priv;

	current = eth_get_dev();
	if (!current || !device_active(current))
		return -EINVAL;

	priv = current->uclass_priv;
	priv->state = ETH_STATE_ACTIVE;

	return 0;
}

/* Set passive state without calling stop on the driver */
void eth_halt_state_only(void)
{
	struct udevice *current;
	struct eth_device_priv *priv;

	current = eth_get_dev();
	if (!current || !device_active(current))
		return;

	priv = current->uclass_priv;
	priv->state = ETH_STATE_PASSIVE;
}

int eth_get_dev_index(void)
{
	if (eth_get_dev())
		return eth_get_dev()->seq;
	return -1;
}

static int eth_write_hwaddr(struct udevice *dev)
{
	struct eth_pdata *pdata;
	int ret = 0;

	if (!dev || !device_active(dev))
		return -EINVAL;

	/* seq is valid since the device is active */
	if (eth_get_ops(dev)->write_hwaddr && !eth_mac_skip(dev->seq)) {
		pdata = dev->platdata;
		if (!is_valid_ethaddr(pdata->enetaddr)) {
			printf("\nError: %s address %pM illegal value\n",
			       dev->name, pdata->enetaddr);
			return -EINVAL;
		}

		/*
		 * Drivers are allowed to decide not to implement this at
		 * run-time. E.g. Some devices may use it and some may not.
		 */
		ret = eth_get_ops(dev)->write_hwaddr(dev);
		if (ret == -ENOSYS)
			ret = 0;
		if (ret)
			printf("\nWarning: %s failed to set MAC address\n",
			       dev->name);
	}

	return ret;
}

static int on_ethaddr(const char *name, const char *value, enum env_op op,
	int flags)
{
	int index;
	int retval;
	struct udevice *dev;

	/* look for an index after "eth" */
	index = simple_strtoul(name + 3, NULL, 10);

	retval = uclass_find_device_by_seq(UCLASS_ETH, index, false, &dev);
	if (!retval) {
		struct eth_pdata *pdata = dev->platdata;
		switch (op) {
		case env_op_create:
		case env_op_overwrite:
			eth_parse_enetaddr(value, pdata->enetaddr);
			eth_write_hwaddr(dev);
			break;
		case env_op_delete:
			memset(pdata->enetaddr, 0, ARP_HLEN);
		}
	}

	return 0;
}
U_BOOT_ENV_CALLBACK(ethaddr, on_ethaddr);

int eth_init(void)
{
	char *ethact = env_get("ethact");
	char *ethrotate = env_get("ethrotate");
	struct udevice *current = NULL;
	struct udevice *old_current;
	int ret = -ENODEV;

	/*
	 * When 'ethrotate' variable is set to 'no' and 'ethact' variable
	 * is already set to an ethernet device, we should stick to 'ethact'.
	 */
	if ((ethrotate != NULL) && (strcmp(ethrotate, "no") == 0)) {
		if (ethact) {
			current = eth_get_dev_by_name(ethact);
			if (!current)
				return -EINVAL;
		}
	}

	if (!current) {
		current = eth_get_dev();
		if (!current) {
			printf("No ethernet found.\n");
			return -ENODEV;
		}
	}

	old_current = current;
	do {
		if (current) {
			debug("Trying %s\n", current->name);

			if (device_active(current)) {
				ret = eth_get_ops(current)->start(current);
				if (ret >= 0) {
					struct eth_device_priv *priv =
						current->uclass_priv;

					priv->state = ETH_STATE_ACTIVE;
					return 0;
				}
			} else {
				ret = eth_errno;
			}

			debug("FAIL\n");
		} else {
			debug("PROBE FAIL\n");
		}

		/*
		 * If ethrotate is enabled, this will change "current",
		 * otherwise we will drop out of this while loop immediately
		 */
		eth_try_another(0);
		/* This will ensure the new "current" attempted to probe */
		current = eth_get_dev();
	} while (old_current != current);

	return ret;
}

void eth_halt(void)
{
	struct udevice *current;
	struct eth_device_priv *priv;

	current = eth_get_dev();
	if (!current || !device_active(current))
		return;

	eth_get_ops(current)->stop(current);
	priv = current->uclass_priv;
	priv->state = ETH_STATE_PASSIVE;
}

int eth_is_active(struct udevice *dev)
{
	struct eth_device_priv *priv;

	if (!dev || !device_active(dev))
		return 0;

	priv = dev_get_uclass_priv(dev);
	return priv->state == ETH_STATE_ACTIVE;
}

int eth_send(void *packet, int length)
{
	struct udevice *current;
	int ret;

	current = eth_get_dev();
	if (!current)
		return -ENODEV;

	if (!eth_is_active(current))
		return -EINVAL;

	ret = eth_get_ops(current)->send(current, packet, length);
	if (ret < 0) {
		/* We cannot completely return the error at present */
		debug("%s: send() returned error %d\n", __func__, ret);
	}
	return ret;
}

int eth_rx(void)
{
	struct udevice *current;
	uchar *packet;
	int flags;
	int ret;
	int i;

	current = eth_get_dev();
	if (!current)
		return -ENODEV;

	if (!eth_is_active(current))
		return -EINVAL;

	/* Process up to 32 packets at one time */
	flags = ETH_RECV_CHECK_DEVICE;
	for (i = 0; i < 32; i++) {
		ret = eth_get_ops(current)->recv(current, flags, &packet);
		flags = 0;
		if (ret > 0)
			net_process_received_packet(packet, ret);
		if (ret >= 0 && eth_get_ops(current)->free_pkt)
			eth_get_ops(current)->free_pkt(current, packet, ret);
		if (ret <= 0)
			break;
	}
	if (ret == -EAGAIN)
		ret = 0;
	if (ret < 0) {
		/* We cannot completely return the error at present */
		debug("%s: recv() returned error %d\n", __func__, ret);
	}
	return ret;
}

int eth_initialize(void)
{
	int num_devices = 0;
	struct udevice *dev;

	eth_common_init();

	/*
	 * Devices need to write the hwaddr even if not started so that Linux
	 * will have access to the hwaddr that u-boot stored for the device.
	 * This is accomplished by attempting to probe each device and calling
	 * their write_hwaddr() operation.
	 */
	uclass_first_device(UCLASS_ETH, &dev);
	if (!dev) {
		printf("No ethernet found.\n");
		bootstage_error(BOOTSTAGE_ID_NET_ETH_START);
	} else {
		char *ethprime = env_get("ethprime");
		struct udevice *prime_dev = NULL;

		if (ethprime)
			prime_dev = eth_get_dev_by_name(ethprime);
		if (prime_dev) {
			eth_set_dev(prime_dev);
			eth_current_changed();
		} else {
			eth_set_dev(NULL);
		}

		bootstage_mark(BOOTSTAGE_ID_NET_ETH_INIT);
		do {
			if (num_devices)
				printf(", ");

			printf("eth%d: %s", dev->seq, dev->name);

			if (ethprime && dev == prime_dev)
				printf(" [PRIME]");

			eth_write_hwaddr(dev);

			uclass_next_device(&dev);
			num_devices++;
		} while (dev);

		putc('\n');
	}

	return num_devices;
}

static int eth_post_bind(struct udevice *dev)
{
	if (strchr(dev->name, ' ')) {
		printf("\nError: eth device name \"%s\" has a space!\n",
		       dev->name);
		return -EINVAL;
	}

	return 0;
}

static int eth_pre_unbind(struct udevice *dev)
{
	/* Don't hang onto a pointer that is going away */
	if (dev == eth_get_uclass_priv()->current)
		eth_set_dev(NULL);

	return 0;
}

static int eth_post_probe(struct udevice *dev)
{
	struct eth_device_priv *priv = dev->uclass_priv;
	struct eth_pdata *pdata = dev->platdata;
	unsigned char env_enetaddr[ARP_HLEN];

#if defined(CONFIG_NEEDS_MANUAL_RELOC)
	struct eth_ops *ops = eth_get_ops(dev);
	static int reloc_done;

	if (!reloc_done) {
		if (ops->start)
			ops->start += gd->reloc_off;
		if (ops->send)
			ops->send += gd->reloc_off;
		if (ops->recv)
			ops->recv += gd->reloc_off;
		if (ops->free_pkt)
			ops->free_pkt += gd->reloc_off;
		if (ops->stop)
			ops->stop += gd->reloc_off;
#ifdef CONFIG_MCAST_TFTP
		if (ops->mcast)
			ops->mcast += gd->reloc_off;
#endif
		if (ops->write_hwaddr)
			ops->write_hwaddr += gd->reloc_off;
		if (ops->read_rom_hwaddr)
			ops->read_rom_hwaddr += gd->reloc_off;

		reloc_done++;
	}
#endif

	priv->state = ETH_STATE_INIT;

	/* Check if the device has a MAC address in ROM */
	if (eth_get_ops(dev)->read_rom_hwaddr)
		eth_get_ops(dev)->read_rom_hwaddr(dev);

	eth_env_get_enetaddr_by_index("eth", dev->seq, env_enetaddr);
	if (!is_zero_ethaddr(env_enetaddr)) {
		if (!is_zero_ethaddr(pdata->enetaddr) &&
		    memcmp(pdata->enetaddr, env_enetaddr, ARP_HLEN)) {
			printf("\nWarning: %s MAC addresses don't match:\n",
			       dev->name);
			printf("Address in ROM is          %pM\n",
			       pdata->enetaddr);
			printf("Address in environment is  %pM\n",
			       env_enetaddr);
		}

		/* Override the ROM MAC address */
		memcpy(pdata->enetaddr, env_enetaddr, ARP_HLEN);
	} else if (is_valid_ethaddr(pdata->enetaddr)) {
		eth_env_set_enetaddr_by_index("eth", dev->seq, pdata->enetaddr);
		printf("\nWarning: %s using MAC address from ROM\n",
		       dev->name);
	} else if (is_zero_ethaddr(pdata->enetaddr) ||
		   !is_valid_ethaddr(pdata->enetaddr)) {
#ifdef CONFIG_NET_RANDOM_ETHADDR
		net_random_ethaddr(pdata->enetaddr);
		printf("\nWarning: %s (eth%d) using random MAC address - %pM\n",
		       dev->name, dev->seq, pdata->enetaddr);
#else
		printf("\nError: %s address not set.\n",
		       dev->name);
		return -EINVAL;
#endif
	}

	return 0;
}

static int eth_pre_remove(struct udevice *dev)
{
	struct eth_pdata *pdata = dev->platdata;

	eth_get_ops(dev)->stop(dev);

	/* clear the MAC address */
	memset(pdata->enetaddr, 0, ARP_HLEN);

	return 0;
}

UCLASS_DRIVER(eth) = {
	.name		= "eth",
	.id		= UCLASS_ETH,
	.post_bind	= eth_post_bind,
	.pre_unbind	= eth_pre_unbind,
	.post_probe	= eth_post_probe,
	.pre_remove	= eth_pre_remove,
	.priv_auto_alloc_size = sizeof(struct eth_uclass_priv),
	.per_device_auto_alloc_size = sizeof(struct eth_device_priv),
	.flags		= DM_UC_FLAG_SEQ_ALIAS,
};<|MERGE_RESOLUTION|>--- conflicted
+++ resolved
@@ -3,13 +3,8 @@
  * (C) Copyright 2001-2015
  * Wolfgang Denk, DENX Software Engineering, wd@denx.de.
  * Joe Hershberger, National Instruments
-<<<<<<< HEAD
  *
  * Copyright 2017 NXP
- *
- * SPDX-License-Identifier:	GPL-2.0+
-=======
->>>>>>> 4b398755
  */
 
 #include <common.h>
