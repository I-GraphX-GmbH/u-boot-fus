/*
 *	Copied from Linux Monitor (LiMon) - Networking.
 *
 *	Copyright 1994 - 2000 Neil Russell.
 *	(See License)
 *	Copyright 2000 Roland Borde
 *	Copyright 2000 Paolo Scaffardi
 *	Copyright 2000-2002 Wolfgang Denk, wd@denx.de
 */

/*
 * General Desription:
 *
 * The user interface supports commands for BOOTP, RARP, and TFTP.
 * Also, we support ARP internally. Depending on available data,
 * these interact as follows:
 *
 * BOOTP:
 *
 *	Prerequisites:	- own ethernet address
 *	We want:	- own IP address
 *			- TFTP server IP address
 *			- name of bootfile
 *	Next step:	ARP
 *
 * LINK_LOCAL:
 *
 *	Prerequisites:	- own ethernet address
 *	We want:	- own IP address
 *	Next step:	ARP
 *
 * RARP:
 *
 *	Prerequisites:	- own ethernet address
 *	We want:	- own IP address
 *			- TFTP server IP address
 *	Next step:	ARP
 *
 * ARP:
 *
 *	Prerequisites:	- own ethernet address
 *			- own IP address
 *			- TFTP server IP address
 *	We want:	- TFTP server ethernet address
 *	Next step:	TFTP
 *
 * DHCP:
 *
 *     Prerequisites:	- own ethernet address
 *     We want:		- IP, Netmask, ServerIP, Gateway IP
 *			- bootfilename, lease time
 *     Next step:	- TFTP
 *
 * TFTP:
 *
 *	Prerequisites:	- own ethernet address
 *			- own IP address
 *			- TFTP server IP address
 *			- TFTP server ethernet address
 *			- name of bootfile (if unknown, we use a default name
 *			  derived from our own IP address)
 *	We want:	- load the boot file
 *	Next step:	none
 *
 * NFS:
 *
 *	Prerequisites:	- own ethernet address
 *			- own IP address
 *			- name of bootfile (if unknown, we use a default name
 *			  derived from our own IP address)
 *	We want:	- load the boot file
 *	Next step:	none
 *
 * SNTP:
 *
 *	Prerequisites:	- own ethernet address
 *			- own IP address
 *	We want:	- network time
 *	Next step:	none
 */


#include <common.h>
#include <command.h>
#include <environment.h>
#include <net.h>
#if defined(CONFIG_STATUS_LED)
#include <miiphy.h>
#include <status_led.h>
#endif
#include <watchdog.h>
#include <linux/compiler.h>
#include "arp.h"
#include "bootp.h"
#include "cdp.h"
#if defined(CONFIG_CMD_DNS)
#include "dns.h"
#endif
#include "link_local.h"
#include "nfs.h"
#include "ping.h"
#include "rarp.h"
#if defined(CONFIG_CMD_SNTP)
#include "sntp.h"
#endif
#include "tftp.h"

DECLARE_GLOBAL_DATA_PTR;

/** BOOTP EXTENTIONS **/

/* Our subnet mask (0=unknown) */
IPaddr_t	NetOurSubnetMask;
/* Our gateways IP address */
IPaddr_t	NetOurGatewayIP;
/* Our DNS IP address */
IPaddr_t	NetOurDNSIP;
#if defined(CONFIG_BOOTP_DNS2)
/* Our 2nd DNS IP address */
IPaddr_t	NetOurDNS2IP;
#endif
/* Our NIS domain */
char		NetOurNISDomain[32] = {0,};
/* Our hostname */
char		NetOurHostName[32] = {0,};
/* Our bootpath */
char		NetOurRootPath[64] = {0,};
/* Our bootfile size in blocks */
ushort		NetBootFileSize;

#ifdef CONFIG_MCAST_TFTP	/* Multicast TFTP */
IPaddr_t Mcast_addr;
#endif

/** END OF BOOTP EXTENTIONS **/

/* The actual transferred size of the bootfile (in bytes) */
ulong		NetBootFileXferSize;
/* Our ethernet address */
uchar		NetOurEther[6];
/* Boot server enet address */
uchar		NetServerEther[6];
/* Our IP addr (0 = unknown) */
IPaddr_t	NetOurIP;
/* Server IP addr (0 = unknown) */
IPaddr_t	NetServerIP;
/* Current receive packet */
uchar *NetRxPacket;
/* Current rx packet length */
int		NetRxPacketLen;
/* IP packet ID */
unsigned	NetIPID;
/* Ethernet bcast address */
uchar		NetBcastAddr[6] = { 0xff, 0xff, 0xff, 0xff, 0xff, 0xff };
uchar		NetEtherNullAddr[6];
#ifdef CONFIG_API
void		(*push_packet)(void *, int len) = 0;
#endif
/* Network loop state */
enum net_loop_state net_state;
/* Tried all network devices */
int		NetRestartWrap;
/* Network loop restarted */
static int	NetRestarted;
/* At least one device configured */
static int	NetDevExists;

/* XXX in both little & big endian machines 0xFFFF == ntohs(-1) */
/* default is without VLAN */
ushort		NetOurVLAN = 0xFFFF;
/* ditto */
ushort		NetOurNativeVLAN = 0xFFFF;

/* Boot File name */
char		BootFile[128];

#if defined(CONFIG_CMD_SNTP)
/* NTP server IP address */
IPaddr_t	NetNtpServerIP;
/* offset time from UTC */
int		NetTimeOffset;
#endif

static uchar PktBuf[(PKTBUFSRX+1) * PKTSIZE_ALIGN + PKTALIGN];

/* Receive packet */
uchar *NetRxPackets[PKTBUFSRX];

/* Current UDP RX packet handler */
static rxhand_f *udp_packet_handler;
/* Current ARP RX packet handler */
static rxhand_f *arp_packet_handler;
#ifdef CONFIG_CMD_TFTPPUT
/* Current ICMP rx handler */
static rxhand_icmp_f *packet_icmp_handler;
#endif
/* Current timeout handler */
static thand_f *timeHandler;
/* Time base value */
static ulong	timeStart;
/* Current timeout value */
static ulong	timeDelta;
/* THE transmit packet */
uchar *NetTxPacket;

static int net_check_prereq(enum proto_t protocol);

static int NetTryCount;

/**********************************************************************/

static int on_bootfile(const char *name, const char *value, enum env_op op,
	int flags)
{
	switch (op) {
	case env_op_create:
	case env_op_overwrite:
		copy_filename(BootFile, value, sizeof(BootFile));
		break;
	default:
		break;
	}

	return 0;
}
U_BOOT_ENV_CALLBACK(bootfile, on_bootfile);

/*
 * Check if autoload is enabled. If so, use either NFS or TFTP to download
 * the boot file.
 */
void net_auto_load(void)
{
#if defined(CONFIG_CMD_NFS)
	const char *s = getenv("autoload");

	if (s != NULL && strcmp(s, "NFS") == 0) {
		/*
		 * Use NFS to load the bootfile.
		 */
		NfsStart();
		return;
	}
#endif
	if (getenv_yesno("autoload") == 0) {
		/*
		 * Just use BOOTP/RARP to configure system;
		 * Do not use TFTP to load the bootfile.
		 */
		net_set_state(NETLOOP_SUCCESS);
		return;
	}
	TftpStart(TFTPGET);
}

static void NetInitLoop(void)
{
	static int env_changed_id;
	int env_id = get_env_id();

	/* update only when the environment has changed */
	if (env_changed_id != env_id) {
		NetOurIP = getenv_IPaddr("ipaddr");
		NetOurGatewayIP = getenv_IPaddr("gatewayip");
		NetOurSubnetMask = getenv_IPaddr("netmask");
		NetServerIP = getenv_IPaddr("serverip");
		NetOurNativeVLAN = getenv_VLAN("nvlan");
		NetOurVLAN = getenv_VLAN("vlan");
#if defined(CONFIG_CMD_DNS)
		NetOurDNSIP = getenv_IPaddr("dnsip");
#endif
		env_changed_id = env_id;
	}
	memcpy(NetOurEther, eth_get_dev()->enetaddr, 6);

	return;
}

static void net_clear_handlers(void)
{
	net_set_udp_handler(NULL);
	net_set_arp_handler(NULL);
	NetSetTimeout(0, NULL);
}

static void net_cleanup_loop(void)
{
	net_clear_handlers();
}

void net_init(void)
{
	static int first_call = 1;

	if (first_call) {
		/*
		 *	Setup packet buffers, aligned correctly.
		 */
		int i;

		NetTxPacket = &PktBuf[0] + (PKTALIGN - 1);
		NetTxPacket -= (ulong)NetTxPacket % PKTALIGN;
		for (i = 0; i < PKTBUFSRX; i++)
			NetRxPackets[i] = NetTxPacket + (i + 1) * PKTSIZE_ALIGN;

		ArpInit();
		net_clear_handlers();

		/* Only need to setup buffer pointers once. */
		first_call = 0;
	}

	NetInitLoop();
}

/**********************************************************************/
/*
 *	Main network processing loop.
 */

int NetLoop(enum proto_t protocol)
{
	bd_t *bd = gd->bd;
	int ret = -1;

	NetRestarted = 0;
	NetDevExists = 0;
	NetTryCount = 1;
	debug_cond(DEBUG_INT_STATE, "--- NetLoop Entry\n");

	bootstage_mark_name(BOOTSTAGE_ID_ETH_START, "eth_start");
	net_init();
	if (eth_is_on_demand_init() || protocol != NETCONS) {
		eth_halt();
		eth_set_current();
		if (eth_init(bd) < 0) {
			eth_halt();
			return -1;
		}
	} else
		eth_init_state_only(bd);

restart:
	net_set_state(NETLOOP_CONTINUE);

	/*
	 *	Start the ball rolling with the given start function.  From
	 *	here on, this code is a state machine driven by received
	 *	packets and timer events.
	 */
	debug_cond(DEBUG_INT_STATE, "--- NetLoop Init\n");
	NetInitLoop();

	switch (net_check_prereq(protocol)) {
	case 1:
		/* network not configured */
		eth_halt();
		return -1;

	case 2:
		/* network device not configured */
		break;

	case 0:
		NetDevExists = 1;

		/* In case of TFTPPUT, NetBootFileXferSize is the send size */
		if (protocol != TFTPPUT)
			NetBootFileXferSize = 0;
		switch (protocol) {
		case TFTPGET:
		case TFTPPUT:
			/* always use ARP to get server ethernet address */
			TftpStart(protocol);
			break;
#ifdef CONFIG_CMD_TFTPSRV
		case TFTPSRV:
			TftpStartServer();
			break;
#endif
#if defined(CONFIG_CMD_DHCP)
		case DHCP:
			BootpTry = 0;
			NetOurIP = 0;
			DhcpRequest();		/* Basically same as BOOTP */
			break;
#endif

		case BOOTP:
			BootpTry = 0;
			NetOurIP = 0;
			BootpRequest();
			break;

#if defined(CONFIG_CMD_RARP)
		case RARP:
			RarpTry = 0;
			NetOurIP = 0;
			RarpRequest();
			break;
#endif
#if defined(CONFIG_CMD_PING)
		case PING:
			ping_start();
			break;
#endif
#if defined(CONFIG_CMD_NFS)
		case NFS:
			NfsStart();
			break;
#endif
#if defined(CONFIG_CMD_CDP)
		case CDP:
			CDPStart();
			break;
#endif
#ifdef CONFIG_NETCONSOLE
		case NETCONS:
			NcStart();
			break;
#endif
#if defined(CONFIG_CMD_SNTP)
		case SNTP:
			SntpStart();
			break;
#endif
#if defined(CONFIG_CMD_DNS)
		case DNS:
			DnsStart();
			break;
#endif
#if defined(CONFIG_CMD_LINK_LOCAL)
		case LINKLOCAL:
			link_local_start();
			break;
#endif
		default:
			break;
		}

		break;
	}

#if defined(CONFIG_MII) || defined(CONFIG_CMD_MII)
#if	defined(CONFIG_SYS_FAULT_ECHO_LINK_DOWN)	&& \
	defined(CONFIG_STATUS_LED)			&& \
	defined(STATUS_LED_RED)
	/*
	 * Echo the inverted link state to the fault LED.
	 */
	if (miiphy_link(eth_get_dev()->name, CONFIG_SYS_FAULT_MII_ADDR))
		status_led_set(STATUS_LED_RED, STATUS_LED_OFF);
	else
		status_led_set(STATUS_LED_RED, STATUS_LED_ON);
#endif /* CONFIG_SYS_FAULT_ECHO_LINK_DOWN, ... */
#endif /* CONFIG_MII, ... */

	/*
	 *	Main packet reception loop.  Loop receiving packets until
	 *	someone sets `net_state' to a state that terminates.
	 */
	for (;;) {
		WATCHDOG_RESET();
#ifdef CONFIG_SHOW_ACTIVITY
		show_activity(1);
#endif
		/*
		 *	Check the ethernet for a new packet.  The ethernet
		 *	receive routine will process it.
		 */
		eth_rx();

		/*
		 *	Abort if ctrl-c was pressed.
		 */
		if (ctrlc()) {
			/* cancel any ARP that may not have completed */
			NetArpWaitPacketIP = 0;

			net_cleanup_loop();
			eth_halt();
			/* Invalidate the last protocol */
			eth_set_last_protocol(BOOTP);

			puts("\nAbort\n");
			/* include a debug print as well incase the debug
			   messages are directed to stderr */
			debug_cond(DEBUG_INT_STATE, "--- NetLoop Abort!\n");
			goto done;
		}

		ArpTimeoutCheck();

		/*
		 *	Check for a timeout, and run the timeout handler
		 *	if we have one.
		 */
		if (timeHandler && ((get_timer(0) - timeStart) > timeDelta)) {
			thand_f *x;

#if defined(CONFIG_MII) || defined(CONFIG_CMD_MII)
#if	defined(CONFIG_SYS_FAULT_ECHO_LINK_DOWN)	&& \
	defined(CONFIG_STATUS_LED)			&& \
	defined(STATUS_LED_RED)
			/*
			 * Echo the inverted link state to the fault LED.
			 */
			if (miiphy_link(eth_get_dev()->name,
				       CONFIG_SYS_FAULT_MII_ADDR)) {
				status_led_set(STATUS_LED_RED, STATUS_LED_OFF);
			} else {
				status_led_set(STATUS_LED_RED, STATUS_LED_ON);
			}
#endif /* CONFIG_SYS_FAULT_ECHO_LINK_DOWN, ... */
#endif /* CONFIG_MII, ... */
			debug_cond(DEBUG_INT_STATE, "--- NetLoop timeout\n");
			x = timeHandler;
			timeHandler = (thand_f *)0;
			(*x)();
		}


		switch (net_state) {

		case NETLOOP_RESTART:
			NetRestarted = 1;
			goto restart;

		case NETLOOP_SUCCESS:
			net_cleanup_loop();
			if (NetBootFileXferSize > 0) {
<<<<<<< HEAD
				char buf[20];
				printf("Bytes transferred = %ld (0x%lx)\n",
					NetBootFileXferSize,
					NetBootFileXferSize);
				sprintf(buf, "%lX", NetBootFileXferSize);
				setenv("filesize", buf);

				sprintf(buf, "%lX", get_loadaddr());
				setenv("fileaddr", buf);
=======
				printf("Bytes transferred = %ld (%lx hex)\n",
					NetBootFileXferSize,
					NetBootFileXferSize);
				setenv_hex("filesize", NetBootFileXferSize);
				setenv_hex("fileaddr", load_addr);
>>>>>>> 07044c37
			}
			if (protocol != NETCONS)
				eth_halt();
			else
				eth_halt_state_only();

			eth_set_last_protocol(protocol);

			ret = NetBootFileXferSize;
			debug_cond(DEBUG_INT_STATE, "--- NetLoop Success!\n");
			goto done;

		case NETLOOP_FAIL:
			net_cleanup_loop();
			/* Invalidate the last protocol */
			eth_set_last_protocol(BOOTP);
			debug_cond(DEBUG_INT_STATE, "--- NetLoop Fail!\n");
			goto done;

		case NETLOOP_CONTINUE:
			continue;
		}
	}

done:
#ifdef CONFIG_CMD_TFTPPUT
	/* Clear out the handlers */
	net_set_udp_handler(NULL);
	net_set_icmp_handler(NULL);
#endif
	return ret;
}

/**********************************************************************/

static void
startAgainTimeout(void)
{
	net_set_state(NETLOOP_RESTART);
}

void NetStartAgain(void)
{
	char *nretry;
	int retry_forever = 0;
	unsigned long retrycnt = 0;

	nretry = getenv("netretry");
	if (nretry) {
		if (!strcmp(nretry, "yes"))
			retry_forever = 1;
		else if (!strcmp(nretry, "no"))
			retrycnt = 0;
		else if (!strcmp(nretry, "once"))
			retrycnt = 1;
		else
			retrycnt = simple_strtoul(nretry, NULL, 0);
	} else
		retry_forever = 1;

	if ((!retry_forever) && (NetTryCount >= retrycnt)) {
		eth_halt();
		net_set_state(NETLOOP_FAIL);
		return;
	}

	NetTryCount++;

	eth_halt();
#if !defined(CONFIG_NET_DO_NOT_TRY_ANOTHER)
	eth_try_another(!NetRestarted);
#endif
	eth_init(gd->bd);
	if (NetRestartWrap) {
		NetRestartWrap = 0;
		if (NetDevExists) {
			NetSetTimeout(10000UL, startAgainTimeout);
			net_set_udp_handler(NULL);
		} else {
			net_set_state(NETLOOP_FAIL);
		}
	} else {
		net_set_state(NETLOOP_RESTART);
	}
}

/**********************************************************************/
/*
 *	Miscelaneous bits.
 */

static void dummy_handler(uchar *pkt, unsigned dport,
			IPaddr_t sip, unsigned sport,
			unsigned len)
{
}

rxhand_f *net_get_udp_handler(void)
{
	return udp_packet_handler;
}

void net_set_udp_handler(rxhand_f *f)
{
	debug_cond(DEBUG_INT_STATE, "--- NetLoop UDP handler set (%p)\n", f);
	if (f == NULL)
		udp_packet_handler = dummy_handler;
	else
		udp_packet_handler = f;
}

rxhand_f *net_get_arp_handler(void)
{
	return arp_packet_handler;
}

void net_set_arp_handler(rxhand_f *f)
{
	debug_cond(DEBUG_INT_STATE, "--- NetLoop ARP handler set (%p)\n", f);
	if (f == NULL)
		arp_packet_handler = dummy_handler;
	else
		arp_packet_handler = f;
}

#ifdef CONFIG_CMD_TFTPPUT
void net_set_icmp_handler(rxhand_icmp_f *f)
{
	packet_icmp_handler = f;
}
#endif

void
NetSetTimeout(ulong iv, thand_f *f)
{
	if (iv == 0) {
		debug_cond(DEBUG_INT_STATE,
			"--- NetLoop timeout handler cancelled\n");
		timeHandler = (thand_f *)0;
	} else {
		debug_cond(DEBUG_INT_STATE,
			"--- NetLoop timeout handler set (%p)\n", f);
		timeHandler = f;
		timeStart = get_timer(0);
		timeDelta = iv * CONFIG_SYS_HZ / 1000;
	}
}

int NetSendUDPPacket(uchar *ether, IPaddr_t dest, int dport, int sport,
		int payload_len)
{
	uchar *pkt;
	int eth_hdr_size;
	int pkt_hdr_size;

	/* make sure the NetTxPacket is initialized (NetInit() was called) */
	assert(NetTxPacket != NULL);
	if (NetTxPacket == NULL)
		return -1;

	/* convert to new style broadcast */
	if (dest == 0)
		dest = 0xFFFFFFFF;

	/* if broadcast, make the ether address a broadcast and don't do ARP */
	if (dest == 0xFFFFFFFF)
		ether = NetBcastAddr;

	pkt = (uchar *)NetTxPacket;

	eth_hdr_size = NetSetEther(pkt, ether, PROT_IP);
	pkt += eth_hdr_size;
	net_set_udp_header(pkt, dest, dport, sport, payload_len);
	pkt_hdr_size = eth_hdr_size + IP_UDP_HDR_SIZE;

	/* if MAC address was not discovered yet, do an ARP request */
	if (memcmp(ether, NetEtherNullAddr, 6) == 0) {
		debug_cond(DEBUG_DEV_PKT, "sending ARP for %pI4\n", &dest);

		/* save the ip and eth addr for the packet to send after arp */
		NetArpWaitPacketIP = dest;
		NetArpWaitPacketMAC = ether;

		/* size of the waiting packet */
		NetArpWaitTxPacketSize = pkt_hdr_size + payload_len;

		/* and do the ARP request */
		NetArpWaitTry = 1;
		NetArpWaitTimerStart = get_timer(0);
		ArpRequest();
		return 1;	/* waiting */
	} else {
		debug_cond(DEBUG_DEV_PKT, "sending UDP to %pI4/%pM\n",
			&dest, ether);
		NetSendPacket(NetTxPacket, pkt_hdr_size + payload_len);
		return 0;	/* transmitted */
	}
}

#ifdef CONFIG_IP_DEFRAG
/*
 * This function collects fragments in a single packet, according
 * to the algorithm in RFC815. It returns NULL or the pointer to
 * a complete packet, in static storage
 */
#ifndef CONFIG_NET_MAXDEFRAG
#define CONFIG_NET_MAXDEFRAG 16384
#endif
/*
 * MAXDEFRAG, above, is chosen in the config file and  is real data
 * so we need to add the NFS overhead, which is more than TFTP.
 * To use sizeof in the internal unnamed structures, we need a real
 * instance (can't do "sizeof(struct rpc_t.u.reply))", unfortunately).
 * The compiler doesn't complain nor allocates the actual structure
 */
static struct rpc_t rpc_specimen;
#define IP_PKTSIZE (CONFIG_NET_MAXDEFRAG + sizeof(rpc_specimen.u.reply))

#define IP_MAXUDP (IP_PKTSIZE - IP_HDR_SIZE)

/*
 * this is the packet being assembled, either data or frag control.
 * Fragments go by 8 bytes, so this union must be 8 bytes long
 */
struct hole {
	/* first_byte is address of this structure */
	u16 last_byte;	/* last byte in this hole + 1 (begin of next hole) */
	u16 next_hole;	/* index of next (in 8-b blocks), 0 == none */
	u16 prev_hole;	/* index of prev, 0 == none */
	u16 unused;
};

static struct ip_udp_hdr *__NetDefragment(struct ip_udp_hdr *ip, int *lenp)
{
	static uchar pkt_buff[IP_PKTSIZE] __aligned(PKTALIGN);
	static u16 first_hole, total_len;
	struct hole *payload, *thisfrag, *h, *newh;
	struct ip_udp_hdr *localip = (struct ip_udp_hdr *)pkt_buff;
	uchar *indata = (uchar *)ip;
	int offset8, start, len, done = 0;
	u16 ip_off = ntohs(ip->ip_off);

	/* payload starts after IP header, this fragment is in there */
	payload = (struct hole *)(pkt_buff + IP_HDR_SIZE);
	offset8 =  (ip_off & IP_OFFS);
	thisfrag = payload + offset8;
	start = offset8 * 8;
	len = ntohs(ip->ip_len) - IP_HDR_SIZE;

	if (start + len > IP_MAXUDP) /* fragment extends too far */
		return NULL;

	if (!total_len || localip->ip_id != ip->ip_id) {
		/* new (or different) packet, reset structs */
		total_len = 0xffff;
		payload[0].last_byte = ~0;
		payload[0].next_hole = 0;
		payload[0].prev_hole = 0;
		first_hole = 0;
		/* any IP header will work, copy the first we received */
		memcpy(localip, ip, IP_HDR_SIZE);
	}

	/*
	 * What follows is the reassembly algorithm. We use the payload
	 * array as a linked list of hole descriptors, as each hole starts
	 * at a multiple of 8 bytes. However, last byte can be whatever value,
	 * so it is represented as byte count, not as 8-byte blocks.
	 */

	h = payload + first_hole;
	while (h->last_byte < start) {
		if (!h->next_hole) {
			/* no hole that far away */
			return NULL;
		}
		h = payload + h->next_hole;
	}

	/* last fragment may be 1..7 bytes, the "+7" forces acceptance */
	if (offset8 + ((len + 7) / 8) <= h - payload) {
		/* no overlap with holes (dup fragment?) */
		return NULL;
	}

	if (!(ip_off & IP_FLAGS_MFRAG)) {
		/* no more fragmentss: truncate this (last) hole */
		total_len = start + len;
		h->last_byte = start + len;
	}

	/*
	 * There is some overlap: fix the hole list. This code doesn't
	 * deal with a fragment that overlaps with two different holes
	 * (thus being a superset of a previously-received fragment).
	 */

	if ((h >= thisfrag) && (h->last_byte <= start + len)) {
		/* complete overlap with hole: remove hole */
		if (!h->prev_hole && !h->next_hole) {
			/* last remaining hole */
			done = 1;
		} else if (!h->prev_hole) {
			/* first hole */
			first_hole = h->next_hole;
			payload[h->next_hole].prev_hole = 0;
		} else if (!h->next_hole) {
			/* last hole */
			payload[h->prev_hole].next_hole = 0;
		} else {
			/* in the middle of the list */
			payload[h->next_hole].prev_hole = h->prev_hole;
			payload[h->prev_hole].next_hole = h->next_hole;
		}

	} else if (h->last_byte <= start + len) {
		/* overlaps with final part of the hole: shorten this hole */
		h->last_byte = start;

	} else if (h >= thisfrag) {
		/* overlaps with initial part of the hole: move this hole */
		newh = thisfrag + (len / 8);
		*newh = *h;
		h = newh;
		if (h->next_hole)
			payload[h->next_hole].prev_hole = (h - payload);
		if (h->prev_hole)
			payload[h->prev_hole].next_hole = (h - payload);
		else
			first_hole = (h - payload);

	} else {
		/* fragment sits in the middle: split the hole */
		newh = thisfrag + (len / 8);
		*newh = *h;
		h->last_byte = start;
		h->next_hole = (newh - payload);
		newh->prev_hole = (h - payload);
		if (newh->next_hole)
			payload[newh->next_hole].prev_hole = (newh - payload);
	}

	/* finally copy this fragment and possibly return whole packet */
	memcpy((uchar *)thisfrag, indata + IP_HDR_SIZE, len);
	if (!done)
		return NULL;

	localip->ip_len = htons(total_len);
	*lenp = total_len + IP_HDR_SIZE;
	return localip;
}

static inline struct ip_udp_hdr *NetDefragment(struct ip_udp_hdr *ip, int *lenp)
{
	u16 ip_off = ntohs(ip->ip_off);
	if (!(ip_off & (IP_OFFS | IP_FLAGS_MFRAG)))
		return ip; /* not a fragment */
	return __NetDefragment(ip, lenp);
}

#else /* !CONFIG_IP_DEFRAG */

static inline struct ip_udp_hdr *NetDefragment(struct ip_udp_hdr *ip, int *lenp)
{
	u16 ip_off = ntohs(ip->ip_off);
	if (!(ip_off & (IP_OFFS | IP_FLAGS_MFRAG)))
		return ip; /* not a fragment */
	return NULL;
}
#endif

/**
 * Receive an ICMP packet. We deal with REDIRECT and PING here, and silently
 * drop others.
 *
 * @parma ip	IP packet containing the ICMP
 */
static void receive_icmp(struct ip_udp_hdr *ip, int len,
			IPaddr_t src_ip, struct ethernet_hdr *et)
{
	struct icmp_hdr *icmph = (struct icmp_hdr *)&ip->udp_src;

	switch (icmph->type) {
	case ICMP_REDIRECT:
		if (icmph->code != ICMP_REDIR_HOST)
			return;
		printf(" ICMP Host Redirect to %pI4 ",
			&icmph->un.gateway);
		break;
	default:
#if defined(CONFIG_CMD_PING)
		ping_receive(et, ip, len);
#endif
#ifdef CONFIG_CMD_TFTPPUT
		if (packet_icmp_handler)
			packet_icmp_handler(icmph->type, icmph->code,
				ntohs(ip->udp_dst), src_ip, ntohs(ip->udp_src),
				icmph->un.data, ntohs(ip->udp_len));
#endif
		break;
	}
}

void
NetReceive(uchar *inpkt, int len)
{
	struct ethernet_hdr *et;
	struct ip_udp_hdr *ip;
	IPaddr_t dst_ip;
	IPaddr_t src_ip;
	int eth_proto;
#if defined(CONFIG_CMD_CDP)
	int iscdp;
#endif
	ushort cti = 0, vlanid = VLAN_NONE, myvlanid, mynvlanid;

	debug_cond(DEBUG_NET_PKT, "packet received\n");

	NetRxPacket = inpkt;
	NetRxPacketLen = len;
	et = (struct ethernet_hdr *)inpkt;

	/* too small packet? */
	if (len < ETHER_HDR_SIZE)
		return;

#ifdef CONFIG_API
	if (push_packet) {
		(*push_packet)(inpkt, len);
		return;
	}
#endif

#if defined(CONFIG_CMD_CDP)
	/* keep track if packet is CDP */
	iscdp = is_cdp_packet(et->et_dest);
#endif

	myvlanid = ntohs(NetOurVLAN);
	if (myvlanid == (ushort)-1)
		myvlanid = VLAN_NONE;
	mynvlanid = ntohs(NetOurNativeVLAN);
	if (mynvlanid == (ushort)-1)
		mynvlanid = VLAN_NONE;

	eth_proto = ntohs(et->et_protlen);

	if (eth_proto < 1514) {
		struct e802_hdr *et802 = (struct e802_hdr *)et;
		/*
		 *	Got a 802.2 packet.  Check the other protocol field.
		 *	XXX VLAN over 802.2+SNAP not implemented!
		 */
		eth_proto = ntohs(et802->et_prot);

		ip = (struct ip_udp_hdr *)(inpkt + E802_HDR_SIZE);
		len -= E802_HDR_SIZE;

	} else if (eth_proto != PROT_VLAN) {	/* normal packet */
		ip = (struct ip_udp_hdr *)(inpkt + ETHER_HDR_SIZE);
		len -= ETHER_HDR_SIZE;

	} else {			/* VLAN packet */
		struct vlan_ethernet_hdr *vet =
			(struct vlan_ethernet_hdr *)et;

		debug_cond(DEBUG_NET_PKT, "VLAN packet received\n");

		/* too small packet? */
		if (len < VLAN_ETHER_HDR_SIZE)
			return;

		/* if no VLAN active */
		if ((ntohs(NetOurVLAN) & VLAN_IDMASK) == VLAN_NONE
#if defined(CONFIG_CMD_CDP)
				&& iscdp == 0
#endif
				)
			return;

		cti = ntohs(vet->vet_tag);
		vlanid = cti & VLAN_IDMASK;
		eth_proto = ntohs(vet->vet_type);

		ip = (struct ip_udp_hdr *)(inpkt + VLAN_ETHER_HDR_SIZE);
		len -= VLAN_ETHER_HDR_SIZE;
	}

	debug_cond(DEBUG_NET_PKT, "Receive from protocol 0x%x\n", eth_proto);

#if defined(CONFIG_CMD_CDP)
	if (iscdp) {
		cdp_receive((uchar *)ip, len);
		return;
	}
#endif

	if ((myvlanid & VLAN_IDMASK) != VLAN_NONE) {
		if (vlanid == VLAN_NONE)
			vlanid = (mynvlanid & VLAN_IDMASK);
		/* not matched? */
		if (vlanid != (myvlanid & VLAN_IDMASK))
			return;
	}

	switch (eth_proto) {

	case PROT_ARP:
		ArpReceive(et, ip, len);
		break;

#ifdef CONFIG_CMD_RARP
	case PROT_RARP:
		rarp_receive(ip, len);
		break;
#endif
	case PROT_IP:
		debug_cond(DEBUG_NET_PKT, "Got IP\n");
		/* Before we start poking the header, make sure it is there */
		if (len < IP_UDP_HDR_SIZE) {
			debug("len bad %d < %lu\n", len,
				(ulong)IP_UDP_HDR_SIZE);
			return;
		}
		/* Check the packet length */
		if (len < ntohs(ip->ip_len)) {
			debug("len bad %d < %d\n", len, ntohs(ip->ip_len));
			return;
		}
		len = ntohs(ip->ip_len);
		debug_cond(DEBUG_NET_PKT, "len=%d, v=%02x\n",
			len, ip->ip_hl_v & 0xff);

		/* Can't deal with anything except IPv4 */
		if ((ip->ip_hl_v & 0xf0) != 0x40)
			return;
		/* Can't deal with IP options (headers != 20 bytes) */
		if ((ip->ip_hl_v & 0x0f) > 0x05)
			return;
		/* Check the Checksum of the header */
		if (!NetCksumOk((uchar *)ip, IP_HDR_SIZE / 2)) {
			debug("checksum bad\n");
			return;
		}
		/* If it is not for us, ignore it */
		dst_ip = NetReadIP(&ip->ip_dst);
		if (NetOurIP && dst_ip != NetOurIP && dst_ip != 0xFFFFFFFF) {
#ifdef CONFIG_MCAST_TFTP
			if (Mcast_addr != dst_ip)
#endif
				return;
		}
		/* Read source IP address for later use */
		src_ip = NetReadIP(&ip->ip_src);
		/*
		 * The function returns the unchanged packet if it's not
		 * a fragment, and either the complete packet or NULL if
		 * it is a fragment (if !CONFIG_IP_DEFRAG, it returns NULL)
		 */
		ip = NetDefragment(ip, &len);
		if (!ip)
			return;
		/*
		 * watch for ICMP host redirects
		 *
		 * There is no real handler code (yet). We just watch
		 * for ICMP host redirect messages. In case anybody
		 * sees these messages: please contact me
		 * (wd@denx.de), or - even better - send me the
		 * necessary fixes :-)
		 *
		 * Note: in all cases where I have seen this so far
		 * it was a problem with the router configuration,
		 * for instance when a router was configured in the
		 * BOOTP reply, but the TFTP server was on the same
		 * subnet. So this is probably a warning that your
		 * configuration might be wrong. But I'm not really
		 * sure if there aren't any other situations.
		 *
		 * Simon Glass <sjg@chromium.org>: We get an ICMP when
		 * we send a tftp packet to a dead connection, or when
		 * there is no server at the other end.
		 */
		if (ip->ip_p == IPPROTO_ICMP) {
			receive_icmp(ip, len, src_ip, et);
			return;
		} else if (ip->ip_p != IPPROTO_UDP) {	/* Only UDP packets */
			return;
		}

		debug_cond(DEBUG_DEV_PKT,
			"received UDP (to=%pI4, from=%pI4, len=%d)\n",
			&dst_ip, &src_ip, len);

#ifdef CONFIG_UDP_CHECKSUM
		if (ip->udp_xsum != 0) {
			ulong   xsum;
			ushort *sumptr;
			ushort  sumlen;

			xsum  = ip->ip_p;
			xsum += (ntohs(ip->udp_len));
			xsum += (ntohl(ip->ip_src) >> 16) & 0x0000ffff;
			xsum += (ntohl(ip->ip_src) >>  0) & 0x0000ffff;
			xsum += (ntohl(ip->ip_dst) >> 16) & 0x0000ffff;
			xsum += (ntohl(ip->ip_dst) >>  0) & 0x0000ffff;

			sumlen = ntohs(ip->udp_len);
			sumptr = (ushort *) &(ip->udp_src);

			while (sumlen > 1) {
				ushort sumdata;

				sumdata = *sumptr++;
				xsum += ntohs(sumdata);
				sumlen -= 2;
			}
			if (sumlen > 0) {
				ushort sumdata;

				sumdata = *(unsigned char *) sumptr;
				sumdata = (sumdata << 8) & 0xff00;
				xsum += sumdata;
			}
			while ((xsum >> 16) != 0) {
				xsum = (xsum & 0x0000ffff) +
				       ((xsum >> 16) & 0x0000ffff);
			}
			if ((xsum != 0x00000000) && (xsum != 0x0000ffff)) {
				printf(" UDP wrong checksum %08lx %08x\n",
					xsum, ntohs(ip->udp_xsum));
				return;
			}
		}
#endif


#ifdef CONFIG_NETCONSOLE
		nc_input_packet((uchar *)ip + IP_UDP_HDR_SIZE,
					src_ip,
					ntohs(ip->udp_dst),
					ntohs(ip->udp_src),
					ntohs(ip->udp_len) - UDP_HDR_SIZE);
#endif
		/*
		 *	IP header OK.  Pass the packet to the current handler.
		 */
		(*udp_packet_handler)((uchar *)ip + IP_UDP_HDR_SIZE,
				ntohs(ip->udp_dst),
				src_ip,
				ntohs(ip->udp_src),
				ntohs(ip->udp_len) - UDP_HDR_SIZE);
		break;
	}
}


/**********************************************************************/

static int net_check_prereq(enum proto_t protocol)
{
	switch (protocol) {
		/* Fall through */
#if defined(CONFIG_CMD_PING)
	case PING:
		if (NetPingIP == 0) {
			puts("*** ERROR: ping address not given\n");
			return 1;
		}
		goto common;
#endif
#if defined(CONFIG_CMD_SNTP)
	case SNTP:
		if (NetNtpServerIP == 0) {
			puts("*** ERROR: NTP server address not given\n");
			return 1;
		}
		goto common;
#endif
#if defined(CONFIG_CMD_DNS)
	case DNS:
		if (NetOurDNSIP == 0) {
			puts("*** ERROR: DNS server address not given\n");
			return 1;
		}
		goto common;
#endif
#if defined(CONFIG_CMD_NFS)
	case NFS:
#endif
	case TFTPGET:
	case TFTPPUT:
		if (NetServerIP == 0) {
			puts("*** ERROR: `serverip' not set\n");
			return 1;
		}
#if	defined(CONFIG_CMD_PING) || defined(CONFIG_CMD_SNTP) || \
	defined(CONFIG_CMD_DNS)
common:
#endif
		/* Fall through */

	case NETCONS:
	case TFTPSRV:
		if (NetOurIP == 0) {
			puts("*** ERROR: `ipaddr' not set\n");
			return 1;
		}
		/* Fall through */

#ifdef CONFIG_CMD_RARP
	case RARP:
#endif
	case BOOTP:
	case CDP:
	case DHCP:
	case LINKLOCAL:
		if (memcmp(NetOurEther, "\0\0\0\0\0\0", 6) == 0) {
			int num = eth_get_dev_index();

			switch (num) {
			case -1:
				puts("*** ERROR: No ethernet found.\n");
				return 1;
			case 0:
				puts("*** ERROR: `ethaddr' not set\n");
				break;
			default:
				printf("*** ERROR: `eth%daddr' not set\n",
					num);
				break;
			}

			NetStartAgain();
			return 2;
		}
		/* Fall through */
	default:
		return 0;
	}
	return 0;		/* OK */
}
/**********************************************************************/

int
NetCksumOk(uchar *ptr, int len)
{
	return !((NetCksum(ptr, len) + 1) & 0xfffe);
}


unsigned
NetCksum(uchar *ptr, int len)
{
	ulong	xsum;
	ushort *p = (ushort *)ptr;

	xsum = 0;
	while (len-- > 0)
		xsum += *p++;
	xsum = (xsum & 0xffff) + (xsum >> 16);
	xsum = (xsum & 0xffff) + (xsum >> 16);
	return xsum & 0xffff;
}

int
NetEthHdrSize(void)
{
	ushort myvlanid;

	myvlanid = ntohs(NetOurVLAN);
	if (myvlanid == (ushort)-1)
		myvlanid = VLAN_NONE;

	return ((myvlanid & VLAN_IDMASK) == VLAN_NONE) ? ETHER_HDR_SIZE :
		VLAN_ETHER_HDR_SIZE;
}

int
NetSetEther(uchar *xet, uchar * addr, uint prot)
{
	struct ethernet_hdr *et = (struct ethernet_hdr *)xet;
	ushort myvlanid;

	myvlanid = ntohs(NetOurVLAN);
	if (myvlanid == (ushort)-1)
		myvlanid = VLAN_NONE;

	memcpy(et->et_dest, addr, 6);
	memcpy(et->et_src, NetOurEther, 6);
	if ((myvlanid & VLAN_IDMASK) == VLAN_NONE) {
		et->et_protlen = htons(prot);
		return ETHER_HDR_SIZE;
	} else {
		struct vlan_ethernet_hdr *vet =
			(struct vlan_ethernet_hdr *)xet;

		vet->vet_vlan_type = htons(PROT_VLAN);
		vet->vet_tag = htons((0 << 5) | (myvlanid & VLAN_IDMASK));
		vet->vet_type = htons(prot);
		return VLAN_ETHER_HDR_SIZE;
	}
}

int net_update_ether(struct ethernet_hdr *et, uchar *addr, uint prot)
{
	ushort protlen;

	memcpy(et->et_dest, addr, 6);
	memcpy(et->et_src, NetOurEther, 6);
	protlen = ntohs(et->et_protlen);
	if (protlen == PROT_VLAN) {
		struct vlan_ethernet_hdr *vet =
			(struct vlan_ethernet_hdr *)et;
		vet->vet_type = htons(prot);
		return VLAN_ETHER_HDR_SIZE;
	} else if (protlen > 1514) {
		et->et_protlen = htons(prot);
		return ETHER_HDR_SIZE;
	} else {
		/* 802.2 + SNAP */
		struct e802_hdr *et802 = (struct e802_hdr *)et;
		et802->et_prot = htons(prot);
		return E802_HDR_SIZE;
	}
}

void net_set_ip_header(uchar *pkt, IPaddr_t dest, IPaddr_t source)
{
	struct ip_udp_hdr *ip = (struct ip_udp_hdr *)pkt;

	/*
	 *	Construct an IP header.
	 */
	/* IP_HDR_SIZE / 4 (not including UDP) */
	ip->ip_hl_v  = 0x45;
	ip->ip_tos   = 0;
	ip->ip_len   = htons(IP_HDR_SIZE);
	ip->ip_id    = htons(NetIPID++);
	ip->ip_off   = htons(IP_FLAGS_DFRAG);	/* Don't fragment */
	ip->ip_ttl   = 255;
	ip->ip_sum   = 0;
	/* already in network byte order */
	NetCopyIP((void *)&ip->ip_src, &source);
	/* already in network byte order */
	NetCopyIP((void *)&ip->ip_dst, &dest);
}

void net_set_udp_header(uchar *pkt, IPaddr_t dest, int dport, int sport,
			int len)
{
	struct ip_udp_hdr *ip = (struct ip_udp_hdr *)pkt;

	/*
	 *	If the data is an odd number of bytes, zero the
	 *	byte after the last byte so that the checksum
	 *	will work.
	 */
	if (len & 1)
		pkt[IP_UDP_HDR_SIZE + len] = 0;

	net_set_ip_header(pkt, dest, NetOurIP);
	ip->ip_len   = htons(IP_UDP_HDR_SIZE + len);
	ip->ip_p     = IPPROTO_UDP;
	ip->ip_sum   = ~NetCksum((uchar *)ip, IP_HDR_SIZE >> 1);

	ip->udp_src  = htons(sport);
	ip->udp_dst  = htons(dport);
	ip->udp_len  = htons(UDP_HDR_SIZE + len);
	ip->udp_xsum = 0;
}

void copy_filename(char *dst, const char *src, int size)
{
	if (*src && (*src == '"')) {
		++src;
		--size;
	}

	while ((--size > 0) && *src && (*src != '"'))
		*dst++ = *src++;
	*dst = '\0';
}

#if	defined(CONFIG_CMD_NFS)		|| \
	defined(CONFIG_CMD_SNTP)	|| \
	defined(CONFIG_CMD_DNS)
/*
 * make port a little random (1024-17407)
 * This keeps the math somewhat trivial to compute, and seems to work with
 * all supported protocols/clients/servers
 */
unsigned int random_port(void)
{
	return 1024 + (get_timer(0) % 0x4000);
}
#endif

void ip_to_string(IPaddr_t x, char *s)
{
	x = ntohl(x);
	sprintf(s, "%d.%d.%d.%d",
		(int) ((x >> 24) & 0xff),
		(int) ((x >> 16) & 0xff),
		(int) ((x >> 8) & 0xff), (int) ((x >> 0) & 0xff)
	);
}

void VLAN_to_string(ushort x, char *s)
{
	x = ntohs(x);

	if (x == (ushort)-1)
		x = VLAN_NONE;

	if (x == VLAN_NONE)
		strcpy(s, "none");
	else
		sprintf(s, "%d", x & VLAN_IDMASK);
}

ushort string_to_VLAN(const char *s)
{
	ushort id;

	if (s == NULL)
		return htons(VLAN_NONE);

	if (*s < '0' || *s > '9')
		id = VLAN_NONE;
	else
		id = (ushort)simple_strtoul(s, NULL, 10);

	return htons(id);
}

ushort getenv_VLAN(char *var)
{
	return string_to_VLAN(getenv(var));
}<|MERGE_RESOLUTION|>--- conflicted
+++ resolved
@@ -529,23 +529,11 @@
 		case NETLOOP_SUCCESS:
 			net_cleanup_loop();
 			if (NetBootFileXferSize > 0) {
-<<<<<<< HEAD
-				char buf[20];
 				printf("Bytes transferred = %ld (0x%lx)\n",
 					NetBootFileXferSize,
 					NetBootFileXferSize);
-				sprintf(buf, "%lX", NetBootFileXferSize);
-				setenv("filesize", buf);
-
-				sprintf(buf, "%lX", get_loadaddr());
-				setenv("fileaddr", buf);
-=======
-				printf("Bytes transferred = %ld (%lx hex)\n",
-					NetBootFileXferSize,
-					NetBootFileXferSize);
 				setenv_hex("filesize", NetBootFileXferSize);
-				setenv_hex("fileaddr", load_addr);
->>>>>>> 07044c37
+				setenv_hex("fileaddr", get_loadaddr());
 			}
 			if (protocol != NETCONS)
 				eth_halt();
