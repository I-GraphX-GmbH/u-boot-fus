--- conflicted
+++ resolved
@@ -212,29 +212,6 @@
 
 /**********************************************************************/
 
-<<<<<<< HEAD
-static int on_bootfile(const char *name, const char *value, enum env_op op,
-	int flags)
-{
-	if (flags & H_PROGRAMMATIC)
-		return 0;
-
-	switch (op) {
-	case env_op_create:
-	case env_op_overwrite:
-		copy_filename(net_boot_file_name, value,
-			      sizeof(net_boot_file_name));
-		break;
-	default:
-		break;
-	}
-
-	return 0;
-}
-U_BOOT_ENV_CALLBACK(bootfile, on_bootfile);
-
-=======
->>>>>>> 1e351715
 static int on_ipaddr(const char *name, const char *value, enum env_op op,
 	int flags)
 {
@@ -472,7 +449,7 @@
 		net_dev_exists = 1;
 		/* In case of TFTPPUT, NetBootFileXferSize is the send size */
 		if (protocol != TFTPPUT)
-			net_boot_file_size = 0;
+		net_boot_file_size = 0;
 		switch (protocol) {
 		case TFTPGET:
 		case TFTPPUT:
@@ -862,7 +839,7 @@
 	case IPPROTO_UDP:
 		net_set_udp_header(pkt + eth_hdr_size, dest, dport, sport,
 				   payload_len);
-		pkt_hdr_size = eth_hdr_size + IP_UDP_HDR_SIZE;
+	pkt_hdr_size = eth_hdr_size + IP_UDP_HDR_SIZE;
 		break;
 	default:
 		return -EINVAL;
