--- conflicted
+++ resolved
@@ -616,12 +616,7 @@
 			if (net_boot_file_size > 0) {
 				printf("Bytes transferred = %u (0x%x)\n",
 				       net_boot_file_size, net_boot_file_size);
-<<<<<<< HEAD
-				setenv_fileinfo(net_boot_file_size);
-=======
-				env_set_hex("filesize", net_boot_file_size);
-				env_set_hex("fileaddr", load_addr);
->>>>>>> 83f07da0
+				env_set_fileinfo(net_boot_file_size);
 			}
 			if (protocol != NETCONS)
 				eth_halt();
