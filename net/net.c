--- conflicted
+++ resolved
@@ -667,13 +667,7 @@
 			"--- NetLoop timeout handler set (%p)\n", f);
 		timeHandler = f;
 		timeStart = get_timer(0);
-<<<<<<< HEAD
-		/* As the timeout is done by get_timer(), we have to convert
-		   the timeout value from ms to timer ticks ourselves */
-		timeDelta = iv * (CONFIG_SYS_HZ / 1000);
-=======
 		timeDelta = iv * CONFIG_SYS_HZ / 1000;
->>>>>>> a0215a44
 	}
 }
 
