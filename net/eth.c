--- conflicted
+++ resolved
@@ -62,27 +62,14 @@
 	return eth_getenv_enetaddr(enetvar, enetaddr);
 }
 
-<<<<<<< HEAD
 int eth_setenv_enetaddr_by_index(const char *base_name, int index,
-=======
-static inline int eth_setenv_enetaddr_by_index(const char *base_name, int index,
->>>>>>> a0215a44
 				 uchar *enetaddr)
 {
 	char enetvar[32];
 	sprintf(enetvar, index ? "%s%daddr" : "%saddr", base_name, index);
-<<<<<<< HEAD
-	if (getenv(enetvar))
-		return 1;		/* Already set, don't overwrite */
 	return eth_setenv_enetaddr(enetvar, enetaddr);
 }
 
-=======
-	return eth_setenv_enetaddr(enetvar, enetaddr);
-}
-
-
->>>>>>> a0215a44
 static int eth_mac_skip(int index)
 {
 	char enetvar[15];
