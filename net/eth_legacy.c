// SPDX-License-Identifier: GPL-2.0+
/*
 * (C) Copyright 2001-2015
 * Wolfgang Denk, DENX Software Engineering, wd@denx.de.
 * Joe Hershberger, National Instruments
 */

#include <common.h>
#include <command.h>
#include <env.h>
#include <net.h>
#include <phy.h>
#include <linux/errno.h>
#include <net/pcap.h>
#include "eth_internal.h"

DECLARE_GLOBAL_DATA_PTR;

/*
 * CPU and board-specific Ethernet initializations.  Aliased function
 * signals caller to move on
 */
static int __def_eth_init(bd_t *bis)
{
	return -1;
}
int cpu_eth_init(bd_t *bis) __attribute__((weak, alias("__def_eth_init")));
int board_eth_init(bd_t *bis) __attribute__((weak, alias("__def_eth_init")));

#ifdef CONFIG_API
static struct {
	uchar data[PKTSIZE];
	int length;
} eth_rcv_bufs[PKTBUFSRX];

static unsigned int eth_rcv_current, eth_rcv_last;
#endif

static struct eth_device *eth_devices;
struct eth_device *eth_current;

void eth_set_current_to_next(void)
{
	eth_current = eth_current->next;
}

void eth_set_dev(struct eth_device *dev)
{
	eth_current = dev;
}

struct eth_device *eth_get_dev_by_name(const char *devname)
{
	struct eth_device *dev, *target_dev;

	BUG_ON(devname == NULL);

	if (!eth_devices)
		return NULL;

	dev = eth_devices;
	target_dev = NULL;
	do {
		if (strcmp(devname, dev->name) == 0) {
			target_dev = dev;
			break;
		}
		dev = dev->next;
	} while (dev != eth_devices);

	return target_dev;
}

struct eth_device *eth_get_dev_by_index(int index)
{
	struct eth_device *dev, *target_dev;

	if (!eth_devices)
		return NULL;

	dev = eth_devices;
	target_dev = NULL;
	do {
		if (dev->index == index) {
			target_dev = dev;
			break;
		}
		dev = dev->next;
	} while (dev != eth_devices);

	return target_dev;
}

int eth_get_dev_index(void)
{
	if (!eth_current)
		return -1;

	return eth_current->index;
}

static int _eth_write_hwaddr(struct eth_device *dev, int eth_number)
{
	int ret = 0;

	if (dev->write_hwaddr && !eth_mac_skip(eth_number)) {
		if (!is_valid_ethaddr(dev->enetaddr)) {
			printf("\nError: %s address %pM illegal value\n",
			       dev->name, dev->enetaddr);
			return -EINVAL;
		}

		ret = dev->write_hwaddr(dev);
		if (ret)
			printf("\nWarning: %s failed to set MAC address\n",
			       dev->name);
	}

	return ret;
}

static int on_ethaddr(const char *name, const char *value, enum env_op op,
	int flags)
{
	int index;
	struct eth_device *dev;

	if (!eth_devices)
		return 0;

	/* look for an index after "eth" */
	index = simple_strtoul(name + 3, NULL, 10);

	dev = eth_devices;
	do {
		if (dev->index == index) {
			switch (op) {
			case env_op_create:
			case env_op_overwrite:
<<<<<<< HEAD
				eth_parse_enetaddr(value, dev->enetaddr);
				_eth_write_hwaddr(dev, dev->index);
=======
				string_to_enetaddr(value, dev->enetaddr);
				eth_write_hwaddr(dev, "eth", dev->index);
>>>>>>> 252100a3
				break;
			case env_op_delete:
				memset(dev->enetaddr, 0, ARP_HLEN);
			}
		}
		dev = dev->next;
	} while (dev != eth_devices);

	return 0;
}
U_BOOT_ENV_CALLBACK(ethaddr, on_ethaddr);

int eth_write_hwaddr(struct eth_device *dev, const char *base_name,
		   int eth_number)
{
	unsigned char env_enetaddr[ARP_HLEN];

	eth_env_get_enetaddr_by_index(base_name, eth_number, env_enetaddr);

	if (!is_zero_ethaddr(env_enetaddr)) {
		if (!is_zero_ethaddr(dev->enetaddr) &&
		    memcmp(dev->enetaddr, env_enetaddr, ARP_HLEN)) {
			printf("\nWarning: %s MAC addresses don't match:\n",
			       dev->name);
			printf("Address in SROM is         %pM\n",
			       dev->enetaddr);
			printf("Address in environment is  %pM\n",
			       env_enetaddr);
		}

		memcpy(dev->enetaddr, env_enetaddr, ARP_HLEN);
	} else if (is_valid_ethaddr(dev->enetaddr)) {
		eth_env_set_enetaddr_by_index(base_name, eth_number,
					      dev->enetaddr);
	} else if (is_zero_ethaddr(dev->enetaddr)) {
#ifdef CONFIG_NET_RANDOM_ETHADDR
		net_random_ethaddr(dev->enetaddr);
		printf("\nWarning: %s (eth%d) using random MAC address - %pM\n",
		       dev->name, eth_number, dev->enetaddr);
#else
		printf("\nError: %s address not set.\n",
		       dev->name);
		return -EINVAL;
#endif
	}

	return _eth_write_hwaddr(dev, eth_number);
}

int eth_register(struct eth_device *dev)
{
	struct eth_device *d;
	static int index;

	assert(strlen(dev->name) < sizeof(dev->name));

	if (!eth_devices) {
		eth_devices = dev;
		eth_current = dev;
		eth_current_changed();
	} else {
		for (d = eth_devices; d->next != eth_devices; d = d->next)
			;
		d->next = dev;
	}

	dev->state = ETH_STATE_INIT;
	dev->next  = eth_devices;
	dev->index = index++;

	return 0;
}

int eth_unregister(struct eth_device *dev)
{
	struct eth_device *cur;

	/* No device */
	if (!eth_devices)
		return -ENODEV;

	for (cur = eth_devices; cur->next != eth_devices && cur->next != dev;
	     cur = cur->next)
		;

	/* Device not found */
	if (cur->next != dev)
		return -ENODEV;

	cur->next = dev->next;

	if (eth_devices == dev)
		eth_devices = dev->next == eth_devices ? NULL : dev->next;

	if (eth_current == dev) {
		eth_current = eth_devices;
		eth_current_changed();
	}

	return 0;
}

int eth_initialize(void)
{
	int num_devices = 0;

	eth_devices = NULL;
	eth_current = NULL;
	eth_common_init();
	/*
	 * If board-specific initialization exists, call it.
	 * If not, call a CPU-specific one
	 */
	if (board_eth_init != __def_eth_init) {
		if (board_eth_init(gd->bd) < 0)
			printf("Board Net Initialization Failed\n");
	} else if (cpu_eth_init != __def_eth_init) {
		if (cpu_eth_init(gd->bd) < 0)
			printf("CPU Net Initialization Failed\n");
	} else {
		printf("Net Initialization Skipped\n");
	}

	if (!eth_devices) {
		puts("No ethernet found.\n");
		bootstage_error(BOOTSTAGE_ID_NET_ETH_START);
	} else {
		struct eth_device *dev = eth_devices;
		char *ethprime = env_get("ethprime");

		bootstage_mark(BOOTSTAGE_ID_NET_ETH_INIT);
		do {
			if (dev->index)
				puts(", ");

			printf("%s", dev->name);

			if (ethprime && strcmp(dev->name, ethprime) == 0) {
				eth_current = dev;
				puts(" [PRIME]");
			}

			if (strchr(dev->name, ' '))
				puts("\nWarning: eth device name has a space!"
					"\n");

			eth_write_hwaddr(dev, "eth", dev->index);

			dev = dev->next;
			num_devices++;
		} while (dev != eth_devices);

		eth_current_changed();
		putc('\n');
	}

	return num_devices;
}

/* Multicast.
 * mcast_addr: multicast ipaddr from which multicast Mac is made
 * join: 1=join, 0=leave.
 */
int eth_mcast_join(struct in_addr mcast_ip, int join)
{
	u8 mcast_mac[ARP_HLEN];
	if (!eth_current || !eth_current->mcast)
		return -1;
	mcast_mac[5] = htonl(mcast_ip.s_addr) & 0xff;
	mcast_mac[4] = (htonl(mcast_ip.s_addr)>>8) & 0xff;
	mcast_mac[3] = (htonl(mcast_ip.s_addr)>>16) & 0x7f;
	mcast_mac[2] = 0x5e;
	mcast_mac[1] = 0x0;
	mcast_mac[0] = 0x1;
	return eth_current->mcast(eth_current, mcast_mac, join);
}

int eth_init(void)
{
	struct eth_device *old_current;

	if (!eth_current) {
		puts("No ethernet found.\n");
		return -ENODEV;
	}

	old_current = eth_current;
	do {
		debug("Trying %s\n", eth_current->name);

		if (eth_current->init(eth_current, gd->bd) >= 0) {
			eth_current->state = ETH_STATE_ACTIVE;

			return 0;
		}
		debug("FAIL\n");

		eth_try_another(0);
	} while (old_current != eth_current);

	return -ETIMEDOUT;
}

void eth_halt(void)
{
	if (!eth_current)
		return;

	eth_current->halt(eth_current);

	eth_current->state = ETH_STATE_PASSIVE;
}

int eth_is_active(struct eth_device *dev)
{
	return dev && dev->state == ETH_STATE_ACTIVE;
}

int eth_send(void *packet, int length)
{
	int ret;

	if (!eth_current)
		return -ENODEV;

	ret = eth_current->send(eth_current, packet, length);
#if defined(CONFIG_CMD_PCAP)
	if (ret >= 0)
		pcap_post(packet, lengeth, true);
#endif
	return ret;
}

int eth_rx(void)
{
	if (!eth_current)
		return -ENODEV;

	return eth_current->recv(eth_current);
}

#ifdef CONFIG_API
static void eth_save_packet(void *packet, int length)
{
	char *p = packet;
	int i;

	if ((eth_rcv_last+1) % PKTBUFSRX == eth_rcv_current)
		return;

	if (PKTSIZE < length)
		return;

	for (i = 0; i < length; i++)
		eth_rcv_bufs[eth_rcv_last].data[i] = p[i];

	eth_rcv_bufs[eth_rcv_last].length = length;
	eth_rcv_last = (eth_rcv_last + 1) % PKTBUFSRX;
}

int eth_receive(void *packet, int length)
{
	char *p = packet;
	void *pp = push_packet;
	int i;

	if (eth_rcv_current == eth_rcv_last) {
		push_packet = eth_save_packet;
		eth_rx();
		push_packet = pp;

		if (eth_rcv_current == eth_rcv_last)
			return -1;
	}

	length = min(eth_rcv_bufs[eth_rcv_current].length, length);

	for (i = 0; i < length; i++)
		p[i] = eth_rcv_bufs[eth_rcv_current].data[i];

	eth_rcv_current = (eth_rcv_current + 1) % PKTBUFSRX;
	return length;
}
#endif /* CONFIG_API */<|MERGE_RESOLUTION|>--- conflicted
+++ resolved
@@ -137,13 +137,8 @@
 			switch (op) {
 			case env_op_create:
 			case env_op_overwrite:
-<<<<<<< HEAD
-				eth_parse_enetaddr(value, dev->enetaddr);
+				string_to_enetaddr(value, dev->enetaddr);
 				_eth_write_hwaddr(dev, dev->index);
-=======
-				string_to_enetaddr(value, dev->enetaddr);
-				eth_write_hwaddr(dev, "eth", dev->index);
->>>>>>> 252100a3
 				break;
 			case env_op_delete:
 				memset(dev->enetaddr, 0, ARP_HLEN);
