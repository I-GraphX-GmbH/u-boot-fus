/*
 * NFS support driver - based on etherboot and U-BOOT's tftp.c
 *
 * Masami Komiya <mkomiya@sonare.it> 2004
 *
 */

/* NOTE: the NFS code is heavily inspired by the NetBSD netboot code (read:
 * large portions are copied verbatim) as distributed in OSKit 0.97.  A few
 * changes were necessary to adapt the code to Etherboot and to fix several
 * inconsistencies.  Also the RPC message preparation is done "by hand" to
 * avoid adding netsprintf() which I find hard to understand and use.  */

/* NOTE 2: Etherboot does not care about things beyond the kernel image, so
 * it loads the kernel image off the boot server (ARP_SERVER) and does not
 * access the client root disk (root-path in dhcpd.conf), which would use
 * ARP_ROOTSERVER.  The root disk is something the operating system we are
 * about to load needs to use.	This is different from the OSKit 0.97 logic.  */

/* NOTE 3: Symlink handling introduced by Anselm M Hoffmeister, 2003-July-14
 * If a symlink is encountered, it is followed as far as possible (recursion
 * possible, maximum 16 steps). There is no clearing of ".."'s inside the
 * path, so please DON'T DO THAT. thx. */

#include <common.h>
#include <command.h>
#include <net.h>
#include <malloc.h>
#include <mapmem.h>
#include "nfs.h"
#include "bootp.h"

#define NFS_RETRY_COUNT 30
#ifndef CONFIG_NFS_TIMEOUT
# define NFS_TIMEOUT 2000UL
#else
# define NFS_TIMEOUT CONFIG_NFS_TIMEOUT
#endif

#define NFS_RPC_ERR	1
#define NFS_RPC_DROP	124

static int fs_mounted;
static unsigned long rpc_id;
static int nfs_offset = -1;
static int nfs_len;
static ulong nfs_timeout = NFS_TIMEOUT;

static char dirfh[NFS_FHSIZE];	/* file handle of directory */
static char filefh[NFS_FHSIZE]; /* file handle of kernel image */

static enum net_loop_state nfs_download_state;
static struct in_addr nfs_server_ip;
static int nfs_server_mount_port;
static int nfs_server_port;
static int nfs_our_port;
static int nfs_timeout_count;
static int nfs_state;
#define STATE_PRCLOOKUP_PROG_MOUNT_REQ	1
#define STATE_PRCLOOKUP_PROG_NFS_REQ	2
#define STATE_MOUNT_REQ			3
#define STATE_UMOUNT_REQ		4
#define STATE_LOOKUP_REQ		5
#define STATE_READ_REQ			6
#define STATE_READLINK_REQ		7

static char default_filename[64];
static char *nfs_filename;
static char *nfs_path;
static char nfs_path_buff[2048];

static inline int store_block(uchar *src, unsigned offset, unsigned len)
{
	ulong newsize = offset + len;
	ulong startaddr = get_loadaddr() + offset;

#ifdef CONFIG_SYS_DIRECT_FLASH_NFS
	int i, rc = 0;

	for (i = 0; i < CONFIG_SYS_MAX_FLASH_BANKS; i++) {
		/* start address in flash? */
		if (startaddr >= flash_info[i].start[0]) {
			rc = 1;
			break;
		}
	}

	if (rc) { /* Flash is destination for this packet */
		rc = flash_write((uchar *)src, startaddr, len);
		if (rc) {
			flash_perror(rc);
			return -1;
		}
	} else
#endif /* CONFIG_SYS_DIRECT_FLASH_NFS */
	{
<<<<<<< HEAD
		(void)memcpy((void *)startaddr, src, len);
=======
		void *ptr = map_sysmem(load_addr + offset, len);

		memcpy(ptr, src, len);
		unmap_sysmem(ptr);
>>>>>>> a598340f
	}

	if (net_boot_file_size < (offset + len))
		net_boot_file_size = newsize;
	return 0;
}

static char *basename(char *path)
{
	char *fname;

	fname = path + strlen(path) - 1;
	while (fname >= path) {
		if (*fname == '/') {
			fname++;
			break;
		}
		fname--;
	}
	return fname;
}

static char *dirname(char *path)
{
	char *fname;

	fname = basename(path);
	--fname;
	*fname = '\0';
	return path;
}

/**************************************************************************
RPC_ADD_CREDENTIALS - Add RPC authentication/verifier entries
**************************************************************************/
static long *rpc_add_credentials(long *p)
{
	int hl;
	int hostnamelen;
	char hostname[256];

	strcpy(hostname, "");
	hostnamelen = strlen(hostname);

	/* Here's the executive summary on authentication requirements of the
	 * various NFS server implementations:	Linux accepts both AUTH_NONE
	 * and AUTH_UNIX authentication (also accepts an empty hostname field
	 * in the AUTH_UNIX scheme).  *BSD refuses AUTH_NONE, but accepts
	 * AUTH_UNIX (also accepts an empty hostname field in the AUTH_UNIX
	 * scheme).  To be safe, use AUTH_UNIX and pass the hostname if we have
	 * it (if the BOOTP/DHCP reply didn't give one, just use an empty
	 * hostname).  */

	hl = (hostnamelen + 3) & ~3;

	/* Provide an AUTH_UNIX credential.  */
	*p++ = htonl(1);		/* AUTH_UNIX */
	*p++ = htonl(hl+20);		/* auth length */
	*p++ = htonl(0);		/* stamp */
	*p++ = htonl(hostnamelen);	/* hostname string */
	if (hostnamelen & 3)
		*(p + hostnamelen / 4) = 0; /* add zero padding */
	memcpy(p, hostname, hostnamelen);
	p += hl / 4;
	*p++ = 0;			/* uid */
	*p++ = 0;			/* gid */
	*p++ = 0;			/* auxiliary gid list */

	/* Provide an AUTH_NONE verifier.  */
	*p++ = 0;			/* AUTH_NONE */
	*p++ = 0;			/* auth length */

	return p;
}

/**************************************************************************
RPC_LOOKUP - Lookup RPC Port numbers
**************************************************************************/
static void rpc_req(int rpc_prog, int rpc_proc, uint32_t *data, int datalen)
{
	struct rpc_t pkt;
	unsigned long id;
	uint32_t *p;
	int pktlen;
	int sport;

	id = ++rpc_id;
	pkt.u.call.id = htonl(id);
	pkt.u.call.type = htonl(MSG_CALL);
	pkt.u.call.rpcvers = htonl(2);	/* use RPC version 2 */
	pkt.u.call.prog = htonl(rpc_prog);
	pkt.u.call.vers = htonl(2);	/* portmapper is version 2 */
	pkt.u.call.proc = htonl(rpc_proc);
	p = (uint32_t *)&(pkt.u.call.data);

	if (datalen)
		memcpy((char *)p, (char *)data, datalen*sizeof(uint32_t));

	pktlen = (char *)p + datalen*sizeof(uint32_t) - (char *)&pkt;

	memcpy((char *)net_tx_packet + net_eth_hdr_size() + IP_UDP_HDR_SIZE,
	       (char *)&pkt, pktlen);

	if (rpc_prog == PROG_PORTMAP)
		sport = SUNRPC_PORT;
	else if (rpc_prog == PROG_MOUNT)
		sport = nfs_server_mount_port;
	else
		sport = nfs_server_port;

	net_send_udp_packet(net_server_ethaddr, nfs_server_ip, sport,
			    nfs_our_port, pktlen);
}

/**************************************************************************
RPC_LOOKUP - Lookup RPC Port numbers
**************************************************************************/
static void rpc_lookup_req(int prog, int ver)
{
	uint32_t data[16];

	data[0] = 0; data[1] = 0;	/* auth credential */
	data[2] = 0; data[3] = 0;	/* auth verifier */
	data[4] = htonl(prog);
	data[5] = htonl(ver);
	data[6] = htonl(17);	/* IP_UDP */
	data[7] = 0;

	rpc_req(PROG_PORTMAP, PORTMAP_GETPORT, data, 8);
}

/**************************************************************************
NFS_MOUNT - Mount an NFS Filesystem
**************************************************************************/
static void nfs_mount_req(char *path)
{
	uint32_t data[1024];
	uint32_t *p;
	int len;
	int pathlen;

	pathlen = strlen(path);

	p = &(data[0]);
	p = (uint32_t *)rpc_add_credentials((long *)p);

	*p++ = htonl(pathlen);
	if (pathlen & 3)
		*(p + pathlen / 4) = 0;
	memcpy(p, path, pathlen);
	p += (pathlen + 3) / 4;

	len = (uint32_t *)p - (uint32_t *)&(data[0]);

	rpc_req(PROG_MOUNT, MOUNT_ADDENTRY, data, len);
}

/**************************************************************************
NFS_UMOUNTALL - Unmount all our NFS Filesystems on the Server
**************************************************************************/
static void nfs_umountall_req(void)
{
	uint32_t data[1024];
	uint32_t *p;
	int len;

	if ((nfs_server_mount_port == -1) || (!fs_mounted))
		/* Nothing mounted, nothing to umount */
		return;

	p = &(data[0]);
	p = (uint32_t *)rpc_add_credentials((long *)p);

	len = (uint32_t *)p - (uint32_t *)&(data[0]);

	rpc_req(PROG_MOUNT, MOUNT_UMOUNTALL, data, len);
}

/***************************************************************************
 * NFS_READLINK (AH 2003-07-14)
 * This procedure is called when read of the first block fails -
 * this probably happens when it's a directory or a symlink
 * In case of successful readlink(), the dirname is manipulated,
 * so that inside the nfs() function a recursion can be done.
 **************************************************************************/
static void nfs_readlink_req(void)
{
	uint32_t data[1024];
	uint32_t *p;
	int len;

	p = &(data[0]);
	p = (uint32_t *)rpc_add_credentials((long *)p);

	memcpy(p, filefh, NFS_FHSIZE);
	p += (NFS_FHSIZE / 4);

	len = (uint32_t *)p - (uint32_t *)&(data[0]);

	rpc_req(PROG_NFS, NFS_READLINK, data, len);
}

/**************************************************************************
NFS_LOOKUP - Lookup Pathname
**************************************************************************/
static void nfs_lookup_req(char *fname)
{
	uint32_t data[1024];
	uint32_t *p;
	int len;
	int fnamelen;

	fnamelen = strlen(fname);

	p = &(data[0]);
	p = (uint32_t *)rpc_add_credentials((long *)p);

	memcpy(p, dirfh, NFS_FHSIZE);
	p += (NFS_FHSIZE / 4);
	*p++ = htonl(fnamelen);
	if (fnamelen & 3)
		*(p + fnamelen / 4) = 0;
	memcpy(p, fname, fnamelen);
	p += (fnamelen + 3) / 4;

	len = (uint32_t *)p - (uint32_t *)&(data[0]);

	rpc_req(PROG_NFS, NFS_LOOKUP, data, len);
}

/**************************************************************************
NFS_READ - Read File on NFS Server
**************************************************************************/
static void nfs_read_req(int offset, int readlen)
{
	uint32_t data[1024];
	uint32_t *p;
	int len;

	p = &(data[0]);
	p = (uint32_t *)rpc_add_credentials((long *)p);

	memcpy(p, filefh, NFS_FHSIZE);
	p += (NFS_FHSIZE / 4);
	*p++ = htonl(offset);
	*p++ = htonl(readlen);
	*p++ = 0;

	len = (uint32_t *)p - (uint32_t *)&(data[0]);

	rpc_req(PROG_NFS, NFS_READ, data, len);
}

/**************************************************************************
RPC request dispatcher
**************************************************************************/
static void nfs_send(void)
{
	debug("%s\n", __func__);

	switch (nfs_state) {
	case STATE_PRCLOOKUP_PROG_MOUNT_REQ:
		rpc_lookup_req(PROG_MOUNT, 1);
		break;
	case STATE_PRCLOOKUP_PROG_NFS_REQ:
		rpc_lookup_req(PROG_NFS, 2);
		break;
	case STATE_MOUNT_REQ:
		nfs_mount_req(nfs_path);
		break;
	case STATE_UMOUNT_REQ:
		nfs_umountall_req();
		break;
	case STATE_LOOKUP_REQ:
		nfs_lookup_req(nfs_filename);
		break;
	case STATE_READ_REQ:
		nfs_read_req(nfs_offset, nfs_len);
		break;
	case STATE_READLINK_REQ:
		nfs_readlink_req();
		break;
	}
}

/**************************************************************************
Handlers for the reply from server
**************************************************************************/

static int rpc_lookup_reply(int prog, uchar *pkt, unsigned len)
{
	struct rpc_t rpc_pkt;

	memcpy((unsigned char *)&rpc_pkt, pkt, len);

	debug("%s\n", __func__);

	if (ntohl(rpc_pkt.u.reply.id) > rpc_id)
		return -NFS_RPC_ERR;
	else if (ntohl(rpc_pkt.u.reply.id) < rpc_id)
		return -NFS_RPC_DROP;

	if (rpc_pkt.u.reply.rstatus  ||
	    rpc_pkt.u.reply.verifier ||
	    rpc_pkt.u.reply.astatus)
		return -1;

	switch (prog) {
	case PROG_MOUNT:
		nfs_server_mount_port = ntohl(rpc_pkt.u.reply.data[0]);
		break;
	case PROG_NFS:
		nfs_server_port = ntohl(rpc_pkt.u.reply.data[0]);
		break;
	}

	return 0;
}

static int nfs_mount_reply(uchar *pkt, unsigned len)
{
	struct rpc_t rpc_pkt;

	debug("%s\n", __func__);

	memcpy((unsigned char *)&rpc_pkt, pkt, len);

	if (ntohl(rpc_pkt.u.reply.id) > rpc_id)
		return -NFS_RPC_ERR;
	else if (ntohl(rpc_pkt.u.reply.id) < rpc_id)
		return -NFS_RPC_DROP;

	if (rpc_pkt.u.reply.rstatus  ||
	    rpc_pkt.u.reply.verifier ||
	    rpc_pkt.u.reply.astatus  ||
	    rpc_pkt.u.reply.data[0])
		return -1;

	fs_mounted = 1;
	memcpy(dirfh, rpc_pkt.u.reply.data + 1, NFS_FHSIZE);

	return 0;
}

static int nfs_umountall_reply(uchar *pkt, unsigned len)
{
	struct rpc_t rpc_pkt;

	debug("%s\n", __func__);

	memcpy((unsigned char *)&rpc_pkt, pkt, len);

	if (ntohl(rpc_pkt.u.reply.id) > rpc_id)
		return -NFS_RPC_ERR;
	else if (ntohl(rpc_pkt.u.reply.id) < rpc_id)
		return -NFS_RPC_DROP;

	if (rpc_pkt.u.reply.rstatus  ||
	    rpc_pkt.u.reply.verifier ||
	    rpc_pkt.u.reply.astatus)
		return -1;

	fs_mounted = 0;
	memset(dirfh, 0, sizeof(dirfh));

	return 0;
}

static int nfs_lookup_reply(uchar *pkt, unsigned len)
{
	struct rpc_t rpc_pkt;

	debug("%s\n", __func__);

	memcpy((unsigned char *)&rpc_pkt, pkt, len);

	if (ntohl(rpc_pkt.u.reply.id) > rpc_id)
		return -NFS_RPC_ERR;
	else if (ntohl(rpc_pkt.u.reply.id) < rpc_id)
		return -NFS_RPC_DROP;

	if (rpc_pkt.u.reply.rstatus  ||
	    rpc_pkt.u.reply.verifier ||
	    rpc_pkt.u.reply.astatus  ||
	    rpc_pkt.u.reply.data[0])
		return -1;

	memcpy(filefh, rpc_pkt.u.reply.data + 1, NFS_FHSIZE);

	return 0;
}

static int nfs_readlink_reply(uchar *pkt, unsigned len)
{
	struct rpc_t rpc_pkt;
	int rlen;

	debug("%s\n", __func__);

	memcpy((unsigned char *)&rpc_pkt, pkt, len);

	if (ntohl(rpc_pkt.u.reply.id) > rpc_id)
		return -NFS_RPC_ERR;
	else if (ntohl(rpc_pkt.u.reply.id) < rpc_id)
		return -NFS_RPC_DROP;

	if (rpc_pkt.u.reply.rstatus  ||
	    rpc_pkt.u.reply.verifier ||
	    rpc_pkt.u.reply.astatus  ||
	    rpc_pkt.u.reply.data[0])
		return -1;

	rlen = ntohl(rpc_pkt.u.reply.data[1]); /* new path length */

	if (*((char *)&(rpc_pkt.u.reply.data[2])) != '/') {
		int pathlen;
		strcat(nfs_path, "/");
		pathlen = strlen(nfs_path);
		memcpy(nfs_path + pathlen, (uchar *)&(rpc_pkt.u.reply.data[2]),
		       rlen);
		nfs_path[pathlen + rlen] = 0;
	} else {
		memcpy(nfs_path, (uchar *)&(rpc_pkt.u.reply.data[2]), rlen);
		nfs_path[rlen] = 0;
	}
	return 0;
}

static int nfs_read_reply(uchar *pkt, unsigned len)
{
	struct rpc_t rpc_pkt;
	int rlen;

	debug("%s\n", __func__);

	memcpy((uchar *)&rpc_pkt, pkt, sizeof(rpc_pkt.u.reply));

	if (ntohl(rpc_pkt.u.reply.id) > rpc_id)
		return -NFS_RPC_ERR;
	else if (ntohl(rpc_pkt.u.reply.id) < rpc_id)
		return -NFS_RPC_DROP;

	if (rpc_pkt.u.reply.rstatus  ||
	    rpc_pkt.u.reply.verifier ||
	    rpc_pkt.u.reply.astatus  ||
	    rpc_pkt.u.reply.data[0]) {
		if (rpc_pkt.u.reply.rstatus)
			return -9999;
		if (rpc_pkt.u.reply.astatus)
			return -9999;
		return -ntohl(rpc_pkt.u.reply.data[0]);
	}

	if ((nfs_offset != 0) && !((nfs_offset) %
			(NFS_READ_SIZE * 16 * 64)))
		printf("  %lu KiB\n  ", NetBootFileXferSize >> 10);
	if (!(nfs_offset % (NFS_READ_SIZE * 16)))
		putc('#');

	rlen = ntohl(rpc_pkt.u.reply.data[18]);
	if (store_block((uchar *)pkt + sizeof(rpc_pkt.u.reply),
			nfs_offset, rlen))
		return -9999;

	return rlen;
}

/**************************************************************************
Interfaces of U-BOOT
**************************************************************************/
static void nfs_timeout_handler(void)
{
	if (++nfs_timeout_count > NFS_RETRY_COUNT) {
		puts("\nRetry count exceeded; starting again\n");
		net_start_again();
	} else {
		puts("T ");
		net_set_timeout_handler(nfs_timeout +
					NFS_TIMEOUT * nfs_timeout_count,
					nfs_timeout_handler);
		nfs_send();
	}
}

static void nfs_handler(uchar *pkt, unsigned dest, struct in_addr sip,
			unsigned src, unsigned len)
{
	int rlen;
	int reply;

	debug("%s\n", __func__);

	if (dest != nfs_our_port)
		return;

<<<<<<< HEAD
	/* We have received something useful; restart timeout count */
	NfsTimeoutCount = 0;

	switch (NfsState) {
=======
	switch (nfs_state) {
>>>>>>> a598340f
	case STATE_PRCLOOKUP_PROG_MOUNT_REQ:
		if (rpc_lookup_reply(PROG_MOUNT, pkt, len) == -NFS_RPC_DROP)
			break;
		nfs_state = STATE_PRCLOOKUP_PROG_NFS_REQ;
		nfs_send();
		break;

	case STATE_PRCLOOKUP_PROG_NFS_REQ:
		if (rpc_lookup_reply(PROG_NFS, pkt, len) == -NFS_RPC_DROP)
			break;
		nfs_state = STATE_MOUNT_REQ;
		nfs_send();
		break;

	case STATE_MOUNT_REQ:
		reply = nfs_mount_reply(pkt, len);
		if (reply == -NFS_RPC_DROP) {
			break;
		} else if (reply == -NFS_RPC_ERR) {
			puts("*** ERROR: Cannot mount\n");
			/* just to be sure... */
			nfs_state = STATE_UMOUNT_REQ;
			nfs_send();
		} else {
			nfs_state = STATE_LOOKUP_REQ;
			nfs_send();
		}
		break;

	case STATE_UMOUNT_REQ:
		reply = nfs_umountall_reply(pkt, len);
		if (reply == -NFS_RPC_DROP) {
			break;
		} else if (reply == -NFS_RPC_ERR) {
			puts("*** ERROR: Cannot umount\n");
			net_set_state(NETLOOP_FAIL);
		} else {
			puts("\ndone\n");
			net_set_state(nfs_download_state);
		}
		break;

	case STATE_LOOKUP_REQ:
		reply = nfs_lookup_reply(pkt, len);
		if (reply == -NFS_RPC_DROP) {
			break;
		} else if (reply == -NFS_RPC_ERR) {
			puts("*** ERROR: File lookup fail\n");
			nfs_state = STATE_UMOUNT_REQ;
			nfs_send();
		} else {
			nfs_state = STATE_READ_REQ;
			nfs_offset = 0;
			nfs_len = NFS_READ_SIZE;
			nfs_send();
		}
		break;

	case STATE_READLINK_REQ:
		reply = nfs_readlink_reply(pkt, len);
		if (reply == -NFS_RPC_DROP) {
			break;
		} else if (reply == -NFS_RPC_ERR) {
			puts("*** ERROR: Symlink fail\n");
			nfs_state = STATE_UMOUNT_REQ;
			nfs_send();
		} else {
			debug("Symlink --> %s\n", nfs_path);
			nfs_filename = basename(nfs_path);
			nfs_path     = dirname(nfs_path);

			nfs_state = STATE_MOUNT_REQ;
			nfs_send();
		}
		break;

	case STATE_READ_REQ:
		rlen = nfs_read_reply(pkt, len);
		net_set_timeout_handler(nfs_timeout, nfs_timeout_handler);
		if (rlen > 0) {
			nfs_offset += rlen;
			nfs_send();
		} else if ((rlen == -NFSERR_ISDIR) || (rlen == -NFSERR_INVAL)) {
			/* symbolic link */
			nfs_state = STATE_READLINK_REQ;
			nfs_send();
		} else {
			if (!rlen)
				nfs_download_state = NETLOOP_SUCCESS;
			nfs_state = STATE_UMOUNT_REQ;
			nfs_send();
		}
		break;
	}
}


void nfs_start(void)
{
	debug("%s\n", __func__);
	nfs_download_state = NETLOOP_FAIL;

	nfs_server_ip = net_server_ip;
	nfs_path = (char *)nfs_path_buff;

	if (nfs_path == NULL) {
		net_set_state(NETLOOP_FAIL);
		puts("*** ERROR: Fail allocate memory\n");
		return;
	}

	if (net_boot_file_name[0] == '\0') {
		sprintf(default_filename, "/nfsroot/%02X%02X%02X%02X.img",
			net_ip.s_addr & 0xFF,
			(net_ip.s_addr >>  8) & 0xFF,
			(net_ip.s_addr >> 16) & 0xFF,
			(net_ip.s_addr >> 24) & 0xFF);
		strcpy(nfs_path, default_filename);

		printf("*** Warning: no boot file name; using '%s'\n",
		       nfs_path);
	} else {
		char *p = net_boot_file_name;

		p = strchr(p, ':');

		if (p != NULL) {
			nfs_server_ip = string_to_ip(net_boot_file_name);
			++p;
			strcpy(nfs_path, p);
		} else {
			strcpy(nfs_path, net_boot_file_name);
		}
	}

	nfs_filename = basename(nfs_path);
	nfs_path     = dirname(nfs_path);

	printf("Using %s device\n", eth_get_name());

	printf("File transfer via NFS from server %pI4; our IP address is %pI4",
	       &nfs_server_ip, &net_ip);

	/* Check if we need to send across this subnet */
	if (net_gateway.s_addr && net_netmask.s_addr) {
		struct in_addr our_net;
		struct in_addr server_net;

		our_net.s_addr = net_ip.s_addr & net_netmask.s_addr;
		server_net.s_addr = net_server_ip.s_addr & net_netmask.s_addr;
		if (our_net.s_addr != server_net.s_addr)
			printf("; sending through gateway %pI4",
			       &net_gateway);
	}
	printf("\nFilename '%s/%s'.", nfs_path, nfs_filename);

	if (net_boot_file_expected_size_in_blocks) {
		printf(" Size is 0x%x Bytes = ",
		       net_boot_file_expected_size_in_blocks << 9);
		print_size(net_boot_file_expected_size_in_blocks << 9, "");
	}
	printf ("\nLoad address: 0x%lx\n"
		"Loading:\n  *\b", get_loadaddr());

	net_set_timeout_handler(nfs_timeout, nfs_timeout_handler);
	net_set_udp_handler(nfs_handler);

	nfs_timeout_count = 0;
	nfs_state = STATE_PRCLOOKUP_PROG_MOUNT_REQ;

	/*nfs_our_port = 4096 + (get_ticks() % 3072);*/
	/*FIX ME !!!*/
	nfs_our_port = 1000;

	/* zero out server ether in case the server ip has changed */
	memset(net_server_ethaddr, 0, 6);

	nfs_send();
}<|MERGE_RESOLUTION|>--- conflicted
+++ resolved
@@ -94,14 +94,10 @@
 	} else
 #endif /* CONFIG_SYS_DIRECT_FLASH_NFS */
 	{
-<<<<<<< HEAD
-		(void)memcpy((void *)startaddr, src, len);
-=======
-		void *ptr = map_sysmem(load_addr + offset, len);
-
-		memcpy(ptr, src, len);
+		void *ptr = map_sysmem(startaddr, len);
+
+		(void)memcpy(ptr, src, len);
 		unmap_sysmem(ptr);
->>>>>>> a598340f
 	}
 
 	if (net_boot_file_size < (offset + len))
@@ -557,7 +553,7 @@
 
 	if ((nfs_offset != 0) && !((nfs_offset) %
 			(NFS_READ_SIZE * 16 * 64)))
-		printf("  %lu KiB\n  ", NetBootFileXferSize >> 10);
+		printf("  %u KiB\n  ", net_boot_file_size >> 10);
 	if (!(nfs_offset % (NFS_READ_SIZE * 16)))
 		putc('#');
 
@@ -597,14 +593,10 @@
 	if (dest != nfs_our_port)
 		return;
 
-<<<<<<< HEAD
 	/* We have received something useful; restart timeout count */
-	NfsTimeoutCount = 0;
-
-	switch (NfsState) {
-=======
+	nfs_timeout_count = 0;
+
 	switch (nfs_state) {
->>>>>>> a598340f
 	case STATE_PRCLOOKUP_PROG_MOUNT_REQ:
 		if (rpc_lookup_reply(PROG_MOUNT, pkt, len) == -NFS_RPC_DROP)
 			break;
