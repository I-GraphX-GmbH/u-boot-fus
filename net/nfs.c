--- conflicted
+++ resolved
@@ -910,12 +910,8 @@
 		      net_boot_file_expected_size_in_blocks << 9);
 		print_size(net_boot_file_expected_size_in_blocks << 9, "");
 	}
-<<<<<<< HEAD
 	printf ("\nLoad address: 0x%lx\n"
 		"Loading:\n  *\b", get_fileaddr());
-=======
-	debug("\nLoad address: 0x%lx\nLoading: *\b", load_addr);
->>>>>>> 2c5e1752
 
 	net_set_timeout_handler(nfs_timeout, nfs_timeout_handler);
 	net_set_udp_handler(nfs_handler);
