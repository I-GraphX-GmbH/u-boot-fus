/*
 * NFS support driver - based on etherboot and U-BOOT's tftp.c
 *
 * Masami Komiya <mkomiya@sonare.it> 2004
 *
 */

/* NOTE: the NFS code is heavily inspired by the NetBSD netboot code (read:
 * large portions are copied verbatim) as distributed in OSKit 0.97.  A few
 * changes were necessary to adapt the code to Etherboot and to fix several
 * inconsistencies.  Also the RPC message preparation is done "by hand" to
 * avoid adding netsprintf() which I find hard to understand and use.  */

/* NOTE 2: Etherboot does not care about things beyond the kernel image, so
 * it loads the kernel image off the boot server (ARP_SERVER) and does not
 * access the client root disk (root-path in dhcpd.conf), which would use
 * ARP_ROOTSERVER.  The root disk is something the operating system we are
 * about to load needs to use.	This is different from the OSKit 0.97 logic.  */

/* NOTE 3: Symlink handling introduced by Anselm M Hoffmeister, 2003-July-14
 * If a symlink is encountered, it is followed as far as possible (recursion
 * possible, maximum 16 steps). There is no clearing of ".."'s inside the
 * path, so please DON'T DO THAT. thx. */

#include <common.h>
#include <command.h>
#include <net.h>
#include <malloc.h>
#include "nfs.h"
#include "bootp.h"

#define HASHES_PER_LINE 65	/* Number of "loading" hashes per line	*/
#define NFS_RETRY_COUNT 30
#define NFS_TIMEOUT 2000UL

static int fs_mounted;
static unsigned long rpc_id;
static int nfs_offset = -1;
static int nfs_len;

static char dirfh[NFS_FHSIZE];	/* file handle of directory */
static char filefh[NFS_FHSIZE]; /* file handle of kernel image */

static enum net_loop_state nfs_download_state;
static IPaddr_t NfsServerIP;
static int	NfsSrvMountPort;
static int	NfsSrvNfsPort;
static int	NfsOurPort;
static int	NfsTimeoutCount;
static int	NfsState;
#define STATE_PRCLOOKUP_PROG_MOUNT_REQ	1
#define STATE_PRCLOOKUP_PROG_NFS_REQ	2
#define STATE_MOUNT_REQ			3
#define STATE_UMOUNT_REQ		4
#define STATE_LOOKUP_REQ		5
#define STATE_READ_REQ			6
#define STATE_READLINK_REQ		7

static char default_filename[64];
static char *nfs_filename;
static char *nfs_path;
static char nfs_path_buff[2048];

static inline int
store_block(uchar *src, unsigned offset, unsigned len)
{
	ulong newsize = offset + len;
	ulong startaddr = get_loadaddr() + offset;

#ifdef CONFIG_SYS_DIRECT_FLASH_NFS
	int i, rc = 0;

	for (i = 0; i < CONFIG_SYS_MAX_FLASH_BANKS; i++) {
		/* start address in flash? */
		if (startaddr >= flash_info[i].start[0]) {
			rc = 1;
			break;
		}
	}

	if (rc) { /* Flash is destination for this packet */
<<<<<<< HEAD
		rc = flash_write ((uchar *)src, startaddr, len);
=======
		rc = flash_write((uchar *)src, (ulong)(load_addr+offset), len);
>>>>>>> c439bb79
		if (rc) {
			flash_perror(rc);
			return -1;
		}
	} else
#endif /* CONFIG_SYS_DIRECT_FLASH_NFS */
	{
<<<<<<< HEAD
		(void)memcpy ((void *)startaddr, src, len);
=======
		(void)memcpy((void *)(load_addr + offset), src, len);
>>>>>>> c439bb79
	}

	if (NetBootFileXferSize < (offset+len))
		NetBootFileXferSize = newsize;
	return 0;
}

static char*
basename(char *path)
{
	char *fname;

	fname = path + strlen(path) - 1;
	while (fname >= path) {
		if (*fname == '/') {
			fname++;
			break;
		}
		fname--;
	}
	return fname;
}

static char*
dirname(char *path)
{
	char *fname;

	fname = basename(path);
	--fname;
	*fname = '\0';
	return path;
}

/**************************************************************************
RPC_ADD_CREDENTIALS - Add RPC authentication/verifier entries
**************************************************************************/
static long *rpc_add_credentials(long *p)
{
	int hl;
	int hostnamelen;
	char hostname[256];

	strcpy(hostname, "");
	hostnamelen = strlen(hostname);

	/* Here's the executive summary on authentication requirements of the
	 * various NFS server implementations:	Linux accepts both AUTH_NONE
	 * and AUTH_UNIX authentication (also accepts an empty hostname field
	 * in the AUTH_UNIX scheme).  *BSD refuses AUTH_NONE, but accepts
	 * AUTH_UNIX (also accepts an empty hostname field in the AUTH_UNIX
	 * scheme).  To be safe, use AUTH_UNIX and pass the hostname if we have
	 * it (if the BOOTP/DHCP reply didn't give one, just use an empty
	 * hostname).  */

	hl = (hostnamelen + 3) & ~3;

	/* Provide an AUTH_UNIX credential.  */
	*p++ = htonl(1);		/* AUTH_UNIX */
	*p++ = htonl(hl+20);		/* auth length */
	*p++ = htonl(0);		/* stamp */
	*p++ = htonl(hostnamelen);	/* hostname string */
	if (hostnamelen & 3)
		*(p + hostnamelen / 4) = 0; /* add zero padding */
	memcpy(p, hostname, hostnamelen);
	p += hl / 4;
	*p++ = 0;			/* uid */
	*p++ = 0;			/* gid */
	*p++ = 0;			/* auxiliary gid list */

	/* Provide an AUTH_NONE verifier.  */
	*p++ = 0;			/* AUTH_NONE */
	*p++ = 0;			/* auth length */

	return p;
}

/**************************************************************************
RPC_LOOKUP - Lookup RPC Port numbers
**************************************************************************/
static void
rpc_req(int rpc_prog, int rpc_proc, uint32_t *data, int datalen)
{
	struct rpc_t pkt;
	unsigned long id;
	uint32_t *p;
	int pktlen;
	int sport;

	id = ++rpc_id;
	pkt.u.call.id = htonl(id);
	pkt.u.call.type = htonl(MSG_CALL);
	pkt.u.call.rpcvers = htonl(2);	/* use RPC version 2 */
	pkt.u.call.prog = htonl(rpc_prog);
	pkt.u.call.vers = htonl(2);	/* portmapper is version 2 */
	pkt.u.call.proc = htonl(rpc_proc);
	p = (uint32_t *)&(pkt.u.call.data);

	if (datalen)
		memcpy((char *)p, (char *)data, datalen*sizeof(uint32_t));

	pktlen = (char *)p + datalen*sizeof(uint32_t) - (char *)&pkt;

	memcpy((char *)NetTxPacket + NetEthHdrSize() + IP_UDP_HDR_SIZE,
		(char *)&pkt, pktlen);

	if (rpc_prog == PROG_PORTMAP)
		sport = SUNRPC_PORT;
	else if (rpc_prog == PROG_MOUNT)
		sport = NfsSrvMountPort;
	else
		sport = NfsSrvNfsPort;

	NetSendUDPPacket(NetServerEther, NfsServerIP, sport, NfsOurPort,
		pktlen);
}

/**************************************************************************
RPC_LOOKUP - Lookup RPC Port numbers
**************************************************************************/
static void
rpc_lookup_req(int prog, int ver)
{
	uint32_t data[16];

	data[0] = 0; data[1] = 0;	/* auth credential */
	data[2] = 0; data[3] = 0;	/* auth verifier */
	data[4] = htonl(prog);
	data[5] = htonl(ver);
	data[6] = htonl(17);	/* IP_UDP */
	data[7] = 0;

	rpc_req(PROG_PORTMAP, PORTMAP_GETPORT, data, 8);
}

/**************************************************************************
NFS_MOUNT - Mount an NFS Filesystem
**************************************************************************/
static void
nfs_mount_req(char *path)
{
	uint32_t data[1024];
	uint32_t *p;
	int len;
	int pathlen;

	pathlen = strlen(path);

	p = &(data[0]);
	p = (uint32_t *)rpc_add_credentials((long *)p);

	*p++ = htonl(pathlen);
	if (pathlen & 3)
		*(p + pathlen / 4) = 0;
	memcpy(p, path, pathlen);
	p += (pathlen + 3) / 4;

	len = (uint32_t *)p - (uint32_t *)&(data[0]);

	rpc_req(PROG_MOUNT, MOUNT_ADDENTRY, data, len);
}

/**************************************************************************
NFS_UMOUNTALL - Unmount all our NFS Filesystems on the Server
**************************************************************************/
static void
nfs_umountall_req(void)
{
	uint32_t data[1024];
	uint32_t *p;
	int len;

	if ((NfsSrvMountPort == -1) || (!fs_mounted))
		/* Nothing mounted, nothing to umount */
		return;

	p = &(data[0]);
	p = (uint32_t *)rpc_add_credentials((long *)p);

	len = (uint32_t *)p - (uint32_t *)&(data[0]);

	rpc_req(PROG_MOUNT, MOUNT_UMOUNTALL, data, len);
}

/***************************************************************************
 * NFS_READLINK (AH 2003-07-14)
 * This procedure is called when read of the first block fails -
 * this probably happens when it's a directory or a symlink
 * In case of successful readlink(), the dirname is manipulated,
 * so that inside the nfs() function a recursion can be done.
 **************************************************************************/
static void
nfs_readlink_req(void)
{
	uint32_t data[1024];
	uint32_t *p;
	int len;

	p = &(data[0]);
	p = (uint32_t *)rpc_add_credentials((long *)p);

	memcpy(p, filefh, NFS_FHSIZE);
	p += (NFS_FHSIZE / 4);

	len = (uint32_t *)p - (uint32_t *)&(data[0]);

	rpc_req(PROG_NFS, NFS_READLINK, data, len);
}

/**************************************************************************
NFS_LOOKUP - Lookup Pathname
**************************************************************************/
static void
nfs_lookup_req(char *fname)
{
	uint32_t data[1024];
	uint32_t *p;
	int len;
	int fnamelen;

	fnamelen = strlen(fname);

	p = &(data[0]);
	p = (uint32_t *)rpc_add_credentials((long *)p);

	memcpy(p, dirfh, NFS_FHSIZE);
	p += (NFS_FHSIZE / 4);
	*p++ = htonl(fnamelen);
	if (fnamelen & 3)
		*(p + fnamelen / 4) = 0;
	memcpy(p, fname, fnamelen);
	p += (fnamelen + 3) / 4;

	len = (uint32_t *)p - (uint32_t *)&(data[0]);

	rpc_req(PROG_NFS, NFS_LOOKUP, data, len);
}

/**************************************************************************
NFS_READ - Read File on NFS Server
**************************************************************************/
static void
nfs_read_req(int offset, int readlen)
{
	uint32_t data[1024];
	uint32_t *p;
	int len;

	p = &(data[0]);
	p = (uint32_t *)rpc_add_credentials((long *)p);

	memcpy(p, filefh, NFS_FHSIZE);
	p += (NFS_FHSIZE / 4);
	*p++ = htonl(offset);
	*p++ = htonl(readlen);
	*p++ = 0;

	len = (uint32_t *)p - (uint32_t *)&(data[0]);

	rpc_req(PROG_NFS, NFS_READ, data, len);
}

/**************************************************************************
RPC request dispatcher
**************************************************************************/

static void
NfsSend(void)
{
	debug("%s\n", __func__);

	switch (NfsState) {
	case STATE_PRCLOOKUP_PROG_MOUNT_REQ:
		rpc_lookup_req(PROG_MOUNT, 1);
		break;
	case STATE_PRCLOOKUP_PROG_NFS_REQ:
		rpc_lookup_req(PROG_NFS, 2);
		break;
	case STATE_MOUNT_REQ:
		nfs_mount_req(nfs_path);
		break;
	case STATE_UMOUNT_REQ:
		nfs_umountall_req();
		break;
	case STATE_LOOKUP_REQ:
		nfs_lookup_req(nfs_filename);
		break;
	case STATE_READ_REQ:
		nfs_read_req(nfs_offset, nfs_len);
		break;
	case STATE_READLINK_REQ:
		nfs_readlink_req();
		break;
	}
}

/**************************************************************************
Handlers for the reply from server
**************************************************************************/

static int
rpc_lookup_reply(int prog, uchar *pkt, unsigned len)
{
	struct rpc_t rpc_pkt;

	memcpy((unsigned char *)&rpc_pkt, pkt, len);

	debug("%s\n", __func__);

	if (ntohl(rpc_pkt.u.reply.id) != rpc_id)
		return -1;

	if (rpc_pkt.u.reply.rstatus  ||
	    rpc_pkt.u.reply.verifier ||
	    rpc_pkt.u.reply.astatus)
		return -1;

	switch (prog) {
	case PROG_MOUNT:
		NfsSrvMountPort = ntohl(rpc_pkt.u.reply.data[0]);
		break;
	case PROG_NFS:
		NfsSrvNfsPort = ntohl(rpc_pkt.u.reply.data[0]);
		break;
	}

	return 0;
}

static int
nfs_mount_reply(uchar *pkt, unsigned len)
{
	struct rpc_t rpc_pkt;

	debug("%s\n", __func__);

	memcpy((unsigned char *)&rpc_pkt, pkt, len);

	if (ntohl(rpc_pkt.u.reply.id) != rpc_id)
		return -1;

	if (rpc_pkt.u.reply.rstatus  ||
	    rpc_pkt.u.reply.verifier ||
	    rpc_pkt.u.reply.astatus  ||
	    rpc_pkt.u.reply.data[0])
		return -1;

	fs_mounted = 1;
	memcpy(dirfh, rpc_pkt.u.reply.data + 1, NFS_FHSIZE);

	return 0;
}

static int
nfs_umountall_reply(uchar *pkt, unsigned len)
{
	struct rpc_t rpc_pkt;

	debug("%s\n", __func__);

	memcpy((unsigned char *)&rpc_pkt, pkt, len);

	if (ntohl(rpc_pkt.u.reply.id) != rpc_id)
		return -1;

	if (rpc_pkt.u.reply.rstatus  ||
	    rpc_pkt.u.reply.verifier ||
	    rpc_pkt.u.reply.astatus)
		return -1;

	fs_mounted = 0;
	memset(dirfh, 0, sizeof(dirfh));

	return 0;
}

static int
nfs_lookup_reply(uchar *pkt, unsigned len)
{
	struct rpc_t rpc_pkt;

	debug("%s\n", __func__);

	memcpy((unsigned char *)&rpc_pkt, pkt, len);

	if (ntohl(rpc_pkt.u.reply.id) != rpc_id)
		return -1;

	if (rpc_pkt.u.reply.rstatus  ||
	    rpc_pkt.u.reply.verifier ||
	    rpc_pkt.u.reply.astatus  ||
	    rpc_pkt.u.reply.data[0])
		return -1;

	memcpy(filefh, rpc_pkt.u.reply.data + 1, NFS_FHSIZE);

	return 0;
}

static int
nfs_readlink_reply(uchar *pkt, unsigned len)
{
	struct rpc_t rpc_pkt;
	int rlen;

	debug("%s\n", __func__);

	memcpy((unsigned char *)&rpc_pkt, pkt, len);

	if (ntohl(rpc_pkt.u.reply.id) != rpc_id)
		return -1;

	if (rpc_pkt.u.reply.rstatus  ||
	    rpc_pkt.u.reply.verifier ||
	    rpc_pkt.u.reply.astatus  ||
	    rpc_pkt.u.reply.data[0])
		return -1;

	rlen = ntohl(rpc_pkt.u.reply.data[1]); /* new path length */

	if (*((char *)&(rpc_pkt.u.reply.data[2])) != '/') {
		int pathlen;
		strcat(nfs_path, "/");
		pathlen = strlen(nfs_path);
		memcpy(nfs_path + pathlen, (uchar *)&(rpc_pkt.u.reply.data[2]),
			rlen);
		nfs_path[pathlen + rlen] = 0;
	} else {
		memcpy(nfs_path, (uchar *)&(rpc_pkt.u.reply.data[2]), rlen);
		nfs_path[rlen] = 0;
	}
	return 0;
}

static int
nfs_read_reply(uchar *pkt, unsigned len)
{
	struct rpc_t rpc_pkt;
	int rlen;

	debug("%s\n", __func__);

	memcpy((uchar *)&rpc_pkt, pkt, sizeof(rpc_pkt.u.reply));

	if (ntohl(rpc_pkt.u.reply.id) != rpc_id)
		return -1;

	if (rpc_pkt.u.reply.rstatus  ||
	    rpc_pkt.u.reply.verifier ||
	    rpc_pkt.u.reply.astatus  ||
	    rpc_pkt.u.reply.data[0]) {
		if (rpc_pkt.u.reply.rstatus)
			return -9999;
		if (rpc_pkt.u.reply.astatus)
			return -9999;
		return -ntohl(rpc_pkt.u.reply.data[0]);
	}

	if ((nfs_offset != 0) && !((nfs_offset) %
			(NFS_READ_SIZE / 2 * 10 * HASHES_PER_LINE)))
		puts("\n\t ");
	if (!(nfs_offset % ((NFS_READ_SIZE / 2) * 10)))
		putc('#');

	rlen = ntohl(rpc_pkt.u.reply.data[18]);
	if (store_block((uchar *)pkt + sizeof(rpc_pkt.u.reply),
			nfs_offset, rlen))
		return -9999;

	return rlen;
}

/**************************************************************************
Interfaces of U-BOOT
**************************************************************************/

static void
NfsTimeout(void)
{
	if (++NfsTimeoutCount > NFS_RETRY_COUNT) {
		puts("\nRetry count exceeded; starting again\n");
		NetStartAgain();
	} else {
		puts("T ");
		NetSetTimeout(NFS_TIMEOUT, NfsTimeout);
		NfsSend();
	}
}

static void
NfsHandler(uchar *pkt, unsigned dest, IPaddr_t sip, unsigned src, unsigned len)
{
	int rlen;

	debug("%s\n", __func__);

	if (dest != NfsOurPort)
		return;

	switch (NfsState) {
	case STATE_PRCLOOKUP_PROG_MOUNT_REQ:
		rpc_lookup_reply(PROG_MOUNT, pkt, len);
		NfsState = STATE_PRCLOOKUP_PROG_NFS_REQ;
		NfsSend();
		break;

	case STATE_PRCLOOKUP_PROG_NFS_REQ:
		rpc_lookup_reply(PROG_NFS, pkt, len);
		NfsState = STATE_MOUNT_REQ;
		NfsSend();
		break;

	case STATE_MOUNT_REQ:
		if (nfs_mount_reply(pkt, len)) {
			puts("*** ERROR: Cannot mount\n");
			/* just to be sure... */
			NfsState = STATE_UMOUNT_REQ;
			NfsSend();
		} else {
			NfsState = STATE_LOOKUP_REQ;
			NfsSend();
		}
		break;

	case STATE_UMOUNT_REQ:
		if (nfs_umountall_reply(pkt, len)) {
			puts("*** ERROR: Cannot umount\n");
			net_set_state(NETLOOP_FAIL);
		} else {
			puts("\ndone\n");
			net_set_state(nfs_download_state);
		}
		break;

	case STATE_LOOKUP_REQ:
		if (nfs_lookup_reply(pkt, len)) {
			puts("*** ERROR: File lookup fail\n");
			NfsState = STATE_UMOUNT_REQ;
			NfsSend();
		} else {
			NfsState = STATE_READ_REQ;
			nfs_offset = 0;
			nfs_len = NFS_READ_SIZE;
			NfsSend();
		}
		break;

	case STATE_READLINK_REQ:
		if (nfs_readlink_reply(pkt, len)) {
			puts("*** ERROR: Symlink fail\n");
			NfsState = STATE_UMOUNT_REQ;
			NfsSend();
		} else {
			debug("Symlink --> %s\n", nfs_path);
			nfs_filename = basename(nfs_path);
			nfs_path     = dirname(nfs_path);

			NfsState = STATE_MOUNT_REQ;
			NfsSend();
		}
		break;

	case STATE_READ_REQ:
		rlen = nfs_read_reply(pkt, len);
		NetSetTimeout(NFS_TIMEOUT, NfsTimeout);
		if (rlen > 0) {
			nfs_offset += rlen;
			NfsSend();
		} else if ((rlen == -NFSERR_ISDIR) || (rlen == -NFSERR_INVAL)) {
			/* symbolic link */
			NfsState = STATE_READLINK_REQ;
			NfsSend();
		} else {
			if (!rlen)
				nfs_download_state = NETLOOP_SUCCESS;
			NfsState = STATE_UMOUNT_REQ;
			NfsSend();
		}
		break;
	}
}


void
NfsStart(void)
{
	debug("%s\n", __func__);
	nfs_download_state = NETLOOP_FAIL;

	NfsServerIP = NetServerIP;
	nfs_path = (char *)nfs_path_buff;

	if (nfs_path == NULL) {
		net_set_state(NETLOOP_FAIL);
		puts("*** ERROR: Fail allocate memory\n");
		return;
	}

	if (BootFile[0] == '\0') {
		sprintf(default_filename, "/nfsroot/%02X%02X%02X%02X.img",
			NetOurIP & 0xFF,
			(NetOurIP >>  8) & 0xFF,
			(NetOurIP >> 16) & 0xFF,
			(NetOurIP >> 24) & 0xFF);
		strcpy(nfs_path, default_filename);

		printf("*** Warning: no boot file name; using '%s'\n",
			nfs_path);
	} else {
		char *p = BootFile;

		p = strchr(p, ':');

		if (p != NULL) {
			NfsServerIP = string_to_ip(BootFile);
			++p;
			strcpy(nfs_path, p);
		} else {
			strcpy(nfs_path, BootFile);
		}
	}

	nfs_filename = basename(nfs_path);
	nfs_path     = dirname(nfs_path);

	printf("Using %s device\n", eth_get_name());

	printf("File transfer via NFS from server %pI4"
		"; our IP address is %pI4", &NfsServerIP, &NetOurIP);

	/* Check if we need to send across this subnet */
	if (NetOurGatewayIP && NetOurSubnetMask) {
		IPaddr_t OurNet	    = NetOurIP	  & NetOurSubnetMask;
		IPaddr_t ServerNet  = NetServerIP & NetOurSubnetMask;

		if (OurNet != ServerNet)
			printf("; sending through gateway %pI4",
				&NetOurGatewayIP);
	}
	printf("\nFilename '%s/%s'.", nfs_path, nfs_filename);

	if (NetBootFileSize) {
		printf(" Size is 0x%x Bytes = ", NetBootFileSize<<9);
		print_size(NetBootFileSize<<9, "");
	}
<<<<<<< HEAD
	printf ("\nLoad address: 0x%lx\n"
		"Loading: *\b", get_loadaddr());
=======
	printf("\nLoad address: 0x%lx\n"
		"Loading: *\b", load_addr);
>>>>>>> c439bb79

	NetSetTimeout(NFS_TIMEOUT, NfsTimeout);
	net_set_udp_handler(NfsHandler);

	NfsTimeoutCount = 0;
	NfsState = STATE_PRCLOOKUP_PROG_MOUNT_REQ;

	/*NfsOurPort = 4096 + (get_ticks() % 3072);*/
	/*FIX ME !!!*/
	NfsOurPort = 1000;

	/* zero out server ether in case the server ip has changed */
	memset(NetServerEther, 0, 6);

	NfsSend();
}<|MERGE_RESOLUTION|>--- conflicted
+++ resolved
@@ -79,11 +79,7 @@
 	}
 
 	if (rc) { /* Flash is destination for this packet */
-<<<<<<< HEAD
-		rc = flash_write ((uchar *)src, startaddr, len);
-=======
-		rc = flash_write((uchar *)src, (ulong)(load_addr+offset), len);
->>>>>>> c439bb79
+		rc = flash_write((uchar *)src, startaddr, len);
 		if (rc) {
 			flash_perror(rc);
 			return -1;
@@ -91,11 +87,7 @@
 	} else
 #endif /* CONFIG_SYS_DIRECT_FLASH_NFS */
 	{
-<<<<<<< HEAD
-		(void)memcpy ((void *)startaddr, src, len);
-=======
-		(void)memcpy((void *)(load_addr + offset), src, len);
->>>>>>> c439bb79
+		(void)memcpy((void *)startaddr, src, len);
 	}
 
 	if (NetBootFileXferSize < (offset+len))
@@ -741,13 +733,8 @@
 		printf(" Size is 0x%x Bytes = ", NetBootFileSize<<9);
 		print_size(NetBootFileSize<<9, "");
 	}
-<<<<<<< HEAD
 	printf ("\nLoad address: 0x%lx\n"
 		"Loading: *\b", get_loadaddr());
-=======
-	printf("\nLoad address: 0x%lx\n"
-		"Loading: *\b", load_addr);
->>>>>>> c439bb79
 
 	NetSetTimeout(NFS_TIMEOUT, NfsTimeout);
 	net_set_udp_handler(NfsHandler);
