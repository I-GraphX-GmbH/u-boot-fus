#########################################################################
#									#
# Regular Maintainers for U-Boot board support:				#
#									#
# For any board without permanent maintainer, please contact		#
#	Wolfgang Denk <wd@denx.de>					#
# and Cc: the <u-boot@lists.denx.de> mailing list.			#
#									#
# Note: lists sorted by Maintainer Name					#
# Note: These are the maintainers for specific *boards*.  The		#
#	custodians for general architectures and subsystems can		#
#	be found here -- http://www.denx.de/wiki/U-Boot/Custodians	#
#									#
#########################################################################


#########################################################################
# PowerPC Systems:							#
#									#
# Maintainer Name, Email Address					#
#	Board		CPU						#
#########################################################################

Poonam Aggrwal <poonam.aggrwal@freescale.com>

	P2020RDB	P2020

	BSC9131RDB	BSC9131

Naveen Burmi <NaveenBurmi@freescale.com>

	BSC9132QDS	BSC9132

Greg Allen <gallen@arlut.utexas.edu>

	UTX8245		MPC8245

Pantelis Antoniou <panto@intracom.gr>

	NETVIA		MPC8xx

Reinhard Arlt <reinhard.arlt@esd-electronics.com>

	cpci5200	MPC5200
	mecp5123	MPC5121
	mecp5200	MPC5200
	pf5200		MPC5200

	caddy2		MPC8349
	vme8349		MPC8349

	CPCI750		PPC750FX/GX

Peter Barada <peter.barada@logicpd.com>

	omap3_logic	ARM ARMV7 (Logic OMAP35xx/DM37xx)

Yuli Barcohen <yuli@arabellasw.com>

	Adder		MPC87x/MPC852T
	ep8248		MPC8248
	ISPAN		MPC8260
	MPC8260ADS	MPC826x/MPC827x/MPC8280
	Rattler		MPC8248
	ZPC1900		MPC8265

Michael Barkowski <michael.barkowski@freescale.com>

	MPC8323ERDB	MPC8323

Jerry Van Baren <gerald.vanbaren@smiths-aerospace.com>

	sacsng		MPC8260

Oliver Brown <obrown@adventnetworks.com>

	gw8260		MPC8260

Holger Brunck <holger.brunck@keymile.com>

	kmeter1		MPC8360
	kmcoge5ne	MPC8360
	mgcoge		MPC8247
	mgcoge3ne	MPC8247
	suvd3		MPC8321
	tuge1		MPC8321
	tuxx1		MPC8321

Conn Clark <clark@esteem.com>

	ESTEEM192E	MPC8xx

Jason Cooper <u-boot@lakedaemon.net>

	dreamplug	ARM926EJS (Kirkwood SoC)

Joe D'Abbraccio <ljd015@freescale.com>

	MPC837xERDB	MPC837x

Kári Davíðsson <kd@flaga.is>

	FLAGADM		MPC823

Torsten Demke <torsten.demke@fci.com>

	eXalion		MPC824x

Wolfgang Denk <wd@denx.de>

	IceCube_5200	MPC5200

	ARIA		MPC5121e

	FPS850L		MPC850
	FPS860L		MPC860
	ICU862		MPC862
	IP860		MPC860
	IVML24		MPC860
	IVML24_128	MPC860
	IVML24_256	MPC860
	IVMS8		MPC860
	IVMS8_128	MPC860
	IVMS8_256	MPC860
	LWMON		MPC823
	R360MPI		MPC823
	RRvision	MPC823
	SM850		MPC850
	SPD823TS	MPC823
	TQM823L		MPC823
	TQM823L_LCD	MPC823
	TQM850L		MPC850
	TQM855L		MPC855
	TQM860L		MPC860
	TQM860L_FEC	MPC860
	hermes		MPC860
	lwmon		MPC823

	CU824		MPC8240
	Sandpoint8240	MPC8240

	ATC		MPC8250
	PM825		MPC8250

	TQM8255		MPC8255

	CPU86		MPC8260
	PM826		MPC8260
	TQM8260		MPC8260

	P3G4		MPC7410

Phil Edworthy <phil.edworthy@renesas.com>

	rsk7264		SH7264

egnite GmbH <info@egnite.de>

	ethernut5	ARM926EJS (AT91SAM9XE SoC)

Dirk Eibach <eibach@gdsys.de>

	devconcenter	PPC460EX
	dlvision        PPC405EP
	dlvision-10g	PPC405EP
	gdppc440etx	PPC440EP/GR
	intip		PPC460EX
	io		PPC405EP
	io64		PPC405EX
	iocon		PPC405EP
	neo		PPC405EP

Dave Ellis <DGE@sixnetio.com>

	SXNI855T	MPC8xx

Thomas Frieden <ThomasF@hyperion-entertainment.com>

	AmigaOneG3SE	MPC7xx

Matthias Fuchs <matthias.fuchs@esd-electronics.com>

	APC405		PPC405GP
	AR405		PPC405GP
	ASH405		PPC405EP
	CANBT		PPC405CR
	CPCI2DP		PPC405GP
	CPCI405		PPC405GP
	CPCI4052	PPC405GP
	CPCI405AB	PPC405GP
	CPCI405DT	PPC405GP
	CPCIISER4	PPC405GP
	DP405		PPC405EP
	DU405		PPC405GP
	DU440		PPC440EPx
	G2000		PPC405EP
	HH405		PPC405EP
	HUB405		PPC405EP
	OCRTC		PPC405GP
	ORSG		PPC405GP
	PCI405		PPC405GP
	PLU405		PPC405EP
	PMC405		PPC405GP
	PMC405DE	PPC405EP
	PMC440		PPC440EPx
	VOH405		PPC405EP
	VOM405		PPC405EP
	WUH405		PPC405EP
	CMS700		PPC405EP

Siddarth Gore <gores@marvell.com>

	guruplug	ARM926EJS (Kirkwood SoC)

Paul Gortmaker <paul.gortmaker@windriver.com>

	sbc8349		MPC8349
	sbc8548		MPC8548
	sbc8641d	MPC8641D

Frank Gottschling <fgottschling@eltec.de>

	MHPC		MPC8xx

Wolfgang Grandegger <wg@denx.de>

	ipek01		MPC5200

	PN62		MPC8240
	IPHASE4539	MPC8260

Anatolij Gustschin <agust@denx.de>

	ac14xx		MPC5121e
	O2D		MPC5200
	O2D300		MPC5200
	O2DNT2		MPC5200
	O2I		MPC5200
	O2MNT		MPC5200
	O3DNT		MPC5200

Rob Herring <rob.herring@calxeda.com>

	highbank	highbank

Klaus Heydeck <heydeck@kieback-peter.de>

	KUP4K		MPC855
	KUP4X		MPC859

Gabriel Huau <contact@huau-gabriel.fr>

	mini2440	s3c2440

Gary Jennejohn <garyj@denx.de>

	quad100hd	PPC405EP

Murray Jensen <Murray.Jensen@csiro.au>

	cogent_mpc8xx	MPC8xx

	cogent_mpc8260	MPC8260
	hymod		MPC8260

Larry Johnson <lrj@acm.org>

	korat		PPC440EPx

Feng Kan <fkan@amcc.com>

	redwood			PPC4xx

Brad Kemp <Brad.Kemp@seranoa.com>

	ppmc8260	MPC8260

Sangmoon Kim <dogoil@etinsys.com>

	debris		MPC8245
	KVME080		MPC8245

The LEOX team <team@leox.org>

	ELPT860		MPC860T

Guennadi Liakhovetski <g.liakhovetski@gmx.de>

	linkstation	MPC8241

Dave Liu <daveliu@freescale.com>

	MPC8315ERDB	MPC8315
	MPC832XEMDS	MPC832x
	MPC8360EMDS	MPC8360
	MPC837XEMDS	MPC837x

Nye Liu <nyet@zumanetworks.com>

	ZUMA		MPC7xx_74xx

Kumar Gala <kumar.gala@freescale.com>

	MPC8540ADS	MPC8540
	MPC8560ADS	MPC8560
	MPC8541CDS	MPC8541
	MPC8555CDS	MPC8555

	MPC8641HPCN	MPC8641D

Ron Madrid <info@sheldoninst.com>

	SIMPC8313	MPC8313

Dan Malek <dan@embeddedalley.com>

	stxgp3		MPC85xx
	stxssa		MPC85xx
	stxxtc		MPC8xx

Ryan Mallon <ryan@bluewatersys.com>

	snapper9260		ARM926EJS (AT91SAM9260 SoC)
	snapper9g20		ARM926EJS (AT91SAM9G20 SoC)

Andrea "llandre" Marson <andrea.marson@dave-tech.it>

	PPChameleonEVB	PPC405EP

Tirumala Marri <tmarri@apm.com>

	bluestone       APM821XX

Reinhard Meyer <reinhard.meyer@emk-elektronik.de>

	TOP860		MPC860T
	TOP5200		MPC5200
	TOP9000		ARM926EJS (AT91SAM9xxx SoC)

Kyle Moffett <Kyle.D.Moffett@boeing.com>

	HWW1U1A		P2020

Tolunay Orkun <torkun@nextio.com>

	csb272		PPC405GP
	csb472		PPC405GP

John Otken <jotken@softadvances.com>

	luan		PPC440SP
	taihu		PPC405EP

Keith Outwater <Keith_Outwater@mvis.com>

	GEN860T		MPC860T
	GEN860T_SC	MPC860T

Frank Panno <fpanno@delphintech.com>

	ep8260		MPC8260

Chan-Taek Park <c-park@ti.com>

	tnetv107x_evm	tnetv107x

Denis Peter <d.peter@mpl.ch>

	MIP405		PPC4xx
	PIP405		PPC4xx

Werner Pfister <Pfister_Werner@intercontrol.de>
	digsy_mtc	mpc5200
	digsy_mtc_rev5	mpc5200

Kim Phillips <kim.phillips@freescale.com>

	MPC8349EMDS	MPC8349

Sergei Poselenov <sposelenov@emcraft.com>

	a4m072		MPC5200

Sudhakar Rajashekhara <sudhakar.raj@ti.com>

	da850evm	ARM926EJS (DA850/OMAP-L138)

Ricardo Ribalda <ricardo.ribalda@uam.es>

	ml507 		PPC440x5
	v5fx30teval	PPC440x5
	xilinx-ppc405-generic	PPC405
	xilinx-ppc440-generic	PPC440x5

Stefan Roese <sr@denx.de>

	a3m071		MPC5200
	a4m2k		MPC5200

	P3M7448		MPC7448

	uc100		MPC857

	acadia		PPC405EZ
	alpr		PPC440GX
	bamboo		PPC440EP
	bunbinga	PPC405EP
	canyonlands	PPC460EX
	ebony		PPC440GP
	glacier		PPC460GT
	haleakala	PPC405EXr
	icon		PPC440SPe
	katmai		PPC440SPe
	kilauea		PPC405EX
	lwmon5		PPC440EPx
	makalu		PPC405EX
	ocotea		PPC440GX
	p3p440		PPC440GP
	pcs440ep	PPC440EP
	rainier		PPC440GRx
	sequoia		PPC440EPx
	sycamore	PPC405GPr
	t3corp		PPC460GT
	taishan		PPC440GX
	walnut		PPC405GP
	yellowstone	PPC440GR
	yosemite	PPC440EP
	zeus		PPC405EP

	P3M750		PPC750FX/GX/GL

Yusdi Santoso <yusdi_santoso@adaptec.com>

	HIDDEN_DRAGON	MPC8241/MPC8245

Travis Sawyer (travis.sawyer@sandburst.com>

	KAREF		PPC440GX
	METROBOX	PPC440GX

Georg Schardt <schardt@team-ctech.de>

	fx12mm		PPC405

Heiko Schocher <hs@denx.de>

	cam_enc_4xx	davinci/ARM926EJS
	charon		MPC5200
	ids8247		MPC8247
	jupiter		MPC5200
	kmsupx5		MPC8321
	mucmc52		MPC5200
	muas3001	MPC8270
	municse		MPC5200
	sc3		PPC405GP
	uc101		MPC5200
	ve8313		MPC8313

Andre Schwarz <andre.schwarz@matrix-vision.de>

	mergerbox	MPC8377
	mvbc_p		MPC5200
	mvblm7		MPC8343
	mvsmr		MPC5200

Jon Smirl <jonsmirl@gmail.com>

	pcm030		MPC5200

Ira W. Snyder <iws@ovro.caltech.edu>

	P2020COME	P2020

Timur Tabi <timur@freescale.com>

	MPC8349E-mITX	MPC8349
	MPC8349E-mITX-GP MPC8349
	P1022DS		P1022

Erik Theisen <etheisen@mindspring.com>

	W7OLMC		PPC4xx
	W7OLMG		PPC4xx

Jim Thompson <jim@musenki.com>

	MUSENKI		MPC8245/8241
	Sandpoint8245	MPC8245

Rune Torgersen <runet@innovsys.com>

	MPC8266ADS	MPC8266

Peter Tyser <ptyser@xes-inc.com>

	xpedite1000	PPC440GX
	xpedite5170	MPC8640
	xpedite5200	MPC8548
	xpedite5370	MPC8572
	xpedite5500	P2020

David Updegraff <dave@cray.com>

	CRAYL1		PPC4xx

Anton Vorontsov <avorontsov@ru.mvista.com>

	MPC8360ERDK	MPC8360

Josef Wagner <Wagner@Microsys.de>

	CPC45		MPC8245
	PM520		MPC5200

Michael Weiss <michael.weiss@ifm.com>

	PDM360NG	MPC5121e

Stephen Williams <steve@icarus.com>

	JSE		PPC405GPr

Ilya Yanok <yanok@emcraft.com>

	mpc8308_p1m	MPC8308
	MPC8308RDB	MPC8308

Roy Zang <tie-fei.zang@freescale.com>

	mpc7448hpc2	MPC7448
	P1023RDS	P1023

John Zhan <zhanz@sinovee.com>

	svm_sc8xx	MPC8xx

Detlev Zundel <dzu@denx.de>

	inka4x0		MPC5200

-------------------------------------------------------------------------

Unknown / orphaned boards:

	ADS860		MPC8xx
	FADS823		MPC8xx
	FADS850SAR	MPC8xx
	FADS860T	MPC8xx
	GENIETV		MPC8xx
	MBX		MPC8xx
	MBX860T		MPC8xx
	NX823		MPC8xx
	RPXClassic	MPC8xx
	RPXlite		MPC8xx

	MOUSSE		MPC824x

	RPXsuper	MPC8260
	rsdproto	MPC8260

	EVB64260	MPC7xx_74xx
	EVB64260_750CX	MPC750CX	[Eran Man <eran@nbase.co.il>]

	versatile	ARM926EJ-S

#########################################################################
# ARM Systems:								#
#									#
# Maintainer Name, Email Address					#
#	Board		CPU						#
#########################################################################

Albert ARIBAUD <albert.u.boot@aribaud.net>

	edminiv2	ARM926EJS (Orion5x SoC)

Raphael Assenat <raph@8d.com>

	eco5pk		ARM ARMV7 (AM35x SoC)

Stefano Babic <sbabic@denx.de>

	ea20		davinci
	flea3		i.MX35
	mt_ventoux	omap3
	mx35pdk		i.MX35
	mx51evk		i.MX51
	polaris		xscale/pxa
	trizepsiv	xscale/pxa
	twister		omap3
 	vision2		i.MX51
	woodburn	i.MX35

Lukasz Dalek <luk0104@gmail.com>

	h2200		xscale/pxa

Jason Liu <r64343@freescale.com>

	mx53evk         i.MX53
	mx53loco        i.MX53
	mx6qarm2	i.MX6Q
	mx6qsabrelite   i.MX6Q

Enric Balletbo i Serra <eballetbo@iseebcn.com>

	igep0020	ARM ARMV7 (OMAP3xx SoC)
	igep0030	ARM ARMV7 (OMAP3xx SoC)
	igep0032	ARM ARMV7 (OMAP3xx SoC)

Eric Benard <eric@eukrea.com>

	cpuat91		ARM920T
	cpu9260		ARM926EJS (AT91SAM9260 SoC)
	cpu9G20		ARM926EJS (AT91SAM9G20 SoC)

Ajay Bhargav <ajay.bhargav@einfochips.com>

	gplugd		ARM926EJS (ARMADA100 88AP168 SoC)

Rishi Bhattacharya <rishi@ti.com>

	omap5912osk	ARM926EJS

Andreas Bießmann <andreas.devel@gmail.com>

	at91rm9200ek	at91rm9200

Cliff Brake <cliff.brake@gmail.com>

	pxa255_idp	xscale/pxa

Rick Bronson <rick@efn.org>

	AT91RM9200DK	at91rm9200

Luca Ceresoli <luca.ceresoli@comelit.it>

	dig297		ARM ARMV7 (OMAP3530 SoC)

Po-Yu Chuang <ratbert@faraday-tech.com>

	a320evb		FA526 (ARM920T-like) (a320 SoC)

Eric Cooper <ecc@cmu.edu>

	dockstar	ARM926EJS (Kirkwood SoC)

Wolfgang Denk <wd@denx.de>
	imx27lite	i.MX27
	qong		i.MX31

Kristoffer Ericson <kristoffer.ericson@gmail.com>

	jornada	SA1110

Fabio Estevam <fabio.estevam@freescale.com>

	mx25pdk		i.MX25
	mx28evk		i.MX28
	mx31pdk		i.MX31
	mx53ard		i.MX53
	mx53smd		i.MX53
	mx6qsabresd	i.MX6Q
	mx6qsabreauto	i.MX6Q
	wandboard	i.MX6DL/S

Daniel Gorsulowski <daniel.gorsulowski@esd.eu>

	meesc		ARM926EJS (AT91SAM9263 SoC)
	otc570		ARM926EJS (AT91SAM9263 SoC)

Bo Shen<voice.shen@atmel.com>
	at91sam9g10ek		ARM926EJS (AT91SAM9G10 SoC)
	at91sam9m10g45ek	ARM926EJS (AT91SAM9G45 SoC)

Simon Guinot <simon.guinot@sequanux.org>

	inetspace_v2	ARM926EJS (Kirkwood SoC)
	netspace_v2	ARM926EJS (Kirkwood SoC)
	netspace_max_v2	ARM926EJS (Kirkwood SoC)
	net2big_v2	ARM926EJS (Kirkwood SoC)

Igor Grinberg <grinberg@compulab.co.il>

	cm-t35		ARM ARMV7 (OMAP3xx Soc)

Stefan Herbrechtsmeier <stefan@code.herbrechtsmeier.net>

	dns325		ARM926EJS (Kirkwood SoC)

<<<<<<< HEAD
Stefan Herbrechtsmeier <stefan@code.herbrechtsmeier.net>

	dns325		ARM926EJS (Kirkwood SoC)
=======
Lauri Hintsala <lauri.hintsala@bluegiga.com>

	apx4devkit	i.MX28
>>>>>>> 07044c37

Vaibhav Hiremath <hvaibhav@ti.com>

	am3517_evm	ARM ARMV7 (AM35x SoC)

Markus Hubig <mhubig@imko.de>

	STAMP9G20	ARM926EJS

Grazvydas Ignotas <notasas@gmail.com>

	omap3_pandora	ARM ARMV7 (OMAP3xx SoC)

Ilko Iliev <iliev@ronetix.at>

	PM9261		AT91SAM9261
	PM9263		AT91SAM9263
	PM9G45		ARM926EJS (AT91SAM9G45 SoC)

Michael Jones <michael.jones@matrix-vision.de>

	omap3_mvblx	ARM ARMV7 (OMAP3xx SoC)

Matthias Kaehlcke <matthias@kaehlcke.net>
	edb9301			ARM920T (EP9301)
	edb9302			ARM920T (EP9302)
	edb9302a		ARM920T (EP9302)
	edb9307			ARM920T (EP9307)
	edb9307a		ARM920T (EP9307)
	edb9312			ARM920T (EP9312)
	edb9315			ARM920T (EP9315)
	edb9315a		ARM920T (EP9315)

Nishant Kamat <nskamat@ti.com>

	omap1610h2	ARM926EJS

Minkyu Kang <mk7.kang@samsung.com>

	SMDKC100		ARM ARMV7 (S5PC100 SoC)
	s5p_goni		ARM ARMV7 (S5PC110 SoC)
	s5pc210_universal	ARM ARMV7 (EXYNOS4210 SoC)

Chander Kashyap <k.chander@samsung.com>

	origen			ARM ARMV7 (EXYNOS4210 SoC)
	SMDKV310		ARM ARMV7 (EXYNOS4210 SoC)
	SMDK5250		ARM ARMV7 (EXYNOS5250 SoC)

Lukasz Majewski <l.majewski@samsung.com>

	trats			ARM ARMV7 (EXYNOS4210 SoC)

Torsten Koschorrek <koschorrek@synertronixx.de>
	scb9328		ARM920T (i.MXL)

Sergey Kubushyn <ksi@koi8.net>

	DV-EVM		ARM926EJS
	SONATA		ARM926EJS
	SCHMOOGIE	ARM926EJS

Vipin Kumar <vipin.kumar@st.com>

	spear300	ARM926EJS (spear300 Soc)
	spear310	ARM926EJS (spear310 Soc)
	spear320	ARM926EJS (spear320 Soc)
	spear600	ARM926EJS (spear600 Soc)

Sergey Lapin <slapin@ossfans.org>

	afeb9260	ARM926EJS (AT91SAM9260 SoC)

Valentin Longchamp <valentin.longchamp@keymile.com>

	km_kirkwood	ARM926EJS (Kirkwood SoC)
	kmnusa		ARM926EJS (Kirkwood SoC)
	mgcoge3un	ARM926EJS (Kirkwood SoC)
	kmcoge5un	ARM926EJS (Kirkwood SoC)
	portl2		ARM926EJS (Kirkwood SoC)

Nishanth Menon <nm@ti.com>

	omap3_sdp3430	ARM ARMV7 (OMAP3xx SoC)
	omap3_zoom1	ARM ARMV7 (OMAP3xx SoC)

David Müller <d.mueller@elsoft.ch>

	smdk2410	ARM920T
	VCMA9		ARM920T

Eric Millbrandt <emillbrandt@dekaresearch.com>

	galaxy5200	mpc5200

Nagendra T S  <nagendra@mistralsolutions.com>

   am3517_crane    ARM ARMV7 (AM35x SoC)

Dinh Nguyen <dinguyen@altera.com>
Chin Liang See <clsee@altera.com>

	socfpga		socfpga_cyclone5

Sandeep Paulraj <s-paulraj@ti.com>

	davinci_dm355evm	ARM926EJS
	davinci_dm355leopard	ARM926EJS
	davinci_dm365evm	ARM926EJS
	davinci_dm6467evm	ARM926EJS

Helmut Raiger <helmut.raiger@hale.at>

	tt01		i.MX31

Linus Walleij <linus.walleij@linaro.org>
	integratorap	various
	integratorcp	various

Luka Perkov <luka@openwrt.org>

	ib62x0		ARM926EJS
	iconnect	ARM926EJS

Dave Peverley <dpeverley@mpc-data.co.uk>

	omap730p2	ARM926EJS

Lars Poeschel <poeschel@lemonage.de>
	pcm051  	ARM ARMV7 (AM33xx Soc)

Mathieu Poirier <mathieu.poirier@linaro.org>

	snowball	ARM ARMV7 (u8500 SoC)

Stelian Pop <stelian@popies.net>

	at91sam9260ek	ARM926EJS (AT91SAM9260 SoC)
	at91sam9261ek	ARM926EJS (AT91SAM9261 SoC)
	at91sam9263ek	ARM926EJS (AT91SAM9263 SoC)
	at91sam9rlek	ARM926EJS (AT91SAM9RL SoC)

Matt Porter <mporter@ti.com>

	ti814x_evm	ARM ARMV7 (TI814x Soc)

Dave Purdy <david.c.purdy@gmail.com>

	pogo_e02	ARM926EJS (Kirkwood SoC)

Sricharan R <r.sricharan@ti.com>

	omap4_panda	ARM ARMV7 (OMAP4xx SoC)
	omap4_sdp4430	ARM ARMV7 (OMAP4xx SoC)
	omap5_evm	ARM ARMV7 (OMAP5xx Soc)

Thierry Reding <thierry.reding@avionic-design.de>

	plutux		Tegra20 (ARM7 & A9 Dual Core)
	medcom-wide	Tegra20 (ARM7 & A9 Dual Core)
	tec		Tegra20 (ARM7 & A9 Dual Core)

Christian Riesch <christian.riesch@omicron.at>
Manfred Rudigier <manfred.rudigier@omicron.at>

	calimain	ARM926EJS (AM1808 SoC)

Tom Rini <trini@ti.com>

	am335x_evm	ARM ARMV7 (AM33xx Soc)
	omap3_beagle	ARM ARMV7 (OMAP3xx SoC)
	omap3_evm	ARM ARMV7 (OMAP3xx SoC)

Tom Rix <Tom.Rix@windriver.com>

	omap3_zoom2	ARM ARMV7 (OMAP3xx SoC)

John Rigby <jcrigby@gmail.com>

	tx25		i.MX25

Stefan Roese <sr@denx.de>

	x600		ARM926EJS (spear600 Soc)

	pdnb3		xscale/ixp
	scpu		xscale/ixp

Alessandro Rubini <rubini@unipv.it>
Nomadik Linux Team <STN_WMM_nomadik_linux@list.st.com>

	nhk8815		ARM926EJS (Nomadik 8815 Soc)

Steve Sakoman <sakoman@gmail.com>

	omap3_overo	ARM ARMV7 (OMAP3xx SoC)

Jens Scharsig <esw@bus-elektronik.de>

	eb_cpux9k2	ARM920T (AT91RM9200 SoC)
	vl_ma2sc	ARM926EJS (AT91SAM9263 SoC)

Heiko Schocher <hs@denx.de>

	enbw_cmc	ARM926EJS (AM1808 SoC)
	magnesium	i.MX27

Michael Schwingen <michael@schwingen.org>

	actux1		xscale/ixp
	actux2		xscale/ixp
	actux3		xscale/ixp
	actux4		xscale/ixp
	dvlhost		xscale/ixp

Matt Sealey <matt@genesi-usa.com>

	efikamx		i.MX51
	efikasb		i.MX51

Bo Shen <voice.shen@atmel.com>
	at91sam9x5ek		ARM926EJS (AT91SAM9G15,G25,G35,X25,X35 SoC)

Rajeshwari Shinde <rajeshwari.s@samsung.com>

	snow			ARM ARMV7 (EXYNOS5250 SoC)

Michal Simek <monstr@monstr.eu>

	zynq		ARM ARMV7 (Zynq SoC)

Lucas Stach <dev@lynxeye.de>

	colibri_t20_iris	Tegra20 (ARM7 & A9 Dual Core)

Nick Thompson <nick.thompson@gefanuc.com>

	da830evm	ARM926EJS (DA830/OMAP-L137)

Albin Tonnerre <albin.tonnerre@free-electrons.com>

	sbc35_a9g20	ARM926EJS (AT91SAM9G20 SoC)
	tny_a9260	ARM926EJS (AT91SAM9260 SoC)
	tny_a9g20	ARM926EJS (AT91SAM9G20 SoC)

Greg Ungerer <greg.ungerer@opengear.com>

	cm4008		ks8695p
	cm4116		ks8695p
	cm4148		ks8695p

Marek Vasut <marek.vasut@gmail.com>

	balloon3	xscale/pxa
	colibri_pxa270	xscale/pxa
	palmld		xscale/pxa
	palmtc		xscale/pxa
	vpac270		xscale/pxa
	zipitz2		xscale/pxa
	mx23_olinuxino	i.MX23
	m28evk		i.MX28
	sc_sps_1	i.MX28

Hugo Villeneuve <hugo.villeneuve@lyrtech.com>

	SFFSDR		ARM926EJS

Matt Waddel <matt.waddel@linaro.org>

	ca9x4_ct_vxp	ARM ARMV7 (Quad Core)

Otavio Salvador <otavio@ossystems.com.br>

	mx23evk		i.MX23

Prafulla Wadaskar <prafulla@marvell.com>

	aspenite	ARM926EJS (ARMADA100 88AP168 SoC)
	mv88f6281gtw_ge	ARM926EJS (Kirkwood SoC)
	openrd_base     ARM926EJS (Kirkwood SoC)
	rd6281a		ARM926EJS (Kirkwood SoC)
	sheevaplug	ARM926EJS (Kirkwood SoC)

Michael Walle <michael@walle.cc>

	lschlv2		ARM926EJS (Kirkwood SoC)
	lsxhl		ARM926EJS (Kirkwood SoC)

Tom Warren <twarren@nvidia.com>

	harmony		Tegra20 (ARM7 & A9 Dual Core)
	seaboard	Tegra20 (ARM7 & A9 Dual Core)
	cardhu		Tegra30 (ARM7 & A9 Quad Core)
	dalmore		Tegra114 (ARM7 & A15 Quad Core)

Tom Warren <twarren@nvidia.com>
Stephen Warren <swarren@nvidia.com>

	ventana		Tegra20 (ARM7 & A9 Dual Core)
	paz00		Tegra20 (ARM7 & A9 Dual Core)
	trimslice	Tegra20 (ARM7 & A9 Dual Core)
	whistler	Tegra20 (ARM7 & A9 Dual Core)
	beaver		Tegra30 (ARM7 & A9 Quad Core)

Stephen Warren <swarren@wwwdotorg.org>

	rpi_b		BCM2835 (ARM1176)

Thomas Weber <weber@corscience.de>

	devkit8000	ARM ARMV7 (OMAP3530 SoC)
	tricorder	ARM ARMV7 (OMAP3503 SoC)

Lei Wen <leiwen@marvell.com>

	dkb		ARM926EJS (PANTHEON 88AP920 SOC)

Matthias Weisser <weisserm@arcor.de>

	jadecpu		ARM926EJS (MB86R01 SoC)
	zmx25		ARM926EJS (imx25 SoC)

Richard Woodruff <r-woodruff2@ti.com>

	omap2420h4	ARM1136EJS

Ilya Yanok <yanok@emcraft.com>

	mcx		ARM ARMV7 (AM35x SoC)

Syed Mohammed Khasim <sm.khasim@gmail.com>
Sughosh Ganu <urwithsughosh@gmail.com>

	hawkboard	ARM926EJS (OMAP-L138)

Vladimir Zapolskiy <vz@mleia.com>

	devkit3250	lpc32xx

Nobuhiro Iwamatsu <nobuhiro.iwamatsu.yj@renesas.com>
Tetsuyuki Kobayashi <koba@kmckk.co.jp>

	kzm9g	SH73A0 (RMOBILE SoC)

Nobuhiro Iwamatsu <nobuhiro.iwamatsu.yj@renesas.com>

	armadillo-800eva	R8A7740 (RMOBILE SoC)

Pali Rohár <pali.rohar@gmail.com>

	nokia_rx51	ARM ARMV7 (OMAP34xx SoC)

Eric Nelson <eric.nelson@boundarydevices.com>
	nitrogen6dl		i.MX6DL		1GB
	nitrogen6dl2g		i.MX6DL		2GB
	nitrogen6q		i.MX6Q/6D	1GB
	nitrogen6q2g    	i.MX6Q/6D	2GB
	nitrogen6s		i.MX6S		512MB
	nitrogen6s1g		i.MX6S		1GB

-------------------------------------------------------------------------

Unknown / orphaned boards:
	Board		CPU	Last known maintainer / Comment
.........................................................................

	omap1510inn	ARM925T         Kshitij Gupta <kshitij@ti.com>

	lubbock		xscale/pxa	Kyle Harris <kharris@nexus-tech.net> / dead address

	imx31_phycore_eet i.MX31  Guennadi Liakhovetski <g.liakhovetski@gmx.de> / resigned
	mx31ads		  i.MX31  Guennadi Liakhovetski <g.liakhovetski@gmx.de> / resigned

#########################################################################
# x86 Systems:								#
#									#
# Maintainer Name, Email Address					#
#	Board		CPU						#
#########################################################################

Graeme Russ <graeme.russ@gmail.com>

	eNET		AMD SC520

#########################################################################
# MIPS Systems:								#
#									#
# Maintainer Name, Email Address					#
#	Board		CPU						#
#########################################################################

Wolfgang Denk <wd@denx.de>

	incaip		MIPS32 4Kc

Vlad Lungu <vlad.lungu@windriver.com>
	qemu_mips	MIPS32

Stefan Roese <sr@denx.de>

	vct_xxx		MIPS32 4Kc

Xiangfu Liu <xiangfu@openmobilefree.net>

	qi_lb60		MIPS32 (XBurst Jz4740 SoC)

-------------------------------------------------------------------------

Unknown / orphaned boards:
 	Board		CPU		Last known maintainer / Comment
.........................................................................

	dbau1x00	MIPS32 Au1000	Thomas Lange <thomas@corelatus.se>

#########################################################################
# Nios-II Systems:							#
#									#
# Maintainer Name, Email Address					#
#	Board		CPU						#
#########################################################################

Scott McNutt <smcnutt@psyent.com>

	PCI5441		Nios-II
	PK1C20		Nios-II
	nios2-generic	Nios-II

#########################################################################
# MicroBlaze Systems:							#
#									#
# Maintainer Name, Email Address					#
#	Board		CPU						#
#########################################################################

Michal Simek <monstr@monstr.eu>

	microblaze-generic	MicroBlaze

#########################################################################
# Coldfire Systems:							#
#									#
# Maintainer Name, Email Address					#
#	Board		CPU						#
#########################################################################

Hayden Fraser <Hayden.Fraser@freescale.com>

	M5253EVBE	mcf52x2

Matthias Fuchs <matthias.fuchs@esd-electronics.com>

	TASREG		MCF5249

Jens Scharsig <esw@bus-elektronik.de>

	eb_cpu5282	mfc5282

TsiChung Liew <Tsi-Chung.Liew@freescale.com>

	M52277EVB	mcf5227x
	M5235EVB	mcf52x2
	M5253DEMO	mcf52x2
	M53017EVB	mcf532x
	M5329EVB	mcf532x
	M5373EVB	mcf532x
	M54455EVB	mcf5445x
	M5475EVB	mcf547x_8x
	M5485EVB	mcf547x_8x

Wolfgang Wegner <w.wegner@astro-kom.de>

	astro_mcf5373l	MCF5373L

#########################################################################
# AVR32 Systems:							#
#									#
# Maintainer Name, Email Address					#
#	Board		CPU						#
#########################################################################

Andreas Bießmann <andreas.devel@googlemail.com>
	grasshopper		AT32AP7000
	atngw100mkii		AT32AP7000

Hans-Christian Egtvedt <hans-christian.egtvedt@atmel.com>

	FAVR-32-EZKIT		AT32AP7000

Mark Jackson <mpfj@mimc.co.uk>

	MIMC200			AT32AP7000

Alex Raimondi <alex.raimondi@miromico.ch>
Julien May <julien.may@miromico.ch>

	HAMMERHEAD		AT32AP7000

Haavard Skinnemoen <haavard.skinnemoen@atmel.com>

	ATSTK1000	AT32AP7xxx
	ATSTK1002	AT32AP7000
	ATSTK1003	AT32AP7001
	ATSTK1004	AT32AP7002
	ATSTK1006	AT32AP7000
	ATNGW100	AT32AP7000

#########################################################################
# SuperH Systems:							#
#									#
# Maintainer Name, Email Address					#
#	Board		CPU						#
#########################################################################

Yusuke Goda <goda.yusuke@renesas.com>

	MIGO-R		SH7722

Nobuhiro Iwamatsu <iwamatsu@nigauri.org>
		  <iwamatsu.nobuhiro@renesas.com>

	MS7750SE	SH7750
	MS7722SE	SH7722
	R7780MP		SH7780
	R2DPlus		SH7751R
	SH7763RDP	SH7763
	RSK7203		SH7203
	AP325RXA	SH7723
	SHMIN		SH7706
	ECOVEC		SH7724
	R0P7734     SH7734
	AP_SH4A_4A  SH7734

Mark Jonas <mark.jonas@de.bosch.com>

	mpr2		SH7720

Yoshihiro Shimoda <yoshihiro.shimoda.uh@renesas.com>

	MS7720SE	SH7720
	R0P77520000RZ	SH7752
	R0P77570030RL	SH7757
	R0P77850011RL	SH7785

#########################################################################
# Blackfin Systems:							#
#									#
# Maintainer Name, Email Address					#
#	Board		CPU						#
#########################################################################

Sonic Zhang <sonic.adi@gmail.com>
Blackfin Team <u-boot-devel@blackfin.uclinux.org>

	BF506F-EZKIT	BF506
	BF518F-EZBRD	BF518
	BF526-EZBRD	BF526
	BF527-AD7160-EVAL	BF527
	BF527-EZKIT	BF527
	BF527-EZKIT-V2	BF527
	BF527-SDP	BF527
	BF533-EZKIT	BF533
	BF533-STAMP	BF533
	BF537-PNAV	BF537
	BF537-STAMP	BF537
	BF538F-EZKIT	BF538
	BF548-EZKIT	BF548
	BF561-EZKIT	BF561
	BF609-EZKIT	BF609

M.Hasewinkel (MHA) <info@ssv-embedded.de>

	dnp5370		BF537

Brent Kandetzki <brentk@teleco.com>

	IP04		BF532

Peter Meerwald <devel@bct-electronic.com>

	bct-brettl2	BF536

I-SYST Micromodule <support@i-syst.com>

	IBF-DSP561	BF561

Wojtek Skulski <skulski@pas.rochester.edu>
Wojtek Skulski <info@skutek.com>
Benjamin Matthews <mben12@gmail.com>

	BlackStamp	BF533
	BlackVME	BF561

Martin Strubel <strubel@section5.ch>

	BF537-minotaur	BF537
	BF537-srv1	BF537

Bluetechnix Tinyboards <bluetechnix@blackfin.uclinux.org>

	CM-BF527	BF527
	CM-BF533	BF533
	CM-BF537E	BF537
	CM-BF537U	BF537
	CM-BF548	BF548
	CM-BF561	BF561
	TCM-BF518	BF518
	TCM-BF537	BF537

Valentin Yakovenkov <yakovenkov@niistt.ru>
Anton Shurpin <shurpin.aa@niistt.ru>

	BF561-ACVILON	BF561

Haitao Zhang <hzhang@ucrobotics.com>
Chong Huang <chuang@ucrobotics.com>

	bf525-ucr2	BF525

Dimitar Penev <dpn@switchfin.org>

	BR4 Appliance	BF537
	PR1 Appliance	BF537

#########################################################################
# NDS32 Systems:							#
#									#
# Maintainer Name, Email Address					#
#	Board		CPU						#
#########################################################################

Macpaul Lin <macpaul@andestech.com>

	ADP-AG101	N1213 (AG101 SoC)
	ADP-AG101P	N1213 (AG101P XC5 FPGA)
	ADP-AG102	N1213f (AG102 SoC with FPU)

#########################################################################
# OpenRISC Systems:							#
#									#
# Maintainer Name, Email Address					#
#	Board		CPU						#
#########################################################################

Stefan Kristiansson <stefan.kristiansson@saunalahti.fi>

	openrisc-generic	OpenRISC

#########################################################################
# End of MAINTAINERS list						#
#########################################################################<|MERGE_RESOLUTION|>--- conflicted
+++ resolved
@@ -689,15 +689,9 @@
 
 	dns325		ARM926EJS (Kirkwood SoC)
 
-<<<<<<< HEAD
-Stefan Herbrechtsmeier <stefan@code.herbrechtsmeier.net>
-
-	dns325		ARM926EJS (Kirkwood SoC)
-=======
 Lauri Hintsala <lauri.hintsala@bluegiga.com>
 
 	apx4devkit	i.MX28
->>>>>>> 07044c37
 
 Vaibhav Hiremath <hvaibhav@ti.com>
 
