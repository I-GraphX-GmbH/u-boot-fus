--- conflicted
+++ resolved
@@ -822,11 +822,7 @@
 }
 
 #if defined(CONFIG_USB_OHCI_NEW) && defined(CONFIG_SYS_USB_OHCI_BOARD_INIT)
-<<<<<<< HEAD
-int board_usb_init(int index, enum board_usb_init_type init)
-=======
 int board_usb_init(int index, enum usb_init_type init)
->>>>>>> d36ae3bc
 {
 	char *act = getenv("usbact");
 	int i;
@@ -850,11 +846,7 @@
 	return 0;
 }
 
-<<<<<<< HEAD
-int board_usb_cleanup(int index, enum board_usb_init_type init)
-=======
 int board_usb_cleanup(int index, enum usb_init_type init)
->>>>>>> d36ae3bc
 {
 	return usb_board_stop();
 }
