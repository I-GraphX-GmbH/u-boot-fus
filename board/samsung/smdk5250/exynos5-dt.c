--- conflicted
+++ resolved
@@ -25,45 +25,6 @@
 
 DECLARE_GLOBAL_DATA_PTR;
 
-<<<<<<< HEAD
-#if defined CONFIG_EXYNOS_TMU
-/*
- * Boot Time Thermal Analysis for SoC temperature threshold breach
- */
-static void boot_temp_check(void)
-{
-	int temp;
-
-	switch (tmu_monitor(&temp)) {
-	/* Status TRIPPED ans WARNING means corresponding threshold breach */
-	case TMU_STATUS_TRIPPED:
-		puts("EXYNOS_TMU: TRIPPING! Device power going down ...\n");
-		set_ps_hold_ctrl();
-		hang();
-		break;
-	case TMU_STATUS_WARNING:
-		puts("EXYNOS_TMU: WARNING! Temperature very high\n");
-		break;
-	/*
-	 * TMU_STATUS_INIT means something is wrong with temperature sensing
-	 * and TMU status was changed back from NORMAL to INIT.
-	 */
-	case TMU_STATUS_INIT:
-	default:
-		debug("EXYNOS_TMU: Unknown TMU state\n");
-	}
-}
-#endif
-
-struct local_info {
-	struct cros_ec_dev *cros_ec_dev;	/* Pointer to cros_ec device */
-	int cros_ec_err;			/* Error for cros_ec, 0 if ok */
-};
-
-static struct local_info local;
-
-=======
->>>>>>> d36ae3bc
 #ifdef CONFIG_SOUND_MAX98095
 static void board_enable_audio_codec(void)
 {
@@ -78,35 +39,6 @@
 
 int exynos_init(void)
 {
-<<<<<<< HEAD
-	local.cros_ec_err = cros_ec_init(blob, &local.cros_ec_dev);
-	if (local.cros_ec_err)
-		return -1;  /* Will report in board_late_init() */
-
-	return 0;
-}
-
-int board_init(void)
-{
-	gd->bd->bi_boot_params = (PHYS_SDRAM_1 + 0x100UL);
-
-#if defined CONFIG_EXYNOS_TMU
-	if (tmu_init(gd->fdt_blob) != TMU_STATUS_NORMAL) {
-		debug("%s: Failed to init TMU\n", __func__);
-		return -1;
-	}
-	boot_temp_check();
-#endif
-
-#ifdef CONFIG_EXYNOS_SPI
-	spi_init();
-#endif
-
-	if (board_init_cros_ec_devices(gd->fdt_blob))
-		return -1;
-
-=======
->>>>>>> d36ae3bc
 #ifdef CONFIG_SOUND_MAX98095
 	board_enable_audio_codec();
 #endif
