--- conflicted
+++ resolved
@@ -499,12 +499,6 @@
 	.usb_flags	= PHY0_SLEEP,
 };
 
-<<<<<<< HEAD
-int board_usb_init(int index, enum board_usb_init_type init)
-{
-	debug("USB_udc_probe\n");
-	return s3c_udc_probe(&s5pc210_otg_data);
-=======
 int board_usb_init(int index, enum usb_init_type init)
 {
 	debug("USB_udc_probe\n");
@@ -519,7 +513,6 @@
 		return 0;
 
 	return !!muic->chrg->chrg_type(muic);
->>>>>>> d36ae3bc
 }
 #endif
 #endif
