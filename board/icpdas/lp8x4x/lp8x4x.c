/*
 * ICP DAS LP-8x4x Support
 *
 * Copyright (C) 2010 Marek Vasut <marek.vasut@gmail.com>
 * adapted from Voipac PXA270 Support by
 * Copyright (C) 2013 Sergey Yanovich <ynvich@gmail.com>
 *
 * SPDX-License-Identifier:	GPL-2.0+
 */

#include <common.h>
#include <asm/arch/hardware.h>
#include <asm/arch/regs-mmc.h>
#include <asm/arch/pxa.h>
#include <netdev.h>
#include <serial.h>
#include <asm/io.h>
#include <usb.h>

DECLARE_GLOBAL_DATA_PTR;

/*
 * Miscelaneous platform dependent initialisations
 */
int board_init(void)
{
	/* We have RAM, disable cache */
	dcache_disable();
	icache_disable();

	/* memory and cpu-speed are setup before relocation */
	/* so we do _nothing_ here */

	/* adress of boot parameters */
	gd->bd->bi_boot_params = 0xa0000100;

	return 0;
}

int dram_init(void)
{
	pxa2xx_dram_init();
	gd->ram_size = get_ram_size((long *)PHYS_SDRAM_1, PHYS_SDRAM_1_SIZE);
	return 0;
}

void dram_init_banksize(void)
{
	gd->bd->bi_dram[0].start = PHYS_SDRAM_1;
	gd->bd->bi_dram[0].size = PHYS_SDRAM_1_SIZE;
}

#ifdef	CONFIG_CMD_MMC
int board_mmc_init(bd_t *bis)
{
	pxa_mmc_register(0);
	return 0;
}
#endif

#ifdef	CONFIG_CMD_USB
<<<<<<< HEAD
int board_usb_init(int index, enum board_usb_init_type init)
=======
int board_usb_init(int index, enum usb_init_type init)
>>>>>>> d36ae3bc
{
	if (index !=0 || init != USB_INIT_HOST)
		return -1;

	writel(readl(CKEN) | CKEN10_USBHOST, CKEN);

	writel(readl(UHCHR) | UHCHR_FHR, UHCHR);
	udelay(11);
	writel(readl(UHCHR) & ~UHCHR_FHR, UHCHR);

	writel(readl(UHCHR) | UHCHR_FSBIR, UHCHR);

	while (readl(UHCHR) & UHCHR_FSBIR)
		continue; /* required by checkpath.pl */

	writel(readl(UHCHR) & ~UHCHR_SSEP0, UHCHR);
	writel(readl(UHCRHDA) & ~(0x1000), UHCRHDA);
	writel(readl(UHCRHDA) | 0x800, UHCRHDA);

	writel(readl(UHCHR) & ~UHCHR_SSE, UHCHR);
	writel((UHCHIE_UPRIE | UHCHIE_RWIE), UHCHIE);

	/* Clear any OTG Pin Hold */
	if (readl(PSSR) & PSSR_OTGPH)
		writel(readl(PSSR) | PSSR_OTGPH, PSSR);

	writel(readl(UHCRHDA) & ~(0x200), UHCRHDA);
	writel(readl(UHCRHDA) | 0x100, UHCRHDA);

	/* Set port power control mask bits, only 3 ports. */
	writel(readl(UHCRHDB) | (0x7<<17), UHCRHDB);

	return 0;
}

<<<<<<< HEAD
int board_usb_cleanup(int index, enum board_usb_init_type init)
{
	return 0;
}

void usb_board_stop(void)
=======
int usb_board_stop(void)
>>>>>>> d36ae3bc
{
	writel(readl(UHCHR) | UHCHR_FHR, UHCHR);
	udelay(11);
	writel(readl(UHCHR) & ~UHCHR_FHR, UHCHR);

	writel(readl(UHCCOMS) | 1, UHCCOMS);
	udelay(10);

	writel(readl(UHCHR) | UHCHR_SSEP0 | UHCHR_SSE, UHCHR);

	writel(readl(CKEN) & ~CKEN10_USBHOST, CKEN);

	return 0;
}

int board_usb_cleanup(int index, enum usb_init_type init)
{
	if (index !=0 || init != USB_INIT_HOST)
		return -1;

	return usb_board_stop();
}
#endif

#ifdef CONFIG_DRIVER_DM9000
int board_eth_init(bd_t *bis)
{
	return dm9000_initialize(bis);
}
#endif<|MERGE_RESOLUTION|>--- conflicted
+++ resolved
@@ -59,11 +59,7 @@
 #endif
 
 #ifdef	CONFIG_CMD_USB
-<<<<<<< HEAD
-int board_usb_init(int index, enum board_usb_init_type init)
-=======
 int board_usb_init(int index, enum usb_init_type init)
->>>>>>> d36ae3bc
 {
 	if (index !=0 || init != USB_INIT_HOST)
 		return -1;
@@ -99,16 +95,7 @@
 	return 0;
 }
 
-<<<<<<< HEAD
-int board_usb_cleanup(int index, enum board_usb_init_type init)
-{
-	return 0;
-}
-
-void usb_board_stop(void)
-=======
 int usb_board_stop(void)
->>>>>>> d36ae3bc
 {
 	writel(readl(UHCHR) | UHCHR_FHR, UHCHR);
 	udelay(11);
