--- conflicted
+++ resolved
@@ -134,25 +134,7 @@
 #define INSTALL_DEF INSTALL_RAM
 #endif
 
-<<<<<<< HEAD
-const struct fs_board_info board_info[8] = {
-=======
-#ifdef CONFIG_ENV_IS_IN_MMC
-#define ROOTFS ".rootfs_mmc"
-#define KERNEL ".kernel_mmc"
-#define FDT ".fdt_mmc"
-#elif CONFIG_ENV_IS_IN_NAND
-#define ROOTFS ".rootfs_ubifs"
-#define KERNEL ".kernel_nand"
-#define FDT ".fdt_nand"
-#else /* Default = Nand */
-#define ROOTFS ".rootfs_ubifs"
-#define KERNEL ".kernel_nand"
-#define FDT ".fdt_nand"
-#endif
-
 const struct fs_board_info board_info[30] = {
->>>>>>> 4390f29f
 	{	/* 0 (BT_EFUSA9) */
 		.name = "efusA9",
 		.bootdelay = "3",
@@ -321,9 +303,7 @@
 		.mtdparts = ".mtdparts_std",
 		.network = ".network_off",
 		.init = ".init_init",
-		.rootfs = ROOTFS,
-		.kernel = KERNEL,
-		.fdt = FDT,
+		.flags = 0,
 	},
 };
 
