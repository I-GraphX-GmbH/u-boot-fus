/*
 * Copyright 2018 NXP
 * (C) Copyright 2018-2021
 *
 * Hartmut Keller, F&S Elektronik Systeme GmbH, keller@fs-net.de
 * Patrick Jakob, F&S Elektronik Systeme GmbH, jakob@fs-net.de
 * Anatol Derksen, F&S Elektronik Systeme GmbH, derksen@fs-net.de
 * Philipp Gerbach, F&S Elektronik Systeme GmbH, gerbach@fs-net.de
 *
 * Board specific functions for F&S boards based on Freescale i.MX8MP CPU
 *
 * SPDX-License-Identifier:	GPL-2.0+
 */

#include <common.h>
#include <cpu_func.h>
#include <hang.h>
#include <spl.h>
#include <asm/io.h>
#include <errno.h>
#include <asm/io.h>
#include <asm/mach-imx/iomux-v3.h>
#include <asm/arch/imx8mp_pins.h>
#include <asm/arch/sys_proto.h>
#include <asm/mach-imx/boot_mode.h>
#include <fdt_support.h>		/* fdt_getprop_u32_default_node() */
#include <power/pmic.h>
#include <power/pca9450.h>
#include <asm/arch/clock.h>
#include <asm/mach-imx/gpio.h>
#include <asm/mach-imx/mxc_i2c.h>
#include <fsl_esdhc_imx.h>
#include <init.h>			/* arch_cpu_init() */
#include <mmc.h>
#include <asm/arch/ddr.h>
#include <dwc3-uboot.h>

#include <asm/mach-imx/boot_mode.h>	/* BOOT_TYPE_* */
#include "../common/fs_image_common.h"	/* fs_image_*() */
#include "../common/fs_board_common.h"	/* fs_board_*() */
#include "../common/fs_mmc_common.h"	/* struct fs_mmc_cd, fs_mmc_*(), ... */
#ifdef CONFIG_FS_SPL_MEMTEST_COMMON
#include "../common/fs_memtest_common.h"
#endif
#include <usb.h>

DECLARE_GLOBAL_DATA_PTR;

#define BT_PICOCOREMX8MP 0x0
#define BT_PICOCOREMX8MPr2 0x1
#define BT_ARMSTONEMX8MP 0x2
#define BT_EFUSMX8MP 0x3

static const char *board_names[] = {
	"PicoCoreMX8MP",
	"PicoCoreMX8MPr2",
	"armStoneMX8MP",
	"efusMX8MP",
	"(unknown)"
};

static unsigned int board_type;
static unsigned int board_rev;
static const char *board_name;
static const char *board_fdt;
static enum boot_device used_boot_dev;	/* Boot device used for NAND/MMC */
static bool boot_dev_init_done;
static unsigned int uboot_offs;
static bool secondary;			/* 0: primary, 1: secondary SPL */
static bool usb_initialized = false;

#ifdef CONFIG_POWER

#define I2C_PAD_CTRL	(PAD_CTL_DSE6 | PAD_CTL_HYS | PAD_CTL_PUE | PAD_CTL_PE)
#define PC MUX_PAD_CTRL(I2C_PAD_CTRL)
struct i2c_pads_info i2c_pad_info_8mp = {
	.scl = {
		.i2c_mode = MX8MP_PAD_SAI5_RXD0__I2C5_SCL | PC,
		.gpio_mode = MX8MP_PAD_SAI5_RXD0__GPIO3_IO21 | PC,
		.gp = IMX_GPIO_NR(3, 21),
	},
	.sda = {
		.i2c_mode = MX8MP_PAD_SAI5_MCLK__I2C5_SDA | PC,
		.gpio_mode = MX8MP_PAD_SAI5_MCLK__GPIO3_IO25 | PC,
		.gp = IMX_GPIO_NR(3, 25),
	},
};

struct i2c_pads_info i2c_pad_info_efusmx8mp = {
	.scl = {
		.i2c_mode = MX8MP_PAD_SAI5_RXFS__I2C6_SCL | PC,
		.gpio_mode = MX8MP_PAD_SAI5_RXFS__GPIO3_IO19 | PC,
		.gp = IMX_GPIO_NR(3, 19),
	},
	.sda = {
		.i2c_mode = MX8MP_PAD_SAI5_RXC__I2C6_SDA | PC,
		.gpio_mode = MX8MP_PAD_SAI5_RXC__GPIO3_IO20 | PC,
		.gp = IMX_GPIO_NR(3, 20),
	},
};

int power_init_board(void)
{
	struct pmic *p;
	int ret;
	struct i2c_pads_info *pi2c_pad_info;
	unsigned int bus;

	switch (board_type)
	{
	default:
	case BT_PICOCOREMX8MP:
	case BT_PICOCOREMX8MPr2:
	case BT_ARMSTONEMX8MP:
<<<<<<< HEAD
		setup_i2c(I2C_PMIC_8MP, CONFIG_SYS_I2C_SPEED, 0x30, &i2c_pad_info_8mp);
		ret = power_pca9450_init(I2C_PMIC_8MP);
=======
		bus = 4;
		pi2c_pad_info = &i2c_pad_info_8mp;
		break;
	case BT_EFUSMX8MP:
		bus = 5;
		pi2c_pad_info = &i2c_pad_info_efusmx8mp;
>>>>>>> 27705f44
		break;
	}

	setup_i2c(bus, CONFIG_SYS_I2C_SPEED, 0x30, pi2c_pad_info);
	ret = power_pca9450b_init(bus);

	if (ret)
		printf("power init failed");
	p = pmic_get("PCA9450");
	if(!p)
		printf("PMIC structure is NULL.\n");
	pmic_probe(p);

	/* BUCKxOUT_DVS0/1 control BUCK123 output */
	pmic_reg_write(p, PCA9450_BUCK123_DVS, 0x29);

	/*
	 * increase VDD_SOC to typical value 0.95V before first
	 * DRAM access, set DVS1 to 0.85v for suspend.
	 * Enable DVS control through PMIC_STBY_REQ and
	 * set B1_ENMODE=1 (ON by PMIC_ON_REQ=H)
	 */
	pmic_reg_write(p, PCA9450_BUCK1OUT_DVS0, 0x1C);
	pmic_reg_write(p, PCA9450_BUCK1OUT_DVS1, 0x14);
	pmic_reg_write(p, PCA9450_BUCK1CTRL, 0x59);

	/* Kernel uses OD/OD freq for SOC */
	/* To avoid timing risk from SOC to ARM,increase VDD_ARM to OD voltage 0.95v */
	pmic_reg_write(p, PCA9450_BUCK2OUT_DVS0, 0x1C);

	/* set WDOG_B_CFG to cold reset */
	pmic_reg_write(p, PCA9450_RESET_CTRL, 0xA1);

	return 0;
}
#endif

#define WDOG_PAD_CTRL	(PAD_CTL_DSE6 | PAD_CTL_ODE | PAD_CTL_PUE | PAD_CTL_PE)

static iomux_v3_cfg_t const wdog_pads[] = {
	MX8MP_PAD_GPIO1_IO02__WDOG1_WDOG_B  | MUX_PAD_CTRL(WDOG_PAD_CTRL),
};

static void wdog_init(void)
{
	struct wdog_regs *wdog = (struct wdog_regs *)WDOG1_BASE_ADDR;

	imx_iomux_v3_setup_multiple_pads(wdog_pads, ARRAY_SIZE(wdog_pads));

	set_wdog_reset(wdog);
}

#define UART_PAD_CTRL	(PAD_CTL_DSE6 | PAD_CTL_FSEL1)

static iomux_v3_cfg_t const uart_pads_mp[] = {
	MX8MP_PAD_SAI3_TXFS__UART2_DCE_RX | MUX_PAD_CTRL(UART_PAD_CTRL),
	MX8MP_PAD_SAI3_TXC__UART2_DCE_TX | MUX_PAD_CTRL(UART_PAD_CTRL),
};

static iomux_v3_cfg_t const uart_pads_efusmx8mp[] = {
	MX8MP_PAD_SAI2_RXC__UART1_DCE_RX | MUX_PAD_CTRL(UART_PAD_CTRL),
	MX8MP_PAD_SAI2_RXFS__UART1_DCE_TX | MUX_PAD_CTRL(UART_PAD_CTRL),
};

#define UART_AUTOMOD_CTRL (PAD_CTL_DSE2 | PAD_CTL_PUE | PAD_CTL_PE)
#define SHDN_R232_PAD IMX_GPIO_NR(1, 3)
#define AUTONLINE_R232_PAD IMX_GPIO_NR(1, 4)

static iomux_v3_cfg_t const uart_auto_mode[] = {
	MX8MP_PAD_GPIO1_IO03__GPIO1_IO03 | MUX_PAD_CTRL(UART_AUTOMOD_CTRL),
	MX8MP_PAD_GPIO1_IO04__GPIO1_IO04 | MUX_PAD_CTRL(UART_AUTOMOD_CTRL),
};

static void config_uart(int bt)
{
	iomux_v3_cfg_t const *pad_list;
	unsigned pad_list_count;
	u32 clk_index;

	/* Set board type early for board_serial_base function.
	 * This is needed to use different UART ports dependent on board type,
	 * because default_serial_console uses board_serial_base to select correct
	 * serial_device structure.
	 * */
	board_type = bt;

	switch (board_type)
	{
	default:
	case BT_ARMSTONEMX8MP:
		/* Initialize SHDN_RS232 and AUTONLINE_RS232
		 * to auto online mode.
		 */
		imx_iomux_v3_setup_multiple_pads(uart_auto_mode, ARRAY_SIZE(uart_auto_mode));
		gpio_request (SHDN_R232_PAD, "SHDN");
		gpio_direction_output (SHDN_R232_PAD, 1);
		gpio_request (AUTONLINE_R232_PAD, "ONLINE");
		gpio_direction_output (AUTONLINE_R232_PAD, 0);
	case BT_PICOCOREMX8MP:
	case BT_PICOCOREMX8MPr2:
		pad_list = uart_pads_mp;
		clk_index = 1;
		pad_list_count = ARRAY_SIZE(uart_pads_mp);
		break;
	case BT_EFUSMX8MP:
		pad_list = uart_pads_efusmx8mp;
		clk_index = 0;
		pad_list_count = ARRAY_SIZE(uart_pads_efusmx8mp);
		break;
	}

	/* Setup UART pads */
	imx_iomux_v3_setup_multiple_pads(pad_list, pad_list_count);
	/* enable uart clock */
	init_uart_clk(clk_index);

	preloader_console_init();
}
/* Set base address depends on board type.
 * Override function from serial_mxc.c
 * */
ulong board_serial_base(void)
{
	switch (board_type)
	{
	case BT_EFUSMX8MP:
		return UART1_BASE;
	case BT_PICOCOREMX8MP:
	case BT_PICOCOREMX8MPr2:
	case BT_ARMSTONEMX8MP:
	default:
		break;
	}
	return UART2_BASE;
}

#ifdef CONFIG_MMC
/*
 * SD/MMC support.
 *
 *   Board             USDHC   CD-Pin                 Slot
 *   ----------------------------------------------------------------------
 *   PicoCoreMX8MP:    USDHC3  NA                     On-board eMMC
 *   ----------------------------------------------------------------------
 *   PicoCoreMX8MPr2:  USDHC3  NA                     On-board eMMC
 *   ----------------------------------------------------------------------
 *   armStoneMX8MP:    USDHC1  NA                     On-board eMMC
 *   ----------------------------------------------------------------------
 *   efusMX8MP:        USDHC1  NA                     On-board eMMC
 */
/* Pad settings if using eMMC */
#define USDHC_PAD_CTRL	(PAD_CTL_DSE6 | PAD_CTL_HYS | PAD_CTL_PUE |PAD_CTL_PE | \
			 PAD_CTL_FSEL2)
#define USDHC_GPIO_PAD_CTRL (PAD_CTL_HYS | PAD_CTL_DSE1)
#define USDHC_CD_PAD_CTRL (PAD_CTL_PE |PAD_CTL_PUE |PAD_CTL_HYS | PAD_CTL_DSE4)

#define USDHC3_RST_GPIO IMX_GPIO_NR(3, 16)

static iomux_v3_cfg_t const usdhc3_pads_int[] = {
	MUX_PAD_CTRL(USDHC_PAD_CTRL) | MX8MP_PAD_NAND_WE_B__USDHC3_CLK,
	MUX_PAD_CTRL(USDHC_PAD_CTRL) | MX8MP_PAD_NAND_WP_B__USDHC3_CMD,
	MUX_PAD_CTRL(USDHC_PAD_CTRL) | MX8MP_PAD_NAND_DATA04__USDHC3_DATA0,
	MUX_PAD_CTRL(USDHC_PAD_CTRL) | MX8MP_PAD_NAND_DATA05__USDHC3_DATA1,
	MUX_PAD_CTRL(USDHC_PAD_CTRL) | MX8MP_PAD_NAND_DATA06__USDHC3_DATA2,
	MUX_PAD_CTRL(USDHC_PAD_CTRL) | MX8MP_PAD_NAND_DATA07__USDHC3_DATA3,
	MUX_PAD_CTRL(USDHC_PAD_CTRL) | MX8MP_PAD_NAND_RE_B__USDHC3_DATA4,
	MUX_PAD_CTRL(USDHC_PAD_CTRL) | MX8MP_PAD_NAND_CE2_B__USDHC3_DATA5,
	MUX_PAD_CTRL(USDHC_PAD_CTRL) | MX8MP_PAD_NAND_CE3_B__USDHC3_DATA6,
	MUX_PAD_CTRL(USDHC_PAD_CTRL) | MX8MP_PAD_NAND_CLE__USDHC3_DATA7,
	MUX_PAD_CTRL(USDHC_PAD_CTRL) | MX8MP_PAD_NAND_CE1_B__USDHC3_STROBE,
	MUX_PAD_CTRL(USDHC_PAD_CTRL) | MX8MP_PAD_NAND_READY_B__USDHC3_RESET_B,
};

static iomux_v3_cfg_t const usdhc1_pads_int[] = {
	MUX_PAD_CTRL(USDHC_PAD_CTRL) | MX8MP_PAD_SD1_CLK__USDHC1_CLK,
	MUX_PAD_CTRL(USDHC_PAD_CTRL) | MX8MP_PAD_SD1_CMD__USDHC1_CMD,
	MUX_PAD_CTRL(USDHC_PAD_CTRL) | MX8MP_PAD_SD1_DATA0__USDHC1_DATA0,
	MUX_PAD_CTRL(USDHC_PAD_CTRL) | MX8MP_PAD_SD1_DATA1__USDHC1_DATA1,
	MUX_PAD_CTRL(USDHC_PAD_CTRL) | MX8MP_PAD_SD1_DATA2__USDHC1_DATA2,
	MUX_PAD_CTRL(USDHC_PAD_CTRL) | MX8MP_PAD_SD1_DATA3__USDHC1_DATA3,
	MUX_PAD_CTRL(USDHC_PAD_CTRL) | MX8MP_PAD_SD1_DATA4__USDHC1_DATA4,
	MUX_PAD_CTRL(USDHC_PAD_CTRL) | MX8MP_PAD_SD1_DATA5__USDHC1_DATA5,
	MUX_PAD_CTRL(USDHC_PAD_CTRL) | MX8MP_PAD_SD1_DATA6__USDHC1_DATA6,
	MUX_PAD_CTRL(USDHC_PAD_CTRL) | MX8MP_PAD_SD1_DATA7__USDHC1_DATA7,
	MUX_PAD_CTRL(USDHC_PAD_CTRL) | MX8MP_PAD_SD1_STROBE__USDHC1_STROBE,
	MUX_PAD_CTRL(USDHC_PAD_CTRL) | MX8MP_PAD_SD1_RESET_B__USDHC1_RESET_B,
};

static void fs_spl_init_emmc_pads(iomux_v3_cfg_t const *emmc_pads, unsigned size)
{
	imx_iomux_v3_setup_multiple_pads(emmc_pads, size);
	boot_dev_init_done = true;
}

int board_mmc_getcd(struct mmc *mmc)
{
	return 1;			/* eMMC always present */
}

int board_mmc_init(struct bd_info *bd)
{
	struct fsl_esdhc_cfg esdhc;
	int ret = 0;

	switch (used_boot_dev) {
	case MMC1_BOOT:
		init_clk_usdhc(0);
		esdhc.esdhc_base = USDHC1_BASE_ADDR;
		esdhc.sdhc_clk = mxc_get_clock(MXC_ESDHC_CLK);
		esdhc.max_bus_width = 8;
		break;

	case MMC2_BOOT:
		init_clk_usdhc(1);
		esdhc.esdhc_base = USDHC2_BASE_ADDR;
		esdhc.sdhc_clk = mxc_get_clock(MXC_ESDHC2_CLK);
		break;

	case MMC3_BOOT:
		init_clk_usdhc(2);
		esdhc.esdhc_base = USDHC3_BASE_ADDR;
		esdhc.sdhc_clk = mxc_get_clock(MXC_ESDHC3_CLK);
		esdhc.max_bus_width = 8;
		gpio_direction_output(USDHC3_RST_GPIO, 0);
		break;
	default:
		return -ENODEV;
	}

	ret = fsl_esdhc_initialize(bd, &esdhc);

	return ret;
}
#endif /* CONFIG_MMC */

/* Configure (and optionally start) the given boot device */
static int fs_spl_init_boot_dev(enum boot_device boot_dev, bool start,
				const char *type)
{
	if (boot_dev_init_done)
		return 0;

	used_boot_dev = boot_dev;
	switch (boot_dev) {
#ifdef CONFIG_MMC
	case MMC1_BOOT: /* armStoneMX8MP, efusMX8MP */
		fs_spl_init_emmc_pads(usdhc1_pads_int, ARRAY_SIZE(usdhc1_pads_int));
		if (start)
			mmc_initialize(NULL);
		break;
	case MMC3_BOOT: /* PicoCoreMX8MP(r2) */
		fs_spl_init_emmc_pads(usdhc3_pads_int, ARRAY_SIZE(usdhc3_pads_int));
		if (start)
			mmc_initialize(NULL);
		break;
		//### TODO: Also have setups for MMC1_BOOT and MMC2_BOOT
#endif
	case USB_BOOT:
		/* Nothing to do */
		break;

	default:
		printf("Can not handle %s boot device %s\n", type,
		       fs_board_get_name_from_boot_dev(boot_dev));
		return -ENODEV;
	}

	return 0;
}

/* Do the basic board setup when we have our final BOARD-CFG */
static void basic_init(void)
{
	void *fdt = fs_image_get_cfg_addr(false);
	int offs = fs_image_get_cfg_offs(fdt);
	int i;
	char c;
	int index;
	const char *boot_dev_name;
	enum boot_device boot_dev;

	board_name = fdt_getprop(fdt, offs, "board-name", NULL);
	for (i = 0; i < ARRAY_SIZE(board_names); i++) {
		if (!strcmp(board_name, board_names[i]))
			break;
	}
	board_type = i;

	/*
	 * If an fdt-name is not given, use board name in lower case. Please
	 * note that this name is only used for the U-Boot device tree. The
	 * Linux device tree name is defined by executing U-Boot's environment
	 * variable set_bootfdt.
	 */
	board_fdt = fdt_getprop(fdt, offs, "board-fdt", NULL);
	if (!board_fdt) {
		static char board_name_lc[32];

		i = 0;
		do {
			c = board_name[i];
			if ((c >= 'A') && (c <= 'Z'))
				c += 'a' - 'A';
			board_name_lc[i++] = c;
		} while (c);

		board_fdt = (const char *)&board_name_lc[0];
	}

	board_rev = fdt_getprop_u32_default_node(fdt, offs, 0,
						 "board-rev", 100);
	config_uart(board_type);
	if (secondary)
		puts("Warning! Running secondary SPL, please check if"
		     " primary SPL is damaged.\n");

	boot_dev_name = fdt_getprop(fdt, offs, "boot-dev", NULL);
	boot_dev = fs_board_get_boot_dev_from_name(boot_dev_name);

	/* Get U-Boot offset */
#ifdef CONFIG_FS_UPDATE_SUPPORT
	index = 0;			/* ### TODO: Select slot A or B */
#else
	index = 0;
#endif
	offs = fs_image_get_info_offs(fdt);
	uboot_offs = fdt_getprop_u32_default_node(fdt, offs, index,
						  "uboot-start", 0);

	/* We need to have the boot device pads active when starting U-Boot */
	fs_spl_init_boot_dev(boot_dev, false, "BOARD-CFG");

	power_init_board();
}

void board_init_f(ulong dummy)
{
	int ret;
	enum boot_device boot_dev;
	struct src *src;

	/* Clear the BSS. */
	memset(__bss_start, 0, __bss_end - __bss_start);

	arch_cpu_init();

	wdog_init();
	timer_init();

#if 0
	/*
	 * Enable this to have early debug output before BOARD-CFG is loaded
	 * You have to provide the board type, we do not know it yet
	 */
	//config_uart(BT_PICOCOREMX8MP);
	//config_uart(BT_PICOCOREMX8MPr2);
	//config_uart(BT_ARMSTONEMX8MP);
	config_uart(BT_EFUSMX8MP);
#endif
	/* Init malloc_f pool and boot stages */
	ret = spl_init();
	if (ret) {
		debug("spl_init() failed: %d\n", ret);
		hang();
	}
	enable_tzc380();

	/* Determine if we are running on primary or secondary SPL */
	src = (struct src *)SRC_BASE_ADDR;
	if (readl(&src->gpr10) & (1 << 30))
		secondary = true;

	/* Try loading from the current boot dev. If this fails, try USB. */
	boot_dev = get_boot_device();
	if (boot_dev != USB_BOOT) {
		if (fs_spl_init_boot_dev(boot_dev, true, "current")
		    || fs_image_load_system(boot_dev, secondary, basic_init))
			boot_dev = USB_BOOT;
	}
	if (boot_dev == USB_BOOT) {
		bool need_cfg = true;

		/* Try loading a BOARD-CFG from the fused boot device first */
		boot_dev = fs_board_get_boot_dev_from_fuses();
		if (!fs_spl_init_boot_dev(boot_dev, true, "fused")
		    && !fs_image_load_system(boot_dev, secondary, NULL))
			need_cfg = false;

		/* Load the system from USB with Serial Download Protocol */
		fs_image_all_sdp(need_cfg, basic_init);
	}

	/* At this point we have a valid system configuration */
	board_init_r(NULL, 0);
}
#ifdef CONFIG_FS_SPL_MEMTEST_COMMON
void dram_test(void)
{
	void *fdt = fs_image_get_cfg_addr(false);
	int offs = fs_image_get_cfg_offs(fdt);
	unsigned long dram_size = fdt_getprop_u32_default_node(fdt, offs, 0,
			      "dram-size", 0x400);
	dram_size = dram_size << 20;
	gd->ram_size = dram_size;

	/* Enable caches */
	gd->arch.tlb_size = PGTABLE_SIZE;
	gd->arch.tlb_addr = 0x970000;
	gd->bd->bi_dram[0].start = PHYS_SDRAM;
	gd->bd->bi_dram[0].size  = dram_size;
	enable_caches();

	memtester(PHYS_SDRAM, dram_size);
	panic(" ");
}
#endif

void spl_board_init(void)
{
	iomux_v3_cfg_t bl_on_pad;
	unsigned bl_on_gpio;

	switch (board_type)
	{
	default:
	case BT_PICOCOREMX8MP:
	case BT_PICOCOREMX8MPr2:
		bl_on_pad = MX8MP_PAD_SPDIF_TX__GPIO5_IO03 | MUX_PAD_CTRL(NO_PAD_CTRL);
		bl_on_gpio = IMX_GPIO_NR(5, 3);
		break;
	case BT_ARMSTONEMX8MP:
		bl_on_pad = MX8MP_PAD_SAI3_RXFS__GPIO4_IO28 | MUX_PAD_CTRL(NO_PAD_CTRL);
		bl_on_gpio = IMX_GPIO_NR(4, 28);
		break;
	case BT_EFUSMX8MP:
		bl_on_pad = MX8MP_PAD_GPIO1_IO01__GPIO1_IO01 | MUX_PAD_CTRL(NO_PAD_CTRL);
		bl_on_gpio = IMX_GPIO_NR(1, 1);
		break;
	}

	imx_iomux_v3_setup_pad(bl_on_pad);
	/* backlight off*/
	gpio_request(bl_on_gpio, "BL_ON");
	gpio_direction_output(bl_on_gpio, 0);

	/* Set GIC clock to 500Mhz for OD VDD_SOC. Kernel driver does not allow to change it.
	 * Should set the clock after PMIC setting done.
	 * Default is 400Mhz (system_pll1_800m with div = 2) set by ROM for ND VDD_SOC
	 */
#ifdef CONFIG_IMX8M_LPDDR4
	clock_enable(CCGR_GIC, 0);
	clock_set_target_val(GIC_CLK_ROOT, CLK_ROOT_ON | CLK_ROOT_SOURCE_SEL(5));
	clock_enable(CCGR_GIC, 1);
#endif

#ifndef CONFIG_SPL_USB_SDP_SUPPORT
	/* Serial download mode */
	if (is_usb_boot()) {
		puts("Back to ROM, SDP\n");
		restore_boot_params();
	}
#endif

#ifdef CONFIG_FS_SPL_MEMTEST_COMMON
	    dram_test();
#endif
	puts("Normal Boot\n");
}

/* Return the sector number where U-Boot starts in eMMC (User HW partition) */
unsigned long spl_mmc_get_uboot_raw_sector(struct mmc *mmc)
{
	return uboot_offs / 512;
}

/* U-Boot is always loaded from the User HW partition */
int spl_boot_partition(const u32 boot_device)
{
	return 0;
}

/* U-Boot is always loaded from the User HW partition */
int spl_mmc_emmc_boot_partition(struct mmc *mmc)
{
	return 0;
}

#if defined(CONFIG_USB_DWC3) || defined(CONFIG_USB_XHCI_IMX8M)

#define USB_PHY_CTRL0			0xF0040
#define USB_PHY_CTRL0_REF_SSP_EN	BIT(2)

#define USB_PHY_CTRL1			0xF0044
#define USB_PHY_CTRL1_RESET		BIT(0)
#define USB_PHY_CTRL1_COMMONONN		BIT(1)
#define USB_PHY_CTRL1_ATERESET		BIT(3)
#define USB_PHY_CTRL1_VDATSRCENB0	BIT(19)
#define USB_PHY_CTRL1_VDATDETENB0	BIT(20)

#define USB_PHY_CTRL2			0xF0048
#define USB_PHY_CTRL2_TXENABLEN0	BIT(8)

#define USB_PHY_CTRL6			0xF0058

#define HSIO_GPR_BASE                               (0x32F10000U)
#define HSIO_GPR_REG_0                              (HSIO_GPR_BASE)
#define HSIO_GPR_REG_0_USB_CLOCK_MODULE_EN_SHIFT    (1)
#define HSIO_GPR_REG_0_USB_CLOCK_MODULE_EN          (0x1U << HSIO_GPR_REG_0_USB_CLOCK_MODULE_EN_SHIFT)


static struct dwc3_device dwc3_device_data = {
	.maximum_speed = USB_SPEED_HIGH,
	.base = USB2_BASE_ADDR,
	.dr_mode = USB_DR_MODE_PERIPHERAL,
	.index = 1,
	.power_down_scale = 2,
};

int usb_gadget_handle_interrupts(int index)
{
	dwc3_uboot_handle_interrupt(index);
	return 0;
}

static void dwc3_nxp_usb_phy_init(struct dwc3_device *dwc3)
{
	u32 RegData;

	/* enable usb clock via hsio gpr */
	RegData = readl(HSIO_GPR_REG_0);
	RegData |= HSIO_GPR_REG_0_USB_CLOCK_MODULE_EN;
	writel(RegData, HSIO_GPR_REG_0);

	/* USB3.0 PHY signal fsel for 100M ref */
	RegData = readl(dwc3->base + USB_PHY_CTRL0);
	RegData = (RegData & 0xfffff81f) | (0x2a<<5);
	writel(RegData, dwc3->base + USB_PHY_CTRL0);

	RegData = readl(dwc3->base + USB_PHY_CTRL6);
	RegData &=~0x1;
	writel(RegData, dwc3->base + USB_PHY_CTRL6);

	RegData = readl(dwc3->base + USB_PHY_CTRL1);
	RegData &= ~(USB_PHY_CTRL1_VDATSRCENB0 | USB_PHY_CTRL1_VDATDETENB0 |
			USB_PHY_CTRL1_COMMONONN);
	RegData |= USB_PHY_CTRL1_RESET | USB_PHY_CTRL1_ATERESET;
	writel(RegData, dwc3->base + USB_PHY_CTRL1);

	RegData = readl(dwc3->base + USB_PHY_CTRL0);
	RegData |= USB_PHY_CTRL0_REF_SSP_EN;
	writel(RegData, dwc3->base + USB_PHY_CTRL0);

	RegData = readl(dwc3->base + USB_PHY_CTRL2);
	RegData |= USB_PHY_CTRL2_TXENABLEN0;
	writel(RegData, dwc3->base + USB_PHY_CTRL2);

	RegData = readl(dwc3->base + USB_PHY_CTRL1);
	RegData &= ~(USB_PHY_CTRL1_RESET | USB_PHY_CTRL1_ATERESET);
	writel(RegData, dwc3->base + USB_PHY_CTRL1);
}

/* efusmx8mp */
//iomux_v3_cfg_t usb2_pwr_pad = (MX8MP_PAD_GPIO1_IO14__GPIO1_IO14 | MUX_PAD_CTRL(NO_PAD_CTRL));
//#define USB2_PWR_EN IMX_GPIO_NR(1, 14)
iomux_v3_cfg_t usb2_pwr_pad = (MX8MP_PAD_GPIO1_IO14__USB2_OTG_PWR | MUX_PAD_CTRL(NO_PAD_CTRL));

//iomux_v3_cfg_t usb2_oc_pad = (MX8MP_PAD_GPIO1_IO15__GPIO1_IO15 | MUX_PAD_CTRL(NO_PAD_CTRL));
//#define USB2_OC IMX_GPIO_NR(1, 15)
iomux_v3_cfg_t usb2_oc_pad = (MX8MP_PAD_GPIO1_IO15__USB2_OTG_OC | MUX_PAD_CTRL(NO_PAD_CTRL));

#define USB1_PWR_EN IMX_GPIO_NR(1, 12)

int board_usb_init(int index, enum usb_init_type init)
{
	if(usb_initialized)
		return 0;

	if (index == 0 && init == USB_INIT_DEVICE)
		/* usb host only */
		return 0;

	debug("USB%d: %s init.\n", index, (init)?"otg":"host");

	if (!usb_initialized)
		imx8m_usb_power(index, true);

	if (index == 1 && init == USB_INIT_DEVICE) {
		if (!usb_initialized) {
			usb_initialized = true;
			switch (board_type)
			{
			case BT_EFUSMX8MP:
				imx_iomux_v3_setup_pad(usb2_oc_pad);
				//gpio_request(USB2_OC, "usb2_oc");
				//gpio_direction_output(USB2_OC, 1);
				/* Enable otg power */
				imx_iomux_v3_setup_pad(usb2_pwr_pad);
				//gpio_request(USB2_PWR_EN, "usb2_pwr");
				//gpio_direction_output(USB2_PWR_EN, 0);
				break;
			default:
				break;
			}
			dwc3_nxp_usb_phy_init(&dwc3_device_data);
			return dwc3_uboot_init(&dwc3_device_data);
		}
	}

	return 0;
}

int board_usb_cleanup(int index, enum usb_init_type init)
{
	int ret = 0;

	if (index == 0 && init == USB_INIT_DEVICE)
		/* usb host only */
		return 0;

	debug("USB%d: %s cleanup.\n", index, (init)?"otg":"host");
	if (index == 1 && init == USB_INIT_DEVICE) {
		if (usb_initialized) {
			usb_initialized = false;
			dwc3_uboot_exit(index);
			/* Disable otg power */
			//gpio_request(USB2_PWR_EN, "usb2_pwr");
			//gpio_direction_output(USB2_PWR_EN, 1);
		}
	} else if (index == 0 && init == USB_INIT_HOST) {
		/* Disable host power */
		gpio_direction_output(USB1_PWR_EN, 0);
	}

	imx8m_usb_power(index, false);

	return ret;
}
#endif


/*
 * Provide our own boot order, which in fact has just one entry: the current
 * boot device. Unfortunately the regular SPL infrastructure of U-Boot uses an
 * own set of boot devices (defined in arch/arm/include/asm/spl.h) that
 * differs from NXP's definitions in arch/arm/include/asm/mach-imx/boot_mode.h.
 * Here only BOOT_DEVICE_MMC1, BOOT_DEVICE_MMC2 and BOOT_DEVICE_MMC2_2 are
 * known as MMC devices. These values do not actually refer to a hardware
 * device of this number, they simply mean the MMC index. So BOOT_DEVICE_MMC1
 * is the first MMC device with index 0 and both BOOT_DEVICE_MMC2 as well as
 * BOOT_DEVICE_MMC2_2 point to the second MMC device with index 1. See
 * spl_mmc_get_device_index() in common/spl/spl_mmc.c. So at some point, the
 * NXP boot device has to be converted to U-Boot's device. This happens in
 * spl_boot_device() in arch/arm/mach-imx/spl.c.
 *
 * Unfortunately this mapping there does not fit our needs. We only have one
 * MMC device active in SPL, and this is the boot device. It will always be on
 * index 0, no matter what USDHC port we actually boot from. So we always have
 * to map to BOOT_DEVICE_MMC1. By overwriting the weak board_boot_order() in
 * common/spl/spl.c, we can change this to our needs.
 */
void board_boot_order(u32 *spl_boot_list)
{
	switch (get_boot_device()) {
	case MMC1_BOOT:
	case MMC2_BOOT:
	case MMC3_BOOT:
		spl_boot_list[0] = BOOT_DEVICE_MMC1;
		break;
	case NAND_BOOT:
		spl_boot_list[0] = BOOT_DEVICE_NAND;
		break;
	case USB_BOOT:
		spl_boot_list[0] = BOOT_DEVICE_BOARD;
		break;
	default:
		spl_boot_list[0] = BOOT_DEVICE_NONE;
		break;
	}
}

#ifdef CONFIG_SPL_LOAD_FIT
/*
 * This function is called for each appended device tree. If we signal a match
 * (return value 0), the referenced device tree (and only this) is loaded
 * behind U-Boot. So from the view of U-Boot, it always has the right device
 * tree when starting. See doc/README.multi-dtb-fit for details.
 */
int board_fit_config_name_match(const char *name)
{
	return strcmp(name, board_fdt);
}
#endif<|MERGE_RESOLUTION|>--- conflicted
+++ resolved
@@ -112,22 +112,17 @@
 	case BT_PICOCOREMX8MP:
 	case BT_PICOCOREMX8MPr2:
 	case BT_ARMSTONEMX8MP:
-<<<<<<< HEAD
-		setup_i2c(I2C_PMIC_8MP, CONFIG_SYS_I2C_SPEED, 0x30, &i2c_pad_info_8mp);
-		ret = power_pca9450_init(I2C_PMIC_8MP);
-=======
 		bus = 4;
 		pi2c_pad_info = &i2c_pad_info_8mp;
 		break;
 	case BT_EFUSMX8MP:
 		bus = 5;
 		pi2c_pad_info = &i2c_pad_info_efusmx8mp;
->>>>>>> 27705f44
 		break;
 	}
 
 	setup_i2c(bus, CONFIG_SYS_I2C_SPEED, 0x30, pi2c_pad_info);
-	ret = power_pca9450b_init(bus);
+	ret = power_pca9450_init(bus);
 
 	if (ret)
 		printf("power init failed");
