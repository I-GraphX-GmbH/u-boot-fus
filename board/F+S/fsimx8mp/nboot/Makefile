#
# Copyright 2020 F&S Elektronik Systeme GmbH
#
# SPDX-License-Identifier:      GPL-2.0+
#

include spl/include/autoconf.mk

# NBoot version with year and month. Please update for every release. If there
# needs to be more than one release within a month, add .1, .2, .3, ..., e.g.
# 2021.03.2 for the third release in March 2021.
<<<<<<< HEAD
NBOOT_VERSION = 2024.01
=======
NBOOT_VERSION = 2023.09.4
>>>>>>> 6c25075f

# List of files to add to BOARD-CONFIGS image. The file name depends on the
# names given in the Selectsoft WaWi for the board and the PCB revision. The
# format is:
#
#   <board>-FERT<n>.<rev>.fs
#
# <board>: Name of the board
# <n>:     Subtype of board (i.e. mounting variant)
# <rev>:   Revision number, typically the PCB revision 100, 110, 120, etc.
#
# Group by <board> and <n>, then within each group sort by *descending* <rev>
# number, i.e. add new revisions in front of the list. The first configuration
# where <board> and <n> match and where <rev> is less than or equal to the
# <rev> of the BOARD-ID is selected. This is because not every new board
# revision needs a new software configuration. And a board with a new board
# revision that does not have a its own configuration yet can at least be
# started with an older configuration.
#
# For example assume for a certain board type, there are BOARD-CFGs with
# revisions .130, .120 and .100. Boards with revision .121 or .120 in their
# BOARD-ID would both select .120, a board with .110 would select .100.
BOARD_CONFIGS = \
<<<<<<< HEAD
	PCoreMX8MP-FERT1.fs \
	PCoreMX8MP-FERT2.fs \
	PCoreMX8MP-FERT3.fs \
	PCoreMX8MP-FERT4.fs \
	PCoreMX8MP-FERT5.fs \
	PCoreMX8MP-FERT6.fs \
	PCoreMX8MPr2-FERT0.fs \
	PCoreMX8MPr2-FERT1.fs \
	PCoreMX8MPr2-FERT2.fs \
	PCoreMX8MPr2-FERT3.fs \
	PCoreMX8MPr2-FERT4.fs \
	PCoreMX8MPr2-FERT5.fs \
	PCoreMX8MPr2-FERT6.fs \
	PCoreMX8MPr2-FERT7.fs \
	PCoreMX8MPr2-FERT8.fs \
	PCoreMX8MPr2-FERT9.fs \
	PCoreMX8MPr2-FERT10.fs \
	PCoreMX8MPr2-FERT11.fs \
	PCoreMX8MPr2-FERT12.fs \
	armStoneMX8MP-FERT0.fs \
	armStoneMX8MP-FERT2.fs \
	armStoneMX8MP-FERT4.fs \
	armStoneMX8MP-FERT5.fs \
	armStoneMX8MP-FERT6.fs \
	efusMX8MP-FERT3.fs \
	efusMX8MP-FERT4.fs \
	efusMX8MP-FERT5.fs \
	SM8MP-FERT4.fs \
	SM8MP-FERT5.fs
=======
	PCoreMX8MP-FERT1.110.fs \
	PCoreMX8MP-FERT2.110.fs \
	PCoreMX8MP-FERT3.110.fs \
	PCoreMX8MP-FERT4.110.fs \
	PCoreMX8MP-FERT5.110.fs \
	PCoreMX8MP-FERT6.110.fs \
	PCoreMX8MPr2-FERT0.110.fs \
	PCoreMX8MPr2-FERT0.100.fs \
	PCoreMX8MPr2-FERT1.110.fs \
	PCoreMX8MPr2-FERT1.100.fs \
	PCoreMX8MPr2-FERT2.110.fs \
	PCoreMX8MPr2-FERT2.100.fs \
	PCoreMX8MPr2-FERT3.110.fs \
	PCoreMX8MPr2-FERT3.100.fs \
	PCoreMX8MPr2-FERT4.110.fs \
	PCoreMX8MPr2-FERT4.100.fs \
	PCoreMX8MPr2-FERT5.110.fs \
	PCoreMX8MPr2-FERT5.100.fs \
	PCoreMX8MPr2-FERT6.110.fs \
	PCoreMX8MPr2-FERT6.100.fs \
	PCoreMX8MPr2-FERT7.110.fs \
	PCoreMX8MPr2-FERT9.110.fs \
	PCoreMX8MPr2-FERT10.110.fs \
	armStoneMX8MP-FERT0.100.fs \
	armStoneMX8MP-FERT2.100.fs \
	armStoneMX8MP-FERT4.100.fs \
	armStoneMX8MP-FERT5.100.fs \
	armStoneMX8MP-FERT7.100.fs \
	armStoneMX8MP-FERT8.100.fs \
	efusMX8MP-FERT3.100.fs \
	efusMX8MP-FERT4.100.fs \
	efusMX8MP-FERT5.100.fs
>>>>>>> 6c25075f


# List of DRAM Timings for each DRAM-TYPE
RT_DDR3L :=
RT_LPDDR4 := \
	lpddr4_as_4g1500m2ch2cs_timing.fs \
	lpddr4_as_2g1600m2ch1cs_timing.fs \
	lpddr4_as_1g2000m2ch1cs_timing.fs \
	lpddr4_as_1g1800m2ch1cs_timing.fs \
	lpddr4_ef_2g1800m2ch1cs_timing.fs \
	lpddr4_ef_1g2000m2ch1cs_timing.fs \
	lpddr4_pc_4g1500m2ch2cs_timing.fs \
	lpddr4_pc_2g1500m2ch1cs_timing.fs \
	lpddr4_pc_2g1300m2ch1cs_timing.fs \
	lpddr4_pc_1g1800m2ch1cs_timing.fs \
	lpddr4_pc_1g1500m2ch1cs_timing.fs \
	lpddr4_sm_2g2000m2ch1cs_timing.fs \
	lpddr4_sm_1g2000m2ch1cs_timing.fs
RT_DDR4 :=

# List of DRAM-TYPES for DRAM-SETTINGS image; only add those that have timings
DRAM_TYPES :=
ifneq ($(RT_LPDDR4),)
DRAM_TYPES += lpddr4_type.fs
endif
ifneq ($(RT_DDR3L),)
DRAM_TYPES += ddr3l_type.fs
endif
ifneq ($(RT_DDR4),)
DRAM_TYPES += ddr4_type.fs
endif

# Prepend the DDR Training Firmware as an additional file before the timings
RT_DDR3L := ddr3l_fw.fs $(RT_DDR3L)
RT_LPDDR4 := lpddr4_fw.fs $(RT_LPDDR4)
RT_DDR4 := ddr4_fw.fs $(RT_DDR4)

# List of files to add to FIRMWARE image
ifeq ($(CONFIG_IMX_OPTEE),y)
FIRMWARE_FILES = $(BOARD)_dram_info.fs $(BOARD)_atf.fs $(BOARD)_optee.fs
else
FIRMWARE_FILES = $(BOARD)_dram_info.fs $(BOARD)_atf.fs
endif

# List of files to add to EXTRA image
EXTRA_FILES = addfsheader.sh.fs fsimage.sh.fs

# List of files to add to NBOOT image
NBOOT_FILES = $(BOARD)_spl.fs $(BOARD)_board_info.fs \
	$(BOARD)_firmware.fs $(BOARD)_extra.fs

# Final NBOOT image
NBOOT = $(BOARD)_nboot.fs

ifeq ($(BOARD),fsimx8mp)
DDR_FW_VERSION = _202006
endif

ifeq ($(BOARD),fsimx8mn)
NANO = _201810
endif

# Add source tree path for board configurations
NBOOT_PATH = $(srctree)/board/$(BOARDDIR)/nboot
DTS_BOARD_CONFIGS = $(addprefix $(NBOOT_PATH)/, $(BOARD_CONFIGS:.fs,.dts))

# Add object path for F&S images
OBJ_BOARD_CONFIGS = $(addprefix $(obj)/, $(BOARD_CONFIGS))
OBJ_RT_DDR3L = $(addprefix $(obj)/, $(RT_DDR3L))
OBJ_RT_LPDDR4 = $(addprefix $(obj)/, $(RT_LPDDR4))
OBJ_RT_DDR4 = $(addprefix $(obj)/, $(RT_DDR4))
OBJ_DRAM_TYPES = $(addprefix $(obj)/, $(DRAM_TYPES))
OBJ_FIRMWARE_FILES = $(addprefix $(obj)/, $(FIRMWARE_FILES))
OBJ_EXTRA_FILES = $(addprefix $(obj)/, $(EXTRA_FILES))
OBJ_NBOOT_FILES = $(addprefix $(obj)/, $(NBOOT_FILES))
OBJ_NBOOT = $(addprefix $(obj)/, $(NBOOT))

# List of provided firmware files from NXP
NXP_DDR3L = ddr3_imem_1d.bin ddr3_dmem_1d.bin
NXP_LPDDR4 = lpddr4_pmu_train_1d_imem$(DDR_FW_VERSION).bin lpddr4_pmu_train_1d_dmem$(DDR_FW_VERSION).bin \
	lpddr4_pmu_train_2d_imem$(DDR_FW_VERSION).bin lpddr4_pmu_train_2d_dmem$(DDR_FW_VERSION).bin
NXP_DDR4 = ddr4_imem_1d$(NANO).bin ddr4_dmem_1d$(NANO).bin \
	ddr4_imem_2d$(NANO).bin ddr4_dmem_2d$(NANO).bin
NXP_ATF = bl31-imx8mp.bin
NXP_TEE = tee-imx8mp.bin

# Add path for NXP firmware images
NXP_PATH = $(srctree)/board/F+S/NXP-Firmware
NXP_PATH_DDR3L = $(addprefix $(NXP_PATH)/, $(NXP_DDR3L))
NXP_PATH_LPDDR4 = $(addprefix $(NXP_PATH)/, $(NXP_LPDDR4))
NXP_PATH_DDR4 = $(addprefix $(NXP_PATH)/, $(NXP_DDR4))
NXP_PATH_ATF = $(addprefix $(NXP_PATH)/, $(NXP_ATF))
NXP_PATH_TEE = $(addprefix $(NXP_PATH)/, $(NXP_TEE))

# Concatenate two single files with padding: 32KB + x
quiet_cmd_dd2 = GROUP   $@
cmd_dd2 = dd if=$(word 1,$^) of=$@ bs=16k status=none; \
	dd if=$(word 2,$^) of=$@ bs=16k seek=2 conv=notrunc status=none

# Concatenate four single files with padding: 32KB + 16KB + 32KB + x
quiet_cmd_dd4 = GROUP   $@
cmd_dd4 = dd if=$(word 1,$^) of=$@ bs=16k status=none; \
	dd if=$(word 2,$^) of=$@ bs=16k seek=2 conv=notrunc status=none; \
	dd if=$(word 3,$^) of=$@ bs=16k seek=3 conv=notrunc status=none; \
	dd if=$(word 4,$^) of=$@ bs=16k seek=5 conv=notrunc status=none

.INTERMEDIATE: $(obj)/.ddr3l_fw.tmp $(obj)/.lpddr4_fw.tmp $(obj)/.ddr4_fw.tmp

$(obj)/.ddr3l_fw.tmp: $(NXP_PATH_DDR3L)
	$(call cmd,dd2)

$(obj)/.lpddr4_fw.tmp: $(NXP_PATH_LPDDR4)
	$(call cmd,dd4)

$(obj)/.ddr4_fw.tmp: $(NXP_PATH_DDR4)
	$(call cmd,dd4)

quiet_cmd_sed = SED     $@
cmd_sed = sed $2 $< > $@

#quiet_cmd_lds = LDS     $@
#cmd_lds = $(CPP) $(cpp_flags) -P -x c -o $@ $<
#cmd_lds = sed -e "s/###DRAM_TIMING_ADDR###/$(CONFIG_SPL_DRAM_TIMING_ADDR)/g" \
	$< > $@

DRAM_TIMINGS_LDS = $(obj)/.dram-timings.lds.tmp
DRAM_TIMINGS_REPLACE_SED_CMD = \
	-e "s/\#\#\#DRAM_TIMING_ADDR\#\#\#/$(CONFIG_SPL_DRAM_TIMING_ADDR)/g"

$(DRAM_TIMINGS_LDS): $(NBOOT_PATH)/dram-timings.lds ${srctree}/include/configs/$(BOARD).h
	$(call cmd,sed,$(DRAM_TIMINGS_REPLACE_SED_CMD))

quiet_cmd_dram_elf = LINK    $@
cmd_dram_elf = $(LD) -T $(DRAM_TIMINGS_LDS) -o $@ $<
#cmd_dram_elf = $(LD) -T $(DRAM_TIMINGS_LDS) -Map $*.map -o $@ $<

$(obj)/.%.elf.tmp: $(obj)/%.o $(DRAM_TIMINGS_LDS)
	$(call cmd,dram_elf)

quiet_cmd_dram_bin = OBJCOPY $@
cmd_dram_bin = $(OBJCOPY) --gap-fill=0xff -O binary $< $@

$(obj)/.%.bin.tmp: $(obj)/.%.elf.tmp
	$(call cmd,dram_bin)

quiet_cmd_fsimg = FSIMG   $@
cmd_fsimg = ${srctree}/scripts/addfsheader.sh -q -a 16 $2 $^ > $@

$(obj)/%_timing.fs: $(obj)/.%_timing.bin.tmp
	$(call cmd,fsimg,-s -c -p32[7]=$(CONFIG_SPL_ATF_ADDR) -t DRAM-TIMING -d $(*F))

$(obj)/%_fw.fs: $(obj)/.%_fw.tmp
	$(call cmd,fsimg,-s -c -p32[7]=$(CONFIG_SPL_ATF_ADDR) -t DRAM-FW -d $(*F))

$(obj)/ddr3l_type.fs: $(OBJ_RT_DDR3L)
$(obj)/lpddr4_type.fs: $(OBJ_RT_LPDDR4)
$(obj)/ddr4_type.fs: $(OBJ_RT_DDR4)

%_type.fs:
	$(call cmd,fsimg,-s -t DRAM-TYPE -d $(*F))

%_dram_info.fs: $(OBJ_DRAM_TYPES)
	$(call cmd,fsimg,-s -t DRAM-INFO -d $(*F))

%_atf.fs: $(NXP_PATH_ATF)
	$(call cmd,fsimg,-s -c -p32[7]=$(CONFIG_SPL_ATF_ADDR) -t ATF -d $(*F))

%_optee.fs: $(NXP_PATH_TEE)
	$(call cmd,fsimg,-s -c -p32[7]=$(CONFIG_SPL_TEE_ADDR) -t TEE -d $(*F))

%_firmware.fs: $(OBJ_FIRMWARE_FILES)
	$(call cmd,fsimg,-s -t FIRMWARE -d $(*F))

%_spl.fs: SPL
	$(call cmd,fsimg,-s -c -p32[7]=$(CONFIG_SPL_ATF_ADDR) -t SPL -d $(*F))

### not necessary anymore, use CPP to insert variable values instead
#REPLACE_NAND_START = $(CONFIG_FUS_BOARDCFG_NAND0) $(CONFIG_FUS_BOARDCFG_NAND1)
#REPLACE_MMC_START = $(CONFIG_FUS_BOARDCFG_MMC0) $(CONFIG_FUS_BOARDCFG_MMC1)
#NBOOT_INFO_REPLACE_SED_CMD = \
	-e "s/\#\#\#NAND_START\#\#\#/$(REPLACE_NAND_START)/g" \
	-e "s/\#\#\#MMC_START\#\#\#/$(REPLACE_MMC_START)/g" \
	-e "s/\#\#\#NBOOT_VERSION\#\#\#/$(NBOOT_VERSION)/g"

#$(obj)/.nboot-info-%.dtsi.tmp: $(NBOOT_PATH)/nboot-info-%.dtsi
#	$(call cmd,sed,$(NBOOT_INFO_REPLACE_SED_CMD))
#	cat $@

#quiet_cmd_dtc = DTC     $@
#cmd_dtc = $(DTC) -I dts -O dtb -a 16 -o $@ $<
#cmd_dtc and cmd_dtco are defined in scripts/Makefile.lib

# Prepend some macros with varying content to BOARD-CFG .dts
$(obj)/.%.dts.tmp: $(NBOOT_PATH)/%.dts
	@echo "/* Macros with varying content */" > $@
	@echo "#define NBOOT_VERSION \"$(NBOOT_VERSION)\"" >> $@
	@echo "#define BOARD_CFG_NAME \"$(*F)\"" >> $@
	@echo "#define CONFIG_SPL_BUILD" >> $@
	@cat $< >> $@

$(obj)/.%.dtb.tmp: $(obj)/.%.dts.tmp $(NBOOT_PATH)/nboot-info.dtsi
	$(call cmd,dtco)

$(obj)/%.fs: $(obj)/.%.dtb.tmp
	$(call cmd,fsimg,-s -c -p32[7]=$(CONFIG_FUS_BOARDCFG_ADDR) -t BOARD-CFG -d $(*F))

%_board_info.fs: $(OBJ_BOARD_CONFIGS)
	$(call cmd,fsimg,-s -t BOARD-INFO -d $(*F))

#./scripts/dtc/dtc -O dtb -o arch/arm/dts/picocoremx8mn.dtb -b 0 -i
#	arch/arm/dts/  -Wno-unit_address_vs_reg -Wno-simple_bus_reg
#	-Wno-unit_address_format -Wno-pci_bridge
#	-Wno-pci_device_bus_num -Wno-pci_device_reg  -d
#	arch/arm/dts/.picocoremx8mn.dtb.d.dtc.tmp
#	arch/arm/dts/.picocoremx8mn.dtb.dts.tmp
#	$(call cmd,fsimg)

$(obj)/addfsheader.sh.fs: $(srctree)/scripts/addfsheader.sh
$(obj)/fsimage.sh.fs: $(srctree)/scripts/fsimage.sh
%.sh.fs:
	$(call cmd,fsimg,-t BASH-SCRIPT -d $(*F))

%_extra.fs: $(OBJ_EXTRA_FILES)
	$(call cmd,fsimg,-t EXTRA -d $(*F))

nboot-$(BOARD)-$(NBOOT_VERSION).fs: $(OBJ_NBOOT_FILES)
	$(call cmd,fsimg,-s -c -p32[7]=$(CONFIG_SYS_LOAD_ADDR) -t NBOOT -d $(BOARD))

PHONY += nboot
nboot: nboot-$(BOARD)-$(NBOOT_VERSION).fs
	@echo "Finished doing nboot"<|MERGE_RESOLUTION|>--- conflicted
+++ resolved
@@ -9,11 +9,7 @@
 # NBoot version with year and month. Please update for every release. If there
 # needs to be more than one release within a month, add .1, .2, .3, ..., e.g.
 # 2021.03.2 for the third release in March 2021.
-<<<<<<< HEAD
 NBOOT_VERSION = 2024.01
-=======
-NBOOT_VERSION = 2023.09.4
->>>>>>> 6c25075f
 
 # List of files to add to BOARD-CONFIGS image. The file name depends on the
 # names given in the Selectsoft WaWi for the board and the PCB revision. The
@@ -37,7 +33,6 @@
 # revisions .130, .120 and .100. Boards with revision .121 or .120 in their
 # BOARD-ID would both select .120, a board with .110 would select .100.
 BOARD_CONFIGS = \
-<<<<<<< HEAD
 	PCoreMX8MP-FERT1.fs \
 	PCoreMX8MP-FERT2.fs \
 	PCoreMX8MP-FERT3.fs \
@@ -62,45 +57,13 @@
 	armStoneMX8MP-FERT4.fs \
 	armStoneMX8MP-FERT5.fs \
 	armStoneMX8MP-FERT6.fs \
+	armStoneMX8MP-FERT7.fs \
+	armStoneMX8MP-FERT8.fs \
 	efusMX8MP-FERT3.fs \
 	efusMX8MP-FERT4.fs \
 	efusMX8MP-FERT5.fs \
 	SM8MP-FERT4.fs \
 	SM8MP-FERT5.fs
-=======
-	PCoreMX8MP-FERT1.110.fs \
-	PCoreMX8MP-FERT2.110.fs \
-	PCoreMX8MP-FERT3.110.fs \
-	PCoreMX8MP-FERT4.110.fs \
-	PCoreMX8MP-FERT5.110.fs \
-	PCoreMX8MP-FERT6.110.fs \
-	PCoreMX8MPr2-FERT0.110.fs \
-	PCoreMX8MPr2-FERT0.100.fs \
-	PCoreMX8MPr2-FERT1.110.fs \
-	PCoreMX8MPr2-FERT1.100.fs \
-	PCoreMX8MPr2-FERT2.110.fs \
-	PCoreMX8MPr2-FERT2.100.fs \
-	PCoreMX8MPr2-FERT3.110.fs \
-	PCoreMX8MPr2-FERT3.100.fs \
-	PCoreMX8MPr2-FERT4.110.fs \
-	PCoreMX8MPr2-FERT4.100.fs \
-	PCoreMX8MPr2-FERT5.110.fs \
-	PCoreMX8MPr2-FERT5.100.fs \
-	PCoreMX8MPr2-FERT6.110.fs \
-	PCoreMX8MPr2-FERT6.100.fs \
-	PCoreMX8MPr2-FERT7.110.fs \
-	PCoreMX8MPr2-FERT9.110.fs \
-	PCoreMX8MPr2-FERT10.110.fs \
-	armStoneMX8MP-FERT0.100.fs \
-	armStoneMX8MP-FERT2.100.fs \
-	armStoneMX8MP-FERT4.100.fs \
-	armStoneMX8MP-FERT5.100.fs \
-	armStoneMX8MP-FERT7.100.fs \
-	armStoneMX8MP-FERT8.100.fs \
-	efusMX8MP-FERT3.100.fs \
-	efusMX8MP-FERT4.100.fs \
-	efusMX8MP-FERT5.100.fs
->>>>>>> 6c25075f
 
 
 # List of DRAM Timings for each DRAM-TYPE
