--- conflicted
+++ resolved
@@ -9,11 +9,7 @@
 # NBoot version with year and month. Please update for every release. If there
 # needs to be more than one release within a month, add .1, .2, .3, ..., e.g.
 # 2021.03.2 for the third release in March 2021.
-<<<<<<< HEAD
 NBOOT_VERSION = 2024.02.1
-=======
-NBOOT_VERSION = 2023.05.4
->>>>>>> 6bb745c5
 
 # List of files to add to BOARD-CONFIGS image. The file name depends on the
 # names given in the Selectsoft WaWi for the board and the PCB revision. The
@@ -37,7 +33,6 @@
 # revisions .130, .120 and .100. Boards with revision .121 or .120 in their
 # BOARD-ID would both select .120, a board with .110 would select .100.
 BOARD_CONFIGS = \
-<<<<<<< HEAD
 	PCoreMX8MN-FERT1.fs \
 	PCoreMX8MN-FERT3.fs \
 	PCoreMX8MN-FERT4.fs \
@@ -45,17 +40,8 @@
 	PCoreMX8MN-FERT6.fs \
 	PCoreMX8MN-FERT19.fs \
 	PCoreMX8MN-FERT20.fs \
-	PCoreMX8MN-FERT21.fs
-=======
-	PCoreMX8MN-FERT1.120.fs \
-	PCoreMX8MN-FERT1.110.fs \
-	PCoreMX8MN-FERT5.120.fs \
-	PCoreMX8MN-FERT5.110.fs \
-	PCoreMX8MN-FERT19.130.fs \
-	PCoreMX8MN-FERT20.120.fs \
-	PCoreMX8MN-FERT21.130.fs \
-	PCoreMX8MN-FERT23.130.fs
->>>>>>> 6bb745c5
+	PCoreMX8MN-FERT21.fs \
+	PCoreMX8MN-FERT23.fs
 
 # List of DRAM Timings for each DRAM-TYPE
 RT_DDR3L := \
