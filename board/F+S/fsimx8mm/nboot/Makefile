#
# Copyright 2020 F&S Elektronik Systeme GmbH
#
# SPDX-License-Identifier:      GPL-2.0+
#

include spl/include/autoconf.mk

# NBoot version with year and month. Please update for every release. If there
# needs to be more than one release within a month, add .1, .2, .3, ..., e.g.
# 2021.03.2 for the third release in March 2021.
<<<<<<< HEAD
NBOOT_VERSION = 2022.09
=======
NBOOT_VERSION = 2022.04.1
>>>>>>> c9fe7e36

# List of files to add to BOARD-CONFIGS image. The file name depends on the
# names given in the Selectsoft WaWi for the board and the PCB revision. The
# format is:
#
#   <board>-FERT<n>.<rev>.fs
#
# <board>: Name of the board
# <n>:     Subtype of board (i.e. mounting variant)
# <rev>:   Revision number, typically the PCB revision 100, 110, 120, etc.
#
# Group by <board> and <n>, then within each group sort by *descending* <rev>
# number, i.e. add new revisions in front of the list. The first configuration
# where <board> and <n> match and where <rev> is less than or equal to the
# <rev> of the BOARD-ID is selected. This is because not every new board
# revision needs a new software configuration. And a board with a new board
# revision that does not have a its own configuration yet can at least be
# started with an older configuration.
#
# For example assume for a certain board type, there are BOARD-CFGs with
# revisions .130, .120 and .100. Boards with revision .121 or .120 in their
# BOARD-ID would both select .120, a board with .110 would select .100.
BOARD_CONFIGS = \
	PCoreMX8MM-FERT1.130.fs \
	PCoreMX8MM-FERT2.130.fs \
	PCoreMX8MM-FERT3.130.fs \
	PCoreMX8MM-FERT3.120.fs \
	PCoreMX8MM-FERT3.110.fs \
	PCoreMX8MM-FERT4.130.fs \
	PCoreMX8MM-FERT4.120.fs \
	PCoreMX8MM-FERT4.110.fs \
	PCoreMX8MM-FERT9.130.fs \
	PCoreMX8MM-FERT9.120.fs \
	PCoreMX8MM-FERT9.110.fs \
	PCoreMX8MM-FERT12.130.fs \
	PCoreMX8MM-FERT13.130.fs \
	PCoreMX8MM-FERT15.130.fs \
	PCoreMX8MM-FERT16.130.fs \
	PCoreMX8MM-FERT18.130.fs \
	PCoreMX8MMr2-FERT3.100.fs \
	PCoreMX8MMr2-FERT4.100.fs \
	PCoreMX8MMr2-FERT9.100.fs \
	PCoreMX8MMr2-FERT12.100.fs \
	PCoreMX8MMr2-FERT13.100.fs \
	PCoreMX8MMr2-FERT15.100.fs \
	PCoreMX8MMr2-FERT18.100.fs \
	PCoreMX8MX-FERT5.120.fs \
	PCoreMX8MX-FERT5.110.fs \
	PCoreMX8MX-FERT6.120.fs \
	PCoreMX8MX-FERT6.110.fs \
	PCoreMX8MX-FERT7.120.fs \
	PCoreMX8MX-FERT7.110.fs \
	PCoreMX8MX-FERT8.120.fs \
	PCoreMX8MX-FERT8.110.fs \
	PCoreMX8MX-FERT17.120.fs \
<<<<<<< HEAD
	TBS2-FERT1.111.fs
=======
	TBS2-FERT1.111.fs \
	TBS2-FERT3.120.fs
>>>>>>> c9fe7e36

# List of DRAM Timings for each DRAM-TYPE
RT_DDR3L := \
	ddr3l_pc-512m1600m2ch2cs_timing.fs \
	ddr3l_pc-1g1600m2ch2cs_timing.fs
RT_LPDDR4 := \
<<<<<<< HEAD
	lpddr4_pc-1g2400m2ch1cs_timing.fs \
	lpddr4_pc-1g2400m2ch2cs_timing.fs \
	lpddr4_pc-1g3000m2ch1cs_timing.fs \
	lpddr4_pc-2g3000m2ch1cs_timing.fs
=======
	lpddr4_k4f8e3s4hd_mgcl_timing.fs \
	lpddr4_k4f8e304hb_mgcj_timing.fs \
	lpddr4_k4f6e3s4hm_mgcl_timing.fs \
	lpddr4_fl4c2001g_d9_timing.fs
>>>>>>> c9fe7e36
RT_DDR4 :=

# List of DRAM-TYPES for DRAM-SETTINGS image; only add those that have timings
DRAM_TYPES :=
ifneq ($(RT_LPDDR4),)
DRAM_TYPES += lpddr4_type.fs
endif
ifneq ($(RT_DDR3L),)
DRAM_TYPES += ddr3l_type.fs
endif
ifneq ($(RT_DDR4),)
DRAM_TYPES += ddr4_type.fs
endif

# Prepend the DDR Training Firmware as an additional file before the timings
RT_DDR3L := ddr3l_fw.fs $(RT_DDR3L)
RT_LPDDR4 := lpddr4_fw.fs $(RT_LPDDR4)
RT_DDR4 := ddr4_fw.fs $(RT_DDR4)

# List of files to add to FIRMWARE image
FIRMWARE_FILES = $(BOARD)_dram_settings.fs $(BOARD)_atf.fs

# List of files to add to EXTRA image
EXTRA_FILES = addfsheader.sh.fs fsimage.sh.fs

# List of files to add to NBOOT image
NBOOT_FILES = $(BOARD)_spl.fs $(BOARD)_board_configs.fs \
	$(BOARD)_firmware.fs $(BOARD)_extra.fs

# Final NBOOT image
NBOOT = $(BOARD)_nboot.fs

ifeq ($(BOARD),fsimx8mn)
NANO = _201810
endif

# Add source tree path for board configurations
NBOOT_PATH = $(srctree)/board/$(BOARDDIR)/nboot
DTS_BOARD_CONFIGS = $(addprefix $(NBOOT_PATH)/, $(BOARD_CONFIGS:.fs,.dts))

# Add object path for F&S images
OBJ_BOARD_CONFIGS = $(addprefix $(obj)/, $(BOARD_CONFIGS))
OBJ_RT_DDR3L = $(addprefix $(obj)/, $(RT_DDR3L))
OBJ_RT_LPDDR4 = $(addprefix $(obj)/, $(RT_LPDDR4))
OBJ_RT_DDR4 = $(addprefix $(obj)/, $(RT_DDR4))
OBJ_DRAM_TYPES = $(addprefix $(obj)/, $(DRAM_TYPES))
OBJ_FIRMWARE_FILES = $(addprefix $(obj)/, $(FIRMWARE_FILES))
OBJ_EXTRA_FILES = $(addprefix $(obj)/, $(EXTRA_FILES))
OBJ_NBOOT_FILES = $(addprefix $(obj)/, $(NBOOT_FILES))
OBJ_NBOOT = $(addprefix $(obj)/, $(NBOOT))

# List of provided firmware files from NXP
NXP_DDR3L = ddr3_imem_1d.bin ddr3_dmem_1d.bin
NXP_LPDDR4 = lpddr4_pmu_train_1d_imem.bin lpddr4_pmu_train_1d_dmem.bin \
	lpddr4_pmu_train_2d_imem.bin lpddr4_pmu_train_2d_dmem.bin
NXP_DDR4 = ddr4_imem_1d$(NANO).bin ddr4_dmem_1d$(NANO).bin \
	ddr4_imem_2d$(NANO).bin ddr4_dmem_2d$(NANO).bin
NXP_ATF = bl31-imx8mm.bin

# Add path for NXP firmware images
NXP_PATH = $(srctree)/board/F+S/NXP-Firmware
NXP_PATH_DDR3L = $(addprefix $(NXP_PATH)/, $(NXP_DDR3L))
NXP_PATH_LPDDR4 = $(addprefix $(NXP_PATH)/, $(NXP_LPDDR4))
NXP_PATH_DDR4 = $(addprefix $(NXP_PATH)/, $(NXP_DDR4))
NXP_PATH_ATF = $(addprefix $(NXP_PATH)/, $(NXP_ATF))

# Concatenate two single files with padding: 32KB + x
quiet_cmd_dd2 = GROUP   $@
cmd_dd2 = dd if=$(word 1,$^) of=$@ bs=16k status=none; \
	dd if=$(word 2,$^) of=$@ bs=16k seek=2 conv=notrunc status=none

# Concatenate four single files with padding: 32KB + 16KB + 32KB + x
quiet_cmd_dd4 = GROUP   $@
cmd_dd4 = dd if=$(word 1,$^) of=$@ bs=16k status=none; \
	dd if=$(word 2,$^) of=$@ bs=16k seek=2 conv=notrunc status=none; \
	dd if=$(word 3,$^) of=$@ bs=16k seek=3 conv=notrunc status=none; \
	dd if=$(word 4,$^) of=$@ bs=16k seek=5 conv=notrunc status=none

.INTERMEDIATE: $(obj)/.ddr3l_fw.tmp $(obj)/.lpddr4_fw.tmp $(obj)/.ddr4_fw.tmp

$(obj)/.ddr3l_fw.tmp: $(NXP_PATH_DDR3L)
	$(call cmd,dd2)

$(obj)/.lpddr4_fw.tmp: $(NXP_PATH_LPDDR4)
	$(call cmd,dd4)

$(obj)/.ddr4_fw.tmp: $(NXP_PATH_DDR4)
	$(call cmd,dd4)

quiet_cmd_sed = SED     $@
cmd_sed = sed $2 $< > $@

#quiet_cmd_lds = LDS     $@
#cmd_lds = $(CPP) $(cpp_flags) -P -x c -o $@ $<
#cmd_lds = sed -e "s/###DRAM_TIMING_ADDR###/$(CONFIG_SPL_DRAM_TIMING_ADDR)/g" \
	$< > $@

DRAM_TIMINGS_LDS = $(obj)/.dram-timings.lds.tmp
DRAM_TIMINGS_REPLACE_SED_CMD = \
	-e "s/\#\#\#DRAM_TIMING_ADDR\#\#\#/$(CONFIG_SPL_DRAM_TIMING_ADDR)/g"

$(DRAM_TIMINGS_LDS): $(NBOOT_PATH)/dram-timings.lds ${srctree}/include/configs/$(BOARD).h
	$(call cmd,sed,$(DRAM_TIMINGS_REPLACE_SED_CMD))

quiet_cmd_dram_elf = LINK    $@
cmd_dram_elf = $(LD) -T $(DRAM_TIMINGS_LDS) -o $@ $<
#cmd_dram_elf = $(LD) -T $(DRAM_TIMINGS_LDS) -Map $*.map -o $@ $<

$(obj)/.%.elf.tmp: $(obj)/%.o $(DRAM_TIMINGS_LDS)
	$(call cmd,dram_elf)

quiet_cmd_dram_bin = OBJCOPY $@
cmd_dram_bin = $(OBJCOPY) --gap-fill=0xff -O binary $< $@

$(obj)/.%.bin.tmp: $(obj)/.%.elf.tmp
	$(call cmd,dram_bin)

quiet_cmd_fsimg = FSIMG   $@
cmd_fsimg = ${srctree}/scripts/addfsheader.sh -q -p 16 $2 $^ > $@

$(obj)/ddr3l_%_timing.fs: $(obj)/.ddr3l_%_timing.bin.tmp
	$(call cmd,fsimg,-t DRAM-TIMING -d $(*F))

$(obj)/lpddr4_%_timing.fs: $(obj)/.lpddr4_%_timing.bin.tmp
	$(call cmd,fsimg,-t DRAM-TIMING -d $(*F))

$(obj)/ddr4_%_timing.fs: $(obj)/.ddr4_%_timing.bin.tmp
	$(call cmd,fsimg,-t DRAM-TIMING -d $(*F))

$(obj)/%_fw.fs: $(obj)/.%_fw.tmp
	$(call cmd,fsimg,-t DRAM-FW -d $(*F))

$(obj)/ddr3l_type.fs: $(OBJ_RT_DDR3L)
$(obj)/lpddr4_type.fs: $(OBJ_RT_LPDDR4)
$(obj)/ddr4_type.fs: $(OBJ_RT_DDR4)

%_type.fs:
	$(call cmd,fsimg,-t DRAM-TYPE -d $(*F))

%_dram_settings.fs: $(OBJ_DRAM_TYPES)
	$(call cmd,fsimg,-t DRAM-SETTINGS -d $(*F))

%_atf.fs: $(NXP_PATH_ATF)
	$(call cmd,fsimg,-t ATF -d $(*F))

%_firmware.fs: $(OBJ_FIRMWARE_FILES)
	$(call cmd,fsimg,-t FIRMWARE -d $(*F))

%_spl.fs: SPL
	$(call cmd,fsimg,-t SPL -d $(*F))

REPLACE_NAND_START = $(CONFIG_FUS_BOARDCFG_NAND0) $(CONFIG_FUS_BOARDCFG_NAND1)
REPLACE_MMC_START = $(CONFIG_FUS_BOARDCFG_MMC0) $(CONFIG_FUS_BOARDCFG_MMC1)
NBOOT_INFO_REPLACE_SED_CMD = \
	-e "s/\#\#\#NAND_START\#\#\#/$(REPLACE_NAND_START)/g" \
	-e "s/\#\#\#MMC_START\#\#\#/$(REPLACE_MMC_START)/g" \
	-e "s/\#\#\#NBOOT_VERSION\#\#\#/$(NBOOT_VERSION)/g"

$(obj)/.nboot-info-%.dtsi.tmp: $(NBOOT_PATH)/nboot-info-%.dtsi
	$(call cmd,sed,$(NBOOT_INFO_REPLACE_SED_CMD))
#	cat $@

quiet_cmd_dtc = DTC     $@
cmd_dtc = $(DTC) -I dts -O dtb -a 16 -o $@ $<

NBOOT_INFO = $(obj)/.nboot-info-nand.dtsi.tmp $(obj)/.nboot-info-mmc.dtsi.tmp
$(obj)/.%.dtb.tmp: $(NBOOT_PATH)/%.dts $(NBOOT_INFO)
	$(call cmd,dtc)

$(obj)/%.fs: $(obj)/.%.dtb.tmp
	$(call cmd,fsimg,-t BOARD-CFG -d $(*F))

%_board_configs.fs: $(OBJ_BOARD_CONFIGS)
	$(call cmd,fsimg,-t BOARD-CONFIGS -d $(*F))

#./scripts/dtc/dtc -O dtb -o arch/arm/dts/picocoremx8mm.dtb -b 0 -i
#	arch/arm/dts/  -Wno-unit_address_vs_reg -Wno-simple_bus_reg
#	-Wno-unit_address_format -Wno-pci_bridge
#	-Wno-pci_device_bus_num -Wno-pci_device_reg  -d
#	arch/arm/dts/.picocoremx8mm.dtb.d.dtc.tmp
#	arch/arm/dts/.picocoremx8mm.dtb.dts.tmp
#	$(call cmd,fsimg)

$(obj)/addfsheader.sh.fs: $(srctree)/scripts/addfsheader.sh
$(obj)/fsimage.sh.fs: $(srctree)/scripts/fsimage.sh
%.sh.fs:
	$(call cmd,fsimg,-t BASH-SCRIPT -d $(*F))

%_extra.fs: $(OBJ_EXTRA_FILES)
	$(call cmd,fsimg,-t EXTRA -d $(*F))

nboot-$(BOARD)-$(NBOOT_VERSION).fs: $(OBJ_NBOOT_FILES)
	$(call cmd,fsimg,-t NBOOT -d $(BOARD))

PHONY += nboot
nboot: nboot-$(BOARD)-$(NBOOT_VERSION).fs
	@echo "Finished doing nboot"<|MERGE_RESOLUTION|>--- conflicted
+++ resolved
@@ -9,11 +9,7 @@
 # NBoot version with year and month. Please update for every release. If there
 # needs to be more than one release within a month, add .1, .2, .3, ..., e.g.
 # 2021.03.2 for the third release in March 2021.
-<<<<<<< HEAD
 NBOOT_VERSION = 2022.09
-=======
-NBOOT_VERSION = 2022.04.1
->>>>>>> c9fe7e36
 
 # List of files to add to BOARD-CONFIGS image. The file name depends on the
 # names given in the Selectsoft WaWi for the board and the PCB revision. The
@@ -69,29 +65,18 @@
 	PCoreMX8MX-FERT8.120.fs \
 	PCoreMX8MX-FERT8.110.fs \
 	PCoreMX8MX-FERT17.120.fs \
-<<<<<<< HEAD
-	TBS2-FERT1.111.fs
-=======
 	TBS2-FERT1.111.fs \
 	TBS2-FERT3.120.fs
->>>>>>> c9fe7e36
 
 # List of DRAM Timings for each DRAM-TYPE
 RT_DDR3L := \
 	ddr3l_pc-512m1600m2ch2cs_timing.fs \
 	ddr3l_pc-1g1600m2ch2cs_timing.fs
 RT_LPDDR4 := \
-<<<<<<< HEAD
 	lpddr4_pc-1g2400m2ch1cs_timing.fs \
 	lpddr4_pc-1g2400m2ch2cs_timing.fs \
 	lpddr4_pc-1g3000m2ch1cs_timing.fs \
 	lpddr4_pc-2g3000m2ch1cs_timing.fs
-=======
-	lpddr4_k4f8e3s4hd_mgcl_timing.fs \
-	lpddr4_k4f8e304hb_mgcj_timing.fs \
-	lpddr4_k4f6e3s4hm_mgcl_timing.fs \
-	lpddr4_fl4c2001g_d9_timing.fs
->>>>>>> c9fe7e36
 RT_DDR4 :=
 
 # List of DRAM-TYPES for DRAM-SETTINGS image; only add those that have timings
