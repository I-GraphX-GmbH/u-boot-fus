#
# Copyright 2020 F&S Elektronik Systeme GmbH
#
# SPDX-License-Identifier:      GPL-2.0+
#

include spl/include/autoconf.mk

# NBoot version with year and month. Please update for every release. If there
# needs to be more than one release within a month, add .1, .2, .3, ..., e.g.
# 2021.03.2 for the third release in March 2021.
<<<<<<< HEAD
NBOOT_VERSION = 2021.06
=======
NBOOT_VERSION = 2021.04.1
>>>>>>> 223a2bcd

# List of files to add to BOARD-CONFIGS image. The file name depends on the
# names given in the Selectsoft WaWi for the board and the PCB revision. The
# format is:
#
#   <board>-FERT<n>.<rev>.fs
#
# <board>: Name of the board
# <n>:     Subtype of board (i.e. mounting variant)
# <rev>:   Revision number, typically the PCB revision 100, 110, 120, etc.
#
# Group by <board> and <n>, then within each group sort by *descending* <rev>
# number, i.e. add new revisions in front of the list. The first configuration
# where <board> and <n> match and where <rev> is less than or equal to the
# <rev> of the BOARD-ID is selected. This is because not every new board
# revision needs a new software configuration. And a board with a new board
# revision that does not have a its own configuration yet can at least be
# started with an older configuration.
#
# For example assume for a certain board type, there are BOARD-CFGs with
# revisions .130, .120 and .100. Boards with revision .121 or .120 in their
# BOARD-ID would both select .120, a board with .110 would select .100.
BOARD_CONFIGS = \
	PCoreMX8MM-FERT3.130.fs \
	PCoreMX8MM-FERT3.120.fs \
	PCoreMX8MM-FERT3.110.fs \
	PCoreMX8MM-FERT4.130.fs \
	PCoreMX8MM-FERT4.120.fs \
	PCoreMX8MM-FERT4.110.fs \
	PCoreMX8MM-FERT9.130.fs \
	PCoreMX8MM-FERT9.120.fs \
	PCoreMX8MM-FERT9.110.fs \
	PCoreMX8MM-FERT12.130.fs \
	PCoreMX8MM-FERT13.130.fs \
<<<<<<< HEAD
=======
	PCoreMX8MM-FERT15.130.fs \
	PCoreMX8MMr2-FERT3.100.fs \
	PCoreMX8MMr2-FERT4.100.fs \
	PCoreMX8MMr2-FERT9.100.fs \
	PCoreMX8MMr2-FERT12.100.fs \
	PCoreMX8MMr2-FERT13.100.fs \
	PCoreMX8MMr2-FERT15.100.fs \
>>>>>>> 223a2bcd
	PCoreMX8MX-FERT5.120.fs \
	PCoreMX8MX-FERT5.110.fs \
	PCoreMX8MX-FERT6.120.fs \
	PCoreMX8MX-FERT6.110.fs \
	PCoreMX8MX-FERT7.120.fs \
	PCoreMX8MX-FERT7.110.fs \
	PCoreMX8MX-FERT8.120.fs \
	PCoreMX8MX-FERT8.110.fs \
	TBS2-FERT1.111.fs

# List of DRAM Timings for each DRAM-TYPE
RT_DDR3L := \
	ddr3l_2x_im4g16d3fdbg107i_timing.fs \
	ddr3l_2x_mt41k128m16tw_timing.fs
RT_LPDDR4 := \
	lpddr4_k4f8e3s4hd_mgcl_timing.fs \
	lpddr4_k4f8e304hb_mgcj_timing.fs
RT_DDR4 :=

# List of DRAM-TYPES for DRAM-SETTINGS image; only add those that have timings
DRAM_TYPES :=
ifneq ($(RT_LPDDR4),)
DRAM_TYPES += lpddr4_type.fs
endif
ifneq ($(RT_DDR3L),)
DRAM_TYPES += ddr3l_type.fs
endif
ifneq ($(RT_DDR4),)
DRAM_TYPES += ddr4_type.fs
endif

# Prepend the DDR Training Firmware as an additional file before the timings
RT_DDR3L := ddr3l_fw.fs $(RT_DDR3L)
RT_LPDDR4 := lpddr4_fw.fs $(RT_LPDDR4)
RT_DDR4 := ddr4_fw.fs $(RT_DDR4)

# List of files to add to FIRMWARE image
FIRMWARE_FILES = $(BOARD)_dram_settings.fs $(BOARD)_atf.fs

# List of files to add to EXTRA image
EXTRA_FILES = addfsheader.sh.fs fsimage.sh.fs

# List of files to add to NBOOT image
NBOOT_FILES = $(BOARD)_spl.fs $(BOARD)_board_configs.fs \
	$(BOARD)_firmware.fs $(BOARD)_extra.fs

# Final NBOOT image
NBOOT = $(BOARD)_nboot.fs

ifeq ($(BOARD),fsimx8mn)
NANO = _201810
endif

# Add source tree path for board configurations
NBOOT_PATH = $(srctree)/board/$(BOARDDIR)/nboot
DTS_BOARD_CONFIGS = $(addprefix $(NBOOT_PATH)/, $(BOARD_CONFIGS:.fs,.dts))

# Add object path for F&S images
OBJ_BOARD_CONFIGS = $(addprefix $(obj)/, $(BOARD_CONFIGS))
OBJ_RT_DDR3L = $(addprefix $(obj)/, $(RT_DDR3L))
OBJ_RT_LPDDR4 = $(addprefix $(obj)/, $(RT_LPDDR4))
OBJ_RT_DDR4 = $(addprefix $(obj)/, $(RT_DDR4))
OBJ_DRAM_TYPES = $(addprefix $(obj)/, $(DRAM_TYPES))
OBJ_FIRMWARE_FILES = $(addprefix $(obj)/, $(FIRMWARE_FILES))
OBJ_EXTRA_FILES = $(addprefix $(obj)/, $(EXTRA_FILES))
OBJ_NBOOT_FILES = $(addprefix $(obj)/, $(NBOOT_FILES))
OBJ_NBOOT = $(addprefix $(obj)/, $(NBOOT))

# List of provided firmware files from NXP
NXP_DDR3L = ddr3_imem_1d.bin ddr3_dmem_1d.bin
NXP_LPDDR4 = lpddr4_pmu_train_1d_imem.bin lpddr4_pmu_train_1d_dmem.bin \
	lpddr4_pmu_train_2d_imem.bin lpddr4_pmu_train_2d_dmem.bin
NXP_DDR4 = ddr4_imem_1d$(NANO).bin ddr4_dmem_1d$(NANO).bin \
	ddr4_imem_2d$(NANO).bin ddr4_dmem_2d$(NANO).bin
NXP_ATF = bl31.bin

# Add path for NXP firmware images
NXP_PATH = $(srctree)/board/F+S/NXP-Firmware
NXP_PATH_DDR3L = $(addprefix $(NXP_PATH)/, $(NXP_DDR3L))
NXP_PATH_LPDDR4 = $(addprefix $(NXP_PATH)/, $(NXP_LPDDR4))
NXP_PATH_DDR4 = $(addprefix $(NXP_PATH)/, $(NXP_DDR4))
NXP_PATH_ATF = $(addprefix $(NXP_PATH)/, $(NXP_ATF))

# Concatenate two single files with padding: 32KB + x
quiet_cmd_dd2 = GROUP   $@
cmd_dd2 = dd if=$(word 1,$^) of=$@ bs=16k status=none; \
	dd if=$(word 2,$^) of=$@ bs=16k seek=2 conv=notrunc status=none

# Concatenate four single files with padding: 32KB + 16KB + 32KB + x
quiet_cmd_dd4 = GROUP   $@
cmd_dd4 = dd if=$(word 1,$^) of=$@ bs=16k status=none; \
	dd if=$(word 2,$^) of=$@ bs=16k seek=2 conv=notrunc status=none; \
	dd if=$(word 3,$^) of=$@ bs=16k seek=3 conv=notrunc status=none; \
	dd if=$(word 4,$^) of=$@ bs=16k seek=5 conv=notrunc status=none

.INTERMEDIATE: $(obj)/.ddr3l_fw.tmp $(obj)/.lpddr4_fw.tmp $(obj)/.ddr4_fw.tmp

$(obj)/.ddr3l_fw.tmp: $(NXP_PATH_DDR3L)
	$(call cmd,dd2)

$(obj)/.lpddr4_fw.tmp: $(NXP_PATH_LPDDR4)
	$(call cmd,dd4)

$(obj)/.ddr4_fw.tmp: $(NXP_PATH_DDR4)
	$(call cmd,dd4)

quiet_cmd_sed = SED     $@
cmd_sed = sed $2 $< > $@

#quiet_cmd_lds = LDS     $@
#cmd_lds = $(CPP) $(cpp_flags) -P -x c -o $@ $<
#cmd_lds = sed -e "s/###DRAM_TIMING_ADDR###/$(CONFIG_SPL_DRAM_TIMING_ADDR)/g" \
	$< > $@

DRAM_TIMINGS_LDS = $(obj)/.dram-timings.lds.tmp
DRAM_TIMINGS_REPLACE_SED_CMD = \
	-e "s/\#\#\#DRAM_TIMING_ADDR\#\#\#/$(CONFIG_SPL_DRAM_TIMING_ADDR)/g"

$(DRAM_TIMINGS_LDS): $(NBOOT_PATH)/dram-timings.lds
	$(call cmd,sed,$(DRAM_TIMINGS_REPLACE_SED_CMD))

quiet_cmd_dram_elf = LINK    $@
cmd_dram_elf = $(LD) -T $(DRAM_TIMINGS_LDS) -o $@ $<
#cmd_dram_elf = $(LD) -T $(DRAM_TIMINGS_LDS) -Map $*.map -o $@ $<

$(obj)/.%.elf.tmp: $(obj)/%.o $(DRAM_TIMINGS_LDS)
	$(call cmd,dram_elf)

quiet_cmd_dram_bin = OBJCOPY $@
cmd_dram_bin = $(OBJCOPY) --gap-fill=0xff -O binary $< $@

$(obj)/.%.bin.tmp: $(obj)/.%.elf.tmp
	$(call cmd,dram_bin)

quiet_cmd_fsimg = FSIMG   $@
cmd_fsimg = ${srctree}/scripts/addfsheader.sh -q -p 16 $2 $^ > $@

$(obj)/%_timing.fs: $(obj)/.%_timing.bin.tmp
	$(call cmd,fsimg,-t DRAM-TIMING -d $(*F))

$(obj)/%_fw.fs: $(obj)/.%_fw.tmp
	$(call cmd,fsimg,-t DRAM-FW -d $(*F))

$(obj)/ddr3l_type.fs: $(OBJ_RT_DDR3L)
$(obj)/lpddr4_type.fs: $(OBJ_RT_LPDDR4)
$(obj)/ddr4_type.fs: $(OBJ_RT_DDR4)

%_type.fs:
	$(call cmd,fsimg,-t DRAM-TYPE -d $(*F))

%_dram_settings.fs: $(OBJ_DRAM_TYPES)
	$(call cmd,fsimg,-t DRAM-SETTINGS -d $(*F))

%_atf.fs: $(NXP_PATH_ATF)
	$(call cmd,fsimg,-t ATF -d $(*F))

%_firmware.fs: $(OBJ_FIRMWARE_FILES)
	$(call cmd,fsimg,-t FIRMWARE -d $(*F))

%_spl.fs: SPL
	$(call cmd,fsimg,-t SPL -d $(*F))

REPLACE_NAND_START = $(CONFIG_FUS_BOARDCFG_NAND0) $(CONFIG_FUS_BOARDCFG_NAND1)
REPLACE_MMC_START = $(CONFIG_FUS_BOARDCFG_MMC0) $(CONFIG_FUS_BOARDCFG_MMC1)
NBOOT_INFO_REPLACE_SED_CMD = \
	-e "s/\#\#\#NAND_START\#\#\#/$(REPLACE_NAND_START)/g" \
	-e "s/\#\#\#MMC_START\#\#\#/$(REPLACE_MMC_START)/g" \
	-e "s/\#\#\#NBOOT_VERSION\#\#\#/$(NBOOT_VERSION)/g"

$(obj)/.nboot-info-%.dtsi.tmp: $(NBOOT_PATH)/nboot-info-%.dtsi
	$(call cmd,sed,$(NBOOT_INFO_REPLACE_SED_CMD))
#	cat $@

quiet_cmd_dtc = DTC     $@
cmd_dtc = $(DTC) -I dts -O dtb -a 16 -o $@ $<

NBOOT_INFO = $(obj)/.nboot-info-nand.dtsi.tmp $(obj)/.nboot-info-mmc.dtsi.tmp
$(obj)/.%.dtb.tmp: $(NBOOT_PATH)/%.dts $(NBOOT_INFO)
	$(call cmd,dtc)

$(obj)/%.fs: $(obj)/.%.dtb.tmp
	$(call cmd,fsimg,-t BOARD-CFG -d $(*F))

%_board_configs.fs: $(OBJ_BOARD_CONFIGS)
	$(call cmd,fsimg,-t BOARD-CONFIGS -d $(*F))

#./scripts/dtc/dtc -O dtb -o arch/arm/dts/picocoremx8mm.dtb -b 0 -i
#	arch/arm/dts/  -Wno-unit_address_vs_reg -Wno-simple_bus_reg
#	-Wno-unit_address_format -Wno-pci_bridge
#	-Wno-pci_device_bus_num -Wno-pci_device_reg  -d
#	arch/arm/dts/.picocoremx8mm.dtb.d.dtc.tmp
#	arch/arm/dts/.picocoremx8mm.dtb.dts.tmp
#	$(call cmd,fsimg)

$(obj)/addfsheader.sh.fs: $(srctree)/scripts/addfsheader.sh
$(obj)/fsimage.sh.fs: $(srctree)/scripts/fsimage.sh
%.sh.fs:
	$(call cmd,fsimg,-t BASH-SCRIPT -d $(*F))

%_extra.fs: $(OBJ_EXTRA_FILES)
	$(call cmd,fsimg,-t EXTRA -d $(*F))

nboot-$(BOARD)-$(NBOOT_VERSION).fs: $(OBJ_NBOOT_FILES)
	$(call cmd,fsimg,-t NBOOT -d $(BOARD))

PHONY += nboot
nboot: nboot-$(BOARD)-$(NBOOT_VERSION).fs
	@echo "Finished doing nboot"<|MERGE_RESOLUTION|>--- conflicted
+++ resolved
@@ -9,11 +9,7 @@
 # NBoot version with year and month. Please update for every release. If there
 # needs to be more than one release within a month, add .1, .2, .3, ..., e.g.
 # 2021.03.2 for the third release in March 2021.
-<<<<<<< HEAD
-NBOOT_VERSION = 2021.06
-=======
 NBOOT_VERSION = 2021.04.1
->>>>>>> 223a2bcd
 
 # List of files to add to BOARD-CONFIGS image. The file name depends on the
 # names given in the Selectsoft WaWi for the board and the PCB revision. The
@@ -48,8 +44,6 @@
 	PCoreMX8MM-FERT9.110.fs \
 	PCoreMX8MM-FERT12.130.fs \
 	PCoreMX8MM-FERT13.130.fs \
-<<<<<<< HEAD
-=======
 	PCoreMX8MM-FERT15.130.fs \
 	PCoreMX8MMr2-FERT3.100.fs \
 	PCoreMX8MMr2-FERT4.100.fs \
@@ -57,7 +51,6 @@
 	PCoreMX8MMr2-FERT12.100.fs \
 	PCoreMX8MMr2-FERT13.100.fs \
 	PCoreMX8MMr2-FERT15.100.fs \
->>>>>>> 223a2bcd
 	PCoreMX8MX-FERT5.120.fs \
 	PCoreMX8MX-FERT5.110.fs \
 	PCoreMX8MX-FERT6.120.fs \
