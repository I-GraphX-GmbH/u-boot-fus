--- conflicted
+++ resolved
@@ -1338,16 +1338,10 @@
 
 int board_phy_config(struct phy_device *phydev)
 {
-<<<<<<< HEAD
-	if (fs_board_get_type() != BT_PICOCOREMX8MX) {
-		/* enable rgmii rxc skew and phy mode select to RGMII copper */
-		phy_write(phydev, MDIO_DEVAD_NONE, 0x1d, 0x1f);
-		phy_write(phydev, MDIO_DEVAD_NONE, 0x1e, 0x8);
-
-		phy_write(phydev, MDIO_DEVAD_NONE, 0x1d, 0x05);
-		phy_write(phydev, MDIO_DEVAD_NONE, 0x1e, 0x100);
-=======
 	u16 reg;
+
+	if (phydev->drv->config)
+		phydev->drv->config(phydev);
 
 	switch (fs_board_get_type())
 	{
@@ -1374,11 +1368,7 @@
 		reg &= ~(1 << 0);
 		phy_write(phydev, MDIO_DEVAD_NONE, 0x19, reg);
 		break;
->>>>>>> 223a2bcd
-	}
-
-	if (phydev->drv->config)
-		phydev->drv->config(phydev);
+	}
 
 	return 0;
 }
