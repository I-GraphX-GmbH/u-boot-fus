--- conflicted
+++ resolved
@@ -53,11 +53,8 @@
 
 #define BT_PICOCOREMX8MM 	0
 #define BT_PICOCOREMX8MX	1
-<<<<<<< HEAD
-#define BT_TBS2 		2
-=======
 #define BT_PICOCOREMX8MMr2	2
->>>>>>> 223a2bcd
+#define BT_TBS2 		3
 
 /* Board features; these values can be resorted and redefined at will */
 #define FEAT_ETH_A	(1<<0)
@@ -132,17 +129,23 @@
 		.init = INIT_DEF,
 		.flags = 0,
 	},
-<<<<<<< HEAD
-	{	/* 2 (BT_TBS2) */
-		.name = "TBS2",
-		.bootdelay = "3",
-		.updatecheck = "mmc0,mmc2",
-=======
 	{	/* 2 (BT_PICOCOREMX8MMr2) */
 		.name = "PicoCoreMX8MMr2",
 		.bootdelay = "3",
 		.updatecheck = UPDATE_DEF,
->>>>>>> 223a2bcd
+		.installcheck = INSTALL_DEF,
+		.recovercheck = UPDATE_DEF,
+		.console = ".console_serial",
+		.login = ".login_serial",
+		.mtdparts = ".mtdparts_std",
+		.network = ".network_off",
+		.init = INIT_DEF,
+		.flags = 0,
+	},
+	{	/* 3 (BT_TBS2) */
+		.name = "TBS2",
+		.bootdelay = "3",
+		.updatecheck = "mmc0,mmc2",
 		.installcheck = INSTALL_DEF,
 		.recovercheck = UPDATE_DEF,
 		.console = ".console_serial",
