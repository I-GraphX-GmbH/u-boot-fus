--- conflicted
+++ resolved
@@ -42,20 +42,14 @@
 
 #define BT_PICOCOREMX8MM 0x0
 #define BT_PICOCOREMX8MX 0x1
-<<<<<<< HEAD
-#define BT_TBS2          0x2
-=======
 #define BT_PICOCOREMX8MMr2 0x2
->>>>>>> ede25b4f
+#define BT_TBS2          0x3
 
 static const char *board_names[] = {
 	"PicoCoreMX8MM",
 	"PicoCoreMX8MX",
-<<<<<<< HEAD
+	"PicoCoreMX8MMr2",
 	"TBS2",
-=======
-	"PicoCoreMX8MMr2",
->>>>>>> ede25b4f
 	"(unknown)"
 };
 
@@ -368,12 +362,8 @@
 	case BT_PICOCOREMX8MX:
 			imx_iomux_v3_setup_pad(lvds_rst_8mx_110_pads);
 		break;
-<<<<<<< HEAD
-	default:
-=======
 	case BT_PICOCOREMX8MMr2:
 			imx_iomux_v3_setup_pad(lvds_rst_8mm_130_pads);
->>>>>>> ede25b4f
 		break;
 	}
 }
