--- conflicted
+++ resolved
@@ -44,20 +44,12 @@
 #define BT_PICOCOREMX8MX 0x1
 #define BT_PICOCOREMX8MMr2 0x2
 #define BT_TBS2          0x3
-<<<<<<< HEAD
+
 static const char *board_names[] = {
 	"PicoCoreMX8MM-LPDDR4",
 	"PicoCoreMX8MM-DDR3L",
 	"PicoCoreMX8MMr2-LPDDR4",
-	"TBS2"
-=======
-
-static const char *board_names[] = {
-	"PicoCoreMX8MM",
-	"PicoCoreMX8MX",
-	"PicoCoreMX8MMr2",
 	"TBS2",
->>>>>>> 5d7bed19
 	"(unknown)"
 };
 
