--- conflicted
+++ resolved
@@ -191,12 +191,8 @@
 	{
 	default:
 	case BT_PICOCOREMX8MM:
-<<<<<<< HEAD
+	case BT_PICOCOREMX8MMr2:
 		/* Setup UART1 on UART1 pads */
-=======
-	case BT_PICOCOREMX8MMr2:
-		/* Setup UART pads */
->>>>>>> 8448f137
 		imx_iomux_v3_setup_multiple_pads(uart_pads_mm,
 						 ARRAY_SIZE(uart_pads_mm));
 		init_uart_clk(0);
