<<<<<<< HEAD
if TARGET_FSVYBRID || TARGET_FSIMX6 || TARGET_FSIMX6SX || TARGET_FSIMX6UL || TARGET_FSIMX8M || TARGET_FSIMX8MM || TARGET_FSIMX8MN || TARGET_FSIMX8MX || TARGET_FSIMX8MX_NANO
=======
if TARGET_FSVYBRID || TARGET_FSIMX6 || TARGET_FSIMX6SX || TARGET_FSIMX6UL || TARGET_FSIMX7ULP || TARGET_FSIMX8M || TARGET_FSIMX8MM || TARGET_FSIMX8MN
>>>>>>> c9fe7e36

config ETHADDR_BASE
	string
	default "00:05:51:07:55:83"

config ADDFSHEADER
	bool
	default y

config FS_BOARD_COMMON
	bool
	default y

config FS_BOARD_OFFS
	int
	default 16 if TARGET_FSIMX6UL
	default 8  if TARGET_FSIMX6SX
	default 0

config FS_BOARD_MODE_RO
	bool "Load rootfs read-only (F&S)"
	default y
	help
	  F&S boards usually start the rootfs in read-only mode to
	  avoid any data loss when the power fails or when the board is
	  simply switched off without a proper shutdown procedure. If
	  you want a writable rootfs instead, say N here. But be warned,
	  this may be dangerous for your data!

config FS_IMAGE_COMMON
	bool
	default y if TARGET_FSIMX8MM || TARGET_FSIMX8MN

config FS_FDT_COMMON
	bool
	default y

config FS_MMC_COMMON
	bool
<<<<<<< HEAD
	default y if TARGET_FSIMX6 || TARGET_FSIMX6SX || TARGET_FSIMX6UL || TARGET_FSIMX8MM || TARGET_FSIMX8MN || TARGET_FSIMX8MX || TARGET_FSIMX8MX_NANO
=======
	default y if TARGET_FSIMX6 || TARGET_FSIMX6SX || TARGET_FSIMX6UL || TARGET_FSIMX7ULP || TARGET_FSIMX8MM || TARGET_FSIMX8MN
>>>>>>> c9fe7e36

config FS_ETH_COMMON
	bool
	default y if TARGET_FSIMX6 || TARGET_FSIMX6SX || TARGET_FSIMX6UL || TARGET_FSIMX8MM || TARGET_FSIMX8MN

config FS_USB_COMMON
	bool
	default y if TARGET_FSIMX6 || TARGET_FSIMX6SX || TARGET_FSIMX6UL

config FS_USB_PWR_USBNC
	bool "Use USB PWR function from host controller"
	depends on FS_USB_COMMON
	default y
	help
	  The VBUS power for a USB host port can either be switched
	  automatically in hardware by the dedicated USB controller
	  function or manually by setting the pad as a GPIO. If you
	  say N, the code will use the GPIO variant, if you say Y,
	  the dedicated controller function will be used where possible.

config FS_DISP_COMMON
	bool
	default y if TARGET_FSIMX6 || TARGET_FSIMX6SX || TARGET_FSIMX6UL

config FS_DISP_COUNT
	int
	depends on FS_DISP_COMMON
	default 4 if TARGET_FSIMX6
	default 2 if TARGET_FSIMX6SX
	default 1 if TARGET_FSIMX6UL

endif<|MERGE_RESOLUTION|>--- conflicted
+++ resolved
@@ -1,8 +1,4 @@
-<<<<<<< HEAD
-if TARGET_FSVYBRID || TARGET_FSIMX6 || TARGET_FSIMX6SX || TARGET_FSIMX6UL || TARGET_FSIMX8M || TARGET_FSIMX8MM || TARGET_FSIMX8MN || TARGET_FSIMX8MX || TARGET_FSIMX8MX_NANO
-=======
 if TARGET_FSVYBRID || TARGET_FSIMX6 || TARGET_FSIMX6SX || TARGET_FSIMX6UL || TARGET_FSIMX7ULP || TARGET_FSIMX8M || TARGET_FSIMX8MM || TARGET_FSIMX8MN
->>>>>>> c9fe7e36
 
 config ETHADDR_BASE
 	string
@@ -42,11 +38,7 @@
 
 config FS_MMC_COMMON
 	bool
-<<<<<<< HEAD
-	default y if TARGET_FSIMX6 || TARGET_FSIMX6SX || TARGET_FSIMX6UL || TARGET_FSIMX8MM || TARGET_FSIMX8MN || TARGET_FSIMX8MX || TARGET_FSIMX8MX_NANO
-=======
 	default y if TARGET_FSIMX6 || TARGET_FSIMX6SX || TARGET_FSIMX6UL || TARGET_FSIMX7ULP || TARGET_FSIMX8MM || TARGET_FSIMX8MN
->>>>>>> c9fe7e36
 
 config FS_ETH_COMMON
 	bool
