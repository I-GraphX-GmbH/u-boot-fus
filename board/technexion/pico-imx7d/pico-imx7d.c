// SPDX-License-Identifier: GPL-2.0+
/*
 * Copyright (C) 2017 NXP Semiconductors
 */

#include <asm/arch/clock.h>
#include <asm/arch/crm_regs.h>
#include <asm/arch/imx-regs.h>
#include <asm/arch/mx7-pins.h>
#include <asm/arch/sys_proto.h>
#include <asm/gpio.h>
#include <asm/mach-imx/iomux-v3.h>
#include <asm/mach-imx/mxc_i2c.h>
#include <asm/io.h>
#include <common.h>
#include <i2c.h>
#include <miiphy.h>
#include <netdev.h>
#include <usb.h>
#include <power/pmic.h>
#include <power/pfuze3000_pmic.h>
#include "../../freescale/common/pfuze.h"

DECLARE_GLOBAL_DATA_PTR;

#define UART_PAD_CTRL  (PAD_CTL_DSE_3P3V_49OHM | \
	PAD_CTL_PUS_PU100KOHM | PAD_CTL_HYS)

#define ENET_PAD_CTRL  (PAD_CTL_PUS_PU100KOHM | PAD_CTL_DSE_3P3V_49OHM)
#define ENET_PAD_CTRL_MII  (PAD_CTL_DSE_3P3V_32OHM)

#define ENET_RX_PAD_CTRL  (PAD_CTL_PUS_PU100KOHM | PAD_CTL_DSE_3P3V_49OHM)

#define I2C_PAD_CTRL    (PAD_CTL_DSE_3P3V_32OHM | PAD_CTL_SRE_SLOW | \
	PAD_CTL_HYS | PAD_CTL_PUE | PAD_CTL_PUS_PU100KOHM)


#define LCD_PAD_CTRL    (PAD_CTL_HYS | PAD_CTL_PUS_PU100KOHM | \
	PAD_CTL_DSE_3P3V_49OHM)

#define LCD_SYNC_PAD_CTRL    (PAD_CTL_HYS | PAD_CTL_PUS_PU100KOHM | \
			      PAD_CTL_DSE_3P3V_196OHM)

#ifdef CONFIG_SYS_I2C_MXC
#define PC MUX_PAD_CTRL(I2C_PAD_CTRL)

/* I2C4 for PMIC */
static struct i2c_pads_info i2c_pad_info4 = {
	.scl = {
		.i2c_mode = MX7D_PAD_SAI1_RX_SYNC__I2C4_SCL | PC,
		.gpio_mode = MX7D_PAD_SAI1_RX_SYNC__GPIO6_IO16 | PC,
		.gp = IMX_GPIO_NR(6, 16),
	},
	.sda = {
		.i2c_mode = MX7D_PAD_SAI1_RX_BCLK__I2C4_SDA | PC,
		.gpio_mode = MX7D_PAD_SAI1_RX_BCLK__GPIO6_IO17 | PC,
		.gp = IMX_GPIO_NR(6, 17),
	},
};
#endif

int dram_init(void)
{
	gd->ram_size = imx_ddr_size();

	/* Subtract the defined OPTEE runtime firmware length */
#ifdef CONFIG_OPTEE_TZDRAM_SIZE
		gd->ram_size -= CONFIG_OPTEE_TZDRAM_SIZE;
#endif

	return 0;
}

#ifdef CONFIG_POWER
#define I2C_PMIC	3
int power_init_board(void)
{
	struct pmic *p;
	int ret;
	unsigned int reg, rev_id;

	ret = power_pfuze3000_init(I2C_PMIC);
	if (ret)
		return ret;

	p = pmic_get("PFUZE3000");
	ret = pmic_probe(p);
	if (ret) {
		printf("Warning:  Cannot find PMIC PFUZE3000\n");
		printf("\tPower consumption is not optimized.\n");
		return 0;
	}

	pmic_reg_read(p, PFUZE3000_DEVICEID, &reg);
	pmic_reg_read(p, PFUZE3000_REVID, &rev_id);
	printf("PMIC:  PFUZE3000 DEV_ID=0x%x REV_ID=0x%x\n", reg, rev_id);

	/* disable Low Power Mode during standby mode */
	pmic_reg_read(p, PFUZE3000_LDOGCTL, &reg);
	reg |= 0x1;
	pmic_reg_write(p, PFUZE3000_LDOGCTL, reg);

	/* SW1A/1B mode set to APS/APS */
	reg = 0x8;
	pmic_reg_write(p, PFUZE3000_SW1AMODE, reg);
	pmic_reg_write(p, PFUZE3000_SW1BMODE, reg);

	/* SW1A/1B standby voltage set to 1.025V */
	reg = 0xd;
	pmic_reg_write(p, PFUZE3000_SW1ASTBY, reg);
	pmic_reg_write(p, PFUZE3000_SW1BSTBY, reg);

	/* decrease SW1B normal voltage to 0.975V */
	pmic_reg_read(p, PFUZE3000_SW1BVOLT, &reg);
	reg &= ~0x1f;
	reg |= PFUZE3000_SW1AB_SETP(975);
	pmic_reg_write(p, PFUZE3000_SW1BVOLT, reg);

	return 0;
}
#endif

static iomux_v3_cfg_t const wdog_pads[] = {
	MX7D_PAD_GPIO1_IO00__WDOG1_WDOG_B | MUX_PAD_CTRL(NO_PAD_CTRL),
};

static iomux_v3_cfg_t const uart5_pads[] = {
	MX7D_PAD_I2C4_SCL__UART5_DCE_RX | MUX_PAD_CTRL(UART_PAD_CTRL),
	MX7D_PAD_I2C4_SDA__UART5_DCE_TX | MUX_PAD_CTRL(UART_PAD_CTRL),
};

#ifdef CONFIG_FEC_MXC
static iomux_v3_cfg_t const fec1_pads[] = {
	MX7D_PAD_SD2_CD_B__ENET1_MDIO | MUX_PAD_CTRL(ENET_PAD_CTRL_MII),
	MX7D_PAD_SD2_WP__ENET1_MDC | MUX_PAD_CTRL(ENET_PAD_CTRL_MII),
	MX7D_PAD_ENET1_RGMII_TXC__ENET1_RGMII_TXC | MUX_PAD_CTRL(ENET_PAD_CTRL),
	MX7D_PAD_ENET1_RGMII_TD0__ENET1_RGMII_TD0 | MUX_PAD_CTRL(ENET_PAD_CTRL),
	MX7D_PAD_ENET1_RGMII_TD1__ENET1_RGMII_TD1 | MUX_PAD_CTRL(ENET_PAD_CTRL),
	MX7D_PAD_ENET1_RGMII_TD2__ENET1_RGMII_TD2 | MUX_PAD_CTRL(ENET_PAD_CTRL),
	MX7D_PAD_ENET1_RGMII_TD3__ENET1_RGMII_TD3 | MUX_PAD_CTRL(ENET_PAD_CTRL),
	MX7D_PAD_ENET1_RGMII_TX_CTL__ENET1_RGMII_TX_CTL | MUX_PAD_CTRL(ENET_PAD_CTRL),
	MX7D_PAD_ENET1_RGMII_RXC__ENET1_RGMII_RXC | MUX_PAD_CTRL(ENET_RX_PAD_CTRL),
	MX7D_PAD_ENET1_RGMII_RD0__ENET1_RGMII_RD0 | MUX_PAD_CTRL(ENET_RX_PAD_CTRL),
	MX7D_PAD_ENET1_RGMII_RD1__ENET1_RGMII_RD1 | MUX_PAD_CTRL(ENET_RX_PAD_CTRL),
	MX7D_PAD_ENET1_RGMII_RD2__ENET1_RGMII_RD2 | MUX_PAD_CTRL(ENET_RX_PAD_CTRL),
	MX7D_PAD_ENET1_RGMII_RD3__ENET1_RGMII_RD3 | MUX_PAD_CTRL(ENET_RX_PAD_CTRL),
	MX7D_PAD_ENET1_RGMII_RX_CTL__ENET1_RGMII_RX_CTL | MUX_PAD_CTRL(ENET_RX_PAD_CTRL),
	MX7D_PAD_SD3_STROBE__GPIO6_IO10 | MUX_PAD_CTRL(NO_PAD_CTRL),
	MX7D_PAD_SD3_RESET_B__GPIO6_IO11 | MUX_PAD_CTRL(NO_PAD_CTRL),
};

#define FEC1_RST_GPIO	IMX_GPIO_NR(6, 11)

static void setup_iomux_fec(void)
{
	imx_iomux_v3_setup_multiple_pads(fec1_pads, ARRAY_SIZE(fec1_pads));
	gpio_request(FEC1_RST_GPIO, "phy_rst");
	gpio_direction_output(FEC1_RST_GPIO, 0);
	udelay(500);
	gpio_set_value(FEC1_RST_GPIO, 1);
}

int board_eth_init(bd_t *bis)
{
	setup_iomux_fec();

	return fecmxc_initialize_multi(bis, 0,
		CONFIG_FEC_MXC_PHYADDR, IMX_FEC_BASE);
}

static int setup_fec(void)
{
	struct iomuxc_gpr_base_regs *const iomuxc_gpr_regs
		= (struct iomuxc_gpr_base_regs *)IOMUXC_GPR_BASE_ADDR;

	/* Use 125M anatop REF_CLK1 for ENET1, clear gpr1[13], gpr1[17] */
	clrsetbits_le32(&iomuxc_gpr_regs->gpr[1],
			(IOMUXC_GPR_GPR1_GPR_ENET1_TX_CLK_SEL_MASK |
			IOMUXC_GPR_GPR1_GPR_ENET1_CLK_DIR_MASK), 0);

	return set_clk_enet(ENET_125MHZ);
}

int board_phy_config(struct phy_device *phydev)
{
	unsigned short val;

	/* To enable AR8035 ouput a 125MHz clk from CLK_25M */
	phy_write(phydev, MDIO_DEVAD_NONE, 0xd, 0x7);
	phy_write(phydev, MDIO_DEVAD_NONE, 0xe, 0x8016);
	phy_write(phydev, MDIO_DEVAD_NONE, 0xd, 0x4007);

	val = phy_read(phydev, MDIO_DEVAD_NONE, 0xe);
	val &= 0xffe7;
	val |= 0x18;
	phy_write(phydev, MDIO_DEVAD_NONE, 0xe, val);

	/* introduce tx clock delay */
	phy_write(phydev, MDIO_DEVAD_NONE, 0x1d, 0x5);
	val = phy_read(phydev, MDIO_DEVAD_NONE, 0x1e);
	val |= 0x0100;
	phy_write(phydev, MDIO_DEVAD_NONE, 0x1e, val);

	if (phydev->drv->config)
		phydev->drv->config(phydev);

	return 0;
}
#endif

static void setup_iomux_uart(void)
{
	imx_iomux_v3_setup_multiple_pads(uart5_pads, ARRAY_SIZE(uart5_pads));
}

<<<<<<< HEAD
static struct fsl_esdhc_cfg usdhc_cfg[1] = {
	{USDHC3_BASE_ADDR},
};

int board_mmc_getcd(struct mmc *mmc)
{
	/* Assume uSDHC3 emmc is always present */
	return 1;
}

int board_mmc_init(bd_t *bis)
{
			imx_iomux_v3_setup_multiple_pads(
				usdhc3_emmc_pads, ARRAY_SIZE(usdhc3_emmc_pads));
	usdhc_cfg[0].sdhc_clk = mxc_get_clock(MXC_ESDHC3_CLK);

	return fsl_esdhc_initialize(bis, &usdhc_cfg[0]);
	}

=======
>>>>>>> a7a16679
int board_early_init_f(void)
{
	setup_iomux_uart();

#ifdef CONFIG_SYS_I2C_MXC
	setup_i2c(3, CONFIG_SYS_I2C_SPEED, 0x7f, &i2c_pad_info4);
#endif

	return 0;
}

#ifdef CONFIG_VIDEO_MXS
static iomux_v3_cfg_t const lcd_pads[] = {
	MX7D_PAD_LCD_CLK__LCD_CLK | MUX_PAD_CTRL(LCD_PAD_CTRL),
	MX7D_PAD_LCD_ENABLE__LCD_ENABLE | MUX_PAD_CTRL(LCD_SYNC_PAD_CTRL),
	MX7D_PAD_LCD_HSYNC__LCD_HSYNC | MUX_PAD_CTRL(LCD_SYNC_PAD_CTRL),
	MX7D_PAD_LCD_VSYNC__LCD_VSYNC | MUX_PAD_CTRL(LCD_SYNC_PAD_CTRL),
	MX7D_PAD_LCD_DATA00__LCD_DATA0 | MUX_PAD_CTRL(LCD_PAD_CTRL),
	MX7D_PAD_LCD_DATA01__LCD_DATA1 | MUX_PAD_CTRL(LCD_PAD_CTRL),
	MX7D_PAD_LCD_DATA02__LCD_DATA2 | MUX_PAD_CTRL(LCD_PAD_CTRL),
	MX7D_PAD_LCD_DATA03__LCD_DATA3 | MUX_PAD_CTRL(LCD_PAD_CTRL),
	MX7D_PAD_LCD_DATA04__LCD_DATA4 | MUX_PAD_CTRL(LCD_PAD_CTRL),
	MX7D_PAD_LCD_DATA05__LCD_DATA5 | MUX_PAD_CTRL(LCD_PAD_CTRL),
	MX7D_PAD_LCD_DATA06__LCD_DATA6 | MUX_PAD_CTRL(LCD_PAD_CTRL),
	MX7D_PAD_LCD_DATA07__LCD_DATA7 | MUX_PAD_CTRL(LCD_PAD_CTRL),
	MX7D_PAD_LCD_DATA08__LCD_DATA8 | MUX_PAD_CTRL(LCD_PAD_CTRL),
	MX7D_PAD_LCD_DATA09__LCD_DATA9 | MUX_PAD_CTRL(LCD_PAD_CTRL),
	MX7D_PAD_LCD_DATA10__LCD_DATA10 | MUX_PAD_CTRL(LCD_PAD_CTRL),
	MX7D_PAD_LCD_DATA11__LCD_DATA11 | MUX_PAD_CTRL(LCD_PAD_CTRL),
	MX7D_PAD_LCD_DATA12__LCD_DATA12 | MUX_PAD_CTRL(LCD_PAD_CTRL),
	MX7D_PAD_LCD_DATA13__LCD_DATA13 | MUX_PAD_CTRL(LCD_PAD_CTRL),
	MX7D_PAD_LCD_DATA14__LCD_DATA14 | MUX_PAD_CTRL(LCD_PAD_CTRL),
	MX7D_PAD_LCD_DATA15__LCD_DATA15 | MUX_PAD_CTRL(LCD_PAD_CTRL),
	MX7D_PAD_LCD_DATA16__LCD_DATA16 | MUX_PAD_CTRL(LCD_PAD_CTRL),
	MX7D_PAD_LCD_DATA17__LCD_DATA17 | MUX_PAD_CTRL(LCD_PAD_CTRL),
	MX7D_PAD_LCD_DATA18__LCD_DATA18 | MUX_PAD_CTRL(LCD_PAD_CTRL),
	MX7D_PAD_LCD_DATA19__LCD_DATA19 | MUX_PAD_CTRL(LCD_PAD_CTRL),
	MX7D_PAD_LCD_DATA20__LCD_DATA20 | MUX_PAD_CTRL(LCD_PAD_CTRL),
	MX7D_PAD_LCD_DATA21__LCD_DATA21 | MUX_PAD_CTRL(LCD_PAD_CTRL),
	MX7D_PAD_LCD_DATA22__LCD_DATA22 | MUX_PAD_CTRL(LCD_PAD_CTRL),
	MX7D_PAD_LCD_DATA23__LCD_DATA23 | MUX_PAD_CTRL(LCD_PAD_CTRL),
	MX7D_PAD_GPIO1_IO06__GPIO1_IO6	| MUX_PAD_CTRL(LCD_PAD_CTRL),
	MX7D_PAD_GPIO1_IO11__GPIO1_IO11 | MUX_PAD_CTRL(NO_PAD_CTRL),
};

void setup_lcd(void)
{
	imx_iomux_v3_setup_multiple_pads(lcd_pads, ARRAY_SIZE(lcd_pads));
	gpio_request(IMX_GPIO_NR(1, 11), "lcd_brightness");
	gpio_request(IMX_GPIO_NR(1, 6), "lcd_enable");
	/* Set Brightness to high */
	gpio_direction_output(IMX_GPIO_NR(1, 11) , 1);
	/* Set LCD enable to high */
	gpio_direction_output(IMX_GPIO_NR(1, 6) , 1);
}
#endif

int board_init(void)
{
	/* address of boot parameters */
	gd->bd->bi_boot_params = PHYS_SDRAM + 0x100;

#ifdef CONFIG_VIDEO_MXS
	setup_lcd();
#endif
#ifdef CONFIG_FEC_MXC
	setup_fec();
#endif

	return 0;
}

int board_late_init(void)
{
	struct wdog_regs *wdog = (struct wdog_regs *)WDOG1_BASE_ADDR;

	imx_iomux_v3_setup_multiple_pads(wdog_pads, ARRAY_SIZE(wdog_pads));

	set_wdog_reset(wdog);

	/*
	 * Do not assert internal WDOG_RESET_B_DEB(controlled by bit 4),
	 * since we use PMIC_PWRON to reset the board.
	 */
	clrsetbits_le16(&wdog->wcr, 0, 0x10);

	return 0;
}

int checkboard(void)
{
	puts("Board: i.MX7D PICOSOM\n");

	return 0;
}

static iomux_v3_cfg_t const usb_otg2_pads[] = {
	MX7D_PAD_UART3_CTS_B__USB_OTG2_PWR | MUX_PAD_CTRL(NO_PAD_CTRL),
};

int board_ehci_hcd_init(int port)
{
	switch (port) {
	case 0:
		break;
	case 1:
		imx_iomux_v3_setup_multiple_pads(usb_otg2_pads,
						 ARRAY_SIZE(usb_otg2_pads));
		break;
	default:
		return -EINVAL;
	}
	return 0;
}

int board_usb_phy_mode(int port)
{
	switch (port) {
	case 0:
	return USB_INIT_DEVICE;
	case 1:
		return USB_INIT_HOST;
	default:
		return -EINVAL;
	}
	return 0;
}<|MERGE_RESOLUTION|>--- conflicted
+++ resolved
@@ -36,7 +36,7 @@
 
 
 #define LCD_PAD_CTRL    (PAD_CTL_HYS | PAD_CTL_PUS_PU100KOHM | \
-	PAD_CTL_DSE_3P3V_49OHM)
+			 PAD_CTL_DSE_3P3V_49OHM)
 
 #define LCD_SYNC_PAD_CTRL    (PAD_CTL_HYS | PAD_CTL_PUS_PU100KOHM | \
 			      PAD_CTL_DSE_3P3V_196OHM)
@@ -213,28 +213,6 @@
 	imx_iomux_v3_setup_multiple_pads(uart5_pads, ARRAY_SIZE(uart5_pads));
 }
 
-<<<<<<< HEAD
-static struct fsl_esdhc_cfg usdhc_cfg[1] = {
-	{USDHC3_BASE_ADDR},
-};
-
-int board_mmc_getcd(struct mmc *mmc)
-{
-	/* Assume uSDHC3 emmc is always present */
-	return 1;
-}
-
-int board_mmc_init(bd_t *bis)
-{
-			imx_iomux_v3_setup_multiple_pads(
-				usdhc3_emmc_pads, ARRAY_SIZE(usdhc3_emmc_pads));
-	usdhc_cfg[0].sdhc_clk = mxc_get_clock(MXC_ESDHC3_CLK);
-
-	return fsl_esdhc_initialize(bis, &usdhc_cfg[0]);
-	}
-
-=======
->>>>>>> a7a16679
 int board_early_init_f(void)
 {
 	setup_iomux_uart();
@@ -354,7 +332,7 @@
 {
 	switch (port) {
 	case 0:
-	return USB_INIT_DEVICE;
+		return USB_INIT_DEVICE;
 	case 1:
 		return USB_INIT_HOST;
 	default:
