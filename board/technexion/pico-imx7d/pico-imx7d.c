--- conflicted
+++ resolved
@@ -10,7 +10,6 @@
 #include <asm/arch/sys_proto.h>
 #include <asm/gpio.h>
 #include <asm/mach-imx/iomux-v3.h>
-#include <asm/mach-imx/boot_mode.h>
 #include <asm/mach-imx/mxc_i2c.h>
 #include <asm/io.h>
 #include <common.h>
@@ -23,21 +22,6 @@
 #include <power/pmic.h>
 #include <power/pfuze3000_pmic.h>
 #include "../../freescale/common/pfuze.h"
-#if defined(CONFIG_MXC_EPDC)
-#include <lcd.h>
-#include <mxc_epdc_fb.h>
-#endif
-#ifdef CONFIG_VIDEO_MXS
-#include <linux/fb.h>
-#include <mxsfb.h>
-#endif
-
-#ifdef CONFIG_FSL_FASTBOOT
-#include <fsl_fastboot.h>
-#ifdef CONFIG_ANDROID_RECOVERY
-#include <recovery.h>
-#endif
-#endif /*CONFIG_FSL_FASTBOOT*/
 
 DECLARE_GLOBAL_DATA_PTR;
 
@@ -55,39 +39,8 @@
 #define I2C_PAD_CTRL    (PAD_CTL_DSE_3P3V_32OHM | PAD_CTL_SRE_SLOW | \
 	PAD_CTL_HYS | PAD_CTL_PUE | PAD_CTL_PUS_PU100KOHM)
 
-#define LCD_PAD_CTRL    (PAD_CTL_HYS | PAD_CTL_PUS_PU100KOHM | \
-	PAD_CTL_DSE_3P3V_49OHM)
-
 #ifdef CONFIG_SYS_I2C_MXC
 #define PC MUX_PAD_CTRL(I2C_PAD_CTRL)
-/* I2C1*/
-static struct i2c_pads_info i2c_pad_info1 = {
-	.scl = {
-		.i2c_mode = MX7D_PAD_UART1_RX_DATA__I2C1_SCL | PC,
-		.gpio_mode = MX7D_PAD_UART1_RX_DATA__GPIO4_IO0 | PC,
-		.gp = IMX_GPIO_NR(4, 0),
-	},
-	.sda = {
-		.i2c_mode = MX7D_PAD_UART1_TX_DATA__I2C1_SDA | PC,
-		.gpio_mode = MX7D_PAD_UART1_TX_DATA__GPIO4_IO1 | PC,
-		.gp = IMX_GPIO_NR(4, 1),
-	},
-};
-
-/* I2C2 */
-static struct i2c_pads_info i2c_pad_info2 = {
-	.scl = {
-		.i2c_mode = MX7D_PAD_UART2_RX_DATA__I2C2_SCL | PC,
-		.gpio_mode = MX7D_PAD_UART2_RX_DATA__GPIO4_IO2 | PC,
-		.gp = IMX_GPIO_NR(4, 2),
-	},
-	.sda = {
-		.i2c_mode = MX7D_PAD_UART2_TX_DATA__I2C2_SDA | PC,
-		.gpio_mode = MX7D_PAD_UART2_TX_DATA__GPIO4_IO3 | PC,
-		.gp = IMX_GPIO_NR(4, 3),
-	},
-};
-
 /* I2C4 for PMIC */
 static struct i2c_pads_info i2c_pad_info4 = {
 	.scl = {
@@ -149,7 +102,7 @@
 	/* decrease SW1B normal voltage to 0.975V */
 	pmic_reg_read(p, PFUZE3000_SW1BVOLT, &reg);
 	reg &= ~0x1f;
-	reg |= PFUZE3000_SW1AB_SETP(9750);
+	reg |= PFUZE3000_SW1AB_SETP(975);
 	pmic_reg_write(p, PFUZE3000_SW1BVOLT, reg);
 
 	return 0;
@@ -165,32 +118,6 @@
 	MX7D_PAD_I2C4_SDA__UART5_DCE_TX | MUX_PAD_CTRL(UART_PAD_CTRL),
 };
 
-static iomux_v3_cfg_t const usdhc1_pads[] = {
-	MX7D_PAD_SD1_CLK__SD1_CLK | MUX_PAD_CTRL(USDHC_PAD_CTRL),
-	MX7D_PAD_SD1_CMD__SD1_CMD | MUX_PAD_CTRL(USDHC_PAD_CTRL),
-	MX7D_PAD_SD1_DATA0__SD1_DATA0 | MUX_PAD_CTRL(USDHC_PAD_CTRL),
-	MX7D_PAD_SD1_DATA1__SD1_DATA1 | MUX_PAD_CTRL(USDHC_PAD_CTRL),
-	MX7D_PAD_SD1_DATA2__SD1_DATA2 | MUX_PAD_CTRL(USDHC_PAD_CTRL),
-	MX7D_PAD_SD1_DATA3__SD1_DATA3 | MUX_PAD_CTRL(USDHC_PAD_CTRL),
-	MX7D_PAD_SD1_CD_B__GPIO5_IO0  | MUX_PAD_CTRL(USDHC_PAD_CTRL),
-	MX7D_PAD_SD1_RESET_B__SD1_RESET_B | MUX_PAD_CTRL(USDHC_PAD_CTRL),
-};
-
-/* SD */
-#ifdef PICO_SD
-#define USDHC3_CD_GPIO IMX_GPIO_NR(6, 9)
-static iomux_v3_cfg_t const usdhc3_emmc_pads[] = {
-	MX7D_PAD_SD3_CLK__SD3_CLK | MUX_PAD_CTRL(USDHC_PAD_CTRL),
-	MX7D_PAD_SD3_CMD__SD3_CMD | MUX_PAD_CTRL(USDHC_PAD_CTRL),
-	MX7D_PAD_SD3_DATA0__SD3_DATA0 | MUX_PAD_CTRL(USDHC_PAD_CTRL),
-	MX7D_PAD_SD3_DATA1__SD3_DATA1 | MUX_PAD_CTRL(USDHC_PAD_CTRL),
-	MX7D_PAD_SD3_DATA2__SD3_DATA2 | MUX_PAD_CTRL(USDHC_PAD_CTRL),
-	MX7D_PAD_SD3_DATA3__SD3_DATA3 | MUX_PAD_CTRL(USDHC_PAD_CTRL),
-	MX7D_PAD_SD3_DATA7__GPIO6_IO9 | MUX_PAD_CTRL(USDHC_PAD_CTRL),
-};
-#else
-/* EMMC */
-#define USDHC3_CD_GPIO IMX_GPIO_NR(1, 14)
 static iomux_v3_cfg_t const usdhc3_emmc_pads[] = {
 	MX7D_PAD_SD3_CLK__SD3_CLK | MUX_PAD_CTRL(USDHC_PAD_CTRL),
 	MX7D_PAD_SD3_CMD__SD3_CMD | MUX_PAD_CTRL(USDHC_PAD_CTRL),
@@ -204,131 +131,11 @@
 	MX7D_PAD_SD3_DATA7__SD3_DATA7 | MUX_PAD_CTRL(USDHC_PAD_CTRL),
 	MX7D_PAD_GPIO1_IO14__GPIO1_IO14 | MUX_PAD_CTRL(USDHC_PAD_CTRL),
 };
-#endif
-
-#ifdef CONFIG_VIDEO_MXS
-static iomux_v3_cfg_t const lcd_pads[] = {
-	MX7D_PAD_LCD_CLK__LCD_CLK | MUX_PAD_CTRL(LCD_PAD_CTRL),
-	MX7D_PAD_LCD_ENABLE__LCD_ENABLE | MUX_PAD_CTRL(LCD_PAD_CTRL),
-	MX7D_PAD_LCD_HSYNC__LCD_HSYNC | MUX_PAD_CTRL(LCD_PAD_CTRL),
-	MX7D_PAD_LCD_VSYNC__LCD_VSYNC | MUX_PAD_CTRL(LCD_PAD_CTRL),
-	MX7D_PAD_LCD_DATA00__LCD_DATA0 | MUX_PAD_CTRL(LCD_PAD_CTRL),
-	MX7D_PAD_LCD_DATA01__LCD_DATA1 | MUX_PAD_CTRL(LCD_PAD_CTRL),
-	MX7D_PAD_LCD_DATA02__LCD_DATA2 | MUX_PAD_CTRL(LCD_PAD_CTRL),
-	MX7D_PAD_LCD_DATA03__LCD_DATA3 | MUX_PAD_CTRL(LCD_PAD_CTRL),
-	MX7D_PAD_LCD_DATA04__LCD_DATA4 | MUX_PAD_CTRL(LCD_PAD_CTRL),
-	MX7D_PAD_LCD_DATA05__LCD_DATA5 | MUX_PAD_CTRL(LCD_PAD_CTRL),
-	MX7D_PAD_LCD_DATA06__LCD_DATA6 | MUX_PAD_CTRL(LCD_PAD_CTRL),
-	MX7D_PAD_LCD_DATA07__LCD_DATA7 | MUX_PAD_CTRL(LCD_PAD_CTRL),
-	MX7D_PAD_LCD_DATA08__LCD_DATA8 | MUX_PAD_CTRL(LCD_PAD_CTRL),
-	MX7D_PAD_LCD_DATA09__LCD_DATA9 | MUX_PAD_CTRL(LCD_PAD_CTRL),
-	MX7D_PAD_LCD_DATA10__LCD_DATA10 | MUX_PAD_CTRL(LCD_PAD_CTRL),
-	MX7D_PAD_LCD_DATA11__LCD_DATA11 | MUX_PAD_CTRL(LCD_PAD_CTRL),
-	MX7D_PAD_LCD_DATA12__LCD_DATA12 | MUX_PAD_CTRL(LCD_PAD_CTRL),
-	MX7D_PAD_LCD_DATA13__LCD_DATA13 | MUX_PAD_CTRL(LCD_PAD_CTRL),
-	MX7D_PAD_LCD_DATA14__LCD_DATA14 | MUX_PAD_CTRL(LCD_PAD_CTRL),
-	MX7D_PAD_LCD_DATA15__LCD_DATA15 | MUX_PAD_CTRL(LCD_PAD_CTRL),
-	MX7D_PAD_LCD_DATA16__LCD_DATA16 | MUX_PAD_CTRL(LCD_PAD_CTRL),
-	MX7D_PAD_LCD_DATA17__LCD_DATA17 | MUX_PAD_CTRL(LCD_PAD_CTRL),
-	MX7D_PAD_LCD_DATA18__LCD_DATA18 | MUX_PAD_CTRL(LCD_PAD_CTRL),
-	MX7D_PAD_LCD_DATA19__LCD_DATA19 | MUX_PAD_CTRL(LCD_PAD_CTRL),
-	MX7D_PAD_LCD_DATA20__LCD_DATA20 | MUX_PAD_CTRL(LCD_PAD_CTRL),
-	MX7D_PAD_LCD_DATA21__LCD_DATA21 | MUX_PAD_CTRL(LCD_PAD_CTRL),
-	MX7D_PAD_LCD_DATA22__LCD_DATA22 | MUX_PAD_CTRL(LCD_PAD_CTRL),
-	MX7D_PAD_LCD_DATA23__LCD_DATA23 | MUX_PAD_CTRL(LCD_PAD_CTRL),
-	MX7D_PAD_LCD_RESET__GPIO3_IO4   | MUX_PAD_CTRL(LCD_PAD_CTRL),
-	MX7D_PAD_GPIO1_IO06__GPIO1_IO6	| MUX_PAD_CTRL(LCD_PAD_CTRL), /* LCD_VDD_EN */
-};
-
-static iomux_v3_cfg_t const pwm_pads[] = {
-	/* Use GPIO for Brightness adjustment, duty cycle = period */
-	MX7D_PAD_GPIO1_IO11__GPIO1_IO11 | MUX_PAD_CTRL(NO_PAD_CTRL), /* LCD_BLT_CTRL */
-};
-
-struct lcd_panel_info_t {
-	unsigned int lcdif_base_addr;
-	int depth;
-	void	(*enable)(struct lcd_panel_info_t const *dev);
-	struct fb_videomode mode;
-};
-
-void do_enable_parallel_lcd(struct lcd_panel_info_t const *dev)
-{
-	imx_iomux_v3_setup_multiple_pads(lcd_pads, ARRAY_SIZE(lcd_pads));
-
-	imx_iomux_v3_setup_multiple_pads(pwm_pads, ARRAY_SIZE(pwm_pads));
-
-	/* Reset LCD */
-	gpio_direction_output(IMX_GPIO_NR(3, 4) , 0);
-	udelay(500);
-	gpio_direction_output(IMX_GPIO_NR(3, 4) , 1);
-
-	/* Set Brightness to high */
-	gpio_direction_output(IMX_GPIO_NR(1, 11) , 1);
-	/* Set LCD enable to high */
-	gpio_direction_output(IMX_GPIO_NR(1, 6) , 1);
-}
-
-static struct lcd_panel_info_t const displays[] = {{
-	.lcdif_base_addr = ELCDIF1_IPS_BASE_ADDR,
-	.depth = 24,
-	.enable	= do_enable_parallel_lcd,
-	.mode	= {
-		.name			= "EJ050NA",
-		.xres           = 800,
-		.yres           = 480,
-		.pixclock       = 29850,
-		.left_margin    = 89,
-		.right_margin   = 164,
-		.upper_margin   = 23,
-		.lower_margin   = 10,
-		.hsync_len      = 10,
-		.vsync_len      = 10,
-		.sync           = 0,
-		.vmode          = FB_VMODE_NONINTERLACED
-} } };
-
-int board_video_skip(void)
-{
-	int i;
-	int ret;
-	char const *panel = env_get("panel");
-	if (!panel) {
-		panel = displays[0].mode.name;
-		printf("No panel detected: default to %s\n", panel);
-		i = 0;
-	} else {
-		for (i = 0; i < ARRAY_SIZE(displays); i++) {
-			if (!strcmp(panel, displays[i].mode.name))
-				break;
-		}
-	}
-	if (i < ARRAY_SIZE(displays)) {
-		ret = mxs_lcd_panel_setup(displays[i].mode, displays[i].depth,
-				    displays[i].lcdif_base_addr);
-		if (!ret) {
-			if (displays[i].enable)
-				displays[i].enable(displays+i);
-			printf("Display: %s (%ux%u)\n",
-			       displays[i].mode.name,
-			       displays[i].mode.xres,
-			       displays[i].mode.yres);
-		} else
-			printf("LCD %s cannot be configured: %d\n",
-			       displays[i].mode.name, ret);
-	} else {
-		printf("unsupported panel %s\n", panel);
-		return -EINVAL;
-	}
-
-	return 0;
-}
-#endif
 
 #ifdef CONFIG_FEC_MXC
 static iomux_v3_cfg_t const fec1_pads[] = {
-	MX7D_PAD_SD2_CD_B__ENET2_MDIO | MUX_PAD_CTRL(ENET_PAD_CTRL_MII),
-	MX7D_PAD_SD2_WP__ENET2_MDC | MUX_PAD_CTRL(ENET_PAD_CTRL_MII),
+	MX7D_PAD_SD2_CD_B__ENET1_MDIO | MUX_PAD_CTRL(ENET_PAD_CTRL_MII),
+	MX7D_PAD_SD2_WP__ENET1_MDC | MUX_PAD_CTRL(ENET_PAD_CTRL_MII),
 	MX7D_PAD_ENET1_RGMII_TXC__ENET1_RGMII_TXC | MUX_PAD_CTRL(ENET_PAD_CTRL),
 	MX7D_PAD_ENET1_RGMII_TD0__ENET1_RGMII_TD0 | MUX_PAD_CTRL(ENET_PAD_CTRL),
 	MX7D_PAD_ENET1_RGMII_TD1__ENET1_RGMII_TD1 | MUX_PAD_CTRL(ENET_PAD_CTRL),
@@ -379,16 +186,10 @@
 
 int board_phy_config(struct phy_device *phydev)
 {
-	/* enable rgmii rxc skew and phy mode select to RGMII copper */
-	/*phy_write(phydev, MDIO_DEVAD_NONE, 0x1e, 0x21);
-	phy_write(phydev, MDIO_DEVAD_NONE, 0x1f, 0x7ea8);
-	phy_write(phydev, MDIO_DEVAD_NONE, 0x1e, 0x2f);
-	phy_write(phydev, MDIO_DEVAD_NONE, 0x1f, 0x71b7);*/
-
 	unsigned short val;
 
 	/* To enable AR8035 ouput a 125MHz clk from CLK_25M */
-/*	phy_write(phydev, MDIO_DEVAD_NONE, 0xd, 0x7);
+	phy_write(phydev, MDIO_DEVAD_NONE, 0xd, 0x7);
 	phy_write(phydev, MDIO_DEVAD_NONE, 0xe, 0x8016);
 	phy_write(phydev, MDIO_DEVAD_NONE, 0xd, 0x4007);
 
@@ -396,7 +197,7 @@
 	val &= 0xffe7;
 	val |= 0x18;
 	phy_write(phydev, MDIO_DEVAD_NONE, 0xe, val);
-*/
+
 	/* introduce tx clock delay */
 	phy_write(phydev, MDIO_DEVAD_NONE, 0x1d, 0x5);
 	val = phy_read(phydev, MDIO_DEVAD_NONE, 0x1e);
@@ -405,145 +206,45 @@
 
 	if (phydev->drv->config)
 		phydev->drv->config(phydev);
-	return 0;
-}
-#endif
-
-static iomux_v3_cfg_t const bcm4339_pads[] = {
-        MX7D_PAD_ECSPI1_SCLK__GPIO4_IO16  | MUX_PAD_CTRL(NO_PAD_CTRL), //wifi reset
-        MX7D_PAD_ECSPI1_MISO__GPIO4_IO18  | MUX_PAD_CTRL(NO_PAD_CTRL), //bt reset
-};
-
-static iomux_v3_cfg_t const ccm_clko_pads[] = {
-	MX7D_PAD_GPIO1_IO03__CCM_CLKO2 | MUX_PAD_CTRL(NO_PAD_CTRL),
-	MX7D_PAD_GPIO1_IO02__CCM_CLKO1 | MUX_PAD_CTRL(NO_PAD_CTRL),
-};
+
+	return 0;
+}
+#endif
 
 static void setup_iomux_uart(void)
 {
 	imx_iomux_v3_setup_multiple_pads(uart5_pads, ARRAY_SIZE(uart5_pads));
 }
 
-#ifdef CONFIG_FSL_ESDHC
-
-#define USDHC1_CD_GPIO	IMX_GPIO_NR(5, 0)
-
-static struct fsl_esdhc_cfg usdhc_cfg[3] = {
-	{USDHC1_BASE_ADDR, 0, 4},
+static struct fsl_esdhc_cfg usdhc_cfg[1] = {
 	{USDHC3_BASE_ADDR},
 };
 
-int board_mmc_get_env_dev(int devno)
-{
-	if (2 == devno)
-		devno--;
-
-	return devno;
-}
-
-int mmc_map_to_kernel_blk(int dev_no)
-{
-	if (1 == dev_no)
-		dev_no++;
-
-	return dev_no;
-}
-
 int board_mmc_getcd(struct mmc *mmc)
 {
-	struct fsl_esdhc_cfg *cfg = (struct fsl_esdhc_cfg *)mmc->priv;
-	int ret = 0;
-
-	switch (cfg->esdhc_base) {
-	case USDHC1_BASE_ADDR:
-		ret = !gpio_get_value(USDHC1_CD_GPIO); /* Assume uSDHC1 sd is always present */
-		break;
-	case USDHC3_BASE_ADDR:
-		ret = !gpio_get_value(USDHC3_CD_GPIO); /* Assume uSDHC3 emmc is always present */
-		break;
-	}
-
-	return ret;
+	/* Assume uSDHC3 emmc is always present */
+	return 1;
 }
 
 int board_mmc_init(bd_t *bis)
 {
-	int i, ret;
-	/*
-	 * According to the board_mmc_init() the following map is done:
-	 * (U-boot device node)    (Physical Port)
-	 * mmc0                    USDHC1
-	 * mmc2                    USDHC3 (eMMC)
-	 */
-	for (i = 0; i < CONFIG_SYS_FSL_USDHC_NUM; i++) {
-		switch (i) {
-		case 0:
-			imx_iomux_v3_setup_multiple_pads(
-				usdhc1_pads, ARRAY_SIZE(usdhc1_pads));
-			usdhc_cfg[0].sdhc_clk = mxc_get_clock(MXC_ESDHC_CLK);
-			break;
-		case 1:
 	imx_iomux_v3_setup_multiple_pads(
 			usdhc3_emmc_pads, ARRAY_SIZE(usdhc3_emmc_pads));
-			gpio_request(USDHC3_CD_GPIO, "usdhc3_cd");
-			gpio_direction_input(USDHC3_CD_GPIO);
-			usdhc_cfg[1].sdhc_clk = mxc_get_clock(MXC_ESDHC3_CLK);
-			break;
-		default:
-			printf("Warning: you configured more USDHC controllers"
-				"(%d) than supported by the board\n", i + 1);
-			return 0;
-			}
-
-			ret = fsl_esdhc_initialize(bis, &usdhc_cfg[i]);
-			if (ret)
-				return ret;
-}
-
-	return 0;
-}
-
-int check_mmc_autodetect(void)
-{
-	char *autodetect_str = env_get("mmcautodetect");
-
-	if ((autodetect_str != NULL) &&
-		(strcmp(autodetect_str, "yes") == 0)) {
-		return 1;
-	}
-
-	return 0;
-}
-
-void board_late_mmc_init(void)
-{
-	char cmd[32];
-	char mmcblk[32];
-	u32 dev_no = mmc_get_env_dev();
-
-	if (!check_mmc_autodetect())
-		return;
-
-	env_set_ulong("mmcdev", dev_no);
-
-	/* Set mmcblk env */
-	sprintf(mmcblk, "/dev/mmcblk%dp2 rootwait rw",
-		mmc_map_to_kernel_blk(dev_no));
-	env_set("mmcroot", mmcblk);
-
-	sprintf(cmd, "mmc dev %d", dev_no);
-	run_command(cmd, 0);
-}
-#endif
+	usdhc_cfg[0].sdhc_clk = mxc_get_clock(MXC_ESDHC3_CLK);
+
+	return fsl_esdhc_initialize(bis, &usdhc_cfg[0]);
+}
 
 int board_early_init_f(void)
 {
 	setup_iomux_uart();
-	return 0;
-}
-
-#define BT_RST_GPIO		IMX_GPIO_NR(6, 16)
-#define WIFI_RST_GPIO	IMX_GPIO_NR(6, 17)
+
+#ifdef CONFIG_SYS_I2C_MXC
+	setup_i2c(3, CONFIG_SYS_I2C_SPEED, 0x7f, &i2c_pad_info4);
+#endif
+
+	return 0;
+}
 
 int board_init(void)
 {
@@ -554,107 +255,33 @@
 	setup_fec();
 #endif
 
-#ifdef CONFIG_SYS_I2C_MXC
-	setup_i2c(0, CONFIG_SYS_I2C_SPEED, 0x7f, &i2c_pad_info1);
-	setup_i2c(1, CONFIG_SYS_I2C_SPEED, 0x7f, &i2c_pad_info2);
-	setup_i2c(3, CONFIG_SYS_I2C_SPEED, 0x7f, &i2c_pad_info4);
-#endif
-
-	//pico-imx7 custom initialize
-	imx_iomux_v3_setup_multiple_pads(bcm4339_pads, ARRAY_SIZE(bcm4339_pads));
-	imx_iomux_v3_setup_multiple_pads(ccm_clko_pads, ARRAY_SIZE(ccm_clko_pads));
-
-	gpio_direction_output(BT_RST_GPIO, 1);
-	udelay(500);
-	gpio_direction_output(WIFI_RST_GPIO, 1);
-	udelay(500);
-	clock_set_src(IPP_DO_CLKO2,OSC_32K_CLK);
-	udelay(500);
-	clock_set_src(IPP_DO_CLKO1,OSC_24M_CLK);
-
-	return 0;
-}
-
-#ifdef CONFIG_CMD_BMODE
-static const struct boot_mode board_boot_modes[] = {
-	/* 4 bit bus width */
-	{"sd1", MAKE_CFGVAL(0x10, 0x10, 0x00, 0x00)},
-	{"emmc", MAKE_CFGVAL(0x10, 0x2a, 0x00, 0x00)},
-	/* TODO: Nand */
-	/*{"qspi", MAKE_CFGVAL(0x00, 0x40, 0x00, 0x00)},*/
-	{NULL,   0},
-};
-#endif
+	return 0;
+}
 
 int board_late_init(void)
 {
 	struct wdog_regs *wdog = (struct wdog_regs *)WDOG1_BASE_ADDR;
 
-#ifdef CONFIG_CMD_BMODE
-	add_board_boot_modes(board_boot_modes);
-#endif
-
-#ifdef CONFIG_ENV_IS_IN_MMC
-	board_late_mmc_init();
-#endif
-
 	imx_iomux_v3_setup_multiple_pads(wdog_pads, ARRAY_SIZE(wdog_pads));
 
 	set_wdog_reset(wdog);
 
-	return 0;
-}
-
-u32 get_board_rev(void)
-{
-	return get_cpu_rev();
+	/*
+	 * Do not assert internal WDOG_RESET_B_DEB(controlled by bit 4),
+	 * since we use PMIC_PWRON to reset the board.
+	 */
+	clrsetbits_le16(&wdog->wcr, 0, 0x10);
+
+	return 0;
 }
 
 int checkboard(void)
 {
-	char *mode;
-	if (IS_ENABLED(CONFIG_ARMV7_BOOT_SEC_DEFAULT))
-		mode = "secure";
-	else
-		mode = "non-secure";
-
-	printf("Board: i.MX7D PICOSOM in %s mode\n", mode);
-
-	return 0;
-}
-
-<<<<<<< HEAD
-#ifdef CONFIG_USB_EHCI_MX7
-iomux_v3_cfg_t const usb_otg1_pads[] = {
-	MX7D_PAD_UART3_TX_DATA__USB_OTG1_PWR | MUX_PAD_CTRL(NO_PAD_CTRL),
-};
-
-int board_ehci_hcd_init(int port)
-{
-	switch (port) {
-	case 0:
-		imx_iomux_v3_setup_multiple_pads(usb_otg1_pads,
-						 ARRAY_SIZE(usb_otg1_pads));
-		break;
-
-	default:
-		printf("MXC USB port %d not yet supported\n", port);
-		return 1;
-}
-	return 0;
-}
-#endif
-
-#ifdef CONFIG_FSL_FASTBOOT
-#ifdef CONFIG_ANDROID_RECOVERY
-int is_recovery_key_pressing(void)
-{
-	/* No key defined for this board */
-	return 0;
-}
-#endif /*CONFIG_ANDROID_RECOVERY*/
-#endif /*CONFIG_FSL_FASTBOOT*/
-=======
+	puts("Board: i.MX7D PICOSOM\n");
+
+	return 0;
+}
+
 static iomux_v3_cfg_t const usb_otg2_pads[] = {
 	MX7D_PAD_UART3_CTS_B__USB_OTG2_PWR | MUX_PAD_CTRL(NO_PAD_CTRL),
 };
@@ -678,12 +305,11 @@
 {
 	switch (port) {
 	case 0:
-		return USB_INIT_DEVICE;
+	return USB_INIT_DEVICE;
 	case 1:
 		return USB_INIT_HOST;
 	default:
 		return -EINVAL;
 	}
 	return 0;
-}
->>>>>>> 715e07fd
+}