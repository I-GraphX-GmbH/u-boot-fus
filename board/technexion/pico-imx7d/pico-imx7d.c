// SPDX-License-Identifier: GPL-2.0+
/*
 * Copyright (C) 2017 NXP Semiconductors
 */

#include <asm/arch/clock.h>
#include <asm/arch/crm_regs.h>
#include <asm/arch/imx-regs.h>
#include <asm/arch/mx7-pins.h>
#include <asm/arch/sys_proto.h>
#include <asm/gpio.h>
#include <asm/mach-imx/iomux-v3.h>
#include <asm/mach-imx/boot_mode.h>
#include <asm/mach-imx/mxc_i2c.h>
#include <asm/io.h>
#include <common.h>
#include <fsl_esdhc.h>
#include <i2c.h>
#include <miiphy.h>
#include <mmc.h>
#include <netdev.h>
#include <usb.h>
#include <power/pmic.h>
#include <power/pfuze3000_pmic.h>
#include "../../freescale/common/pfuze.h"
#if defined(CONFIG_MXC_EPDC)
#include <lcd.h>
#include <mxc_epdc_fb.h>
#endif
#ifdef CONFIG_VIDEO_MXS
#include <linux/fb.h>
#include <mxsfb.h>
#endif

#ifdef CONFIG_FSL_FASTBOOT
#include <fsl_fastboot.h>
#ifdef CONFIG_ANDROID_RECOVERY
#include <recovery.h>
#endif
#endif /*CONFIG_FSL_FASTBOOT*/

DECLARE_GLOBAL_DATA_PTR;

#define UART_PAD_CTRL  (PAD_CTL_DSE_3P3V_49OHM | \
	PAD_CTL_PUS_PU100KOHM | PAD_CTL_HYS)

#define USDHC_PAD_CTRL (PAD_CTL_DSE_3P3V_32OHM | PAD_CTL_SRE_SLOW | \
	PAD_CTL_HYS | PAD_CTL_PUE | PAD_CTL_PUS_PU47KOHM)

#define ENET_PAD_CTRL  (PAD_CTL_PUS_PU100KOHM | PAD_CTL_DSE_3P3V_49OHM)
#define ENET_PAD_CTRL_MII  (PAD_CTL_DSE_3P3V_32OHM)

#define ENET_RX_PAD_CTRL  (PAD_CTL_PUS_PU100KOHM | PAD_CTL_DSE_3P3V_49OHM)

#define I2C_PAD_CTRL    (PAD_CTL_DSE_3P3V_32OHM | PAD_CTL_SRE_SLOW | \
	PAD_CTL_HYS | PAD_CTL_PUE | PAD_CTL_PUS_PU100KOHM)

#define LCD_PAD_CTRL    (PAD_CTL_HYS | PAD_CTL_PUS_PU100KOHM | \
	PAD_CTL_DSE_3P3V_49OHM)

#ifdef CONFIG_SYS_I2C_MXC
#define PC MUX_PAD_CTRL(I2C_PAD_CTRL)
/* I2C1*/
static struct i2c_pads_info i2c_pad_info1 = {
	.scl = {
		.i2c_mode = MX7D_PAD_UART1_RX_DATA__I2C1_SCL | PC,
		.gpio_mode = MX7D_PAD_UART1_RX_DATA__GPIO4_IO0 | PC,
		.gp = IMX_GPIO_NR(4, 0),
	},
	.sda = {
		.i2c_mode = MX7D_PAD_UART1_TX_DATA__I2C1_SDA | PC,
		.gpio_mode = MX7D_PAD_UART1_TX_DATA__GPIO4_IO1 | PC,
		.gp = IMX_GPIO_NR(4, 1),
	},
};

/* I2C2 */
static struct i2c_pads_info i2c_pad_info2 = {
	.scl = {
		.i2c_mode = MX7D_PAD_UART2_RX_DATA__I2C2_SCL | PC,
		.gpio_mode = MX7D_PAD_UART2_RX_DATA__GPIO4_IO2 | PC,
		.gp = IMX_GPIO_NR(4, 2),
	},
	.sda = {
		.i2c_mode = MX7D_PAD_UART2_TX_DATA__I2C2_SDA | PC,
		.gpio_mode = MX7D_PAD_UART2_TX_DATA__GPIO4_IO3 | PC,
		.gp = IMX_GPIO_NR(4, 3),
	},
};

/* I2C4 for PMIC */
static struct i2c_pads_info i2c_pad_info4 = {
	.scl = {
		.i2c_mode = MX7D_PAD_SAI1_RX_SYNC__I2C4_SCL | PC,
		.gpio_mode = MX7D_PAD_SAI1_RX_SYNC__GPIO6_IO16 | PC,
		.gp = IMX_GPIO_NR(6, 16),
	},
	.sda = {
		.i2c_mode = MX7D_PAD_SAI1_RX_BCLK__I2C4_SDA | PC,
		.gpio_mode = MX7D_PAD_SAI1_RX_BCLK__GPIO6_IO17 | PC,
		.gp = IMX_GPIO_NR(6, 17),
	},
};
#endif

int dram_init(void)
{
<<<<<<< HEAD
#ifdef CONFIG_IMX_TRUSTY_OS
	gd->ram_size = ((ulong)CONFIG_DDR_MB * 1024 * 1024) - TRUSTY_OS_RAM_SIZE;
#else
	gd->ram_size = ((ulong)CONFIG_DDR_MB * 1024 * 1024);
#endif
=======
	gd->ram_size = imx_ddr_size();
>>>>>>> 03ce207c

	return 0;
}

#ifdef CONFIG_POWER
#define I2C_PMIC	3
int power_init_board(void)
{
	struct pmic *p;
	int ret;
	unsigned int reg, rev_id;

	ret = power_pfuze3000_init(I2C_PMIC);
	if (ret)
		return ret;

	p = pmic_get("PFUZE3000");
	ret = pmic_probe(p);
	if (ret)
		return ret;

	pmic_reg_read(p, PFUZE3000_DEVICEID, &reg);
	pmic_reg_read(p, PFUZE3000_REVID, &rev_id);
	printf("PMIC:  PFUZE3000 DEV_ID=0x%x REV_ID=0x%x\n", reg, rev_id);

	/* disable Low Power Mode during standby mode */
	pmic_reg_read(p, PFUZE3000_LDOGCTL, &reg);
	reg |= 0x1;
	pmic_reg_write(p, PFUZE3000_LDOGCTL, reg);

	/* SW1A/1B mode set to APS/APS */
	reg = 0x8;
	pmic_reg_write(p, PFUZE3000_SW1AMODE, reg);
	pmic_reg_write(p, PFUZE3000_SW1BMODE, reg);

	/* SW1A/1B standby voltage set to 1.025V */
	reg = 0xd;
	pmic_reg_write(p, PFUZE3000_SW1ASTBY, reg);
	pmic_reg_write(p, PFUZE3000_SW1BSTBY, reg);

	/* decrease SW1B normal voltage to 0.975V */
	pmic_reg_read(p, PFUZE3000_SW1BVOLT, &reg);
	reg &= ~0x1f;
	reg |= PFUZE3000_SW1AB_SETP(9750);
	pmic_reg_write(p, PFUZE3000_SW1BVOLT, reg);

	return 0;
}
#endif

static iomux_v3_cfg_t const wdog_pads[] = {
	MX7D_PAD_GPIO1_IO00__WDOG1_WDOG_B | MUX_PAD_CTRL(NO_PAD_CTRL),
};

static iomux_v3_cfg_t const uart5_pads[] = {
	MX7D_PAD_I2C4_SCL__UART5_DCE_RX | MUX_PAD_CTRL(UART_PAD_CTRL),
	MX7D_PAD_I2C4_SDA__UART5_DCE_TX | MUX_PAD_CTRL(UART_PAD_CTRL),
};

static iomux_v3_cfg_t const usdhc1_pads[] = {
	MX7D_PAD_SD1_CLK__SD1_CLK | MUX_PAD_CTRL(USDHC_PAD_CTRL),
	MX7D_PAD_SD1_CMD__SD1_CMD | MUX_PAD_CTRL(USDHC_PAD_CTRL),
	MX7D_PAD_SD1_DATA0__SD1_DATA0 | MUX_PAD_CTRL(USDHC_PAD_CTRL),
	MX7D_PAD_SD1_DATA1__SD1_DATA1 | MUX_PAD_CTRL(USDHC_PAD_CTRL),
	MX7D_PAD_SD1_DATA2__SD1_DATA2 | MUX_PAD_CTRL(USDHC_PAD_CTRL),
	MX7D_PAD_SD1_DATA3__SD1_DATA3 | MUX_PAD_CTRL(USDHC_PAD_CTRL),
	MX7D_PAD_SD1_CD_B__GPIO5_IO0  | MUX_PAD_CTRL(USDHC_PAD_CTRL),
	MX7D_PAD_SD1_RESET_B__SD1_RESET_B | MUX_PAD_CTRL(USDHC_PAD_CTRL),
};

/* SD */
#ifdef PICO_SD
#define USDHC3_CD_GPIO IMX_GPIO_NR(6, 9)
static iomux_v3_cfg_t const usdhc3_emmc_pads[] = {
	MX7D_PAD_SD3_CLK__SD3_CLK | MUX_PAD_CTRL(USDHC_PAD_CTRL),
	MX7D_PAD_SD3_CMD__SD3_CMD | MUX_PAD_CTRL(USDHC_PAD_CTRL),
	MX7D_PAD_SD3_DATA0__SD3_DATA0 | MUX_PAD_CTRL(USDHC_PAD_CTRL),
	MX7D_PAD_SD3_DATA1__SD3_DATA1 | MUX_PAD_CTRL(USDHC_PAD_CTRL),
	MX7D_PAD_SD3_DATA2__SD3_DATA2 | MUX_PAD_CTRL(USDHC_PAD_CTRL),
	MX7D_PAD_SD3_DATA3__SD3_DATA3 | MUX_PAD_CTRL(USDHC_PAD_CTRL),
	MX7D_PAD_SD3_DATA7__GPIO6_IO9 | MUX_PAD_CTRL(USDHC_PAD_CTRL),
};
#else
/* EMMC */
#define USDHC3_CD_GPIO IMX_GPIO_NR(1, 14)
static iomux_v3_cfg_t const usdhc3_emmc_pads[] = {
	MX7D_PAD_SD3_CLK__SD3_CLK | MUX_PAD_CTRL(USDHC_PAD_CTRL),
	MX7D_PAD_SD3_CMD__SD3_CMD | MUX_PAD_CTRL(USDHC_PAD_CTRL),
	MX7D_PAD_SD3_DATA0__SD3_DATA0 | MUX_PAD_CTRL(USDHC_PAD_CTRL),
	MX7D_PAD_SD3_DATA1__SD3_DATA1 | MUX_PAD_CTRL(USDHC_PAD_CTRL),
	MX7D_PAD_SD3_DATA2__SD3_DATA2 | MUX_PAD_CTRL(USDHC_PAD_CTRL),
	MX7D_PAD_SD3_DATA3__SD3_DATA3 | MUX_PAD_CTRL(USDHC_PAD_CTRL),
	MX7D_PAD_SD3_DATA4__SD3_DATA4 | MUX_PAD_CTRL(USDHC_PAD_CTRL),
	MX7D_PAD_SD3_DATA5__SD3_DATA5 | MUX_PAD_CTRL(USDHC_PAD_CTRL),
	MX7D_PAD_SD3_DATA6__SD3_DATA6 | MUX_PAD_CTRL(USDHC_PAD_CTRL),
	MX7D_PAD_SD3_DATA7__SD3_DATA7 | MUX_PAD_CTRL(USDHC_PAD_CTRL),
	MX7D_PAD_GPIO1_IO14__GPIO1_IO14 | MUX_PAD_CTRL(USDHC_PAD_CTRL),
};
#endif

#ifdef CONFIG_VIDEO_MXS
static iomux_v3_cfg_t const lcd_pads[] = {
	MX7D_PAD_LCD_CLK__LCD_CLK | MUX_PAD_CTRL(LCD_PAD_CTRL),
	MX7D_PAD_LCD_ENABLE__LCD_ENABLE | MUX_PAD_CTRL(LCD_PAD_CTRL),
	MX7D_PAD_LCD_HSYNC__LCD_HSYNC | MUX_PAD_CTRL(LCD_PAD_CTRL),
	MX7D_PAD_LCD_VSYNC__LCD_VSYNC | MUX_PAD_CTRL(LCD_PAD_CTRL),
	MX7D_PAD_LCD_DATA00__LCD_DATA0 | MUX_PAD_CTRL(LCD_PAD_CTRL),
	MX7D_PAD_LCD_DATA01__LCD_DATA1 | MUX_PAD_CTRL(LCD_PAD_CTRL),
	MX7D_PAD_LCD_DATA02__LCD_DATA2 | MUX_PAD_CTRL(LCD_PAD_CTRL),
	MX7D_PAD_LCD_DATA03__LCD_DATA3 | MUX_PAD_CTRL(LCD_PAD_CTRL),
	MX7D_PAD_LCD_DATA04__LCD_DATA4 | MUX_PAD_CTRL(LCD_PAD_CTRL),
	MX7D_PAD_LCD_DATA05__LCD_DATA5 | MUX_PAD_CTRL(LCD_PAD_CTRL),
	MX7D_PAD_LCD_DATA06__LCD_DATA6 | MUX_PAD_CTRL(LCD_PAD_CTRL),
	MX7D_PAD_LCD_DATA07__LCD_DATA7 | MUX_PAD_CTRL(LCD_PAD_CTRL),
	MX7D_PAD_LCD_DATA08__LCD_DATA8 | MUX_PAD_CTRL(LCD_PAD_CTRL),
	MX7D_PAD_LCD_DATA09__LCD_DATA9 | MUX_PAD_CTRL(LCD_PAD_CTRL),
	MX7D_PAD_LCD_DATA10__LCD_DATA10 | MUX_PAD_CTRL(LCD_PAD_CTRL),
	MX7D_PAD_LCD_DATA11__LCD_DATA11 | MUX_PAD_CTRL(LCD_PAD_CTRL),
	MX7D_PAD_LCD_DATA12__LCD_DATA12 | MUX_PAD_CTRL(LCD_PAD_CTRL),
	MX7D_PAD_LCD_DATA13__LCD_DATA13 | MUX_PAD_CTRL(LCD_PAD_CTRL),
	MX7D_PAD_LCD_DATA14__LCD_DATA14 | MUX_PAD_CTRL(LCD_PAD_CTRL),
	MX7D_PAD_LCD_DATA15__LCD_DATA15 | MUX_PAD_CTRL(LCD_PAD_CTRL),
	MX7D_PAD_LCD_DATA16__LCD_DATA16 | MUX_PAD_CTRL(LCD_PAD_CTRL),
	MX7D_PAD_LCD_DATA17__LCD_DATA17 | MUX_PAD_CTRL(LCD_PAD_CTRL),
	MX7D_PAD_LCD_DATA18__LCD_DATA18 | MUX_PAD_CTRL(LCD_PAD_CTRL),
	MX7D_PAD_LCD_DATA19__LCD_DATA19 | MUX_PAD_CTRL(LCD_PAD_CTRL),
	MX7D_PAD_LCD_DATA20__LCD_DATA20 | MUX_PAD_CTRL(LCD_PAD_CTRL),
	MX7D_PAD_LCD_DATA21__LCD_DATA21 | MUX_PAD_CTRL(LCD_PAD_CTRL),
	MX7D_PAD_LCD_DATA22__LCD_DATA22 | MUX_PAD_CTRL(LCD_PAD_CTRL),
	MX7D_PAD_LCD_DATA23__LCD_DATA23 | MUX_PAD_CTRL(LCD_PAD_CTRL),
	MX7D_PAD_LCD_RESET__GPIO3_IO4   | MUX_PAD_CTRL(LCD_PAD_CTRL),
	MX7D_PAD_GPIO1_IO06__GPIO1_IO6	| MUX_PAD_CTRL(LCD_PAD_CTRL), /* LCD_VDD_EN */
};

static iomux_v3_cfg_t const pwm_pads[] = {
	/* Use GPIO for Brightness adjustment, duty cycle = period */
	MX7D_PAD_GPIO1_IO11__GPIO1_IO11 | MUX_PAD_CTRL(NO_PAD_CTRL), /* LCD_BLT_CTRL */
};

struct lcd_panel_info_t {
	unsigned int lcdif_base_addr;
	int depth;
	void	(*enable)(struct lcd_panel_info_t const *dev);
	struct fb_videomode mode;
};

void do_enable_parallel_lcd(struct lcd_panel_info_t const *dev)
{
	imx_iomux_v3_setup_multiple_pads(lcd_pads, ARRAY_SIZE(lcd_pads));

	imx_iomux_v3_setup_multiple_pads(pwm_pads, ARRAY_SIZE(pwm_pads));

	/* Reset LCD */
	gpio_direction_output(IMX_GPIO_NR(3, 4) , 0);
	udelay(500);
	gpio_direction_output(IMX_GPIO_NR(3, 4) , 1);

	/* Set Brightness to high */
	gpio_direction_output(IMX_GPIO_NR(1, 11) , 1);
	/* Set LCD enable to high */
	gpio_direction_output(IMX_GPIO_NR(1, 6) , 1);
}

static struct lcd_panel_info_t const displays[] = {{
	.lcdif_base_addr = ELCDIF1_IPS_BASE_ADDR,
	.depth = 24,
	.enable	= do_enable_parallel_lcd,
	.mode	= {
		.name			= "EJ050NA",
		.xres           = 800,
		.yres           = 480,
		.pixclock       = 29850,
		.left_margin    = 89,
		.right_margin   = 164,
		.upper_margin   = 23,
		.lower_margin   = 10,
		.hsync_len      = 10,
		.vsync_len      = 10,
		.sync           = 0,
		.vmode          = FB_VMODE_NONINTERLACED
} } };

int board_video_skip(void)
{
	int i;
	int ret;
	char const *panel = env_get("panel");
	if (!panel) {
		panel = displays[0].mode.name;
		printf("No panel detected: default to %s\n", panel);
		i = 0;
	} else {
		for (i = 0; i < ARRAY_SIZE(displays); i++) {
			if (!strcmp(panel, displays[i].mode.name))
				break;
		}
	}
	if (i < ARRAY_SIZE(displays)) {
		ret = mxs_lcd_panel_setup(displays[i].mode, displays[i].depth,
				    displays[i].lcdif_base_addr);
		if (!ret) {
			if (displays[i].enable)
				displays[i].enable(displays+i);
			printf("Display: %s (%ux%u)\n",
			       displays[i].mode.name,
			       displays[i].mode.xres,
			       displays[i].mode.yres);
		} else
			printf("LCD %s cannot be configured: %d\n",
			       displays[i].mode.name, ret);
	} else {
		printf("unsupported panel %s\n", panel);
		return -EINVAL;
	}

	return 0;
}
#endif

#ifdef CONFIG_FEC_MXC
static iomux_v3_cfg_t const fec1_pads[] = {
	MX7D_PAD_SD2_CD_B__ENET2_MDIO | MUX_PAD_CTRL(ENET_PAD_CTRL_MII),
	MX7D_PAD_SD2_WP__ENET2_MDC | MUX_PAD_CTRL(ENET_PAD_CTRL_MII),
	MX7D_PAD_ENET1_RGMII_TXC__ENET1_RGMII_TXC | MUX_PAD_CTRL(ENET_PAD_CTRL),
	MX7D_PAD_ENET1_RGMII_TD0__ENET1_RGMII_TD0 | MUX_PAD_CTRL(ENET_PAD_CTRL),
	MX7D_PAD_ENET1_RGMII_TD1__ENET1_RGMII_TD1 | MUX_PAD_CTRL(ENET_PAD_CTRL),
	MX7D_PAD_ENET1_RGMII_TD2__ENET1_RGMII_TD2 | MUX_PAD_CTRL(ENET_PAD_CTRL),
	MX7D_PAD_ENET1_RGMII_TD3__ENET1_RGMII_TD3 | MUX_PAD_CTRL(ENET_PAD_CTRL),
	MX7D_PAD_ENET1_RGMII_TX_CTL__ENET1_RGMII_TX_CTL | MUX_PAD_CTRL(ENET_PAD_CTRL),
	MX7D_PAD_ENET1_RGMII_RXC__ENET1_RGMII_RXC | MUX_PAD_CTRL(ENET_RX_PAD_CTRL),
	MX7D_PAD_ENET1_RGMII_RD0__ENET1_RGMII_RD0 | MUX_PAD_CTRL(ENET_RX_PAD_CTRL),
	MX7D_PAD_ENET1_RGMII_RD1__ENET1_RGMII_RD1 | MUX_PAD_CTRL(ENET_RX_PAD_CTRL),
	MX7D_PAD_ENET1_RGMII_RD2__ENET1_RGMII_RD2 | MUX_PAD_CTRL(ENET_RX_PAD_CTRL),
	MX7D_PAD_ENET1_RGMII_RD3__ENET1_RGMII_RD3 | MUX_PAD_CTRL(ENET_RX_PAD_CTRL),
	MX7D_PAD_ENET1_RGMII_RX_CTL__ENET1_RGMII_RX_CTL | MUX_PAD_CTRL(ENET_RX_PAD_CTRL),
	MX7D_PAD_SD3_STROBE__GPIO6_IO10 | MUX_PAD_CTRL(NO_PAD_CTRL),
	MX7D_PAD_SD3_RESET_B__GPIO6_IO11 | MUX_PAD_CTRL(NO_PAD_CTRL),
};

#define FEC1_RST_GPIO	IMX_GPIO_NR(6, 11)

static void setup_iomux_fec(void)
{
	imx_iomux_v3_setup_multiple_pads(fec1_pads, ARRAY_SIZE(fec1_pads));

	gpio_direction_output(FEC1_RST_GPIO, 0);
	udelay(500);
	gpio_set_value(FEC1_RST_GPIO, 1);
}

int board_eth_init(bd_t *bis)
{
	setup_iomux_fec();

	return fecmxc_initialize_multi(bis, 0,
		CONFIG_FEC_MXC_PHYADDR, IMX_FEC_BASE);
}

static int setup_fec(void)
{
	struct iomuxc_gpr_base_regs *const iomuxc_gpr_regs
		= (struct iomuxc_gpr_base_regs *)IOMUXC_GPR_BASE_ADDR;

	/* Use 125M anatop REF_CLK1 for ENET1, clear gpr1[13], gpr1[17] */
	clrsetbits_le32(&iomuxc_gpr_regs->gpr[1],
			(IOMUXC_GPR_GPR1_GPR_ENET1_TX_CLK_SEL_MASK |
			IOMUXC_GPR_GPR1_GPR_ENET1_CLK_DIR_MASK), 0);

	return set_clk_enet(ENET_125MHZ);
}

int board_phy_config(struct phy_device *phydev)
{
	/* enable rgmii rxc skew and phy mode select to RGMII copper */
	/*phy_write(phydev, MDIO_DEVAD_NONE, 0x1e, 0x21);
	phy_write(phydev, MDIO_DEVAD_NONE, 0x1f, 0x7ea8);
	phy_write(phydev, MDIO_DEVAD_NONE, 0x1e, 0x2f);
	phy_write(phydev, MDIO_DEVAD_NONE, 0x1f, 0x71b7);*/

	unsigned short val;

	/* To enable AR8035 ouput a 125MHz clk from CLK_25M */
/*	phy_write(phydev, MDIO_DEVAD_NONE, 0xd, 0x7);
	phy_write(phydev, MDIO_DEVAD_NONE, 0xe, 0x8016);
	phy_write(phydev, MDIO_DEVAD_NONE, 0xd, 0x4007);

	val = phy_read(phydev, MDIO_DEVAD_NONE, 0xe);
	val &= 0xffe7;
	val |= 0x18;
	phy_write(phydev, MDIO_DEVAD_NONE, 0xe, val);
*/
	/* introduce tx clock delay */
	phy_write(phydev, MDIO_DEVAD_NONE, 0x1d, 0x5);
	val = phy_read(phydev, MDIO_DEVAD_NONE, 0x1e);
	val |= 0x0100;
	phy_write(phydev, MDIO_DEVAD_NONE, 0x1e, val);

	if (phydev->drv->config)
		phydev->drv->config(phydev);
	return 0;
}
#endif

static iomux_v3_cfg_t const bcm4339_pads[] = {
        MX7D_PAD_ECSPI1_SCLK__GPIO4_IO16  | MUX_PAD_CTRL(NO_PAD_CTRL), //wifi reset
        MX7D_PAD_ECSPI1_MISO__GPIO4_IO18  | MUX_PAD_CTRL(NO_PAD_CTRL), //bt reset
};

static iomux_v3_cfg_t const ccm_clko_pads[] = {
	MX7D_PAD_GPIO1_IO03__CCM_CLKO2 | MUX_PAD_CTRL(NO_PAD_CTRL),
	MX7D_PAD_GPIO1_IO02__CCM_CLKO1 | MUX_PAD_CTRL(NO_PAD_CTRL),
};

static void setup_iomux_uart(void)
{
	imx_iomux_v3_setup_multiple_pads(uart5_pads, ARRAY_SIZE(uart5_pads));
}

#ifdef CONFIG_FSL_ESDHC

#define USDHC1_CD_GPIO	IMX_GPIO_NR(5, 0)

static struct fsl_esdhc_cfg usdhc_cfg[3] = {
	{USDHC1_BASE_ADDR, 0, 4},
	{USDHC3_BASE_ADDR},
};

int board_mmc_get_env_dev(int devno)
{
	if (2 == devno)
		devno--;

	return devno;
}

int mmc_map_to_kernel_blk(int dev_no)
{
	if (1 == dev_no)
		dev_no++;

	return dev_no;
}

int board_mmc_getcd(struct mmc *mmc)
{
	struct fsl_esdhc_cfg *cfg = (struct fsl_esdhc_cfg *)mmc->priv;
	int ret = 0;

	switch (cfg->esdhc_base) {
	case USDHC1_BASE_ADDR:
		ret = !gpio_get_value(USDHC1_CD_GPIO); /* Assume uSDHC1 sd is always present */
		break;
	case USDHC3_BASE_ADDR:
		ret = !gpio_get_value(USDHC3_CD_GPIO); /* Assume uSDHC3 emmc is always present */
		break;
	}

	return ret;
}

int board_mmc_init(bd_t *bis)
{
	int i, ret;
	/*
	 * According to the board_mmc_init() the following map is done:
	 * (U-boot device node)    (Physical Port)
	 * mmc0                    USDHC1
	 * mmc2                    USDHC3 (eMMC)
	 */
	for (i = 0; i < CONFIG_SYS_FSL_USDHC_NUM; i++) {
		switch (i) {
		case 0:
			imx_iomux_v3_setup_multiple_pads(
				usdhc1_pads, ARRAY_SIZE(usdhc1_pads));
			usdhc_cfg[0].sdhc_clk = mxc_get_clock(MXC_ESDHC_CLK);
			break;
		case 1:
			imx_iomux_v3_setup_multiple_pads(
				usdhc3_emmc_pads, ARRAY_SIZE(usdhc3_emmc_pads));
			gpio_request(USDHC3_CD_GPIO, "usdhc3_cd");
			gpio_direction_input(USDHC3_CD_GPIO);
			usdhc_cfg[1].sdhc_clk = mxc_get_clock(MXC_ESDHC3_CLK);
			break;
		default:
			printf("Warning: you configured more USDHC controllers"
				"(%d) than supported by the board\n", i + 1);
			return 0;
			}

			ret = fsl_esdhc_initialize(bis, &usdhc_cfg[i]);
			if (ret)
				return ret;
	}

	return 0;
}

int check_mmc_autodetect(void)
{
	char *autodetect_str = env_get("mmcautodetect");

	if ((autodetect_str != NULL) &&
		(strcmp(autodetect_str, "yes") == 0)) {
		return 1;
	}

	return 0;
}

void board_late_mmc_init(void)
{
	char cmd[32];
	char mmcblk[32];
	u32 dev_no = mmc_get_env_dev();

	if (!check_mmc_autodetect())
		return;

	env_set_ulong("mmcdev", dev_no);

	/* Set mmcblk env */
	sprintf(mmcblk, "/dev/mmcblk%dp2 rootwait rw",
		mmc_map_to_kernel_blk(dev_no));
	env_set("mmcroot", mmcblk);

	sprintf(cmd, "mmc dev %d", dev_no);
	run_command(cmd, 0);
}
#endif

int board_early_init_f(void)
{
	setup_iomux_uart();
	return 0;
}

#define BT_RST_GPIO		IMX_GPIO_NR(6, 16)
#define WIFI_RST_GPIO	IMX_GPIO_NR(6, 17)

int board_init(void)
{
	/* address of boot parameters */
	gd->bd->bi_boot_params = PHYS_SDRAM + 0x100;

#ifdef CONFIG_FEC_MXC
	setup_fec();
#endif

#ifdef CONFIG_SYS_I2C_MXC
	setup_i2c(0, CONFIG_SYS_I2C_SPEED, 0x7f, &i2c_pad_info1);
	setup_i2c(1, CONFIG_SYS_I2C_SPEED, 0x7f, &i2c_pad_info2);
	setup_i2c(3, CONFIG_SYS_I2C_SPEED, 0x7f, &i2c_pad_info4);
#endif

	//pico-imx7 custom initialize
	imx_iomux_v3_setup_multiple_pads(bcm4339_pads, ARRAY_SIZE(bcm4339_pads));
	imx_iomux_v3_setup_multiple_pads(ccm_clko_pads, ARRAY_SIZE(ccm_clko_pads));

	gpio_direction_output(BT_RST_GPIO, 1);
	udelay(500);
	gpio_direction_output(WIFI_RST_GPIO, 1);
	udelay(500);
	clock_set_src(IPP_DO_CLKO2,OSC_32K_CLK);
	udelay(500);
	clock_set_src(IPP_DO_CLKO1,OSC_24M_CLK);

	return 0;
}

#ifdef CONFIG_CMD_BMODE
static const struct boot_mode board_boot_modes[] = {
	/* 4 bit bus width */
	{"sd1", MAKE_CFGVAL(0x10, 0x10, 0x00, 0x00)},
	{"emmc", MAKE_CFGVAL(0x10, 0x2a, 0x00, 0x00)},
	/* TODO: Nand */
	/*{"qspi", MAKE_CFGVAL(0x00, 0x40, 0x00, 0x00)},*/
	{NULL,   0},
};
#endif

int board_late_init(void)
{
	struct wdog_regs *wdog = (struct wdog_regs *)WDOG1_BASE_ADDR;

#ifdef CONFIG_CMD_BMODE
	add_board_boot_modes(board_boot_modes);
#endif

#ifdef CONFIG_ENV_IS_IN_MMC
	board_late_mmc_init();
#endif

	imx_iomux_v3_setup_multiple_pads(wdog_pads, ARRAY_SIZE(wdog_pads));

	set_wdog_reset(wdog);

	return 0;
}

u32 get_board_rev(void)
{
	return get_cpu_rev();
}

int checkboard(void)
{
	char *mode;
	if (IS_ENABLED(CONFIG_ARMV7_BOOT_SEC_DEFAULT))
		mode = "secure";
	else
		mode = "non-secure";

	printf("Board: i.MX7D PICOSOM in %s mode\n", mode);

	return 0;
}

#ifdef CONFIG_USB_EHCI_MX7
iomux_v3_cfg_t const usb_otg1_pads[] = {
	MX7D_PAD_UART3_TX_DATA__USB_OTG1_PWR | MUX_PAD_CTRL(NO_PAD_CTRL),
};

int board_ehci_hcd_init(int port)
{
	switch (port) {
	case 0:
		imx_iomux_v3_setup_multiple_pads(usb_otg1_pads,
						 ARRAY_SIZE(usb_otg1_pads));
		break;

	default:
		printf("MXC USB port %d not yet supported\n", port);
		return 1;
	}
	return 0;
}
#endif

#ifdef CONFIG_FSL_FASTBOOT
#ifdef CONFIG_ANDROID_RECOVERY
int is_recovery_key_pressing(void)
{
	/* No key defined for this board */
	return 0;
}
#endif /*CONFIG_ANDROID_RECOVERY*/
#endif /*CONFIG_FSL_FASTBOOT*/<|MERGE_RESOLUTION|>--- conflicted
+++ resolved
@@ -105,15 +105,7 @@
 
 int dram_init(void)
 {
-<<<<<<< HEAD
-#ifdef CONFIG_IMX_TRUSTY_OS
-	gd->ram_size = ((ulong)CONFIG_DDR_MB * 1024 * 1024) - TRUSTY_OS_RAM_SIZE;
-#else
-	gd->ram_size = ((ulong)CONFIG_DDR_MB * 1024 * 1024);
-#endif
-=======
 	gd->ram_size = imx_ddr_size();
->>>>>>> 03ce207c
 
 	return 0;
 }
@@ -491,8 +483,8 @@
 			usdhc_cfg[0].sdhc_clk = mxc_get_clock(MXC_ESDHC_CLK);
 			break;
 		case 1:
-			imx_iomux_v3_setup_multiple_pads(
-				usdhc3_emmc_pads, ARRAY_SIZE(usdhc3_emmc_pads));
+	imx_iomux_v3_setup_multiple_pads(
+			usdhc3_emmc_pads, ARRAY_SIZE(usdhc3_emmc_pads));
 			gpio_request(USDHC3_CD_GPIO, "usdhc3_cd");
 			gpio_direction_input(USDHC3_CD_GPIO);
 			usdhc_cfg[1].sdhc_clk = mxc_get_clock(MXC_ESDHC3_CLK);
@@ -506,7 +498,7 @@
 			ret = fsl_esdhc_initialize(bis, &usdhc_cfg[i]);
 			if (ret)
 				return ret;
-	}
+}
 
 	return 0;
 }
@@ -647,7 +639,7 @@
 	default:
 		printf("MXC USB port %d not yet supported\n", port);
 		return 1;
-	}
+}
 	return 0;
 }
 #endif
