/*
 * (C) Copyright 2007
 * Stefano Babic, DENX Gmbh, sbabic@denx.de
 *
 * (C) Copyright 2004
 * Robert Whaley, Applied Data Systems, Inc. rwhaley@applieddata.net
 *
 * (C) Copyright 2002
 * Kyle Harris, Nexus Technologies, Inc. kharris@nexus-tech.net
 *
 * (C) Copyright 2002
 * Sysgo Real-Time Solutions, GmbH <www.elinos.com>
 * Marius Groeger <mgroeger@sysgo.de>
 *
 * SPDX-License-Identifier:	GPL-2.0+
 */

#include <common.h>
#include <asm/arch/pxa-regs.h>
#include <asm/arch/pxa.h>
#include <asm/arch/regs-mmc.h>
#include <netdev.h>
#include <asm/io.h>
#include <usb.h>

DECLARE_GLOBAL_DATA_PTR;

#define		RH_A_PSM	(1 << 8)	/* power switching mode */
#define		RH_A_NPS	(1 << 9)	/* no power switching */

extern struct serial_device serial_ffuart_device;
extern struct serial_device serial_btuart_device;
extern struct serial_device serial_stuart_device;

#if CONFIG_MK_POLARIS
#define BOOT_CONSOLE	"serial_stuart"
#else
#define BOOT_CONSOLE	"serial_ffuart"
#endif
/* ------------------------------------------------------------------------- */

/*
 * Miscelaneous platform dependent initialisations
 */

<<<<<<< HEAD
int board_usb_init(int index, enum board_usb_init_type init)
=======
int board_usb_init(int index, enum usb_init_type init)
>>>>>>> d36ae3bc
{
	writel((readl(UHCHR) | UHCHR_PCPL | UHCHR_PSPL) &
		~(UHCHR_SSEP0 | UHCHR_SSEP1 | UHCHR_SSEP2 | UHCHR_SSE),
		UHCHR);

	writel(readl(UHCHR) | UHCHR_FSBIR, UHCHR);

	while (readl(UHCHR) & UHCHR_FSBIR)
		;

	writel(readl(UHCHR) & ~UHCHR_SSE, UHCHR);
	writel((UHCHIE_UPRIE | UHCHIE_RWIE), UHCHIE);

	/* Clear any OTG Pin Hold */
	if (readl(PSSR) & PSSR_OTGPH)
		writel(readl(PSSR) | PSSR_OTGPH, PSSR);

	writel(readl(UHCRHDA) & ~(RH_A_NPS), UHCRHDA);
	writel(readl(UHCRHDA) | RH_A_PSM, UHCRHDA);

	/* Set port power control mask bits, only 3 ports. */
	writel(readl(UHCRHDB) | (0x7<<17), UHCRHDB);

	return 0;
}

<<<<<<< HEAD
int board_usb_cleanup(int index, enum board_usb_init_type init)
=======
int board_usb_cleanup(int index, enum usb_init_type init)
>>>>>>> d36ae3bc
{
	return 0;
}

void usb_board_stop(void)
{
	writel(readl(UHCHR) | UHCHR_FHR, UHCHR);
	udelay(11);
	writel(readl(UHCHR) & ~UHCHR_FHR, UHCHR);

	writel(readl(UHCCOMS) | 1, UHCCOMS);
	udelay(10);

	writel(readl(CKEN) & ~CKEN10_USBHOST, CKEN);

	return;
}

int board_init (void)
{
	/* We have RAM, disable cache */
	dcache_disable();
	icache_disable();

	/* arch number of ConXS Board */
	gd->bd->bi_arch_number = 776;

	/* adress of boot parameters */
	gd->bd->bi_boot_params = 0xa000003c;

	return 0;
}

int board_late_init(void)
{
	char *console=getenv("boot_console");

	if ((console == NULL) || (strcmp(console,"serial_btuart") &&
		strcmp(console,"serial_stuart") &&
		strcmp(console,"serial_ffuart"))) {
			console = BOOT_CONSOLE;
	}
	setenv("stdout",console);
	setenv("stdin", console);
	setenv("stderr",console);
	return 0;
}

int dram_init(void)
{
	pxa2xx_dram_init();
	gd->ram_size = PHYS_SDRAM_1_SIZE;
	return 0;
}

void dram_init_banksize(void)
{
	gd->bd->bi_dram[0].start = PHYS_SDRAM_1;
	gd->bd->bi_dram[0].size = PHYS_SDRAM_1_SIZE;
}

#ifdef CONFIG_DRIVER_DM9000
int board_eth_init(bd_t *bis)
{
	return dm9000_initialize(bis);
}
#endif

#ifdef CONFIG_CMD_MMC
int board_mmc_init(bd_t *bis)
{
	pxa_mmc_register(0);
	return 0;
}
#endif<|MERGE_RESOLUTION|>--- conflicted
+++ resolved
@@ -43,11 +43,7 @@
  * Miscelaneous platform dependent initialisations
  */
 
-<<<<<<< HEAD
-int board_usb_init(int index, enum board_usb_init_type init)
-=======
 int board_usb_init(int index, enum usb_init_type init)
->>>>>>> d36ae3bc
 {
 	writel((readl(UHCHR) | UHCHR_PCPL | UHCHR_PSPL) &
 		~(UHCHR_SSEP0 | UHCHR_SSEP1 | UHCHR_SSEP2 | UHCHR_SSE),
@@ -74,11 +70,7 @@
 	return 0;
 }
 
-<<<<<<< HEAD
-int board_usb_cleanup(int index, enum board_usb_init_type init)
-=======
 int board_usb_cleanup(int index, enum usb_init_type init)
->>>>>>> d36ae3bc
 {
 	return 0;
 }
