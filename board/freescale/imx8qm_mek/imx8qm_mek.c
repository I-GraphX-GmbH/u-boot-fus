// SPDX-License-Identifier: GPL-2.0+
/*
 * Copyright 2018 NXP
 */

#include <common.h>
#include <cpu_func.h>
#include <env.h>
#include <errno.h>
#include <init.h>
#include <linux/libfdt.h>
#include <fdt_support.h>
#include <asm/io.h>
#include <asm/gpio.h>
#include <asm/arch/clock.h>
#include <asm/arch/sci/sci.h>
#include <asm/arch/imx8-pins.h>
#include <asm/arch/snvs_security_sc.h>
#include <dm.h>
#include <imx8_hsio.h>
#include <usb.h>
#include <asm/arch/iomux.h>
#include <asm/arch/sys_proto.h>
#include <asm/mach-imx/video.h>
#include <asm/arch/video_common.h>
#include <power-domain.h>
#include "../common/tcpc.h"
#include <cdns3-uboot.h>
#include <asm/arch/lpcg.h>
#include <bootm.h>

DECLARE_GLOBAL_DATA_PTR;

#define ENET_INPUT_PAD_CTRL	((SC_PAD_CONFIG_OD_IN << PADRING_CONFIG_SHIFT) | (SC_PAD_ISO_OFF << PADRING_LPCONFIG_SHIFT) \
						| (SC_PAD_28FDSOI_DSE_18V_10MA << PADRING_DSE_SHIFT) | (SC_PAD_28FDSOI_PS_PU << PADRING_PULL_SHIFT))

#define ENET_NORMAL_PAD_CTRL	((SC_PAD_CONFIG_NORMAL << PADRING_CONFIG_SHIFT) | (SC_PAD_ISO_OFF << PADRING_LPCONFIG_SHIFT) \
						| (SC_PAD_28FDSOI_DSE_18V_10MA << PADRING_DSE_SHIFT) | (SC_PAD_28FDSOI_PS_PU << PADRING_PULL_SHIFT))


#define GPIO_PAD_CTRL	((SC_PAD_CONFIG_NORMAL << PADRING_CONFIG_SHIFT) | (SC_PAD_ISO_OFF << PADRING_LPCONFIG_SHIFT) \
						| (SC_PAD_28FDSOI_DSE_DV_HIGH << PADRING_DSE_SHIFT) | (SC_PAD_28FDSOI_PS_PU << PADRING_PULL_SHIFT))


#define UART_PAD_CTRL	((SC_PAD_CONFIG_OUT_IN << PADRING_CONFIG_SHIFT) | (SC_PAD_ISO_OFF << PADRING_LPCONFIG_SHIFT) \
						| (SC_PAD_28FDSOI_DSE_DV_HIGH << PADRING_DSE_SHIFT) | (SC_PAD_28FDSOI_PS_PU << PADRING_PULL_SHIFT))

static iomux_cfg_t uart0_pads[] = {
	SC_P_UART0_RX | MUX_PAD_CTRL(UART_PAD_CTRL),
	SC_P_UART0_TX | MUX_PAD_CTRL(UART_PAD_CTRL),
};

static void setup_iomux_uart(void)
{
	imx8_iomux_setup_multiple_pads(uart0_pads, ARRAY_SIZE(uart0_pads));
}

int board_early_init_f(void)
{
	sc_pm_clock_rate_t rate = SC_80MHZ;
	int ret;

	/* When start u-boot in XEN VM, directly return */
	if (IS_ENABLED(CONFIG_XEN)) {
		writel(0xF53535F5, (void __iomem *)0x80000000);
		return 0;
	}

	/* Set UART0 clock root to 80 MHz */
	ret = sc_pm_setup_uart(SC_R_UART_0, rate);
	if (ret)
		return ret;

	lpcg_all_clock_on(LPUART_0_LPCG);

	setup_iomux_uart();

/* Dual bootloader feature will require CAAM access, but JR0 and JR1 will be
 * assigned to seco for imx8, use JR3 instead.
 */
#if defined(CONFIG_SPL_BUILD) && defined(CONFIG_DUAL_BOOTLOADER)
	sc_pm_set_resource_power_mode(-1, SC_R_CAAM_JR3, SC_PM_PW_MODE_ON);
	sc_pm_set_resource_power_mode(-1, SC_R_CAAM_JR3_OUT, SC_PM_PW_MODE_ON);
#endif

	return 0;
}

<<<<<<< HEAD
#if IS_ENABLED(CONFIG_FEC_MXC)
#include <miiphy.h>

#ifndef CONFIG_DM_ETH
static iomux_cfg_t pad_enet1[] = {
	SC_P_ENET1_RGMII_RX_CTL | MUX_PAD_CTRL(ENET_INPUT_PAD_CTRL),
	SC_P_ENET1_RGMII_RXD0 | MUX_PAD_CTRL(ENET_INPUT_PAD_CTRL),
	SC_P_ENET1_RGMII_RXD1 | MUX_PAD_CTRL(ENET_INPUT_PAD_CTRL),
	SC_P_ENET1_RGMII_RXD2 | MUX_PAD_CTRL(ENET_INPUT_PAD_CTRL),
	SC_P_ENET1_RGMII_RXD3 | MUX_PAD_CTRL(ENET_INPUT_PAD_CTRL),
	SC_P_ENET1_RGMII_RXC | MUX_PAD_CTRL(ENET_INPUT_PAD_CTRL),
	SC_P_ENET1_RGMII_TX_CTL | MUX_PAD_CTRL(ENET_NORMAL_PAD_CTRL),
	SC_P_ENET1_RGMII_TXD0 | MUX_PAD_CTRL(ENET_NORMAL_PAD_CTRL),
	SC_P_ENET1_RGMII_TXD1 | MUX_PAD_CTRL(ENET_NORMAL_PAD_CTRL),
	SC_P_ENET1_RGMII_TXD2 | MUX_PAD_CTRL(ENET_NORMAL_PAD_CTRL),
	SC_P_ENET1_RGMII_TXD3 | MUX_PAD_CTRL(ENET_NORMAL_PAD_CTRL),
	SC_P_ENET1_RGMII_TXC | MUX_PAD_CTRL(ENET_NORMAL_PAD_CTRL),

	/* Shared MDIO */
	SC_P_ENET0_MDC | MUX_PAD_CTRL(ENET_NORMAL_PAD_CTRL),
	SC_P_ENET0_MDIO | MUX_PAD_CTRL(ENET_NORMAL_PAD_CTRL),
};

static iomux_cfg_t pad_enet0[] = {
	SC_P_ENET0_RGMII_RX_CTL | MUX_PAD_CTRL(ENET_INPUT_PAD_CTRL),
	SC_P_ENET0_RGMII_RXD0 | MUX_PAD_CTRL(ENET_INPUT_PAD_CTRL),
	SC_P_ENET0_RGMII_RXD1 | MUX_PAD_CTRL(ENET_INPUT_PAD_CTRL),
	SC_P_ENET0_RGMII_RXD2 | MUX_PAD_CTRL(ENET_INPUT_PAD_CTRL),
	SC_P_ENET0_RGMII_RXD3 | MUX_PAD_CTRL(ENET_INPUT_PAD_CTRL),
	SC_P_ENET0_RGMII_RXC | MUX_PAD_CTRL(ENET_INPUT_PAD_CTRL),
	SC_P_ENET0_RGMII_TX_CTL | MUX_PAD_CTRL(ENET_NORMAL_PAD_CTRL),
	SC_P_ENET0_RGMII_TXD0 | MUX_PAD_CTRL(ENET_NORMAL_PAD_CTRL),
	SC_P_ENET0_RGMII_TXD1 | MUX_PAD_CTRL(ENET_NORMAL_PAD_CTRL),
	SC_P_ENET0_RGMII_TXD2 | MUX_PAD_CTRL(ENET_NORMAL_PAD_CTRL),
	SC_P_ENET0_RGMII_TXD3 | MUX_PAD_CTRL(ENET_NORMAL_PAD_CTRL),
	SC_P_ENET0_RGMII_TXC | MUX_PAD_CTRL(ENET_NORMAL_PAD_CTRL),

	/* Shared MDIO */
	SC_P_ENET0_MDC | MUX_PAD_CTRL(ENET_NORMAL_PAD_CTRL),
	SC_P_ENET0_MDIO | MUX_PAD_CTRL(ENET_NORMAL_PAD_CTRL),
};

static void setup_iomux_fec(void)
=======
#if CONFIG_IS_ENABLED(DM_GPIO)
static void board_gpio_init(void)
>>>>>>> 3373c7c3
{
	if (0 == CONFIG_FEC_ENET_DEV)
		imx8_iomux_setup_multiple_pads(pad_enet0, ARRAY_SIZE(pad_enet0));
	else
		imx8_iomux_setup_multiple_pads(pad_enet1, ARRAY_SIZE(pad_enet1));
}

int board_eth_init(bd_t *bis)
{
	int ret;
	struct power_domain pd;

	printf("[%s] %d\n", __func__, __LINE__);

	if (CONFIG_FEC_ENET_DEV) {
		if (!power_domain_lookup_name("conn_enet1", &pd))
			power_domain_on(&pd);
	} else {
		if (!power_domain_lookup_name("conn_enet0", &pd))
			power_domain_on(&pd);
	}

	setup_iomux_fec();

	ret = fecmxc_initialize_multi(bis, CONFIG_FEC_ENET_DEV,
		CONFIG_FEC_MXC_PHYADDR, IMX_FEC_BASE);
	if (ret)
		printf("FEC1 MXC: %s:failed\n", __func__);

	return ret;
}
#endif

int board_phy_config(struct phy_device *phydev)
{
	phy_write(phydev, MDIO_DEVAD_NONE, 0x1d, 0x1f);
	phy_write(phydev, MDIO_DEVAD_NONE, 0x1e, 0x8);

	phy_write(phydev, MDIO_DEVAD_NONE, 0x1d, 0x00);
	phy_write(phydev, MDIO_DEVAD_NONE, 0x1e, 0x82ee);
	phy_write(phydev, MDIO_DEVAD_NONE, 0x1d, 0x05);
	phy_write(phydev, MDIO_DEVAD_NONE, 0x1e, 0x100);

	if (phydev->drv->config)
		phydev->drv->config(phydev);

	return 0;
}
#endif

#define LVDS_ENABLE IMX_GPIO_NR(1, 6)
#define MIPI_ENABLE IMX_GPIO_NR(1, 7)

#define BB_GPIO_3V3_1 IMX_GPIO_NR(4, 20)
#define BB_GPIO_3V3_2 IMX_GPIO_NR(4, 24)
#define BB_GPIO_3V3_3 IMX_GPIO_NR(4, 23)

static void board_gpio_init(void)
{
	/* Enable BB 3V3 */
	gpio_request(BB_GPIO_3V3_1, "bb_3v3_1");
	gpio_direction_output(BB_GPIO_3V3_1, 1);
	gpio_request(BB_GPIO_3V3_2, "bb_3v3_2");
	gpio_direction_output(BB_GPIO_3V3_2, 1);
	gpio_request(BB_GPIO_3V3_3, "bb_3v3_3");
	gpio_direction_output(BB_GPIO_3V3_3, 1);

	/* enable LVDS SAS boards */
	gpio_request(LVDS_ENABLE, "lvds_enable");
	gpio_direction_output(LVDS_ENABLE, 1);

	/* enable MIPI SAS boards */
	gpio_request(MIPI_ENABLE, "mipi_enable");
	gpio_direction_output(MIPI_ENABLE, 1);
}

int checkboard(void)
{
	puts("Board: iMX8QM MEK\n");

	print_bootinfo();

	return 0;
}

#ifdef CONFIG_FSL_HSIO

#define PCIE_PAD_CTRL	((SC_PAD_CONFIG_OD_IN << PADRING_CONFIG_SHIFT))
static iomux_cfg_t board_pcie_pins[] = {
	SC_P_PCIE_CTRL0_CLKREQ_B | MUX_MODE_ALT(0) | MUX_PAD_CTRL(PCIE_PAD_CTRL),
	SC_P_PCIE_CTRL0_WAKE_B | MUX_MODE_ALT(0) | MUX_PAD_CTRL(PCIE_PAD_CTRL),
	SC_P_PCIE_CTRL0_PERST_B | MUX_MODE_ALT(0) | MUX_PAD_CTRL(PCIE_PAD_CTRL),
};

static void imx8qm_hsio_initialize(void)
{
	struct power_domain pd;
	int ret;

	if (!power_domain_lookup_name("hsio_sata0", &pd)) {
		ret = power_domain_on(&pd);
		if (ret)
			printf("hsio_sata0 Power up failed! (error = %d)\n", ret);
	}

	if (!power_domain_lookup_name("hsio_pcie0", &pd)) {
		ret = power_domain_on(&pd);
		if (ret)
			printf("hsio_pcie0 Power up failed! (error = %d)\n", ret);
	}

	if (!power_domain_lookup_name("hsio_pcie1", &pd)) {
		ret = power_domain_on(&pd);
		if (ret)
			printf("hsio_pcie1 Power up failed! (error = %d)\n", ret);
	}

	if (!power_domain_lookup_name("hsio_gpio", &pd)) {
		ret = power_domain_on(&pd);
		if (ret)
			 printf("hsio_gpio Power up failed! (error = %d)\n", ret);
	}

	lpcg_all_clock_on(HSIO_PCIE_X2_LPCG);
	lpcg_all_clock_on(HSIO_PCIE_X1_LPCG);
	lpcg_all_clock_on(HSIO_PHY_X2_LPCG);
	lpcg_all_clock_on(HSIO_PHY_X1_LPCG);
	lpcg_all_clock_on(HSIO_PCIE_X2_CRR2_LPCG);
	lpcg_all_clock_on(HSIO_PCIE_X1_CRR3_LPCG);
	lpcg_all_clock_on(HSIO_MISC_LPCG);
	lpcg_all_clock_on(HSIO_GPIO_LPCG);

	imx8_iomux_setup_multiple_pads(board_pcie_pins, ARRAY_SIZE(board_pcie_pins));
}

void pci_init_board(void)
{
	/* test the 1 lane mode of the PCIe A controller */
	mx8qm_pcie_init();
}
#endif

#ifdef CONFIG_USB

#ifdef CONFIG_USB_TCPC
#define USB_TYPEC_SEL IMX_GPIO_NR(4, 6)
#define USB_TYPEC_EN IMX_GPIO_NR(4, 19)

static iomux_cfg_t ss_mux_gpio[] = {
	SC_P_USB_SS3_TC3 | MUX_MODE_ALT(3) | MUX_PAD_CTRL(GPIO_PAD_CTRL),
	SC_P_QSPI1A_SS0_B | MUX_MODE_ALT(3) | MUX_PAD_CTRL(GPIO_PAD_CTRL),
};

struct tcpc_port port;
struct tcpc_port_config port_config = {
	.i2c_bus = 0,
	.addr = 0x51,
	.port_type = TYPEC_PORT_DFP,
};

void ss_mux_select(enum typec_cc_polarity pol)
{
	if (pol == TYPEC_POLARITY_CC1)
		gpio_direction_output(USB_TYPEC_SEL, 0);
	else
		gpio_direction_output(USB_TYPEC_SEL, 1);
}

static void setup_typec(void)
{
	imx8_iomux_setup_multiple_pads(ss_mux_gpio, ARRAY_SIZE(ss_mux_gpio));
	gpio_request(USB_TYPEC_SEL, "typec_sel");
	gpio_request(USB_TYPEC_EN, "typec_en");

	gpio_direction_output(USB_TYPEC_EN, 1);

	tcpc_init(&port, port_config, &ss_mux_select);
}
#endif

int board_usb_init(int index, enum usb_init_type init)
{
	int ret = 0;

	if (index == 1) {
		if (init == USB_INIT_HOST) {
#ifdef CONFIG_USB_TCPC
			ret = tcpc_setup_dfp_mode(&port);
#endif
#ifdef CONFIG_USB_CDNS3_GADGET
		} else {
#ifdef CONFIG_USB_TCPC
			ret = tcpc_setup_ufp_mode(&port);
			printf("%d setufp mode %d\n", index, ret);
#endif
#endif
		}
	}

	return ret;

}

int board_usb_cleanup(int index, enum usb_init_type init)
{
	int ret = 0;

	if (index == 1) {
		if (init == USB_INIT_HOST) {
#ifdef CONFIG_USB_TCPC
			ret = tcpc_disable_src_vbus(&port);
#endif
		}
	}

	return ret;
}
#endif

int board_init(void)
{
	board_gpio_init();

#ifdef CONFIG_FSL_HSIO
	imx8qm_hsio_initialize();
#endif

#if defined(CONFIG_USB) && defined(CONFIG_USB_TCPC)
	setup_typec();
#endif

#ifdef CONFIG_SNVS_SEC_SC_AUTO
	{
		int ret = snvs_security_sc_init();

		if (ret)
			return ret;
	}
#endif

	return 0;
}

<<<<<<< HEAD
void board_quiesce_devices(void)
{
	const char *power_on_devices[] = {
		"dma_lpuart0",
	};

	if (IS_ENABLED(CONFIG_XEN)) {
		/* Clear magic number to let xen know uboot is over */
		writel(0x0, (void __iomem *)0x80000000);
		return;
	}

	power_off_pd_devices(power_on_devices, ARRAY_SIZE(power_on_devices));
}

void detail_board_ddr_info(void)
{
	puts("\nDDR    ");
}

=======
>>>>>>> 3373c7c3
/*
 * Board specific reset that is system reset.
 */
void reset_cpu(ulong addr)
{
	sc_pm_reboot(-1, SC_PM_RESET_TYPE_COLD);
	while(1);
}

#ifdef CONFIG_OF_BOARD_SETUP
int ft_board_setup(void *blob, bd_t *bd)
{
	return 0;
}
#endif

extern uint32_t _end_ofs;
int board_late_init(void)
{
	char *fdt_file;
	bool m4_boot;

#ifdef CONFIG_ENV_VARS_UBOOT_RUNTIME_CONFIG
	env_set("board_name", "MEK");
	env_set("board_rev", "iMX8QM");
#endif

	env_set("sec_boot", "no");
#ifdef CONFIG_AHAB_BOOT
	env_set("sec_boot", "yes");
#endif

	fdt_file = env_get("fdt_file");
	m4_boot = check_m4_parts_boot();

	if (fdt_file && !strcmp(fdt_file, "undefined")) {
		if (m4_boot)
			env_set("fdt_file", "imx8qm-mek-rpmsg.dtb");
		else
			env_set("fdt_file", "imx8qm-mek.dtb");
	}

#ifdef CONFIG_ENV_IS_IN_MMC
	board_late_mmc_env_init();
#endif

#ifdef CONFIG_IMX_LOAD_HDMI_FIMRWARE
	char *end_of_uboot;
	char command[256];
	end_of_uboot = (char *)(ulong)(CONFIG_SYS_TEXT_BASE + _end_ofs + fdt_totalsize(gd->fdt_blob));
	end_of_uboot += 9;

	/* load hdmitxfw.bin and hdmirxfw.bin*/
	memcpy((void *)IMX_HDMI_FIRMWARE_LOAD_ADDR, end_of_uboot,
			IMX_HDMITX_FIRMWARE_SIZE + IMX_HDMIRX_FIRMWARE_SIZE);

	sprintf(command, "hdp load 0x%x", IMX_HDMI_FIRMWARE_LOAD_ADDR);
	run_command(command, 0);

	sprintf(command, "hdprx load 0x%x",
			IMX_HDMI_FIRMWARE_LOAD_ADDR + IMX_HDMITX_FIRMWARE_SIZE);
	run_command(command, 0);
#endif

	return 0;
}

#ifdef CONFIG_FSL_FASTBOOT
#ifdef CONFIG_ANDROID_RECOVERY
int is_recovery_key_pressing(void)
{
	return 0; /*TODO*/
}
#endif /*CONFIG_ANDROID_RECOVERY*/
#endif /*CONFIG_FSL_FASTBOOT*/

#if defined(CONFIG_VIDEO_IMXDPUV1)
static void enable_lvds(struct display_info_t const *dev)
{
	display_controller_setup((PS2KHZ(dev->mode.pixclock) * 1000));
	lvds_soc_setup(dev->bus, (PS2KHZ(dev->mode.pixclock) * 1000));
	lvds_configure(dev->bus);
	lvds2hdmi_setup(6);
}

struct display_info_t const displays[] = {{
	.bus	= 0, /* LVDS0 */
	.addr	= 0, /* Unused */
	.pixfmt	= IMXDPUV1_PIX_FMT_BGRA32,
	.detect	= NULL,
	.enable	= enable_lvds,
	.mode	= {
		.name           = "IT6263", /* 720P60 */
		.refresh        = 60,
		.xres           = 1280,
		.yres           = 720,
		.pixclock       = 13468, /* 74250000 */
		.left_margin    = 110,
		.right_margin   = 220,
		.upper_margin   = 5,
		.lower_margin   = 20,
		.hsync_len      = 40,
		.vsync_len      = 5,
		.sync           = FB_SYNC_EXT,
		.vmode          = FB_VMODE_NONINTERLACED
} } };
size_t display_count = ARRAY_SIZE(displays);

#endif /* CONFIG_VIDEO_IMXDPUV1 */<|MERGE_RESOLUTION|>--- conflicted
+++ resolved
@@ -86,7 +86,6 @@
 	return 0;
 }
 
-<<<<<<< HEAD
 #if IS_ENABLED(CONFIG_FEC_MXC)
 #include <miiphy.h>
 
@@ -130,10 +129,6 @@
 };
 
 static void setup_iomux_fec(void)
-=======
-#if CONFIG_IS_ENABLED(DM_GPIO)
-static void board_gpio_init(void)
->>>>>>> 3373c7c3
 {
 	if (0 == CONFIG_FEC_ENET_DEV)
 		imx8_iomux_setup_multiple_pads(pad_enet0, ARRAY_SIZE(pad_enet0));
@@ -377,7 +372,6 @@
 	return 0;
 }
 
-<<<<<<< HEAD
 void board_quiesce_devices(void)
 {
 	const char *power_on_devices[] = {
@@ -398,8 +392,6 @@
 	puts("\nDDR    ");
 }
 
-=======
->>>>>>> 3373c7c3
 /*
  * Board specific reset that is system reset.
  */
