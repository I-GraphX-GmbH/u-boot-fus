// SPDX-License-Identifier: GPL-2.0+
/*
 * Copyright (C) 2015 Freescale Semiconductor, Inc.
<<<<<<< HEAD
 * Copyright 2017 NXP
 *
 * SPDX-License-Identifier:	GPL-2.0+
=======
>>>>>>> 4b398755
 */

#include <asm/arch/clock.h>
#include <asm/arch/imx-regs.h>
#include <asm/arch/mx7-pins.h>
#include <asm/arch/sys_proto.h>
#include <asm/gpio.h>
#include <asm/mach-imx/iomux-v3.h>
#include <asm/mach-imx/boot_mode.h>
#include <asm/io.h>
#include <linux/sizes.h>
#include <common.h>
#include <fsl_esdhc.h>
#include <mmc.h>
#include <miiphy.h>
#include <netdev.h>
#include <power/pmic.h>
#include <power/pfuze3000_pmic.h>
#include "../common/pfuze.h"
#include <i2c.h>
#include <asm/mach-imx/mxc_i2c.h>
#include <asm/arch/crm_regs.h>
#if defined(CONFIG_MXC_EPDC)
#include <lcd.h>
#include <mxc_epdc_fb.h>
#endif
#include <asm/mach-imx/video.h>

#ifdef CONFIG_FSL_FASTBOOT
#include <fsl_fastboot.h>
#ifdef CONFIG_ANDROID_RECOVERY
#include <recovery.h>
#endif
#endif /*CONFIG_FSL_FASTBOOT*/

DECLARE_GLOBAL_DATA_PTR;

#define UART_PAD_CTRL  (PAD_CTL_DSE_3P3V_49OHM | \
	PAD_CTL_PUS_PU100KOHM | PAD_CTL_HYS)

#define ENET_PAD_CTRL  (PAD_CTL_PUS_PU100KOHM | PAD_CTL_DSE_3P3V_49OHM)
#define ENET_PAD_CTRL_MII  (PAD_CTL_DSE_3P3V_32OHM)

#define ENET_RX_PAD_CTRL  (PAD_CTL_PUS_PU100KOHM | PAD_CTL_DSE_3P3V_49OHM)

#define LCD_PAD_CTRL    (PAD_CTL_HYS | PAD_CTL_PUS_PU100KOHM | \
	PAD_CTL_DSE_3P3V_49OHM)

#define QSPI_PAD_CTRL	\
	(PAD_CTL_DSE_3P3V_49OHM | PAD_CTL_PUE | PAD_CTL_PUS_PU47KOHM)

#define NAND_PAD_CTRL (PAD_CTL_DSE_3P3V_49OHM | PAD_CTL_SRE_SLOW | PAD_CTL_HYS)

#define SPI_PAD_CTRL \
  (PAD_CTL_HYS | PAD_CTL_DSE_3P3V_49OHM | PAD_CTL_SRE_FAST)

#define NAND_PAD_READY0_CTRL (PAD_CTL_DSE_3P3V_49OHM | PAD_CTL_PUS_PU5KOHM)

#define BUTTON_PAD_CTRL    (PAD_CTL_PUS_PU5KOHM | PAD_CTL_DSE_3P3V_98OHM)

#define EPDC_PAD_CTRL	0x0

#ifdef CONFIG_MXC_SPI
static iomux_v3_cfg_t const ecspi3_pads[] = {
    MX7D_PAD_SAI2_RX_DATA__ECSPI3_SCLK | MUX_PAD_CTRL(SPI_PAD_CTRL),
    MX7D_PAD_SAI2_TX_SYNC__ECSPI3_MISO | MUX_PAD_CTRL(SPI_PAD_CTRL),
    MX7D_PAD_SAI2_TX_BCLK__ECSPI3_MOSI | MUX_PAD_CTRL(SPI_PAD_CTRL),
    MX7D_PAD_SAI2_TX_DATA__GPIO6_IO22 | MUX_PAD_CTRL(NO_PAD_CTRL),
};

int board_spi_cs_gpio(unsigned bus, unsigned cs)
{
         return (bus == 2 && cs == 0) ? (IMX_GPIO_NR(6, 22)) : -1;
}

static void setup_spi(void)
{
         imx_iomux_v3_setup_multiple_pads(ecspi3_pads, ARRAY_SIZE(ecspi3_pads));
}
#endif

int dram_init(void)
{
	gd->ram_size = PHYS_SDRAM_SIZE;

	return 0;
}

static iomux_v3_cfg_t const wdog_pads[] = {
	MX7D_PAD_GPIO1_IO00__WDOG1_WDOG_B | MUX_PAD_CTRL(NO_PAD_CTRL),
};

static iomux_v3_cfg_t const uart1_pads[] = {
	MX7D_PAD_UART1_TX_DATA__UART1_DCE_TX | MUX_PAD_CTRL(UART_PAD_CTRL),
	MX7D_PAD_UART1_RX_DATA__UART1_DCE_RX | MUX_PAD_CTRL(UART_PAD_CTRL),
};

#define BOARD_REV_C  0x300
#define BOARD_REV_B  0x200
#define BOARD_REV_A  0x100

static int mx7sabre_rev(void)
{
	/*
	 * Get Board ID information from OCOTP_GP1[15:8]
	 * i.MX7D SDB RevA: 0x41
	 * i.MX7D SDB RevB: 0x42
	 */
	struct ocotp_regs *ocotp = (struct ocotp_regs *)OCOTP_BASE_ADDR;
	struct fuse_bank *bank = &ocotp->bank[14];
	int reg = readl(&bank->fuse_regs[0]);
	int ret;

	if (reg != 0) {
		switch (reg >> 8 & 0x0F) {
		case 0x3:
			ret = BOARD_REV_C;
			break;
		case 0x02:
			ret = BOARD_REV_B;
			break;
		case 0x01:
		default:
			ret = BOARD_REV_A;
			break;
		}
	} else {
		/* If the gp1 fuse is not burn, we have to use TO rev for the board rev */
		if (is_soc_rev(CHIP_REV_1_0))
			ret = BOARD_REV_A;
		else if (is_soc_rev(CHIP_REV_1_1))
			ret = BOARD_REV_B;
		else
			ret = BOARD_REV_C;
	}

	return ret;
}

u32 get_board_rev(void)
{
	int rev = mx7sabre_rev();

	return (get_cpu_rev() & ~(0xF << 8)) | rev;
}

#ifdef CONFIG_NAND_MXS
static iomux_v3_cfg_t const gpmi_pads[] = {
	MX7D_PAD_SD3_DATA0__NAND_DATA00 | MUX_PAD_CTRL(NAND_PAD_CTRL),
	MX7D_PAD_SD3_DATA1__NAND_DATA01 | MUX_PAD_CTRL(NAND_PAD_CTRL),
	MX7D_PAD_SD3_DATA2__NAND_DATA02 | MUX_PAD_CTRL(NAND_PAD_CTRL),
	MX7D_PAD_SD3_DATA3__NAND_DATA03 | MUX_PAD_CTRL(NAND_PAD_CTRL),
	MX7D_PAD_SD3_DATA4__NAND_DATA04 | MUX_PAD_CTRL(NAND_PAD_CTRL),
	MX7D_PAD_SD3_DATA5__NAND_DATA05 | MUX_PAD_CTRL(NAND_PAD_CTRL),
	MX7D_PAD_SD3_DATA6__NAND_DATA06 | MUX_PAD_CTRL(NAND_PAD_CTRL),
	MX7D_PAD_SD3_DATA7__NAND_DATA07 | MUX_PAD_CTRL(NAND_PAD_CTRL),
	MX7D_PAD_SD3_CLK__NAND_CLE	| MUX_PAD_CTRL(NAND_PAD_CTRL),
	MX7D_PAD_SD3_CMD__NAND_ALE	| MUX_PAD_CTRL(NAND_PAD_CTRL),
	MX7D_PAD_SD3_STROBE__NAND_RE_B	| MUX_PAD_CTRL(NAND_PAD_CTRL),
	MX7D_PAD_SD3_RESET_B__NAND_WE_B	| MUX_PAD_CTRL(NAND_PAD_CTRL),
	MX7D_PAD_SAI1_MCLK__NAND_WP_B	| MUX_PAD_CTRL(NAND_PAD_CTRL),
	MX7D_PAD_SAI1_RX_BCLK__NAND_CE3_B	| MUX_PAD_CTRL(NAND_PAD_CTRL),
	MX7D_PAD_SAI1_RX_SYNC__NAND_CE2_B	| MUX_PAD_CTRL(NAND_PAD_CTRL),
	MX7D_PAD_SAI1_RX_DATA__NAND_CE1_B	| MUX_PAD_CTRL(NAND_PAD_CTRL),
	MX7D_PAD_SAI1_TX_BCLK__NAND_CE0_B	| MUX_PAD_CTRL(NAND_PAD_CTRL),
	MX7D_PAD_SAI1_TX_SYNC__NAND_DQS	| MUX_PAD_CTRL(NAND_PAD_CTRL),
	MX7D_PAD_SAI1_TX_DATA__NAND_READY_B	| MUX_PAD_CTRL(NAND_PAD_READY0_CTRL),
};

static void setup_gpmi_nand(void)
{
	imx_iomux_v3_setup_multiple_pads(gpmi_pads, ARRAY_SIZE(gpmi_pads));

	/* NAND_USDHC_BUS_CLK is set in rom */
	set_clk_nand();
}
#endif

#ifdef CONFIG_VIDEO_MXS
static iomux_v3_cfg_t const lcd_pads[] = {
	MX7D_PAD_LCD_CLK__LCD_CLK | MUX_PAD_CTRL(LCD_PAD_CTRL),
	MX7D_PAD_LCD_ENABLE__LCD_ENABLE | MUX_PAD_CTRL(LCD_PAD_CTRL),
	MX7D_PAD_LCD_HSYNC__LCD_HSYNC | MUX_PAD_CTRL(LCD_PAD_CTRL),
	MX7D_PAD_LCD_VSYNC__LCD_VSYNC | MUX_PAD_CTRL(LCD_PAD_CTRL),
	MX7D_PAD_LCD_DATA00__LCD_DATA0 | MUX_PAD_CTRL(LCD_PAD_CTRL),
	MX7D_PAD_LCD_DATA01__LCD_DATA1 | MUX_PAD_CTRL(LCD_PAD_CTRL),
	MX7D_PAD_LCD_DATA02__LCD_DATA2 | MUX_PAD_CTRL(LCD_PAD_CTRL),
	MX7D_PAD_LCD_DATA03__LCD_DATA3 | MUX_PAD_CTRL(LCD_PAD_CTRL),
	MX7D_PAD_LCD_DATA04__LCD_DATA4 | MUX_PAD_CTRL(LCD_PAD_CTRL),
	MX7D_PAD_LCD_DATA05__LCD_DATA5 | MUX_PAD_CTRL(LCD_PAD_CTRL),
	MX7D_PAD_LCD_DATA06__LCD_DATA6 | MUX_PAD_CTRL(LCD_PAD_CTRL),
	MX7D_PAD_LCD_DATA07__LCD_DATA7 | MUX_PAD_CTRL(LCD_PAD_CTRL),
	MX7D_PAD_LCD_DATA08__LCD_DATA8 | MUX_PAD_CTRL(LCD_PAD_CTRL),
	MX7D_PAD_LCD_DATA09__LCD_DATA9 | MUX_PAD_CTRL(LCD_PAD_CTRL),
	MX7D_PAD_LCD_DATA10__LCD_DATA10 | MUX_PAD_CTRL(LCD_PAD_CTRL),
	MX7D_PAD_LCD_DATA11__LCD_DATA11 | MUX_PAD_CTRL(LCD_PAD_CTRL),
	MX7D_PAD_LCD_DATA12__LCD_DATA12 | MUX_PAD_CTRL(LCD_PAD_CTRL),
	MX7D_PAD_LCD_DATA13__LCD_DATA13 | MUX_PAD_CTRL(LCD_PAD_CTRL),
	MX7D_PAD_LCD_DATA14__LCD_DATA14 | MUX_PAD_CTRL(LCD_PAD_CTRL),
	MX7D_PAD_LCD_DATA15__LCD_DATA15 | MUX_PAD_CTRL(LCD_PAD_CTRL),
	MX7D_PAD_LCD_DATA16__LCD_DATA16 | MUX_PAD_CTRL(LCD_PAD_CTRL),
	MX7D_PAD_LCD_DATA17__LCD_DATA17 | MUX_PAD_CTRL(LCD_PAD_CTRL),
	MX7D_PAD_LCD_DATA18__LCD_DATA18 | MUX_PAD_CTRL(LCD_PAD_CTRL),
	MX7D_PAD_LCD_DATA19__LCD_DATA19 | MUX_PAD_CTRL(LCD_PAD_CTRL),
	MX7D_PAD_LCD_DATA20__LCD_DATA20 | MUX_PAD_CTRL(LCD_PAD_CTRL),
	MX7D_PAD_LCD_DATA21__LCD_DATA21 | MUX_PAD_CTRL(LCD_PAD_CTRL),
	MX7D_PAD_LCD_DATA22__LCD_DATA22 | MUX_PAD_CTRL(LCD_PAD_CTRL),
	MX7D_PAD_LCD_DATA23__LCD_DATA23 | MUX_PAD_CTRL(LCD_PAD_CTRL),

	MX7D_PAD_LCD_RESET__GPIO3_IO4	| MUX_PAD_CTRL(LCD_PAD_CTRL),
};

static iomux_v3_cfg_t const pwm_pads[] = {
	/* Use GPIO for Brightness adjustment, duty cycle = period */
	MX7D_PAD_GPIO1_IO01__GPIO1_IO1 | MUX_PAD_CTRL(NO_PAD_CTRL),
};

void do_enable_parallel_lcd(struct display_info_t const *dev)
{
	imx_iomux_v3_setup_multiple_pads(lcd_pads, ARRAY_SIZE(lcd_pads));

	imx_iomux_v3_setup_multiple_pads(pwm_pads, ARRAY_SIZE(pwm_pads));

	/* Reset LCD */
	gpio_request(IMX_GPIO_NR(3, 4), "lcd reset");
	gpio_direction_output(IMX_GPIO_NR(3, 4) , 0);
	udelay(500);
	gpio_direction_output(IMX_GPIO_NR(3, 4) , 1);

	/* Set Brightness to high */
	gpio_request(IMX_GPIO_NR(1, 1), "lcd backlight");
	gpio_direction_output(IMX_GPIO_NR(1, 1) , 1);
}

struct display_info_t const displays[] = {{
	.bus = ELCDIF1_IPS_BASE_ADDR,
	.addr = 0,
	.pixfmt = 24,
	.detect = NULL,
	.enable	= do_enable_parallel_lcd,
	.mode	= {
		.name			= "TFT43AB",
		.xres           = 480,
		.yres           = 272,
		.pixclock       = 108695,
		.left_margin    = 8,
		.right_margin   = 4,
		.upper_margin   = 2,
		.lower_margin   = 4,
		.hsync_len      = 41,
		.vsync_len      = 10,
		.sync           = 0,
		.vmode          = FB_VMODE_NONINTERLACED
} } };
size_t display_count = ARRAY_SIZE(displays);
#endif


static void setup_iomux_uart(void)
{
	imx_iomux_v3_setup_multiple_pads(uart1_pads, ARRAY_SIZE(uart1_pads));
}

int board_mmc_get_env_dev(int devno)
{
	if (devno == 2)
		devno--;

	return devno;
}

int mmc_map_to_kernel_blk(int dev_no)
{
	if (dev_no == 1)
		dev_no++;

	return dev_no;
}

#ifdef CONFIG_FEC_MXC
static int setup_fec(int fec_id)
{
	struct iomuxc_gpr_base_regs *const iomuxc_gpr_regs
		= (struct iomuxc_gpr_base_regs *) IOMUXC_GPR_BASE_ADDR;

	int ret;
	unsigned int gpio;

	ret = gpio_lookup_name("gpio_spi@0_5", NULL, NULL, &gpio);
	if (ret) {
		printf("GPIO: 'gpio_spi@0_5' not found\n");
		return -ENODEV;
	}

	ret = gpio_request(gpio, "enet_phy_rst");
	if (ret && ret != -EBUSY) {
		printf("gpio: requesting pin %u failed\n", gpio);
		return ret;
	}

	gpio_direction_output(gpio, 0);
	udelay(500);
	gpio_direction_output(gpio, 1);

	if (0 == fec_id) {
		/* Use 125M anatop REF_CLK1 for ENET1, clear gpr1[13], gpr1[17]*/
		clrsetbits_le32(&iomuxc_gpr_regs->gpr[1],
			(IOMUXC_GPR_GPR1_GPR_ENET1_TX_CLK_SEL_MASK |
			 IOMUXC_GPR_GPR1_GPR_ENET1_CLK_DIR_MASK), 0);
	} else {
		/* Use 125M anatop REF_CLK2 for ENET2, clear gpr1[14], gpr1[18]*/
		clrsetbits_le32(&iomuxc_gpr_regs->gpr[1],
			(IOMUXC_GPR_GPR1_GPR_ENET2_TX_CLK_SEL_MASK |
			 IOMUXC_GPR_GPR1_GPR_ENET2_CLK_DIR_MASK), 0);

		if (mx7sabre_rev() >= BOARD_REV_B) {
			/*  On RevB, GPIO1_IO04 is used for ENET2 EN,
			*  so set its output to low to enable ENET2 signals
			*/
			gpio_request(IMX_GPIO_NR(1, 4), "fec2_en");
			gpio_direction_output(IMX_GPIO_NR(1, 4), 0);
		}
	}

	return set_clk_enet(ENET_125MHZ);
}

int board_phy_config(struct phy_device *phydev)
{
	/* enable rgmii rxc skew and phy mode select to RGMII copper */
	phy_write(phydev, MDIO_DEVAD_NONE, 0x1e, 0x21);
	phy_write(phydev, MDIO_DEVAD_NONE, 0x1f, 0x7ea8);
	phy_write(phydev, MDIO_DEVAD_NONE, 0x1e, 0x2f);
	phy_write(phydev, MDIO_DEVAD_NONE, 0x1f, 0x71b7);

	if (phydev->drv->config)
		phydev->drv->config(phydev);
	return 0;
}
#endif

#ifdef CONFIG_FSL_QSPI
#ifndef CONFIG_DM_SPI
static iomux_v3_cfg_t const quadspi_pads[] = {
	MX7D_PAD_EPDC_DATA00__QSPI_A_DATA0 | MUX_PAD_CTRL(QSPI_PAD_CTRL),
	MX7D_PAD_EPDC_DATA01__QSPI_A_DATA1 | MUX_PAD_CTRL(QSPI_PAD_CTRL),
	MX7D_PAD_EPDC_DATA02__QSPI_A_DATA2 | MUX_PAD_CTRL(QSPI_PAD_CTRL),
	MX7D_PAD_EPDC_DATA03__QSPI_A_DATA3 | MUX_PAD_CTRL(QSPI_PAD_CTRL),
	MX7D_PAD_EPDC_DATA05__QSPI_A_SCLK  | MUX_PAD_CTRL(QSPI_PAD_CTRL),
	MX7D_PAD_EPDC_DATA06__QSPI_A_SS0_B | MUX_PAD_CTRL(QSPI_PAD_CTRL),
};
#endif

int board_qspi_init(void)
{
#ifndef CONFIG_DM_SPI
	/* Set the iomux */
	imx_iomux_v3_setup_multiple_pads(quadspi_pads,
					 ARRAY_SIZE(quadspi_pads));
#endif

	/* Set the clock */
	set_clk_qspi();

	return 0;
}
#endif

#ifdef CONFIG_MXC_EPDC
iomux_v3_cfg_t const epdc_en_pads[] = {
	MX7D_PAD_GPIO1_IO04__GPIO1_IO4 | MUX_PAD_CTRL(NO_PAD_CTRL),
};

static iomux_v3_cfg_t const epdc_enable_pads[] = {
	MX7D_PAD_EPDC_DATA00__EPDC_DATA0	| MUX_PAD_CTRL(EPDC_PAD_CTRL),
	MX7D_PAD_EPDC_DATA01__EPDC_DATA1	| MUX_PAD_CTRL(EPDC_PAD_CTRL),
	MX7D_PAD_EPDC_DATA02__EPDC_DATA2	| MUX_PAD_CTRL(EPDC_PAD_CTRL),
	MX7D_PAD_EPDC_DATA03__EPDC_DATA3	| MUX_PAD_CTRL(EPDC_PAD_CTRL),
	MX7D_PAD_EPDC_DATA04__EPDC_DATA4	| MUX_PAD_CTRL(EPDC_PAD_CTRL),
	MX7D_PAD_EPDC_DATA05__EPDC_DATA5	| MUX_PAD_CTRL(EPDC_PAD_CTRL),
	MX7D_PAD_EPDC_DATA06__EPDC_DATA6	| MUX_PAD_CTRL(EPDC_PAD_CTRL),
	MX7D_PAD_EPDC_DATA07__EPDC_DATA7	| MUX_PAD_CTRL(EPDC_PAD_CTRL),
	MX7D_PAD_EPDC_SDCLK__EPDC_SDCLK		| MUX_PAD_CTRL(EPDC_PAD_CTRL),
	MX7D_PAD_EPDC_SDLE__EPDC_SDLE		| MUX_PAD_CTRL(EPDC_PAD_CTRL),
	MX7D_PAD_EPDC_SDOE__EPDC_SDOE		| MUX_PAD_CTRL(EPDC_PAD_CTRL),
	MX7D_PAD_EPDC_SDSHR__EPDC_SDSHR		| MUX_PAD_CTRL(EPDC_PAD_CTRL),
	MX7D_PAD_EPDC_SDCE0__EPDC_SDCE0		| MUX_PAD_CTRL(EPDC_PAD_CTRL),
	MX7D_PAD_EPDC_SDCE1__EPDC_SDCE1		| MUX_PAD_CTRL(EPDC_PAD_CTRL),
	MX7D_PAD_EPDC_GDCLK__EPDC_GDCLK		| MUX_PAD_CTRL(EPDC_PAD_CTRL),
	MX7D_PAD_EPDC_GDOE__EPDC_GDOE		| MUX_PAD_CTRL(EPDC_PAD_CTRL),
	MX7D_PAD_EPDC_GDRL__EPDC_GDRL		| MUX_PAD_CTRL(EPDC_PAD_CTRL),
	MX7D_PAD_EPDC_GDSP__EPDC_GDSP		| MUX_PAD_CTRL(EPDC_PAD_CTRL),
	MX7D_PAD_EPDC_BDR0__EPDC_BDR0		| MUX_PAD_CTRL(EPDC_PAD_CTRL),
	MX7D_PAD_EPDC_BDR1__EPDC_BDR1		| MUX_PAD_CTRL(EPDC_PAD_CTRL),
};

static iomux_v3_cfg_t const epdc_disable_pads[] = {
	MX7D_PAD_EPDC_DATA00__GPIO2_IO0,
	MX7D_PAD_EPDC_DATA01__GPIO2_IO1,
	MX7D_PAD_EPDC_DATA02__GPIO2_IO2,
	MX7D_PAD_EPDC_DATA03__GPIO2_IO3,
	MX7D_PAD_EPDC_DATA04__GPIO2_IO4,
	MX7D_PAD_EPDC_DATA05__GPIO2_IO5,
	MX7D_PAD_EPDC_DATA06__GPIO2_IO6,
	MX7D_PAD_EPDC_DATA07__GPIO2_IO7,
	MX7D_PAD_EPDC_SDCLK__GPIO2_IO16,
	MX7D_PAD_EPDC_SDLE__GPIO2_IO17,
	MX7D_PAD_EPDC_SDOE__GPIO2_IO18,
	MX7D_PAD_EPDC_SDSHR__GPIO2_IO19,
	MX7D_PAD_EPDC_SDCE0__GPIO2_IO20,
	MX7D_PAD_EPDC_SDCE1__GPIO2_IO21,
	MX7D_PAD_EPDC_GDCLK__GPIO2_IO24,
	MX7D_PAD_EPDC_GDOE__GPIO2_IO25,
	MX7D_PAD_EPDC_GDRL__GPIO2_IO26,
	MX7D_PAD_EPDC_GDSP__GPIO2_IO27,
	MX7D_PAD_EPDC_BDR0__GPIO2_IO28,
	MX7D_PAD_EPDC_BDR1__GPIO2_IO29,
};

vidinfo_t panel_info = {
	.vl_refresh = 85,
	.vl_col = 1024,
	.vl_row = 758,
	.vl_pixclock = 40000000,
	.vl_left_margin = 12,
	.vl_right_margin = 76,
	.vl_upper_margin = 4,
	.vl_lower_margin = 5,
	.vl_hsync = 12,
	.vl_vsync = 2,
	.vl_sync = 0,
	.vl_mode = 0,
	.vl_flag = 0,
	.vl_bpix = 3,
	.cmap = 0,
};

struct epdc_timing_params panel_timings = {
	.vscan_holdoff = 4,
	.sdoed_width = 10,
	.sdoed_delay = 20,
	.sdoez_width = 10,
	.sdoez_delay = 20,
	.gdclk_hp_offs = 524,
	.gdsp_offs = 327,
	.gdoe_offs = 0,
	.gdclk_offs = 19,
	.num_ce = 1,
};

static void setup_epdc_power(void)
{
	/* IOMUX_GPR1: bit30: Disable On-chip RAM EPDC Function */
	struct iomuxc_gpr_base_regs *const iomuxc_gpr_regs
		= (struct iomuxc_gpr_base_regs *) IOMUXC_GPR_BASE_ADDR;

	clrsetbits_le32(&iomuxc_gpr_regs->gpr[1],
		IOMUXC_GPR_GPR1_GPR_ENABLE_OCRAM_EPDC_MASK, 0);

	/* Setup epdc voltage */

	/* EPDC_PWRSTAT - GPIO2[31] for PWR_GOOD status */
	imx_iomux_v3_setup_pad(MX7D_PAD_EPDC_PWR_STAT__GPIO2_IO31 |
				MUX_PAD_CTRL(EPDC_PAD_CTRL));
	gpio_request(IMX_GPIO_NR(2, 31), "epdc_pwrstat");
	gpio_direction_input(IMX_GPIO_NR(2, 31));

	/* EPDC_VCOM0 - GPIO4[14] for VCOM control */
	imx_iomux_v3_setup_pad(MX7D_PAD_I2C4_SCL__GPIO4_IO14 |
				MUX_PAD_CTRL(EPDC_PAD_CTRL));

	/* Set as output */
	gpio_request(IMX_GPIO_NR(4, 14), "epdc_vcom");
	gpio_direction_output(IMX_GPIO_NR(4, 14), 1);

	/* EPDC_PWRWAKEUP - GPIO2[23] for EPD PMIC WAKEUP */
	imx_iomux_v3_setup_pad(MX7D_PAD_EPDC_SDCE3__GPIO2_IO23 |
				MUX_PAD_CTRL(EPDC_PAD_CTRL));
	/* Set as output */
	gpio_request(IMX_GPIO_NR(2, 23), "epdc_pmic");
	gpio_direction_output(IMX_GPIO_NR(2, 23), 1);

	/* EPDC_PWRCTRL0 - GPIO2[30] for EPD PWR CTL0 */
	imx_iomux_v3_setup_pad(MX7D_PAD_EPDC_PWR_COM__GPIO2_IO30 |
				MUX_PAD_CTRL(EPDC_PAD_CTRL));
	/* Set as output */
	gpio_request(IMX_GPIO_NR(2, 30), "epdc_pwr_ctl0");
	gpio_direction_output(IMX_GPIO_NR(2, 30), 1);
}

static void epdc_enable_pins(void)
{
	/* epdc iomux settings */
	imx_iomux_v3_setup_multiple_pads(epdc_enable_pads,
				ARRAY_SIZE(epdc_enable_pads));
}

static void epdc_disable_pins(void)
{
	/* Configure MUX settings for EPDC pins to GPIO  and drive to 0 */
	imx_iomux_v3_setup_multiple_pads(epdc_disable_pads,
				ARRAY_SIZE(epdc_disable_pads));
}

static void setup_epdc(void)
{
	/*** epdc Maxim PMIC settings ***/

	/* EPDC_PWRSTAT - GPIO2[31] for PWR_GOOD status */
	imx_iomux_v3_setup_pad(MX7D_PAD_EPDC_PWR_STAT__GPIO2_IO31 |
				MUX_PAD_CTRL(EPDC_PAD_CTRL));

	/* EPDC_VCOM0 - GPIO4[14] for VCOM control */
	imx_iomux_v3_setup_pad(MX7D_PAD_I2C4_SCL__GPIO4_IO14 |
				MUX_PAD_CTRL(EPDC_PAD_CTRL));

	/* EPDC_PWRWAKEUP - GPIO4[23] for EPD PMIC WAKEUP */
	imx_iomux_v3_setup_pad(MX7D_PAD_EPDC_SDCE3__GPIO2_IO23 |
				MUX_PAD_CTRL(EPDC_PAD_CTRL));

	/* EPDC_PWRCTRL0 - GPIO4[20] for EPD PWR CTL0 */
	imx_iomux_v3_setup_pad(MX7D_PAD_EPDC_PWR_COM__GPIO2_IO30 |
				MUX_PAD_CTRL(EPDC_PAD_CTRL));

	/* Set pixel clock rates for EPDC in clock.c */

	panel_info.epdc_data.wv_modes.mode_init = 0;
	panel_info.epdc_data.wv_modes.mode_du = 1;
	panel_info.epdc_data.wv_modes.mode_gc4 = 3;
	panel_info.epdc_data.wv_modes.mode_gc8 = 2;
	panel_info.epdc_data.wv_modes.mode_gc16 = 2;
	panel_info.epdc_data.wv_modes.mode_gc32 = 2;

	panel_info.epdc_data.epdc_timings = panel_timings;

	setup_epdc_power();
}

void epdc_power_on(void)
{
	unsigned int reg;
	struct gpio_regs *gpio_regs = (struct gpio_regs *)GPIO2_BASE_ADDR;

	/* Set EPD_PWR_CTL0 to high - enable EINK_VDD (3.15) */
	gpio_set_value(IMX_GPIO_NR(2, 30), 1);
	udelay(1000);

	/* Enable epdc signal pin */
	epdc_enable_pins();

	/* Set PMIC Wakeup to high - enable Display power */
	gpio_set_value(IMX_GPIO_NR(2, 23), 1);

	/* Wait for PWRGOOD == 1 */
	while (1) {
		reg = readl(&gpio_regs->gpio_psr);
		if (!(reg & (1 << 31)))
			break;

		udelay(100);
	}

	/* Enable VCOM */
	gpio_set_value(IMX_GPIO_NR(4, 14), 1);

	udelay(500);
}

void epdc_power_off(void)
{
	/* Set PMIC Wakeup to low - disable Display power */
	gpio_set_value(IMX_GPIO_NR(2, 23), 0);

	/* Disable VCOM */
	gpio_set_value(IMX_GPIO_NR(4, 14), 0);

	epdc_disable_pins();

	/* Set EPD_PWR_CTL0 to low - disable EINK_VDD (3.15) */
	gpio_set_value(IMX_GPIO_NR(2, 30), 0);
}
#endif

int board_early_init_f(void)
{
	setup_iomux_uart();

	return 0;
}

int board_init(void)
{
	/* address of boot parameters */
	gd->bd->bi_boot_params = PHYS_SDRAM + 0x100;

#ifdef CONFIG_FEC_MXC
	setup_fec(CONFIG_FEC_ENET_DEV);
#endif

#ifdef CONFIG_NAND_MXS
	setup_gpmi_nand();
#endif

#ifdef CONFIG_FSL_QSPI
	board_qspi_init();
#endif

#ifdef CONFIG_MXC_EPDC
	if (mx7sabre_rev() >= BOARD_REV_B) {
		/*
		 * On RevB, GPIO1_IO04 is used for ENET2 EN,
		 * so set its output to high to isolate the
		 * ENET2 signals for EPDC
		 */
		imx_iomux_v3_setup_multiple_pads(epdc_en_pads,
			ARRAY_SIZE(epdc_en_pads));
		gpio_request(IMX_GPIO_NR(1, 4), "epdc_en");
		gpio_direction_output(IMX_GPIO_NR(1, 4), 1);
	}
	setup_epdc();
#endif

#ifdef CONFIG_MXC_SPI
       setup_spi();
#endif

	return 0;
}

#ifdef CONFIG_CMD_BMODE
static const struct boot_mode board_boot_modes[] = {
	/* 4 bit bus width */
	{"sd1", MAKE_CFGVAL(0x10, 0x10, 0x00, 0x00)},
	{"emmc", MAKE_CFGVAL(0x10, 0x2a, 0x00, 0x00)},
	/* TODO: Nand */
	{"qspi", MAKE_CFGVAL(0x00, 0x40, 0x00, 0x00)},
	{NULL,   0},
};
#endif

#ifdef CONFIG_DM_PMIC
int power_init_board(void)
{
	struct udevice *dev;
	int ret, dev_id, rev_id;
	u32 sw3mode;

	ret = pmic_get("pfuze3000", &dev);
	if (ret == -ENODEV)
		return 0;
	if (ret != 0)
		return ret;

	dev_id = pmic_reg_read(dev, PFUZE3000_DEVICEID);
	rev_id = pmic_reg_read(dev, PFUZE3000_REVID);
	printf("PMIC: PFUZE3000 DEV_ID=0x%x REV_ID=0x%x\n", dev_id, rev_id);

	pmic_clrsetbits(dev, PFUZE3000_LDOGCTL, 0, 1);

	/*
	 * Set the voltage of VLDO4 output to 2.8V which feeds
	 * the MIPI DSI and MIPI CSI inputs.
	 */
	pmic_clrsetbits(dev, PFUZE3000_VLD4CTL, 0xF, 0xA);
	
	/* change sw3 mode to avoid DDR power off */
	sw3mode = pmic_reg_read(dev, PFUZE3000_SW3MODE);
	ret = pmic_reg_write(dev, PFUZE3000_SW3MODE, sw3mode | 0x20);
	if (ret < 0)
		printf("PMIC: PFUZE3000 change sw3 mode failed\n");

	return 0;
}
#endif

int board_late_init(void)
{
	struct wdog_regs *wdog = (struct wdog_regs *)WDOG1_BASE_ADDR;
#ifdef CONFIG_CMD_BMODE
	add_board_boot_modes(board_boot_modes);
#endif

	env_set("tee", "no");
#ifdef CONFIG_IMX_OPTEE
	env_set("tee", "yes");
#endif

#ifdef CONFIG_ENV_IS_IN_MMC
	board_late_mmc_env_init();
#endif

	imx_iomux_v3_setup_multiple_pads(wdog_pads, ARRAY_SIZE(wdog_pads));

	set_wdog_reset(wdog);

	return 0;
}

int checkboard(void)
{
	int rev = mx7sabre_rev();
	char *mode;
	char *revname;

	if (IS_ENABLED(CONFIG_ARMV7_BOOT_SEC_DEFAULT))
		mode = "secure";
	else
		mode = "non-secure";

	switch (rev) {
	case BOARD_REV_C:
		revname = "C";
		break;
	case BOARD_REV_B:
		revname = "B";
		break;
	case BOARD_REV_A:
	default:
		revname = "A";
		break;
	}

	printf("Board: i.MX7D SABRESD Rev%s in %s mode\n", revname, mode);

	return 0;
}

#ifdef CONFIG_FSL_FASTBOOT
#ifdef CONFIG_ANDROID_RECOVERY

/* Use S3 button for recovery key */
#define GPIO_VOL_DN_KEY IMX_GPIO_NR(5, 10)
iomux_v3_cfg_t const recovery_key_pads[] = {
	(MX7D_PAD_SD2_WP__GPIO5_IO10 | MUX_PAD_CTRL(BUTTON_PAD_CTRL)),
};

int is_recovery_key_pressing(void)
{
	int button_pressed = 0;

	/* Check Recovery Combo Button press or not. */
	imx_iomux_v3_setup_multiple_pads(recovery_key_pads,
		ARRAY_SIZE(recovery_key_pads));

	gpio_request(GPIO_VOL_DN_KEY, "volume_dn_key");
	gpio_direction_input(GPIO_VOL_DN_KEY);

	if (gpio_get_value(GPIO_VOL_DN_KEY) == 0) { /* VOL_DN key is low assert */
		button_pressed = 1;
		printf("Recovery key pressed\n");
	}

	return  button_pressed;
}

#endif /*CONFIG_ANDROID_RECOVERY*/
#endif /*CONFIG_FSL_FASTBOOT*/<|MERGE_RESOLUTION|>--- conflicted
+++ resolved
@@ -1,12 +1,7 @@
 // SPDX-License-Identifier: GPL-2.0+
 /*
  * Copyright (C) 2015 Freescale Semiconductor, Inc.
-<<<<<<< HEAD
  * Copyright 2017 NXP
- *
- * SPDX-License-Identifier:	GPL-2.0+
-=======
->>>>>>> 4b398755
  */
 
 #include <asm/arch/clock.h>
@@ -312,10 +307,10 @@
 	gpio_direction_output(gpio, 1);
 
 	if (0 == fec_id) {
-		/* Use 125M anatop REF_CLK1 for ENET1, clear gpr1[13], gpr1[17]*/
-		clrsetbits_le32(&iomuxc_gpr_regs->gpr[1],
-			(IOMUXC_GPR_GPR1_GPR_ENET1_TX_CLK_SEL_MASK |
-			 IOMUXC_GPR_GPR1_GPR_ENET1_CLK_DIR_MASK), 0);
+	/* Use 125M anatop REF_CLK1 for ENET1, clear gpr1[13], gpr1[17]*/
+	clrsetbits_le32(&iomuxc_gpr_regs->gpr[1],
+		(IOMUXC_GPR_GPR1_GPR_ENET1_TX_CLK_SEL_MASK |
+		 IOMUXC_GPR_GPR1_GPR_ENET1_CLK_DIR_MASK), 0);
 	} else {
 		/* Use 125M anatop REF_CLK2 for ENET2, clear gpr1[14], gpr1[18]*/
 		clrsetbits_le32(&iomuxc_gpr_regs->gpr[1],
@@ -671,7 +666,7 @@
 	 * the MIPI DSI and MIPI CSI inputs.
 	 */
 	pmic_clrsetbits(dev, PFUZE3000_VLD4CTL, 0xF, 0xA);
-	
+
 	/* change sw3 mode to avoid DDR power off */
 	sw3mode = pmic_reg_read(dev, PFUZE3000_SW3MODE);
 	ret = pmic_reg_write(dev, PFUZE3000_SW3MODE, sw3mode | 0x20);
