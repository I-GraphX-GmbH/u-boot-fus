--- conflicted
+++ resolved
@@ -30,13 +30,6 @@
 #endif
 #include <asm/mach-imx/video.h>
 
-#ifdef CONFIG_FSL_FASTBOOT
-#include <fb_fsl.h>
-#ifdef CONFIG_ANDROID_RECOVERY
-#include <recovery.h>
-#endif
-#endif /*CONFIG_FSL_FASTBOOT*/
-
 DECLARE_GLOBAL_DATA_PTR;
 
 #define UART_PAD_CTRL  (PAD_CTL_DSE_3P3V_49OHM | \
@@ -51,8 +44,6 @@
   (PAD_CTL_HYS | PAD_CTL_DSE_3P3V_49OHM | PAD_CTL_SRE_FAST)
 
 #define NAND_PAD_READY0_CTRL (PAD_CTL_DSE_3P3V_49OHM | PAD_CTL_PUS_PU5KOHM)
-
-#define BUTTON_PAD_CTRL    (PAD_CTL_PUS_PU5KOHM | PAD_CTL_DSE_3P3V_98OHM)
 
 #define EPDC_PAD_CTRL	0x0
 
@@ -172,37 +163,8 @@
 }
 #endif
 
-#ifdef CONFIG_VIDEO_MXS
+#ifdef CONFIG_DM_VIDEO
 static iomux_v3_cfg_t const lcd_pads[] = {
-	MX7D_PAD_LCD_CLK__LCD_CLK | MUX_PAD_CTRL(LCD_PAD_CTRL),
-	MX7D_PAD_LCD_ENABLE__LCD_ENABLE | MUX_PAD_CTRL(LCD_PAD_CTRL),
-	MX7D_PAD_LCD_HSYNC__LCD_HSYNC | MUX_PAD_CTRL(LCD_PAD_CTRL),
-	MX7D_PAD_LCD_VSYNC__LCD_VSYNC | MUX_PAD_CTRL(LCD_PAD_CTRL),
-	MX7D_PAD_LCD_DATA00__LCD_DATA0 | MUX_PAD_CTRL(LCD_PAD_CTRL),
-	MX7D_PAD_LCD_DATA01__LCD_DATA1 | MUX_PAD_CTRL(LCD_PAD_CTRL),
-	MX7D_PAD_LCD_DATA02__LCD_DATA2 | MUX_PAD_CTRL(LCD_PAD_CTRL),
-	MX7D_PAD_LCD_DATA03__LCD_DATA3 | MUX_PAD_CTRL(LCD_PAD_CTRL),
-	MX7D_PAD_LCD_DATA04__LCD_DATA4 | MUX_PAD_CTRL(LCD_PAD_CTRL),
-	MX7D_PAD_LCD_DATA05__LCD_DATA5 | MUX_PAD_CTRL(LCD_PAD_CTRL),
-	MX7D_PAD_LCD_DATA06__LCD_DATA6 | MUX_PAD_CTRL(LCD_PAD_CTRL),
-	MX7D_PAD_LCD_DATA07__LCD_DATA7 | MUX_PAD_CTRL(LCD_PAD_CTRL),
-	MX7D_PAD_LCD_DATA08__LCD_DATA8 | MUX_PAD_CTRL(LCD_PAD_CTRL),
-	MX7D_PAD_LCD_DATA09__LCD_DATA9 | MUX_PAD_CTRL(LCD_PAD_CTRL),
-	MX7D_PAD_LCD_DATA10__LCD_DATA10 | MUX_PAD_CTRL(LCD_PAD_CTRL),
-	MX7D_PAD_LCD_DATA11__LCD_DATA11 | MUX_PAD_CTRL(LCD_PAD_CTRL),
-	MX7D_PAD_LCD_DATA12__LCD_DATA12 | MUX_PAD_CTRL(LCD_PAD_CTRL),
-	MX7D_PAD_LCD_DATA13__LCD_DATA13 | MUX_PAD_CTRL(LCD_PAD_CTRL),
-	MX7D_PAD_LCD_DATA14__LCD_DATA14 | MUX_PAD_CTRL(LCD_PAD_CTRL),
-	MX7D_PAD_LCD_DATA15__LCD_DATA15 | MUX_PAD_CTRL(LCD_PAD_CTRL),
-	MX7D_PAD_LCD_DATA16__LCD_DATA16 | MUX_PAD_CTRL(LCD_PAD_CTRL),
-	MX7D_PAD_LCD_DATA17__LCD_DATA17 | MUX_PAD_CTRL(LCD_PAD_CTRL),
-	MX7D_PAD_LCD_DATA18__LCD_DATA18 | MUX_PAD_CTRL(LCD_PAD_CTRL),
-	MX7D_PAD_LCD_DATA19__LCD_DATA19 | MUX_PAD_CTRL(LCD_PAD_CTRL),
-	MX7D_PAD_LCD_DATA20__LCD_DATA20 | MUX_PAD_CTRL(LCD_PAD_CTRL),
-	MX7D_PAD_LCD_DATA21__LCD_DATA21 | MUX_PAD_CTRL(LCD_PAD_CTRL),
-	MX7D_PAD_LCD_DATA22__LCD_DATA22 | MUX_PAD_CTRL(LCD_PAD_CTRL),
-	MX7D_PAD_LCD_DATA23__LCD_DATA23 | MUX_PAD_CTRL(LCD_PAD_CTRL),
-
 	MX7D_PAD_LCD_RESET__GPIO3_IO4	| MUX_PAD_CTRL(LCD_PAD_CTRL),
 };
 
@@ -211,7 +173,7 @@
 	MX7D_PAD_GPIO1_IO01__GPIO1_IO1 | MUX_PAD_CTRL(NO_PAD_CTRL),
 };
 
-void do_enable_parallel_lcd(struct display_info_t const *dev)
+static int setup_lcd(void)
 {
 	imx_iomux_v3_setup_multiple_pads(lcd_pads, ARRAY_SIZE(lcd_pads));
 
@@ -226,75 +188,22 @@
 	/* Set Brightness to high */
 	gpio_request(IMX_GPIO_NR(1, 1), "lcd backlight");
 	gpio_direction_output(IMX_GPIO_NR(1, 1) , 1);
-}
-<<<<<<< HEAD
-
-struct display_info_t const displays[] = {{
-	.bus = ELCDIF1_IPS_BASE_ADDR,
-	.addr = 0,
-	.pixfmt = 24,
-	.detect = NULL,
-	.enable	= do_enable_parallel_lcd,
-	.mode	= {
-		.name			= "TFT43AB",
-		.xres           = 480,
-		.yres           = 272,
-		.pixclock       = 108695,
-		.left_margin    = 8,
-		.right_margin   = 4,
-		.upper_margin   = 2,
-		.lower_margin   = 4,
-		.hsync_len      = 41,
-		.vsync_len      = 10,
-		.sync           = 0,
-		.vmode          = FB_VMODE_NONINTERLACED
-} } };
-size_t display_count = ARRAY_SIZE(displays);
-#endif
-
-
-=======
-#endif
-
->>>>>>> 3373c7c3
+
+	return 0;
+}
+#endif
+
 static void setup_iomux_uart(void)
 {
 	imx_iomux_v3_setup_multiple_pads(uart1_pads, ARRAY_SIZE(uart1_pads));
 }
 
 #ifdef CONFIG_FEC_MXC
-<<<<<<< HEAD
 static int setup_fec(int fec_id)
-=======
-static int setup_fec(void)
->>>>>>> 3373c7c3
 {
 	struct iomuxc_gpr_base_regs *const iomuxc_gpr_regs
 		= (struct iomuxc_gpr_base_regs *) IOMUXC_GPR_BASE_ADDR;
 
-<<<<<<< HEAD
-	int ret;
-	unsigned int gpio;
-
-	ret = gpio_lookup_name("gpio-expander@0_5", NULL, NULL, &gpio);
-	if (ret) {
-		printf("GPIO: 'gpio-expander@0_5' not found\n");
-		return -ENODEV;
-	}
-
-	ret = gpio_request(gpio, "enet_phy_rst");
-	if (ret && ret != -EBUSY) {
-		printf("gpio: requesting pin %u failed\n", gpio);
-		return ret;
-	}
-
-	gpio_direction_output(gpio, 0);
-	udelay(500);
-	gpio_direction_output(gpio, 1);
-
-	if (0 == fec_id) {
-=======
->>>>>>> 3373c7c3
 	/* Use 125M anatop REF_CLK1 for ENET1, clear gpr1[13], gpr1[17]*/
 	clrsetbits_le32(&iomuxc_gpr_regs->gpr[1],
 		(IOMUXC_GPR_GPR1_GPR_ENET1_TX_CLK_SEL_MASK |
@@ -651,6 +560,8 @@
 	board_late_mmc_env_init();
 #endif
 
+	setup_lcd();
+
 	imx_iomux_v3_setup_multiple_pads(wdog_pads, ARRAY_SIZE(wdog_pads));
 
 	set_wdog_reset(wdog);
@@ -685,35 +596,4 @@
 	printf("Board: i.MX7D SABRESD Rev%s in %s mode\n", revname, mode);
 
 	return 0;
-}
-
-#ifdef CONFIG_FSL_FASTBOOT
-#ifdef CONFIG_ANDROID_RECOVERY
-
-/* Use S3 button for recovery key */
-#define GPIO_VOL_DN_KEY IMX_GPIO_NR(5, 10)
-iomux_v3_cfg_t const recovery_key_pads[] = {
-	(MX7D_PAD_SD2_WP__GPIO5_IO10 | MUX_PAD_CTRL(BUTTON_PAD_CTRL)),
-};
-
-int is_recovery_key_pressing(void)
-{
-	int button_pressed = 0;
-
-	/* Check Recovery Combo Button press or not. */
-	imx_iomux_v3_setup_multiple_pads(recovery_key_pads,
-		ARRAY_SIZE(recovery_key_pads));
-
-	gpio_request(GPIO_VOL_DN_KEY, "volume_dn_key");
-	gpio_direction_input(GPIO_VOL_DN_KEY);
-
-	if (gpio_get_value(GPIO_VOL_DN_KEY) == 0) { /* VOL_DN key is low assert */
-		button_pressed = 1;
-		printf("Recovery key pressed\n");
-	}
-
-	return  button_pressed;
-}
-
-#endif /*CONFIG_ANDROID_RECOVERY*/
-#endif /*CONFIG_FSL_FASTBOOT*/+}