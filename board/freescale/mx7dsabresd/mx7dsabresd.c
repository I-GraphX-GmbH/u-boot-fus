--- conflicted
+++ resolved
@@ -201,15 +201,6 @@
 	dm_gpio_set_value(&desc, 1);
 
 	/* Set Brightness to high */
-<<<<<<< HEAD
-	gpio_request(IMX_GPIO_NR(1, 1), "lcd backlight");
-	gpio_direction_output(IMX_GPIO_NR(1, 1) , 1);
-
-	return 0;
-}
-#endif
-
-=======
 	ret = dm_gpio_lookup_name("GPIO1_1", &desc);
 	if (ret) {
 		printf("%s lookup GPIO1_1 failed ret = %d\n", __func__, ret);
@@ -230,7 +221,6 @@
 static inline int setup_lcd(void) { return 0; }
 #endif
 
->>>>>>> 0ea138a2
 static void setup_iomux_uart(void)
 {
 	imx_iomux_v3_setup_multiple_pads(uart1_pads, ARRAY_SIZE(uart1_pads));
@@ -254,14 +244,8 @@
 	clrsetbits_le32(&iomuxc_gpr_regs->gpr[1],
 		(IOMUXC_GPR_GPR1_GPR_ENET1_TX_CLK_SEL_MASK |
 		 IOMUXC_GPR_GPR1_GPR_ENET1_CLK_DIR_MASK), 0);
-<<<<<<< HEAD
-	} else {
-		/* Use 125M anatop REF_CLK2 for ENET2, clear gpr1[14], gpr1[18]*/
-		clrsetbits_le32(&iomuxc_gpr_regs->gpr[1],
-=======
 
 	clrsetbits_le32(&iomuxc_gpr_regs->gpr[1],
->>>>>>> 0ea138a2
 			(IOMUXC_GPR_GPR1_GPR_ENET2_TX_CLK_SEL_MASK |
 			 IOMUXC_GPR_GPR1_GPR_ENET2_CLK_DIR_MASK), 0);
 
