/*
 * Copyright (C) 2010-2011 Freescale Semiconductor, Inc.
 *
 * See file CREDITS for list of people who contributed to this
 * project.
 *
 * This program is free software; you can redistribute it and/or
 * modify it under the terms of the GNU General Public License as
 * published by the Free Software Foundation; either version 2 of
 * the License, or (at your option) any later version.
 *
 * This program is distributed in the hope that it will be useful,
 * but WITHOUT ANY WARRANTY; without even the implied warranty of
 * MERCHANTABILITY or FITNESS FOR A PARTICULAR PURPOSE.	 See the
 * GNU General Public License for more details.
 *
 * You should have received a copy of the GNU General Public License
 * along with this program; if not, write to the Free Software
 * Foundation, Inc., 59 Temple Place, Suite 330, Boston,
 * MA 02111-1307 USA
 */

#include <common.h>
#include <asm/io.h>
#include <asm/arch/clock.h>
#include <asm/arch/imx-regs.h>
#include <asm/arch/iomux.h>
#include <asm/arch/mx6q_pins.h>
#include <asm/errno.h>
#include <asm/gpio.h>
#include <asm/imx-common/iomux-v3.h>
#include <asm/imx-common/mxc_i2c.h>
#include <asm/imx-common/boot_mode.h>
#include <mmc.h>
#include <fsl_esdhc.h>
#include <malloc.h>
#include <micrel.h>
#include <miiphy.h>
#include <netdev.h>
#include <linux/fb.h>
#include <ipu_pixfmt.h>
#include <asm/arch/crm_regs.h>
#include <asm/arch/mxc_hdmi.h>
#include <i2c.h>

DECLARE_GLOBAL_DATA_PTR;

#define UART_PAD_CTRL  (PAD_CTL_PKE | PAD_CTL_PUE |	       \
	PAD_CTL_PUS_100K_UP | PAD_CTL_SPEED_MED |	       \
	PAD_CTL_DSE_40ohm   | PAD_CTL_SRE_FAST  | PAD_CTL_HYS)

#define USDHC_PAD_CTRL (PAD_CTL_PKE | PAD_CTL_PUE |	       \
	PAD_CTL_PUS_47K_UP  | PAD_CTL_SPEED_LOW |	       \
	PAD_CTL_DSE_80ohm   | PAD_CTL_SRE_FAST  | PAD_CTL_HYS)

#define ENET_PAD_CTRL  (PAD_CTL_PKE | PAD_CTL_PUE |		\
	PAD_CTL_PUS_100K_UP | PAD_CTL_SPEED_MED	  |		\
	PAD_CTL_DSE_40ohm   | PAD_CTL_HYS)

#define SPI_PAD_CTRL (PAD_CTL_HYS |				\
	PAD_CTL_PUS_100K_DOWN | PAD_CTL_SPEED_MED |		\
	PAD_CTL_DSE_40ohm     | PAD_CTL_SRE_FAST)

#define BUTTON_PAD_CTRL (PAD_CTL_PKE | PAD_CTL_PUE |		\
	PAD_CTL_PUS_100K_UP | PAD_CTL_SPEED_MED   |		\
	PAD_CTL_DSE_40ohm   | PAD_CTL_HYS)

#define I2C_PAD_CTRL	(PAD_CTL_PKE | PAD_CTL_PUE |		\
	PAD_CTL_PUS_100K_UP | PAD_CTL_SPEED_MED |		\
	PAD_CTL_DSE_40ohm | PAD_CTL_HYS |			\
	PAD_CTL_ODE | PAD_CTL_SRE_FAST)

int dram_init(void)
{
	gd->ram_size = get_ram_size((void *)PHYS_SDRAM, PHYS_SDRAM_SIZE);

	return 0;
}

iomux_v3_cfg_t const uart1_pads[] = {
	MX6_PAD_SD3_DAT6__UART1_RXD | MUX_PAD_CTRL(UART_PAD_CTRL),
	MX6_PAD_SD3_DAT7__UART1_TXD | MUX_PAD_CTRL(UART_PAD_CTRL),
};

iomux_v3_cfg_t const uart2_pads[] = {
	MX6_PAD_EIM_D26__UART2_TXD | MUX_PAD_CTRL(UART_PAD_CTRL),
	MX6_PAD_EIM_D27__UART2_RXD | MUX_PAD_CTRL(UART_PAD_CTRL),
};

#define PC MUX_PAD_CTRL(I2C_PAD_CTRL)

/* I2C1, SGTL5000 */
struct i2c_pads_info i2c_pad_info0 = {
	.scl = {
		.i2c_mode = MX6_PAD_EIM_D21__I2C1_SCL | PC,
		.gpio_mode = MX6_PAD_EIM_D21__GPIO_3_21 | PC,
		.gp = IMX_GPIO_NR(3, 21)
	},
	.sda = {
		.i2c_mode = MX6_PAD_EIM_D28__I2C1_SDA | PC,
		.gpio_mode = MX6_PAD_EIM_D28__GPIO_3_28 | PC,
		.gp = IMX_GPIO_NR(3, 28)
	}
};

/* I2C2 Camera, MIPI */
struct i2c_pads_info i2c_pad_info1 = {
	.scl = {
		.i2c_mode = MX6_PAD_KEY_COL3__I2C2_SCL | PC,
		.gpio_mode = MX6_PAD_KEY_COL3__GPIO_4_12 | PC,
		.gp = IMX_GPIO_NR(4, 12)
	},
	.sda = {
		.i2c_mode = MX6_PAD_KEY_ROW3__I2C2_SDA | PC,
		.gpio_mode = MX6_PAD_KEY_ROW3__GPIO_4_13 | PC,
		.gp = IMX_GPIO_NR(4, 13)
	}
};

/* I2C3, J15 - RGB connector */
struct i2c_pads_info i2c_pad_info2 = {
	.scl = {
		.i2c_mode = MX6_PAD_GPIO_5__I2C3_SCL | PC,
		.gpio_mode = MX6_PAD_GPIO_5__GPIO_1_5 | PC,
		.gp = IMX_GPIO_NR(1, 5)
	},
	.sda = {
		.i2c_mode = MX6_PAD_GPIO_16__I2C3_SDA | PC,
		.gpio_mode = MX6_PAD_GPIO_16__GPIO_7_11 | PC,
		.gp = IMX_GPIO_NR(7, 11)
	}
};

iomux_v3_cfg_t const usdhc3_pads[] = {
	MX6_PAD_SD3_CLK__USDHC3_CLK   | MUX_PAD_CTRL(USDHC_PAD_CTRL),
	MX6_PAD_SD3_CMD__USDHC3_CMD   | MUX_PAD_CTRL(USDHC_PAD_CTRL),
	MX6_PAD_SD3_DAT0__USDHC3_DAT0 | MUX_PAD_CTRL(USDHC_PAD_CTRL),
	MX6_PAD_SD3_DAT1__USDHC3_DAT1 | MUX_PAD_CTRL(USDHC_PAD_CTRL),
	MX6_PAD_SD3_DAT2__USDHC3_DAT2 | MUX_PAD_CTRL(USDHC_PAD_CTRL),
	MX6_PAD_SD3_DAT3__USDHC3_DAT3 | MUX_PAD_CTRL(USDHC_PAD_CTRL),
	MX6_PAD_SD3_DAT5__GPIO_7_0    | MUX_PAD_CTRL(NO_PAD_CTRL), /* CD */
};

iomux_v3_cfg_t const usdhc4_pads[] = {
	MX6_PAD_SD4_CLK__USDHC4_CLK   | MUX_PAD_CTRL(USDHC_PAD_CTRL),
	MX6_PAD_SD4_CMD__USDHC4_CMD   | MUX_PAD_CTRL(USDHC_PAD_CTRL),
	MX6_PAD_SD4_DAT0__USDHC4_DAT0 | MUX_PAD_CTRL(USDHC_PAD_CTRL),
	MX6_PAD_SD4_DAT1__USDHC4_DAT1 | MUX_PAD_CTRL(USDHC_PAD_CTRL),
	MX6_PAD_SD4_DAT2__USDHC4_DAT2 | MUX_PAD_CTRL(USDHC_PAD_CTRL),
	MX6_PAD_SD4_DAT3__USDHC4_DAT3 | MUX_PAD_CTRL(USDHC_PAD_CTRL),
	MX6_PAD_NANDF_D6__GPIO_2_6    | MUX_PAD_CTRL(NO_PAD_CTRL), /* CD */
};

iomux_v3_cfg_t const enet_pads1[] = {
	MX6_PAD_ENET_MDIO__ENET_MDIO		| MUX_PAD_CTRL(ENET_PAD_CTRL),
	MX6_PAD_ENET_MDC__ENET_MDC		| MUX_PAD_CTRL(ENET_PAD_CTRL),
	MX6_PAD_RGMII_TXC__ENET_RGMII_TXC	| MUX_PAD_CTRL(ENET_PAD_CTRL),
	MX6_PAD_RGMII_TD0__ENET_RGMII_TD0	| MUX_PAD_CTRL(ENET_PAD_CTRL),
	MX6_PAD_RGMII_TD1__ENET_RGMII_TD1	| MUX_PAD_CTRL(ENET_PAD_CTRL),
	MX6_PAD_RGMII_TD2__ENET_RGMII_TD2	| MUX_PAD_CTRL(ENET_PAD_CTRL),
	MX6_PAD_RGMII_TD3__ENET_RGMII_TD3	| MUX_PAD_CTRL(ENET_PAD_CTRL),
	MX6_PAD_RGMII_TX_CTL__RGMII_TX_CTL	| MUX_PAD_CTRL(ENET_PAD_CTRL),
	MX6_PAD_ENET_REF_CLK__ENET_TX_CLK	| MUX_PAD_CTRL(ENET_PAD_CTRL),
	/* pin 35 - 1 (PHY_AD2) on reset */
	MX6_PAD_RGMII_RXC__GPIO_6_30		| MUX_PAD_CTRL(NO_PAD_CTRL),
	/* pin 32 - 1 - (MODE0) all */
	MX6_PAD_RGMII_RD0__GPIO_6_25		| MUX_PAD_CTRL(NO_PAD_CTRL),
	/* pin 31 - 1 - (MODE1) all */
	MX6_PAD_RGMII_RD1__GPIO_6_27		| MUX_PAD_CTRL(NO_PAD_CTRL),
	/* pin 28 - 1 - (MODE2) all */
	MX6_PAD_RGMII_RD2__GPIO_6_28		| MUX_PAD_CTRL(NO_PAD_CTRL),
	/* pin 27 - 1 - (MODE3) all */
	MX6_PAD_RGMII_RD3__GPIO_6_29		| MUX_PAD_CTRL(NO_PAD_CTRL),
	/* pin 33 - 1 - (CLK125_EN) 125Mhz clockout enabled */
	MX6_PAD_RGMII_RX_CTL__GPIO_6_24	| MUX_PAD_CTRL(NO_PAD_CTRL),
	/* pin 42 PHY nRST */
	MX6_PAD_EIM_D23__GPIO_3_23		| MUX_PAD_CTRL(NO_PAD_CTRL),
};

iomux_v3_cfg_t const enet_pads2[] = {
	MX6_PAD_RGMII_RXC__ENET_RGMII_RXC	| MUX_PAD_CTRL(ENET_PAD_CTRL),
	MX6_PAD_RGMII_RD0__ENET_RGMII_RD0	| MUX_PAD_CTRL(ENET_PAD_CTRL),
	MX6_PAD_RGMII_RD1__ENET_RGMII_RD1	| MUX_PAD_CTRL(ENET_PAD_CTRL),
	MX6_PAD_RGMII_RD2__ENET_RGMII_RD2	| MUX_PAD_CTRL(ENET_PAD_CTRL),
	MX6_PAD_RGMII_RD3__ENET_RGMII_RD3	| MUX_PAD_CTRL(ENET_PAD_CTRL),
	MX6_PAD_RGMII_RX_CTL__RGMII_RX_CTL	| MUX_PAD_CTRL(ENET_PAD_CTRL),
};

/* Button assignments for J14 */
static iomux_v3_cfg_t const button_pads[] = {
	/* Menu */
	MX6_PAD_NANDF_D1__GPIO_2_1	| MUX_PAD_CTRL(BUTTON_PAD_CTRL),
	/* Back */
	MX6_PAD_NANDF_D2__GPIO_2_2	| MUX_PAD_CTRL(BUTTON_PAD_CTRL),
	/* Labelled Search (mapped to Power under Android) */
	MX6_PAD_NANDF_D3__GPIO_2_3	| MUX_PAD_CTRL(BUTTON_PAD_CTRL),
	/* Home */
	MX6_PAD_NANDF_D4__GPIO_2_4	| MUX_PAD_CTRL(BUTTON_PAD_CTRL),
	/* Volume Down */
	MX6_PAD_GPIO_19__GPIO_4_5	| MUX_PAD_CTRL(BUTTON_PAD_CTRL),
	/* Volume Up */
	MX6_PAD_GPIO_18__GPIO_7_13	| MUX_PAD_CTRL(BUTTON_PAD_CTRL),
};

static void setup_iomux_enet(void)
{
	gpio_direction_output(IMX_GPIO_NR(3, 23), 0);
	gpio_direction_output(IMX_GPIO_NR(6, 30), 1);
	gpio_direction_output(IMX_GPIO_NR(6, 25), 1);
	gpio_direction_output(IMX_GPIO_NR(6, 27), 1);
	gpio_direction_output(IMX_GPIO_NR(6, 28), 1);
	gpio_direction_output(IMX_GPIO_NR(6, 29), 1);
	imx_iomux_v3_setup_multiple_pads(enet_pads1, ARRAY_SIZE(enet_pads1));
	gpio_direction_output(IMX_GPIO_NR(6, 24), 1);

	/* Need delay 10ms according to KSZ9021 spec */
	udelay(1000 * 10);
	gpio_set_value(IMX_GPIO_NR(3, 23), 1);

	imx_iomux_v3_setup_multiple_pads(enet_pads2, ARRAY_SIZE(enet_pads2));
}

iomux_v3_cfg_t const usb_pads[] = {
	MX6_PAD_GPIO_17__GPIO_7_12 | MUX_PAD_CTRL(NO_PAD_CTRL),
};

static void setup_iomux_uart(void)
{
	imx_iomux_v3_setup_multiple_pads(uart1_pads, ARRAY_SIZE(uart1_pads));
	imx_iomux_v3_setup_multiple_pads(uart2_pads, ARRAY_SIZE(uart2_pads));
}

#ifdef CONFIG_USB_EHCI_MX6
int board_ehci_hcd_init(int port)
{
	imx_iomux_v3_setup_multiple_pads(usb_pads, ARRAY_SIZE(usb_pads));

	/* Reset USB hub */
	gpio_direction_output(IMX_GPIO_NR(7, 12), 0);
	mdelay(2);
	gpio_set_value(IMX_GPIO_NR(7, 12), 1);

	return 0;
}
#endif

#ifdef CONFIG_FSL_ESDHC
struct fsl_esdhc_cfg usdhc_cfg[2] = {
	{USDHC3_BASE_ADDR},
	{USDHC4_BASE_ADDR},
};

int board_mmc_getcd(struct mmc *mmc)
{
	struct fsl_esdhc_cfg *cfg = (struct fsl_esdhc_cfg *)mmc->priv;
	int ret;

	if (cfg->esdhc_base == USDHC3_BASE_ADDR) {
		gpio_direction_input(IMX_GPIO_NR(7, 0));
		ret = !gpio_get_value(IMX_GPIO_NR(7, 0));
	} else {
		gpio_direction_input(IMX_GPIO_NR(2, 6));
		ret = !gpio_get_value(IMX_GPIO_NR(2, 6));
	}

	return ret;
}

int board_mmc_init(bd_t *bis)
{
	s32 status = 0;
	u32 index = 0;

	usdhc_cfg[0].sdhc_clk = mxc_get_clock(MXC_ESDHC3_CLK);
	usdhc_cfg[1].sdhc_clk = mxc_get_clock(MXC_ESDHC4_CLK);

	usdhc_cfg[0].max_bus_width = 4;
	usdhc_cfg[1].max_bus_width = 4;

	for (index = 0; index < CONFIG_SYS_FSL_USDHC_NUM; ++index) {
		switch (index) {
		case 0:
			imx_iomux_v3_setup_multiple_pads(
				usdhc3_pads, ARRAY_SIZE(usdhc3_pads));
			break;
		case 1:
			imx_iomux_v3_setup_multiple_pads(
				usdhc4_pads, ARRAY_SIZE(usdhc4_pads));
		       break;
	       default:
			printf("Warning: you configured more USDHC controllers"
			       "(%d) then supported by the board (%d)\n",
			       index + 1, CONFIG_SYS_FSL_USDHC_NUM);
			return status;
		}

		status |= fsl_esdhc_initialize(bis, &usdhc_cfg[index]);
	}

	return status;
}
#endif

#ifdef CONFIG_MXC_SPI
iomux_v3_cfg_t const ecspi1_pads[] = {
	/* SS1 */
	MX6_PAD_EIM_D19__GPIO_3_19   | MUX_PAD_CTRL(SPI_PAD_CTRL),
	MX6_PAD_EIM_D17__ECSPI1_MISO | MUX_PAD_CTRL(SPI_PAD_CTRL),
	MX6_PAD_EIM_D18__ECSPI1_MOSI | MUX_PAD_CTRL(SPI_PAD_CTRL),
	MX6_PAD_EIM_D16__ECSPI1_SCLK | MUX_PAD_CTRL(SPI_PAD_CTRL),
};

void setup_spi(void)
{
	gpio_direction_output(CONFIG_SF_DEFAULT_CS, 1);
	imx_iomux_v3_setup_multiple_pads(ecspi1_pads,
					 ARRAY_SIZE(ecspi1_pads));
}
#endif

int board_phy_config(struct phy_device *phydev)
{
	/* min rx data delay */
	ksz9021_phy_extended_write(phydev,
			MII_KSZ9021_EXT_RGMII_RX_DATA_SKEW, 0x0);
	/* min tx data delay */
	ksz9021_phy_extended_write(phydev,
			MII_KSZ9021_EXT_RGMII_TX_DATA_SKEW, 0x0);
	/* max rx/tx clock delay, min rx/tx control */
	ksz9021_phy_extended_write(phydev,
			MII_KSZ9021_EXT_RGMII_CLOCK_SKEW, 0xf0f0);
	if (phydev->drv->config)
		phydev->drv->config(phydev);

	return 0;
}

int board_eth_init(bd_t *bis)
{
	uint32_t base = IMX_FEC_BASE;
	struct mii_dev *bus = NULL;
	struct phy_device *phydev = NULL;
	int ret;

	setup_iomux_enet();

#ifdef CONFIG_FEC_MXC
	bus = fec_get_miibus(base, -1);
	if (!bus)
		return 0;
	/* scan phy 4,5,6,7 */
	phydev = phy_find_by_mask(bus, (0xf << 4), PHY_INTERFACE_MODE_RGMII);
	if (!phydev) {
		free(bus);
		return 0;
	}
	printf("using phy at %d\n", phydev->addr);
	ret  = fec_probe(bis, -1, base, bus, phydev);
	if (ret) {
		printf("FEC MXC: %s:failed\n", __func__);
<<<<<<< HEAD

#ifdef CONFIG_MXC_SPI
	setup_spi();
#endif

=======
		free(phydev);
		free(bus);
	}
#endif
>>>>>>> 07044c37
	return 0;
}

static void setup_buttons(void)
{
	imx_iomux_v3_setup_multiple_pads(button_pads,
					 ARRAY_SIZE(button_pads));
}

#ifdef CONFIG_CMD_SATA

int setup_sata(void)
{
	struct iomuxc_base_regs *const iomuxc_regs
		= (struct iomuxc_base_regs *) IOMUXC_BASE_ADDR;
	int ret = enable_sata_clock();
	if (ret)
		return ret;

	clrsetbits_le32(&iomuxc_regs->gpr[13],
			IOMUXC_GPR13_SATA_MASK,
			IOMUXC_GPR13_SATA_PHY_8_RXEQ_3P0DB
			|IOMUXC_GPR13_SATA_PHY_7_SATA2M
			|IOMUXC_GPR13_SATA_SPEED_3G
			|(3<<IOMUXC_GPR13_SATA_PHY_6_SHIFT)
			|IOMUXC_GPR13_SATA_SATA_PHY_5_SS_DISABLED
			|IOMUXC_GPR13_SATA_SATA_PHY_4_ATTEN_9_16
			|IOMUXC_GPR13_SATA_PHY_3_TXBOOST_0P00_DB
			|IOMUXC_GPR13_SATA_PHY_2_TX_1P104V
			|IOMUXC_GPR13_SATA_PHY_1_SLOW);

	return 0;
}
#endif

#if defined(CONFIG_VIDEO_IPUV3)

static iomux_v3_cfg_t const backlight_pads[] = {
	/* Backlight on RGB connector: J15 */
	MX6_PAD_SD1_DAT3__GPIO_1_21 | MUX_PAD_CTRL(NO_PAD_CTRL),
#define RGB_BACKLIGHT_GP IMX_GPIO_NR(1, 21)

	/* Backlight on LVDS connector: J6 */
	MX6_PAD_SD1_CMD__GPIO_1_18 | MUX_PAD_CTRL(NO_PAD_CTRL),
#define LVDS_BACKLIGHT_GP IMX_GPIO_NR(1, 18)
};

static iomux_v3_cfg_t const rgb_pads[] = {
	MX6_PAD_DI0_DISP_CLK__IPU1_DI0_DISP_CLK,
	MX6_PAD_DI0_PIN15__IPU1_DI0_PIN15,
	MX6_PAD_DI0_PIN2__IPU1_DI0_PIN2,
	MX6_PAD_DI0_PIN3__IPU1_DI0_PIN3,
	MX6_PAD_DI0_PIN4__GPIO_4_20,
	MX6_PAD_DISP0_DAT0__IPU1_DISP0_DAT_0,
	MX6_PAD_DISP0_DAT1__IPU1_DISP0_DAT_1,
	MX6_PAD_DISP0_DAT2__IPU1_DISP0_DAT_2,
	MX6_PAD_DISP0_DAT3__IPU1_DISP0_DAT_3,
	MX6_PAD_DISP0_DAT4__IPU1_DISP0_DAT_4,
	MX6_PAD_DISP0_DAT5__IPU1_DISP0_DAT_5,
	MX6_PAD_DISP0_DAT6__IPU1_DISP0_DAT_6,
	MX6_PAD_DISP0_DAT7__IPU1_DISP0_DAT_7,
	MX6_PAD_DISP0_DAT8__IPU1_DISP0_DAT_8,
	MX6_PAD_DISP0_DAT9__IPU1_DISP0_DAT_9,
	MX6_PAD_DISP0_DAT10__IPU1_DISP0_DAT_10,
	MX6_PAD_DISP0_DAT11__IPU1_DISP0_DAT_11,
	MX6_PAD_DISP0_DAT12__IPU1_DISP0_DAT_12,
	MX6_PAD_DISP0_DAT13__IPU1_DISP0_DAT_13,
	MX6_PAD_DISP0_DAT14__IPU1_DISP0_DAT_14,
	MX6_PAD_DISP0_DAT15__IPU1_DISP0_DAT_15,
	MX6_PAD_DISP0_DAT16__IPU1_DISP0_DAT_16,
	MX6_PAD_DISP0_DAT17__IPU1_DISP0_DAT_17,
	MX6_PAD_DISP0_DAT18__IPU1_DISP0_DAT_18,
	MX6_PAD_DISP0_DAT19__IPU1_DISP0_DAT_19,
	MX6_PAD_DISP0_DAT20__IPU1_DISP0_DAT_20,
	MX6_PAD_DISP0_DAT21__IPU1_DISP0_DAT_21,
	MX6_PAD_DISP0_DAT22__IPU1_DISP0_DAT_22,
	MX6_PAD_DISP0_DAT23__IPU1_DISP0_DAT_23,
};

struct display_info_t {
	int	bus;
	int	addr;
	int	pixfmt;
	int	(*detect)(struct display_info_t const *dev);
	void	(*enable)(struct display_info_t const *dev);
	struct	fb_videomode mode;
};


static int detect_hdmi(struct display_info_t const *dev)
{
	struct hdmi_regs *hdmi	= (struct hdmi_regs *)HDMI_ARB_BASE_ADDR;
	return readb(&hdmi->phy_stat0) & HDMI_PHY_HPD;
}

static void enable_hdmi(struct display_info_t const *dev)
{
	struct hdmi_regs *hdmi	= (struct hdmi_regs *)HDMI_ARB_BASE_ADDR;
	u8 reg;
	printf("%s: setup HDMI monitor\n", __func__);
	reg = readb(&hdmi->phy_conf0);
	reg |= HDMI_PHY_CONF0_PDZ_MASK;
	writeb(reg, &hdmi->phy_conf0);

	udelay(3000);
	reg |= HDMI_PHY_CONF0_ENTMDS_MASK;
	writeb(reg, &hdmi->phy_conf0);
	udelay(3000);
	reg |= HDMI_PHY_CONF0_GEN2_TXPWRON_MASK;
	writeb(reg, &hdmi->phy_conf0);
	writeb(HDMI_MC_PHYRSTZ_ASSERT, &hdmi->mc_phyrstz);
}

static int detect_i2c(struct display_info_t const *dev)
{
	return ((0 == i2c_set_bus_num(dev->bus))
		&&
		(0 == i2c_probe(dev->addr)));
}

static void enable_lvds(struct display_info_t const *dev)
{
	struct iomuxc *iomux = (struct iomuxc *)
				IOMUXC_BASE_ADDR;
	u32 reg = readl(&iomux->gpr[2]);
	reg |= IOMUXC_GPR2_DATA_WIDTH_CH0_24BIT;
	writel(reg, &iomux->gpr[2]);
	gpio_direction_output(LVDS_BACKLIGHT_GP, 1);
}

static void enable_rgb(struct display_info_t const *dev)
{
	imx_iomux_v3_setup_multiple_pads(
		rgb_pads,
		 ARRAY_SIZE(rgb_pads));
	gpio_direction_output(RGB_BACKLIGHT_GP, 1);
}

static struct display_info_t const displays[] = {{
	.bus	= -1,
	.addr	= 0,
	.pixfmt	= IPU_PIX_FMT_RGB24,
	.detect	= detect_hdmi,
	.enable	= enable_hdmi,
	.mode	= {
		.name           = "HDMI",
		.refresh        = 60,
		.xres           = 1024,
		.yres           = 768,
		.pixclock       = 15385,
		.left_margin    = 220,
		.right_margin   = 40,
		.upper_margin   = 21,
		.lower_margin   = 7,
		.hsync_len      = 60,
		.vsync_len      = 10,
		.sync           = FB_SYNC_EXT,
		.vmode          = FB_VMODE_NONINTERLACED
} }, {
	.bus	= 2,
	.addr	= 0x4,
	.pixfmt	= IPU_PIX_FMT_LVDS666,
	.detect	= detect_i2c,
	.enable	= enable_lvds,
	.mode	= {
		.name           = "Hannstar-XGA",
		.refresh        = 60,
		.xres           = 1024,
		.yres           = 768,
		.pixclock       = 15385,
		.left_margin    = 220,
		.right_margin   = 40,
		.upper_margin   = 21,
		.lower_margin   = 7,
		.hsync_len      = 60,
		.vsync_len      = 10,
		.sync           = FB_SYNC_EXT,
		.vmode          = FB_VMODE_NONINTERLACED
} }, {
	.bus	= 2,
	.addr	= 0x38,
	.pixfmt	= IPU_PIX_FMT_LVDS666,
	.detect	= detect_i2c,
	.enable	= enable_lvds,
	.mode	= {
		.name           = "wsvga-lvds",
		.refresh        = 60,
		.xres           = 1024,
		.yres           = 600,
		.pixclock       = 15385,
		.left_margin    = 220,
		.right_margin   = 40,
		.upper_margin   = 21,
		.lower_margin   = 7,
		.hsync_len      = 60,
		.vsync_len      = 10,
		.sync           = FB_SYNC_EXT,
		.vmode          = FB_VMODE_NONINTERLACED
} }, {
	.bus	= 2,
	.addr	= 0x48,
	.pixfmt	= IPU_PIX_FMT_RGB666,
	.detect	= detect_i2c,
	.enable	= enable_rgb,
	.mode	= {
		.name           = "wvga-rgb",
		.refresh        = 57,
		.xres           = 800,
		.yres           = 480,
		.pixclock       = 37037,
		.left_margin    = 40,
		.right_margin   = 60,
		.upper_margin   = 10,
		.lower_margin   = 10,
		.hsync_len      = 20,
		.vsync_len      = 10,
		.sync           = 0,
		.vmode          = FB_VMODE_NONINTERLACED
} } };

int board_video_skip(void)
{
	int i;
	int ret;
	char const *panel = getenv("panel");
	if (!panel) {
		for (i = 0; i < ARRAY_SIZE(displays); i++) {
			struct display_info_t const *dev = displays+i;
			if (dev->detect(dev)) {
				panel = dev->mode.name;
				printf("auto-detected panel %s\n", panel);
				break;
			}
		}
		if (!panel) {
			panel = displays[0].mode.name;
			printf("No panel detected: default to %s\n", panel);
		}
	} else {
		for (i = 0; i < ARRAY_SIZE(displays); i++) {
			if (!strcmp(panel, displays[i].mode.name))
				break;
		}
	}
	if (i < ARRAY_SIZE(displays)) {
		ret = ipuv3_fb_init(&displays[i].mode, 0,
				    displays[i].pixfmt);
		if (!ret) {
			displays[i].enable(displays+i);
			printf("Display: %s (%ux%u)\n",
			       displays[i].mode.name,
			       displays[i].mode.xres,
			       displays[i].mode.yres);
		} else
			printf("LCD %s cannot be configured: %d\n",
			       displays[i].mode.name, ret);
	} else {
		printf("unsupported panel %s\n", panel);
		ret = -EINVAL;
	}
	return (0 != ret);
}

static void setup_display(void)
{
	struct mxc_ccm_reg *mxc_ccm = (struct mxc_ccm_reg *)CCM_BASE_ADDR;
	struct anatop_regs *anatop = (struct anatop_regs *)ANATOP_BASE_ADDR;
	struct iomuxc *iomux = (struct iomuxc *)IOMUXC_BASE_ADDR;
	struct hdmi_regs *hdmi	= (struct hdmi_regs *)HDMI_ARB_BASE_ADDR;

	int reg;

	/* Turn on LDB0,IPU,IPU DI0 clocks */
	reg = __raw_readl(&mxc_ccm->CCGR3);
	reg |=   MXC_CCM_CCGR3_IPU1_IPU_DI0_OFFSET
		|MXC_CCM_CCGR3_LDB_DI0_MASK;
	writel(reg, &mxc_ccm->CCGR3);

	/* Turn on HDMI PHY clock */
	reg = __raw_readl(&mxc_ccm->CCGR2);
	reg |=  MXC_CCM_CCGR2_HDMI_TX_IAHBCLK_MASK
	       |MXC_CCM_CCGR2_HDMI_TX_ISFRCLK_MASK;
	writel(reg, &mxc_ccm->CCGR2);

	/* clear HDMI PHY reset */
	writeb(HDMI_MC_PHYRSTZ_DEASSERT, &hdmi->mc_phyrstz);

	/* set PFD1_FRAC to 0x13 == 455 MHz (480*18)/0x13 */
	writel(ANATOP_PFD_480_PFD1_FRAC_MASK, &anatop->pfd_480_clr);
	writel(0x13<<ANATOP_PFD_480_PFD1_FRAC_SHIFT, &anatop->pfd_480_set);

	/* set LDB0, LDB1 clk select to 011/011 */
	reg = readl(&mxc_ccm->cs2cdr);
	reg &= ~(MXC_CCM_CS2CDR_LDB_DI0_CLK_SEL_MASK
		 |MXC_CCM_CS2CDR_LDB_DI1_CLK_SEL_MASK);
	reg |= (3<<MXC_CCM_CS2CDR_LDB_DI0_CLK_SEL_OFFSET)
	      |(3<<MXC_CCM_CS2CDR_LDB_DI1_CLK_SEL_OFFSET);
	writel(reg, &mxc_ccm->cs2cdr);

	reg = readl(&mxc_ccm->cscmr2);
	reg |= MXC_CCM_CSCMR2_LDB_DI0_IPU_DIV;
	writel(reg, &mxc_ccm->cscmr2);

	reg = readl(&mxc_ccm->chsccdr);
	reg &= ~(MXC_CCM_CHSCCDR_IPU1_DI0_PRE_CLK_SEL_MASK
		|MXC_CCM_CHSCCDR_IPU1_DI0_PODF_MASK
		|MXC_CCM_CHSCCDR_IPU1_DI0_CLK_SEL_MASK);
	reg |= (CHSCCDR_CLK_SEL_LDB_DI0
		<<MXC_CCM_CHSCCDR_IPU1_DI0_CLK_SEL_OFFSET)
	      |(CHSCCDR_PODF_DIVIDE_BY_3
		<<MXC_CCM_CHSCCDR_IPU1_DI0_PODF_OFFSET)
	      |(CHSCCDR_IPU_PRE_CLK_540M_PFD
		<<MXC_CCM_CHSCCDR_IPU1_DI0_PRE_CLK_SEL_OFFSET);
	writel(reg, &mxc_ccm->chsccdr);

	reg = IOMUXC_GPR2_BGREF_RRMODE_EXTERNAL_RES
	     |IOMUXC_GPR2_DI1_VS_POLARITY_ACTIVE_HIGH
	     |IOMUXC_GPR2_DI0_VS_POLARITY_ACTIVE_LOW
	     |IOMUXC_GPR2_BIT_MAPPING_CH1_SPWG
	     |IOMUXC_GPR2_DATA_WIDTH_CH1_18BIT
	     |IOMUXC_GPR2_BIT_MAPPING_CH0_SPWG
	     |IOMUXC_GPR2_DATA_WIDTH_CH0_18BIT
	     |IOMUXC_GPR2_LVDS_CH1_MODE_DISABLED
	     |IOMUXC_GPR2_LVDS_CH0_MODE_ENABLED_DI0;
	writel(reg, &iomux->gpr[2]);

	reg = readl(&iomux->gpr[3]);
	reg = (reg & ~IOMUXC_GPR3_LVDS0_MUX_CTL_MASK)
	    | (IOMUXC_GPR3_MUX_SRC_IPU1_DI0
	       <<IOMUXC_GPR3_LVDS0_MUX_CTL_OFFSET);
	writel(reg, &iomux->gpr[3]);

	/* backlights off until needed */
	imx_iomux_v3_setup_multiple_pads(backlight_pads,
					 ARRAY_SIZE(backlight_pads));
	gpio_direction_input(LVDS_BACKLIGHT_GP);
	gpio_direction_input(RGB_BACKLIGHT_GP);
}
#endif

int board_early_init_f(void)
{
	setup_iomux_uart();
	setup_buttons();

#if defined(CONFIG_VIDEO_IPUV3)
	setup_display();
#endif
	return 0;
}

/*
 * Do not overwrite the console
 * Use always serial for U-Boot console
 */
int overwrite_console(void)
{
	return 1;
}

int board_init(void)
{
	/* address of boot parameters */
	gd->bd->bi_boot_params = PHYS_SDRAM + 0x100;

#ifdef CONFIG_MXC_SPI
	setup_spi();
#endif
	setup_i2c(0, CONFIG_SYS_I2C_SPEED, 0x7f, &i2c_pad_info0);
	setup_i2c(1, CONFIG_SYS_I2C_SPEED, 0x7f, &i2c_pad_info1);
	setup_i2c(2, CONFIG_SYS_I2C_SPEED, 0x7f, &i2c_pad_info2);

#ifdef CONFIG_CMD_SATA
	setup_sata();
#endif

	return 0;
}

int checkboard(void)
{
	puts("Board: MX6Q-Sabre Lite\n");

	return 0;
}

struct button_key {
	char const	*name;
	unsigned	gpnum;
	char		ident;
};

static struct button_key const buttons[] = {
	{"back",	IMX_GPIO_NR(2, 2),	'B'},
	{"home",	IMX_GPIO_NR(2, 4),	'H'},
	{"menu",	IMX_GPIO_NR(2, 1),	'M'},
	{"search",	IMX_GPIO_NR(2, 3),	'S'},
	{"volup",	IMX_GPIO_NR(7, 13),	'V'},
	{"voldown",	IMX_GPIO_NR(4, 5),	'v'},
};

/*
 * generate a null-terminated string containing the buttons pressed
 * returns number of keys pressed
 */
static int read_keys(char *buf)
{
	int i, numpressed = 0;
	for (i = 0; i < ARRAY_SIZE(buttons); i++) {
		if (!gpio_get_value(buttons[i].gpnum))
			buf[numpressed++] = buttons[i].ident;
	}
	buf[numpressed] = '\0';
	return numpressed;
}

static int do_kbd(cmd_tbl_t *cmdtp, int flag, int argc, char * const argv[])
{
	char envvalue[ARRAY_SIZE(buttons)+1];
	int numpressed = read_keys(envvalue);
	setenv("keybd", envvalue);
	return numpressed == 0;
}

U_BOOT_CMD(
	kbd, 1, 1, do_kbd,
	"Tests for keypresses, sets 'keybd' environment variable",
	"Returns 0 (true) to shell if key is pressed."
);

#ifdef CONFIG_PREBOOT
static char const kbd_magic_prefix[] = "key_magic";
static char const kbd_command_prefix[] = "key_cmd";

static void preboot_keys(void)
{
	int numpressed;
	char keypress[ARRAY_SIZE(buttons)+1];
	numpressed = read_keys(keypress);
	if (numpressed) {
		char *kbd_magic_keys = getenv("magic_keys");
		char *suffix;
		/*
		 * loop over all magic keys
		 */
		for (suffix = kbd_magic_keys; *suffix; ++suffix) {
			char *keys;
			char magic[sizeof(kbd_magic_prefix) + 1];
			sprintf(magic, "%s%c", kbd_magic_prefix, *suffix);
			keys = getenv(magic);
			if (keys) {
				if (!strcmp(keys, keypress))
					break;
			}
		}
		if (*suffix) {
			char cmd_name[sizeof(kbd_command_prefix) + 1];
			char *cmd;
			sprintf(cmd_name, "%s%c", kbd_command_prefix, *suffix);
			cmd = getenv(cmd_name);
			if (cmd) {
				setenv("preboot", cmd);
				return;
			}
		}
	}
}
#endif

#ifdef CONFIG_CMD_BMODE
static const struct boot_mode board_boot_modes[] = {
	/* 4 bit bus width */
	{"mmc0",	MAKE_CFGVAL(0x40, 0x30, 0x00, 0x00)},
	{"mmc1",	MAKE_CFGVAL(0x40, 0x38, 0x00, 0x00)},
	{NULL,		0},
};
#endif

int misc_init_r(void)
{
#ifdef CONFIG_PREBOOT
	preboot_keys();
#endif

#ifdef CONFIG_CMD_BMODE
	add_board_boot_modes(board_boot_modes);
#endif
	return 0;
}<|MERGE_RESOLUTION|>--- conflicted
+++ resolved
@@ -358,18 +358,10 @@
 	ret  = fec_probe(bis, -1, base, bus, phydev);
 	if (ret) {
 		printf("FEC MXC: %s:failed\n", __func__);
-<<<<<<< HEAD
-
-#ifdef CONFIG_MXC_SPI
-	setup_spi();
-#endif
-
-=======
 		free(phydev);
 		free(bus);
 	}
 #endif
->>>>>>> 07044c37
 	return 0;
 }
 
