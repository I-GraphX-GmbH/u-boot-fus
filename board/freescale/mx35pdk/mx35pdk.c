/*
 * Copyright (C) 2007, Guennadi Liakhovetski <lg@denx.de>
 *
 * (C) Copyright 2008-2010 Freescale Semiconductor, Inc.
 *
 * See file CREDITS for list of people who contributed to this
 * project.
 *
 * This program is free software; you can redistribute it and/or
 * modify it under the terms of the GNU General Public License as
 * published by the Free Software Foundation; either version 2 of
 * the License, or (at your option) any later version.
 *
 * This program is distributed in the hope that it will be useful,
 * but WITHOUT ANY WARRANTY; without even the implied warranty of
 * MERCHANTABILITY or FITNESS FOR A PARTICULAR PURPOSE.  See the
 * GNU General Public License for more details.
 *
 * You should have received a copy of the GNU General Public License
 * along with this program; if not, write to the Free Software
 * Foundation, Inc., 59 Temple Place, Suite 330, Boston,
 * MA 02111-1307 USA
 */

#include <common.h>
#include <asm/io.h>
#include <asm/errno.h>
#include <asm/arch/imx-regs.h>
#include <asm/arch/crm_regs.h>
#include <asm/arch/mx35_pins.h>
#include <asm/arch/iomux.h>
#include <i2c.h>
#include <pmic.h>
#include <fsl_pmic.h>
#include <mc9sdz60.h>
#include <mc13892.h>
#include <linux/types.h>
#include <asm/gpio.h>
#include <asm/arch/sys_proto.h>
#include <netdev.h>

#ifndef CONFIG_BOARD_LATE_INIT
#error "CONFIG_BOARD_LATE_INIT must be set for this board"
#endif

#ifndef CONFIG_BOARD_EARLY_INIT_F
#error "CONFIG_BOARD_EARLY_INIT_F must be set for this board"
#endif

DECLARE_GLOBAL_DATA_PTR;

int dram_init(void)
{
	u32 size1, size2;

	size1 = get_ram_size((void *)PHYS_SDRAM_1, PHYS_SDRAM_1_SIZE);
	size2 = get_ram_size((void *)PHYS_SDRAM_2, PHYS_SDRAM_2_SIZE);

	gd->ram_size = size1 + size2;

	return 0;
}

void dram_init_banksize(void)
{
	gd->bd->bi_dram[0].start = PHYS_SDRAM_1;
	gd->bd->bi_dram[0].size = PHYS_SDRAM_1_SIZE;

	gd->bd->bi_dram[1].start = PHYS_SDRAM_2;
	gd->bd->bi_dram[1].size = PHYS_SDRAM_2_SIZE;
}

static void setup_iomux_i2c(void)
{
	int pad;

	/* setup pins for I2C1 */
	mxc_request_iomux(MX35_PIN_I2C1_CLK, MUX_CONFIG_SION);
	mxc_request_iomux(MX35_PIN_I2C1_DAT, MUX_CONFIG_SION);

	pad = (PAD_CTL_HYS_SCHMITZ | PAD_CTL_PKE_ENABLE \
			| PAD_CTL_PUE_PUD | PAD_CTL_ODE_OpenDrain);

	mxc_iomux_set_pad(MX35_PIN_I2C1_CLK, pad);
	mxc_iomux_set_pad(MX35_PIN_I2C1_DAT, pad);
}


static void setup_iomux_spi(void)
{
	mxc_request_iomux(MX35_PIN_CSPI1_MOSI, MUX_CONFIG_SION);
	mxc_request_iomux(MX35_PIN_CSPI1_MISO, MUX_CONFIG_SION);
	mxc_request_iomux(MX35_PIN_CSPI1_SS0, MUX_CONFIG_SION);
	mxc_request_iomux(MX35_PIN_CSPI1_SS1, MUX_CONFIG_SION);
	mxc_request_iomux(MX35_PIN_CSPI1_SCLK, MUX_CONFIG_SION);
}

static void setup_iomux_fec(void)
{
	int pad;

	/* setup pins for FEC */
	mxc_request_iomux(MX35_PIN_FEC_TX_CLK, MUX_CONFIG_FUNC);
	mxc_request_iomux(MX35_PIN_FEC_RX_CLK, MUX_CONFIG_FUNC);
	mxc_request_iomux(MX35_PIN_FEC_RX_DV, MUX_CONFIG_FUNC);
	mxc_request_iomux(MX35_PIN_FEC_COL, MUX_CONFIG_FUNC);
	mxc_request_iomux(MX35_PIN_FEC_RDATA0, MUX_CONFIG_FUNC);
	mxc_request_iomux(MX35_PIN_FEC_TDATA0, MUX_CONFIG_FUNC);
	mxc_request_iomux(MX35_PIN_FEC_TX_EN, MUX_CONFIG_FUNC);
	mxc_request_iomux(MX35_PIN_FEC_MDC, MUX_CONFIG_FUNC);
	mxc_request_iomux(MX35_PIN_FEC_MDIO, MUX_CONFIG_FUNC);
	mxc_request_iomux(MX35_PIN_FEC_TX_ERR, MUX_CONFIG_FUNC);
	mxc_request_iomux(MX35_PIN_FEC_RX_ERR, MUX_CONFIG_FUNC);
	mxc_request_iomux(MX35_PIN_FEC_CRS, MUX_CONFIG_FUNC);
	mxc_request_iomux(MX35_PIN_FEC_RDATA1, MUX_CONFIG_FUNC);
	mxc_request_iomux(MX35_PIN_FEC_TDATA1, MUX_CONFIG_FUNC);
	mxc_request_iomux(MX35_PIN_FEC_RDATA2, MUX_CONFIG_FUNC);
	mxc_request_iomux(MX35_PIN_FEC_TDATA2, MUX_CONFIG_FUNC);
	mxc_request_iomux(MX35_PIN_FEC_RDATA3, MUX_CONFIG_FUNC);
	mxc_request_iomux(MX35_PIN_FEC_TDATA3, MUX_CONFIG_FUNC);

	pad = (PAD_CTL_DRV_3_3V | PAD_CTL_PUE_PUD | PAD_CTL_ODE_CMOS | \
			PAD_CTL_DRV_NORMAL | PAD_CTL_SRE_SLOW);

	mxc_iomux_set_pad(MX35_PIN_FEC_TX_CLK, pad | PAD_CTL_HYS_SCHMITZ | \
			PAD_CTL_PKE_ENABLE | PAD_CTL_100K_PD);
	mxc_iomux_set_pad(MX35_PIN_FEC_RX_CLK, pad | PAD_CTL_HYS_SCHMITZ | \
			PAD_CTL_PKE_ENABLE | PAD_CTL_100K_PD);
	mxc_iomux_set_pad(MX35_PIN_FEC_RX_DV, pad | PAD_CTL_HYS_SCHMITZ | \
			 PAD_CTL_PKE_ENABLE | PAD_CTL_100K_PD);
	mxc_iomux_set_pad(MX35_PIN_FEC_COL, pad | PAD_CTL_HYS_SCHMITZ | \
			  PAD_CTL_PKE_ENABLE | PAD_CTL_100K_PD);
	mxc_iomux_set_pad(MX35_PIN_FEC_RDATA0, pad | PAD_CTL_HYS_SCHMITZ | \
			  PAD_CTL_PKE_ENABLE | PAD_CTL_100K_PD);
	mxc_iomux_set_pad(MX35_PIN_FEC_TDATA0, pad | PAD_CTL_HYS_CMOS | \
			  PAD_CTL_PKE_NONE | PAD_CTL_100K_PD);
	mxc_iomux_set_pad(MX35_PIN_FEC_TX_EN, pad | PAD_CTL_HYS_CMOS | \
			  PAD_CTL_PKE_NONE | PAD_CTL_100K_PD);
	mxc_iomux_set_pad(MX35_PIN_FEC_MDC, pad | PAD_CTL_HYS_CMOS | \
			  PAD_CTL_PKE_NONE | PAD_CTL_100K_PD);
	mxc_iomux_set_pad(MX35_PIN_FEC_MDIO, pad | PAD_CTL_HYS_SCHMITZ | \
			  PAD_CTL_PKE_ENABLE | PAD_CTL_22K_PU);
	mxc_iomux_set_pad(MX35_PIN_FEC_TX_ERR, pad | PAD_CTL_HYS_CMOS | \
			  PAD_CTL_PKE_NONE | PAD_CTL_100K_PD);
	mxc_iomux_set_pad(MX35_PIN_FEC_RX_ERR, pad | PAD_CTL_HYS_SCHMITZ | \
			  PAD_CTL_PKE_ENABLE | PAD_CTL_100K_PD);
	mxc_iomux_set_pad(MX35_PIN_FEC_CRS, pad | PAD_CTL_HYS_SCHMITZ | \
			  PAD_CTL_PKE_ENABLE | PAD_CTL_100K_PD);
	mxc_iomux_set_pad(MX35_PIN_FEC_RDATA1, pad | PAD_CTL_HYS_SCHMITZ | \
			  PAD_CTL_PKE_ENABLE | PAD_CTL_100K_PD);
	mxc_iomux_set_pad(MX35_PIN_FEC_TDATA1, pad | PAD_CTL_HYS_CMOS | \
			  PAD_CTL_PKE_NONE | PAD_CTL_100K_PD);
	mxc_iomux_set_pad(MX35_PIN_FEC_RDATA2, pad | PAD_CTL_HYS_SCHMITZ | \
			  PAD_CTL_PKE_ENABLE | PAD_CTL_100K_PD);
	mxc_iomux_set_pad(MX35_PIN_FEC_TDATA2, pad | PAD_CTL_HYS_CMOS | \
			  PAD_CTL_PKE_NONE | PAD_CTL_100K_PD);
	mxc_iomux_set_pad(MX35_PIN_FEC_RDATA3, pad | PAD_CTL_HYS_SCHMITZ | \
			  PAD_CTL_PKE_ENABLE | PAD_CTL_100K_PD);
	mxc_iomux_set_pad(MX35_PIN_FEC_TDATA3, pad | PAD_CTL_HYS_CMOS | \
			  PAD_CTL_PKE_NONE | PAD_CTL_100K_PD);
}

int board_early_init_f(void)
{
	struct ccm_regs *ccm =
		(struct ccm_regs *)IMX_CCM_BASE;

	/* enable clocks */
	writel(readl(&ccm->cgr0) |
		MXC_CCM_CGR0_EMI_MASK |
		MXC_CCM_CGR0_EDI0_MASK |
		MXC_CCM_CGR0_EPIT1_MASK,
		&ccm->cgr0);

	writel(readl(&ccm->cgr1) |
		MXC_CCM_CGR1_FEC_MASK |
		MXC_CCM_CGR1_GPIO1_MASK |
		MXC_CCM_CGR1_GPIO2_MASK |
		MXC_CCM_CGR1_GPIO3_MASK |
		MXC_CCM_CGR1_I2C1_MASK |
		MXC_CCM_CGR1_I2C2_MASK |
		MXC_CCM_CGR1_IPU_MASK,
		&ccm->cgr1);

	/* Setup NAND */
	__raw_writel(readl(&ccm->rcsr) | MXC_CCM_RCSR_NFC_FMS, &ccm->rcsr);

	setup_iomux_i2c();
	setup_iomux_fec();
	setup_iomux_spi();

	return 0;
}

int board_init(void)
{
	gd->bd->bi_arch_number = MACH_TYPE_MX35_3DS;	/* board id for linux */
	/* address of boot parameters */
	gd->bd->bi_boot_params = PHYS_SDRAM_1 + 0x100;

	return 0;
}

static inline int pmic_detect(void)
{
	unsigned int id;
	struct pmic *p = get_pmic();

	pmic_reg_read(p, REG_IDENTIFICATION, &id);

	id = (id >> 6) & 0x7;
	if (id == 0x7)
		return 1;
	return 0;
}

u32 get_board_rev(void)
{
	int rev;

	rev = pmic_detect();

	return (get_cpu_rev() & ~(0xF << 8)) | (rev & 0xF) << 8;
}

int board_late_init(void)
{
	u8 val;
	u32 pmic_val;
	struct pmic *p;

	pmic_init();
	if (pmic_detect()) {
		p = get_pmic();
		mxc_request_iomux(MX35_PIN_WATCHDOG_RST, MUX_CONFIG_SION |
					MUX_CONFIG_ALT1);

		pmic_reg_read(p, REG_SETTING_0, &pmic_val);
		pmic_reg_write(p, REG_SETTING_0,
			pmic_val | VO_1_30V | VO_1_50V);
		pmic_reg_read(p, REG_MODE_0, &pmic_val);
		pmic_reg_write(p, REG_MODE_0, pmic_val | VGEN3EN);

		mxc_request_iomux(MX35_PIN_COMPARE, MUX_CONFIG_GPIO);
		mxc_iomux_set_input(MUX_IN_GPIO1_IN_5, INPUT_CTL_PATH0);

		gpio_direction_output(37, 1);
	}

	val = mc9sdz60_reg_read(MC9SDZ60_REG_GPIO_1) | 0x04;
	mc9sdz60_reg_write(MC9SDZ60_REG_GPIO_1, val);
	mdelay(200);

	val = mc9sdz60_reg_read(MC9SDZ60_REG_RESET_1) & 0x7F;
	mc9sdz60_reg_write(MC9SDZ60_REG_RESET_1, val);
	mdelay(200);

	val |= 0x80;
	mc9sdz60_reg_write(MC9SDZ60_REG_RESET_1, val);

<<<<<<< HEAD
	return 0;
}

int checkboard(void)
{
	/*
	 * Be sure that I2C is initialized to check
	 * the board revision
	 */
	i2c_init(CONFIG_SYS_I2C_SPEED, CONFIG_SYS_I2C_SLAVE);

=======
>>>>>>> 0b0e70f6
	/* Print board revision */
	printf("Board: MX35 PDK %d.0\n", ((get_board_rev() >> 8) + 1) & 0x0F);

	return 0;
}

int board_eth_init(bd_t *bis)
{
	int rc = -ENODEV;
#if defined(CONFIG_SMC911X)
	rc = smc911x_initialize(0, CONFIG_SMC911X_BASE);
#endif

	cpu_eth_init(bis);

	return rc;
}<|MERGE_RESOLUTION|>--- conflicted
+++ resolved
@@ -258,20 +258,6 @@
 	val |= 0x80;
 	mc9sdz60_reg_write(MC9SDZ60_REG_RESET_1, val);
 
-<<<<<<< HEAD
-	return 0;
-}
-
-int checkboard(void)
-{
-	/*
-	 * Be sure that I2C is initialized to check
-	 * the board revision
-	 */
-	i2c_init(CONFIG_SYS_I2C_SPEED, CONFIG_SYS_I2C_SLAVE);
-
-=======
->>>>>>> 0b0e70f6
 	/* Print board revision */
 	printf("Board: MX35 PDK %d.0\n", ((get_board_rev() >> 8) + 1) & 0x0F);
 
