// SPDX-License-Identifier: GPL-2.0+
/*
 * Copyright 2018 NXP
 */

#include <common.h>
#include <malloc.h>
#include <errno.h>
#include <asm/io.h>
#include <miiphy.h>
#include <netdev.h>
#include <asm/mach-imx/iomux-v3.h>
#include <asm-generic/gpio.h>
#include <fsl_esdhc.h>
#include <mmc.h>
#include <asm/arch/imx8mq_pins.h>
#include <asm/arch/sys_proto.h>
#include <asm/mach-imx/gpio.h>
#include <asm/mach-imx/mxc_i2c.h>
#include <asm/arch/clock.h>
#include <asm/mach-imx/video.h>
#include <asm/arch/video_common.h>
#include <spl.h>
#include <power/pmic.h>
#include <power/pfuze100_pmic.h>
#include "../common/tcpc.h"
#include "../common/pfuze.h"
#include <usb.h>
#include <dwc3-uboot.h>

DECLARE_GLOBAL_DATA_PTR;

#define UART_PAD_CTRL	(PAD_CTL_DSE6 | PAD_CTL_FSEL1)

#define WDOG_PAD_CTRL	(PAD_CTL_DSE6 | PAD_CTL_HYS | PAD_CTL_PUE)

static iomux_v3_cfg_t const wdog_pads[] = {
	IMX8MQ_PAD_GPIO1_IO02__WDOG1_WDOG_B | MUX_PAD_CTRL(WDOG_PAD_CTRL),
};

static iomux_v3_cfg_t const uart_pads[] = {
	IMX8MQ_PAD_UART1_RXD__UART1_RX | MUX_PAD_CTRL(UART_PAD_CTRL),
	IMX8MQ_PAD_UART1_TXD__UART1_TX | MUX_PAD_CTRL(UART_PAD_CTRL),
};

int board_early_init_f(void)
{
	struct wdog_regs *wdog = (struct wdog_regs *)WDOG1_BASE_ADDR;

	imx_iomux_v3_setup_multiple_pads(wdog_pads, ARRAY_SIZE(wdog_pads));
	set_wdog_reset(wdog);

	imx_iomux_v3_setup_multiple_pads(uart_pads, ARRAY_SIZE(uart_pads));

	return 0;
}

#ifdef CONFIG_FSL_QSPI
int board_qspi_init(void)
<<<<<<< HEAD
{
	set_clk_qspi();

	return 0;
}
#endif

int dram_init(void)
=======
>>>>>>> 1e351715
{
	set_clk_qspi();

<<<<<<< HEAD
=======
	return 0;
}
#endif

>>>>>>> 1e351715
#ifdef CONFIG_FEC_MXC
#define FEC_RST_PAD IMX_GPIO_NR(1, 9)
static iomux_v3_cfg_t const fec1_rst_pads[] = {
	IMX8MQ_PAD_GPIO1_IO09__GPIO1_IO9 | MUX_PAD_CTRL(NO_PAD_CTRL),
};

static void setup_iomux_fec(void)
{
	imx_iomux_v3_setup_multiple_pads(fec1_rst_pads,
					 ARRAY_SIZE(fec1_rst_pads));

	gpio_request(IMX_GPIO_NR(1, 9), "fec1_rst");
	gpio_direction_output(IMX_GPIO_NR(1, 9), 0);
	udelay(500);
	gpio_direction_output(IMX_GPIO_NR(1, 9), 1);
}

static int setup_fec(void)
{
	struct iomuxc_gpr_base_regs *gpr =
		(struct iomuxc_gpr_base_regs *)IOMUXC_GPR_BASE_ADDR;

	setup_iomux_fec();

	/* Use 125M anatop REF_CLK1 for ENET1, not from external */
	clrsetbits_le32(&gpr->gpr[1],
		IOMUXC_GPR_GPR1_GPR_ENET1_TX_CLK_SEL_MASK, 0);
	return set_clk_enet(ENET_125MHZ);
}

int board_phy_config(struct phy_device *phydev)
{
	/* enable rgmii rxc skew and phy mode select to RGMII copper */
	phy_write(phydev, MDIO_DEVAD_NONE, 0x1d, 0x1f);
	phy_write(phydev, MDIO_DEVAD_NONE, 0x1e, 0x8);

	phy_write(phydev, MDIO_DEVAD_NONE, 0x1d, 0x05);
	phy_write(phydev, MDIO_DEVAD_NONE, 0x1e, 0x100);

	if (phydev->drv->config)
		phydev->drv->config(phydev);
	return 0;
}
#endif

#ifdef CONFIG_USB_DWC3

#define USB_PHY_CTRL0			0xF0040
#define USB_PHY_CTRL0_REF_SSP_EN	BIT(2)

#define USB_PHY_CTRL1			0xF0044
#define USB_PHY_CTRL1_RESET		BIT(0)
#define USB_PHY_CTRL1_COMMONONN		BIT(1)
#define USB_PHY_CTRL1_ATERESET		BIT(3)
#define USB_PHY_CTRL1_VDATSRCENB0	BIT(19)
#define USB_PHY_CTRL1_VDATDETENB0	BIT(20)

#define USB_PHY_CTRL2			0xF0048
#define USB_PHY_CTRL2_TXENABLEN0	BIT(8)

static struct dwc3_device dwc3_device_data = {
#ifdef CONFIG_SPL_BUILD
	.maximum_speed = USB_SPEED_HIGH,
#else
	.maximum_speed = USB_SPEED_SUPER,
#endif
	.base = USB1_BASE_ADDR,
	.dr_mode = USB_DR_MODE_PERIPHERAL,
	.index = 0,
	.power_down_scale = 2,
};

int usb_gadget_handle_interrupts(void)
{
	dwc3_uboot_handle_interrupt(0);
	return 0;
}

static void dwc3_nxp_usb_phy_init(struct dwc3_device *dwc3)
{
	u32 RegData;

	RegData = readl(dwc3->base + USB_PHY_CTRL1);
	RegData &= ~(USB_PHY_CTRL1_VDATSRCENB0 | USB_PHY_CTRL1_VDATDETENB0 |
			USB_PHY_CTRL1_COMMONONN);
	RegData |= USB_PHY_CTRL1_RESET | USB_PHY_CTRL1_ATERESET;
	writel(RegData, dwc3->base + USB_PHY_CTRL1);

	RegData = readl(dwc3->base + USB_PHY_CTRL0);
	RegData |= USB_PHY_CTRL0_REF_SSP_EN;
	writel(RegData, dwc3->base + USB_PHY_CTRL0);

	RegData = readl(dwc3->base + USB_PHY_CTRL2);
	RegData |= USB_PHY_CTRL2_TXENABLEN0;
	writel(RegData, dwc3->base + USB_PHY_CTRL2);

	RegData = readl(dwc3->base + USB_PHY_CTRL1);
	RegData &= ~(USB_PHY_CTRL1_RESET | USB_PHY_CTRL1_ATERESET);
	writel(RegData, dwc3->base + USB_PHY_CTRL1);
}
#endif

#ifdef CONFIG_USB_TCPC
struct tcpc_port port;
struct tcpc_port_config port_config = {
	.i2c_bus = 0,
	.addr = 0x50,
	.port_type = TYPEC_PORT_UFP,
	.max_snk_mv = 20000,
	.max_snk_ma = 3000,
	.max_snk_mw = 15000,
	.op_snk_mv = 9000,
};

#define USB_TYPEC_SEL IMX_GPIO_NR(3, 15)

static iomux_v3_cfg_t ss_mux_gpio[] = {
	IMX8MQ_PAD_NAND_RE_B__GPIO3_IO15 | MUX_PAD_CTRL(NO_PAD_CTRL),
};

void ss_mux_select(enum typec_cc_polarity pol)
{
	if (pol == TYPEC_POLARITY_CC1)
		gpio_direction_output(USB_TYPEC_SEL, 1);
	else
		gpio_direction_output(USB_TYPEC_SEL, 0);
}

static int setup_typec(void)
{
	int ret;

	imx_iomux_v3_setup_multiple_pads(ss_mux_gpio, ARRAY_SIZE(ss_mux_gpio));
	gpio_request(USB_TYPEC_SEL, "typec_sel");

	ret = tcpc_init(&port, port_config, &ss_mux_select);
	if (ret) {
		printf("%s: tcpc init failed, err=%d\n",
		       __func__, ret);
	}

	return ret;
}
#endif

#if defined(CONFIG_USB_DWC3) || defined(CONFIG_USB_XHCI_IMX8M)
int board_usb_init(int index, enum usb_init_type init)
{
	int ret = 0;
	imx8m_usb_power(index, true);

	if (index == 0 && init == USB_INIT_DEVICE) {
#ifdef CONFIG_USB_TCPC
		ret = tcpc_setup_ufp_mode(&port);
#endif
		dwc3_nxp_usb_phy_init(&dwc3_device_data);
		return dwc3_uboot_init(&dwc3_device_data);
	} else if (index == 0 && init == USB_INIT_HOST) {
#ifdef CONFIG_USB_TCPC
		ret = tcpc_setup_dfp_mode(&port);
#endif
		return ret;
	}

	return 0;
}

int board_usb_cleanup(int index, enum usb_init_type init)
{
	int ret = 0;
	if (index == 0 && init == USB_INIT_DEVICE) {
		dwc3_uboot_exit(index);
	} else if (index == 0 && init == USB_INIT_HOST) {
#ifdef CONFIG_USB_TCPC
		ret = tcpc_disable_src_vbus(&port);
#endif
	}

	imx8m_usb_power(index, false);

	return ret;
}
#endif

int board_init(void)
{
#ifdef CONFIG_FSL_QSPI
	board_qspi_init();
#endif

#ifdef CONFIG_FEC_MXC
	setup_fec();
#endif

#if defined(CONFIG_USB_DWC3) || defined(CONFIG_USB_XHCI_IMX8M)
	init_usb_clk();
#endif

#ifdef CONFIG_USB_TCPC
	setup_typec();
#endif
	return 0;
}

int board_late_init(void)
{
#ifdef CONFIG_ENV_VARS_UBOOT_RUNTIME_CONFIG
	env_set("board_name", "EVK");
	env_set("board_rev", "iMX8MQ");
#endif

#ifdef CONFIG_ENV_IS_IN_MMC
	board_late_mmc_env_init();
#endif

	return 0;
}

#ifdef CONFIG_FSL_FASTBOOT
#ifdef CONFIG_ANDROID_RECOVERY
int is_recovery_key_pressing(void)
{
	return 0; /*TODO*/
}
#endif /*CONFIG_ANDROID_RECOVERY*/
#endif /*CONFIG_FSL_FASTBOOT*/

#if defined(CONFIG_VIDEO_IMXDCSS)

struct display_info_t const displays[] = {{
	.bus	= 0, /* Unused */
	.addr	= 0, /* Unused */
	.pixfmt	= GDF_32BIT_X888RGB,
	.detect	= NULL,
	.enable	= NULL,
#ifndef CONFIG_VIDEO_IMXDCSS_1080P
	.mode	= {
		.name           = "HDMI", /* 720P60 */
		.refresh        = 60,
		.xres           = 1280,
		.yres           = 720,
		.pixclock       = 13468, /* 74250  kHz */
		.left_margin    = 110,
		.right_margin   = 220,
		.upper_margin   = 5,
		.lower_margin   = 20,
		.hsync_len      = 40,
		.vsync_len      = 5,
		.sync           = FB_SYNC_HOR_HIGH_ACT | FB_SYNC_VERT_HIGH_ACT,
		.vmode          = FB_VMODE_NONINTERLACED
	}
#else
	.mode	= {
		.name           = "HDMI", /* 1080P60 */
		.refresh        = 60,
		.xres           = 1920,
		.yres           = 1080,
		.pixclock       = 6734, /* 148500 kHz */
		.left_margin    = 148,
		.right_margin   = 88,
		.upper_margin   = 36,
		.lower_margin   = 4,
		.hsync_len      = 44,
		.vsync_len      = 5,
		.sync           = FB_SYNC_HOR_HIGH_ACT | FB_SYNC_VERT_HIGH_ACT,
		.vmode          = FB_VMODE_NONINTERLACED
	}
#endif
} };
size_t display_count = ARRAY_SIZE(displays);

<<<<<<< HEAD
#endif /* CONFIG_VIDEO_IMXDCSS */
=======
#endif /* CONFIG_VIDEO_IMXDCSS */
>>>>>>> 1e351715
<|MERGE_RESOLUTION|>--- conflicted
+++ resolved
@@ -57,7 +57,6 @@
 
 #ifdef CONFIG_FSL_QSPI
 int board_qspi_init(void)
-<<<<<<< HEAD
 {
 	set_clk_qspi();
 
@@ -65,19 +64,6 @@
 }
 #endif
 
-int dram_init(void)
-=======
->>>>>>> 1e351715
-{
-	set_clk_qspi();
-
-<<<<<<< HEAD
-=======
-	return 0;
-}
-#endif
-
->>>>>>> 1e351715
 #ifdef CONFIG_FEC_MXC
 #define FEC_RST_PAD IMX_GPIO_NR(1, 9)
 static iomux_v3_cfg_t const fec1_rst_pads[] = {
@@ -104,7 +90,7 @@
 
 	/* Use 125M anatop REF_CLK1 for ENET1, not from external */
 	clrsetbits_le32(&gpr->gpr[1],
-		IOMUXC_GPR_GPR1_GPR_ENET1_TX_CLK_SEL_MASK, 0);
+			IOMUXC_GPR_GPR1_GPR_ENET1_TX_CLK_SEL_MASK, 0);
 	return set_clk_enet(ENET_125MHZ);
 }
 
@@ -349,8 +335,4 @@
 } };
 size_t display_count = ARRAY_SIZE(displays);
 
-<<<<<<< HEAD
-#endif /* CONFIG_VIDEO_IMXDCSS */
-=======
-#endif /* CONFIG_VIDEO_IMXDCSS */
->>>>>>> 1e351715
+#endif /* CONFIG_VIDEO_IMXDCSS */