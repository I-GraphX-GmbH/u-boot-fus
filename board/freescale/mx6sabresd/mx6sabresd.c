--- conflicted
+++ resolved
@@ -116,16 +116,12 @@
 
 static void fec_phy_reset(void)
 {
-<<<<<<< HEAD
 	/* Reset AR8031 PHY */
 	gpio_request(IMX_GPIO_NR(1, 25), "ENET PHY Reset");
 	gpio_direction_output(IMX_GPIO_NR(1, 25) , 0);
 	mdelay(10);
 	gpio_set_value(IMX_GPIO_NR(1, 25), 1);
 	udelay(100);
-=======
-	SETUP_IOMUX_PADS(enet_pads);
->>>>>>> 09b8043a
 }
 
 static void setup_iomux_enet(void)
@@ -465,14 +461,14 @@
 
 	/* To enable AR8031 ouput a 125MHz clk from CLK_25M */
 	if (!is_mx6dqp()) {
-		phy_write(phydev, MDIO_DEVAD_NONE, 0xd, 0x7);
-		phy_write(phydev, MDIO_DEVAD_NONE, 0xe, 0x8016);
-		phy_write(phydev, MDIO_DEVAD_NONE, 0xd, 0x4007);
-
-		val = phy_read(phydev, MDIO_DEVAD_NONE, 0xe);
-		val &= 0xffe3;
-		val |= 0x18;
-		phy_write(phydev, MDIO_DEVAD_NONE, 0xe, val);
+	phy_write(phydev, MDIO_DEVAD_NONE, 0xd, 0x7);
+	phy_write(phydev, MDIO_DEVAD_NONE, 0xe, 0x8016);
+	phy_write(phydev, MDIO_DEVAD_NONE, 0xd, 0x4007);
+
+	val = phy_read(phydev, MDIO_DEVAD_NONE, 0xe);
+	val &= 0xffe3;
+	val |= 0x18;
+	phy_write(phydev, MDIO_DEVAD_NONE, 0xe, val);
 	}
 
 	/* set the IO voltage to 1.8v */
@@ -837,8 +833,6 @@
 }
 
 #ifdef CONFIG_USB_EHCI_MX6
-<<<<<<< HEAD
-#ifdef CONFIG_DM_USB
 int board_ehci_hcd_init(int port)
 {
 	switch (port) {
@@ -857,78 +851,6 @@
 	}
 	return 0;
 }
-#else
-#define USB_OTHERREGS_OFFSET	0x800
-#define UCTRL_PWR_POL		(1 << 9)
-
-static iomux_v3_cfg_t const usb_otg_pads[] = {
-	IOMUX_PADS(PAD_EIM_D22__USB_OTG_PWR | MUX_PAD_CTRL(NO_PAD_CTRL)),
-	IOMUX_PADS(PAD_ENET_RX_ER__USB_OTG_ID | MUX_PAD_CTRL(NO_PAD_CTRL)),
-};
-
-static iomux_v3_cfg_t const usb_hc1_pads[] = {
-	IOMUX_PADS(PAD_ENET_TXD1__GPIO1_IO29 | MUX_PAD_CTRL(NO_PAD_CTRL)),
-};
-
-int board_ehci_hcd_init(int port)
-{
-	u32 *usbnc_usb_ctrl;
-
-	switch (port) {
-	case 0:
-		SETUP_IOMUX_PADS(usb_otg_pads);
-
-		/*
-		  * Set daisy chain for otg_pin_id on 6q.
-		 *  For 6dl, this bit is reserved.
-		 */
-		imx_iomux_set_gpr_register(1, 13, 1, 0);
-
-		usbnc_usb_ctrl = (u32 *)(USB_BASE_ADDR + USB_OTHERREGS_OFFSET +
-				 port * 4);
-
-		setbits_le32(usbnc_usb_ctrl, UCTRL_PWR_POL);
-		break;
-	case 1:
-		SETUP_IOMUX_PADS(usb_hc1_pads);
-		gpio_request(IMX_GPIO_NR(1, 29), "USB HC1 Power Enable");
-		break;
-	default:
-		printf("MXC USB port %d not yet supported\n", port);
-		return -EINVAL;
-	}
-
-	return 0;
-}
-
-int board_ehci_power(int port, int on)
-{
-	switch (port) {
-	case 0:
-		break;
-	case 1:
-		if (on)
-			gpio_direction_output(IMX_GPIO_NR(1, 29), 1);
-		else
-			gpio_direction_output(IMX_GPIO_NR(1, 29), 0);
-		break;
-	default:
-		printf("MXC USB port %d not yet supported\n", port);
-		return -EINVAL;
-	}
-
-	return 0;
-=======
-static void setup_usb(void)
-{
-	/*
-	 * set daisy chain for otg_pin_id on 6q.
-	 * for 6dl, this bit is reserved
-	 */
-	imx_iomux_set_gpr_register(1, 13, 1, 0);
->>>>>>> 09b8043a
-}
-#endif
 #endif
 
 int board_early_init_f(void)
@@ -1079,16 +1001,16 @@
 
 	/* VGEN3 and VGEN5 corrected on i.mx6qp board */
 	if (!is_mx6dqp()) {
-		/* Increase VGEN3 from 2.5 to 2.8V */
+	/* Increase VGEN3 from 2.5 to 2.8V */
 		reg = pmic_reg_read(dev, PFUZE100_VGEN3VOL);
-		reg &= ~LDO_VOL_MASK;
-		reg |= LDOB_2_80V;
+	reg &= ~LDO_VOL_MASK;
+	reg |= LDOB_2_80V;
 		pmic_reg_write(dev, PFUZE100_VGEN3VOL, reg);
 
-		/* Increase VGEN5 from 2.8 to 3V */
+	/* Increase VGEN5 from 2.8 to 3V */
 		reg = pmic_reg_read(dev, PFUZE100_VGEN5VOL);
-		reg &= ~LDO_VOL_MASK;
-		reg |= LDOB_3_00V;
+	reg &= ~LDO_VOL_MASK;
+	reg |= LDOB_3_00V;
 		pmic_reg_write(dev, PFUZE100_VGEN5VOL, reg);
 	}
 
@@ -1158,7 +1080,7 @@
 	if (!p) {
 		printf("No PMIC found!\n");
 		return;
-	}
+}
 
 	/* increase VDDARM/VDDSOC to support 1.2G chip */
 	if (check_1_2G()) {
