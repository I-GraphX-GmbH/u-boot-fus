// SPDX-License-Identifier: GPL-2.0+
/*
 * Copyright 2018 NXP
 */

#include <common.h>
#include <errno.h>
#include <linux/libfdt.h>
#include <environment.h>
#include <fsl_esdhc.h>
#include <asm/io.h>
#include <asm/gpio.h>
#include <asm/arch/clock.h>
#include <asm/arch/sci/sci.h>
#include <asm/arch/imx8-pins.h>
#include <asm/arch/snvs_security_sc.h>
#include <asm/arch/iomux.h>
#include <asm/arch/sys_proto.h>
#include <imx8_hsio.h>
#include <usb.h>
#include <asm/mach-imx/video.h>
#include <asm/arch/video_common.h>
#include <power-domain.h>
#include "../common/tcpc.h"
#include <cdns3-uboot.h>
#include <asm/arch/lpcg.h>
#include <bootm.h>

DECLARE_GLOBAL_DATA_PTR;

#define ENET_INPUT_PAD_CTRL	((SC_PAD_CONFIG_OD_IN << PADRING_CONFIG_SHIFT) | (SC_PAD_ISO_OFF << PADRING_LPCONFIG_SHIFT) \
						| (SC_PAD_28FDSOI_DSE_18V_10MA << PADRING_DSE_SHIFT) | (SC_PAD_28FDSOI_PS_PU << PADRING_PULL_SHIFT))

#define ENET_NORMAL_PAD_CTRL	((SC_PAD_CONFIG_NORMAL << PADRING_CONFIG_SHIFT) | (SC_PAD_ISO_OFF << PADRING_LPCONFIG_SHIFT) \
						| (SC_PAD_28FDSOI_DSE_18V_10MA << PADRING_DSE_SHIFT) | (SC_PAD_28FDSOI_PS_PU << PADRING_PULL_SHIFT))

#define GPIO_PAD_CTRL	((SC_PAD_CONFIG_NORMAL << PADRING_CONFIG_SHIFT) | \
			 (SC_PAD_ISO_OFF << PADRING_LPCONFIG_SHIFT) | \
			 (SC_PAD_28FDSOI_DSE_DV_HIGH << PADRING_DSE_SHIFT) | \
			 (SC_PAD_28FDSOI_PS_PU << PADRING_PULL_SHIFT))

#define UART_PAD_CTRL	((SC_PAD_CONFIG_OUT_IN << PADRING_CONFIG_SHIFT) | \
			 (SC_PAD_ISO_OFF << PADRING_LPCONFIG_SHIFT) | \
			 (SC_PAD_28FDSOI_DSE_DV_HIGH << PADRING_DSE_SHIFT) | \
			 (SC_PAD_28FDSOI_PS_PU << PADRING_PULL_SHIFT))

static iomux_cfg_t uart0_pads[] = {
	SC_P_UART0_RX | MUX_PAD_CTRL(UART_PAD_CTRL),
	SC_P_UART0_TX | MUX_PAD_CTRL(UART_PAD_CTRL),
};

static void setup_iomux_uart(void)
{
	imx8_iomux_setup_multiple_pads(uart0_pads, ARRAY_SIZE(uart0_pads));
}

int board_early_init_f(void)
{
	int ret;
	/* Set UART0 clock root to 80 MHz */
	sc_pm_clock_rate_t rate = 80000000;

	/* Power up UART0 */
	ret = sc_pm_set_resource_power_mode(-1, SC_R_UART_0, SC_PM_PW_MODE_ON);
	if (ret)
		return ret;

	ret = sc_pm_set_clock_rate(-1, SC_R_UART_0, 2, &rate);
	if (ret)
		return ret;

	/* Enable UART0 clock root */
	ret = sc_pm_clock_enable(-1, SC_R_UART_0, 2, true, false);
	if (ret)
		return ret;

	lpcg_all_clock_on(LPUART_0_LPCG);

	setup_iomux_uart();

/* Dual bootloader feature will require CAAM access, but JR0 and JR1 will be
 * assigned to seco for imx8, use JR3 instead.
 */
#if defined(CONFIG_SPL_BUILD) && defined(CONFIG_DUAL_BOOTLOADER)
	sc_pm_set_resource_power_mode(-1, SC_R_CAAM_JR3, SC_PM_PW_MODE_ON);
	sc_pm_set_resource_power_mode(-1, SC_R_CAAM_JR3_OUT, SC_PM_PW_MODE_ON);
#endif

	return 0;
}

#if IS_ENABLED(CONFIG_DM_GPIO)
static void board_gpio_init(void)
{
	struct gpio_desc desc;
	int ret;

	ret = dm_gpio_lookup_name("gpio@1a_3", &desc);
	if (ret)
		return;

	ret = dm_gpio_request(&desc, "bb_per_rst_b");
	if (ret)
		return;

	dm_gpio_set_dir_flags(&desc, GPIOD_IS_OUT);
	dm_gpio_set_value(&desc, 0);
	udelay(50);
	dm_gpio_set_value(&desc, 1);
}
#else
static inline void board_gpio_init(void) {}
#endif

#if IS_ENABLED(CONFIG_FEC_MXC)
#include <miiphy.h>

#ifndef CONFIG_DM_ETH
static iomux_cfg_t pad_enet1[] = {
	SC_P_SPDIF0_TX | MUX_MODE_ALT(3) | MUX_PAD_CTRL(ENET_INPUT_PAD_CTRL),
	SC_P_SPDIF0_RX | MUX_MODE_ALT(3) | MUX_PAD_CTRL(ENET_INPUT_PAD_CTRL),
	SC_P_ESAI0_TX3_RX2 | MUX_MODE_ALT(3) | MUX_PAD_CTRL(ENET_INPUT_PAD_CTRL),
	SC_P_ESAI0_TX2_RX3 | MUX_MODE_ALT(3) | MUX_PAD_CTRL(ENET_INPUT_PAD_CTRL),
	SC_P_ESAI0_TX1 | MUX_MODE_ALT(3) | MUX_PAD_CTRL(ENET_INPUT_PAD_CTRL),
	SC_P_ESAI0_TX0 | MUX_MODE_ALT(3) | MUX_PAD_CTRL(ENET_INPUT_PAD_CTRL),
	SC_P_ESAI0_SCKR | MUX_MODE_ALT(3) | MUX_PAD_CTRL(ENET_NORMAL_PAD_CTRL),
	SC_P_ESAI0_TX4_RX1 | MUX_MODE_ALT(3) | MUX_PAD_CTRL(ENET_NORMAL_PAD_CTRL),
	SC_P_ESAI0_TX5_RX0 | MUX_MODE_ALT(3) | MUX_PAD_CTRL(ENET_NORMAL_PAD_CTRL),
	SC_P_ESAI0_FST  | MUX_MODE_ALT(3) | MUX_PAD_CTRL(ENET_NORMAL_PAD_CTRL),
	SC_P_ESAI0_SCKT | MUX_MODE_ALT(3) | MUX_PAD_CTRL(ENET_NORMAL_PAD_CTRL),
	SC_P_ESAI0_FSR  | MUX_MODE_ALT(3) | MUX_PAD_CTRL(ENET_NORMAL_PAD_CTRL),

	/* Shared MDIO */
	SC_P_ENET0_MDC | MUX_PAD_CTRL(ENET_NORMAL_PAD_CTRL),
	SC_P_ENET0_MDIO | MUX_PAD_CTRL(ENET_NORMAL_PAD_CTRL),
};

static iomux_cfg_t pad_enet0[] = {
	SC_P_ENET0_RGMII_RX_CTL | MUX_PAD_CTRL(ENET_INPUT_PAD_CTRL),
	SC_P_ENET0_RGMII_RXD0 | MUX_PAD_CTRL(ENET_INPUT_PAD_CTRL),
	SC_P_ENET0_RGMII_RXD1 | MUX_PAD_CTRL(ENET_INPUT_PAD_CTRL),
	SC_P_ENET0_RGMII_RXD2 | MUX_PAD_CTRL(ENET_INPUT_PAD_CTRL),
	SC_P_ENET0_RGMII_RXD3 | MUX_PAD_CTRL(ENET_INPUT_PAD_CTRL),
	SC_P_ENET0_RGMII_RXC | MUX_PAD_CTRL(ENET_INPUT_PAD_CTRL),
	SC_P_ENET0_RGMII_TX_CTL | MUX_PAD_CTRL(ENET_NORMAL_PAD_CTRL),
	SC_P_ENET0_RGMII_TXD0 | MUX_PAD_CTRL(ENET_NORMAL_PAD_CTRL),
	SC_P_ENET0_RGMII_TXD1 | MUX_PAD_CTRL(ENET_NORMAL_PAD_CTRL),
	SC_P_ENET0_RGMII_TXD2 | MUX_PAD_CTRL(ENET_NORMAL_PAD_CTRL),
	SC_P_ENET0_RGMII_TXD3 | MUX_PAD_CTRL(ENET_NORMAL_PAD_CTRL),
	SC_P_ENET0_RGMII_TXC | MUX_PAD_CTRL(ENET_NORMAL_PAD_CTRL),

	/* Shared MDIO */
	SC_P_ENET0_MDC | MUX_PAD_CTRL(ENET_NORMAL_PAD_CTRL),
	SC_P_ENET0_MDIO | MUX_PAD_CTRL(ENET_NORMAL_PAD_CTRL),
};

static void setup_iomux_fec(void)
{
	if (0 == CONFIG_FEC_ENET_DEV)
		imx8_iomux_setup_multiple_pads(pad_enet0, ARRAY_SIZE(pad_enet0));
	else
		imx8_iomux_setup_multiple_pads(pad_enet1, ARRAY_SIZE(pad_enet1));
}

static void enet_device_phy_reset(void)
{
	struct gpio_desc desc;
	int ret;

	/* The BB_PER_RST_B will reset the ENET1 PHY */
	if (0 == CONFIG_FEC_ENET_DEV) {
		ret = dm_gpio_lookup_name("gpio@1a_4", &desc);
		if (ret)
			return;

		ret = dm_gpio_request(&desc, "enet0_reset");
		if (ret)
			return;

		dm_gpio_set_dir_flags(&desc, GPIOD_IS_OUT);
		dm_gpio_set_value(&desc, 0);
		udelay(50);
		dm_gpio_set_value(&desc, 1);
	}

	/* The board has a long delay for this reset to become stable */
	mdelay(200);
}

int board_eth_init(bd_t *bis)
{
	int ret;
	struct power_domain pd;

	printf("[%s] %d\n", __func__, __LINE__);

	/* Reset ENET PHY */
	enet_device_phy_reset();

	if (CONFIG_FEC_ENET_DEV) {
		if (!power_domain_lookup_name("conn_enet1", &pd))
			power_domain_on(&pd);
	} else {
		if (!power_domain_lookup_name("conn_enet0", &pd))
			power_domain_on(&pd);
	}

	setup_iomux_fec();

	ret = fecmxc_initialize_multi(bis, CONFIG_FEC_ENET_DEV,
		CONFIG_FEC_MXC_PHYADDR, IMX_FEC_BASE);
	if (ret)
		printf("FEC1 MXC: %s:failed\n", __func__);

	return ret;
}
#endif

int board_phy_config(struct phy_device *phydev)
{
	phy_write(phydev, MDIO_DEVAD_NONE, 0x1d, 0x1f);
	phy_write(phydev, MDIO_DEVAD_NONE, 0x1e, 0x8);

	phy_write(phydev, MDIO_DEVAD_NONE, 0x1d, 0x00);
	phy_write(phydev, MDIO_DEVAD_NONE, 0x1e, 0x82ee);
	phy_write(phydev, MDIO_DEVAD_NONE, 0x1d, 0x05);
	phy_write(phydev, MDIO_DEVAD_NONE, 0x1e, 0x100);

	if (phydev->drv->config)
		phydev->drv->config(phydev);

	return 0;
}
#endif

int checkboard(void)
{
#ifdef CONFIG_TARGET_IMX8DX_MEK
	puts("Board: iMX8DX MEK\n");
#else
	puts("Board: iMX8QXP MEK\n");
#endif

	print_bootinfo();

	return 0;
}

#ifdef CONFIG_FSL_HSIO

<<<<<<< HEAD
#define PCIE_PAD_CTRL	((SC_PAD_CONFIG_OD_IN << PADRING_CONFIG_SHIFT))
static iomux_cfg_t board_pcie_pins[] = {
	SC_P_PCIE_CTRL0_CLKREQ_B | MUX_MODE_ALT(0) | MUX_PAD_CTRL(PCIE_PAD_CTRL),
	SC_P_PCIE_CTRL0_WAKE_B | MUX_MODE_ALT(0) | MUX_PAD_CTRL(PCIE_PAD_CTRL),
	SC_P_PCIE_CTRL0_PERST_B | MUX_MODE_ALT(0) | MUX_PAD_CTRL(PCIE_PAD_CTRL),
};

static void imx8qxp_hsio_initialize(void)
{
	struct power_domain pd;
	int ret;

	if (!power_domain_lookup_name("hsio_pcie1", &pd)) {
		ret = power_domain_on(&pd);
		if (ret)
			printf("hsio_pcie1 Power up failed! (error = %d)\n", ret);
=======
	/* Get SCFW build and commit id */
	sc_misc_build_info(-1, &sc_build, &sc_commit);
	if (!sc_build) {
		printf("SCFW does not support build info\n");
		sc_commit = 0; /* Display 0 when the build info is not supported */
>>>>>>> a7a16679
	}

	if (!power_domain_lookup_name("hsio_gpio", &pd)) {
		ret = power_domain_on(&pd);
		if (ret)
			 printf("hsio_gpio Power up failed! (error = %d)\n", ret);
	}

	lpcg_all_clock_on(HSIO_PCIE_X1_LPCG);
	lpcg_all_clock_on(HSIO_PHY_X1_LPCG);
	lpcg_all_clock_on(HSIO_PHY_X1_CRR1_LPCG);
	lpcg_all_clock_on(HSIO_PCIE_X1_CRR3_LPCG);
	lpcg_all_clock_on(HSIO_MISC_LPCG);
	lpcg_all_clock_on(HSIO_GPIO_LPCG);

	imx8_iomux_setup_multiple_pads(board_pcie_pins, ARRAY_SIZE(board_pcie_pins));
}

void pci_init_board(void)
{
	imx8qxp_hsio_initialize();

	/* test the 1 lane mode of the PCIe A controller */
	mx8qxp_pcie_init();
}

#endif

#ifdef CONFIG_USB

#ifdef CONFIG_USB_TCPC
#define USB_TYPEC_SEL IMX_GPIO_NR(5, 9)
static iomux_cfg_t ss_mux_gpio[] = {
	SC_P_ENET0_REFCLK_125M_25M | MUX_MODE_ALT(4) | MUX_PAD_CTRL(GPIO_PAD_CTRL),
};

struct tcpc_port port;
struct tcpc_port_config port_config = {
	.i2c_bus = 1,
	.addr = 0x50,
	.port_type = TYPEC_PORT_DFP,
};

void ss_mux_select(enum typec_cc_polarity pol)
{
	if (pol == TYPEC_POLARITY_CC1)
		gpio_direction_output(USB_TYPEC_SEL, 0);
	else
		gpio_direction_output(USB_TYPEC_SEL, 1);
}

static void setup_typec(void)
{
	int ret;
	struct gpio_desc typec_en_desc;

	imx8_iomux_setup_multiple_pads(ss_mux_gpio, ARRAY_SIZE(ss_mux_gpio));
	gpio_request(USB_TYPEC_SEL, "typec_sel");

	ret = dm_gpio_lookup_name("gpio@1a_7", &typec_en_desc);
	if (ret) {
		printf("%s lookup gpio@1a_7 failed ret = %d\n", __func__, ret);
		return;
	}

	ret = dm_gpio_request(&typec_en_desc, "typec_en");
	if (ret) {
		printf("%s request typec_en failed ret = %d\n", __func__, ret);
		return;
	}

	/* Enable SS MUX */
	dm_gpio_set_dir_flags(&typec_en_desc, GPIOD_IS_OUT | GPIOD_IS_OUT_ACTIVE);

	tcpc_init(&port, port_config, &ss_mux_select);
}
#endif

int board_usb_init(int index, enum usb_init_type init)
{
	int ret = 0;

	if (index == 1) {
		if (init == USB_INIT_HOST) {
#ifdef CONFIG_USB_TCPC
			ret = tcpc_setup_dfp_mode(&port);
#endif
#ifdef CONFIG_USB_CDNS3_GADGET
		} else {
#ifdef CONFIG_USB_TCPC
			ret = tcpc_setup_ufp_mode(&port);
			printf("%d setufp mode %d\n", index, ret);
#endif
#endif
		}
	}

	return ret;

}

int board_usb_cleanup(int index, enum usb_init_type init)
{
	int ret = 0;

	if (index == 1) {
		if (init == USB_INIT_HOST) {
#ifdef CONFIG_USB_TCPC
			ret = tcpc_disable_src_vbus(&port);
#endif
		}
	}

	return ret;
}
#endif

int board_init(void)
{
	board_gpio_init();

#if defined(CONFIG_USB) && defined(CONFIG_USB_TCPC)
	setup_typec();
#endif

#ifdef CONFIG_SNVS_SEC_SC_AUTO
	{
		int ret = snvs_security_sc_init();

		if (ret)
			return ret;
	}
#endif

	return 0;
}

void board_quiesce_devices()
{
	const char *power_on_devices[] = {
		"dma_lpuart0",

		/* HIFI DSP boot */
		"audio_sai0",
		"audio_ocram",
	};

	power_off_pd_devices(power_on_devices, ARRAY_SIZE(power_on_devices));
}

void detail_board_ddr_info(void)
{
	puts("\nDDR    ");
}

/*
 * Board specific reset that is system reset.
 */
void reset_cpu(ulong addr)
{
	sc_pm_reboot(-1, SC_PM_RESET_TYPE_COLD);
	while(1);

}

#ifdef CONFIG_OF_BOARD_SETUP
int ft_board_setup(void *blob, bd_t *bd)
{
	return 0;
}
#endif

int board_late_init(void)
{
	char *fdt_file;
	bool m4_boot;

#ifdef CONFIG_ENV_VARS_UBOOT_RUNTIME_CONFIG
	env_set("board_name", "MEK");
#ifdef CONFIG_TARGET_IMX8DX_MEK
	env_set("board_rev", "iMX8DX");
#else
	env_set("board_rev", "iMX8QXP");
#endif
#endif

	env_set("sec_boot", "no");
#ifdef CONFIG_AHAB_BOOT
	env_set("sec_boot", "yes");
#endif

	fdt_file = env_get("fdt_file");
	m4_boot = check_m4_parts_boot();

	if (fdt_file && !strcmp(fdt_file, "undefined")) {
#ifdef CONFIG_TARGET_IMX8DX_MEK
		if (m4_boot)
			env_set("fdt_file", "imx8dx-mek-rpmsg.dtb");
		else
			env_set("fdt_file", "imx8dx-mek.dtb");
#else
		if (m4_boot)
			env_set("fdt_file", "imx8qxp-mek-rpmsg.dtb");
		else
			env_set("fdt_file", "imx8qxp-mek.dtb");
#endif
	}

#ifdef CONFIG_ENV_IS_IN_MMC
	board_late_mmc_env_init();
#endif

	return 0;
}

#ifdef CONFIG_FSL_FASTBOOT
#ifdef CONFIG_ANDROID_RECOVERY
int is_recovery_key_pressing(void)
{
	return 0; /*TODO*/
}
#endif /*CONFIG_ANDROID_RECOVERY*/
#endif /*CONFIG_FSL_FASTBOOT*/

#if defined(CONFIG_VIDEO_IMXDPUV1)
static void enable_lvds(struct display_info_t const *dev)
{
	struct gpio_desc desc;
	int ret;

	/* MIPI_DSI0_EN on IOEXP 0x1a port 6, MIPI_DSI1_EN on IOEXP 0x1d port 7 */
	ret = dm_gpio_lookup_name("gpio@1a_6", &desc);
	if (ret)
		return;

	ret = dm_gpio_request(&desc, "lvds0_en");
	if (ret)
		return;

	dm_gpio_set_dir_flags(&desc, GPIOD_IS_OUT | GPIOD_IS_OUT_ACTIVE);

	display_controller_setup((PS2KHZ(dev->mode.pixclock) * 1000));
	lvds_soc_setup(dev->bus, (PS2KHZ(dev->mode.pixclock) * 1000));
	lvds_configure(dev->bus);
	lvds2hdmi_setup(13);
}

struct display_info_t const displays[] = {{
	.bus	= 0, /* LVDS0 */
	.addr	= 0, /* LVDS0 */
	.pixfmt	= IMXDPUV1_PIX_FMT_BGRA32,
	.detect	= NULL,
	.enable	= enable_lvds,
	.mode	= {
		.name           = "IT6263", /* 720P60 */
		.refresh        = 60,
		.xres           = 1280,
		.yres           = 720,
		.pixclock       = 13468, /* 74250000 */
		.left_margin    = 110,
		.right_margin   = 220,
		.upper_margin   = 5,
		.lower_margin   = 20,
		.hsync_len      = 40,
		.vsync_len      = 5,
		.sync           = FB_SYNC_EXT,
		.vmode          = FB_VMODE_NONINTERLACED
} } };
size_t display_count = ARRAY_SIZE(displays);

#endif /* CONFIG_VIDEO_IMXDPUV1 */
<|MERGE_RESOLUTION|>--- conflicted
+++ resolved
@@ -244,11 +244,10 @@
 	print_bootinfo();
 
 	return 0;
-}
+	}
 
 #ifdef CONFIG_FSL_HSIO
 
-<<<<<<< HEAD
 #define PCIE_PAD_CTRL	((SC_PAD_CONFIG_OD_IN << PADRING_CONFIG_SHIFT))
 static iomux_cfg_t board_pcie_pins[] = {
 	SC_P_PCIE_CTRL0_CLKREQ_B | MUX_MODE_ALT(0) | MUX_PAD_CTRL(PCIE_PAD_CTRL),
@@ -265,14 +264,7 @@
 		ret = power_domain_on(&pd);
 		if (ret)
 			printf("hsio_pcie1 Power up failed! (error = %d)\n", ret);
-=======
-	/* Get SCFW build and commit id */
-	sc_misc_build_info(-1, &sc_build, &sc_commit);
-	if (!sc_build) {
-		printf("SCFW does not support build info\n");
-		sc_commit = 0; /* Display 0 when the build info is not supported */
->>>>>>> a7a16679
-	}
+}
 
 	if (!power_domain_lookup_name("hsio_gpio", &pd)) {
 		ret = power_domain_on(&pd);
