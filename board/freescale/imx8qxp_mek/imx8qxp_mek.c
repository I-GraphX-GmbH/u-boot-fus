--- conflicted
+++ resolved
@@ -394,7 +394,6 @@
 	return 0;
 }
 
-<<<<<<< HEAD
 void board_quiesce_devices()
 {
 	const char *power_on_devices[] = {
@@ -413,8 +412,6 @@
 	puts("\nDDR    ");
 }
 
-=======
->>>>>>> 3373c7c3
 /*
  * Board specific reset that is system reset.
  */
