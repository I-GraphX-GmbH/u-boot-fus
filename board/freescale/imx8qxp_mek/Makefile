--- conflicted
+++ resolved
@@ -5,8 +5,4 @@
 #
 
 obj-y += imx8qxp_mek.o
-<<<<<<< HEAD
-obj-$(CONFIG_SPL_BUILD) += spl.o
-=======
-obj-$(CONFIG_SPL_BUILD) += spl.o
->>>>>>> 09b8043a
+obj-$(CONFIG_SPL_BUILD) += spl.o