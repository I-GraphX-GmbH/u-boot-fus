--- conflicted
+++ resolved
@@ -31,14 +31,6 @@
 #include "../common/pfuze.h"
 #include <usb.h>
 #include <usb/ehci-ci.h>
-#include <asm/mach-imx/video.h>
-
-#ifdef CONFIG_FSL_FASTBOOT
-#include <fb_fsl.h>
-#ifdef CONFIG_ANDROID_RECOVERY
-#include <recovery.h>
-#endif
-#endif /*CONFIG_FSL_FASTBOOT*/
 
 DECLARE_GLOBAL_DATA_PTR;
 
@@ -523,9 +515,9 @@
 	MX6_PAD_GPIO1_IO08__GPIO1_IO08 | MUX_PAD_CTRL(NO_PAD_CTRL),
 };
 
-void do_enable_parallel_lcd(struct display_info_t const *dev)
-{
-	enable_lcdif_clock(dev->bus, 1);
+static int setup_lcd(void)
+{
+	enable_lcdif_clock(LCDIF1_BASE_ADDR, 1);
 
 	imx_iomux_v3_setup_multiple_pads(lcd_pads, ARRAY_SIZE(lcd_pads));
 
@@ -539,33 +531,8 @@
 	gpio_request(IMX_GPIO_NR(1, 8), "backlight");
 	gpio_direction_output(IMX_GPIO_NR(1, 8) , 1);
 }
-<<<<<<< HEAD
-
-struct display_info_t const displays[] = {{
-	.bus = MX6UL_LCDIF1_BASE_ADDR,
-	.addr = 0,
-	.pixfmt = 24,
-	.detect = NULL,
-	.enable	= do_enable_parallel_lcd,
-	.mode	= {
-		.name			= "TFT43AB",
-		.xres           = 480,
-		.yres           = 272,
-		.pixclock       = 108695,
-		.left_margin    = 8,
-		.right_margin   = 4,
-		.upper_margin   = 2,
-		.lower_margin   = 4,
-		.hsync_len      = 41,
-		.vsync_len      = 10,
-		.sync           = 0,
-		.vmode          = FB_VMODE_NONINTERLACED
-} } };
-size_t display_count = ARRAY_SIZE(displays);
-=======
 #else
 static inline int setup_lcd(void) { return 0; }
->>>>>>> 252100a3
 #endif
 
 int board_early_init_f(void)
@@ -594,13 +561,10 @@
 	board_qspi_init();
 #endif
 
-<<<<<<< HEAD
 #ifdef CONFIG_NAND_MXS
 	setup_gpmi_nand();
 #endif
 
-=======
->>>>>>> 252100a3
 	return 0;
 }
 
@@ -634,15 +598,13 @@
 		env_set("board_rev", "14X14");
 #endif
 
-<<<<<<< HEAD
+	setup_lcd();
+
 #ifdef CONFIG_ENV_IS_IN_MMC
 	board_late_mmc_env_init();
 #endif
 
 	set_wdog_reset((struct wdog_regs *)WDOG1_BASE_ADDR);
-=======
-	setup_lcd();
->>>>>>> 252100a3
 
 	return 0;
 }
