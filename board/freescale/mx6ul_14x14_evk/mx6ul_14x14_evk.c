--- conflicted
+++ resolved
@@ -189,59 +189,9 @@
 
 int board_mmc_init(bd_t *bis)
 {
-<<<<<<< HEAD
-	int i, ret;
-
-	/*
-	 * According to the board_mmc_init() the following map is done:
-	 * (U-Boot device node)    (Physical Port)
-	 * mmc0                    USDHC1
-	 * mmc1                    USDHC2
-	 */
-	for (i = 0; i < CONFIG_SYS_FSL_USDHC_NUM; i++) {
-		switch (i) {
-		case 0:
-			imx_iomux_v3_setup_multiple_pads(
-				usdhc1_pads, ARRAY_SIZE(usdhc1_pads));
-			gpio_request(USDHC1_CD_GPIO, "usdhc1 cd");
-			gpio_direction_input(USDHC1_CD_GPIO);
-			usdhc_cfg[0].sdhc_clk = mxc_get_clock(MXC_ESDHC_CLK);
-
-			gpio_direction_output(USDHC1_PWR_GPIO, 0);
-			udelay(500);
-			gpio_direction_output(USDHC1_PWR_GPIO, 1);
-			break;
-		case 1:
-#if defined(CONFIG_MX6UL_14X14_EVK_EMMC_REWORK)
-			imx_iomux_v3_setup_multiple_pads(
-				usdhc2_emmc_pads, ARRAY_SIZE(usdhc2_emmc_pads));
-#else
-			imx_iomux_v3_setup_multiple_pads(
-				usdhc2_pads, ARRAY_SIZE(usdhc2_pads));
-#endif
-			gpio_request(USDHC2_PWR_GPIO, "usdhc2 pwr");
-			gpio_direction_output(USDHC2_PWR_GPIO, 0);
-			udelay(500);
-			gpio_direction_output(USDHC2_PWR_GPIO, 1);
-			usdhc_cfg[1].sdhc_clk = mxc_get_clock(MXC_ESDHC2_CLK);
-			break;
-		default:
-			printf("Warning: you configured more USDHC controllers (%d) than supported by the board\n", i + 1);
-			return -EINVAL;
-			}
-
-			ret = fsl_esdhc_initialize(bis, &usdhc_cfg[i]);
-			if (ret) {
-				printf("Warning: failed to initialize mmc dev %d\n", i);
-				return ret;
-			}
-	}
-	return 0;
-=======
 	imx_iomux_v3_setup_multiple_pads(usdhc2_pads, ARRAY_SIZE(usdhc2_pads));
 	usdhc_cfg[0].sdhc_clk = mxc_get_clock(MXC_ESDHC2_CLK);
 	return fsl_esdhc_initialize(bis, &usdhc_cfg[0]);
->>>>>>> 0ea138a2
 }
 #endif
 
@@ -326,12 +276,7 @@
 #endif
 
 #ifdef CONFIG_FEC_MXC
-<<<<<<< HEAD
-
-static int setup_fec(int fec_id)
-=======
 static int setup_fec(void)
->>>>>>> 0ea138a2
 {
 	struct iomuxc *const iomuxc_regs = (struct iomuxc *)IOMUXC_BASE_ADDR;
 	int ret;
