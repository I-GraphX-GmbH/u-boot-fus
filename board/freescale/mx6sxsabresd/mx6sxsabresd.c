// SPDX-License-Identifier: GPL-2.0+
/*
 * Copyright (C) 2014-2016 Freescale Semiconductor, Inc.
 * Copyright 2017 NXP
 *
 * Author: Fabio Estevam <fabio.estevam@freescale.com>
 */

#include <init.h>
#include <asm/arch/clock.h>
#include <asm/arch/crm_regs.h>
#include <asm/arch/iomux.h>
#include <asm/arch/imx-regs.h>
#include <asm/arch/mx6-pins.h>
#include <asm/arch/sys_proto.h>
#include <asm/gpio.h>
#include <asm/mach-imx/iomux-v3.h>
#include <asm/mach-imx/boot_mode.h>
#include <asm/io.h>
#include <asm/mach-imx/mxc_i2c.h>
#include <env.h>
#include <linux/sizes.h>
#include <common.h>
#include <fsl_esdhc_imx.h>
#include <mmc.h>
#include <i2c.h>
#include <miiphy.h>
#include <netdev.h>
#include <power/pmic.h>
#include <power/pfuze100_pmic.h>
#include "../common/pfuze.h"
#include <usb.h>
#include <usb/ehci-ci.h>
#include <asm/mach-imx/video.h>
#include <power/regulator.h>

#ifdef CONFIG_IMX_RDC
#include <asm/mach-imx/rdc-sema.h>
#include <asm/arch/imx-rdc.h>
#endif

#ifdef CONFIG_FSL_FASTBOOT
#include <fb_fsl.h>
#ifdef CONFIG_ANDROID_RECOVERY
#include <recovery.h>
#endif
#endif /*CONFIG_FSL_FASTBOOT*/

DECLARE_GLOBAL_DATA_PTR;

#define UART_PAD_CTRL  (PAD_CTL_PKE | PAD_CTL_PUE |		\
	PAD_CTL_PUS_100K_UP | PAD_CTL_SPEED_MED |		\
	PAD_CTL_DSE_40ohm   | PAD_CTL_SRE_FAST  | PAD_CTL_HYS)

#define USDHC_PAD_CTRL (PAD_CTL_PKE | PAD_CTL_PUE |		\
	PAD_CTL_PUS_22K_UP  | PAD_CTL_SPEED_LOW |		\
	PAD_CTL_DSE_80ohm   | PAD_CTL_SRE_FAST  | PAD_CTL_HYS)

#define I2C_PAD_CTRL    (PAD_CTL_PKE | PAD_CTL_PUE |            \
	PAD_CTL_PUS_100K_UP | PAD_CTL_SPEED_MED |               \
	PAD_CTL_DSE_40ohm | PAD_CTL_HYS |			\
	PAD_CTL_ODE)

#define ENET_PAD_CTRL  (PAD_CTL_PUS_100K_UP | PAD_CTL_PUE |     \
	PAD_CTL_SPEED_HIGH   |                                   \
	PAD_CTL_DSE_48ohm   | PAD_CTL_SRE_FAST)

#define ENET_CLK_PAD_CTRL  (PAD_CTL_SPEED_MED | \
	PAD_CTL_DSE_120ohm   | PAD_CTL_SRE_FAST)

#define ENET_RX_PAD_CTRL  (PAD_CTL_PKE | PAD_CTL_PUE |          \
	PAD_CTL_SPEED_HIGH   | PAD_CTL_SRE_FAST)

#define I2C_PAD_CTRL    (PAD_CTL_PKE | PAD_CTL_PUE |            \
	PAD_CTL_PUS_100K_UP | PAD_CTL_SPEED_MED |               \
	PAD_CTL_DSE_40ohm | PAD_CTL_HYS |			\
	PAD_CTL_ODE)

#define LCD_PAD_CTRL    (PAD_CTL_HYS | PAD_CTL_PUS_100K_UP | PAD_CTL_PUE | \
	PAD_CTL_PKE | PAD_CTL_SPEED_MED | PAD_CTL_DSE_40ohm)

#define BUTTON_PAD_CTRL    (PAD_CTL_PKE | PAD_CTL_PUE | \
	PAD_CTL_PUS_22K_UP | PAD_CTL_DSE_40ohm)

#define WDOG_PAD_CTRL (PAD_CTL_PUE | PAD_CTL_PKE | PAD_CTL_SPEED_MED |	\
	PAD_CTL_DSE_40ohm)

#define OTG_ID_PAD_CTRL (PAD_CTL_PKE | PAD_CTL_PUE |		\
	PAD_CTL_PUS_47K_UP  | PAD_CTL_SPEED_LOW |		\
	PAD_CTL_DSE_80ohm   | PAD_CTL_SRE_FAST  | PAD_CTL_HYS)

int dram_init(void)
{
	gd->ram_size = imx_ddr_size();

	return 0;
}

static iomux_v3_cfg_t const uart1_pads[] = {
	MX6_PAD_GPIO1_IO04__UART1_TX | MUX_PAD_CTRL(UART_PAD_CTRL),
	MX6_PAD_GPIO1_IO05__UART1_RX | MUX_PAD_CTRL(UART_PAD_CTRL),
};

static iomux_v3_cfg_t const usdhc2_pads[] = {
	MX6_PAD_SD2_CLK__USDHC2_CLK | MUX_PAD_CTRL(USDHC_PAD_CTRL),
	MX6_PAD_SD2_CMD__USDHC2_CMD | MUX_PAD_CTRL(USDHC_PAD_CTRL),
	MX6_PAD_SD2_DATA0__USDHC2_DATA0 | MUX_PAD_CTRL(USDHC_PAD_CTRL),
	MX6_PAD_SD2_DATA1__USDHC2_DATA1 | MUX_PAD_CTRL(USDHC_PAD_CTRL),
	MX6_PAD_SD2_DATA2__USDHC2_DATA2 | MUX_PAD_CTRL(USDHC_PAD_CTRL),
	MX6_PAD_SD2_DATA3__USDHC2_DATA3 | MUX_PAD_CTRL(USDHC_PAD_CTRL),
};

static iomux_v3_cfg_t const usdhc3_pads[] = {
	MX6_PAD_SD3_CLK__USDHC3_CLK | MUX_PAD_CTRL(USDHC_PAD_CTRL),
	MX6_PAD_SD3_CMD__USDHC3_CMD | MUX_PAD_CTRL(USDHC_PAD_CTRL),
	MX6_PAD_SD3_DATA0__USDHC3_DATA0 | MUX_PAD_CTRL(USDHC_PAD_CTRL),
	MX6_PAD_SD3_DATA1__USDHC3_DATA1 | MUX_PAD_CTRL(USDHC_PAD_CTRL),
	MX6_PAD_SD3_DATA2__USDHC3_DATA2 | MUX_PAD_CTRL(USDHC_PAD_CTRL),
	MX6_PAD_SD3_DATA3__USDHC3_DATA3 | MUX_PAD_CTRL(USDHC_PAD_CTRL),
	MX6_PAD_SD3_DATA4__USDHC3_DATA4 | MUX_PAD_CTRL(USDHC_PAD_CTRL),
	MX6_PAD_SD3_DATA5__USDHC3_DATA5 | MUX_PAD_CTRL(USDHC_PAD_CTRL),
	MX6_PAD_SD3_DATA6__USDHC3_DATA6 | MUX_PAD_CTRL(USDHC_PAD_CTRL),
	MX6_PAD_SD3_DATA7__USDHC3_DATA7 | MUX_PAD_CTRL(USDHC_PAD_CTRL),

	/* CD pin */
	MX6_PAD_KEY_COL0__GPIO2_IO_10 | MUX_PAD_CTRL(NO_PAD_CTRL),

	/* RST_B, used for power reset cycle */
	MX6_PAD_KEY_COL1__GPIO2_IO_11 | MUX_PAD_CTRL(NO_PAD_CTRL),
};

#ifdef CONFIG_MX6SXSABRESD_EMMC_REWORK
static iomux_v3_cfg_t const usdhc4_emmc_pads[] = {
	MX6_PAD_SD4_CLK__USDHC4_CLK | MUX_PAD_CTRL(USDHC_PAD_CTRL),
	MX6_PAD_SD4_CMD__USDHC4_CMD | MUX_PAD_CTRL(USDHC_PAD_CTRL),
	MX6_PAD_SD4_DATA0__USDHC4_DATA0 | MUX_PAD_CTRL(USDHC_PAD_CTRL),
	MX6_PAD_SD4_DATA1__USDHC4_DATA1 | MUX_PAD_CTRL(USDHC_PAD_CTRL),
	MX6_PAD_SD4_DATA2__USDHC4_DATA2 | MUX_PAD_CTRL(USDHC_PAD_CTRL),
	MX6_PAD_SD4_DATA3__USDHC4_DATA3 | MUX_PAD_CTRL(USDHC_PAD_CTRL),
	MX6_PAD_SD4_DATA4__USDHC4_DATA4 | MUX_PAD_CTRL(USDHC_PAD_CTRL),
	MX6_PAD_SD4_DATA5__USDHC4_DATA5 | MUX_PAD_CTRL(USDHC_PAD_CTRL),
	MX6_PAD_SD4_DATA6__USDHC4_DATA6 | MUX_PAD_CTRL(USDHC_PAD_CTRL),
	MX6_PAD_SD4_DATA7__USDHC4_DATA7 | MUX_PAD_CTRL(USDHC_PAD_CTRL),
	MX6_PAD_SD4_RESET_B__USDHC4_RESET_B | MUX_PAD_CTRL(NO_PAD_CTRL),
};
#else
static iomux_v3_cfg_t const usdhc4_pads[] = {
	MX6_PAD_SD4_CLK__USDHC4_CLK | MUX_PAD_CTRL(USDHC_PAD_CTRL),
	MX6_PAD_SD4_CMD__USDHC4_CMD | MUX_PAD_CTRL(USDHC_PAD_CTRL),
	MX6_PAD_SD4_DATA0__USDHC4_DATA0 | MUX_PAD_CTRL(USDHC_PAD_CTRL),
	MX6_PAD_SD4_DATA1__USDHC4_DATA1 | MUX_PAD_CTRL(USDHC_PAD_CTRL),
	MX6_PAD_SD4_DATA2__USDHC4_DATA2 | MUX_PAD_CTRL(USDHC_PAD_CTRL),
	MX6_PAD_SD4_DATA3__USDHC4_DATA3 | MUX_PAD_CTRL(USDHC_PAD_CTRL),
	MX6_PAD_SD4_DATA7__GPIO6_IO_21 | MUX_PAD_CTRL(NO_PAD_CTRL),
};
#endif

static iomux_v3_cfg_t const wdog_b_pad = {
	MX6_PAD_GPIO1_IO13__GPIO1_IO_13 | MUX_PAD_CTRL(WDOG_PAD_CTRL),
};
static iomux_v3_cfg_t const fec1_pads[] = {
	MX6_PAD_ENET1_MDC__ENET1_MDC | MUX_PAD_CTRL(ENET_PAD_CTRL),
	MX6_PAD_ENET1_MDIO__ENET1_MDIO | MUX_PAD_CTRL(ENET_PAD_CTRL),
	MX6_PAD_RGMII1_RX_CTL__ENET1_RX_EN | MUX_PAD_CTRL(ENET_RX_PAD_CTRL),
	MX6_PAD_RGMII1_RD0__ENET1_RX_DATA_0 | MUX_PAD_CTRL(ENET_RX_PAD_CTRL),
	MX6_PAD_RGMII1_RD1__ENET1_RX_DATA_1 | MUX_PAD_CTRL(ENET_RX_PAD_CTRL),
	MX6_PAD_RGMII1_RD2__ENET1_RX_DATA_2 | MUX_PAD_CTRL(ENET_RX_PAD_CTRL),
	MX6_PAD_RGMII1_RD3__ENET1_RX_DATA_3 | MUX_PAD_CTRL(ENET_RX_PAD_CTRL),
	MX6_PAD_RGMII1_RXC__ENET1_RX_CLK | MUX_PAD_CTRL(ENET_RX_PAD_CTRL),
	MX6_PAD_RGMII1_TX_CTL__ENET1_TX_EN | MUX_PAD_CTRL(ENET_PAD_CTRL),
	MX6_PAD_RGMII1_TD0__ENET1_TX_DATA_0 | MUX_PAD_CTRL(ENET_PAD_CTRL),
	MX6_PAD_RGMII1_TD1__ENET1_TX_DATA_1 | MUX_PAD_CTRL(ENET_PAD_CTRL),
	MX6_PAD_RGMII1_TD2__ENET1_TX_DATA_2 | MUX_PAD_CTRL(ENET_PAD_CTRL),
	MX6_PAD_RGMII1_TD3__ENET1_TX_DATA_3 | MUX_PAD_CTRL(ENET_PAD_CTRL),
	MX6_PAD_RGMII1_TXC__ENET1_RGMII_TXC | MUX_PAD_CTRL(ENET_PAD_CTRL),
};

static iomux_v3_cfg_t const fec2_pads[] = {
	MX6_PAD_ENET1_MDC__ENET2_MDC | MUX_PAD_CTRL(ENET_PAD_CTRL),
	MX6_PAD_ENET1_MDIO__ENET2_MDIO | MUX_PAD_CTRL(ENET_PAD_CTRL),
	MX6_PAD_RGMII2_RX_CTL__ENET2_RX_EN | MUX_PAD_CTRL(ENET_RX_PAD_CTRL),
	MX6_PAD_RGMII2_RD0__ENET2_RX_DATA_0 | MUX_PAD_CTRL(ENET_RX_PAD_CTRL),
	MX6_PAD_RGMII2_RD1__ENET2_RX_DATA_1 | MUX_PAD_CTRL(ENET_RX_PAD_CTRL),
	MX6_PAD_RGMII2_RD2__ENET2_RX_DATA_2 | MUX_PAD_CTRL(ENET_RX_PAD_CTRL),
	MX6_PAD_RGMII2_RD3__ENET2_RX_DATA_3 | MUX_PAD_CTRL(ENET_RX_PAD_CTRL),
	MX6_PAD_RGMII2_RXC__ENET2_RX_CLK | MUX_PAD_CTRL(ENET_RX_PAD_CTRL),
	MX6_PAD_RGMII2_TX_CTL__ENET2_TX_EN | MUX_PAD_CTRL(ENET_PAD_CTRL),
	MX6_PAD_RGMII2_TD0__ENET2_TX_DATA_0 | MUX_PAD_CTRL(ENET_PAD_CTRL),
	MX6_PAD_RGMII2_TD1__ENET2_TX_DATA_1 | MUX_PAD_CTRL(ENET_PAD_CTRL),
	MX6_PAD_RGMII2_TD2__ENET2_TX_DATA_2 | MUX_PAD_CTRL(ENET_PAD_CTRL),
	MX6_PAD_RGMII2_TD3__ENET2_TX_DATA_3 | MUX_PAD_CTRL(ENET_PAD_CTRL),
	MX6_PAD_RGMII2_TXC__ENET2_RGMII_TXC | MUX_PAD_CTRL(ENET_PAD_CTRL),
};

static iomux_v3_cfg_t const peri_3v3_pads[] = {
	MX6_PAD_QSPI1A_DATA0__GPIO4_IO_16 | MUX_PAD_CTRL(NO_PAD_CTRL),
};

static iomux_v3_cfg_t const phy_control_pads[] = {
	/* 25MHz Ethernet PHY Clock */
	MX6_PAD_ENET2_RX_CLK__ENET2_REF_CLK_25M | MUX_PAD_CTRL(ENET_CLK_PAD_CTRL),

	/* ENET PHY Power */
	MX6_PAD_ENET2_COL__GPIO2_IO_6 | MUX_PAD_CTRL(NO_PAD_CTRL),

	/* AR8031 PHY Reset */
	MX6_PAD_ENET2_CRS__GPIO2_IO_7 | MUX_PAD_CTRL(NO_PAD_CTRL),
};

#if defined(CONFIG_PCIE_IMX) && !defined(CONFIG_DM_PCI)
iomux_v3_cfg_t const pcie_pads[] = {
	MX6_PAD_ENET1_COL__GPIO2_IO_0 | MUX_PAD_CTRL(NO_PAD_CTRL),	/* POWER */
	MX6_PAD_ENET1_CRS__GPIO2_IO_1 | MUX_PAD_CTRL(NO_PAD_CTRL),	/* RESET */
};

static void setup_pcie(void)
{
	imx_iomux_v3_setup_multiple_pads(pcie_pads, ARRAY_SIZE(pcie_pads));
	gpio_request(CONFIG_PCIE_IMX_POWER_GPIO, "PCIE Power Enable");
	gpio_request(CONFIG_PCIE_IMX_PERST_GPIO, "PCIE Reset");
}
#endif

static void setup_iomux_uart(void)
{
	imx_iomux_v3_setup_multiple_pads(uart1_pads, ARRAY_SIZE(uart1_pads));
}

static int setup_fec(int fec_id)
{
	struct iomuxc *iomuxc_regs = (struct iomuxc *)IOMUXC_BASE_ADDR;
	struct anatop_regs *anatop = (struct anatop_regs *)ANATOP_BASE_ADDR;
	int reg, ret;

	if (0 == fec_id)
		/* Use 125M anatop loopback REF_CLK1 for ENET1, clear gpr1[13], gpr1[17]*/
	clrsetbits_le32(&iomuxc_regs->gpr[1], IOMUX_GPR1_FEC1_MASK, 0);
	else
		/* Use 125M anatop loopback REF_CLK1 for ENET2, clear gpr1[14], gpr1[18]*/
		clrsetbits_le32(&iomuxc_regs->gpr[1], IOMUX_GPR1_FEC2_MASK, 0);

	ret = enable_fec_anatop_clock(fec_id, ENET_125MHZ);
	if (ret)
		return ret;

	imx_iomux_v3_setup_multiple_pads(phy_control_pads,
					 ARRAY_SIZE(phy_control_pads));

	/* Enable the ENET power, active low */
	gpio_request(IMX_GPIO_NR(2, 6), "fec power en");
	gpio_direction_output(IMX_GPIO_NR(2, 6) , 0);

	/* Reset AR8031 PHY */
	gpio_request(IMX_GPIO_NR(2, 7), "ar8031 reset");
	gpio_direction_output(IMX_GPIO_NR(2, 7) , 0);
	mdelay(10);
	gpio_set_value(IMX_GPIO_NR(2, 7), 1);

	reg = readl(&anatop->pll_enet);
	reg |= BM_ANADIG_PLL_ENET_REF_25M_ENABLE;
	writel(reg, &anatop->pll_enet);

	return 0;
}

int board_eth_init(bd_t *bis)
{
	if (0 == CONFIG_FEC_ENET_DEV)
	imx_iomux_v3_setup_multiple_pads(fec1_pads, ARRAY_SIZE(fec1_pads));
	else
		imx_iomux_v3_setup_multiple_pads(fec2_pads, ARRAY_SIZE(fec2_pads));

	return cpu_eth_init(bis);
}

#ifdef CONFIG_SYS_I2C
#define PC MUX_PAD_CTRL(I2C_PAD_CTRL)
/* I2C1 for PMIC */
static struct i2c_pads_info i2c_pad_info1 = {
	.scl = {
		.i2c_mode = MX6_PAD_GPIO1_IO00__I2C1_SCL | PC,
		.gpio_mode = MX6_PAD_GPIO1_IO00__GPIO1_IO_0 | PC,
		.gp = IMX_GPIO_NR(1, 0),
	},
	.sda = {
		.i2c_mode = MX6_PAD_GPIO1_IO01__I2C1_SDA | PC,
		.gpio_mode = MX6_PAD_GPIO1_IO01__GPIO1_IO_1 | PC,
		.gp = IMX_GPIO_NR(1, 1),
	},
};

/* I2C2 */
struct i2c_pads_info i2c_pad_info2 = {
	.scl = {
		.i2c_mode = MX6_PAD_GPIO1_IO02__I2C2_SCL | PC,
		.gpio_mode = MX6_PAD_GPIO1_IO02__GPIO1_IO_2 | PC,
		.gp = IMX_GPIO_NR(1, 2),
	},
	.sda = {
		.i2c_mode = MX6_PAD_GPIO1_IO03__I2C2_SDA | PC,
		.gpio_mode = MX6_PAD_GPIO1_IO03__GPIO1_IO_3 | PC,
		.gp = IMX_GPIO_NR(1, 3),
	},
};
#endif

#ifdef CONFIG_POWER
int power_init_board(void)
{
	struct pmic *pfuze;
	unsigned int reg;
	int ret;

	pfuze = pfuze_common_init(I2C_PMIC);
	if (!pfuze)
		return -ENODEV;

	ret = pfuze_mode_init(pfuze, APS_PFM);
	if (ret < 0)
		return ret;

	/* set SW1AB standby volatage 1.10V */
	pmic_reg_read(pfuze, PFUZE100_SW1ABSTBY, &reg);
	reg &= ~0x3f;
	reg |= PFUZE100_SW1ABC_SETP(11000);
	pmic_reg_write(pfuze, PFUZE100_SW1ABSTBY, reg);

	/* set SW1AB/VDDARM step ramp up time from 16us to 4us/25mV */
	pmic_reg_read(pfuze, PFUZE100_SW1ABCONF, &reg);
	reg &= ~0xc0;
	reg |= 0x40;
	pmic_reg_write(pfuze, PFUZE100_SW1ABCONF, reg);

	/* set SW1C standby volatage 1.10V */
	pmic_reg_read(pfuze, PFUZE100_SW1CSTBY, &reg);
	reg &= ~0x3f;
	reg |= PFUZE100_SW1ABC_SETP(11000);
	pmic_reg_write(pfuze, PFUZE100_SW1CSTBY, reg);

	/* set SW1C/VDDSOC step ramp up time to from 16us to 4us/25mV */
	pmic_reg_read(pfuze, PFUZE100_SW1CCONF, &reg);
	reg &= ~0xc0;
	reg |= 0x40;
	pmic_reg_write(pfuze, PFUZE100_SW1CCONF, reg);

	/* Enable power of VGEN5 3V3, needed for SD3 */
	pmic_reg_read(pfuze, PFUZE100_VGEN5VOL, &reg);
	reg &= ~LDO_VOL_MASK;
	reg |= (LDOB_3_30V | (1 << LDO_EN));
	pmic_reg_write(pfuze, PFUZE100_VGEN5VOL, reg);

	return 0;
}
#elif defined(CONFIG_DM_PMIC_PFUZE100)
int power_init_board(void)
{
	struct udevice *dev;
	unsigned int reg;
	int ret;

	dev = pfuze_common_init();
	if (!dev)
		return -ENODEV;

	ret = pfuze_mode_init(dev, APS_PFM);
	if (ret < 0)
		return ret;

	/* set SW1AB staby volatage 0.975V*/
	reg = pmic_reg_read(dev, PFUZE100_SW1ABSTBY);
	reg &= ~0x3f;
	reg |= PFUZE100_SW1ABC_SETP(11000);
	pmic_reg_write(dev, PFUZE100_SW1ABSTBY, reg);

	/* set SW1AB/VDDARM step ramp up time from 16us to 4us/25mV */
	reg = pmic_reg_read(dev, PFUZE100_SW1ABCONF);
	reg &= ~0xc0;
	reg |= 0x40;
	pmic_reg_write(dev, PFUZE100_SW1ABCONF, reg);

	/* set SW1C staby volatage 0.975V*/
	reg = pmic_reg_read(dev, PFUZE100_SW1CSTBY);
	reg &= ~0x3f;
	reg |= PFUZE100_SW1ABC_SETP(11000);
	pmic_reg_write(dev, PFUZE100_SW1CSTBY, reg);

	/* set SW1C/VDDSOC step ramp up time to from 16us to 4us/25mV */
	reg = pmic_reg_read(dev, PFUZE100_SW1CCONF);
	reg &= ~0xc0;
	reg |= 0x40;
	pmic_reg_write(dev, PFUZE100_SW1CCONF, reg);

	/* Enable power of VGEN5 3V3, needed for SD3 */
	reg = pmic_reg_read(dev, PFUZE100_VGEN5VOL);
	reg &= ~LDO_VOL_MASK;
	reg |= (LDOB_3_30V | (1 << LDO_EN));
	pmic_reg_write(dev, PFUZE100_VGEN5VOL, reg);
	return 0;
}
#endif

#ifdef CONFIG_LDO_BYPASS_CHECK
#ifdef CONFIG_POWER
void ldo_mode_set(int ldo_bypass)
{
	unsigned int value;
	int is_400M;
	u32 vddarm;
	struct pmic *p = pmic_get("PFUZE100");

	if (!p) {
		printf("No PMIC found!\n");
		return;
	}

	/* switch to ldo_bypass mode */
	if (ldo_bypass) {
		prep_anatop_bypass();
		/* decrease VDDARM to 1.275V */
		pmic_reg_read(p, PFUZE100_SW1ABVOL, &value);
		value &= ~0x3f;
		value |= PFUZE100_SW1ABC_SETP(12750);
		pmic_reg_write(p, PFUZE100_SW1ABVOL, value);

		/* decrease VDDSOC to 1.3V */
		pmic_reg_read(p, PFUZE100_SW1CVOL, &value);
		value &= ~0x3f;
		value |= PFUZE100_SW1ABC_SETP(13000);
		pmic_reg_write(p, PFUZE100_SW1CVOL, value);

		is_400M = set_anatop_bypass(1);
		if (is_400M)
			vddarm = PFUZE100_SW1ABC_SETP(10750);
		else
			vddarm = PFUZE100_SW1ABC_SETP(11750);

		pmic_reg_read(p, PFUZE100_SW1ABVOL, &value);
		value &= ~0x3f;
		value |= vddarm;
		pmic_reg_write(p, PFUZE100_SW1ABVOL, value);

		pmic_reg_read(p, PFUZE100_SW1CVOL, &value);
		value &= ~0x3f;
		value |= PFUZE100_SW1ABC_SETP(11750);
		pmic_reg_write(p, PFUZE100_SW1CVOL, value);

		finish_anatop_bypass();
		printf("switch to ldo_bypass mode!\n");
	}

}
#elif defined(CONFIG_DM_PMIC_PFUZE100)
void ldo_mode_set(int ldo_bypass)
{
	struct udevice *dev;
	int ret;
	int is_400M;
	u32 vddarm;

	ret = pmic_get("pfuze100", &dev);
	if (ret == -ENODEV) {
		printf("No PMIC found!\n");
		return;
	}

	/* switch to ldo_bypass mode , boot on 800Mhz */
	if (ldo_bypass) {
		prep_anatop_bypass();

		/* decrease VDDARM for 400Mhz DQ:1.1V, DL:1.275V */
		pmic_clrsetbits(dev, PFUZE100_SW1ABVOL, 0x3f, PFUZE100_SW1ABC_SETP(12750));

		/* increase VDDSOC to 1.3V */
		pmic_clrsetbits(dev, PFUZE100_SW1CVOL, 0x3f, PFUZE100_SW1ABC_SETP(13000));

		is_400M = set_anatop_bypass(1);
		if (is_400M)
			vddarm = PFUZE100_SW1ABC_SETP(10750);
		else
			vddarm = PFUZE100_SW1ABC_SETP(11750);

		pmic_clrsetbits(dev, PFUZE100_SW1ABVOL, 0x3f, vddarm);

		/* decrease VDDSOC to 1.175V */
		pmic_clrsetbits(dev, PFUZE100_SW1CVOL, 0x3f, PFUZE100_SW1ABC_SETP(11750));

		finish_anatop_bypass();
		printf("switch to ldo_bypass mode!\n");
	}
}
#endif
#endif

#ifdef CONFIG_USB_EHCI_MX6
#ifndef CONFIG_DM_USB

#define USB_OTHERREGS_OFFSET	0x800
#define UCTRL_PWR_POL		(1 << 9)

static iomux_v3_cfg_t const usb_otg_pads[] = {
	/* OGT1 */
	MX6_PAD_GPIO1_IO09__USB_OTG1_PWR | MUX_PAD_CTRL(NO_PAD_CTRL),
	MX6_PAD_GPIO1_IO10__ANATOP_OTG1_ID | MUX_PAD_CTRL(OTG_ID_PAD_CTRL),
	/* OTG2 */
	MX6_PAD_GPIO1_IO12__USB_OTG2_PWR | MUX_PAD_CTRL(NO_PAD_CTRL)
};

static void setup_usb(void)
{
	imx_iomux_v3_setup_multiple_pads(usb_otg_pads,
					 ARRAY_SIZE(usb_otg_pads));
}

int board_usb_phy_mode(int port)
{
	if (port == 1)
		return USB_INIT_HOST;
	else
		return usb_phy_mode(port);
}

int board_ehci_hcd_init(int port)
{
	u32 *usbnc_usb_ctrl;

	if (port > 1)
		return -EINVAL;

	usbnc_usb_ctrl = (u32 *)(USB_BASE_ADDR + USB_OTHERREGS_OFFSET +
				 port * 4);

	/* Set Power polarity */
	setbits_le32(usbnc_usb_ctrl, UCTRL_PWR_POL);

	return 0;
}
#endif
#endif

int board_phy_config(struct phy_device *phydev)
{
	/*
	 * Enable 1.8V(SEL_1P5_1P8_POS_REG) on
	 * Phy control debug reg 0
	 */
	phy_write(phydev, MDIO_DEVAD_NONE, 0x1d, 0x1f);
	phy_write(phydev, MDIO_DEVAD_NONE, 0x1e, 0x8);

	/* rgmii tx clock delay enable */
	phy_write(phydev, MDIO_DEVAD_NONE, 0x1d, 0x05);
	phy_write(phydev, MDIO_DEVAD_NONE, 0x1e, 0x100);

	if (phydev->drv->config)
		phydev->drv->config(phydev);

	return 0;
}

#ifdef CONFIG_IMX_RDC
static rdc_peri_cfg_t const shared_resources[] = {
	(RDC_PER_GPIO1 | RDC_DOMAIN(0) | RDC_DOMAIN(1)),
};
#endif

int board_early_init_f(void)
{
#ifdef CONFIG_IMX_RDC
	imx_rdc_setup_peripherals(shared_resources, ARRAY_SIZE(shared_resources));
#endif

#ifdef CONFIG_SYS_AUXCORE_FASTUP
	arch_auxiliary_core_up(0, CONFIG_SYS_AUXCORE_BOOTDATA);
#endif

	setup_iomux_uart();

	/* Enable PERI_3V3, which is used by SD2, ENET, LVDS, BT */
	imx_iomux_v3_setup_multiple_pads(peri_3v3_pads,
					 ARRAY_SIZE(peri_3v3_pads));

	return 0;
}

static struct fsl_esdhc_cfg usdhc_cfg[3] = {
	{USDHC2_BASE_ADDR, 0, 4},
	{USDHC3_BASE_ADDR},
#ifdef CONFIG_MX6SXSABRESD_EMMC_REWORK
	{USDHC4_BASE_ADDR, 0, 8},
#else
	{USDHC4_BASE_ADDR},
#endif
};

#define USDHC3_CD_GPIO	IMX_GPIO_NR(2, 10)
#define USDHC3_PWR_GPIO	IMX_GPIO_NR(2, 11)
#define USDHC4_CD_GPIO	IMX_GPIO_NR(6, 21)

int board_mmc_getcd(struct mmc *mmc)
{
	struct fsl_esdhc_cfg *cfg = (struct fsl_esdhc_cfg *)mmc->priv;
	int ret = 0;

	switch (cfg->esdhc_base) {
	case USDHC2_BASE_ADDR:
		ret = 1; /* Assume uSDHC2 is always present */
		break;
	case USDHC3_BASE_ADDR:
		ret = !gpio_get_value(USDHC3_CD_GPIO);
		break;
	case USDHC4_BASE_ADDR:
#ifdef CONFIG_MX6SXSABRESD_EMMC_REWORK
		ret = 1;
#else
		ret = !gpio_get_value(USDHC4_CD_GPIO);
#endif
		break;
	}

	return ret;
}

int board_mmc_init(bd_t *bis)
{
	int i, ret;

	/*
	 * According to the board_mmc_init() the following map is done:
	 * (U-Boot device node)    (Physical Port)
	 * mmc0                    USDHC2
	 * mmc1                    USDHC3
	 * mmc2                    USDHC4
	 */
	for (i = 0; i < CONFIG_SYS_FSL_USDHC_NUM; i++) {
		switch (i) {
		case 0:
			imx_iomux_v3_setup_multiple_pads(
				usdhc2_pads, ARRAY_SIZE(usdhc2_pads));
			usdhc_cfg[0].sdhc_clk = mxc_get_clock(MXC_ESDHC2_CLK);
			break;
		case 1:
			imx_iomux_v3_setup_multiple_pads(
				usdhc3_pads, ARRAY_SIZE(usdhc3_pads));
			gpio_request(USDHC3_CD_GPIO, "usdhc3 cd");
			gpio_request(USDHC3_PWR_GPIO, "usdhc3 pwr");
			gpio_direction_input(USDHC3_CD_GPIO);
			gpio_direction_output(USDHC3_PWR_GPIO, 1);
			usdhc_cfg[1].sdhc_clk = mxc_get_clock(MXC_ESDHC3_CLK);
			break;
		case 2:
#ifdef CONFIG_MX6SXSABRESD_EMMC_REWORK
			imx_iomux_v3_setup_multiple_pads(
				usdhc4_emmc_pads, ARRAY_SIZE(usdhc4_emmc_pads));
#else
			imx_iomux_v3_setup_multiple_pads(
				usdhc4_pads, ARRAY_SIZE(usdhc4_pads));
			gpio_request(USDHC4_CD_GPIO, "usdhc4 cd");
			gpio_direction_input(USDHC4_CD_GPIO);
#endif
			usdhc_cfg[2].sdhc_clk = mxc_get_clock(MXC_ESDHC4_CLK);
			break;
		default:
			printf("Warning: you configured more USDHC controllers"
				"(%d) than supported by the board\n", i + 1);
			return -EINVAL;
			}

			ret = fsl_esdhc_initialize(bis, &usdhc_cfg[i]);
			if (ret) {
				printf("Warning: failed to initialize mmc dev %d\n", i);
				return ret;
			}
	}

	return 0;
}

#ifdef CONFIG_FSL_QSPI

int board_qspi_init(void)
{
	/* Set the clock */
	enable_qspi_clk(1);

	return 0;
}
#endif

#ifdef CONFIG_CMD_BMODE
static const struct boot_mode board_boot_modes[] = {
	/* 4 bit bus width */
	{"sd3", MAKE_CFGVAL(0x42, 0x30, 0x00, 0x00)},
	{"sd4", MAKE_CFGVAL(0x40, 0x38, 0x00, 0x00)},
	{"qspi2", MAKE_CFGVAL(0x18, 0x00, 0x00, 0x00)},
	{NULL,	 0},
};
#endif

#ifdef CONFIG_VIDEO_MXS
static iomux_v3_cfg_t const lvds_ctrl_pads[] = {
	/* CABC enable */
	MX6_PAD_QSPI1A_DATA2__GPIO4_IO_18 | MUX_PAD_CTRL(NO_PAD_CTRL),

	/* Use GPIO for Brightness adjustment, duty cycle = period */
	MX6_PAD_SD1_DATA1__GPIO6_IO_3 | MUX_PAD_CTRL(NO_PAD_CTRL),
};

static iomux_v3_cfg_t const lcd_pads[] = {
	MX6_PAD_LCD1_CLK__LCDIF1_CLK | MUX_PAD_CTRL(LCD_PAD_CTRL),
	MX6_PAD_LCD1_ENABLE__LCDIF1_ENABLE | MUX_PAD_CTRL(LCD_PAD_CTRL),
	MX6_PAD_LCD1_HSYNC__LCDIF1_HSYNC | MUX_PAD_CTRL(LCD_PAD_CTRL),
	MX6_PAD_LCD1_VSYNC__LCDIF1_VSYNC | MUX_PAD_CTRL(LCD_PAD_CTRL),
	MX6_PAD_LCD1_DATA00__LCDIF1_DATA_0 | MUX_PAD_CTRL(LCD_PAD_CTRL),
	MX6_PAD_LCD1_DATA01__LCDIF1_DATA_1 | MUX_PAD_CTRL(LCD_PAD_CTRL),
	MX6_PAD_LCD1_DATA02__LCDIF1_DATA_2 | MUX_PAD_CTRL(LCD_PAD_CTRL),
	MX6_PAD_LCD1_DATA03__LCDIF1_DATA_3 | MUX_PAD_CTRL(LCD_PAD_CTRL),
	MX6_PAD_LCD1_DATA04__LCDIF1_DATA_4 | MUX_PAD_CTRL(LCD_PAD_CTRL),
	MX6_PAD_LCD1_DATA05__LCDIF1_DATA_5 | MUX_PAD_CTRL(LCD_PAD_CTRL),
	MX6_PAD_LCD1_DATA06__LCDIF1_DATA_6 | MUX_PAD_CTRL(LCD_PAD_CTRL),
	MX6_PAD_LCD1_DATA07__LCDIF1_DATA_7 | MUX_PAD_CTRL(LCD_PAD_CTRL),
	MX6_PAD_LCD1_DATA08__LCDIF1_DATA_8 | MUX_PAD_CTRL(LCD_PAD_CTRL),
	MX6_PAD_LCD1_DATA09__LCDIF1_DATA_9 | MUX_PAD_CTRL(LCD_PAD_CTRL),
	MX6_PAD_LCD1_DATA10__LCDIF1_DATA_10 | MUX_PAD_CTRL(LCD_PAD_CTRL),
	MX6_PAD_LCD1_DATA11__LCDIF1_DATA_11 | MUX_PAD_CTRL(LCD_PAD_CTRL),
	MX6_PAD_LCD1_DATA12__LCDIF1_DATA_12 | MUX_PAD_CTRL(LCD_PAD_CTRL),
	MX6_PAD_LCD1_DATA13__LCDIF1_DATA_13 | MUX_PAD_CTRL(LCD_PAD_CTRL),
	MX6_PAD_LCD1_DATA14__LCDIF1_DATA_14 | MUX_PAD_CTRL(LCD_PAD_CTRL),
	MX6_PAD_LCD1_DATA15__LCDIF1_DATA_15 | MUX_PAD_CTRL(LCD_PAD_CTRL),
	MX6_PAD_LCD1_DATA16__LCDIF1_DATA_16 | MUX_PAD_CTRL(LCD_PAD_CTRL),
	MX6_PAD_LCD1_DATA17__LCDIF1_DATA_17 | MUX_PAD_CTRL(LCD_PAD_CTRL),
	MX6_PAD_LCD1_DATA18__LCDIF1_DATA_18 | MUX_PAD_CTRL(LCD_PAD_CTRL),
	MX6_PAD_LCD1_DATA19__LCDIF1_DATA_19 | MUX_PAD_CTRL(LCD_PAD_CTRL),
	MX6_PAD_LCD1_DATA20__LCDIF1_DATA_20 | MUX_PAD_CTRL(LCD_PAD_CTRL),
	MX6_PAD_LCD1_DATA21__LCDIF1_DATA_21 | MUX_PAD_CTRL(LCD_PAD_CTRL),
	MX6_PAD_LCD1_DATA22__LCDIF1_DATA_22 | MUX_PAD_CTRL(LCD_PAD_CTRL),
	MX6_PAD_LCD1_DATA23__LCDIF1_DATA_23 | MUX_PAD_CTRL(LCD_PAD_CTRL),
	MX6_PAD_LCD1_RESET__GPIO3_IO_27 | MUX_PAD_CTRL(NO_PAD_CTRL),

	/* Use GPIO for Brightness adjustment, duty cycle = period */
	MX6_PAD_SD1_DATA2__GPIO6_IO_4 | MUX_PAD_CTRL(NO_PAD_CTRL),
};

void do_enable_lvds(struct display_info_t const *dev)
{
	int ret;

	ret = enable_lcdif_clock(dev->bus, 1);
	if (ret) {
		printf("Enable LCDIF clock failed, %d\n", ret);
		return;
	}
	ret = enable_lvds_bridge(dev->bus);
	if (ret) {
		printf("Enable LVDS bridge failed, %d\n", ret);
		return;
	}

	imx_iomux_v3_setup_multiple_pads(lvds_ctrl_pads,
							ARRAY_SIZE(lvds_ctrl_pads));

	/* Enable CABC */
	gpio_request(IMX_GPIO_NR(4, 18), "CABC enable");
	gpio_direction_output(IMX_GPIO_NR(4, 18) , 1);

	/* Set Brightness to high */
	gpio_request(IMX_GPIO_NR(6, 3), "lvds backlight");
	gpio_direction_output(IMX_GPIO_NR(6, 3) , 1);
}

void do_enable_parallel_lcd(struct display_info_t const *dev)

{
	int ret;

	ret = enable_lcdif_clock(dev->bus, 1);
	if (ret) {
		printf("Enable LCDIF clock failed, %d\n", ret);
		return;
	}

	imx_iomux_v3_setup_multiple_pads(lcd_pads, ARRAY_SIZE(lcd_pads));

	/* Reset the LCD */
	gpio_request(IMX_GPIO_NR(3, 27), "lcd_rst");
	gpio_direction_output(IMX_GPIO_NR(3, 27) , 0);
	udelay(500);
	gpio_direction_output(IMX_GPIO_NR(3, 27) , 1);

	/* Set Brightness to high */
	gpio_request(IMX_GPIO_NR(6, 4), "lcd_bright");
	gpio_direction_output(IMX_GPIO_NR(6, 4) , 1);
}

struct display_info_t const displays[] = {{
	.bus = LCDIF2_BASE_ADDR,
	.addr = 0,
	.pixfmt = 18,
	.detect = NULL,
	.enable	= do_enable_lvds,
	.mode	= {
		.name			= "Hannstar-XGA",
		.xres           = 1024,
		.yres           = 768,
		.pixclock       = 15385,
		.left_margin    = 220,
		.right_margin   = 40,
		.upper_margin   = 21,
		.lower_margin   = 7,
		.hsync_len      = 60,
		.vsync_len      = 10,
		.sync           = 0,
		.vmode          = FB_VMODE_NONINTERLACED
} }, {
	.bus = MX6SX_LCDIF1_BASE_ADDR,
	.addr = 0,
	.pixfmt = 24,
	.detect = NULL,
	.enable	= do_enable_parallel_lcd,
	.mode	= {
		.name			= "MCIMX28LCD",
		.xres           = 800,
		.yres           = 480,
		.pixclock       = 29850,
		.left_margin    = 89,
		.right_margin   = 164,
		.upper_margin   = 23,
		.lower_margin   = 10,
		.hsync_len      = 10,
		.vsync_len      = 10,
		.sync           = 0,
		.vmode          = FB_VMODE_NONINTERLACED
} } };
size_t display_count = ARRAY_SIZE(displays);
#endif

int board_init(void)
{
	/* Address of boot parameters */
	gd->bd->bi_boot_params = PHYS_SDRAM + 0x100;

	/*
	 * Because kernel set WDOG_B mux before pad with the common pinctrl
	 * framwork now and wdog reset will be triggered once set WDOG_B mux
	 * with default pad setting, we set pad setting here to workaround this.
	 * Since imx_iomux_v3_setup_pad also set mux before pad setting, we set
	 * as GPIO mux firstly here to workaround it.
	 */
	imx_iomux_v3_setup_pad(wdog_b_pad);

#if defined(CONFIG_DM_REGULATOR)
	regulators_enable_boot_on(false);
#endif

#ifdef CONFIG_SYS_I2C
	setup_i2c(0, CONFIG_SYS_I2C_SPEED, 0x7f, &i2c_pad_info1);
	setup_i2c(1, CONFIG_SYS_I2C_SPEED, 0x7f, &i2c_pad_info2);
#endif

#ifdef CONFIG_USB_EHCI_MX6
#ifndef CONFIG_DM_USB
	setup_usb();
#endif
#endif

#ifdef CONFIG_FSL_QSPI
	board_qspi_init();
#endif

#if defined(CONFIG_PCIE_IMX) && !defined(CONFIG_DM_PCI)
	setup_pcie();
#endif

	/* Also used for OF_CONTROL enabled */
#ifdef CONFIG_FEC_MXC
	setup_fec(CONFIG_FEC_ENET_DEV);
#endif

	return 0;
}

static bool is_reva(void)
{
	return (nxp_board_rev() == 1);
}

int board_late_init(void)
{
#ifdef CONFIG_ENV_VARS_UBOOT_RUNTIME_CONFIG
	if (is_reva())
		env_set("board_rev", "REVA");
#endif

#ifdef CONFIG_CMD_BMODE
	add_board_boot_modes(board_boot_modes);
#endif

	env_set("tee", "no");
#ifdef CONFIG_IMX_OPTEE
	env_set("tee", "yes");
#endif

#ifdef CONFIG_ENV_IS_IN_MMC
	board_late_mmc_env_init();
#endif
	return 0;
}

int checkboard(void)
{
	printf("Board: MX6SX SABRE SDB rev%c\n", nxp_board_rev_string());

	return 0;
<<<<<<< HEAD
}

#ifdef CONFIG_FSL_FASTBOOT
#ifdef CONFIG_ANDROID_RECOVERY

#define GPIO_VOL_DN_KEY IMX_GPIO_NR(1, 19)
iomux_v3_cfg_t const recovery_key_pads[] = {
	(MX6_PAD_CSI_DATA05__GPIO1_IO_19 | MUX_PAD_CTRL(BUTTON_PAD_CTRL)),
};

int is_recovery_key_pressing(void)
{
	int button_pressed = 0;

	/* Check Recovery Combo Button press or not. */
	imx_iomux_v3_setup_multiple_pads(recovery_key_pads,
		ARRAY_SIZE(recovery_key_pads));

	gpio_request(GPIO_VOL_DN_KEY, "volume_dn_key");
	gpio_direction_input(GPIO_VOL_DN_KEY);

	if (gpio_get_value(GPIO_VOL_DN_KEY) == 0) { /* VOL_DN key is low assert */
		button_pressed = 1;
		printf("Recovery key pressed\n");
	}

	return  button_pressed;
}
#endif /*CONFIG_ANDROID_RECOVERY*/
#endif /*CONFIG_FSL_FASTBOOT*/

#ifdef CONFIG_SPL_BUILD
#include <linux/libfdt.h>
#include <spl.h>
#include <asm/arch/mx6-ddr.h>

static struct fsl_esdhc_cfg usdhc_cfg[3] = {
	{USDHC2_BASE_ADDR, 0, 4},
	{USDHC3_BASE_ADDR},
	{USDHC4_BASE_ADDR},
};

#define USDHC3_CD_GPIO	IMX_GPIO_NR(2, 10)
#define USDHC3_PWR_GPIO	IMX_GPIO_NR(2, 11)
#define USDHC4_CD_GPIO	IMX_GPIO_NR(6, 21)

static iomux_v3_cfg_t const usdhc2_pads[] = {
	MX6_PAD_SD2_CLK__USDHC2_CLK | MUX_PAD_CTRL(USDHC_PAD_CTRL),
	MX6_PAD_SD2_CMD__USDHC2_CMD | MUX_PAD_CTRL(USDHC_PAD_CTRL),
	MX6_PAD_SD2_DATA0__USDHC2_DATA0 | MUX_PAD_CTRL(USDHC_PAD_CTRL),
	MX6_PAD_SD2_DATA1__USDHC2_DATA1 | MUX_PAD_CTRL(USDHC_PAD_CTRL),
	MX6_PAD_SD2_DATA2__USDHC2_DATA2 | MUX_PAD_CTRL(USDHC_PAD_CTRL),
	MX6_PAD_SD2_DATA3__USDHC2_DATA3 | MUX_PAD_CTRL(USDHC_PAD_CTRL),
};

static iomux_v3_cfg_t const usdhc3_pads[] = {
	MX6_PAD_SD3_CLK__USDHC3_CLK | MUX_PAD_CTRL(USDHC_PAD_CTRL),
	MX6_PAD_SD3_CMD__USDHC3_CMD | MUX_PAD_CTRL(USDHC_PAD_CTRL),
	MX6_PAD_SD3_DATA0__USDHC3_DATA0 | MUX_PAD_CTRL(USDHC_PAD_CTRL),
	MX6_PAD_SD3_DATA1__USDHC3_DATA1 | MUX_PAD_CTRL(USDHC_PAD_CTRL),
	MX6_PAD_SD3_DATA2__USDHC3_DATA2 | MUX_PAD_CTRL(USDHC_PAD_CTRL),
	MX6_PAD_SD3_DATA3__USDHC3_DATA3 | MUX_PAD_CTRL(USDHC_PAD_CTRL),
	MX6_PAD_SD3_DATA4__USDHC3_DATA4 | MUX_PAD_CTRL(USDHC_PAD_CTRL),
	MX6_PAD_SD3_DATA5__USDHC3_DATA5 | MUX_PAD_CTRL(USDHC_PAD_CTRL),
	MX6_PAD_SD3_DATA6__USDHC3_DATA6 | MUX_PAD_CTRL(USDHC_PAD_CTRL),
	MX6_PAD_SD3_DATA7__USDHC3_DATA7 | MUX_PAD_CTRL(USDHC_PAD_CTRL),

	/* CD pin */
	MX6_PAD_KEY_COL0__GPIO2_IO_10 | MUX_PAD_CTRL(NO_PAD_CTRL),

	/* RST_B, used for power reset cycle */
	MX6_PAD_KEY_COL1__GPIO2_IO_11 | MUX_PAD_CTRL(NO_PAD_CTRL),
};

static iomux_v3_cfg_t const usdhc4_pads[] = {
	MX6_PAD_SD4_CLK__USDHC4_CLK | MUX_PAD_CTRL(USDHC_PAD_CTRL),
	MX6_PAD_SD4_CMD__USDHC4_CMD | MUX_PAD_CTRL(USDHC_PAD_CTRL),
	MX6_PAD_SD4_DATA0__USDHC4_DATA0 | MUX_PAD_CTRL(USDHC_PAD_CTRL),
	MX6_PAD_SD4_DATA1__USDHC4_DATA1 | MUX_PAD_CTRL(USDHC_PAD_CTRL),
	MX6_PAD_SD4_DATA2__USDHC4_DATA2 | MUX_PAD_CTRL(USDHC_PAD_CTRL),
	MX6_PAD_SD4_DATA3__USDHC4_DATA3 | MUX_PAD_CTRL(USDHC_PAD_CTRL),
	MX6_PAD_SD4_DATA7__GPIO6_IO_21 | MUX_PAD_CTRL(NO_PAD_CTRL),
};

int board_mmc_init(bd_t *bis)
{
	struct src *src_regs = (struct src *)SRC_BASE_ADDR;
	u32 val;
	u32 port;

	val = readl(&src_regs->sbmr1);

	if ((val & 0xc0) != 0x40) {
		printf("Not boot from USDHC!\n");
		return -EINVAL;
	}

	port = (val >> 11) & 0x3;
	printf("port %d\n", port);
	switch (port) {
	case 1:
		imx_iomux_v3_setup_multiple_pads(
			usdhc2_pads, ARRAY_SIZE(usdhc2_pads));
		usdhc_cfg[0].sdhc_clk = mxc_get_clock(MXC_ESDHC2_CLK);
		usdhc_cfg[0].esdhc_base = USDHC2_BASE_ADDR;
		break;
	case 2:
		imx_iomux_v3_setup_multiple_pads(
			usdhc3_pads, ARRAY_SIZE(usdhc3_pads));
		gpio_direction_input(USDHC3_CD_GPIO);
		gpio_direction_output(USDHC3_PWR_GPIO, 1);
		usdhc_cfg[0].sdhc_clk = mxc_get_clock(MXC_ESDHC3_CLK);
		usdhc_cfg[0].esdhc_base = USDHC3_BASE_ADDR;
		break;
	case 3:
		imx_iomux_v3_setup_multiple_pads(
			usdhc4_pads, ARRAY_SIZE(usdhc4_pads));
		gpio_direction_input(USDHC4_CD_GPIO);
		usdhc_cfg[0].sdhc_clk = mxc_get_clock(MXC_ESDHC4_CLK);
		usdhc_cfg[0].esdhc_base = USDHC4_BASE_ADDR;
		break;
	}

	gd->arch.sdhc_clk = usdhc_cfg[0].sdhc_clk;
	return fsl_esdhc_initialize(bis, &usdhc_cfg[0]);
}

int board_mmc_getcd(struct mmc *mmc)
{
	struct fsl_esdhc_cfg *cfg = (struct fsl_esdhc_cfg *)mmc->priv;
	int ret = 0;

	switch (cfg->esdhc_base) {
	case USDHC2_BASE_ADDR:
		ret = 1; /* Assume uSDHC2 is always present */
		break;
	case USDHC3_BASE_ADDR:
		ret = !gpio_get_value(USDHC3_CD_GPIO);
		break;
	case USDHC4_BASE_ADDR:
		ret = !gpio_get_value(USDHC4_CD_GPIO);
		break;
	}

	return ret;
}

const struct mx6sx_iomux_ddr_regs mx6_ddr_ioregs = {
	.dram_dqm0 = 0x00000028,
	.dram_dqm1 = 0x00000028,
	.dram_dqm2 = 0x00000028,
	.dram_dqm3 = 0x00000028,
	.dram_ras = 0x00000020,
	.dram_cas = 0x00000020,
	.dram_odt0 = 0x00000020,
	.dram_odt1 = 0x00000020,
	.dram_sdba2 = 0x00000000,
	.dram_sdcke0 = 0x00003000,
	.dram_sdcke1 = 0x00003000,
	.dram_sdclk_0 = 0x00000030,
	.dram_sdqs0 = 0x00000028,
	.dram_sdqs1 = 0x00000028,
	.dram_sdqs2 = 0x00000028,
	.dram_sdqs3 = 0x00000028,
	.dram_reset = 0x00000020,
};

const struct mx6sx_iomux_grp_regs mx6_grp_ioregs = {
	.grp_addds = 0x00000020,
	.grp_ddrmode_ctl = 0x00020000,
	.grp_ddrpke = 0x00000000,
	.grp_ddrmode = 0x00020000,
	.grp_b0ds = 0x00000028,
	.grp_b1ds = 0x00000028,
	.grp_ctlds = 0x00000020,
	.grp_ddr_type = 0x000c0000,
	.grp_b2ds = 0x00000028,
	.grp_b3ds = 0x00000028,
};

const struct mx6_mmdc_calibration mx6_mmcd_calib = {
	.p0_mpwldectrl0 = 0x00290025,
	.p0_mpwldectrl1 = 0x00220022,
	.p0_mpdgctrl0 = 0x41480144,
	.p0_mpdgctrl1 = 0x01340130,
	.p0_mprddlctl = 0x3C3E4244,
	.p0_mpwrdlctl = 0x34363638,
};

static struct mx6_ddr3_cfg mem_ddr = {
	.mem_speed = 1600,
	.density = 4,
	.width = 32,
	.banks = 8,
	.rowaddr = 15,
	.coladdr = 10,
	.pagesz = 2,
	.trcd = 1375,
	.trcmin = 4875,
	.trasmin = 3500,
};

static void ccgr_init(void)
{
	struct mxc_ccm_reg *ccm = (struct mxc_ccm_reg *)CCM_BASE_ADDR;

	writel(0xFFFFFFFF, &ccm->CCGR0);
	writel(0xFFFFFFFF, &ccm->CCGR1);
	writel(0xFFFFFFFF, &ccm->CCGR2);
	writel(0xFFFFFFFF, &ccm->CCGR3);
	writel(0xFFFFFFFF, &ccm->CCGR4);
	writel(0xFFFFFFFF, &ccm->CCGR5);
	writel(0xFFFFFFFF, &ccm->CCGR6);
	writel(0xFFFFFFFF, &ccm->CCGR7);
}

static void spl_dram_init(void)
{
	struct mx6_ddr_sysinfo sysinfo = {
		.dsize = mem_ddr.width/32,
		.cs_density = 24,
		.ncs = 1,
		.cs1_mirror = 0,
		.rtt_wr = 2,
		.rtt_nom = 2,		/* RTT_Nom = RZQ/2 */
		.walat = 1,		/* Write additional latency */
		.ralat = 5,		/* Read additional latency */
		.mif3_mode = 3,		/* Command prediction working mode */
		.bi_on = 1,		/* Bank interleaving enabled */
		.sde_to_rst = 0x10,	/* 14 cycles, 200us (JEDEC default) */
		.rst_to_cke = 0x23,	/* 33 cycles, 500us (JEDEC default) */
		.ddr_type = DDR_TYPE_DDR3,
		.refsel = 1,	/* Refresh cycles at 32KHz */
		.refr = 7,	/* 8 refresh commands per refresh cycle */
	};

	mx6sx_dram_iocfg(mem_ddr.width, &mx6_ddr_ioregs, &mx6_grp_ioregs);
	mx6_dram_cfg(&sysinfo, &mx6_mmcd_calib, &mem_ddr);
}

void board_init_f(ulong dummy)
{
	/* setup AIPS and disable watchdog */
	arch_cpu_init();

	ccgr_init();

	/* iomux and setup of i2c */
	board_early_init_f();

	/* setup GP timer */
	timer_init();

	/* UART clocks enabled and gd valid - init serial console */
	preloader_console_init();

	/* DDR initialization */
	spl_dram_init();

	/* Clear the BSS. */
	memset(__bss_start, 0, __bss_end - __bss_start);

	/* load/boot image from boot device */
	board_init_r(NULL, 0);
}
#endif
=======
}
>>>>>>> 3373c7c3
<|MERGE_RESOLUTION|>--- conflicted
+++ resolved
@@ -38,14 +38,6 @@
 #include <asm/mach-imx/rdc-sema.h>
 #include <asm/arch/imx-rdc.h>
 #endif
-
-#ifdef CONFIG_FSL_FASTBOOT
-#include <fb_fsl.h>
-#ifdef CONFIG_ANDROID_RECOVERY
-#include <recovery.h>
-#endif
-#endif /*CONFIG_FSL_FASTBOOT*/
-
 DECLARE_GLOBAL_DATA_PTR;
 
 #define UART_PAD_CTRL  (PAD_CTL_PKE | PAD_CTL_PUE |		\
@@ -78,9 +70,6 @@
 
 #define LCD_PAD_CTRL    (PAD_CTL_HYS | PAD_CTL_PUS_100K_UP | PAD_CTL_PUE | \
 	PAD_CTL_PKE | PAD_CTL_SPEED_MED | PAD_CTL_DSE_40ohm)
-
-#define BUTTON_PAD_CTRL    (PAD_CTL_PKE | PAD_CTL_PUE | \
-	PAD_CTL_PUS_22K_UP | PAD_CTL_DSE_40ohm)
 
 #define WDOG_PAD_CTRL (PAD_CTL_PUE | PAD_CTL_PKE | PAD_CTL_SPEED_MED |	\
 	PAD_CTL_DSE_40ohm)
@@ -158,39 +147,6 @@
 static iomux_v3_cfg_t const wdog_b_pad = {
 	MX6_PAD_GPIO1_IO13__GPIO1_IO_13 | MUX_PAD_CTRL(WDOG_PAD_CTRL),
 };
-static iomux_v3_cfg_t const fec1_pads[] = {
-	MX6_PAD_ENET1_MDC__ENET1_MDC | MUX_PAD_CTRL(ENET_PAD_CTRL),
-	MX6_PAD_ENET1_MDIO__ENET1_MDIO | MUX_PAD_CTRL(ENET_PAD_CTRL),
-	MX6_PAD_RGMII1_RX_CTL__ENET1_RX_EN | MUX_PAD_CTRL(ENET_RX_PAD_CTRL),
-	MX6_PAD_RGMII1_RD0__ENET1_RX_DATA_0 | MUX_PAD_CTRL(ENET_RX_PAD_CTRL),
-	MX6_PAD_RGMII1_RD1__ENET1_RX_DATA_1 | MUX_PAD_CTRL(ENET_RX_PAD_CTRL),
-	MX6_PAD_RGMII1_RD2__ENET1_RX_DATA_2 | MUX_PAD_CTRL(ENET_RX_PAD_CTRL),
-	MX6_PAD_RGMII1_RD3__ENET1_RX_DATA_3 | MUX_PAD_CTRL(ENET_RX_PAD_CTRL),
-	MX6_PAD_RGMII1_RXC__ENET1_RX_CLK | MUX_PAD_CTRL(ENET_RX_PAD_CTRL),
-	MX6_PAD_RGMII1_TX_CTL__ENET1_TX_EN | MUX_PAD_CTRL(ENET_PAD_CTRL),
-	MX6_PAD_RGMII1_TD0__ENET1_TX_DATA_0 | MUX_PAD_CTRL(ENET_PAD_CTRL),
-	MX6_PAD_RGMII1_TD1__ENET1_TX_DATA_1 | MUX_PAD_CTRL(ENET_PAD_CTRL),
-	MX6_PAD_RGMII1_TD2__ENET1_TX_DATA_2 | MUX_PAD_CTRL(ENET_PAD_CTRL),
-	MX6_PAD_RGMII1_TD3__ENET1_TX_DATA_3 | MUX_PAD_CTRL(ENET_PAD_CTRL),
-	MX6_PAD_RGMII1_TXC__ENET1_RGMII_TXC | MUX_PAD_CTRL(ENET_PAD_CTRL),
-};
-
-static iomux_v3_cfg_t const fec2_pads[] = {
-	MX6_PAD_ENET1_MDC__ENET2_MDC | MUX_PAD_CTRL(ENET_PAD_CTRL),
-	MX6_PAD_ENET1_MDIO__ENET2_MDIO | MUX_PAD_CTRL(ENET_PAD_CTRL),
-	MX6_PAD_RGMII2_RX_CTL__ENET2_RX_EN | MUX_PAD_CTRL(ENET_RX_PAD_CTRL),
-	MX6_PAD_RGMII2_RD0__ENET2_RX_DATA_0 | MUX_PAD_CTRL(ENET_RX_PAD_CTRL),
-	MX6_PAD_RGMII2_RD1__ENET2_RX_DATA_1 | MUX_PAD_CTRL(ENET_RX_PAD_CTRL),
-	MX6_PAD_RGMII2_RD2__ENET2_RX_DATA_2 | MUX_PAD_CTRL(ENET_RX_PAD_CTRL),
-	MX6_PAD_RGMII2_RD3__ENET2_RX_DATA_3 | MUX_PAD_CTRL(ENET_RX_PAD_CTRL),
-	MX6_PAD_RGMII2_RXC__ENET2_RX_CLK | MUX_PAD_CTRL(ENET_RX_PAD_CTRL),
-	MX6_PAD_RGMII2_TX_CTL__ENET2_TX_EN | MUX_PAD_CTRL(ENET_PAD_CTRL),
-	MX6_PAD_RGMII2_TD0__ENET2_TX_DATA_0 | MUX_PAD_CTRL(ENET_PAD_CTRL),
-	MX6_PAD_RGMII2_TD1__ENET2_TX_DATA_1 | MUX_PAD_CTRL(ENET_PAD_CTRL),
-	MX6_PAD_RGMII2_TD2__ENET2_TX_DATA_2 | MUX_PAD_CTRL(ENET_PAD_CTRL),
-	MX6_PAD_RGMII2_TD3__ENET2_TX_DATA_3 | MUX_PAD_CTRL(ENET_PAD_CTRL),
-	MX6_PAD_RGMII2_TXC__ENET2_RGMII_TXC | MUX_PAD_CTRL(ENET_PAD_CTRL),
-};
 
 static iomux_v3_cfg_t const peri_3v3_pads[] = {
 	MX6_PAD_QSPI1A_DATA0__GPIO4_IO_16 | MUX_PAD_CTRL(NO_PAD_CTRL),
@@ -261,16 +217,6 @@
 	writel(reg, &anatop->pll_enet);
 
 	return 0;
-}
-
-int board_eth_init(bd_t *bis)
-{
-	if (0 == CONFIG_FEC_ENET_DEV)
-	imx_iomux_v3_setup_multiple_pads(fec1_pads, ARRAY_SIZE(fec1_pads));
-	else
-		imx_iomux_v3_setup_multiple_pads(fec2_pads, ARRAY_SIZE(fec2_pads));
-
-	return cpu_eth_init(bis);
 }
 
 #ifdef CONFIG_SYS_I2C
@@ -457,7 +403,7 @@
 	int is_400M;
 	u32 vddarm;
 
-	ret = pmic_get("pfuze100", &dev);
+	ret = pmic_get("pfuze100@8", &dev);
 	if (ret == -ENODEV) {
 		printf("No PMIC found!\n");
 		return;
@@ -909,273 +855,4 @@
 	printf("Board: MX6SX SABRE SDB rev%c\n", nxp_board_rev_string());
 
 	return 0;
-<<<<<<< HEAD
-}
-
-#ifdef CONFIG_FSL_FASTBOOT
-#ifdef CONFIG_ANDROID_RECOVERY
-
-#define GPIO_VOL_DN_KEY IMX_GPIO_NR(1, 19)
-iomux_v3_cfg_t const recovery_key_pads[] = {
-	(MX6_PAD_CSI_DATA05__GPIO1_IO_19 | MUX_PAD_CTRL(BUTTON_PAD_CTRL)),
-};
-
-int is_recovery_key_pressing(void)
-{
-	int button_pressed = 0;
-
-	/* Check Recovery Combo Button press or not. */
-	imx_iomux_v3_setup_multiple_pads(recovery_key_pads,
-		ARRAY_SIZE(recovery_key_pads));
-
-	gpio_request(GPIO_VOL_DN_KEY, "volume_dn_key");
-	gpio_direction_input(GPIO_VOL_DN_KEY);
-
-	if (gpio_get_value(GPIO_VOL_DN_KEY) == 0) { /* VOL_DN key is low assert */
-		button_pressed = 1;
-		printf("Recovery key pressed\n");
-	}
-
-	return  button_pressed;
-}
-#endif /*CONFIG_ANDROID_RECOVERY*/
-#endif /*CONFIG_FSL_FASTBOOT*/
-
-#ifdef CONFIG_SPL_BUILD
-#include <linux/libfdt.h>
-#include <spl.h>
-#include <asm/arch/mx6-ddr.h>
-
-static struct fsl_esdhc_cfg usdhc_cfg[3] = {
-	{USDHC2_BASE_ADDR, 0, 4},
-	{USDHC3_BASE_ADDR},
-	{USDHC4_BASE_ADDR},
-};
-
-#define USDHC3_CD_GPIO	IMX_GPIO_NR(2, 10)
-#define USDHC3_PWR_GPIO	IMX_GPIO_NR(2, 11)
-#define USDHC4_CD_GPIO	IMX_GPIO_NR(6, 21)
-
-static iomux_v3_cfg_t const usdhc2_pads[] = {
-	MX6_PAD_SD2_CLK__USDHC2_CLK | MUX_PAD_CTRL(USDHC_PAD_CTRL),
-	MX6_PAD_SD2_CMD__USDHC2_CMD | MUX_PAD_CTRL(USDHC_PAD_CTRL),
-	MX6_PAD_SD2_DATA0__USDHC2_DATA0 | MUX_PAD_CTRL(USDHC_PAD_CTRL),
-	MX6_PAD_SD2_DATA1__USDHC2_DATA1 | MUX_PAD_CTRL(USDHC_PAD_CTRL),
-	MX6_PAD_SD2_DATA2__USDHC2_DATA2 | MUX_PAD_CTRL(USDHC_PAD_CTRL),
-	MX6_PAD_SD2_DATA3__USDHC2_DATA3 | MUX_PAD_CTRL(USDHC_PAD_CTRL),
-};
-
-static iomux_v3_cfg_t const usdhc3_pads[] = {
-	MX6_PAD_SD3_CLK__USDHC3_CLK | MUX_PAD_CTRL(USDHC_PAD_CTRL),
-	MX6_PAD_SD3_CMD__USDHC3_CMD | MUX_PAD_CTRL(USDHC_PAD_CTRL),
-	MX6_PAD_SD3_DATA0__USDHC3_DATA0 | MUX_PAD_CTRL(USDHC_PAD_CTRL),
-	MX6_PAD_SD3_DATA1__USDHC3_DATA1 | MUX_PAD_CTRL(USDHC_PAD_CTRL),
-	MX6_PAD_SD3_DATA2__USDHC3_DATA2 | MUX_PAD_CTRL(USDHC_PAD_CTRL),
-	MX6_PAD_SD3_DATA3__USDHC3_DATA3 | MUX_PAD_CTRL(USDHC_PAD_CTRL),
-	MX6_PAD_SD3_DATA4__USDHC3_DATA4 | MUX_PAD_CTRL(USDHC_PAD_CTRL),
-	MX6_PAD_SD3_DATA5__USDHC3_DATA5 | MUX_PAD_CTRL(USDHC_PAD_CTRL),
-	MX6_PAD_SD3_DATA6__USDHC3_DATA6 | MUX_PAD_CTRL(USDHC_PAD_CTRL),
-	MX6_PAD_SD3_DATA7__USDHC3_DATA7 | MUX_PAD_CTRL(USDHC_PAD_CTRL),
-
-	/* CD pin */
-	MX6_PAD_KEY_COL0__GPIO2_IO_10 | MUX_PAD_CTRL(NO_PAD_CTRL),
-
-	/* RST_B, used for power reset cycle */
-	MX6_PAD_KEY_COL1__GPIO2_IO_11 | MUX_PAD_CTRL(NO_PAD_CTRL),
-};
-
-static iomux_v3_cfg_t const usdhc4_pads[] = {
-	MX6_PAD_SD4_CLK__USDHC4_CLK | MUX_PAD_CTRL(USDHC_PAD_CTRL),
-	MX6_PAD_SD4_CMD__USDHC4_CMD | MUX_PAD_CTRL(USDHC_PAD_CTRL),
-	MX6_PAD_SD4_DATA0__USDHC4_DATA0 | MUX_PAD_CTRL(USDHC_PAD_CTRL),
-	MX6_PAD_SD4_DATA1__USDHC4_DATA1 | MUX_PAD_CTRL(USDHC_PAD_CTRL),
-	MX6_PAD_SD4_DATA2__USDHC4_DATA2 | MUX_PAD_CTRL(USDHC_PAD_CTRL),
-	MX6_PAD_SD4_DATA3__USDHC4_DATA3 | MUX_PAD_CTRL(USDHC_PAD_CTRL),
-	MX6_PAD_SD4_DATA7__GPIO6_IO_21 | MUX_PAD_CTRL(NO_PAD_CTRL),
-};
-
-int board_mmc_init(bd_t *bis)
-{
-	struct src *src_regs = (struct src *)SRC_BASE_ADDR;
-	u32 val;
-	u32 port;
-
-	val = readl(&src_regs->sbmr1);
-
-	if ((val & 0xc0) != 0x40) {
-		printf("Not boot from USDHC!\n");
-		return -EINVAL;
-	}
-
-	port = (val >> 11) & 0x3;
-	printf("port %d\n", port);
-	switch (port) {
-	case 1:
-		imx_iomux_v3_setup_multiple_pads(
-			usdhc2_pads, ARRAY_SIZE(usdhc2_pads));
-		usdhc_cfg[0].sdhc_clk = mxc_get_clock(MXC_ESDHC2_CLK);
-		usdhc_cfg[0].esdhc_base = USDHC2_BASE_ADDR;
-		break;
-	case 2:
-		imx_iomux_v3_setup_multiple_pads(
-			usdhc3_pads, ARRAY_SIZE(usdhc3_pads));
-		gpio_direction_input(USDHC3_CD_GPIO);
-		gpio_direction_output(USDHC3_PWR_GPIO, 1);
-		usdhc_cfg[0].sdhc_clk = mxc_get_clock(MXC_ESDHC3_CLK);
-		usdhc_cfg[0].esdhc_base = USDHC3_BASE_ADDR;
-		break;
-	case 3:
-		imx_iomux_v3_setup_multiple_pads(
-			usdhc4_pads, ARRAY_SIZE(usdhc4_pads));
-		gpio_direction_input(USDHC4_CD_GPIO);
-		usdhc_cfg[0].sdhc_clk = mxc_get_clock(MXC_ESDHC4_CLK);
-		usdhc_cfg[0].esdhc_base = USDHC4_BASE_ADDR;
-		break;
-	}
-
-	gd->arch.sdhc_clk = usdhc_cfg[0].sdhc_clk;
-	return fsl_esdhc_initialize(bis, &usdhc_cfg[0]);
-}
-
-int board_mmc_getcd(struct mmc *mmc)
-{
-	struct fsl_esdhc_cfg *cfg = (struct fsl_esdhc_cfg *)mmc->priv;
-	int ret = 0;
-
-	switch (cfg->esdhc_base) {
-	case USDHC2_BASE_ADDR:
-		ret = 1; /* Assume uSDHC2 is always present */
-		break;
-	case USDHC3_BASE_ADDR:
-		ret = !gpio_get_value(USDHC3_CD_GPIO);
-		break;
-	case USDHC4_BASE_ADDR:
-		ret = !gpio_get_value(USDHC4_CD_GPIO);
-		break;
-	}
-
-	return ret;
-}
-
-const struct mx6sx_iomux_ddr_regs mx6_ddr_ioregs = {
-	.dram_dqm0 = 0x00000028,
-	.dram_dqm1 = 0x00000028,
-	.dram_dqm2 = 0x00000028,
-	.dram_dqm3 = 0x00000028,
-	.dram_ras = 0x00000020,
-	.dram_cas = 0x00000020,
-	.dram_odt0 = 0x00000020,
-	.dram_odt1 = 0x00000020,
-	.dram_sdba2 = 0x00000000,
-	.dram_sdcke0 = 0x00003000,
-	.dram_sdcke1 = 0x00003000,
-	.dram_sdclk_0 = 0x00000030,
-	.dram_sdqs0 = 0x00000028,
-	.dram_sdqs1 = 0x00000028,
-	.dram_sdqs2 = 0x00000028,
-	.dram_sdqs3 = 0x00000028,
-	.dram_reset = 0x00000020,
-};
-
-const struct mx6sx_iomux_grp_regs mx6_grp_ioregs = {
-	.grp_addds = 0x00000020,
-	.grp_ddrmode_ctl = 0x00020000,
-	.grp_ddrpke = 0x00000000,
-	.grp_ddrmode = 0x00020000,
-	.grp_b0ds = 0x00000028,
-	.grp_b1ds = 0x00000028,
-	.grp_ctlds = 0x00000020,
-	.grp_ddr_type = 0x000c0000,
-	.grp_b2ds = 0x00000028,
-	.grp_b3ds = 0x00000028,
-};
-
-const struct mx6_mmdc_calibration mx6_mmcd_calib = {
-	.p0_mpwldectrl0 = 0x00290025,
-	.p0_mpwldectrl1 = 0x00220022,
-	.p0_mpdgctrl0 = 0x41480144,
-	.p0_mpdgctrl1 = 0x01340130,
-	.p0_mprddlctl = 0x3C3E4244,
-	.p0_mpwrdlctl = 0x34363638,
-};
-
-static struct mx6_ddr3_cfg mem_ddr = {
-	.mem_speed = 1600,
-	.density = 4,
-	.width = 32,
-	.banks = 8,
-	.rowaddr = 15,
-	.coladdr = 10,
-	.pagesz = 2,
-	.trcd = 1375,
-	.trcmin = 4875,
-	.trasmin = 3500,
-};
-
-static void ccgr_init(void)
-{
-	struct mxc_ccm_reg *ccm = (struct mxc_ccm_reg *)CCM_BASE_ADDR;
-
-	writel(0xFFFFFFFF, &ccm->CCGR0);
-	writel(0xFFFFFFFF, &ccm->CCGR1);
-	writel(0xFFFFFFFF, &ccm->CCGR2);
-	writel(0xFFFFFFFF, &ccm->CCGR3);
-	writel(0xFFFFFFFF, &ccm->CCGR4);
-	writel(0xFFFFFFFF, &ccm->CCGR5);
-	writel(0xFFFFFFFF, &ccm->CCGR6);
-	writel(0xFFFFFFFF, &ccm->CCGR7);
-}
-
-static void spl_dram_init(void)
-{
-	struct mx6_ddr_sysinfo sysinfo = {
-		.dsize = mem_ddr.width/32,
-		.cs_density = 24,
-		.ncs = 1,
-		.cs1_mirror = 0,
-		.rtt_wr = 2,
-		.rtt_nom = 2,		/* RTT_Nom = RZQ/2 */
-		.walat = 1,		/* Write additional latency */
-		.ralat = 5,		/* Read additional latency */
-		.mif3_mode = 3,		/* Command prediction working mode */
-		.bi_on = 1,		/* Bank interleaving enabled */
-		.sde_to_rst = 0x10,	/* 14 cycles, 200us (JEDEC default) */
-		.rst_to_cke = 0x23,	/* 33 cycles, 500us (JEDEC default) */
-		.ddr_type = DDR_TYPE_DDR3,
-		.refsel = 1,	/* Refresh cycles at 32KHz */
-		.refr = 7,	/* 8 refresh commands per refresh cycle */
-	};
-
-	mx6sx_dram_iocfg(mem_ddr.width, &mx6_ddr_ioregs, &mx6_grp_ioregs);
-	mx6_dram_cfg(&sysinfo, &mx6_mmcd_calib, &mem_ddr);
-}
-
-void board_init_f(ulong dummy)
-{
-	/* setup AIPS and disable watchdog */
-	arch_cpu_init();
-
-	ccgr_init();
-
-	/* iomux and setup of i2c */
-	board_early_init_f();
-
-	/* setup GP timer */
-	timer_init();
-
-	/* UART clocks enabled and gd valid - init serial console */
-	preloader_console_init();
-
-	/* DDR initialization */
-	spl_dram_init();
-
-	/* Clear the BSS. */
-	memset(__bss_start, 0, __bss_end - __bss_start);
-
-	/* load/boot image from boot device */
-	board_init_r(NULL, 0);
-}
-#endif
-=======
-}
->>>>>>> 3373c7c3
+}