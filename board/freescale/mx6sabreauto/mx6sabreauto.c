--- conflicted
+++ resolved
@@ -289,18 +289,13 @@
 	SETUP_IOMUX_PADS(uart4_pads);
 }
 
-<<<<<<< HEAD
-#ifdef CONFIG_FSL_ESDHC
+#ifdef CONFIG_FSL_ESDHC_IMX
 
 #define USDHC1_CD_GPIO	IMX_GPIO_NR(1, 1)
 #define USDHC3_CD_GPIO	IMX_GPIO_NR(6, 15)
 
 static struct fsl_esdhc_cfg usdhc_cfg[2] = {
 	{USDHC1_BASE_ADDR, 0, 4},
-=======
-#ifdef CONFIG_FSL_ESDHC_IMX
-static struct fsl_esdhc_cfg usdhc_cfg[1] = {
->>>>>>> 412eca96
 	{USDHC3_BASE_ADDR},
 };
 
