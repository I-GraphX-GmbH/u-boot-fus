// SPDX-License-Identifier: GPL-2.0+
/*
 * Copyright (C) 2014-2016 Freescale Semiconductor, Inc.
 * Copyright 2017-2018 nxp
 *
 * Author: Ye Li <ye.li@nxp.com>
 */

#include <asm/arch/clock.h>
#include <asm/arch/crm_regs.h>
#include <asm/arch/iomux.h>
#include <asm/arch/imx-regs.h>
#include <asm/arch/mx6-pins.h>
#include <asm/arch/sys_proto.h>
#include <asm/gpio.h>
#include <asm/mach-imx/iomux-v3.h>
#include <asm/mach-imx/boot_mode.h>
#include <asm/io.h>
#include <linux/sizes.h>
#include <common.h>
#include <fsl_esdhc.h>
#include <miiphy.h>
#include <netdev.h>
#include <power/pmic.h>
#include <power/pfuze100_pmic.h>
#include "../common/pfuze.h"
#include <usb.h>
#include <usb/ehci-ci.h>
#include <pca953x.h>
#include <asm/mach-imx/video.h>
#ifdef CONFIG_FSL_FASTBOOT
#include <fsl_fastboot.h>
#ifdef CONFIG_ANDROID_RECOVERY
#include <recovery.h>
#include "../common/recovery_keypad.h"
#endif
#endif /*CONFIG_FSL_FASTBOOT*/

DECLARE_GLOBAL_DATA_PTR;

#define UART_PAD_CTRL  (PAD_CTL_PKE | PAD_CTL_PUE |		\
	PAD_CTL_PUS_100K_UP | PAD_CTL_SPEED_MED |		\
	PAD_CTL_DSE_40ohm   | PAD_CTL_SRE_FAST  | PAD_CTL_HYS)

#define ENET_PAD_CTRL  (PAD_CTL_PUS_100K_UP | PAD_CTL_PUE |     \
	PAD_CTL_SPEED_HIGH   |                                   \
	PAD_CTL_DSE_48ohm   | PAD_CTL_SRE_FAST)

#define ENET_CLK_PAD_CTRL  (PAD_CTL_SPEED_MED | \
	PAD_CTL_DSE_120ohm   | PAD_CTL_SRE_FAST)

#define ENET_RX_PAD_CTRL  (PAD_CTL_PKE | PAD_CTL_PUE |          \
	PAD_CTL_SPEED_HIGH   | PAD_CTL_SRE_FAST)

#define GPMI_PAD_CTRL0 (PAD_CTL_PKE | PAD_CTL_PUE | PAD_CTL_PUS_100K_UP)
#define GPMI_PAD_CTRL1 (PAD_CTL_DSE_40ohm | PAD_CTL_SPEED_MED | \
			PAD_CTL_SRE_FAST)
#define GPMI_PAD_CTRL2 (GPMI_PAD_CTRL0 | GPMI_PAD_CTRL1)

#define LCD_PAD_CTRL    (PAD_CTL_HYS | PAD_CTL_PUS_100K_UP | PAD_CTL_PUE | \
	PAD_CTL_PKE | PAD_CTL_SPEED_MED | PAD_CTL_DSE_40ohm)

#define OTG_ID_PAD_CTRL (PAD_CTL_PKE | PAD_CTL_PUE |		\
	PAD_CTL_PUS_47K_UP  | PAD_CTL_SPEED_LOW |		\
	PAD_CTL_DSE_80ohm   | PAD_CTL_SRE_FAST  | PAD_CTL_HYS)

int dram_init(void)
{
	gd->ram_size = imx_ddr_size();

	return 0;
}

static iomux_v3_cfg_t const uart1_pads[] = {
	MX6_PAD_GPIO1_IO04__UART1_TX | MUX_PAD_CTRL(UART_PAD_CTRL),
	MX6_PAD_GPIO1_IO05__UART1_RX | MUX_PAD_CTRL(UART_PAD_CTRL),
};

static iomux_v3_cfg_t const fec1_pads[] = {
	MX6_PAD_ENET1_MDC__ENET1_MDC | MUX_PAD_CTRL(ENET_PAD_CTRL),
	MX6_PAD_ENET1_MDIO__ENET1_MDIO | MUX_PAD_CTRL(ENET_PAD_CTRL),
	MX6_PAD_RGMII1_RX_CTL__ENET1_RX_EN | MUX_PAD_CTRL(ENET_RX_PAD_CTRL),
	MX6_PAD_RGMII1_RD0__ENET1_RX_DATA_0 | MUX_PAD_CTRL(ENET_RX_PAD_CTRL),
	MX6_PAD_RGMII1_RD1__ENET1_RX_DATA_1 | MUX_PAD_CTRL(ENET_RX_PAD_CTRL),
	MX6_PAD_RGMII1_RD2__ENET1_RX_DATA_2 | MUX_PAD_CTRL(ENET_RX_PAD_CTRL),
	MX6_PAD_RGMII1_RD3__ENET1_RX_DATA_3 | MUX_PAD_CTRL(ENET_RX_PAD_CTRL),
	MX6_PAD_RGMII1_RXC__ENET1_RX_CLK | MUX_PAD_CTRL(ENET_RX_PAD_CTRL),
	MX6_PAD_RGMII1_TX_CTL__ENET1_TX_EN | MUX_PAD_CTRL(ENET_PAD_CTRL),
	MX6_PAD_RGMII1_TD0__ENET1_TX_DATA_0 | MUX_PAD_CTRL(ENET_PAD_CTRL),
	MX6_PAD_RGMII1_TD1__ENET1_TX_DATA_1 | MUX_PAD_CTRL(ENET_PAD_CTRL),
	MX6_PAD_RGMII1_TD2__ENET1_TX_DATA_2 | MUX_PAD_CTRL(ENET_PAD_CTRL),
	MX6_PAD_RGMII1_TD3__ENET1_TX_DATA_3 | MUX_PAD_CTRL(ENET_PAD_CTRL),
	MX6_PAD_RGMII1_TXC__ENET1_RGMII_TXC | MUX_PAD_CTRL(ENET_PAD_CTRL),
};

static iomux_v3_cfg_t const fec2_pads[] = {
	MX6_PAD_ENET1_MDC__ENET2_MDC | MUX_PAD_CTRL(ENET_PAD_CTRL),
	MX6_PAD_ENET1_MDIO__ENET2_MDIO | MUX_PAD_CTRL(ENET_PAD_CTRL),
	MX6_PAD_RGMII2_RX_CTL__ENET2_RX_EN | MUX_PAD_CTRL(ENET_RX_PAD_CTRL),
	MX6_PAD_RGMII2_RD0__ENET2_RX_DATA_0 | MUX_PAD_CTRL(ENET_RX_PAD_CTRL),
	MX6_PAD_RGMII2_RD1__ENET2_RX_DATA_1 | MUX_PAD_CTRL(ENET_RX_PAD_CTRL),
	MX6_PAD_RGMII2_RD2__ENET2_RX_DATA_2 | MUX_PAD_CTRL(ENET_RX_PAD_CTRL),
	MX6_PAD_RGMII2_RD3__ENET2_RX_DATA_3 | MUX_PAD_CTRL(ENET_RX_PAD_CTRL),
	MX6_PAD_RGMII2_RXC__ENET2_RX_CLK | MUX_PAD_CTRL(ENET_RX_PAD_CTRL),
	MX6_PAD_RGMII2_TX_CTL__ENET2_TX_EN | MUX_PAD_CTRL(ENET_PAD_CTRL),
	MX6_PAD_RGMII2_TD0__ENET2_TX_DATA_0 | MUX_PAD_CTRL(ENET_PAD_CTRL),
	MX6_PAD_RGMII2_TD1__ENET2_TX_DATA_1 | MUX_PAD_CTRL(ENET_PAD_CTRL),
	MX6_PAD_RGMII2_TD2__ENET2_TX_DATA_2 | MUX_PAD_CTRL(ENET_PAD_CTRL),
	MX6_PAD_RGMII2_TD3__ENET2_TX_DATA_3 | MUX_PAD_CTRL(ENET_PAD_CTRL),
	MX6_PAD_RGMII2_TXC__ENET2_RGMII_TXC | MUX_PAD_CTRL(ENET_PAD_CTRL),
};

static void setup_iomux_uart(void)
{
	imx_iomux_v3_setup_multiple_pads(uart1_pads, ARRAY_SIZE(uart1_pads));
}

static int setup_fec(int fec_id)
{
	struct iomuxc *iomuxc_regs = (struct iomuxc *)IOMUXC_BASE_ADDR;

	if (0 == fec_id)
		/* Use 125M anatop REF_CLK1 for ENET1, clear gpr1[13], gpr1[17]*/
		clrsetbits_le32(&iomuxc_regs->gpr[1], IOMUX_GPR1_FEC1_MASK, 0);
	else
		/* Use 125M anatop REF_CLK1 for ENET2, clear gpr1[14], gpr1[18]*/
		clrsetbits_le32(&iomuxc_regs->gpr[1], IOMUX_GPR1_FEC2_MASK, 0);

	return enable_fec_anatop_clock(fec_id, ENET_125MHZ);
}

int board_eth_init(bd_t *bis)
{
	int ret;

	if (0 == CONFIG_FEC_ENET_DEV)
		imx_iomux_v3_setup_multiple_pads(fec1_pads, ARRAY_SIZE(fec1_pads));
	else
		imx_iomux_v3_setup_multiple_pads(fec2_pads, ARRAY_SIZE(fec2_pads));

	ret = fecmxc_initialize_multi(bis, CONFIG_FEC_ENET_DEV,
		CONFIG_FEC_MXC_PHYADDR, IMX_FEC_BASE);
	if (ret)
		printf("FEC%d MXC: %s:failed\n", 1, __func__);

	return ret;
}

int board_phy_config(struct phy_device *phydev)
{
	/*
	 * Enable 1.8V(SEL_1P5_1P8_POS_REG) on
	 * Phy control debug reg 0
	 */
	phy_write(phydev, MDIO_DEVAD_NONE, 0x1d, 0x1f);
	phy_write(phydev, MDIO_DEVAD_NONE, 0x1e, 0x8);

	/* rgmii tx clock delay enable */
	phy_write(phydev, MDIO_DEVAD_NONE, 0x1d, 0x05);
	phy_write(phydev, MDIO_DEVAD_NONE, 0x1e, 0x100);

	if (phydev->drv->config)
		phydev->drv->config(phydev);

	return 0;
}

int power_init_board(void)
{
	struct udevice *dev;
	int ret;

	dev = pfuze_common_init();
	if (!dev)
		return -ENODEV;

	ret = pfuze_mode_init(dev, APS_PFM);
	if (ret < 0)
		return ret;

	/* set SW1C staby volatage 1.10V */
	pmic_clrsetbits(dev, PFUZE100_SW1CSTBY, 0x3f, 0x20);

	/* set SW1C/VDDSOC step ramp up time to from 16us to 4us/25mV */
	pmic_clrsetbits(dev, PFUZE100_SW1CCONF, 0xc0, 0x40);

	/* Enable power of VGEN5 3V3, needed for SD3 */
	pmic_clrsetbits(dev, PFUZE100_SW1CCONF, LDO_VOL_MASK, (LDOB_3_30V | (1 << LDO_EN)));

	return 0;
}

#ifdef CONFIG_LDO_BYPASS_CHECK
void ldo_mode_set(int ldo_bypass)
{
	struct udevice *dev;
	int ret;

	ret = pmic_get("pfuze100", &dev);
	if (ret == -ENODEV) {
		printf("No PMIC found!\n");
		return;
	}

	/* switch to ldo_bypass mode */
	if (ldo_bypass) {
		/* decrease VDDARM to 1.15V */
		pmic_clrsetbits(dev, PFUZE100_SW1ABVOL, 0x3f, SW1x_1_150V);

		/* decrease VDDSOC to 1.15V */
		pmic_clrsetbits(dev, PFUZE100_SW1CVOL, 0x3f, SW1x_1_150V);

		set_anatop_bypass(1);

		printf("switch to ldo_bypass mode!\n");
	}
}
#endif

#ifdef CONFIG_USB_EHCI_MX6
#ifndef CONFIG_DM_USB

#define USB_OTHERREGS_OFFSET	0x800
#define UCTRL_PWR_POL		(1 << 9)

static iomux_v3_cfg_t const usb_otg_pads[] = {
	/* OGT1 */
	MX6_PAD_GPIO1_IO09__USB_OTG1_PWR | MUX_PAD_CTRL(NO_PAD_CTRL),
	MX6_PAD_GPIO1_IO10__ANATOP_OTG1_ID | MUX_PAD_CTRL(OTG_ID_PAD_CTRL),
	/* OTG2 */
	MX6_PAD_GPIO1_IO12__USB_OTG2_PWR | MUX_PAD_CTRL(NO_PAD_CTRL)
};

static void setup_usb(void)
{
	imx_iomux_v3_setup_multiple_pads(usb_otg_pads,
					 ARRAY_SIZE(usb_otg_pads));
}

int board_usb_phy_mode(int port)
{
	if (port == 1)
		return USB_INIT_HOST;
	else
		return usb_phy_mode(port);
}

int board_ehci_hcd_init(int port)
{
	u32 *usbnc_usb_ctrl;

	if (port > 1)
		return -EINVAL;

	usbnc_usb_ctrl = (u32 *)(USB_BASE_ADDR + USB_OTHERREGS_OFFSET +
				 port * 4);

	/* Set Power polarity */
	setbits_le32(usbnc_usb_ctrl, UCTRL_PWR_POL);

	return 0;
}
#endif
#endif

int board_early_init_f(void)
{
	setup_iomux_uart();

	return 0;
}

int board_mmc_get_env_dev(int devno)
{
	/*
	 * need subtract 2 to map to the mmc device id
	 * see the comments in board_mmc_init function
	 */
	return devno - 2;
}

int mmc_map_to_kernel_blk(int devno)
{
	return devno + 2;
}

#ifdef CONFIG_VIDEO_MXS
static iomux_v3_cfg_t const lvds_ctrl_pads[] = {
	/* Use GPIO for Brightness adjustment, duty cycle = period */
	MX6_PAD_SD1_DATA1__GPIO6_IO_3 | MUX_PAD_CTRL(NO_PAD_CTRL),
};

static iomux_v3_cfg_t const lcd_pads[] = {
	MX6_PAD_LCD1_CLK__LCDIF1_CLK | MUX_PAD_CTRL(LCD_PAD_CTRL),
	MX6_PAD_LCD1_ENABLE__LCDIF1_ENABLE | MUX_PAD_CTRL(LCD_PAD_CTRL),
	MX6_PAD_LCD1_HSYNC__LCDIF1_HSYNC | MUX_PAD_CTRL(LCD_PAD_CTRL),
	MX6_PAD_LCD1_VSYNC__LCDIF1_VSYNC | MUX_PAD_CTRL(LCD_PAD_CTRL),
	MX6_PAD_LCD1_DATA00__LCDIF1_DATA_0 | MUX_PAD_CTRL(LCD_PAD_CTRL),
	MX6_PAD_LCD1_DATA01__LCDIF1_DATA_1 | MUX_PAD_CTRL(LCD_PAD_CTRL),
	MX6_PAD_LCD1_DATA02__LCDIF1_DATA_2 | MUX_PAD_CTRL(LCD_PAD_CTRL),
	MX6_PAD_LCD1_DATA03__LCDIF1_DATA_3 | MUX_PAD_CTRL(LCD_PAD_CTRL),
	MX6_PAD_LCD1_DATA04__LCDIF1_DATA_4 | MUX_PAD_CTRL(LCD_PAD_CTRL),
	MX6_PAD_LCD1_DATA05__LCDIF1_DATA_5 | MUX_PAD_CTRL(LCD_PAD_CTRL),
	MX6_PAD_LCD1_DATA06__LCDIF1_DATA_6 | MUX_PAD_CTRL(LCD_PAD_CTRL),
	MX6_PAD_LCD1_DATA07__LCDIF1_DATA_7 | MUX_PAD_CTRL(LCD_PAD_CTRL),
	MX6_PAD_LCD1_DATA08__LCDIF1_DATA_8 | MUX_PAD_CTRL(LCD_PAD_CTRL),
	MX6_PAD_LCD1_DATA09__LCDIF1_DATA_9 | MUX_PAD_CTRL(LCD_PAD_CTRL),
	MX6_PAD_LCD1_DATA10__LCDIF1_DATA_10 | MUX_PAD_CTRL(LCD_PAD_CTRL),
	MX6_PAD_LCD1_DATA11__LCDIF1_DATA_11 | MUX_PAD_CTRL(LCD_PAD_CTRL),
	MX6_PAD_LCD1_DATA12__LCDIF1_DATA_12 | MUX_PAD_CTRL(LCD_PAD_CTRL),
	MX6_PAD_LCD1_DATA13__LCDIF1_DATA_13 | MUX_PAD_CTRL(LCD_PAD_CTRL),
	MX6_PAD_LCD1_DATA14__LCDIF1_DATA_14 | MUX_PAD_CTRL(LCD_PAD_CTRL),
	MX6_PAD_LCD1_DATA15__LCDIF1_DATA_15 | MUX_PAD_CTRL(LCD_PAD_CTRL),
	MX6_PAD_LCD1_DATA16__LCDIF1_DATA_16 | MUX_PAD_CTRL(LCD_PAD_CTRL),
	MX6_PAD_LCD1_DATA17__LCDIF1_DATA_17 | MUX_PAD_CTRL(LCD_PAD_CTRL),
	MX6_PAD_LCD1_RESET__GPIO3_IO_27 | MUX_PAD_CTRL(NO_PAD_CTRL),
};

void do_enable_lvds(struct display_info_t const *dev)
{
	struct gpio_desc desc;
	int ret;

	enable_lcdif_clock(dev->bus, 1);
	enable_lvds_bridge(dev->bus);

	imx_iomux_v3_setup_multiple_pads(lvds_ctrl_pads,
							ARRAY_SIZE(lvds_ctrl_pads));

	/* LVDS Enable pin */
	ret = dm_gpio_lookup_name("gpio@30_7", &desc);
	if (ret)
		return;

	ret = dm_gpio_request(&desc, "lvds_en");
	if (ret)
		return;

	dm_gpio_set_dir_flags(&desc, GPIOD_IS_OUT);
	dm_gpio_set_value(&desc, 1);

	/* Set Brightness to high */
	gpio_request(IMX_GPIO_NR(6, 3), "lcd backlight");
	gpio_direction_output(IMX_GPIO_NR(6, 3) , 1);
}

void do_enable_parallel_lcd(struct display_info_t const *dev)
{
	enable_lcdif_clock(dev->bus, 1);

	imx_iomux_v3_setup_multiple_pads(lcd_pads, ARRAY_SIZE(lcd_pads));

	/* Power up the LCD */
	gpio_request(IMX_GPIO_NR(3, 27), "lcd reset");
	gpio_direction_output(IMX_GPIO_NR(3, 27) , 1);
}

struct display_info_t const displays[] = {{
	.bus = LCDIF2_BASE_ADDR,
	.addr = 0,
	.pixfmt = 18,
	.detect = NULL,
	.enable	= do_enable_lvds,
	.mode	= {
		.name			= "Hannstar-XGA",
		.xres           = 1024,
		.yres           = 768,
		.pixclock       = 15385,
		.left_margin    = 220,
		.right_margin   = 40,
		.upper_margin   = 21,
		.lower_margin   = 7,
		.hsync_len      = 60,
		.vsync_len      = 10,
		.sync           = 0,
		.vmode          = FB_VMODE_NONINTERLACED
} }, {
	.bus = MX6SX_LCDIF1_BASE_ADDR,
	.addr = 0,
	.pixfmt = 18,
	.detect = NULL,
	.enable	= do_enable_parallel_lcd,
	.mode	= {
		.name			= "Boundary-LCD",
		.xres           = 800,
		.yres           = 480,
		.pixclock       = 29850,
		.left_margin    = 89,
		.right_margin   = 164,
		.upper_margin   = 23,
		.lower_margin   = 10,
		.hsync_len      = 10,
		.vsync_len      = 10,
		.sync           = 0,
		.vmode          = FB_VMODE_NONINTERLACED
} } };
size_t display_count = ARRAY_SIZE(displays);
#endif

#ifdef CONFIG_FSL_QSPI
<<<<<<< HEAD

#ifndef CONFIG_DM_SPI
#define QSPI_PAD_CTRL1	\
	(PAD_CTL_SRE_FAST | PAD_CTL_SPEED_HIGH | \
	 PAD_CTL_PKE | PAD_CTL_PUE | PAD_CTL_PUS_47K_UP | PAD_CTL_DSE_40ohm)

static iomux_v3_cfg_t const quadspi_pads[] = {
	MX6_PAD_QSPI1A_SS0_B__QSPI1_A_SS0_B   | MUX_PAD_CTRL(QSPI_PAD_CTRL1),
	MX6_PAD_QSPI1A_SCLK__QSPI1_A_SCLK     | MUX_PAD_CTRL(QSPI_PAD_CTRL1),
	MX6_PAD_QSPI1A_DATA0__QSPI1_A_DATA_0  | MUX_PAD_CTRL(QSPI_PAD_CTRL1),
	MX6_PAD_QSPI1A_DATA1__QSPI1_A_DATA_1  | MUX_PAD_CTRL(QSPI_PAD_CTRL1),
	MX6_PAD_QSPI1A_DATA2__QSPI1_A_DATA_2  | MUX_PAD_CTRL(QSPI_PAD_CTRL1),
	MX6_PAD_QSPI1A_DATA3__QSPI1_A_DATA_3  | MUX_PAD_CTRL(QSPI_PAD_CTRL1),
	MX6_PAD_QSPI1B_SS0_B__QSPI1_B_SS0_B   | MUX_PAD_CTRL(QSPI_PAD_CTRL1),
	MX6_PAD_QSPI1B_SCLK__QSPI1_B_SCLK     | MUX_PAD_CTRL(QSPI_PAD_CTRL1),
	MX6_PAD_QSPI1B_DATA0__QSPI1_B_DATA_0  | MUX_PAD_CTRL(QSPI_PAD_CTRL1),
	MX6_PAD_QSPI1B_DATA1__QSPI1_B_DATA_1  | MUX_PAD_CTRL(QSPI_PAD_CTRL1),
	MX6_PAD_QSPI1B_DATA2__QSPI1_B_DATA_2  | MUX_PAD_CTRL(QSPI_PAD_CTRL1),
	MX6_PAD_QSPI1B_DATA3__QSPI1_B_DATA_3  | MUX_PAD_CTRL(QSPI_PAD_CTRL1),
};
#endif

int board_qspi_init(void)
{
#ifndef CONFIG_DM_SPI
	/* Set the iomux */
	imx_iomux_v3_setup_multiple_pads(quadspi_pads,
					 ARRAY_SIZE(quadspi_pads));
#endif
=======
int board_qspi_init(void)
{
>>>>>>> 03ce207c
	/* Set the clock */
	enable_qspi_clk(0);

	return 0;
}
#endif

#ifdef CONFIG_NAND_MXS
iomux_v3_cfg_t gpmi_pads[] = {
	MX6_PAD_NAND_CLE__RAWNAND_CLE		| MUX_PAD_CTRL(GPMI_PAD_CTRL2),
	MX6_PAD_NAND_ALE__RAWNAND_ALE		| MUX_PAD_CTRL(GPMI_PAD_CTRL2),
	MX6_PAD_NAND_WP_B__RAWNAND_WP_B	| MUX_PAD_CTRL(GPMI_PAD_CTRL2),
	MX6_PAD_NAND_READY_B__RAWNAND_READY_B	| MUX_PAD_CTRL(GPMI_PAD_CTRL0),
	MX6_PAD_NAND_CE0_B__RAWNAND_CE0_B		| MUX_PAD_CTRL(GPMI_PAD_CTRL2),
	MX6_PAD_NAND_RE_B__RAWNAND_RE_B		| MUX_PAD_CTRL(GPMI_PAD_CTRL2),
	MX6_PAD_NAND_WE_B__RAWNAND_WE_B		| MUX_PAD_CTRL(GPMI_PAD_CTRL2),
	MX6_PAD_NAND_DATA00__RAWNAND_DATA00	| MUX_PAD_CTRL(GPMI_PAD_CTRL2),
	MX6_PAD_NAND_DATA01__RAWNAND_DATA01	| MUX_PAD_CTRL(GPMI_PAD_CTRL2),
	MX6_PAD_NAND_DATA02__RAWNAND_DATA02	| MUX_PAD_CTRL(GPMI_PAD_CTRL2),
	MX6_PAD_NAND_DATA03__RAWNAND_DATA03	| MUX_PAD_CTRL(GPMI_PAD_CTRL2),
	MX6_PAD_NAND_DATA04__RAWNAND_DATA04	| MUX_PAD_CTRL(GPMI_PAD_CTRL2),
	MX6_PAD_NAND_DATA05__RAWNAND_DATA05	| MUX_PAD_CTRL(GPMI_PAD_CTRL2),
	MX6_PAD_NAND_DATA06__RAWNAND_DATA06	| MUX_PAD_CTRL(GPMI_PAD_CTRL2),
	MX6_PAD_NAND_DATA07__RAWNAND_DATA07	| MUX_PAD_CTRL(GPMI_PAD_CTRL2),
};

static void setup_gpmi_nand(void)
{
	struct mxc_ccm_reg *mxc_ccm = (struct mxc_ccm_reg *)CCM_BASE_ADDR;

	/* config gpmi nand iomux */
	imx_iomux_v3_setup_multiple_pads(gpmi_pads, ARRAY_SIZE(gpmi_pads));

	setup_gpmi_io_clk((MXC_CCM_CS2CDR_QSPI2_CLK_PODF(0) |
			MXC_CCM_CS2CDR_QSPI2_CLK_PRED(3) |
			MXC_CCM_CS2CDR_QSPI2_CLK_SEL(3)));

	/* enable apbh clock gating */
	setbits_le32(&mxc_ccm->CCGR0, MXC_CCM_CCGR0_APBHDMA_MASK);
}
#endif

int board_init(void)
{
	struct gpio_desc desc;
	int ret;

	/* Address of boot parameters */
	gd->bd->bi_boot_params = PHYS_SDRAM + 0x100;

	ret = dm_gpio_lookup_name("gpio@30_4", &desc);
	if (ret)
		return ret;

	ret = dm_gpio_request(&desc, "cpu_per_rst_b");
	if (ret)
		return ret;
	/* Reset CPU_PER_RST_B signal for enet phy and PCIE */
	dm_gpio_set_dir_flags(&desc, GPIOD_IS_OUT);
	udelay(500);
	dm_gpio_set_value(&desc, 1);

	ret = dm_gpio_lookup_name("gpio@32_2", &desc);
	if (ret)
		return ret;

	ret = dm_gpio_request(&desc, "steer_enet");
	if (ret)
		return ret;

	dm_gpio_set_dir_flags(&desc, GPIOD_IS_OUT);
	udelay(500);
	/* Set steering signal to L for selecting B0 */
	dm_gpio_set_value(&desc, 0);

#ifdef CONFIG_USB_EHCI_MX6
#ifndef CONFIG_DM_USB
	setup_usb();
#endif
#endif

#ifdef CONFIG_FSL_QSPI
	board_qspi_init();
#endif

#ifdef CONFIG_NAND_MXS
	setup_gpmi_nand();
#endif

	/* Also used for OF_CONTROL enabled */
#ifdef CONFIG_FEC_MXC
	setup_fec(CONFIG_FEC_ENET_DEV);
#endif

	return 0;
}

#ifdef CONFIG_CMD_BMODE
static const struct boot_mode board_boot_modes[] = {
	{"sda", MAKE_CFGVAL(0x42, 0x30, 0x00, 0x00)},
	{"sdb", MAKE_CFGVAL(0x40, 0x38, 0x00, 0x00)},
	{"qspi1", MAKE_CFGVAL(0x10, 0x00, 0x00, 0x00)},
	{"nand", MAKE_CFGVAL(0x82, 0x00, 0x00, 0x00)},
	{NULL,	 0},
};
#endif

int board_late_init(void)
{
#ifdef CONFIG_CMD_BMODE
	add_board_boot_modes(board_boot_modes);
#endif

	env_set("tee", "no");
#ifdef CONFIG_IMX_OPTEE
	env_set("tee", "yes");
#endif

#ifdef CONFIG_ENV_IS_IN_MMC
	board_late_mmc_env_init();
#endif

	/* set WDOG_B to reset whole system */
	set_wdog_reset((struct wdog_regs *)WDOG1_BASE_ADDR);

	return 0;
}

int checkboard(void)
{
	puts("Board: MX6SX SABRE AUTO\n");

	return 0;
}

#ifdef CONFIG_FSL_FASTBOOT
#ifdef CONFIG_ANDROID_RECOVERY
int is_recovery_key_pressing(void)
{
	return is_recovery_keypad_pressing();
}

#endif /*CONFIG_ANDROID_RECOVERY*/

#endif /*CONFIG_FSL_FASTBOOT*/
<|MERGE_RESOLUTION|>--- conflicted
+++ resolved
@@ -124,7 +124,7 @@
 		clrsetbits_le32(&iomuxc_regs->gpr[1], IOMUX_GPR1_FEC1_MASK, 0);
 	else
 		/* Use 125M anatop REF_CLK1 for ENET2, clear gpr1[14], gpr1[18]*/
-		clrsetbits_le32(&iomuxc_regs->gpr[1], IOMUX_GPR1_FEC2_MASK, 0);
+	clrsetbits_le32(&iomuxc_regs->gpr[1], IOMUX_GPR1_FEC2_MASK, 0);
 
 	return enable_fec_anatop_clock(fec_id, ENET_125MHZ);
 }
@@ -136,7 +136,7 @@
 	if (0 == CONFIG_FEC_ENET_DEV)
 		imx_iomux_v3_setup_multiple_pads(fec1_pads, ARRAY_SIZE(fec1_pads));
 	else
-		imx_iomux_v3_setup_multiple_pads(fec2_pads, ARRAY_SIZE(fec2_pads));
+	imx_iomux_v3_setup_multiple_pads(fec2_pads, ARRAY_SIZE(fec2_pads));
 
 	ret = fecmxc_initialize_multi(bis, CONFIG_FEC_ENET_DEV,
 		CONFIG_FEC_MXC_PHYADDR, IMX_FEC_BASE);
@@ -213,7 +213,7 @@
 		set_anatop_bypass(1);
 
 		printf("switch to ldo_bypass mode!\n");
-	}
+}
 }
 #endif
 
@@ -398,40 +398,8 @@
 #endif
 
 #ifdef CONFIG_FSL_QSPI
-<<<<<<< HEAD
-
-#ifndef CONFIG_DM_SPI
-#define QSPI_PAD_CTRL1	\
-	(PAD_CTL_SRE_FAST | PAD_CTL_SPEED_HIGH | \
-	 PAD_CTL_PKE | PAD_CTL_PUE | PAD_CTL_PUS_47K_UP | PAD_CTL_DSE_40ohm)
-
-static iomux_v3_cfg_t const quadspi_pads[] = {
-	MX6_PAD_QSPI1A_SS0_B__QSPI1_A_SS0_B   | MUX_PAD_CTRL(QSPI_PAD_CTRL1),
-	MX6_PAD_QSPI1A_SCLK__QSPI1_A_SCLK     | MUX_PAD_CTRL(QSPI_PAD_CTRL1),
-	MX6_PAD_QSPI1A_DATA0__QSPI1_A_DATA_0  | MUX_PAD_CTRL(QSPI_PAD_CTRL1),
-	MX6_PAD_QSPI1A_DATA1__QSPI1_A_DATA_1  | MUX_PAD_CTRL(QSPI_PAD_CTRL1),
-	MX6_PAD_QSPI1A_DATA2__QSPI1_A_DATA_2  | MUX_PAD_CTRL(QSPI_PAD_CTRL1),
-	MX6_PAD_QSPI1A_DATA3__QSPI1_A_DATA_3  | MUX_PAD_CTRL(QSPI_PAD_CTRL1),
-	MX6_PAD_QSPI1B_SS0_B__QSPI1_B_SS0_B   | MUX_PAD_CTRL(QSPI_PAD_CTRL1),
-	MX6_PAD_QSPI1B_SCLK__QSPI1_B_SCLK     | MUX_PAD_CTRL(QSPI_PAD_CTRL1),
-	MX6_PAD_QSPI1B_DATA0__QSPI1_B_DATA_0  | MUX_PAD_CTRL(QSPI_PAD_CTRL1),
-	MX6_PAD_QSPI1B_DATA1__QSPI1_B_DATA_1  | MUX_PAD_CTRL(QSPI_PAD_CTRL1),
-	MX6_PAD_QSPI1B_DATA2__QSPI1_B_DATA_2  | MUX_PAD_CTRL(QSPI_PAD_CTRL1),
-	MX6_PAD_QSPI1B_DATA3__QSPI1_B_DATA_3  | MUX_PAD_CTRL(QSPI_PAD_CTRL1),
-};
-#endif
-
 int board_qspi_init(void)
 {
-#ifndef CONFIG_DM_SPI
-	/* Set the iomux */
-	imx_iomux_v3_setup_multiple_pads(quadspi_pads,
-					 ARRAY_SIZE(quadspi_pads));
-#endif
-=======
-int board_qspi_init(void)
-{
->>>>>>> 03ce207c
 	/* Set the clock */
 	enable_qspi_clk(0);
 
