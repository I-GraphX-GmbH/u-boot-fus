// SPDX-License-Identifier: GPL-2.0+
/*
 * Copyright (C) 2014-2016 Freescale Semiconductor, Inc.
 * Copyright 2017-2018 nxp
 *
 * Author: Ye Li <ye.li@nxp.com>
 */

#include <init.h>
#include <asm/arch/clock.h>
#include <asm/arch/crm_regs.h>
#include <asm/arch/iomux.h>
#include <asm/arch/imx-regs.h>
#include <asm/arch/mx6-pins.h>
#include <asm/arch/sys_proto.h>
#include <asm/gpio.h>
#include <asm/mach-imx/iomux-v3.h>
#include <asm/mach-imx/boot_mode.h>
#include <asm/io.h>
#include <linux/sizes.h>
#include <common.h>
#include <fsl_esdhc_imx.h>
#include <miiphy.h>
#include <netdev.h>
#include <power/pmic.h>
#include <power/pfuze100_pmic.h>
#include "../common/pfuze.h"
#include <usb.h>
#include <usb/ehci-ci.h>
#include <pca953x.h>
#include <asm/mach-imx/video.h>

DECLARE_GLOBAL_DATA_PTR;

#define UART_PAD_CTRL  (PAD_CTL_PKE | PAD_CTL_PUE |		\
	PAD_CTL_PUS_100K_UP | PAD_CTL_SPEED_MED |		\
	PAD_CTL_DSE_40ohm   | PAD_CTL_SRE_FAST  | PAD_CTL_HYS)

#define ENET_PAD_CTRL  (PAD_CTL_PUS_100K_UP | PAD_CTL_PUE |     \
	PAD_CTL_SPEED_HIGH   |                                   \
	PAD_CTL_DSE_48ohm   | PAD_CTL_SRE_FAST)

#define ENET_CLK_PAD_CTRL  (PAD_CTL_SPEED_MED | \
	PAD_CTL_DSE_120ohm   | PAD_CTL_SRE_FAST)

#define ENET_RX_PAD_CTRL  (PAD_CTL_PKE | PAD_CTL_PUE |          \
	PAD_CTL_SPEED_HIGH   | PAD_CTL_SRE_FAST)

#define GPMI_PAD_CTRL0 (PAD_CTL_PKE | PAD_CTL_PUE | PAD_CTL_PUS_100K_UP)
#define GPMI_PAD_CTRL1 (PAD_CTL_DSE_40ohm | PAD_CTL_SPEED_MED | \
			PAD_CTL_SRE_FAST)
#define GPMI_PAD_CTRL2 (GPMI_PAD_CTRL0 | GPMI_PAD_CTRL1)

#define LCD_PAD_CTRL    (PAD_CTL_HYS | PAD_CTL_PUS_100K_UP | PAD_CTL_PUE | \
	PAD_CTL_PKE | PAD_CTL_SPEED_MED | PAD_CTL_DSE_40ohm)

#define OTG_ID_PAD_CTRL (PAD_CTL_PKE | PAD_CTL_PUE |		\
	PAD_CTL_PUS_47K_UP  | PAD_CTL_SPEED_LOW |		\
	PAD_CTL_DSE_80ohm   | PAD_CTL_SRE_FAST  | PAD_CTL_HYS)

int dram_init(void)
{
	gd->ram_size = imx_ddr_size();

	return 0;
}

static iomux_v3_cfg_t const uart1_pads[] = {
	MX6_PAD_GPIO1_IO04__UART1_TX | MUX_PAD_CTRL(UART_PAD_CTRL),
	MX6_PAD_GPIO1_IO05__UART1_RX | MUX_PAD_CTRL(UART_PAD_CTRL),
};

static void setup_iomux_uart(void)
{
	imx_iomux_v3_setup_multiple_pads(uart1_pads, ARRAY_SIZE(uart1_pads));
}

static int setup_fec(void)
{
	int ret;
	struct iomuxc *iomuxc_regs = (struct iomuxc *)IOMUXC_BASE_ADDR;

<<<<<<< HEAD
	if (0 == fec_id)
		/* Use 125M anatop REF_CLK1 for ENET1, clear gpr1[13], gpr1[17]*/
		clrsetbits_le32(&iomuxc_regs->gpr[1], IOMUX_GPR1_FEC1_MASK, 0);
	else
		/* Use 125M anatop REF_CLK1 for ENET2, clear gpr1[14], gpr1[18]*/
	clrsetbits_le32(&iomuxc_regs->gpr[1], IOMUX_GPR1_FEC2_MASK, 0);
=======
	/* Use 125M anatop REF_CLK1 for ENET1, clear gpr1[13], gpr1[17]*/
	clrsetbits_le32(&iomuxc_regs->gpr[1], IOMUX_GPR1_FEC1_MASK, 0);
>>>>>>> 0ea138a2

	/* Use 125M anatop REF_CLK1 for ENET2, clear gpr1[14], gpr1[18]*/
	clrsetbits_le32(&iomuxc_regs->gpr[1], IOMUX_GPR1_FEC2_MASK, 0);

<<<<<<< HEAD
	if (0 == CONFIG_FEC_ENET_DEV)
		imx_iomux_v3_setup_multiple_pads(fec1_pads, ARRAY_SIZE(fec1_pads));
	else
	imx_iomux_v3_setup_multiple_pads(fec2_pads, ARRAY_SIZE(fec2_pads));
=======
	ret = enable_fec_anatop_clock(0, ENET_125MHZ);
	if (ret) {
		printf("enable fec0 clock failed\n");
		return ret;
	}
>>>>>>> 0ea138a2

	ret = enable_fec_anatop_clock(1, ENET_125MHZ);
	if (ret) {
		printf("enable fec0 clock failed\n");
		return ret;
	}

	return 0;
}

int board_phy_config(struct phy_device *phydev)
{
	/*
	 * Enable 1.8V(SEL_1P5_1P8_POS_REG) on
	 * Phy control debug reg 0
	 */
	phy_write(phydev, MDIO_DEVAD_NONE, 0x1d, 0x1f);
	phy_write(phydev, MDIO_DEVAD_NONE, 0x1e, 0x8);

	/* rgmii tx clock delay enable */
	phy_write(phydev, MDIO_DEVAD_NONE, 0x1d, 0x05);
	phy_write(phydev, MDIO_DEVAD_NONE, 0x1e, 0x100);

	if (phydev->drv->config)
		phydev->drv->config(phydev);

	return 0;
}

int power_init_board(void)
{
	struct udevice *dev;
	int ret;

	dev = pfuze_common_init();
	if (!dev)
		return -ENODEV;

	ret = pfuze_mode_init(dev, APS_PFM);
	if (ret < 0)
		return ret;

	/* set SW1C staby volatage 1.10V */
	pmic_clrsetbits(dev, PFUZE100_SW1CSTBY, 0x3f, 0x20);

	/* set SW1C/VDDSOC step ramp up time to from 16us to 4us/25mV */
	pmic_clrsetbits(dev, PFUZE100_SW1CCONF, 0xc0, 0x40);

	/* Enable power of VGEN5 3V3, needed for SD3 */
	pmic_clrsetbits(dev, PFUZE100_SW1CCONF, LDO_VOL_MASK, (LDOB_3_30V | (1 << LDO_EN)));

	return 0;
}

#ifdef CONFIG_LDO_BYPASS_CHECK
void ldo_mode_set(int ldo_bypass)
{
	struct udevice *dev;
	int ret;

	ret = pmic_get("pfuze100@8", &dev);
	if (ret == -ENODEV) {
		printf("No PMIC found!\n");
		return;
	}

	/* switch to ldo_bypass mode */
	if (ldo_bypass) {
		/* decrease VDDARM to 1.15V */
		pmic_clrsetbits(dev, PFUZE100_SW1ABVOL, 0x3f, SW1x_1_150V);

		/* decrease VDDSOC to 1.15V */
		pmic_clrsetbits(dev, PFUZE100_SW1CVOL, 0x3f, SW1x_1_150V);

		set_anatop_bypass(1);

		printf("switch to ldo_bypass mode!\n");
}
}
#endif

#ifdef CONFIG_USB_EHCI_MX6
#ifndef CONFIG_DM_USB

#define USB_OTHERREGS_OFFSET	0x800
#define UCTRL_PWR_POL		(1 << 9)

static iomux_v3_cfg_t const usb_otg_pads[] = {
	/* OGT1 */
	MX6_PAD_GPIO1_IO09__USB_OTG1_PWR | MUX_PAD_CTRL(NO_PAD_CTRL),
	MX6_PAD_GPIO1_IO10__ANATOP_OTG1_ID | MUX_PAD_CTRL(OTG_ID_PAD_CTRL),
	/* OTG2 */
	MX6_PAD_GPIO1_IO12__USB_OTG2_PWR | MUX_PAD_CTRL(NO_PAD_CTRL)
};

static void setup_usb(void)
{
	imx_iomux_v3_setup_multiple_pads(usb_otg_pads,
					 ARRAY_SIZE(usb_otg_pads));
}

int board_usb_phy_mode(int port)
{
	if (port == 1)
		return USB_INIT_HOST;
	else
		return usb_phy_mode(port);
}

int board_ehci_hcd_init(int port)
{
	u32 *usbnc_usb_ctrl;

	if (port > 1)
		return -EINVAL;

	usbnc_usb_ctrl = (u32 *)(USB_BASE_ADDR + USB_OTHERREGS_OFFSET +
				 port * 4);

	/* Set Power polarity */
	setbits_le32(usbnc_usb_ctrl, UCTRL_PWR_POL);

	return 0;
}
#endif
#endif

int board_early_init_f(void)
{
	setup_iomux_uart();

	return 0;
}

#ifdef CONFIG_VIDEO_MXS
static iomux_v3_cfg_t const lvds_ctrl_pads[] = {
	/* Use GPIO for Brightness adjustment, duty cycle = period */
	MX6_PAD_SD1_DATA1__GPIO6_IO_3 | MUX_PAD_CTRL(NO_PAD_CTRL),
};

static iomux_v3_cfg_t const lcd_pads[] = {
	MX6_PAD_LCD1_CLK__LCDIF1_CLK | MUX_PAD_CTRL(LCD_PAD_CTRL),
	MX6_PAD_LCD1_ENABLE__LCDIF1_ENABLE | MUX_PAD_CTRL(LCD_PAD_CTRL),
	MX6_PAD_LCD1_HSYNC__LCDIF1_HSYNC | MUX_PAD_CTRL(LCD_PAD_CTRL),
	MX6_PAD_LCD1_VSYNC__LCDIF1_VSYNC | MUX_PAD_CTRL(LCD_PAD_CTRL),
	MX6_PAD_LCD1_DATA00__LCDIF1_DATA_0 | MUX_PAD_CTRL(LCD_PAD_CTRL),
	MX6_PAD_LCD1_DATA01__LCDIF1_DATA_1 | MUX_PAD_CTRL(LCD_PAD_CTRL),
	MX6_PAD_LCD1_DATA02__LCDIF1_DATA_2 | MUX_PAD_CTRL(LCD_PAD_CTRL),
	MX6_PAD_LCD1_DATA03__LCDIF1_DATA_3 | MUX_PAD_CTRL(LCD_PAD_CTRL),
	MX6_PAD_LCD1_DATA04__LCDIF1_DATA_4 | MUX_PAD_CTRL(LCD_PAD_CTRL),
	MX6_PAD_LCD1_DATA05__LCDIF1_DATA_5 | MUX_PAD_CTRL(LCD_PAD_CTRL),
	MX6_PAD_LCD1_DATA06__LCDIF1_DATA_6 | MUX_PAD_CTRL(LCD_PAD_CTRL),
	MX6_PAD_LCD1_DATA07__LCDIF1_DATA_7 | MUX_PAD_CTRL(LCD_PAD_CTRL),
	MX6_PAD_LCD1_DATA08__LCDIF1_DATA_8 | MUX_PAD_CTRL(LCD_PAD_CTRL),
	MX6_PAD_LCD1_DATA09__LCDIF1_DATA_9 | MUX_PAD_CTRL(LCD_PAD_CTRL),
	MX6_PAD_LCD1_DATA10__LCDIF1_DATA_10 | MUX_PAD_CTRL(LCD_PAD_CTRL),
	MX6_PAD_LCD1_DATA11__LCDIF1_DATA_11 | MUX_PAD_CTRL(LCD_PAD_CTRL),
	MX6_PAD_LCD1_DATA12__LCDIF1_DATA_12 | MUX_PAD_CTRL(LCD_PAD_CTRL),
	MX6_PAD_LCD1_DATA13__LCDIF1_DATA_13 | MUX_PAD_CTRL(LCD_PAD_CTRL),
	MX6_PAD_LCD1_DATA14__LCDIF1_DATA_14 | MUX_PAD_CTRL(LCD_PAD_CTRL),
	MX6_PAD_LCD1_DATA15__LCDIF1_DATA_15 | MUX_PAD_CTRL(LCD_PAD_CTRL),
	MX6_PAD_LCD1_DATA16__LCDIF1_DATA_16 | MUX_PAD_CTRL(LCD_PAD_CTRL),
	MX6_PAD_LCD1_DATA17__LCDIF1_DATA_17 | MUX_PAD_CTRL(LCD_PAD_CTRL),
	MX6_PAD_LCD1_RESET__GPIO3_IO_27 | MUX_PAD_CTRL(NO_PAD_CTRL),
};

void do_enable_lvds(struct display_info_t const *dev)
{
	struct gpio_desc desc;
	int ret;

	enable_lcdif_clock(dev->bus, 1);
	enable_lvds_bridge(dev->bus);

	imx_iomux_v3_setup_multiple_pads(lvds_ctrl_pads,
							ARRAY_SIZE(lvds_ctrl_pads));

	/* LVDS Enable pin */
	ret = dm_gpio_lookup_name("gpio@30_7", &desc);
	if (ret)
		return;

	ret = dm_gpio_request(&desc, "lvds_en");
	if (ret)
		return;

	dm_gpio_set_dir_flags(&desc, GPIOD_IS_OUT);
	dm_gpio_set_value(&desc, 1);

	/* Set Brightness to high */
	ret = dm_gpio_lookup_name("GPIO6_3", &desc);
	if (ret)
		return;

	ret = dm_gpio_request(&desc, "lcd backlight");
	if (ret)
		return;

	dm_gpio_set_dir_flags(&desc, GPIOD_IS_OUT | GPIOD_IS_OUT_ACTIVE);
}

void do_enable_parallel_lcd(struct display_info_t const *dev)
{
	struct gpio_desc desc;
	int ret;

	enable_lcdif_clock(dev->bus, 1);

	imx_iomux_v3_setup_multiple_pads(lcd_pads, ARRAY_SIZE(lcd_pads));

	/* Power up the LCD */
	ret = dm_gpio_lookup_name("GPIO3_27", &desc);
	if (ret)
		return;

	ret = dm_gpio_request(&desc, "lcd reset");
	if (ret)
		return;

	dm_gpio_set_dir_flags(&desc, GPIOD_IS_OUT | GPIOD_IS_OUT_ACTIVE);
}

struct display_info_t const displays[] = {{
	.bus = LCDIF2_BASE_ADDR,
	.addr = 0,
	.pixfmt = 18,
	.detect = NULL,
	.enable	= do_enable_lvds,
	.mode	= {
		.name			= "Hannstar-XGA",
		.xres           = 1024,
		.yres           = 768,
		.pixclock       = 15385,
		.left_margin    = 220,
		.right_margin   = 40,
		.upper_margin   = 21,
		.lower_margin   = 7,
		.hsync_len      = 60,
		.vsync_len      = 10,
		.sync           = 0,
		.vmode          = FB_VMODE_NONINTERLACED
} }, {
	.bus = MX6SX_LCDIF1_BASE_ADDR,
	.addr = 0,
	.pixfmt = 18,
	.detect = NULL,
	.enable	= do_enable_parallel_lcd,
	.mode	= {
		.name			= "Boundary-LCD",
		.xres           = 800,
		.yres           = 480,
		.pixclock       = 29850,
		.left_margin    = 89,
		.right_margin   = 164,
		.upper_margin   = 23,
		.lower_margin   = 10,
		.hsync_len      = 10,
		.vsync_len      = 10,
		.sync           = 0,
		.vmode          = FB_VMODE_NONINTERLACED
} } };
size_t display_count = ARRAY_SIZE(displays);
#endif

#ifdef CONFIG_FSL_QSPI
int board_qspi_init(void)
{
	/* Set the clock */
	enable_qspi_clk(0);

	return 0;
}
#endif

#ifdef CONFIG_NAND_MXS
iomux_v3_cfg_t gpmi_pads[] = {
	MX6_PAD_NAND_CLE__RAWNAND_CLE		| MUX_PAD_CTRL(GPMI_PAD_CTRL2),
	MX6_PAD_NAND_ALE__RAWNAND_ALE		| MUX_PAD_CTRL(GPMI_PAD_CTRL2),
	MX6_PAD_NAND_WP_B__RAWNAND_WP_B	| MUX_PAD_CTRL(GPMI_PAD_CTRL2),
	MX6_PAD_NAND_READY_B__RAWNAND_READY_B	| MUX_PAD_CTRL(GPMI_PAD_CTRL0),
	MX6_PAD_NAND_CE0_B__RAWNAND_CE0_B		| MUX_PAD_CTRL(GPMI_PAD_CTRL2),
	MX6_PAD_NAND_RE_B__RAWNAND_RE_B		| MUX_PAD_CTRL(GPMI_PAD_CTRL2),
	MX6_PAD_NAND_WE_B__RAWNAND_WE_B		| MUX_PAD_CTRL(GPMI_PAD_CTRL2),
	MX6_PAD_NAND_DATA00__RAWNAND_DATA00	| MUX_PAD_CTRL(GPMI_PAD_CTRL2),
	MX6_PAD_NAND_DATA01__RAWNAND_DATA01	| MUX_PAD_CTRL(GPMI_PAD_CTRL2),
	MX6_PAD_NAND_DATA02__RAWNAND_DATA02	| MUX_PAD_CTRL(GPMI_PAD_CTRL2),
	MX6_PAD_NAND_DATA03__RAWNAND_DATA03	| MUX_PAD_CTRL(GPMI_PAD_CTRL2),
	MX6_PAD_NAND_DATA04__RAWNAND_DATA04	| MUX_PAD_CTRL(GPMI_PAD_CTRL2),
	MX6_PAD_NAND_DATA05__RAWNAND_DATA05	| MUX_PAD_CTRL(GPMI_PAD_CTRL2),
	MX6_PAD_NAND_DATA06__RAWNAND_DATA06	| MUX_PAD_CTRL(GPMI_PAD_CTRL2),
	MX6_PAD_NAND_DATA07__RAWNAND_DATA07	| MUX_PAD_CTRL(GPMI_PAD_CTRL2),
};

static void setup_gpmi_nand(void)
{
	struct mxc_ccm_reg *mxc_ccm = (struct mxc_ccm_reg *)CCM_BASE_ADDR;

	/* config gpmi nand iomux */
	imx_iomux_v3_setup_multiple_pads(gpmi_pads, ARRAY_SIZE(gpmi_pads));

	setup_gpmi_io_clk((MXC_CCM_CS2CDR_QSPI2_CLK_PODF(0) |
			MXC_CCM_CS2CDR_QSPI2_CLK_PRED(3) |
			MXC_CCM_CS2CDR_QSPI2_CLK_SEL(3)));

	/* enable apbh clock gating */
	setbits_le32(&mxc_ccm->CCGR0, MXC_CCM_CCGR0_APBHDMA_MASK);
}
#endif

int board_init(void)
{
	struct gpio_desc desc;
	int ret;

	/* Address of boot parameters */
	gd->bd->bi_boot_params = PHYS_SDRAM + 0x100;

	ret = dm_gpio_lookup_name("gpio@30_4", &desc);
	if (ret)
		return ret;

	ret = dm_gpio_request(&desc, "cpu_per_rst_b");
	if (ret)
		return ret;
	/* Reset CPU_PER_RST_B signal for enet phy and PCIE */
	dm_gpio_set_dir_flags(&desc, GPIOD_IS_OUT);
	udelay(500);
	dm_gpio_set_value(&desc, 1);

	ret = dm_gpio_lookup_name("gpio@32_2", &desc);
	if (ret)
		return ret;

	ret = dm_gpio_request(&desc, "steer_enet");
	if (ret)
		return ret;

	dm_gpio_set_dir_flags(&desc, GPIOD_IS_OUT);
	udelay(500);
	/* Set steering signal to L for selecting B0 */
	dm_gpio_set_value(&desc, 0);

#ifdef CONFIG_USB_EHCI_MX6
#ifndef CONFIG_DM_USB
	setup_usb();
#endif
#endif

#ifdef CONFIG_FSL_QSPI
	board_qspi_init();
#endif

#ifdef CONFIG_NAND_MXS
	setup_gpmi_nand();
#endif

	/* Also used for OF_CONTROL enabled */
#ifdef CONFIG_FEC_MXC
	setup_fec();
#endif

	return 0;
}

#ifdef CONFIG_CMD_BMODE
static const struct boot_mode board_boot_modes[] = {
	{"sda", MAKE_CFGVAL(0x42, 0x30, 0x00, 0x00)},
	{"sdb", MAKE_CFGVAL(0x40, 0x38, 0x00, 0x00)},
	{"qspi1", MAKE_CFGVAL(0x10, 0x00, 0x00, 0x00)},
	{"nand", MAKE_CFGVAL(0x82, 0x00, 0x00, 0x00)},
	{NULL,	 0},
};
#endif

int board_late_init(void)
{
#ifdef CONFIG_CMD_BMODE
	add_board_boot_modes(board_boot_modes);
#endif

	env_set("tee", "no");
#ifdef CONFIG_IMX_OPTEE
	env_set("tee", "yes");
#endif

#ifdef CONFIG_ENV_IS_IN_MMC
	board_late_mmc_env_init();
#endif

	/* set WDOG_B to reset whole system */
	set_wdog_reset((struct wdog_regs *)WDOG1_BASE_ADDR);

	return 0;
}

int checkboard(void)
{
	puts("Board: MX6SX SABRE AUTO\n");

	return 0;
}<|MERGE_RESOLUTION|>--- conflicted
+++ resolved
@@ -80,33 +80,17 @@
 	int ret;
 	struct iomuxc *iomuxc_regs = (struct iomuxc *)IOMUXC_BASE_ADDR;
 
-<<<<<<< HEAD
-	if (0 == fec_id)
-		/* Use 125M anatop REF_CLK1 for ENET1, clear gpr1[13], gpr1[17]*/
-		clrsetbits_le32(&iomuxc_regs->gpr[1], IOMUX_GPR1_FEC1_MASK, 0);
-	else
-		/* Use 125M anatop REF_CLK1 for ENET2, clear gpr1[14], gpr1[18]*/
-	clrsetbits_le32(&iomuxc_regs->gpr[1], IOMUX_GPR1_FEC2_MASK, 0);
-=======
 	/* Use 125M anatop REF_CLK1 for ENET1, clear gpr1[13], gpr1[17]*/
 	clrsetbits_le32(&iomuxc_regs->gpr[1], IOMUX_GPR1_FEC1_MASK, 0);
->>>>>>> 0ea138a2
 
 	/* Use 125M anatop REF_CLK1 for ENET2, clear gpr1[14], gpr1[18]*/
 	clrsetbits_le32(&iomuxc_regs->gpr[1], IOMUX_GPR1_FEC2_MASK, 0);
 
-<<<<<<< HEAD
-	if (0 == CONFIG_FEC_ENET_DEV)
-		imx_iomux_v3_setup_multiple_pads(fec1_pads, ARRAY_SIZE(fec1_pads));
-	else
-	imx_iomux_v3_setup_multiple_pads(fec2_pads, ARRAY_SIZE(fec2_pads));
-=======
 	ret = enable_fec_anatop_clock(0, ENET_125MHZ);
 	if (ret) {
 		printf("enable fec0 clock failed\n");
 		return ret;
 	}
->>>>>>> 0ea138a2
 
 	ret = enable_fec_anatop_clock(1, ENET_125MHZ);
 	if (ret) {
@@ -184,7 +168,7 @@
 		set_anatop_bypass(1);
 
 		printf("switch to ldo_bypass mode!\n");
-}
+	}
 }
 #endif
 
