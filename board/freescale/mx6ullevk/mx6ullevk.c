--- conflicted
+++ resolved
@@ -1,12 +1,7 @@
 // SPDX-License-Identifier: GPL-2.0+
 /*
  * Copyright (C) 2016 Freescale Semiconductor, Inc.
-<<<<<<< HEAD
  * Copyright 2017 NXP
- *
- * SPDX-License-Identifier:	GPL-2.0+
-=======
->>>>>>> 4b398755
  */
 
 #include <asm/arch/clock.h>
@@ -504,7 +499,7 @@
 	if (is_mx6ull_9x9_evk())
 		env_set("board_rev", "9X9");
 	else
-		env_set("board_rev", "14X14");
+	env_set("board_rev", "14X14");
 
 	if (is_cpu_type(MXC_CPU_MX6ULZ)) {
 		env_set("board_name", "ULZ-EVK");
@@ -528,7 +523,7 @@
 	else if (is_cpu_type(MXC_CPU_MX6ULZ))
 		puts("Board: MX6ULZ 14x14 EVK\n");
 	else
-		puts("Board: MX6ULL 14x14 EVK\n");
+	puts("Board: MX6ULL 14x14 EVK\n");
 
 	return 0;
 }