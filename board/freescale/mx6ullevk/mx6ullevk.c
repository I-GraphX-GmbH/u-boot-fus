// SPDX-License-Identifier: GPL-2.0+
/*
 * Copyright (C) 2016 Freescale Semiconductor, Inc.
 * Copyright 2017 NXP
 */

#include <init.h>
#include <asm/arch/clock.h>
#include <asm/arch/iomux.h>
#include <asm/arch/imx-regs.h>
#include <asm/arch/crm_regs.h>
#include <asm/arch/mx6-pins.h>
#include <asm/arch/sys_proto.h>
#include <asm/gpio.h>
#include <asm/mach-imx/iomux-v3.h>
#include <asm/mach-imx/boot_mode.h>
#include <asm/mach-imx/mxc_i2c.h>
#include <asm/io.h>
#include <common.h>
#include <i2c.h>
#include <miiphy.h>
#include <env.h>
#include <fsl_esdhc_imx.h>
#include <linux/sizes.h>
#include <mmc.h>
#include <mxsfb.h>
#include <asm/mach-imx/video.h>
#include <power/pmic.h>
#include <power/pfuze3000_pmic.h>
#include "../common/pfuze.h"

DECLARE_GLOBAL_DATA_PTR;

#define UART_PAD_CTRL  (PAD_CTL_PKE | PAD_CTL_PUE |		\
	PAD_CTL_PUS_100K_UP | PAD_CTL_SPEED_MED |		\
	PAD_CTL_DSE_40ohm   | PAD_CTL_SRE_FAST  | PAD_CTL_HYS)

#define I2C_PAD_CTRL    (PAD_CTL_PKE | PAD_CTL_PUE |            \
	PAD_CTL_PUS_100K_UP | PAD_CTL_SPEED_MED |               \
	PAD_CTL_DSE_40ohm | PAD_CTL_HYS |			\
	PAD_CTL_ODE)

#define LCD_PAD_CTRL    (PAD_CTL_HYS | PAD_CTL_PUS_100K_UP | PAD_CTL_PUE | \
	PAD_CTL_PKE | PAD_CTL_SPEED_MED | PAD_CTL_DSE_40ohm)

#define GPMI_PAD_CTRL0 (PAD_CTL_PKE | PAD_CTL_PUE | PAD_CTL_PUS_100K_UP)
#define GPMI_PAD_CTRL1 (PAD_CTL_DSE_40ohm | PAD_CTL_SPEED_MED | \
			PAD_CTL_SRE_FAST)
#define GPMI_PAD_CTRL2 (GPMI_PAD_CTRL0 | GPMI_PAD_CTRL1)


#ifdef CONFIG_DM_PMIC
int power_init_board(void)
{
	struct udevice *dev;
	int ret, dev_id, rev_id;
	unsigned int reg;

	ret = pmic_get("pfuze3000", &dev);
	if (ret == -ENODEV)
		return 0;
	if (ret != 0)
		return ret;

	dev_id = pmic_reg_read(dev, PFUZE3000_DEVICEID);
	rev_id = pmic_reg_read(dev, PFUZE3000_REVID);
	printf("PMIC: PFUZE3000 DEV_ID=0x%x REV_ID=0x%x\n", dev_id, rev_id);

	/* disable Low Power Mode during standby mode */
	reg = pmic_reg_read(dev, PFUZE3000_LDOGCTL);
	reg |= 0x1;
	pmic_reg_write(dev, PFUZE3000_LDOGCTL, reg);

	/* SW1B step ramp up time from 2us to 4us/25mV */
	pmic_reg_write(dev, PFUZE3000_SW1BCONF, 0x40);

	/* SW1B mode to APS/PFM */
	pmic_reg_write(dev, PFUZE3000_SW1BMODE, 0xc);

	/* SW1B standby voltage set to 0.975V */
	pmic_reg_write(dev, PFUZE3000_SW1BSTBY, 0xb);

	return 0;
}

#ifdef CONFIG_LDO_BYPASS_CHECK
void ldo_mode_set(int ldo_bypass)
{
	unsigned int value;
	u32 vddarm;
	struct udevice *dev;
	int ret;

	ret = pmic_get("pfuze3000", &dev);
	if (ret == -ENODEV) {
		printf("No PMIC found!\n");
		return;
	}

	/* switch to ldo_bypass mode */
	if (ldo_bypass) {
		prep_anatop_bypass();
		/* decrease VDDARM to 1.275V */
		value = pmic_reg_read(dev, PFUZE3000_SW1BVOLT);
		value &= ~0x1f;
		value |= PFUZE3000_SW1AB_SETP(12750);
		pmic_reg_write(dev, PFUZE3000_SW1BVOLT, value);

		set_anatop_bypass(1);
		vddarm = PFUZE3000_SW1AB_SETP(11750);

		value = pmic_reg_read(dev, PFUZE3000_SW1BVOLT);
		value &= ~0x1f;
		value |= vddarm;
		pmic_reg_write(dev, PFUZE3000_SW1BVOLT, value);

		finish_anatop_bypass();

		printf("switch to ldo_bypass mode!\n");
	}
}
#endif
#endif

int dram_init(void)
{
	gd->ram_size = imx_ddr_size();

	return 0;
}

static iomux_v3_cfg_t const uart1_pads[] = {
	MX6_PAD_UART1_TX_DATA__UART1_DCE_TX | MUX_PAD_CTRL(UART_PAD_CTRL),
	MX6_PAD_UART1_RX_DATA__UART1_DCE_RX | MUX_PAD_CTRL(UART_PAD_CTRL),
};

static void setup_iomux_uart(void)
{
	imx_iomux_v3_setup_multiple_pads(uart1_pads, ARRAY_SIZE(uart1_pads));
}

#ifdef CONFIG_FSL_QSPI

#ifndef CONFIG_DM_SPI
#define QSPI_PAD_CTRL1	\
	(PAD_CTL_SRE_FAST | PAD_CTL_SPEED_MED | \
	 PAD_CTL_PKE | PAD_CTL_PUE | PAD_CTL_PUS_47K_UP | PAD_CTL_DSE_120ohm)

static iomux_v3_cfg_t const quadspi_pads[] = {
	MX6_PAD_NAND_WP_B__QSPI_A_SCLK | MUX_PAD_CTRL(QSPI_PAD_CTRL1),
	MX6_PAD_NAND_READY_B__QSPI_A_DATA00 | MUX_PAD_CTRL(QSPI_PAD_CTRL1),
	MX6_PAD_NAND_CE0_B__QSPI_A_DATA01 | MUX_PAD_CTRL(QSPI_PAD_CTRL1),
	MX6_PAD_NAND_CE1_B__QSPI_A_DATA02 | MUX_PAD_CTRL(QSPI_PAD_CTRL1),
	MX6_PAD_NAND_CLE__QSPI_A_DATA03 | MUX_PAD_CTRL(QSPI_PAD_CTRL1),
	MX6_PAD_NAND_DQS__QSPI_A_SS0_B | MUX_PAD_CTRL(QSPI_PAD_CTRL1),
};
#endif

static int board_qspi_init(void)
{
#ifndef CONFIG_DM_SPI
	/* Set the iomux */
	imx_iomux_v3_setup_multiple_pads(quadspi_pads,
					 ARRAY_SIZE(quadspi_pads));
#endif
	/* Set the clock */
	enable_qspi_clk(0);

	return 0;
}
#endif

#ifdef CONFIG_NAND_MXS
static iomux_v3_cfg_t const nand_pads[] = {
	MX6_PAD_NAND_DATA00__RAWNAND_DATA00 | MUX_PAD_CTRL(GPMI_PAD_CTRL2),
	MX6_PAD_NAND_DATA01__RAWNAND_DATA01 | MUX_PAD_CTRL(GPMI_PAD_CTRL2),
	MX6_PAD_NAND_DATA02__RAWNAND_DATA02 | MUX_PAD_CTRL(GPMI_PAD_CTRL2),
	MX6_PAD_NAND_DATA03__RAWNAND_DATA03 | MUX_PAD_CTRL(GPMI_PAD_CTRL2),
	MX6_PAD_NAND_DATA04__RAWNAND_DATA04 | MUX_PAD_CTRL(GPMI_PAD_CTRL2),
	MX6_PAD_NAND_DATA05__RAWNAND_DATA05 | MUX_PAD_CTRL(GPMI_PAD_CTRL2),
	MX6_PAD_NAND_DATA06__RAWNAND_DATA06 | MUX_PAD_CTRL(GPMI_PAD_CTRL2),
	MX6_PAD_NAND_DATA07__RAWNAND_DATA07 | MUX_PAD_CTRL(GPMI_PAD_CTRL2),
	MX6_PAD_NAND_CLE__RAWNAND_CLE | MUX_PAD_CTRL(GPMI_PAD_CTRL2),
	MX6_PAD_NAND_ALE__RAWNAND_ALE | MUX_PAD_CTRL(GPMI_PAD_CTRL2),
	MX6_PAD_NAND_CE0_B__RAWNAND_CE0_B | MUX_PAD_CTRL(GPMI_PAD_CTRL2),
	MX6_PAD_NAND_CE1_B__RAWNAND_CE1_B | MUX_PAD_CTRL(GPMI_PAD_CTRL2),
	MX6_PAD_NAND_RE_B__RAWNAND_RE_B | MUX_PAD_CTRL(GPMI_PAD_CTRL2),
	MX6_PAD_NAND_WE_B__RAWNAND_WE_B | MUX_PAD_CTRL(GPMI_PAD_CTRL2),
	MX6_PAD_NAND_WP_B__RAWNAND_WP_B | MUX_PAD_CTRL(GPMI_PAD_CTRL2),
	MX6_PAD_NAND_READY_B__RAWNAND_READY_B | MUX_PAD_CTRL(GPMI_PAD_CTRL2),
	MX6_PAD_NAND_DQS__RAWNAND_DQS | MUX_PAD_CTRL(GPMI_PAD_CTRL2),
};

static void setup_gpmi_nand(void)
{
	struct mxc_ccm_reg *mxc_ccm = (struct mxc_ccm_reg *)CCM_BASE_ADDR;

	/* config gpmi nand iomux */
	imx_iomux_v3_setup_multiple_pads(nand_pads, ARRAY_SIZE(nand_pads));

	setup_gpmi_io_clk((MXC_CCM_CS2CDR_ENFC_CLK_PODF(0) |
			MXC_CCM_CS2CDR_ENFC_CLK_PRED(3) |
			MXC_CCM_CS2CDR_ENFC_CLK_SEL(3)));

	/* enable apbh clock gating */
	setbits_le32(&mxc_ccm->CCGR0, MXC_CCM_CCGR0_APBHDMA_MASK);
}
#endif

#ifdef CONFIG_FEC_MXC
static int setup_fec(int fec_id)
{
	struct iomuxc *const iomuxc_regs = (struct iomuxc *)IOMUXC_BASE_ADDR;
	int ret;

	if (fec_id == 0) {
		if (check_module_fused(MX6_MODULE_ENET1))
			return -1;

		/*
		 * Use 50M anatop loopback REF_CLK1 for ENET1,
		 * clear gpr1[13], set gpr1[17].
		 */
		clrsetbits_le32(&iomuxc_regs->gpr[1], IOMUX_GPR1_FEC1_MASK,
				IOMUX_GPR1_FEC1_CLOCK_MUX1_SEL_MASK);
	} else {
		if (check_module_fused(MX6_MODULE_ENET2))
			return -1;

		/*
		 * Use 50M anatop loopback REF_CLK2 for ENET2,
		 * clear gpr1[14], set gpr1[18].
		 */
		clrsetbits_le32(&iomuxc_regs->gpr[1], IOMUX_GPR1_FEC2_MASK,
				IOMUX_GPR1_FEC2_CLOCK_MUX1_SEL_MASK);
	}

	ret = enable_fec_anatop_clock(fec_id, ENET_50MHZ);
	if (ret)
		return ret;

	enable_enet_clk(1);

	return 0;
}

int board_phy_config(struct phy_device *phydev)
{
	phy_write(phydev, MDIO_DEVAD_NONE, 0x1f, 0x8190);

	if (phydev->drv->config)
		phydev->drv->config(phydev);

	return 0;
}
#endif

#ifdef CONFIG_VIDEO_MXS
static iomux_v3_cfg_t const lcd_pads[] = {
	MX6_PAD_LCD_CLK__LCDIF_CLK | MUX_PAD_CTRL(LCD_PAD_CTRL),
	MX6_PAD_LCD_ENABLE__LCDIF_ENABLE | MUX_PAD_CTRL(LCD_PAD_CTRL),
	MX6_PAD_LCD_HSYNC__LCDIF_HSYNC | MUX_PAD_CTRL(LCD_PAD_CTRL),
	MX6_PAD_LCD_VSYNC__LCDIF_VSYNC | MUX_PAD_CTRL(LCD_PAD_CTRL),
	MX6_PAD_LCD_DATA00__LCDIF_DATA00 | MUX_PAD_CTRL(LCD_PAD_CTRL),
	MX6_PAD_LCD_DATA01__LCDIF_DATA01 | MUX_PAD_CTRL(LCD_PAD_CTRL),
	MX6_PAD_LCD_DATA02__LCDIF_DATA02 | MUX_PAD_CTRL(LCD_PAD_CTRL),
	MX6_PAD_LCD_DATA03__LCDIF_DATA03 | MUX_PAD_CTRL(LCD_PAD_CTRL),
	MX6_PAD_LCD_DATA04__LCDIF_DATA04 | MUX_PAD_CTRL(LCD_PAD_CTRL),
	MX6_PAD_LCD_DATA05__LCDIF_DATA05 | MUX_PAD_CTRL(LCD_PAD_CTRL),
	MX6_PAD_LCD_DATA06__LCDIF_DATA06 | MUX_PAD_CTRL(LCD_PAD_CTRL),
	MX6_PAD_LCD_DATA07__LCDIF_DATA07 | MUX_PAD_CTRL(LCD_PAD_CTRL),
	MX6_PAD_LCD_DATA08__LCDIF_DATA08 | MUX_PAD_CTRL(LCD_PAD_CTRL),
	MX6_PAD_LCD_DATA09__LCDIF_DATA09 | MUX_PAD_CTRL(LCD_PAD_CTRL),
	MX6_PAD_LCD_DATA10__LCDIF_DATA10 | MUX_PAD_CTRL(LCD_PAD_CTRL),
	MX6_PAD_LCD_DATA11__LCDIF_DATA11 | MUX_PAD_CTRL(LCD_PAD_CTRL),
	MX6_PAD_LCD_DATA12__LCDIF_DATA12 | MUX_PAD_CTRL(LCD_PAD_CTRL),
	MX6_PAD_LCD_DATA13__LCDIF_DATA13 | MUX_PAD_CTRL(LCD_PAD_CTRL),
	MX6_PAD_LCD_DATA14__LCDIF_DATA14 | MUX_PAD_CTRL(LCD_PAD_CTRL),
	MX6_PAD_LCD_DATA15__LCDIF_DATA15 | MUX_PAD_CTRL(LCD_PAD_CTRL),
	MX6_PAD_LCD_DATA16__LCDIF_DATA16 | MUX_PAD_CTRL(LCD_PAD_CTRL),
	MX6_PAD_LCD_DATA17__LCDIF_DATA17 | MUX_PAD_CTRL(LCD_PAD_CTRL),
	MX6_PAD_LCD_DATA18__LCDIF_DATA18 | MUX_PAD_CTRL(LCD_PAD_CTRL),
	MX6_PAD_LCD_DATA19__LCDIF_DATA19 | MUX_PAD_CTRL(LCD_PAD_CTRL),
	MX6_PAD_LCD_DATA20__LCDIF_DATA20 | MUX_PAD_CTRL(LCD_PAD_CTRL),
	MX6_PAD_LCD_DATA21__LCDIF_DATA21 | MUX_PAD_CTRL(LCD_PAD_CTRL),
	MX6_PAD_LCD_DATA22__LCDIF_DATA22 | MUX_PAD_CTRL(LCD_PAD_CTRL),
	MX6_PAD_LCD_DATA23__LCDIF_DATA23 | MUX_PAD_CTRL(LCD_PAD_CTRL),

	/* LCD_RST */
	MX6_PAD_SNVS_TAMPER9__GPIO5_IO09 | MUX_PAD_CTRL(NO_PAD_CTRL),

	/* Use GPIO for Brightness adjustment, duty cycle = period. */
	MX6_PAD_GPIO1_IO08__GPIO1_IO08 | MUX_PAD_CTRL(NO_PAD_CTRL),
};

void do_enable_parallel_lcd(struct display_info_t const *dev)
{
	enable_lcdif_clock(dev->bus, 1);

	imx_iomux_v3_setup_multiple_pads(lcd_pads, ARRAY_SIZE(lcd_pads));

	/* Reset the LCD */
	gpio_request(IMX_GPIO_NR(5, 9), "lcd reset");
	gpio_direction_output(IMX_GPIO_NR(5, 9) , 0);
	udelay(500);
	gpio_direction_output(IMX_GPIO_NR(5, 9) , 1);

	/* Set Brightness to high */
	gpio_request(IMX_GPIO_NR(1, 8), "backlight");
	gpio_direction_output(IMX_GPIO_NR(1, 8) , 1);
}

struct display_info_t const displays[] = {{
	.bus = MX6UL_LCDIF1_BASE_ADDR,
	.addr = 0,
	.pixfmt = 24,
	.detect = NULL,
	.enable	= do_enable_parallel_lcd,
	.mode	= {
		.name			= "TFT43AB",
		.xres           = 480,
		.yres           = 272,
		.pixclock       = 108695,
		.left_margin    = 8,
		.right_margin   = 4,
		.upper_margin   = 2,
		.lower_margin   = 4,
		.hsync_len      = 41,
		.vsync_len      = 10,
		.sync           = 0,
		.vmode          = FB_VMODE_NONINTERLACED
} } };
size_t display_count = ARRAY_SIZE(displays);
#endif

int board_early_init_f(void)
{
	setup_iomux_uart();

	return 0;
}

int board_init(void)
{
	/* Address of boot parameters */
	gd->bd->bi_boot_params = PHYS_SDRAM + 0x100;

#ifdef	CONFIG_FEC_MXC
	setup_fec(CONFIG_FEC_ENET_DEV);
#endif

#ifdef CONFIG_FSL_QSPI
	board_qspi_init();
#endif

#ifdef CONFIG_NAND_MXS
	setup_gpmi_nand();
#endif

	return 0;
}

#ifdef CONFIG_CMD_BMODE
static const struct boot_mode board_boot_modes[] = {
	/* 4 bit bus width */
	{"sd1", MAKE_CFGVAL(0x42, 0x20, 0x00, 0x00)},
	{"sd2", MAKE_CFGVAL(0x40, 0x28, 0x00, 0x00)},
	{"qspi1", MAKE_CFGVAL(0x10, 0x00, 0x00, 0x00)},
	{NULL,	 0},
};
#endif

int board_late_init(void)
{
#ifdef CONFIG_CMD_BMODE
	add_board_boot_modes(board_boot_modes);
#endif

	env_set("tee", "no");
#ifdef CONFIG_IMX_OPTEE
	env_set("tee", "yes");
#endif

#ifdef CONFIG_ENV_VARS_UBOOT_RUNTIME_CONFIG
<<<<<<< HEAD
	env_set("board_name", "EVK");

	if (is_mx6ull_9x9_evk())
		env_set("board_rev", "9X9");
	else
=======
	if (is_cpu_type(MXC_CPU_MX6ULZ))
		env_set("board_name", "ULZ-EVK");
	else
		env_set("board_name", "EVK");
>>>>>>> 252100a3
	env_set("board_rev", "14X14");

	if (is_cpu_type(MXC_CPU_MX6ULZ)) {
		env_set("board_name", "ULZ-EVK");
		env_set("usb_net_cmd", "usb start");
    }
#endif

#ifdef CONFIG_ENV_IS_IN_MMC
	board_late_mmc_env_init();
#endif

	set_wdog_reset((struct wdog_regs *)WDOG1_BASE_ADDR);

	return 0;
}

int checkboard(void)
{
<<<<<<< HEAD
	if (is_mx6ull_9x9_evk())
		puts("Board: MX6ULL 9x9 EVK\n");
	else if (is_cpu_type(MXC_CPU_MX6ULZ))
		puts("Board: MX6ULZ 14x14 EVK\n");
	else
	puts("Board: MX6ULL 14x14 EVK\n");
=======
	if (is_cpu_type(MXC_CPU_MX6ULZ))
		puts("Board: MX6ULZ 14x14 EVK\n");
	else
		puts("Board: MX6ULL 14x14 EVK\n");
>>>>>>> 252100a3

	return 0;
}<|MERGE_RESOLUTION|>--- conflicted
+++ resolved
@@ -382,18 +382,11 @@
 #endif
 
 #ifdef CONFIG_ENV_VARS_UBOOT_RUNTIME_CONFIG
-<<<<<<< HEAD
 	env_set("board_name", "EVK");
 
 	if (is_mx6ull_9x9_evk())
 		env_set("board_rev", "9X9");
 	else
-=======
-	if (is_cpu_type(MXC_CPU_MX6ULZ))
-		env_set("board_name", "ULZ-EVK");
-	else
-		env_set("board_name", "EVK");
->>>>>>> 252100a3
 	env_set("board_rev", "14X14");
 
 	if (is_cpu_type(MXC_CPU_MX6ULZ)) {
@@ -413,19 +406,12 @@
 
 int checkboard(void)
 {
-<<<<<<< HEAD
 	if (is_mx6ull_9x9_evk())
 		puts("Board: MX6ULL 9x9 EVK\n");
 	else if (is_cpu_type(MXC_CPU_MX6ULZ))
 		puts("Board: MX6ULZ 14x14 EVK\n");
 	else
 	puts("Board: MX6ULL 14x14 EVK\n");
-=======
-	if (is_cpu_type(MXC_CPU_MX6ULZ))
-		puts("Board: MX6ULZ 14x14 EVK\n");
-	else
-		puts("Board: MX6ULL 14x14 EVK\n");
->>>>>>> 252100a3
 
 	return 0;
 }