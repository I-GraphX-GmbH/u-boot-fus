/*
 * board.c
 *
 * Board functions for TI AM43XX based boards
 *
 * Copyright (C) 2013, Texas Instruments, Incorporated - http://www.ti.com/
 *
 * SPDX-License-Identifier:	GPL-2.0+
 */

#include <common.h>
#include <i2c.h>
#include <asm/errno.h>
#include <spl.h>
#include <asm/arch/clock.h>
#include <asm/arch/sys_proto.h>
#include <asm/arch/mux.h>
#include <asm/arch/ddr_defs.h>
<<<<<<< HEAD
#include <asm/emif.h>
#include <asm/gpio.h>
#include <asm/omap_gpio.h>
=======
#include <asm/arch/gpio.h>
#include <asm/emif.h>
>>>>>>> d36ae3bc
#include "board.h"
#include <miiphy.h>
#include <cpsw.h>

DECLARE_GLOBAL_DATA_PTR;

<<<<<<< HEAD
static struct ctrl_dev *cdev = (struct ctrl_dev *)CTRL_DEVICE_BASE;

=======
>>>>>>> d36ae3bc
/*
 * Read header information from EEPROM into global structure.
 */
static int read_eeprom(struct am43xx_board_id *header)
{
	/* Check if baseboard eeprom is available */
	if (i2c_probe(CONFIG_SYS_I2C_EEPROM_ADDR)) {
		printf("Could not probe the EEPROM at 0x%x\n",
		       CONFIG_SYS_I2C_EEPROM_ADDR);
		return -ENODEV;
	}

	/* read the eeprom using i2c */
	if (i2c_read(CONFIG_SYS_I2C_EEPROM_ADDR, 0, 2, (uchar *)header,
		     sizeof(struct am43xx_board_id))) {
		printf("Could not read the EEPROM\n");
		return -EIO;
	}

	if (header->magic != 0xEE3355AA) {
		/*
		 * read the eeprom using i2c again,
		 * but use only a 1 byte address
		 */
		if (i2c_read(CONFIG_SYS_I2C_EEPROM_ADDR, 0, 1, (uchar *)header,
			     sizeof(struct am43xx_board_id))) {
			printf("Could not read the EEPROM at 0x%x\n",
			       CONFIG_SYS_I2C_EEPROM_ADDR);
			return -EIO;
		}

		if (header->magic != 0xEE3355AA) {
			printf("Incorrect magic number (0x%x) in EEPROM\n",
			       header->magic);
			return -EINVAL;
		}
	}

	strncpy(am43xx_board_name, (char *)header->name, sizeof(header->name));
	am43xx_board_name[sizeof(header->name)] = 0;

<<<<<<< HEAD
	strncpy(am43xx_board_rev, (char *)header->version, sizeof(header->version));
	am43xx_board_rev[sizeof(header->version)] = 0;

	return 0;
}

#if defined(CONFIG_SPL_BUILD) || defined(CONFIG_QSPI_BOOT)

const struct dpll_params epos_evm_dpll_ddr = {
		266, 24, 1, -1, 1, -1, -1};
const struct dpll_params epos_evm_dpll_mpu = {
		600, 24, 1, -1, -1, -1, -1};
const struct dpll_params epos_evm_dpll_core = {
		1000, 24, -1, -1, 10, 8, 4};
const struct dpll_params epos_evm_dpll_per = {
		960, 24, 5, -1, -1, -1, -1};

const struct dpll_params gp_evm_dpll_ddr = {
		400, 23, 1, -1, 1, -1, -1};
const struct dpll_params gp_evm_dpll_mpu = {
		600, 23, 1, -1, -1, -1, -1};
const struct dpll_params gp_evm_dpll_core = {
		1000, 23, -1, -1, 10, 8, 4};
const struct dpll_params gp_evm_dpll_per = {
		960, 23, 5, -1, -1, -1, -1};

const struct ctrl_ioregs ioregs_lpddr2 = {
	.cm0ioctl		= LPDDR2_ADDRCTRL_IOCTRL_VALUE,
	.cm1ioctl		= LPDDR2_ADDRCTRL_WD0_IOCTRL_VALUE,
	.cm2ioctl		= LPDDR2_ADDRCTRL_WD1_IOCTRL_VALUE,
	.dt0ioctl		= LPDDR2_DATA0_IOCTRL_VALUE,
	.dt1ioctl		= LPDDR2_DATA0_IOCTRL_VALUE,
	.dt2ioctrl		= LPDDR2_DATA0_IOCTRL_VALUE,
	.dt3ioctrl		= LPDDR2_DATA0_IOCTRL_VALUE,
	.emif_sdram_config_ext	= 0x1,
};

const struct emif_regs emif_regs_lpddr2 = {
	.sdram_config			= 0x808012BA,
	.ref_ctrl			= 0x0000040D,
	.sdram_tim1			= 0xEA86B411,
	.sdram_tim2			= 0x103A094A,
	.sdram_tim3			= 0x0F6BA37F,
	.read_idle_ctrl			= 0x00050000,
	.zq_config			= 0x50074BE4,
	.temp_alert_config		= 0x0,
	.emif_rd_wr_lvl_rmp_win		= 0x0,
	.emif_rd_wr_lvl_rmp_ctl		= 0x0,
	.emif_rd_wr_lvl_ctl		= 0x0,
	.emif_ddr_phy_ctlr_1		= 0x0E084006,
	.emif_ddr_ext_phy_ctrl_1	= 0x04010040,
	.emif_ddr_ext_phy_ctrl_2	= 0x00500050,
	.emif_ddr_ext_phy_ctrl_3	= 0x00500050,
	.emif_ddr_ext_phy_ctrl_4	= 0x00500050,
	.emif_ddr_ext_phy_ctrl_5	= 0x00500050,
	.emif_rd_wr_exec_thresh		= 0x80000405,
	.emif_prio_class_serv_map	= 0x80000001,
	.emif_connect_id_serv_1_map	= 0x80000094,
	.emif_connect_id_serv_2_map	= 0x00000000,
	.emif_cos_config		= 0x000FFFFF
};

/* TODO: Reconcile with OMAP5/DRA7xx changes */
#define EMIF_EXT_PHY_CTRL_CONST_REG	0x14

const u32 ext_phy_ctrl_const_base_lpddr2[EMIF_EXT_PHY_CTRL_CONST_REG] = {
	0x00500050,
	0x00350035,
	0x00350035,
	0x00350035,
	0x00350035,
	0x00350035,
	0x00000000,
	0x00000000,
	0x00000000,
	0x00000000,
	0x00000000,
	0x00000000,
	0x00000000,
	0x00000000,
	0x00000000,
	0x00000000,
	0x00000000,
	0x00000000,
	0x40001000,
	0x08102040
};

const struct ctrl_ioregs ioregs_ddr3 = {
	.cm0ioctl		= DDR3_ADDRCTRL_IOCTRL_VALUE,
	.cm1ioctl		= DDR3_ADDRCTRL_WD0_IOCTRL_VALUE,
	.cm2ioctl		= DDR3_ADDRCTRL_WD1_IOCTRL_VALUE,
	.dt0ioctl		= DDR3_DATA0_IOCTRL_VALUE,
	.dt1ioctl		= DDR3_DATA0_IOCTRL_VALUE,
	.dt2ioctrl		= DDR3_DATA0_IOCTRL_VALUE,
	.dt3ioctrl		= DDR3_DATA0_IOCTRL_VALUE,
	.emif_sdram_config_ext	= 0x0143,
};

const struct emif_regs ddr3_emif_regs_400Mhz = {
	.sdram_config			= 0x638413B2,
	.ref_ctrl			= 0x00000C30,
	.sdram_tim1			= 0xEAAAD4DB,
	.sdram_tim2			= 0x266B7FDA,
	.sdram_tim3			= 0x107F8678,
	.read_idle_ctrl			= 0x00050000,
	.zq_config			= 0x50074BE4,
	.temp_alert_config		= 0x0,
	.emif_ddr_phy_ctlr_1		= 0x0E004008,
	.emif_ddr_ext_phy_ctrl_1	= 0x08020080,
	.emif_ddr_ext_phy_ctrl_2	= 0x00400040,
	.emif_ddr_ext_phy_ctrl_3	= 0x00400040,
	.emif_ddr_ext_phy_ctrl_4	= 0x00400040,
	.emif_ddr_ext_phy_ctrl_5	= 0x00400040,
	.emif_rd_wr_exec_thresh		= 0x80000405,
	.emif_prio_class_serv_map	= 0x80000001,
	.emif_connect_id_serv_1_map	= 0x80000094,
	.emif_connect_id_serv_2_map	= 0x00000000,
	.emif_cos_config		= 0x000FFFFF
};

const u32 ext_phy_ctrl_const_base_ddr3[EMIF_EXT_PHY_CTRL_CONST_REG] = {
	0x00400040,
	0x00350035,
	0x00350035,
	0x00350035,
	0x00350035,
	0x00350035,
	0x00000000,
	0x00000000,
	0x00000000,
	0x00000000,
	0x00000000,
	0x00340034,
	0x00340034,
	0x00340034,
	0x00340034,
	0x00340034,
	0x0,
	0x0,
	0x40000000,
	0x08102040
};

/* EMIF DDR3 Configurations are different for beta AM43X GP EVMs */
const struct emif_regs ddr3_emif_regs_400Mhz_beta = {
	.sdram_config			= 0x638413B2,
	.ref_ctrl			= 0x00000C30,
	.sdram_tim1			= 0xEAAAD4DB,
	.sdram_tim2			= 0x266B7FDA,
	.sdram_tim3			= 0x107F8678,
	.read_idle_ctrl			= 0x00050000,
	.zq_config			= 0x50074BE4,
	.temp_alert_config		= 0x0,
	.emif_ddr_phy_ctlr_1		= 0x0E004008,
	.emif_ddr_ext_phy_ctrl_1	= 0x08020080,
	.emif_ddr_ext_phy_ctrl_2	= 0x00000065,
	.emif_ddr_ext_phy_ctrl_3	= 0x00000091,
	.emif_ddr_ext_phy_ctrl_4	= 0x000000B5,
	.emif_ddr_ext_phy_ctrl_5	= 0x000000E5,
	.emif_rd_wr_exec_thresh		= 0x80000405,
	.emif_prio_class_serv_map	= 0x80000001,
	.emif_connect_id_serv_1_map	= 0x80000094,
	.emif_connect_id_serv_2_map	= 0x00000000,
	.emif_cos_config		= 0x000FFFFF
};

const u32 ext_phy_ctrl_const_base_ddr3_beta[EMIF_EXT_PHY_CTRL_CONST_REG] = {
	0x00000000,
	0x00000045,
	0x00000046,
	0x00000048,
	0x00000047,
	0x00000000,
	0x0000004C,
	0x00000070,
	0x00000085,
	0x000000A3,
	0x00000000,
	0x0000000C,
	0x00000030,
	0x00000045,
	0x00000063,
	0x00000000,
	0x0,
	0x0,
	0x40000000,
	0x08102040
};

/* EMIF DDR3 Configurations are different for production AM43X GP EVMs */
const struct emif_regs ddr3_emif_regs_400Mhz_production = {
	.sdram_config			= 0x638413B2,
	.ref_ctrl			= 0x00000C30,
	.sdram_tim1			= 0xEAAAD4DB,
	.sdram_tim2			= 0x266B7FDA,
	.sdram_tim3			= 0x107F8678,
	.read_idle_ctrl			= 0x00050000,
	.zq_config			= 0x50074BE4,
	.temp_alert_config		= 0x0,
	.emif_ddr_phy_ctlr_1		= 0x0E004008,
	.emif_ddr_ext_phy_ctrl_1	= 0x08020080,
	.emif_ddr_ext_phy_ctrl_2	= 0x00000066,
	.emif_ddr_ext_phy_ctrl_3	= 0x00000091,
	.emif_ddr_ext_phy_ctrl_4	= 0x000000B9,
	.emif_ddr_ext_phy_ctrl_5	= 0x000000E6,
	.emif_rd_wr_exec_thresh		= 0x80000405,
	.emif_prio_class_serv_map	= 0x80000001,
	.emif_connect_id_serv_1_map	= 0x80000094,
	.emif_connect_id_serv_2_map	= 0x00000000,
	.emif_cos_config		= 0x000FFFFF
};

const u32 ext_phy_ctrl_const_base_ddr3_production[EMIF_EXT_PHY_CTRL_CONST_REG] = {
	0x00000000,
	0x00000044,
	0x00000044,
	0x00000046,
	0x00000046,
	0x00000000,
	0x00000059,
	0x00000077,
	0x00000093,
	0x000000A8,
	0x00000000,
	0x00000019,
	0x00000037,
	0x00000053,
	0x00000068,
	0x00000000,
	0x0,
	0x0,
	0x40000000,
	0x08102040
};



const struct dpll_params *get_dpll_ddr_params(void)
{
	if (board_is_eposevm())
		return &epos_evm_dpll_ddr;
	else
		return &gp_evm_dpll_ddr;
=======
	return 0;
}

#ifdef CONFIG_SPL_BUILD

#define NUM_OPPS	6

const struct dpll_params dpll_mpu[NUM_CRYSTAL_FREQ][NUM_OPPS] = {
	{	/* 19.2 MHz */
		{-1, -1, -1, -1, -1, -1, -1},	/* OPP 50 */
		{-1, -1, -1, -1, -1, -1, -1},	/* OPP RESERVED	*/
		{-1, -1, -1, -1, -1, -1, -1},	/* OPP 100 */
		{-1, -1, -1, -1, -1, -1, -1},	/* OPP 120 */
		{-1, -1, -1, -1, -1, -1, -1},	/* OPP TB */
		{-1, -1, -1, -1, -1, -1, -1}	/* OPP NT */
	},
	{	/* 24 MHz */
		{300, 23, 1, -1, -1, -1, -1},	/* OPP 50 */
		{-1, -1, -1, -1, -1, -1, -1},	/* OPP RESERVED	*/
		{600, 23, 1, -1, -1, -1, -1},	/* OPP 100 */
		{720, 23, 1, -1, -1, -1, -1},	/* OPP 120 */
		{800, 23, 1, -1, -1, -1, -1},	/* OPP TB */
		{1000, 23, 1, -1, -1, -1, -1}	/* OPP NT */
	},
	{	/* 25 MHz */
		{300, 24, 1, -1, -1, -1, -1},	/* OPP 50 */
		{-1, -1, -1, -1, -1, -1, -1},	/* OPP RESERVED	*/
		{600, 24, 1, -1, -1, -1, -1},	/* OPP 100 */
		{720, 24, 1, -1, -1, -1, -1},	/* OPP 120 */
		{800, 24, 1, -1, -1, -1, -1},	/* OPP TB */
		{1000, 24, 1, -1, -1, -1, -1}	/* OPP NT */
	},
	{	/* 26 MHz */
		{300, 25, 1, -1, -1, -1, -1},	/* OPP 50 */
		{-1, -1, -1, -1, -1, -1, -1},	/* OPP RESERVED	*/
		{600, 25, 1, -1, -1, -1, -1},	/* OPP 100 */
		{720, 25, 1, -1, -1, -1, -1},	/* OPP 120 */
		{800, 25, 1, -1, -1, -1, -1},	/* OPP TB */
		{1000, 25, 1, -1, -1, -1, -1}	/* OPP NT */
	},
};

const struct dpll_params dpll_core[NUM_CRYSTAL_FREQ] = {
		{-1, -1, -1, -1, -1, -1, -1},	/* 19.2 MHz */
		{1000, 23, -1, -1, 10, 8, 4},	/* 24 MHz */
		{1000, 24, -1, -1, 10, 8, 4},	/* 25 MHz */
		{1000, 25, -1, -1, 10, 8, 4}	/* 26 MHz */
};

const struct dpll_params dpll_per[NUM_CRYSTAL_FREQ] = {
		{-1, -1, -1, -1, -1, -1, -1},	/* 19.2 MHz */
		{960, 23, 5, -1, -1, -1, -1},	/* 24 MHz */
		{960, 24, 5, -1, -1, -1, -1},	/* 25 MHz */
		{960, 25, 5, -1, -1, -1, -1}	/* 26 MHz */
};

const struct dpll_params epos_evm_dpll_ddr = {
		266, 24, 1, -1, 1, -1, -1};

const struct dpll_params gp_evm_dpll_ddr = {
		400, 23, 1, -1, 1, -1, -1};

const struct ctrl_ioregs ioregs_lpddr2 = {
	.cm0ioctl		= LPDDR2_ADDRCTRL_IOCTRL_VALUE,
	.cm1ioctl		= LPDDR2_ADDRCTRL_WD0_IOCTRL_VALUE,
	.cm2ioctl		= LPDDR2_ADDRCTRL_WD1_IOCTRL_VALUE,
	.dt0ioctl		= LPDDR2_DATA0_IOCTRL_VALUE,
	.dt1ioctl		= LPDDR2_DATA0_IOCTRL_VALUE,
	.dt2ioctrl		= LPDDR2_DATA0_IOCTRL_VALUE,
	.dt3ioctrl		= LPDDR2_DATA0_IOCTRL_VALUE,
	.emif_sdram_config_ext	= 0x1,
};

const struct emif_regs emif_regs_lpddr2 = {
	.sdram_config			= 0x808012BA,
	.ref_ctrl			= 0x0000040D,
	.sdram_tim1			= 0xEA86B411,
	.sdram_tim2			= 0x103A094A,
	.sdram_tim3			= 0x0F6BA37F,
	.read_idle_ctrl			= 0x00050000,
	.zq_config			= 0x50074BE4,
	.temp_alert_config		= 0x0,
	.emif_rd_wr_lvl_rmp_win		= 0x0,
	.emif_rd_wr_lvl_rmp_ctl		= 0x0,
	.emif_rd_wr_lvl_ctl		= 0x0,
	.emif_ddr_phy_ctlr_1		= 0x0E084006,
	.emif_rd_wr_exec_thresh		= 0x00000405,
	.emif_ddr_ext_phy_ctrl_1	= 0x04010040,
	.emif_ddr_ext_phy_ctrl_2	= 0x00500050,
	.emif_ddr_ext_phy_ctrl_3	= 0x00500050,
	.emif_ddr_ext_phy_ctrl_4	= 0x00500050,
	.emif_ddr_ext_phy_ctrl_5	= 0x00500050
};

const u32 ext_phy_ctrl_const_base_lpddr2[] = {
	0x00500050,
	0x00350035,
	0x00350035,
	0x00350035,
	0x00350035,
	0x00350035,
	0x00000000,
	0x00000000,
	0x00000000,
	0x00000000,
	0x00000000,
	0x00000000,
	0x00000000,
	0x00000000,
	0x00000000,
	0x00000000,
	0x00000000,
	0x00000000,
	0x40001000,
	0x08102040
};

const struct ctrl_ioregs ioregs_ddr3 = {
	.cm0ioctl		= DDR3_ADDRCTRL_IOCTRL_VALUE,
	.cm1ioctl		= DDR3_ADDRCTRL_WD0_IOCTRL_VALUE,
	.cm2ioctl		= DDR3_ADDRCTRL_WD1_IOCTRL_VALUE,
	.dt0ioctl		= DDR3_DATA0_IOCTRL_VALUE,
	.dt1ioctl		= DDR3_DATA0_IOCTRL_VALUE,
	.dt2ioctrl		= DDR3_DATA0_IOCTRL_VALUE,
	.dt3ioctrl		= DDR3_DATA0_IOCTRL_VALUE,
	.emif_sdram_config_ext	= 0x0043,
};

const struct emif_regs ddr3_emif_regs_400Mhz = {
	.sdram_config			= 0x638413B2,
	.ref_ctrl			= 0x00000C30,
	.sdram_tim1			= 0xEAAAD4DB,
	.sdram_tim2			= 0x266B7FDA,
	.sdram_tim3			= 0x107F8678,
	.read_idle_ctrl			= 0x00050000,
	.zq_config			= 0x50074BE4,
	.temp_alert_config		= 0x0,
	.emif_ddr_phy_ctlr_1		= 0x0E084008,
	.emif_ddr_ext_phy_ctrl_1	= 0x08020080,
	.emif_ddr_ext_phy_ctrl_2	= 0x00400040,
	.emif_ddr_ext_phy_ctrl_3	= 0x00400040,
	.emif_ddr_ext_phy_ctrl_4	= 0x00400040,
	.emif_ddr_ext_phy_ctrl_5	= 0x00400040,
	.emif_rd_wr_lvl_rmp_win		= 0x0,
	.emif_rd_wr_lvl_rmp_ctl		= 0x0,
	.emif_rd_wr_lvl_ctl		= 0x0,
	.emif_rd_wr_exec_thresh		= 0x00000405
};

const u32 ext_phy_ctrl_const_base_ddr3[] = {
	0x00400040,
	0x00350035,
	0x00350035,
	0x00350035,
	0x00350035,
	0x00350035,
	0x00000000,
	0x00000000,
	0x00000000,
	0x00000000,
	0x00000000,
	0x00340034,
	0x00340034,
	0x00340034,
	0x00340034,
	0x00340034,
	0x0,
	0x0,
	0x40000000,
	0x08102040
};

void emif_get_ext_phy_ctrl_const_regs(const u32 **regs, u32 *size)
{
	if (board_is_eposevm()) {
		*regs = ext_phy_ctrl_const_base_lpddr2;
		*size = ARRAY_SIZE(ext_phy_ctrl_const_base_lpddr2);
	} else if (board_is_gpevm()) {
		*regs = ext_phy_ctrl_const_base_ddr3;
		*size = ARRAY_SIZE(ext_phy_ctrl_const_base_ddr3);
	}

	return;
}

const struct dpll_params *get_dpll_ddr_params(void)
{
	struct am43xx_board_id header;

	enable_i2c0_pin_mux();
	i2c_init(CONFIG_SYS_OMAP24_I2C_SPEED, CONFIG_SYS_OMAP24_I2C_SLAVE);
	if (read_eeprom(&header) < 0)
		puts("Could not get board ID.\n");

	if (board_is_eposevm())
		return &epos_evm_dpll_ddr;
	else if (board_is_gpevm())
		return &gp_evm_dpll_ddr;

	puts(" Board not supported\n");
	return NULL;
}

/*
 * get_sys_clk_index : returns the index of the sys_clk read from
 *			ctrl status register. This value is either
 *			read from efuse or sysboot pins.
 */
static u32 get_sys_clk_index(void)
{
	struct ctrl_stat *ctrl = (struct ctrl_stat *)CTRL_BASE;
	u32 ind = readl(&ctrl->statusreg), src;

	src = (ind & CTRL_CRYSTAL_FREQ_SRC_MASK) >> CTRL_CRYSTAL_FREQ_SRC_SHIFT;
	if (src == CTRL_CRYSTAL_FREQ_SRC_EFUSE) /* Value read from EFUSE */
		return ((ind & CTRL_CRYSTAL_FREQ_SELECTION_MASK) >>
			CTRL_CRYSTAL_FREQ_SELECTION_SHIFT);
	else /* Value read from SYS BOOT pins */
		return ((ind & CTRL_SYSBOOT_15_14_MASK) >>
			CTRL_SYSBOOT_15_14_SHIFT);
}

/*
 * get_opp_offset:
 * Returns the index for safest OPP of the device to boot.
 * max_off:	Index of the MAX OPP in DEV ATTRIBUTE register.
 * min_off:	Index of the MIN OPP in DEV ATTRIBUTE register.
 * This data is read from dev_attribute register which is e-fused.
 * A'1' in bit indicates OPP disabled and not available, a '0' indicates
 * OPP available. Lowest OPP starts with min_off. So returning the
 * bit with rightmost '0'.
 */
static int get_opp_offset(int max_off, int min_off)
{
	struct ctrl_stat *ctrl = (struct ctrl_stat *)CTRL_BASE;
	int opp = readl(&ctrl->dev_attr), offset, i;

	for (i = max_off; i >= min_off; i--) {
		offset = opp & (1 << i);
		if (!offset)
			return i;
	}

	return min_off;
>>>>>>> d36ae3bc
}

const struct dpll_params *get_dpll_mpu_params(void)
{
<<<<<<< HEAD
	if (board_is_eposevm())
		return &epos_evm_dpll_mpu;
	else
		return &gp_evm_dpll_mpu;
=======
	int opp = get_opp_offset(DEV_ATTR_MAX_OFFSET, DEV_ATTR_MIN_OFFSET);
	u32 ind = get_sys_clk_index();

	return &dpll_mpu[ind][opp];
>>>>>>> d36ae3bc
}

const struct dpll_params *get_dpll_core_params(void)
{
<<<<<<< HEAD
	struct am43xx_board_id header;

	enable_i2c0_pin_mux();
	i2c_init(CONFIG_SYS_I2C_SPEED, CONFIG_SYS_I2C_SLAVE);
	if (read_eeprom(&header) < 0)
		puts("Could not get board ID.\n");

	if (board_is_eposevm())
		return &epos_evm_dpll_core;
	else
		return &gp_evm_dpll_core;
=======
	int ind = get_sys_clk_index();

	return &dpll_core[ind];
>>>>>>> d36ae3bc
}

const struct dpll_params *get_dpll_per_params(void)
{
<<<<<<< HEAD
	if (board_is_eposevm())
		return &epos_evm_dpll_per;
	else
		return &gp_evm_dpll_per;
=======
	int ind = get_sys_clk_index();

	return &dpll_per[ind];
>>>>>>> d36ae3bc
}

void set_uart_mux_conf(void)
{
	enable_uart0_pin_mux();
}

void set_mux_conf_regs(void)
{
	enable_board_pin_mux();
}

static void enable_vtt_regulator(void)
{
	u32 temp;

<<<<<<< HEAD
	/*GPIO_VTTEN - GPIO5_7 PINMUX Setup*/
	writel(0x7, CTRL_BASE + 0x0A5C);

	writel(0x102, PRCM_BASE + 0x8C98);

	/* Poll if module is functional */
	while ((readl(PRCM_BASE + 0x8C98) & 0x30000) != 0x0)
		;

	/* enable module */
	writel(0x0, GPIO5_BASE + 0x0130);

	/*enable output for GPIO5_7*/
	writel((1 << 7), GPIO5_BASE + 0x0194);
	temp = readl(GPIO5_BASE + 0x0134);
	temp = temp & ~(1 << 7);
	writel(temp, GPIO5_BASE + 0x0134);
=======
	/* enable module */
	writel(GPIO_CTRL_ENABLEMODULE, AM33XX_GPIO0_BASE + OMAP_GPIO_CTRL);

	/* enable output for GPIO0_22 */
	writel(GPIO_SETDATAOUT(GPIO_22),
	       AM33XX_GPIO0_BASE + OMAP_GPIO_SETDATAOUT);
	temp = readl(AM33XX_GPIO0_BASE + OMAP_GPIO_OE);
	temp = temp & ~(GPIO_OE_ENABLE(GPIO_22));
	writel(temp, AM33XX_GPIO0_BASE + OMAP_GPIO_OE);
>>>>>>> d36ae3bc
}

void sdram_init(void)
{
<<<<<<< HEAD
	if (board_is_eposevm()) {
		do_sdram_init(&ioregs_lpddr2, &emif_regs_lpddr2,
			      ext_phy_ctrl_const_base_lpddr2,
			      EMIF_SDRAM_TYPE_LPDDR2);
	} else {
		enable_vtt_regulator();

		if(board_is_evm_14_or_later())
			do_sdram_init(&ioregs_ddr3, &ddr3_emif_regs_400Mhz_production,
			      ext_phy_ctrl_const_base_ddr3_production,
			      EMIF_SDRAM_TYPE_DDR3);
		else if(board_is_evm_12_or_later())
			do_sdram_init(&ioregs_ddr3, &ddr3_emif_regs_400Mhz_beta,
			      ext_phy_ctrl_const_base_ddr3_beta,
			      EMIF_SDRAM_TYPE_DDR3);
		else
			do_sdram_init(&ioregs_ddr3, &ddr3_emif_regs_400Mhz,
			      ext_phy_ctrl_const_base_ddr3,
			      EMIF_SDRAM_TYPE_DDR3);
=======
	/*
	 * EPOS EVM has 1GB LPDDR2 connected to EMIF.
	 * GP EMV has 1GB DDR3 connected to EMIF
	 * along with VTT regulator.
	 */
	if (board_is_eposevm()) {
		config_ddr(0, &ioregs_lpddr2, NULL, NULL, &emif_regs_lpddr2, 0);
	} else if (board_is_gpevm()) {
		enable_vtt_regulator();
		config_ddr(0, &ioregs_ddr3, NULL, NULL,
			   &ddr3_emif_regs_400Mhz, 0);
>>>>>>> d36ae3bc
	}
}
#endif

int board_init(void)
{
<<<<<<< HEAD
	struct l3f_cfg_bwlimiter *bwlimiter = (struct l3f_cfg_bwlimiter *)L3F_CFG_BWLIMITER;
	u32 mreqprio_0, mreqprio_1, modena_init0_bw_fractional,
	    modena_init0_bw_integer, modena_init0_watermark_0;

	gd->bd->bi_boot_params = CONFIG_SYS_SDRAM_BASE + 0x100;
	gpmc_init();

	/* Clear all important bits for DSS errata that may need to be tweaked*/
	mreqprio_0 = readl(&cdev->mreqprio_0) & MREQPRIO_0_SAB_INIT1_MASK &
	                   MREQPRIO_0_SAB_INIT0_MASK;

	mreqprio_1 = readl(&cdev->mreqprio_1) & MREQPRIO_1_DSS_MASK;

	modena_init0_bw_fractional = readl(&bwlimiter->modena_init0_bw_fractional) &
	                                   BW_LIMITER_BW_FRAC_MASK;

	modena_init0_bw_integer = readl(&bwlimiter->modena_init0_bw_integer) &
	                                BW_LIMITER_BW_INT_MASK;

	modena_init0_watermark_0 = readl(&bwlimiter->modena_init0_watermark_0) &
	                                 BW_LIMITER_BW_WATERMARK_MASK;

	/* Setting MReq Priority of the DSS*/
	mreqprio_0 |= 0x77;

	/*
	 * Set L3 Fast Configuration Register
	 * Limiting bandwith for ARM core to 700 MBPS
	 */
	modena_init0_bw_fractional |= 0x10;
	modena_init0_bw_integer |= 0x3;

	writel(mreqprio_0, &cdev->mreqprio_0);
	writel(mreqprio_1, &cdev->mreqprio_1);

	writel(modena_init0_bw_fractional, &bwlimiter->modena_init0_bw_fractional);
	writel(modena_init0_bw_integer, &bwlimiter->modena_init0_bw_integer);
	writel(modena_init0_watermark_0, &bwlimiter->modena_init0_watermark_0);
=======
	gd->bd->bi_boot_params = CONFIG_SYS_SDRAM_BASE + 0x100;
>>>>>>> d36ae3bc

	return 0;
}

#ifdef CONFIG_BOARD_LATE_INIT
int board_late_init(void)
{
#ifdef CONFIG_ENV_VARS_UBOOT_RUNTIME_CONFIG
	char safe_string[HDR_NAME_LEN + 1];
	struct am43xx_board_id header;

	if (read_eeprom(&header) < 0)
		puts("Could not get board ID.\n");

	/* Now set variables based on the header. */
	strncpy(safe_string, (char *)header.name, sizeof(header.name));
	safe_string[sizeof(header.name)] = 0;
	setenv("board_name", safe_string);

	strncpy(safe_string, (char *)header.version, sizeof(header.version));
	safe_string[sizeof(header.version)] = 0;
	setenv("board_rev", safe_string);
#endif
<<<<<<< HEAD
	if (board_is_eposevm()) {
		gpio_request(CONFIG_QSPI_SEL_GPIO, "qspi_gpio");
		gpio_direction_output(CONFIG_QSPI_SEL_GPIO, 0);
	}
=======
>>>>>>> d36ae3bc
	return 0;
}
#endif

#ifdef CONFIG_DRIVER_TI_CPSW

static void cpsw_control(int enabled)
{
	/* Additional controls can be added here */
	return;
}

static struct cpsw_slave_data cpsw_slaves[] = {
	{
		.slave_reg_ofs	= 0x208,
		.sliver_reg_ofs	= 0xd80,
		.phy_addr	= 16,
	},
	{
		.slave_reg_ofs	= 0x308,
		.sliver_reg_ofs	= 0xdc0,
		.phy_addr	= 1,
	},
};

static struct cpsw_platform_data cpsw_data = {
	.mdio_base		= CPSW_MDIO_BASE,
	.cpsw_base		= CPSW_BASE,
	.mdio_div		= 0xff,
	.channels		= 8,
	.cpdma_reg_ofs		= 0x800,
	.slaves			= 1,
	.slave_data		= cpsw_slaves,
	.ale_reg_ofs		= 0xd00,
	.ale_entries		= 1024,
	.host_port_reg_ofs	= 0x108,
	.hw_stats_reg_ofs	= 0x900,
	.bd_ram_ofs		= 0x2000,
	.mac_control		= (1 << 5),
	.control		= cpsw_control,
	.host_port_num		= 0,
	.version		= CPSW_CTRL_VERSION_2,
};

int board_eth_init(bd_t *bis)
{
	int rv;
	uint8_t mac_addr[6];
	uint32_t mac_hi, mac_lo;

	/* try reading mac address from efuse */
	mac_lo = readl(&cdev->macid0l);
	mac_hi = readl(&cdev->macid0h);
	mac_addr[0] = mac_hi & 0xFF;
	mac_addr[1] = (mac_hi & 0xFF00) >> 8;
	mac_addr[2] = (mac_hi & 0xFF0000) >> 16;
	mac_addr[3] = (mac_hi & 0xFF000000) >> 24;
	mac_addr[4] = mac_lo & 0xFF;
	mac_addr[5] = (mac_lo & 0xFF00) >> 8;

	if (!getenv("ethaddr")) {
		puts("<ethaddr> not set. Validating first E-fuse MAC\n");
		if (is_valid_ether_addr(mac_addr))
			eth_setenv_enetaddr("ethaddr", mac_addr);
	}

	mac_lo = readl(&cdev->macid1l);
	mac_hi = readl(&cdev->macid1h);
	mac_addr[0] = mac_hi & 0xFF;
	mac_addr[1] = (mac_hi & 0xFF00) >> 8;
	mac_addr[2] = (mac_hi & 0xFF0000) >> 16;
	mac_addr[3] = (mac_hi & 0xFF000000) >> 24;
	mac_addr[4] = mac_lo & 0xFF;
	mac_addr[5] = (mac_lo & 0xFF00) >> 8;

	if (!getenv("eth1addr")) {
		if (is_valid_ether_addr(mac_addr))
			eth_setenv_enetaddr("eth1addr", mac_addr);
	}

	if (board_is_eposevm()) {
		writel(RMII_MODE_ENABLE | RMII_CHIPCKL_ENABLE, &cdev->miisel);
		cpsw_slaves[0].phy_if = PHY_INTERFACE_MODE_RMII;
		cpsw_slaves[0].phy_addr = 16;
	} else {
		writel(RGMII_MODE_ENABLE, &cdev->miisel);
		cpsw_slaves[0].phy_if = PHY_INTERFACE_MODE_RGMII;
		cpsw_slaves[0].phy_addr = 0;
	}

	rv = cpsw_register(&cpsw_data);
	if (rv < 0)
		printf("Error %d registering CPSW switch\n", rv);

	return rv;
}
#endif<|MERGE_RESOLUTION|>--- conflicted
+++ resolved
@@ -16,25 +16,12 @@
 #include <asm/arch/sys_proto.h>
 #include <asm/arch/mux.h>
 #include <asm/arch/ddr_defs.h>
-<<<<<<< HEAD
-#include <asm/emif.h>
-#include <asm/gpio.h>
-#include <asm/omap_gpio.h>
-=======
 #include <asm/arch/gpio.h>
 #include <asm/emif.h>
->>>>>>> d36ae3bc
 #include "board.h"
-#include <miiphy.h>
-#include <cpsw.h>
 
 DECLARE_GLOBAL_DATA_PTR;
 
-<<<<<<< HEAD
-static struct ctrl_dev *cdev = (struct ctrl_dev *)CTRL_DEVICE_BASE;
-
-=======
->>>>>>> d36ae3bc
 /*
  * Read header information from EEPROM into global structure.
  */
@@ -76,252 +63,6 @@
 	strncpy(am43xx_board_name, (char *)header->name, sizeof(header->name));
 	am43xx_board_name[sizeof(header->name)] = 0;
 
-<<<<<<< HEAD
-	strncpy(am43xx_board_rev, (char *)header->version, sizeof(header->version));
-	am43xx_board_rev[sizeof(header->version)] = 0;
-
-	return 0;
-}
-
-#if defined(CONFIG_SPL_BUILD) || defined(CONFIG_QSPI_BOOT)
-
-const struct dpll_params epos_evm_dpll_ddr = {
-		266, 24, 1, -1, 1, -1, -1};
-const struct dpll_params epos_evm_dpll_mpu = {
-		600, 24, 1, -1, -1, -1, -1};
-const struct dpll_params epos_evm_dpll_core = {
-		1000, 24, -1, -1, 10, 8, 4};
-const struct dpll_params epos_evm_dpll_per = {
-		960, 24, 5, -1, -1, -1, -1};
-
-const struct dpll_params gp_evm_dpll_ddr = {
-		400, 23, 1, -1, 1, -1, -1};
-const struct dpll_params gp_evm_dpll_mpu = {
-		600, 23, 1, -1, -1, -1, -1};
-const struct dpll_params gp_evm_dpll_core = {
-		1000, 23, -1, -1, 10, 8, 4};
-const struct dpll_params gp_evm_dpll_per = {
-		960, 23, 5, -1, -1, -1, -1};
-
-const struct ctrl_ioregs ioregs_lpddr2 = {
-	.cm0ioctl		= LPDDR2_ADDRCTRL_IOCTRL_VALUE,
-	.cm1ioctl		= LPDDR2_ADDRCTRL_WD0_IOCTRL_VALUE,
-	.cm2ioctl		= LPDDR2_ADDRCTRL_WD1_IOCTRL_VALUE,
-	.dt0ioctl		= LPDDR2_DATA0_IOCTRL_VALUE,
-	.dt1ioctl		= LPDDR2_DATA0_IOCTRL_VALUE,
-	.dt2ioctrl		= LPDDR2_DATA0_IOCTRL_VALUE,
-	.dt3ioctrl		= LPDDR2_DATA0_IOCTRL_VALUE,
-	.emif_sdram_config_ext	= 0x1,
-};
-
-const struct emif_regs emif_regs_lpddr2 = {
-	.sdram_config			= 0x808012BA,
-	.ref_ctrl			= 0x0000040D,
-	.sdram_tim1			= 0xEA86B411,
-	.sdram_tim2			= 0x103A094A,
-	.sdram_tim3			= 0x0F6BA37F,
-	.read_idle_ctrl			= 0x00050000,
-	.zq_config			= 0x50074BE4,
-	.temp_alert_config		= 0x0,
-	.emif_rd_wr_lvl_rmp_win		= 0x0,
-	.emif_rd_wr_lvl_rmp_ctl		= 0x0,
-	.emif_rd_wr_lvl_ctl		= 0x0,
-	.emif_ddr_phy_ctlr_1		= 0x0E084006,
-	.emif_ddr_ext_phy_ctrl_1	= 0x04010040,
-	.emif_ddr_ext_phy_ctrl_2	= 0x00500050,
-	.emif_ddr_ext_phy_ctrl_3	= 0x00500050,
-	.emif_ddr_ext_phy_ctrl_4	= 0x00500050,
-	.emif_ddr_ext_phy_ctrl_5	= 0x00500050,
-	.emif_rd_wr_exec_thresh		= 0x80000405,
-	.emif_prio_class_serv_map	= 0x80000001,
-	.emif_connect_id_serv_1_map	= 0x80000094,
-	.emif_connect_id_serv_2_map	= 0x00000000,
-	.emif_cos_config		= 0x000FFFFF
-};
-
-/* TODO: Reconcile with OMAP5/DRA7xx changes */
-#define EMIF_EXT_PHY_CTRL_CONST_REG	0x14
-
-const u32 ext_phy_ctrl_const_base_lpddr2[EMIF_EXT_PHY_CTRL_CONST_REG] = {
-	0x00500050,
-	0x00350035,
-	0x00350035,
-	0x00350035,
-	0x00350035,
-	0x00350035,
-	0x00000000,
-	0x00000000,
-	0x00000000,
-	0x00000000,
-	0x00000000,
-	0x00000000,
-	0x00000000,
-	0x00000000,
-	0x00000000,
-	0x00000000,
-	0x00000000,
-	0x00000000,
-	0x40001000,
-	0x08102040
-};
-
-const struct ctrl_ioregs ioregs_ddr3 = {
-	.cm0ioctl		= DDR3_ADDRCTRL_IOCTRL_VALUE,
-	.cm1ioctl		= DDR3_ADDRCTRL_WD0_IOCTRL_VALUE,
-	.cm2ioctl		= DDR3_ADDRCTRL_WD1_IOCTRL_VALUE,
-	.dt0ioctl		= DDR3_DATA0_IOCTRL_VALUE,
-	.dt1ioctl		= DDR3_DATA0_IOCTRL_VALUE,
-	.dt2ioctrl		= DDR3_DATA0_IOCTRL_VALUE,
-	.dt3ioctrl		= DDR3_DATA0_IOCTRL_VALUE,
-	.emif_sdram_config_ext	= 0x0143,
-};
-
-const struct emif_regs ddr3_emif_regs_400Mhz = {
-	.sdram_config			= 0x638413B2,
-	.ref_ctrl			= 0x00000C30,
-	.sdram_tim1			= 0xEAAAD4DB,
-	.sdram_tim2			= 0x266B7FDA,
-	.sdram_tim3			= 0x107F8678,
-	.read_idle_ctrl			= 0x00050000,
-	.zq_config			= 0x50074BE4,
-	.temp_alert_config		= 0x0,
-	.emif_ddr_phy_ctlr_1		= 0x0E004008,
-	.emif_ddr_ext_phy_ctrl_1	= 0x08020080,
-	.emif_ddr_ext_phy_ctrl_2	= 0x00400040,
-	.emif_ddr_ext_phy_ctrl_3	= 0x00400040,
-	.emif_ddr_ext_phy_ctrl_4	= 0x00400040,
-	.emif_ddr_ext_phy_ctrl_5	= 0x00400040,
-	.emif_rd_wr_exec_thresh		= 0x80000405,
-	.emif_prio_class_serv_map	= 0x80000001,
-	.emif_connect_id_serv_1_map	= 0x80000094,
-	.emif_connect_id_serv_2_map	= 0x00000000,
-	.emif_cos_config		= 0x000FFFFF
-};
-
-const u32 ext_phy_ctrl_const_base_ddr3[EMIF_EXT_PHY_CTRL_CONST_REG] = {
-	0x00400040,
-	0x00350035,
-	0x00350035,
-	0x00350035,
-	0x00350035,
-	0x00350035,
-	0x00000000,
-	0x00000000,
-	0x00000000,
-	0x00000000,
-	0x00000000,
-	0x00340034,
-	0x00340034,
-	0x00340034,
-	0x00340034,
-	0x00340034,
-	0x0,
-	0x0,
-	0x40000000,
-	0x08102040
-};
-
-/* EMIF DDR3 Configurations are different for beta AM43X GP EVMs */
-const struct emif_regs ddr3_emif_regs_400Mhz_beta = {
-	.sdram_config			= 0x638413B2,
-	.ref_ctrl			= 0x00000C30,
-	.sdram_tim1			= 0xEAAAD4DB,
-	.sdram_tim2			= 0x266B7FDA,
-	.sdram_tim3			= 0x107F8678,
-	.read_idle_ctrl			= 0x00050000,
-	.zq_config			= 0x50074BE4,
-	.temp_alert_config		= 0x0,
-	.emif_ddr_phy_ctlr_1		= 0x0E004008,
-	.emif_ddr_ext_phy_ctrl_1	= 0x08020080,
-	.emif_ddr_ext_phy_ctrl_2	= 0x00000065,
-	.emif_ddr_ext_phy_ctrl_3	= 0x00000091,
-	.emif_ddr_ext_phy_ctrl_4	= 0x000000B5,
-	.emif_ddr_ext_phy_ctrl_5	= 0x000000E5,
-	.emif_rd_wr_exec_thresh		= 0x80000405,
-	.emif_prio_class_serv_map	= 0x80000001,
-	.emif_connect_id_serv_1_map	= 0x80000094,
-	.emif_connect_id_serv_2_map	= 0x00000000,
-	.emif_cos_config		= 0x000FFFFF
-};
-
-const u32 ext_phy_ctrl_const_base_ddr3_beta[EMIF_EXT_PHY_CTRL_CONST_REG] = {
-	0x00000000,
-	0x00000045,
-	0x00000046,
-	0x00000048,
-	0x00000047,
-	0x00000000,
-	0x0000004C,
-	0x00000070,
-	0x00000085,
-	0x000000A3,
-	0x00000000,
-	0x0000000C,
-	0x00000030,
-	0x00000045,
-	0x00000063,
-	0x00000000,
-	0x0,
-	0x0,
-	0x40000000,
-	0x08102040
-};
-
-/* EMIF DDR3 Configurations are different for production AM43X GP EVMs */
-const struct emif_regs ddr3_emif_regs_400Mhz_production = {
-	.sdram_config			= 0x638413B2,
-	.ref_ctrl			= 0x00000C30,
-	.sdram_tim1			= 0xEAAAD4DB,
-	.sdram_tim2			= 0x266B7FDA,
-	.sdram_tim3			= 0x107F8678,
-	.read_idle_ctrl			= 0x00050000,
-	.zq_config			= 0x50074BE4,
-	.temp_alert_config		= 0x0,
-	.emif_ddr_phy_ctlr_1		= 0x0E004008,
-	.emif_ddr_ext_phy_ctrl_1	= 0x08020080,
-	.emif_ddr_ext_phy_ctrl_2	= 0x00000066,
-	.emif_ddr_ext_phy_ctrl_3	= 0x00000091,
-	.emif_ddr_ext_phy_ctrl_4	= 0x000000B9,
-	.emif_ddr_ext_phy_ctrl_5	= 0x000000E6,
-	.emif_rd_wr_exec_thresh		= 0x80000405,
-	.emif_prio_class_serv_map	= 0x80000001,
-	.emif_connect_id_serv_1_map	= 0x80000094,
-	.emif_connect_id_serv_2_map	= 0x00000000,
-	.emif_cos_config		= 0x000FFFFF
-};
-
-const u32 ext_phy_ctrl_const_base_ddr3_production[EMIF_EXT_PHY_CTRL_CONST_REG] = {
-	0x00000000,
-	0x00000044,
-	0x00000044,
-	0x00000046,
-	0x00000046,
-	0x00000000,
-	0x00000059,
-	0x00000077,
-	0x00000093,
-	0x000000A8,
-	0x00000000,
-	0x00000019,
-	0x00000037,
-	0x00000053,
-	0x00000068,
-	0x00000000,
-	0x0,
-	0x0,
-	0x40000000,
-	0x08102040
-};
-
-
-
-const struct dpll_params *get_dpll_ddr_params(void)
-{
-	if (board_is_eposevm())
-		return &epos_evm_dpll_ddr;
-	else
-		return &gp_evm_dpll_ddr;
-=======
 	return 0;
 }
 
@@ -566,57 +307,28 @@
 	}
 
 	return min_off;
->>>>>>> d36ae3bc
 }
 
 const struct dpll_params *get_dpll_mpu_params(void)
 {
-<<<<<<< HEAD
-	if (board_is_eposevm())
-		return &epos_evm_dpll_mpu;
-	else
-		return &gp_evm_dpll_mpu;
-=======
 	int opp = get_opp_offset(DEV_ATTR_MAX_OFFSET, DEV_ATTR_MIN_OFFSET);
 	u32 ind = get_sys_clk_index();
 
 	return &dpll_mpu[ind][opp];
->>>>>>> d36ae3bc
 }
 
 const struct dpll_params *get_dpll_core_params(void)
 {
-<<<<<<< HEAD
-	struct am43xx_board_id header;
-
-	enable_i2c0_pin_mux();
-	i2c_init(CONFIG_SYS_I2C_SPEED, CONFIG_SYS_I2C_SLAVE);
-	if (read_eeprom(&header) < 0)
-		puts("Could not get board ID.\n");
-
-	if (board_is_eposevm())
-		return &epos_evm_dpll_core;
-	else
-		return &gp_evm_dpll_core;
-=======
 	int ind = get_sys_clk_index();
 
 	return &dpll_core[ind];
->>>>>>> d36ae3bc
 }
 
 const struct dpll_params *get_dpll_per_params(void)
 {
-<<<<<<< HEAD
-	if (board_is_eposevm())
-		return &epos_evm_dpll_per;
-	else
-		return &gp_evm_dpll_per;
-=======
 	int ind = get_sys_clk_index();
 
 	return &dpll_per[ind];
->>>>>>> d36ae3bc
 }
 
 void set_uart_mux_conf(void)
@@ -633,25 +345,6 @@
 {
 	u32 temp;
 
-<<<<<<< HEAD
-	/*GPIO_VTTEN - GPIO5_7 PINMUX Setup*/
-	writel(0x7, CTRL_BASE + 0x0A5C);
-
-	writel(0x102, PRCM_BASE + 0x8C98);
-
-	/* Poll if module is functional */
-	while ((readl(PRCM_BASE + 0x8C98) & 0x30000) != 0x0)
-		;
-
-	/* enable module */
-	writel(0x0, GPIO5_BASE + 0x0130);
-
-	/*enable output for GPIO5_7*/
-	writel((1 << 7), GPIO5_BASE + 0x0194);
-	temp = readl(GPIO5_BASE + 0x0134);
-	temp = temp & ~(1 << 7);
-	writel(temp, GPIO5_BASE + 0x0134);
-=======
 	/* enable module */
 	writel(GPIO_CTRL_ENABLEMODULE, AM33XX_GPIO0_BASE + OMAP_GPIO_CTRL);
 
@@ -661,32 +354,10 @@
 	temp = readl(AM33XX_GPIO0_BASE + OMAP_GPIO_OE);
 	temp = temp & ~(GPIO_OE_ENABLE(GPIO_22));
 	writel(temp, AM33XX_GPIO0_BASE + OMAP_GPIO_OE);
->>>>>>> d36ae3bc
 }
 
 void sdram_init(void)
 {
-<<<<<<< HEAD
-	if (board_is_eposevm()) {
-		do_sdram_init(&ioregs_lpddr2, &emif_regs_lpddr2,
-			      ext_phy_ctrl_const_base_lpddr2,
-			      EMIF_SDRAM_TYPE_LPDDR2);
-	} else {
-		enable_vtt_regulator();
-
-		if(board_is_evm_14_or_later())
-			do_sdram_init(&ioregs_ddr3, &ddr3_emif_regs_400Mhz_production,
-			      ext_phy_ctrl_const_base_ddr3_production,
-			      EMIF_SDRAM_TYPE_DDR3);
-		else if(board_is_evm_12_or_later())
-			do_sdram_init(&ioregs_ddr3, &ddr3_emif_regs_400Mhz_beta,
-			      ext_phy_ctrl_const_base_ddr3_beta,
-			      EMIF_SDRAM_TYPE_DDR3);
-		else
-			do_sdram_init(&ioregs_ddr3, &ddr3_emif_regs_400Mhz,
-			      ext_phy_ctrl_const_base_ddr3,
-			      EMIF_SDRAM_TYPE_DDR3);
-=======
 	/*
 	 * EPOS EVM has 1GB LPDDR2 connected to EMIF.
 	 * GP EMV has 1GB DDR3 connected to EMIF
@@ -698,55 +369,13 @@
 		enable_vtt_regulator();
 		config_ddr(0, &ioregs_ddr3, NULL, NULL,
 			   &ddr3_emif_regs_400Mhz, 0);
->>>>>>> d36ae3bc
 	}
 }
 #endif
 
 int board_init(void)
 {
-<<<<<<< HEAD
-	struct l3f_cfg_bwlimiter *bwlimiter = (struct l3f_cfg_bwlimiter *)L3F_CFG_BWLIMITER;
-	u32 mreqprio_0, mreqprio_1, modena_init0_bw_fractional,
-	    modena_init0_bw_integer, modena_init0_watermark_0;
-
 	gd->bd->bi_boot_params = CONFIG_SYS_SDRAM_BASE + 0x100;
-	gpmc_init();
-
-	/* Clear all important bits for DSS errata that may need to be tweaked*/
-	mreqprio_0 = readl(&cdev->mreqprio_0) & MREQPRIO_0_SAB_INIT1_MASK &
-	                   MREQPRIO_0_SAB_INIT0_MASK;
-
-	mreqprio_1 = readl(&cdev->mreqprio_1) & MREQPRIO_1_DSS_MASK;
-
-	modena_init0_bw_fractional = readl(&bwlimiter->modena_init0_bw_fractional) &
-	                                   BW_LIMITER_BW_FRAC_MASK;
-
-	modena_init0_bw_integer = readl(&bwlimiter->modena_init0_bw_integer) &
-	                                BW_LIMITER_BW_INT_MASK;
-
-	modena_init0_watermark_0 = readl(&bwlimiter->modena_init0_watermark_0) &
-	                                 BW_LIMITER_BW_WATERMARK_MASK;
-
-	/* Setting MReq Priority of the DSS*/
-	mreqprio_0 |= 0x77;
-
-	/*
-	 * Set L3 Fast Configuration Register
-	 * Limiting bandwith for ARM core to 700 MBPS
-	 */
-	modena_init0_bw_fractional |= 0x10;
-	modena_init0_bw_integer |= 0x3;
-
-	writel(mreqprio_0, &cdev->mreqprio_0);
-	writel(mreqprio_1, &cdev->mreqprio_1);
-
-	writel(modena_init0_bw_fractional, &bwlimiter->modena_init0_bw_fractional);
-	writel(modena_init0_bw_integer, &bwlimiter->modena_init0_bw_integer);
-	writel(modena_init0_watermark_0, &bwlimiter->modena_init0_watermark_0);
-=======
-	gd->bd->bi_boot_params = CONFIG_SYS_SDRAM_BASE + 0x100;
->>>>>>> d36ae3bc
 
 	return 0;
 }
@@ -770,107 +399,6 @@
 	safe_string[sizeof(header.version)] = 0;
 	setenv("board_rev", safe_string);
 #endif
-<<<<<<< HEAD
-	if (board_is_eposevm()) {
-		gpio_request(CONFIG_QSPI_SEL_GPIO, "qspi_gpio");
-		gpio_direction_output(CONFIG_QSPI_SEL_GPIO, 0);
-	}
-=======
->>>>>>> d36ae3bc
 	return 0;
 }
-#endif
-
-#ifdef CONFIG_DRIVER_TI_CPSW
-
-static void cpsw_control(int enabled)
-{
-	/* Additional controls can be added here */
-	return;
-}
-
-static struct cpsw_slave_data cpsw_slaves[] = {
-	{
-		.slave_reg_ofs	= 0x208,
-		.sliver_reg_ofs	= 0xd80,
-		.phy_addr	= 16,
-	},
-	{
-		.slave_reg_ofs	= 0x308,
-		.sliver_reg_ofs	= 0xdc0,
-		.phy_addr	= 1,
-	},
-};
-
-static struct cpsw_platform_data cpsw_data = {
-	.mdio_base		= CPSW_MDIO_BASE,
-	.cpsw_base		= CPSW_BASE,
-	.mdio_div		= 0xff,
-	.channels		= 8,
-	.cpdma_reg_ofs		= 0x800,
-	.slaves			= 1,
-	.slave_data		= cpsw_slaves,
-	.ale_reg_ofs		= 0xd00,
-	.ale_entries		= 1024,
-	.host_port_reg_ofs	= 0x108,
-	.hw_stats_reg_ofs	= 0x900,
-	.bd_ram_ofs		= 0x2000,
-	.mac_control		= (1 << 5),
-	.control		= cpsw_control,
-	.host_port_num		= 0,
-	.version		= CPSW_CTRL_VERSION_2,
-};
-
-int board_eth_init(bd_t *bis)
-{
-	int rv;
-	uint8_t mac_addr[6];
-	uint32_t mac_hi, mac_lo;
-
-	/* try reading mac address from efuse */
-	mac_lo = readl(&cdev->macid0l);
-	mac_hi = readl(&cdev->macid0h);
-	mac_addr[0] = mac_hi & 0xFF;
-	mac_addr[1] = (mac_hi & 0xFF00) >> 8;
-	mac_addr[2] = (mac_hi & 0xFF0000) >> 16;
-	mac_addr[3] = (mac_hi & 0xFF000000) >> 24;
-	mac_addr[4] = mac_lo & 0xFF;
-	mac_addr[5] = (mac_lo & 0xFF00) >> 8;
-
-	if (!getenv("ethaddr")) {
-		puts("<ethaddr> not set. Validating first E-fuse MAC\n");
-		if (is_valid_ether_addr(mac_addr))
-			eth_setenv_enetaddr("ethaddr", mac_addr);
-	}
-
-	mac_lo = readl(&cdev->macid1l);
-	mac_hi = readl(&cdev->macid1h);
-	mac_addr[0] = mac_hi & 0xFF;
-	mac_addr[1] = (mac_hi & 0xFF00) >> 8;
-	mac_addr[2] = (mac_hi & 0xFF0000) >> 16;
-	mac_addr[3] = (mac_hi & 0xFF000000) >> 24;
-	mac_addr[4] = mac_lo & 0xFF;
-	mac_addr[5] = (mac_lo & 0xFF00) >> 8;
-
-	if (!getenv("eth1addr")) {
-		if (is_valid_ether_addr(mac_addr))
-			eth_setenv_enetaddr("eth1addr", mac_addr);
-	}
-
-	if (board_is_eposevm()) {
-		writel(RMII_MODE_ENABLE | RMII_CHIPCKL_ENABLE, &cdev->miisel);
-		cpsw_slaves[0].phy_if = PHY_INTERFACE_MODE_RMII;
-		cpsw_slaves[0].phy_addr = 16;
-	} else {
-		writel(RGMII_MODE_ENABLE, &cdev->miisel);
-		cpsw_slaves[0].phy_if = PHY_INTERFACE_MODE_RGMII;
-		cpsw_slaves[0].phy_addr = 0;
-	}
-
-	rv = cpsw_register(&cpsw_data);
-	if (rv < 0)
-		printf("Error %d registering CPSW switch\n", rv);
-
-	return rv;
-}
 #endif