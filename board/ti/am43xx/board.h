/*
 * board.h
 *
 * TI AM437x boards information header
 * Derived from AM335x board.
 *
 * Copyright (C) 2013, Texas Instruments, Incorporated - http://www.ti.com/
 *
 * SPDX-License-Identifier:	GPL-2.0+
 */

#ifndef _BOARD_H_
#define _BOARD_H_

#include <asm/arch/omap.h>

static char *const am43xx_board_name = (char *)AM4372_BOARD_NAME_START;
<<<<<<< HEAD
static char *const am43xx_board_rev = (char *)AM4372_BOARD_VERSION_START;
=======
>>>>>>> d36ae3bc

/*
 * TI AM437x EVMs define a system EEPROM that defines certain sub-fields.
 * We use these fields to in turn see what board we are on, and what
 * that might require us to set or not set.
 */
#define HDR_NO_OF_MAC_ADDR	3
#define HDR_ETH_ALEN		6
#define HDR_NAME_LEN		8

<<<<<<< HEAD
=======
#define DEV_ATTR_MAX_OFFSET	5
#define DEV_ATTR_MIN_OFFSET	0

>>>>>>> d36ae3bc
struct am43xx_board_id {
	unsigned int  magic;
	char name[HDR_NAME_LEN];
	char version[4];
	char serial[12];
	char config[32];
	char mac_addr[HDR_NO_OF_MAC_ADDR][HDR_ETH_ALEN];
};

static inline int board_is_eposevm(void)
{
	return !strncmp(am43xx_board_name, "AM43EPOS", HDR_NAME_LEN);
}

static inline int board_is_gpevm(void)
{
	return !strncmp(am43xx_board_name, "AM43__GP", HDR_NAME_LEN);
}

<<<<<<< HEAD
static inline int board_is_evm_14_or_later(void)
{
	return (board_is_gpevm() && strncmp("1.4", am43xx_board_rev, 3) <= 0);
}

static inline int board_is_evm_12_or_later(void)
{
	return (board_is_gpevm() && strncmp("1.2", am43xx_board_rev, 3) <= 0);
}

=======
>>>>>>> d36ae3bc
void enable_uart0_pin_mux(void);
void enable_board_pin_mux(void);
void enable_i2c0_pin_mux(void);
#endif<|MERGE_RESOLUTION|>--- conflicted
+++ resolved
@@ -15,10 +15,6 @@
 #include <asm/arch/omap.h>
 
 static char *const am43xx_board_name = (char *)AM4372_BOARD_NAME_START;
-<<<<<<< HEAD
-static char *const am43xx_board_rev = (char *)AM4372_BOARD_VERSION_START;
-=======
->>>>>>> d36ae3bc
 
 /*
  * TI AM437x EVMs define a system EEPROM that defines certain sub-fields.
@@ -29,12 +25,9 @@
 #define HDR_ETH_ALEN		6
 #define HDR_NAME_LEN		8
 
-<<<<<<< HEAD
-=======
 #define DEV_ATTR_MAX_OFFSET	5
 #define DEV_ATTR_MIN_OFFSET	0
 
->>>>>>> d36ae3bc
 struct am43xx_board_id {
 	unsigned int  magic;
 	char name[HDR_NAME_LEN];
@@ -54,19 +47,6 @@
 	return !strncmp(am43xx_board_name, "AM43__GP", HDR_NAME_LEN);
 }
 
-<<<<<<< HEAD
-static inline int board_is_evm_14_or_later(void)
-{
-	return (board_is_gpevm() && strncmp("1.4", am43xx_board_rev, 3) <= 0);
-}
-
-static inline int board_is_evm_12_or_later(void)
-{
-	return (board_is_gpevm() && strncmp("1.2", am43xx_board_rev, 3) <= 0);
-}
-
-=======
->>>>>>> d36ae3bc
 void enable_uart0_pin_mux(void);
 void enable_board_pin_mux(void);
 void enable_i2c0_pin_mux(void);
