--- conflicted
+++ resolved
@@ -171,22 +171,11 @@
 	$(shell $(LD) --version | \
 	  sed -ne 's/GNU ld version \([0-9][0-9]*\)\.\([0-9][0-9]*\).*/-DLD_MAJOR=\1 -DLD_MINOR=\2/p')
 
-<<<<<<< HEAD
-$(OBJTREE)/MLO:	$(obj)u-boot-spl.bin
-ifdef CONFIG_CH_QSPI
-	$(OBJTREE)/tools/mkimage -T omapimage -n ch_qspi\
-		-a $(CONFIG_SPL_TEXT_BASE) -d $< $@
-else
-	$(OBJTREE)/tools/mkimage -T omapimage \
-		-a $(CONFIG_SPL_TEXT_BASE) -d $< $@
-endif
-=======
 quiet_cmd_mkimage = MKIMAGE $@
 cmd_mkimage = $(objtree)/tools/mkimage $(MKIMAGEFLAGS_$(@F)) -d $< $@ \
 	$(if $(KBUILD_VERBOSE:1=), >/dev/null)
 
 MKIMAGEFLAGS_MLO = -T omapimage -a $(CONFIG_SPL_TEXT_BASE)
->>>>>>> 2bd413a8
 
 MKIMAGEFLAGS_MLO.byteswap = -T omapimage -n byteswap -a $(CONFIG_SPL_TEXT_BASE)
 
