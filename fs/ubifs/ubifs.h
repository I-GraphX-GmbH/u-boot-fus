--- conflicted
+++ resolved
@@ -2393,24 +2393,9 @@
 #ifdef __UBOOT__
 /* these are used in cmd_ubifs.c */
 int ubifs_init(void);
-<<<<<<< HEAD
-int ubifs_mount(const char *vol_name);
+int uboot_ubifs_mount(const char *vol_name);
 void ubifs_umount(struct ubifs_info *c);
 int ubifs_ls(char *dir_name);
 int ubifs_load(const char *filename, u32 addr, u32 size);
-
-#include "debug.h"
-#include "misc.h"
-#include "key.h"
-
-/* todo: Move these to a common U-Boot header */
-int lzo1x_decompress_safe(const unsigned char *in, size_t in_len,
-			  unsigned char *out, size_t *out_len);
-=======
-int uboot_ubifs_mount(char *vol_name);
-void ubifs_umount(struct ubifs_info *c);
-int ubifs_ls(char *dir_name);
-int ubifs_load(char *filename, u32 addr, u32 size);
-#endif
->>>>>>> 8c893cb8
+#endif
 #endif /* !__UBIFS_H__ */