/*
 * This file is part of UBIFS.
 *
 * Copyright (C) 2006-2008 Nokia Corporation.
 *
 * (C) Copyright 2008-2010
 * Stefan Roese, DENX Software Engineering, sr@denx.de.
 *
 * Authors: Artem Bityutskiy (Битюцкий Артём)
 *          Adrian Hunter
 *
 * SPDX-License-Identifier:	GPL-2.0
 */

#include <common.h>
#include <memalign.h>
#include "ubifs.h"
#include <u-boot/zlib.h>

#include <linux/err.h>
#include <linux/lzo.h>

DECLARE_GLOBAL_DATA_PTR;

/* compress.c */

/*
 * We need a wrapper for zunzip() because the parameters are
 * incompatible with the lzo decompressor.
 */
static int gzip_decompress(const unsigned char *in, size_t in_len,
			   unsigned char *out, size_t *out_len)
{
	return zunzip(out, *out_len, (unsigned char *)in,
		      (unsigned long *)out_len, 0, 0);
}

/* Fake description object for the "none" compressor */
static struct ubifs_compressor none_compr = {
	.compr_type = UBIFS_COMPR_NONE,
	.name = "none",
	.capi_name = "",
	.decompress = NULL,
};

static struct ubifs_compressor lzo_compr = {
	.compr_type = UBIFS_COMPR_LZO,
#ifndef __UBOOT__
	.comp_mutex = &lzo_mutex,
#endif
	.name = "lzo",
	.capi_name = "lzo",
	.decompress = lzo1x_decompress_safe,
};

static struct ubifs_compressor zlib_compr = {
	.compr_type = UBIFS_COMPR_ZLIB,
#ifndef __UBOOT__
	.comp_mutex = &deflate_mutex,
	.decomp_mutex = &inflate_mutex,
#endif
	.name = "zlib",
	.capi_name = "deflate",
	.decompress = gzip_decompress,
};

/* All UBIFS compressors */
struct ubifs_compressor *ubifs_compressors[UBIFS_COMPR_TYPES_CNT];


#ifdef __UBOOT__
/* from mm/util.c */

/**
 * kmemdup - duplicate region of memory
 *
 * @src: memory region to duplicate
 * @len: memory region length
 * @gfp: GFP mask to use
 */
void *kmemdup(const void *src, size_t len, gfp_t gfp)
{
	void *p;

	p = kmalloc(len, gfp);
	if (p)
		memcpy(p, src, len);
	return p;
}

struct crypto_comp {
	int compressor;
};

static inline struct crypto_comp
*crypto_alloc_comp(const char *alg_name, u32 type, u32 mask)
{
	struct ubifs_compressor *comp;
	struct crypto_comp *ptr;
	int i = 0;

	ptr = malloc_cache_aligned(sizeof(struct crypto_comp));
	while (i < UBIFS_COMPR_TYPES_CNT) {
		comp = ubifs_compressors[i];
		if (!comp) {
			i++;
			continue;
		}
		if (strncmp(alg_name, comp->capi_name, strlen(alg_name)) == 0) {
			ptr->compressor = i;
			return ptr;
		}
		i++;
	}
	if (i >= UBIFS_COMPR_TYPES_CNT) {
		dbg_gen("invalid compression type %s", alg_name);
		free (ptr);
		return NULL;
	}
	return ptr;
}
static inline int
crypto_comp_decompress(const struct ubifs_info *c, struct crypto_comp *tfm,
		       const u8 *src, unsigned int slen, u8 *dst,
		       unsigned int *dlen)
{
	struct ubifs_compressor *compr = ubifs_compressors[tfm->compressor];
	int err;

	if (compr->compr_type == UBIFS_COMPR_NONE) {
		memcpy(dst, src, slen);
		*dlen = slen;
		return 0;
	}

	err = compr->decompress(src, slen, dst, (size_t *)dlen);
	if (err)
		ubifs_err(c, "cannot decompress %d bytes, compressor %s, "
			  "error %d", slen, compr->name, err);

	return err;

	return 0;
}

/* from shrinker.c */

/* Global clean znode counter (for all mounted UBIFS instances) */
atomic_long_t ubifs_clean_zn_cnt;

#endif

/**
 * ubifs_decompress - decompress data.
 * @in_buf: data to decompress
 * @in_len: length of the data to decompress
 * @out_buf: output buffer where decompressed data should
 * @out_len: output length is returned here
 * @compr_type: type of compression
 *
 * This function decompresses data from buffer @in_buf into buffer @out_buf.
 * The length of the uncompressed data is returned in @out_len. This functions
 * returns %0 on success or a negative error code on failure.
 */
int ubifs_decompress(const struct ubifs_info *c, const void *in_buf,
		     int in_len, void *out_buf, int *out_len, int compr_type)
{
	int err;
	struct ubifs_compressor *compr;

	if (unlikely(compr_type < 0 || compr_type >= UBIFS_COMPR_TYPES_CNT)) {
		ubifs_err(c, "invalid compression type %d", compr_type);
		return -EINVAL;
	}

	compr = ubifs_compressors[compr_type];

	if (unlikely(!compr->capi_name)) {
		ubifs_err(c, "%s compression is not compiled in", compr->name);
		return -EINVAL;
	}

	if (compr_type == UBIFS_COMPR_NONE) {
		memcpy(out_buf, in_buf, in_len);
		*out_len = in_len;
		return 0;
	}

	if (compr->decomp_mutex)
		mutex_lock(compr->decomp_mutex);
	err = crypto_comp_decompress(c, compr->cc, in_buf, in_len, out_buf,
				     (unsigned int *)out_len);
	if (compr->decomp_mutex)
		mutex_unlock(compr->decomp_mutex);
	if (err)
		ubifs_err(c, "cannot decompress %d bytes, compressor %s,"
			  " error %d", in_len, compr->name, err);

	return err;
}

/**
 * compr_init - initialize a compressor.
 * @compr: compressor description object
 *
 * This function initializes the requested compressor and returns zero in case
 * of success or a negative error code in case of failure.
 */
static int __init compr_init(struct ubifs_compressor *compr)
{
	ubifs_compressors[compr->compr_type] = compr;

#ifdef CONFIG_NEEDS_MANUAL_RELOC
	ubifs_compressors[compr->compr_type]->name += gd->reloc_off;
	ubifs_compressors[compr->compr_type]->capi_name += gd->reloc_off;
	ubifs_compressors[compr->compr_type]->decompress += gd->reloc_off;
#endif

	if (compr->capi_name) {
		compr->cc = crypto_alloc_comp(compr->capi_name, 0, 0);
		if (IS_ERR(compr->cc)) {
			dbg_gen("cannot initialize compressor %s,"
				  " error %ld", compr->name,
				  PTR_ERR(compr->cc));
			return PTR_ERR(compr->cc);
		}
	}

	return 0;
}

/**
 * ubifs_compressors_init - initialize UBIFS compressors.
 *
 * This function initializes the compressor which were compiled in. Returns
 * zero in case of success and a negative error code in case of failure.
 */
int __init ubifs_compressors_init(void)
{
	int err;

	err = compr_init(&lzo_compr);
	if (err)
		return err;

	err = compr_init(&zlib_compr);
	if (err)
		return err;

	err = compr_init(&none_compr);
	if (err)
		return err;

	return 0;
}

/*
 * ubifsls...
 */

static int filldir(struct ubifs_info *c, const char *name, int namlen,
		   u64 ino, unsigned int d_type)
{
	struct inode *inode;
	char filetime[32];

	switch (d_type) {
	case UBIFS_ITYPE_REG:
		printf("\t");
		break;
	case UBIFS_ITYPE_DIR:
		printf("<DIR>\t");
		break;
	case UBIFS_ITYPE_LNK:
		printf("<LNK>\t");
		break;
	default:
		printf("other\t");
		break;
	}

	inode = ubifs_iget(c->vfs_sb, ino);
	if (IS_ERR(inode)) {
		printf("%s: Error in ubifs_iget(), ino=%lld ret=%p!\n",
		       __func__, ino, inode);
		return -1;
	}
	ctime_r((time_t *)&inode->i_mtime, filetime);
	printf("%9lld  %24.24s  ", inode->i_size, filetime);
#ifndef __UBOOT__
	ubifs_iput(inode);
#endif

	printf("%s\n", name);

	return 0;
}

static int ubifs_printdir(struct file *file, void *dirent)
{
	int err, over = 0;
	struct qstr nm;
	union ubifs_key key;
	struct ubifs_dent_node *dent;
	struct inode *dir = file->f_path.dentry->d_inode;
	struct ubifs_info *c = dir->i_sb->s_fs_info;

	dbg_gen("dir ino %lu, f_pos %#llx", dir->i_ino, file->f_pos);

	if (file->f_pos > UBIFS_S_KEY_HASH_MASK || file->f_pos == 2)
		/*
		 * The directory was seek'ed to a senseless position or there
		 * are no more entries.
		 */
		return 0;

	if (file->f_pos == 1) {
		/* Find the first entry in TNC and save it */
		lowest_dent_key(c, &key, dir->i_ino);
		nm.name = NULL;
		dent = ubifs_tnc_next_ent(c, &key, &nm);
		if (IS_ERR(dent)) {
			err = PTR_ERR(dent);
			goto out;
		}

		file->f_pos = key_hash_flash(c, &dent->key);
		file->private_data = dent;
	}

	dent = file->private_data;
	if (!dent) {
		/*
		 * The directory was seek'ed to and is now readdir'ed.
		 * Find the entry corresponding to @file->f_pos or the
		 * closest one.
		 */
		dent_key_init_hash(c, &key, dir->i_ino, file->f_pos);
		nm.name = NULL;
		dent = ubifs_tnc_next_ent(c, &key, &nm);
		if (IS_ERR(dent)) {
			err = PTR_ERR(dent);
			goto out;
		}
		file->f_pos = key_hash_flash(c, &dent->key);
		file->private_data = dent;
	}

	while (1) {
		dbg_gen("feed '%s', ino %llu, new f_pos %#x",
			dent->name, (unsigned long long)le64_to_cpu(dent->inum),
			key_hash_flash(c, &dent->key));
		ubifs_assert(le64_to_cpu(dent->ch.sqnum) > ubifs_inode(dir)->creat_sqnum);

		nm.len = le16_to_cpu(dent->nlen);
		over = filldir(c, (char *)dent->name, nm.len,
			       le64_to_cpu(dent->inum), dent->type);
		if (over)
			return 0;

		/* Switch to the next entry */
		key_read(c, &dent->key, &key);
		nm.name = (char *)dent->name;
		dent = ubifs_tnc_next_ent(c, &key, &nm);
		if (IS_ERR(dent)) {
			err = PTR_ERR(dent);
			goto out;
		}

		kfree(file->private_data);
		file->f_pos = key_hash_flash(c, &dent->key);
		file->private_data = dent;
		cond_resched();
	}

out:
	if (err != -ENOENT) {
		ubifs_err(c, "cannot find next direntry, error %d", err);
		return err;
	}

	kfree(file->private_data);
	file->private_data = NULL;
	file->f_pos = 2;
	return 0;
}

static int ubifs_finddir(struct super_block *sb, char *dirname,
			 unsigned long root_inum, unsigned long *inum)
{
	int err;
	struct qstr nm;
	union ubifs_key key;
	struct ubifs_dent_node *dent;
	struct ubifs_info *c;
	struct file *file;
	struct dentry *dentry;
	struct inode *dir;
	int ret = 0;

	file = kzalloc(sizeof(struct file), 0);
	dentry = kzalloc(sizeof(struct dentry), 0);
	dir = kzalloc(sizeof(struct inode), 0);
	if (!file || !dentry || !dir) {
		printf("%s: Error, no memory for malloc!\n", __func__);
		err = -ENOMEM;
		goto out;
	}

	dir->i_sb = sb;
	file->f_path.dentry = dentry;
	file->f_path.dentry->d_parent = dentry;
	file->f_path.dentry->d_inode = dir;
	file->f_path.dentry->d_inode->i_ino = root_inum;
	c = sb->s_fs_info;

	dbg_gen("dir ino %lu, f_pos %#llx", dir->i_ino, file->f_pos);

	/* Find the first entry in TNC and save it */
	lowest_dent_key(c, &key, dir->i_ino);
	nm.name = NULL;
	dent = ubifs_tnc_next_ent(c, &key, &nm);
	if (IS_ERR(dent)) {
		err = PTR_ERR(dent);
		goto out;
	}

	file->f_pos = key_hash_flash(c, &dent->key);
	file->private_data = dent;

	while (1) {
		dbg_gen("feed '%s', ino %llu, new f_pos %#x",
			dent->name, (unsigned long long)le64_to_cpu(dent->inum),
			key_hash_flash(c, &dent->key));
		ubifs_assert(le64_to_cpu(dent->ch.sqnum) > ubifs_inode(dir)->creat_sqnum);

		nm.len = le16_to_cpu(dent->nlen);
		if ((strncmp(dirname, (char *)dent->name, nm.len) == 0) &&
		    (strlen(dirname) == nm.len)) {
			*inum = le64_to_cpu(dent->inum);
			ret = 1;
			goto out_free;
		}

		/* Switch to the next entry */
		key_read(c, &dent->key, &key);
		nm.name = (char *)dent->name;
		dent = ubifs_tnc_next_ent(c, &key, &nm);
		if (IS_ERR(dent)) {
			err = PTR_ERR(dent);
			goto out;
		}

		kfree(file->private_data);
		file->f_pos = key_hash_flash(c, &dent->key);
		file->private_data = dent;
		cond_resched();
	}

out:
	if (err != -ENOENT)
		dbg_gen("cannot find next direntry, error %d", err);

out_free:
	if (file->private_data)
		kfree(file->private_data);
	if (file)
		free(file);
	if (dentry)
		free(dentry);
	if (dir)
		free(dir);

	return ret;
}

static unsigned long ubifs_findfile(struct super_block *sb, const char *filename)
{
	int ret;
	char *next;
	char fpath[128];
	char symlinkpath[128];
	char *name = fpath;
	unsigned long root_inum = 1;
	unsigned long inum;
	int symlink_count = 0; /* Don't allow symlink recursion */
	char link_name[64];

	strcpy(fpath, filename);

	/* Remove all leading slashes */
	while (*name == '/')
		name++;

	/*
	 * Handle root-direcoty ('/')
	 */
	inum = root_inum;
	if (!name || *name == '\0')
		return inum;

	for (;;) {
		struct inode *inode;
		struct ubifs_inode *ui;

		/* Extract the actual part from the pathname.  */
		next = strchr(name, '/');
		if (next) {
			/* Remove all leading slashes.  */
			while (*next == '/')
				*(next++) = '\0';
		}

		ret = ubifs_finddir(sb, name, root_inum, &inum);
		if (!ret)
			return 0;
		inode = ubifs_iget(sb, inum);

		if (!inode)
			return 0;
		ui = ubifs_inode(inode);

		if ((inode->i_mode & S_IFMT) == S_IFLNK) {
			char buf[128];

			/* We have some sort of symlink recursion, bail out */
			if (symlink_count++ > 8) {
				printf("Symlink recursion, aborting\n");
				return 0;
			}
			memcpy(link_name, ui->data, ui->data_len);
			link_name[ui->data_len] = '\0';

			if (link_name[0] == '/') {
				/* Absolute path, redo everything without
				 * the leading slash */
				next = name = link_name + 1;
				root_inum = 1;
				continue;
			}
			/* Relative to cur dir */
			sprintf(buf, "%s/%s",
					link_name, next == NULL ? "" : next);
			memcpy(symlinkpath, buf, sizeof(buf));
			next = name = symlinkpath;
			continue;
		}

		/*
		 * Check if directory with this name exists
		 */

		/* Found the node!  */
		if (!next || *next == '\0')
			return inum;

		root_inum = inum;
		name = next;
	}

	return 0;
}

int ubifs_set_blk_dev(struct blk_desc *rbdd, disk_partition_t *info)
{
	if (rbdd) {
		debug("UBIFS cannot be used with normal block devices\n");
		return -1;
	}

	/*
	 * Should never happen since blk_get_device_part_str() already checks
	 * this, but better safe then sorry.
	 */
	if (!ubifs_is_mounted()) {
		debug("UBIFS not mounted, use ubifsmount to mount volume first!\n");
		return -1;
	}

	return 0;
}

int ubifs_ls(const char *filename)
{
	struct ubifs_info *c = ubifs_sb->s_fs_info;
	struct file *file;
	struct dentry *dentry;
	struct inode *dir;
	void *dirent = NULL;
	unsigned long inum;
	int ret = 0;

	c->ubi = ubi_open_volume(c->vi.ubi_num, c->vi.vol_id, UBI_READONLY);
	inum = ubifs_findfile(ubifs_sb, (char *)filename);
	if (!inum) {
		ret = -1;
		goto out;
	}

	file = kzalloc(sizeof(struct file), 0);
	dentry = kzalloc(sizeof(struct dentry), 0);
	dir = kzalloc(sizeof(struct inode), 0);
	if (!file || !dentry || !dir) {
		printf("%s: Error, no memory for malloc!\n", __func__);
		ret = -ENOMEM;
		goto out_mem;
	}

	dir->i_sb = ubifs_sb;
	file->f_path.dentry = dentry;
	file->f_path.dentry->d_parent = dentry;
	file->f_path.dentry->d_inode = dir;
	file->f_path.dentry->d_inode->i_ino = inum;
	file->f_pos = 1;
	file->private_data = NULL;
	ubifs_printdir(file, dirent);

out_mem:
	if (file)
		free(file);
	if (dentry)
		free(dentry);
	if (dir)
		free(dir);

out:
	ubi_close_volume(c->ubi);
	return ret;
}

int ubifs_exists(const char *filename)
{
	struct ubifs_info *c = ubifs_sb->s_fs_info;
	unsigned long inum;

	c->ubi = ubi_open_volume(c->vi.ubi_num, c->vi.vol_id, UBI_READONLY);
	inum = ubifs_findfile(ubifs_sb, (char *)filename);
	ubi_close_volume(c->ubi);

	return inum != 0;
}

int ubifs_size(const char *filename, loff_t *size)
{
	struct ubifs_info *c = ubifs_sb->s_fs_info;
	unsigned long inum;
	struct inode *inode;
	int err = 0;

	c->ubi = ubi_open_volume(c->vi.ubi_num, c->vi.vol_id, UBI_READONLY);

	inum = ubifs_findfile(ubifs_sb, (char *)filename);
	if (!inum) {
		err = -1;
		goto out;
	}

	inode = ubifs_iget(ubifs_sb, inum);
	if (IS_ERR(inode)) {
		printf("%s: Error reading inode %ld!\n", __func__, inum);
		err = PTR_ERR(inode);
		goto out;
	}

	*size = inode->i_size;

	ubifs_iput(inode);
out:
	ubi_close_volume(c->ubi);
	return err;
}

/*
 * ubifsload...
 */

/* file.c */

static inline void *kmap(struct page *page)
{
	return page->addr;
}

static int read_block(struct inode *inode, void *addr, unsigned int block,
		      struct ubifs_data_node *dn)
{
	struct ubifs_info *c = inode->i_sb->s_fs_info;
	int err, len, out_len;
	union ubifs_key key;
	unsigned int dlen;

	data_key_init(c, &key, inode->i_ino, block);
	err = ubifs_tnc_lookup(c, &key, dn);
	if (err) {
		if (err == -ENOENT)
			/* Not found, so it must be a hole */
			memset(addr, 0, UBIFS_BLOCK_SIZE);
		return err;
	}

	ubifs_assert(le64_to_cpu(dn->ch.sqnum) > ubifs_inode(inode)->creat_sqnum);

	len = le32_to_cpu(dn->size);
	if (len <= 0 || len > UBIFS_BLOCK_SIZE)
		goto dump;

	dlen = le32_to_cpu(dn->ch.len) - UBIFS_DATA_NODE_SZ;
	out_len = UBIFS_BLOCK_SIZE;
	err = ubifs_decompress(c, &dn->data, dlen, addr, &out_len,
			       le16_to_cpu(dn->compr_type));
	if (err || len != out_len)
		goto dump;

	/*
	 * Data length can be less than a full block, even for blocks that are
	 * not the last in the file (e.g., as a result of making a hole and
	 * appending data). Ensure that the remainder is zeroed out.
	 */
	if (len < UBIFS_BLOCK_SIZE)
		memset(addr + len, 0, UBIFS_BLOCK_SIZE - len);

	return 0;

dump:
	ubifs_err(c, "bad data node (block %u, inode %lu)",
		  block, inode->i_ino);
	ubifs_dump_node(c, dn);
	return -EINVAL;
}

static int do_readpage(struct ubifs_info *c, struct inode *inode,
		       struct page *page, int last_block_size)
{
	void *addr;
	int err = 0, i;
	unsigned int block, beyond;
	struct ubifs_data_node *dn;
	loff_t i_size = inode->i_size;

	dbg_gen("ino %lu, pg %lu, i_size %lld",
		inode->i_ino, page->index, i_size);

	addr = kmap(page);

	block = page->index << UBIFS_BLOCKS_PER_PAGE_SHIFT;
	beyond = (i_size + UBIFS_BLOCK_SIZE - 1) >> UBIFS_BLOCK_SHIFT;
	if (block >= beyond) {
		/* Reading beyond inode */
		memset(addr, 0, PAGE_CACHE_SIZE);
		goto out;
	}

	dn = kmalloc(UBIFS_MAX_DATA_NODE_SZ, GFP_NOFS);
	if (!dn)
		return -ENOMEM;

	i = 0;
	while (1) {
		int ret;

		if (block >= beyond) {
			/* Reading beyond inode */
			err = -ENOENT;
			memset(addr, 0, UBIFS_BLOCK_SIZE);
		} else {
			/*
			 * Reading last block? Make sure to not write beyond
			 * the requested size in the destination buffer.
			 */
			if (((block + 1) == beyond) || last_block_size) {
				void *buff;
				int dlen;

				/*
				 * We need to buffer the data locally for the
				 * last block. This is to not pad the
				 * destination area to a multiple of
				 * UBIFS_BLOCK_SIZE.
				 */
				buff = malloc_cache_aligned(UBIFS_BLOCK_SIZE);
				if (!buff) {
					printf("%s: Error, malloc fails!\n",
					       __func__);
					err = -ENOMEM;
					break;
				}

				/* Read block-size into temp buffer */
				ret = read_block(inode, buff, block, dn);
				if (ret) {
					err = ret;
					if (err != -ENOENT) {
						free(buff);
						break;
					}
				}

				if (last_block_size)
					dlen = last_block_size;
				else
					dlen = le32_to_cpu(dn->size);

				/* Now copy required size back to dest */
				memcpy(addr, buff, dlen);

				free(buff);
			} else {
				ret = read_block(inode, addr, block, dn);
				if (ret) {
					err = ret;
					if (err != -ENOENT)
						break;
				}
			}
		}
		if (++i >= UBIFS_BLOCKS_PER_PAGE)
			break;
		block += 1;
		addr += UBIFS_BLOCK_SIZE;
	}
	if (err) {
		if (err == -ENOENT) {
			/* Not found, so it must be a hole */
			dbg_gen("hole");
			goto out_free;
		}
		ubifs_err(c, "cannot read page %lu of inode %lu, error %d",
			  page->index, inode->i_ino, err);
		goto error;
	}

out_free:
	kfree(dn);
out:
	return 0;

error:
	kfree(dn);
	return err;
}

int ubifs_read(const char *filename, void *buf, loff_t offset,
	       loff_t size, loff_t *actread)
{
	struct ubifs_info *c = ubifs_sb->s_fs_info;
	unsigned long inum;
	struct inode *inode;
	struct page page;
	int err = 0;
	int i;
	int count;
	int last_block_size = 0;

	*actread = 0;

	if (offset & (PAGE_SIZE - 1)) {
		printf("ubifs: Error offset must be a multiple of %d\n",
		       PAGE_SIZE);
		return -1;
	}

	c->ubi = ubi_open_volume(c->vi.ubi_num, c->vi.vol_id, UBI_READONLY);
	/* ubifs_findfile will resolve symlinks, so we know that we get
	 * the real file here */
	inum = ubifs_findfile(ubifs_sb, (char *)filename);
	if (!inum) {
		err = -1;
		goto out;
	}

	/*
	 * Read file inode
	 */
	inode = ubifs_iget(ubifs_sb, inum);
	if (IS_ERR(inode)) {
		printf("%s: Error reading inode %ld!\n", __func__, inum);
		err = PTR_ERR(inode);
		goto out;
	}

	if (offset > inode->i_size) {
		printf("ubifs: Error offset (%lld) > file-size (%lld)\n",
		       offset, size);
		err = -1;
		goto put_inode;
	}

	/*
	 * If no size was specified or if size bigger than filesize
	 * set size to filesize
	 */
	if ((size == 0) || (size > (inode->i_size - offset)))
		size = inode->i_size - offset;

	count = (size + UBIFS_BLOCK_SIZE - 1) >> UBIFS_BLOCK_SHIFT;

	page.addr = buf;
	page.index = offset / PAGE_SIZE;
	page.inode = inode;
	for (i = 0; i < count; i++) {
		/*
		 * Make sure to not read beyond the requested size
		 */
		if (((i + 1) == count) && (size < inode->i_size))
			last_block_size = size - (i * PAGE_SIZE);

		err = do_readpage(c, inode, &page, last_block_size);
		if (err)
			break;

		page.addr += PAGE_SIZE;
		page.index++;
	}

	if (err) {
		printf("Error reading file '%s'\n", filename);
		*actread = i * PAGE_SIZE;
	} else {
		*actread = size;
	}

put_inode:
	ubifs_iput(inode);

out:
	ubi_close_volume(c->ubi);
	return err;
}

void ubifs_close(void)
{
}

/* Compat wrappers for common/cmd_ubifs.c */
int ubifs_load(const char *filename, u32 addr, u32 size)
{
	loff_t actread;
	int err;

	printf("Loading file '%s' to addr 0x%08x...\n", filename, addr);

<<<<<<< HEAD
	set_fileaddr(addr);
	err = ubifs_read(filename, (void *)addr, 0, size, &actread);
=======
	err = ubifs_read(filename, (void *)(uintptr_t)addr, 0, size, &actread);
>>>>>>> cd5e3c14
	if (err == 0) {
		setenv_fileinfo(actread);
		printf("Done\n");
	}

	return err;
}

void uboot_ubifs_umount(void)
{
	if (ubifs_sb) {
		printf("Unmounting UBIFS volume %s!\n",
		       ((struct ubifs_info *)(ubifs_sb->s_fs_info))->vi.name);
		ubifs_umount(ubifs_sb->s_fs_info);
		ubifs_sb = NULL;
	}
}<|MERGE_RESOLUTION|>--- conflicted
+++ resolved
@@ -939,12 +939,8 @@
 
 	printf("Loading file '%s' to addr 0x%08x...\n", filename, addr);
 
-<<<<<<< HEAD
 	set_fileaddr(addr);
-	err = ubifs_read(filename, (void *)addr, 0, size, &actread);
-=======
 	err = ubifs_read(filename, (void *)(uintptr_t)addr, 0, size, &actread);
->>>>>>> cd5e3c14
 	if (err == 0) {
 		setenv_fileinfo(actread);
 		printf("Done\n");
