--- conflicted
+++ resolved
@@ -942,11 +942,7 @@
 	set_fileaddr(addr);
 	err = ubifs_read(filename, (void *)(uintptr_t)addr, 0, size, &actread);
 	if (err == 0) {
-<<<<<<< HEAD
-		setenv_fileinfo(actread);
-=======
-		env_set_hex("filesize", actread);
->>>>>>> 83f07da0
+		env_set_fileinfo(actread);
 		printf("Done\n");
 	}
 
