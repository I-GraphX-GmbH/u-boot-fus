/*
 * This file is part of UBIFS.
 *
 * Copyright (C) 2006-2008 Nokia Corporation.
 *
 * (C) Copyright 2008-2010
 * Stefan Roese, DENX Software Engineering, sr@denx.de.
 *
 * This program is free software; you can redistribute it and/or modify it
 * under the terms of the GNU General Public License version 2 as published by
 * the Free Software Foundation.
 *
 * This program is distributed in the hope that it will be useful, but WITHOUT
 * ANY WARRANTY; without even the implied warranty of MERCHANTABILITY or
 * FITNESS FOR A PARTICULAR PURPOSE.  See the GNU General Public License for
 * more details.
 *
 * You should have received a copy of the GNU General Public License along with
 * this program; if not, write to the Free Software Foundation, Inc., 51
 * Franklin St, Fifth Floor, Boston, MA 02110-1301 USA
 *
 * Authors: Artem Bityutskiy (Битюцкий Артём)
 *          Adrian Hunter
 */

#include <common.h>
#include <memalign.h>
#include "ubifs.h"
#include <u-boot/zlib.h>

#include <linux/err.h>
#include <linux/lzo.h>

DECLARE_GLOBAL_DATA_PTR;

/* compress.c */

/*
 * We need a wrapper for zunzip() because the parameters are
 * incompatible with the lzo decompressor.
 */
static int gzip_decompress(const unsigned char *in, size_t in_len,
			   unsigned char *out, size_t *out_len)
{
	return zunzip(out, *out_len, (unsigned char *)in,
		      (unsigned long *)out_len, 0, 0);
}

/* Fake description object for the "none" compressor */
static struct ubifs_compressor none_compr = {
	.compr_type = UBIFS_COMPR_NONE,
	.name = "none",
	.capi_name = "",
	.decompress = NULL,
};

static struct ubifs_compressor lzo_compr = {
	.compr_type = UBIFS_COMPR_LZO,
#ifndef __UBOOT__
	.comp_mutex = &lzo_mutex,
#endif
	.name = "lzo",
	.capi_name = "lzo",
	.decompress = lzo1x_decompress_safe,
};

static struct ubifs_compressor zlib_compr = {
	.compr_type = UBIFS_COMPR_ZLIB,
#ifndef __UBOOT__
	.comp_mutex = &deflate_mutex,
	.decomp_mutex = &inflate_mutex,
#endif
	.name = "zlib",
	.capi_name = "deflate",
	.decompress = gzip_decompress,
};

/* All UBIFS compressors */
struct ubifs_compressor *ubifs_compressors[UBIFS_COMPR_TYPES_CNT];


#ifdef __UBOOT__
/* from mm/util.c */

/**
 * kmemdup - duplicate region of memory
 *
 * @src: memory region to duplicate
 * @len: memory region length
 * @gfp: GFP mask to use
 */
void *kmemdup(const void *src, size_t len, gfp_t gfp)
{
	void *p;

	p = kmalloc(len, gfp);
	if (p)
		memcpy(p, src, len);
	return p;
}

struct crypto_comp {
	int compressor;
};

static inline struct crypto_comp
*crypto_alloc_comp(const char *alg_name, u32 type, u32 mask)
{
	struct ubifs_compressor *comp;
	struct crypto_comp *ptr;
	int i = 0;

	ptr = malloc_cache_aligned(sizeof(struct crypto_comp));
	while (i < UBIFS_COMPR_TYPES_CNT) {
		comp = ubifs_compressors[i];
		if (!comp) {
			i++;
			continue;
		}
		if (strncmp(alg_name, comp->capi_name, strlen(alg_name)) == 0) {
			ptr->compressor = i;
			return ptr;
		}
		i++;
	}
	if (i >= UBIFS_COMPR_TYPES_CNT) {
		dbg_gen("invalid compression type %s", alg_name);
		free (ptr);
		return NULL;
	}
	return ptr;
}
static inline int
crypto_comp_decompress(const struct ubifs_info *c, struct crypto_comp *tfm,
		       const u8 *src, unsigned int slen, u8 *dst,
		       unsigned int *dlen)
{
	struct ubifs_compressor *compr = ubifs_compressors[tfm->compressor];
	int err;

	if (compr->compr_type == UBIFS_COMPR_NONE) {
		memcpy(dst, src, slen);
		*dlen = slen;
		return 0;
	}

	err = compr->decompress(src, slen, dst, (size_t *)dlen);
	if (err)
		ubifs_err(c, "cannot decompress %d bytes, compressor %s, "
			  "error %d", slen, compr->name, err);

	return err;

	return 0;
}

/* from shrinker.c */

/* Global clean znode counter (for all mounted UBIFS instances) */
atomic_long_t ubifs_clean_zn_cnt;

#endif

/**
 * ubifs_decompress - decompress data.
 * @in_buf: data to decompress
 * @in_len: length of the data to decompress
 * @out_buf: output buffer where decompressed data should
 * @out_len: output length is returned here
 * @compr_type: type of compression
 *
 * This function decompresses data from buffer @in_buf into buffer @out_buf.
 * The length of the uncompressed data is returned in @out_len. This functions
 * returns %0 on success or a negative error code on failure.
 */
int ubifs_decompress(const struct ubifs_info *c, const void *in_buf,
		     int in_len, void *out_buf, int *out_len, int compr_type)
{
	int err;
	struct ubifs_compressor *compr;

	if (unlikely(compr_type < 0 || compr_type >= UBIFS_COMPR_TYPES_CNT)) {
		ubifs_err(c, "invalid compression type %d", compr_type);
		return -EINVAL;
	}

	compr = ubifs_compressors[compr_type];

	if (unlikely(!compr->capi_name)) {
		ubifs_err(c, "%s compression is not compiled in", compr->name);
		return -EINVAL;
	}

	if (compr_type == UBIFS_COMPR_NONE) {
		memcpy(out_buf, in_buf, in_len);
		*out_len = in_len;
		return 0;
	}

	if (compr->decomp_mutex)
		mutex_lock(compr->decomp_mutex);
	err = crypto_comp_decompress(c, compr->cc, in_buf, in_len, out_buf,
				     (unsigned int *)out_len);
	if (compr->decomp_mutex)
		mutex_unlock(compr->decomp_mutex);
	if (err)
		ubifs_err(c, "cannot decompress %d bytes, compressor %s,"
			  " error %d", in_len, compr->name, err);

	return err;
}

/**
 * compr_init - initialize a compressor.
 * @compr: compressor description object
 *
 * This function initializes the requested compressor and returns zero in case
 * of success or a negative error code in case of failure.
 */
static int __init compr_init(struct ubifs_compressor *compr)
{
	ubifs_compressors[compr->compr_type] = compr;

#ifdef CONFIG_NEEDS_MANUAL_RELOC
	ubifs_compressors[compr->compr_type]->name += gd->reloc_off;
	ubifs_compressors[compr->compr_type]->capi_name += gd->reloc_off;
	ubifs_compressors[compr->compr_type]->decompress += gd->reloc_off;
#endif

	if (compr->capi_name) {
		compr->cc = crypto_alloc_comp(compr->capi_name, 0, 0);
		if (IS_ERR(compr->cc)) {
			dbg_gen("cannot initialize compressor %s,"
				  " error %ld", compr->name,
				  PTR_ERR(compr->cc));
			return PTR_ERR(compr->cc);
		}
	}

	return 0;
}

/**
 * ubifs_compressors_init - initialize UBIFS compressors.
 *
 * This function initializes the compressor which were compiled in. Returns
 * zero in case of success and a negative error code in case of failure.
 */
int __init ubifs_compressors_init(void)
{
	int err;

	err = compr_init(&lzo_compr);
	if (err)
		return err;

	err = compr_init(&zlib_compr);
	if (err)
		return err;

	err = compr_init(&none_compr);
	if (err)
		return err;

	return 0;
}

/*
 * ubifsls...
 */

static int filldir(struct ubifs_info *c, const char *name, int namlen,
		   u64 ino, unsigned int d_type)
{
	struct inode *inode;
	char filetime[32];

	switch (d_type) {
	case UBIFS_ITYPE_REG:
		printf("\t");
		break;
	case UBIFS_ITYPE_DIR:
		printf("<DIR>\t");
		break;
	case UBIFS_ITYPE_LNK:
		printf("<LNK>\t");
		break;
	default:
		printf("other\t");
		break;
	}

	inode = ubifs_iget(c->vfs_sb, ino);
	if (IS_ERR(inode)) {
		printf("%s: Error in ubifs_iget(), ino=%lld ret=%p!\n",
		       __func__, ino, inode);
		return -1;
	}
	ctime_r((time_t *)&inode->i_mtime, filetime);
	printf("%9lld  %24.24s  ", inode->i_size, filetime);
#ifndef __UBOOT__
	ubifs_iput(inode);
#endif

	printf("%s\n", name);

	return 0;
}

static int ubifs_printdir(struct file *file, void *dirent)
{
	int err, over = 0;
	struct qstr nm;
	union ubifs_key key;
	struct ubifs_dent_node *dent;
	struct inode *dir = file->f_path.dentry->d_inode;
	struct ubifs_info *c = dir->i_sb->s_fs_info;

	dbg_gen("dir ino %lu, f_pos %#llx", dir->i_ino, file->f_pos);

	if (file->f_pos > UBIFS_S_KEY_HASH_MASK || file->f_pos == 2)
		/*
		 * The directory was seek'ed to a senseless position or there
		 * are no more entries.
		 */
		return 0;

	if (file->f_pos == 1) {
		/* Find the first entry in TNC and save it */
		lowest_dent_key(c, &key, dir->i_ino);
		nm.name = NULL;
		dent = ubifs_tnc_next_ent(c, &key, &nm);
		if (IS_ERR(dent)) {
			err = PTR_ERR(dent);
			goto out;
		}

		file->f_pos = key_hash_flash(c, &dent->key);
		file->private_data = dent;
	}

	dent = file->private_data;
	if (!dent) {
		/*
		 * The directory was seek'ed to and is now readdir'ed.
		 * Find the entry corresponding to @file->f_pos or the
		 * closest one.
		 */
		dent_key_init_hash(c, &key, dir->i_ino, file->f_pos);
		nm.name = NULL;
		dent = ubifs_tnc_next_ent(c, &key, &nm);
		if (IS_ERR(dent)) {
			err = PTR_ERR(dent);
			goto out;
		}
		file->f_pos = key_hash_flash(c, &dent->key);
		file->private_data = dent;
	}

	while (1) {
		dbg_gen("feed '%s', ino %llu, new f_pos %#x",
			dent->name, (unsigned long long)le64_to_cpu(dent->inum),
			key_hash_flash(c, &dent->key));
		ubifs_assert(le64_to_cpu(dent->ch.sqnum) > ubifs_inode(dir)->creat_sqnum);

		nm.len = le16_to_cpu(dent->nlen);
		over = filldir(c, (char *)dent->name, nm.len,
			       le64_to_cpu(dent->inum), dent->type);
		if (over)
			return 0;

		/* Switch to the next entry */
		key_read(c, &dent->key, &key);
		nm.name = (char *)dent->name;
		dent = ubifs_tnc_next_ent(c, &key, &nm);
		if (IS_ERR(dent)) {
			err = PTR_ERR(dent);
			goto out;
		}

		kfree(file->private_data);
		file->f_pos = key_hash_flash(c, &dent->key);
		file->private_data = dent;
		cond_resched();
	}

out:
	if (err != -ENOENT) {
		ubifs_err(c, "cannot find next direntry, error %d", err);
		return err;
	}

	kfree(file->private_data);
	file->private_data = NULL;
	file->f_pos = 2;
	return 0;
}

static int ubifs_finddir(struct super_block *sb, char *dirname,
			 unsigned long root_inum, unsigned long *inum)
{
	int err;
	struct qstr nm;
	union ubifs_key key;
	struct ubifs_dent_node *dent;
	struct ubifs_info *c;
	struct file *file;
	struct dentry *dentry;
	struct inode *dir;
	int ret = 0;

	file = kzalloc(sizeof(struct file), 0);
	dentry = kzalloc(sizeof(struct dentry), 0);
	dir = kzalloc(sizeof(struct inode), 0);
	if (!file || !dentry || !dir) {
		printf("%s: Error, no memory for malloc!\n", __func__);
		err = -ENOMEM;
		goto out;
	}

	dir->i_sb = sb;
	file->f_path.dentry = dentry;
	file->f_path.dentry->d_parent = dentry;
	file->f_path.dentry->d_inode = dir;
	file->f_path.dentry->d_inode->i_ino = root_inum;
	c = sb->s_fs_info;

	dbg_gen("dir ino %lu, f_pos %#llx", dir->i_ino, file->f_pos);

	/* Find the first entry in TNC and save it */
	lowest_dent_key(c, &key, dir->i_ino);
	nm.name = NULL;
	dent = ubifs_tnc_next_ent(c, &key, &nm);
	if (IS_ERR(dent)) {
		err = PTR_ERR(dent);
		goto out;
	}

	file->f_pos = key_hash_flash(c, &dent->key);
	file->private_data = dent;

	while (1) {
		dbg_gen("feed '%s', ino %llu, new f_pos %#x",
			dent->name, (unsigned long long)le64_to_cpu(dent->inum),
			key_hash_flash(c, &dent->key));
		ubifs_assert(le64_to_cpu(dent->ch.sqnum) > ubifs_inode(dir)->creat_sqnum);

		nm.len = le16_to_cpu(dent->nlen);
		if ((strncmp(dirname, (char *)dent->name, nm.len) == 0) &&
		    (strlen(dirname) == nm.len)) {
			*inum = le64_to_cpu(dent->inum);
			ret = 1;
			goto out_free;
		}

		/* Switch to the next entry */
		key_read(c, &dent->key, &key);
		nm.name = (char *)dent->name;
		dent = ubifs_tnc_next_ent(c, &key, &nm);
		if (IS_ERR(dent)) {
			err = PTR_ERR(dent);
			goto out;
		}

		kfree(file->private_data);
		file->f_pos = key_hash_flash(c, &dent->key);
		file->private_data = dent;
		cond_resched();
	}

out:
	if (err != -ENOENT)
		dbg_gen("cannot find next direntry, error %d", err);

out_free:
	if (file->private_data)
		kfree(file->private_data);
	if (file)
		free(file);
	if (dentry)
		free(dentry);
	if (dir)
		free(dir);

	return ret;
}

static unsigned long ubifs_findfile(struct super_block *sb, const char *filename)
{
	int ret;
	char *next;
	char fpath[128];
	char symlinkpath[128];
	char *name = fpath;
	unsigned long root_inum = 1;
	unsigned long inum;
	int symlink_count = 0; /* Don't allow symlink recursion */
	char link_name[64];

	strcpy(fpath, filename);

	/* Remove all leading slashes */
	while (*name == '/')
		name++;

	/*
	 * Handle root-direcoty ('/')
	 */
	inum = root_inum;
	if (!name || *name == '\0')
		return inum;

	for (;;) {
		struct inode *inode;
		struct ubifs_inode *ui;

		/* Extract the actual part from the pathname.  */
		next = strchr(name, '/');
		if (next) {
			/* Remove all leading slashes.  */
			while (*next == '/')
				*(next++) = '\0';
		}

		ret = ubifs_finddir(sb, name, root_inum, &inum);
		if (!ret)
			return 0;
		inode = ubifs_iget(sb, inum);

		if (!inode)
			return 0;
		ui = ubifs_inode(inode);

		if ((inode->i_mode & S_IFMT) == S_IFLNK) {
			char buf[128];

			/* We have some sort of symlink recursion, bail out */
			if (symlink_count++ > 8) {
				printf("Symlink recursion, aborting\n");
				return 0;
			}
			memcpy(link_name, ui->data, ui->data_len);
			link_name[ui->data_len] = '\0';

			if (link_name[0] == '/') {
				/* Absolute path, redo everything without
				 * the leading slash */
				next = name = link_name + 1;
				root_inum = 1;
				continue;
			}
			/* Relative to cur dir */
			sprintf(buf, "%s/%s",
					link_name, next == NULL ? "" : next);
			memcpy(symlinkpath, buf, sizeof(buf));
			next = name = symlinkpath;
			continue;
		}

		/*
		 * Check if directory with this name exists
		 */

		/* Found the node!  */
		if (!next || *next == '\0')
			return inum;

		root_inum = inum;
		name = next;
	}

	return 0;
}

int ubifs_set_blk_dev(block_dev_desc_t *rbdd, disk_partition_t *info)
{
	if (rbdd) {
		debug("UBIFS cannot be used with normal block devices\n");
		return -1;
	}

	/*
	 * Should never happen since get_device_and_partition() already checks
	 * this, but better safe then sorry.
	 */
	if (!ubifs_is_mounted()) {
		debug("UBIFS not mounted, use ubifsmount to mount volume first!\n");
		return -1;
	}

	return 0;
}

int ubifs_ls(const char *filename)
{
	struct ubifs_info *c = ubifs_sb->s_fs_info;
	struct file *file;
	struct dentry *dentry;
	struct inode *dir;
	void *dirent = NULL;
	unsigned long inum;
	int ret = 0;

	c->ubi = ubi_open_volume(c->vi.ubi_num, c->vi.vol_id, UBI_READONLY);
	inum = ubifs_findfile(ubifs_sb, (char *)filename);
	if (!inum) {
		ret = -1;
		goto out;
	}

	file = kzalloc(sizeof(struct file), 0);
	dentry = kzalloc(sizeof(struct dentry), 0);
	dir = kzalloc(sizeof(struct inode), 0);
	if (!file || !dentry || !dir) {
		printf("%s: Error, no memory for malloc!\n", __func__);
		ret = -ENOMEM;
		goto out_mem;
	}

	dir->i_sb = ubifs_sb;
	file->f_path.dentry = dentry;
	file->f_path.dentry->d_parent = dentry;
	file->f_path.dentry->d_inode = dir;
	file->f_path.dentry->d_inode->i_ino = inum;
	file->f_pos = 1;
	file->private_data = NULL;
	ubifs_printdir(file, dirent);

out_mem:
	if (file)
		free(file);
	if (dentry)
		free(dentry);
	if (dir)
		free(dir);

out:
	ubi_close_volume(c->ubi);
	return ret;
}

int ubifs_exists(const char *filename)
{
	struct ubifs_info *c = ubifs_sb->s_fs_info;
	unsigned long inum;

	c->ubi = ubi_open_volume(c->vi.ubi_num, c->vi.vol_id, UBI_READONLY);
	inum = ubifs_findfile(ubifs_sb, (char *)filename);
	ubi_close_volume(c->ubi);

	return inum != 0;
}

int ubifs_size(const char *filename, loff_t *size)
{
	struct ubifs_info *c = ubifs_sb->s_fs_info;
	unsigned long inum;
	struct inode *inode;
	int err = 0;

	c->ubi = ubi_open_volume(c->vi.ubi_num, c->vi.vol_id, UBI_READONLY);

	inum = ubifs_findfile(ubifs_sb, (char *)filename);
	if (!inum) {
		err = -1;
		goto out;
	}

	inode = ubifs_iget(ubifs_sb, inum);
	if (IS_ERR(inode)) {
		printf("%s: Error reading inode %ld!\n", __func__, inum);
		err = PTR_ERR(inode);
		goto out;
	}

	*size = inode->i_size;

	ubifs_iput(inode);
out:
	ubi_close_volume(c->ubi);
	return err;
}

/*
 * ubifsload...
 */

/* file.c */

static inline void *kmap(struct page *page)
{
	return page->addr;
}

static int read_block(struct inode *inode, void *addr, unsigned int block,
		      struct ubifs_data_node *dn)
{
	struct ubifs_info *c = inode->i_sb->s_fs_info;
	int err, len, out_len;
	union ubifs_key key;
	unsigned int dlen;

	data_key_init(c, &key, inode->i_ino, block);
	err = ubifs_tnc_lookup(c, &key, dn);
	if (err) {
		if (err == -ENOENT)
			/* Not found, so it must be a hole */
			memset(addr, 0, UBIFS_BLOCK_SIZE);
		return err;
	}

	ubifs_assert(le64_to_cpu(dn->ch.sqnum) > ubifs_inode(inode)->creat_sqnum);

	len = le32_to_cpu(dn->size);
	if (len <= 0 || len > UBIFS_BLOCK_SIZE)
		goto dump;

	dlen = le32_to_cpu(dn->ch.len) - UBIFS_DATA_NODE_SZ;
	out_len = UBIFS_BLOCK_SIZE;
	err = ubifs_decompress(c, &dn->data, dlen, addr, &out_len,
			       le16_to_cpu(dn->compr_type));
	if (err || len != out_len)
		goto dump;

	/*
	 * Data length can be less than a full block, even for blocks that are
	 * not the last in the file (e.g., as a result of making a hole and
	 * appending data). Ensure that the remainder is zeroed out.
	 */
	if (len < UBIFS_BLOCK_SIZE)
		memset(addr + len, 0, UBIFS_BLOCK_SIZE - len);

	return 0;

dump:
	ubifs_err(c, "bad data node (block %u, inode %lu)",
		  block, inode->i_ino);
	ubifs_dump_node(c, dn);
	return -EINVAL;
}

static int do_readpage(struct ubifs_info *c, struct inode *inode,
		       struct page *page, int last_block_size)
{
	void *addr;
	int err = 0, i;
	unsigned int block, beyond;
	struct ubifs_data_node *dn;
	loff_t i_size = inode->i_size;

	dbg_gen("ino %lu, pg %lu, i_size %lld",
		inode->i_ino, page->index, i_size);

	addr = kmap(page);

	block = page->index << UBIFS_BLOCKS_PER_PAGE_SHIFT;
	beyond = (i_size + UBIFS_BLOCK_SIZE - 1) >> UBIFS_BLOCK_SHIFT;
	if (block >= beyond) {
		/* Reading beyond inode */
		memset(addr, 0, PAGE_CACHE_SIZE);
		goto out;
	}

	dn = kmalloc(UBIFS_MAX_DATA_NODE_SZ, GFP_NOFS);
	if (!dn)
		return -ENOMEM;

	i = 0;
	while (1) {
		int ret;

		if (block >= beyond) {
			/* Reading beyond inode */
			err = -ENOENT;
			memset(addr, 0, UBIFS_BLOCK_SIZE);
		} else {
			/*
			 * Reading last block? Make sure to not write beyond
			 * the requested size in the destination buffer.
			 */
			if (((block + 1) == beyond) || last_block_size) {
				void *buff;
				int dlen;

				/*
				 * We need to buffer the data locally for the
				 * last block. This is to not pad the
				 * destination area to a multiple of
				 * UBIFS_BLOCK_SIZE.
				 */
				buff = malloc_cache_aligned(UBIFS_BLOCK_SIZE);
				if (!buff) {
					printf("%s: Error, malloc fails!\n",
					       __func__);
					err = -ENOMEM;
					break;
				}

				/* Read block-size into temp buffer */
				ret = read_block(inode, buff, block, dn);
				if (ret) {
					err = ret;
					if (err != -ENOENT) {
						free(buff);
						break;
					}
				}

				if (last_block_size)
					dlen = last_block_size;
				else
					dlen = le32_to_cpu(dn->size);

				/* Now copy required size back to dest */
				memcpy(addr, buff, dlen);

				free(buff);
			} else {
				ret = read_block(inode, addr, block, dn);
				if (ret) {
					err = ret;
					if (err != -ENOENT)
						break;
				}
			}
		}
		if (++i >= UBIFS_BLOCKS_PER_PAGE)
			break;
		block += 1;
		addr += UBIFS_BLOCK_SIZE;
	}
	if (err) {
		if (err == -ENOENT) {
			/* Not found, so it must be a hole */
			dbg_gen("hole");
			goto out_free;
		}
		ubifs_err(c, "cannot read page %lu of inode %lu, error %d",
			  page->index, inode->i_ino, err);
		goto error;
	}

out_free:
	kfree(dn);
out:
	return 0;

error:
	kfree(dn);
	return err;
}

<<<<<<< HEAD
int ubifs_load(const char *filename, u32 addr, u32 size)
=======
int ubifs_read(const char *filename, void *buf, loff_t offset,
	       loff_t size, loff_t *actread)
>>>>>>> 7952bb7e
{
	struct ubifs_info *c = ubifs_sb->s_fs_info;
	unsigned long inum;
	struct inode *inode;
	struct page page;
	int err = 0;
	int i;
	int count;
	int last_block_size = 0;

	*actread = 0;

	if (offset & (PAGE_SIZE - 1)) {
		printf("ubifs: Error offset must be a multple of %d\n",
		       PAGE_SIZE);
		return -1;
	}

	c->ubi = ubi_open_volume(c->vi.ubi_num, c->vi.vol_id, UBI_READONLY);
	/* ubifs_findfile will resolve symlinks, so we know that we get
	 * the real file here */
	inum = ubifs_findfile(ubifs_sb, (char *)filename);
	if (!inum) {
		err = -1;
		goto out;
	}

	/*
	 * Read file inode
	 */
	inode = ubifs_iget(ubifs_sb, inum);
	if (IS_ERR(inode)) {
		printf("%s: Error reading inode %ld!\n", __func__, inum);
		err = PTR_ERR(inode);
		goto out;
	}

	if (offset > inode->i_size) {
		printf("ubifs: Error offset (%lld) > file-size (%lld)\n",
		       offset, size);
		err = -1;
		goto put_inode;
	}

	/*
	 * If no size was specified or if size bigger than filesize
	 * set size to filesize
	 */
	if ((size == 0) || (size > (inode->i_size - offset)))
		size = inode->i_size - offset;

	count = (size + UBIFS_BLOCK_SIZE - 1) >> UBIFS_BLOCK_SHIFT;

<<<<<<< HEAD
	set_fileaddr(addr);
	page.addr = (void *)addr;
	page.index = 0;
=======
	page.addr = buf;
	page.index = offset / PAGE_SIZE;
>>>>>>> 7952bb7e
	page.inode = inode;
	for (i = 0; i < count; i++) {
		/*
		 * Make sure to not read beyond the requested size
		 */
		if (((i + 1) == count) && (size < inode->i_size))
			last_block_size = size - (i * PAGE_SIZE);

		err = do_readpage(c, inode, &page, last_block_size);
		if (err)
			break;

		page.addr += PAGE_SIZE;
		page.index++;
	}

	if (err) {
		printf("Error reading file '%s'\n", filename);
<<<<<<< HEAD
	else {
		setenv_fileinfo(size);
		printf("Done\n");
=======
		*actread = i * PAGE_SIZE;
	} else {
		*actread = size;
>>>>>>> 7952bb7e
	}

put_inode:
	ubifs_iput(inode);

out:
	ubi_close_volume(c->ubi);
	return err;
}

void ubifs_close(void)
{
}

/* Compat wrappers for common/cmd_ubifs.c */
int ubifs_load(char *filename, u32 addr, u32 size)
{
	loff_t actread;
	int err;

	printf("Loading file '%s' to addr 0x%08x...\n", filename, addr);

	err = ubifs_read(filename, (void *)addr, 0, size, &actread);
	if (err == 0) {
		setenv_hex("filesize", actread);
		printf("Done\n");
	}

	return err;
}

void uboot_ubifs_umount(void)
{
	if (ubifs_sb) {
		printf("Unmounting UBIFS volume %s!\n",
		       ((struct ubifs_info *)(ubifs_sb->s_fs_info))->vi.name);
		ubifs_umount(ubifs_sb->s_fs_info);
		ubifs_sb = NULL;
	}
}<|MERGE_RESOLUTION|>--- conflicted
+++ resolved
@@ -850,12 +850,8 @@
 	return err;
 }
 
-<<<<<<< HEAD
-int ubifs_load(const char *filename, u32 addr, u32 size)
-=======
 int ubifs_read(const char *filename, void *buf, loff_t offset,
 	       loff_t size, loff_t *actread)
->>>>>>> 7952bb7e
 {
 	struct ubifs_info *c = ubifs_sb->s_fs_info;
 	unsigned long inum;
@@ -909,14 +905,8 @@
 
 	count = (size + UBIFS_BLOCK_SIZE - 1) >> UBIFS_BLOCK_SHIFT;
 
-<<<<<<< HEAD
-	set_fileaddr(addr);
-	page.addr = (void *)addr;
-	page.index = 0;
-=======
 	page.addr = buf;
 	page.index = offset / PAGE_SIZE;
->>>>>>> 7952bb7e
 	page.inode = inode;
 	for (i = 0; i < count; i++) {
 		/*
@@ -935,15 +925,9 @@
 
 	if (err) {
 		printf("Error reading file '%s'\n", filename);
-<<<<<<< HEAD
-	else {
-		setenv_fileinfo(size);
-		printf("Done\n");
-=======
 		*actread = i * PAGE_SIZE;
 	} else {
 		*actread = size;
->>>>>>> 7952bb7e
 	}
 
 put_inode:
@@ -959,16 +943,17 @@
 }
 
 /* Compat wrappers for common/cmd_ubifs.c */
-int ubifs_load(char *filename, u32 addr, u32 size)
+int ubifs_load(const char *filename, u32 addr, u32 size)
 {
 	loff_t actread;
 	int err;
 
 	printf("Loading file '%s' to addr 0x%08x...\n", filename, addr);
 
+	set_fileaddr(addr);
 	err = ubifs_read(filename, (void *)addr, 0, size, &actread);
 	if (err == 0) {
-		setenv_hex("filesize", actread);
+		setenv_fileinfo(actread);
 		printf("Done\n");
 	}
 
