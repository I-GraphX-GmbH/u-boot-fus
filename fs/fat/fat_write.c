--- conflicted
+++ resolved
@@ -242,97 +242,17 @@
 		memcpy(itr->dent, slotptr, sizeof(dir_slot));
 		slotptr--;
 		counter--;
-<<<<<<< HEAD
-	}
-
-	if (is_next_clust(mydata, *dentptr)) {
-		/* A new cluster is allocated for directory table */
-		flush_dir_table(mydata, dentptr);
-	}
-}
-
-static __u32 dir_curclust;
-
-/*
- * Extract the full long filename starting at 'retdent' (which is really
- * a slot) into 'l_name'. If successful also copy the real directory entry
- * into 'retdent'
- * If additional adjacent cluster for directory entries is read into memory,
- * then 'get_contents_vfatname_block' is copied into 'get_dentfromdir_block' and
- * the location of the real directory entry is returned by 'retdent'
- * Return 0 on success, -1 otherwise.
- */
-static int
-get_long_file_name(fsdata *mydata, int curclust, __u8 *cluster,
-	      dir_entry **retdent, char *l_name)
-{
-	dir_entry *realdent;
-	dir_slot *slotptr = (dir_slot *)(*retdent);
-	dir_slot *slotptr2 = NULL;
-	__u8 *buflimit = cluster + mydata->sect_size * ((curclust == 0) ?
-							PREFETCH_BLOCKS :
-							mydata->clust_size);
-	__u8 counter = (slotptr->id & ~LAST_LONG_ENTRY_MASK) & 0xff;
-	int idx = 0, cur_position = 0;
-
-	if (counter > VFAT_MAXSEQ) {
-		debug("Error: VFAT name is too long\n");
-		return -1;
-	}
-
-	while ((__u8 *)slotptr < buflimit) {
-		if (counter == 0)
-			break;
-		if (((slotptr->id & ~LAST_LONG_ENTRY_MASK) & 0xff) != counter)
-			return -1;
-		slotptr++;
-		counter--;
-	}
-
-	if ((__u8 *)slotptr >= buflimit) {
-		if (curclust == 0)
-			return -1;
-
-		if (mydata->fatsize == 32 ) {
-			curclust = get_fatent(mydata, dir_curclust);
-			if (CHECK_CLUST(curclust, mydata->fatsize)) {
-				debug("curclust: 0x%x\n", curclust);
-				printf("Invalid FAT entry\n");
-				return -1;
-			}
-		} else {
-			/*
-			 * In FAT16/12, the root dir is locate before data area
-			 * curclust may negative number
-			 */
-			curclust++;
-		}
-
-		dir_curclust = curclust;
-
-		if (get_cluster(mydata, curclust, get_contents_vfatname_block,
-				mydata->clust_size * mydata->sect_size) != 0) {
-			debug("Error: reading directory block\n");
-			return -1;
-		}
-
-		slotptr2 = (dir_slot *)get_contents_vfatname_block;
-		while (counter > 0) {
-			if (((slotptr2->id & ~LAST_LONG_ENTRY_MASK)
-			    & 0xff) != counter)
-=======
 		if (!fat_itr_next(itr))
 			if (!itr->dent && !itr->is_root && flush_dir_table(itr))
->>>>>>> 715e07fd
 				return -1;
 	}
 
 	if (!itr->dent && !itr->is_root)
-		/*
+/*
 		 * don't care return value here because we have already
 		 * finished completing an entry with name, only ending up
 		 * no more entry left
-		 */
+ */
 		flush_dir_table(itr);
 
 	return 0;
@@ -682,22 +602,16 @@
 		printf("error: writing directory entry\n");
 		return -1;
 	}
-<<<<<<< HEAD
 
 	if (mydata->fatsize == 32) {
 		dir_newclust = find_empty_cluster(mydata);
-		set_fatent_value(mydata, dir_curclust, dir_newclust);
-=======
-	dir_newclust = find_empty_cluster(mydata);
-	set_fatent_value(mydata, itr->clust, dir_newclust);
-	if (mydata->fatsize == 32)
->>>>>>> 715e07fd
+		set_fatent_value(mydata, itr->clust, dir_newclust);
 		set_fatent_value(mydata, dir_newclust, 0xffffff8);
 	} else {
-		dir_newclust = dir_curclust + 1;
+		dir_newclust = itr->clust + 1;
 		if (dir_newclust > 1) {
 			printf("error: fail to get empty clust for directory entry\n");
-			return;
+			return -1;
 		}
 	}
 
@@ -784,7 +698,7 @@
  */
 static int
 set_contents(fsdata *mydata, dir_entry *dentptr, loff_t pos, __u8 *buffer,
-	     loff_t maxsize, loff_t *gotsize)
+	      loff_t maxsize, loff_t *gotsize)
 {
 	loff_t filesize;
 	unsigned int bytesperclust = mydata->clust_size * mydata->sect_size;
@@ -1084,10 +998,10 @@
 		if (last_slash == filename) {
 			/* avoid ""(null) directory */
 			*dirname = "/";
-		} else {
+	} else {
 			*last_slash = '\0';
 			*dirname = filename;
-		}
+	}
 
 		*last_slash_cont = '\0';
 		*basename = last_slash_cont + 1;
@@ -1134,7 +1048,7 @@
 	l_filename[name_len] = 0; /* terminate the string */
 	downcase(l_filename, INT_MAX);
 
-	return 0;
+		return 0;
 }
 
 int file_fat_write_at(const char *filename, loff_t pos, void *buffer,
@@ -1165,7 +1079,7 @@
 		printf("FAT: illegal filename (%s)\n", filename);
 		ret = -EINVAL;
 		goto exit;
-	}
+		}
 
 	itr = malloc_cache_aligned(sizeof(fat_itr));
 	if (!itr) {
@@ -1183,7 +1097,7 @@
 	if (ret) {
 		printf("%s: doesn't exist (%d)\n", parent, ret);
 		goto exit;
-	}
+			}
 
 	retdent = find_directory_entry(itr, l_filename);
 
@@ -1205,7 +1119,7 @@
 
 		/* Update file size in a directory entry */
 		retdent->size = cpu_to_le32(pos + size);
-	} else {
+				} else {
 		/* Create a new file */
 
 		if (itr->is_root) {
@@ -1214,20 +1128,20 @@
 			    !strcmp(l_filename, "..")) {
 				ret = -EINVAL;
 				goto exit;
+				}
 			}
-		}
 
 		if (!itr->dent) {
 			printf("Error: allocating new dir entry\n");
 			ret = -EIO;
 			goto exit;
-		}
+			}
 
 		if (pos) {
 			/* No hole allowed */
 			ret = -EINVAL;
 			goto exit;
-		}
+			}
 
 		memset(itr->dent, 0, sizeof(*itr->dent));
 
@@ -1242,14 +1156,14 @@
 		fill_dentry(itr->fsdata, itr->dent, filename, 0, size, 0x20);
 
 		retdent = itr->dent;
-	}
+		}
 
 	ret = set_contents(mydata, retdent, pos, buffer, size, actwrite);
 	if (ret < 0) {
 		printf("Error: writing contents\n");
 		ret = -EIO;
 		goto exit;
-	}
+		}
 	debug("attempt to write 0x%llx bytes\n", *actwrite);
 
 	/* Flush fat buffer */
@@ -1258,7 +1172,7 @@
 		printf("Error: flush fat buffer\n");
 		ret = -EIO;
 		goto exit;
-	}
+		}
 
 	/* Write directory table to device */
 	ret = set_cluster(mydata, itr->clust, itr->block,
@@ -1346,7 +1260,7 @@
 	}
 
 	return 0;
-}
+	}
 
 int fat_unlink(const char *filename)
 {
@@ -1367,7 +1281,7 @@
 		printf("Error: cannot remove root\n");
 		ret = -EINVAL;
 		goto exit;
-	}
+		}
 
 	itr = malloc_cache_aligned(sizeof(fat_itr));
 	if (!itr) {
@@ -1383,24 +1297,24 @@
 	total_sector = fsdata.total_sect;
 
 	ret = fat_itr_resolve(itr, dirname, TYPE_DIR);
-	if (ret) {
+				if (ret) {
 		printf("%s: doesn't exist (%d)\n", dirname, ret);
 		ret = -ENOENT;
-		goto exit;
-	}
+					goto exit;
+				}
 
 	if (!find_directory_entry(itr, basename)) {
 		printf("%s: doesn't exist\n", basename);
 		ret = -ENOENT;
-		goto exit;
-	}
+				goto exit;
+			}
 
 	if (fat_itr_isdir(itr)) {
 		n_entries = fat_dir_entries(itr);
 		if (n_entries < 0) {
 			ret = n_entries;
-			goto exit;
-		}
+				goto exit;
+			}
 		if (n_entries > 2) {
 			printf("Error: directory is not empty: %d\n",
 			       n_entries);
@@ -1439,20 +1353,20 @@
 	split_filename(dirname_copy, &parent, &dirname);
 	if (!strlen(dirname)) {
 		ret = -EINVAL;
-		goto exit;
-	}
+				goto exit;
+			}
 
 	if (normalize_longname(l_dirname, dirname)) {
 		printf("FAT: illegal filename (%s)\n", dirname);
 		ret = -EINVAL;
 		goto exit;
-	}
+		}
 
 	itr = malloc_cache_aligned(sizeof(fat_itr));
 	if (!itr) {
 		ret = -ENOMEM;
-		goto exit;
-	}
+				goto exit;
+			}
 
 	ret = fat_itr_root(itr, &datablock);
 	if (ret)
@@ -1461,10 +1375,10 @@
 	total_sector = datablock.total_sect;
 
 	ret = fat_itr_resolve(itr, parent, TYPE_DIR);
-	if (ret) {
+			if (ret) {
 		printf("%s: doesn't exist (%d)\n", parent, ret);
-		goto exit;
-	}
+				goto exit;
+			}
 
 	retdent = find_directory_entry(itr, l_dirname);
 
@@ -1472,7 +1386,7 @@
 		printf("%s: already exists\n", l_dirname);
 		ret = -EEXIST;
 		goto exit;
-	} else {
+		} else {
 		if (itr->is_root) {
 			/* root dir cannot have "." or ".." */
 			if (!strcmp(l_dirname, ".") ||
@@ -1543,7 +1457,7 @@
 
 	/* Write directory table to device */
 	ret = set_cluster(mydata, itr->clust, itr->block,
-			  mydata->clust_size * mydata->sect_size);
+			mydata->clust_size * mydata->sect_size);
 	if (ret)
 		printf("Error: writing directory entry\n");
 
