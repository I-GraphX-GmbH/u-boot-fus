--- conflicted
+++ resolved
@@ -630,20 +630,17 @@
 	int dir_newclust = 0;
 	unsigned int bytesperclust = mydata->clust_size * mydata->sect_size;
 
-<<<<<<< HEAD
-	dir_newclust = find_empty_cluster(mydata);
-	set_fatent_value(mydata, itr->clust, dir_newclust);
-	if (mydata->fatsize == 32)
-=======
 	if (mydata->fatsize == 32) {
 		dir_newclust = find_empty_cluster(mydata);
 		set_fatent_value(mydata, itr->clust, dir_newclust);
->>>>>>> 0ea138a2
 		set_fatent_value(mydata, dir_newclust, 0xffffff8);
-	else if (mydata->fatsize == 16)
-		set_fatent_value(mydata, dir_newclust, 0xfff8);
-	else if (mydata->fatsize == 12)
-		set_fatent_value(mydata, dir_newclust, 0xff8);
+	} else {
+		dir_newclust = itr->clust + 1;
+		if (dir_newclust > 1) {
+			printf("error: fail to get empty clust for directory entry\n");
+			return -1;
+		}
+	}
 
 	itr->clust = dir_newclust;
 	itr->next_clust = dir_newclust;
@@ -1061,7 +1058,6 @@
 static int normalize_longname(char *l_filename, const char *filename)
 {
 	const char *p, illegal[] = "<>:\"/\\|?*";
-<<<<<<< HEAD
 
 	if (strlen(filename) >= VFAT_MAXLEN_BYTES)
 		return -1;
@@ -1070,22 +1066,9 @@
 		if ((unsigned char)*p < 0x20)
 			return -1;
 		if (strchr(illegal, *p))
-=======
-
-	if (strlen(filename) >= VFAT_MAXLEN_BYTES)
->>>>>>> 0ea138a2
-		return -1;
-
-<<<<<<< HEAD
-=======
-	for (p = filename; *p; ++p) {
-		if ((unsigned char)*p < 0x20)
-			return -1;
-		if (strchr(illegal, *p))
-			return -1;
-	}
-
->>>>>>> 0ea138a2
+			return -1;
+	}
+
 	strcpy(l_filename, filename);
 	downcase(l_filename, VFAT_MAXLEN_BYTES);
 
