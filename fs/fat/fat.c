/*
 * fat.c
 *
 * R/O (V)FAT 12/16/32 filesystem implementation by Marcus Sundberg
 *
 * 2002-07-28 - rjones@nexus-tech.net - ported to ppcboot v1.1.6
 * 2003-03-10 - kharris@nexus-tech.net - ported to uboot
 *
 * See file CREDITS for list of people who contributed to this
 * project.
 *
 * This program is free software; you can redistribute it and/or
 * modify it under the terms of the GNU General Public License as
 * published by the Free Software Foundation; either version 2 of
 * the License, or (at your option) any later version.
 *
 * This program is distributed in the hope that it will be useful,
 * but WITHOUT ANY WARRANTY; without even the implied warranty of
 * MERCHANTABILITY or FITNESS FOR A PARTICULAR PURPOSE.  See the
 * GNU General Public License for more details.
 *
 * You should have received a copy of the GNU General Public License
 * along with this program; if not, write to the Free Software
 * Foundation, Inc., 59 Temple Place, Suite 330, Boston,
 * MA 02111-1307 USA
 */

//#define DEBUG //####
#include <common.h>
#include <config.h>
#include <exports.h>
#include <fat.h>
#include <asm/byteorder.h>
#include <part.h>
#include <malloc.h>
#include <linux/compiler.h>

/*
 * Convert a string to lowercase.
 */
static void downcase(char *str)
{
	while (*str != '\0') {
		TOLOWER(*str);
		str++;
	}
}

static block_dev_desc_t *cur_dev;
static unsigned int cur_part_nr;
static disk_partition_t cur_part_info;

#define DOS_BOOT_MAGIC_OFFSET	0x1fe
#define DOS_FS_TYPE_OFFSET	0x36
#define DOS_FS32_TYPE_OFFSET	0x52

static int disk_read(__u32 block, __u32 nr_blocks, void *buf)
{
	if (!cur_dev || !cur_dev->block_read)
		return -1;

	return cur_dev->block_read(cur_dev->dev,
			cur_part_info.start + block, nr_blocks, buf);
}

int fat_register_device(block_dev_desc_t *dev_desc, int part_no)
{
	ALLOC_CACHE_ALIGN_BUFFER(unsigned char, buffer, dev_desc->blksz);

	/* First close any currently found FAT filesystem */
	cur_dev = NULL;

#if (defined(CONFIG_CMD_IDE) || \
     defined(CONFIG_CMD_SATA) || \
     defined(CONFIG_CMD_SCSI) || \
     defined(CONFIG_CMD_USB) || \
     defined(CONFIG_MMC) || \
     defined(CONFIG_SYSTEMACE) )

	/* Read the partition table, if present */
	if (!get_partition_info(dev_desc, part_no, &cur_part_info)) {
		cur_dev = dev_desc;
		cur_part_nr = part_no;
	}
#endif

	/* Otherwise it might be a superfloppy (whole-disk FAT filesystem) */
	if (!cur_dev) {
		if (part_no != 1) {
			printf("** Partition %d not valid on device %d **\n",
					part_no, dev_desc->dev);
			return -1;
		}

		cur_dev = dev_desc;
		cur_part_nr = 1;
		cur_part_info.start = 0;
		cur_part_info.size = dev_desc->lba;
		cur_part_info.blksz = dev_desc->blksz;
		memset(cur_part_info.name, 0, sizeof(cur_part_info.name));
		memset(cur_part_info.type, 0, sizeof(cur_part_info.type));
	}

	/* Make sure it has a valid FAT header */
	if (disk_read(0, 1, buffer) != 1) {
		cur_dev = NULL;
		return -1;
	}

	/* Check if it's actually a DOS volume */
	if (memcmp(buffer + DOS_BOOT_MAGIC_OFFSET, "\x55\xAA", 2)) {
		cur_dev = NULL;
		return -1;
	}

	/* Check for FAT12/FAT16/FAT32 filesystem */
	if (!memcmp(buffer + DOS_FS_TYPE_OFFSET, "FAT", 3))
		return 0;
	if (!memcmp(buffer + DOS_FS32_TYPE_OFFSET, "FAT32", 5))
		return 0;

	cur_dev = NULL;
	return -1;
}


/*
 * Get the first occurence of a directory delimiter ('/' or '\') in a string.
 * Return index into string if found, -1 otherwise.
 */
static int dirdelim(char *str)
{
	char *start = str;

	while (*str != '\0') {
		if (ISDIRDELIM(*str))
			return str - start;
		str++;
	}
	return -1;
}

/*
 * Extract zero terminated short name from a directory entry.
 */
static void get_name (dir_entry *dirent, char *s_name)
{
	char *ptr;

	memcpy(s_name, dirent->name, 8);
	s_name[8] = '\0';
	ptr = s_name;
	while (*ptr && *ptr != ' ')
		ptr++;
	if (dirent->ext[0] && dirent->ext[0] != ' ') {
		*ptr = '.';
		ptr++;
		memcpy(ptr, dirent->ext, 3);
		ptr[3] = '\0';
		while (*ptr && *ptr != ' ')
			ptr++;
	}
	*ptr = '\0';
	if (*s_name == DELETED_FLAG)
		*s_name = '\0';
	else if (*s_name == aRING)
		*s_name = DELETED_FLAG;
	downcase(s_name);
}

/*
 * Get the entry at index 'entry' in a FAT (12/16/32) table.
 * On failure 0x00 is returned.
 */
static __u32 get_fatent(fsdata *mydata, __u32 entry)
{
	__u32 bufnum;
	__u32 off16, offset;
	__u32 ret = 0x00;
	__u16 val1, val2;

	switch (mydata->fatsize) {
	case 32:
		bufnum = entry / FAT32BUFSIZE;
		offset = entry - bufnum * FAT32BUFSIZE;
		break;
	case 16:
		bufnum = entry / FAT16BUFSIZE;
		offset = entry - bufnum * FAT16BUFSIZE;
		break;
	case 12:
		bufnum = entry / FAT12BUFSIZE;
		offset = entry - bufnum * FAT12BUFSIZE;
		break;

	default:
		/* Unsupported FAT size */
		return ret;
	}

	debug("FAT%d: entry: 0x%04x = %d, offset: 0x%04x = %d\n",
	       mydata->fatsize, entry, entry, offset, offset);

	/* Read a new block of FAT entries into the cache. */
	if (bufnum != mydata->fatbufnum) {
		__u32 getsize = FATBUFBLOCKS;
		__u8 *bufptr = mydata->fatbuf;
		__u32 fatlength = mydata->fatlength;
		__u32 startblock = bufnum * FATBUFBLOCKS;

		if (getsize > fatlength)
			getsize = fatlength;

		fatlength *= mydata->sect_size;	/* We want it in bytes now */
		startblock += mydata->fat_sect;	/* Offset from start of disk */

		if (disk_read(startblock, getsize, bufptr) < 0) {
			debug("Error reading FAT blocks\n");
			return ret;
		}
		mydata->fatbufnum = bufnum;
	}

	/* Get the actual entry from the table */
	switch (mydata->fatsize) {
	case 32:
		ret = FAT2CPU32(((__u32 *)mydata->fatbuf)[offset]);
		break;
	case 16:
		ret = FAT2CPU16(((__u16 *)mydata->fatbuf)[offset]);
		break;
	case 12:
		off16 = (offset * 3) / 4;

		switch (offset & 0x3) {
		case 0:
			ret = FAT2CPU16(((__u16 *)mydata->fatbuf)[off16]);
			ret &= 0xfff;
			break;
		case 1:
			val1 = FAT2CPU16(((__u16 *)mydata->fatbuf)[off16]);
			val1 &= 0xf000;
			val2 = FAT2CPU16(((__u16 *)mydata->fatbuf)[off16 + 1]);
			val2 &= 0x00ff;
			ret = (val2 << 4) | (val1 >> 12);
			break;
		case 2:
			val1 = FAT2CPU16(((__u16 *)mydata->fatbuf)[off16]);
			val1 &= 0xff00;
			val2 = FAT2CPU16(((__u16 *)mydata->fatbuf)[off16 + 1]);
			val2 &= 0x000f;
			ret = (val2 << 8) | (val1 >> 8);
			break;
		case 3:
			ret = FAT2CPU16(((__u16 *)mydata->fatbuf)[off16]);
			ret = (ret & 0xfff0) >> 4;
			break;
		default:
			break;
		}
		break;
	}
	debug("FAT%d: ret: %08x, offset: %04x\n",
	       mydata->fatsize, ret, offset);

	return ret;
}

/*
 * Read at most 'size' bytes from the specified cluster into 'buffer'.
 * Return 0 on success, -1 otherwise.
 */
static int
get_cluster (fsdata *mydata, __u32 clustnum, __u8 *buffer,
	     unsigned long size)
{
	__u32 idx = 0;
	__u32 startsect;
	__u32 nr_sect;
	int ret;

	if (clustnum > 0) {
		startsect = mydata->data_begin +
				clustnum * mydata->clust_size;
	} else {
		startsect = mydata->rootdir_sect;
	}

	debug("gc - clustnum: %d, startsect: %d\n", clustnum, startsect);

	nr_sect = size / mydata->sect_size;
	ret = disk_read(startsect, nr_sect, buffer);
	if (ret != nr_sect) {
		debug("Error reading data (got %d)\n", ret);
		return -1;
	}
	if (size % mydata->sect_size) {
		ALLOC_CACHE_ALIGN_BUFFER(__u8, tmpbuf, mydata->sect_size);

		idx = size / mydata->sect_size;
		ret = disk_read(startsect + idx, 1, tmpbuf);
		if (ret != 1) {
			debug("Error reading data (got %d)\n", ret);
			return -1;
		}
		buffer += idx * mydata->sect_size;

		memcpy(buffer, tmpbuf, size % mydata->sect_size);
		return 0;
	}

	return 0;
}

/*
 * Read at most 'maxsize' bytes from the file associated with 'dentptr'
 * into 'buffer'.
 * Return the number of bytes read or -1 on fatal errors.
 */
static long
get_contents(fsdata *mydata, dir_entry *dentptr, __u8 *buffer,
	     unsigned long maxsize)
{
	unsigned long filesize = FAT2CPU32(dentptr->size), gotsize = 0;
	unsigned int bytesperclust = mydata->clust_size * mydata->sect_size;
	__u32 curclust = START(dentptr);
	__u32 endclust, newclust;
	unsigned long actsize;

	debug("Filesize: %ld bytes\n", filesize);

	if (maxsize > 0 && filesize > maxsize)
		filesize = maxsize;

	debug("%ld bytes\n", filesize);

	actsize = bytesperclust;
	endclust = curclust;

	do {
		/* search for consecutive clusters */
		while (actsize < filesize) {
			newclust = get_fatent(mydata, endclust);
			if ((newclust - 1) != endclust)
				goto getit;
			if (CHECK_CLUST(newclust, mydata->fatsize)) {
				debug("curclust: 0x%x\n", newclust);
				debug("Invalid FAT entry\n");
				return gotsize;
			}
			endclust = newclust;
			actsize += bytesperclust;
		}

		/* actsize >= file size */
		actsize -= bytesperclust;

		/* get remaining clusters */
		if (get_cluster(mydata, curclust, buffer, (int)actsize) != 0) {
			printf("Error reading cluster\n");
			return -1;
		}

		/* get remaining bytes */
		gotsize += (int)actsize;
		filesize -= actsize;
		buffer += actsize;
		actsize = filesize;
		if (get_cluster(mydata, endclust, buffer, (int)actsize) != 0) {
			printf("Error reading cluster\n");
			return -1;
		}
		gotsize += actsize;
		return gotsize;
getit:
		if (get_cluster(mydata, curclust, buffer, (int)actsize) != 0) {
			printf("Error reading cluster\n");
			return -1;
		}
		gotsize += (int)actsize;
		filesize -= actsize;
		buffer += actsize;

		curclust = get_fatent(mydata, endclust);
		if (CHECK_CLUST(curclust, mydata->fatsize)) {
			debug("curclust: 0x%x\n", curclust);
			printf("Invalid FAT entry\n");
			return gotsize;
		}
		actsize = bytesperclust;
		endclust = curclust;
	} while (1);
}

#ifdef CONFIG_SUPPORT_VFAT
/*
 * Extract the file name information from 'slotptr' into 'l_name',
 * starting at l_name[*idx].
 * Return 1 if terminator (zero byte) is found, 0 otherwise.
 */
static int slot2str(dir_slot *slotptr, char *l_name, int *idx)
{
	int j;

	for (j = 0; j <= 8; j += 2) {
		l_name[*idx] = slotptr->name0_4[j];
		if (l_name[*idx] == 0x00)
			return 1;
		(*idx)++;
	}
	for (j = 0; j <= 10; j += 2) {
		l_name[*idx] = slotptr->name5_10[j];
		if (l_name[*idx] == 0x00)
			return 1;
		(*idx)++;
	}
	for (j = 0; j <= 2; j += 2) {
		l_name[*idx] = slotptr->name11_12[j];
		if (l_name[*idx] == 0x00)
			return 1;
		(*idx)++;
	}

	return 0;
}

/*
 * Extract the full long filename starting at 'retdent' (which is really
 * a slot) into 'l_name'. If successful also copy the real directory entry
 * into 'retdent'
 * Return 0 on success, -1 otherwise.
 */
<<<<<<< HEAD
__attribute__ ((__aligned__(__alignof__(dir_entry))))
__u8 get_vfatname_block[MAX_CLUSTSIZE];
=======
__u8 get_vfatname_block[MAX_CLUSTSIZE]
	__aligned(ARCH_DMA_MINALIGN);
>>>>>>> c439bb79

static int
get_vfatname(fsdata *mydata, int curclust, __u8 *cluster,
	     dir_entry *retdent, char *l_name)
{
	dir_entry *realdent;
	dir_slot *slotptr = (dir_slot *)retdent;
	__u8 *buflimit = cluster + mydata->sect_size * ((curclust == 0) ?
							PREFETCH_BLOCKS :
							mydata->clust_size);
	__u8 counter = (slotptr->id & ~LAST_LONG_ENTRY_MASK) & 0xff;
	int idx = 0;

	if (counter > VFAT_MAXSEQ) {
		debug("Error: VFAT name is too long\n");
		return -1;
	}

	while ((__u8 *)slotptr < buflimit) {
		if (counter == 0)
			break;
		if (((slotptr->id & ~LAST_LONG_ENTRY_MASK) & 0xff) != counter)
			return -1;
		slotptr++;
		counter--;
	}

	if ((__u8 *)slotptr >= buflimit) {
		dir_slot *slotptr2;

		if (curclust == 0)
			return -1;
		curclust = get_fatent(mydata, curclust);
		if (CHECK_CLUST(curclust, mydata->fatsize)) {
			debug("curclust: 0x%x\n", curclust);
			printf("Invalid FAT entry\n");
			return -1;
		}

		if (get_cluster(mydata, curclust, get_vfatname_block,
				mydata->clust_size * mydata->sect_size) != 0) {
			debug("Error: reading directory block\n");
			return -1;
		}

		slotptr2 = (dir_slot *)get_vfatname_block;
		while (counter > 0) {
			if (((slotptr2->id & ~LAST_LONG_ENTRY_MASK)
			    & 0xff) != counter)
				return -1;
			slotptr2++;
			counter--;
		}

		/* Save the real directory entry */
		realdent = (dir_entry *)slotptr2;
		while ((__u8 *)slotptr2 > get_vfatname_block) {
			slotptr2--;
			slot2str(slotptr2, l_name, &idx);
		}
	} else {
		/* Save the real directory entry */
		realdent = (dir_entry *)slotptr;
	}

	do {
		slotptr--;
		if (slot2str(slotptr, l_name, &idx))
			break;
	} while (!(slotptr->id & LAST_LONG_ENTRY_MASK));

	l_name[idx] = '\0';
	if (*l_name == DELETED_FLAG)
		*l_name = '\0';
	else if (*l_name == aRING)
		*l_name = DELETED_FLAG;
	downcase(l_name);

	/* Return the real directory entry */
	memcpy(retdent, realdent, sizeof(dir_entry));

	return 0;
}

/* Calculate short name checksum */
static __u8 mkcksum (const char *str)
{
	int i;
	__u8 ret = 0;

	for (i = 0; i < 11; i++) {
		ret = (((ret & 1) << 7) | ((ret & 0xfe) >> 1)) + str[i];
	}

	return ret;
}
#endif	/* CONFIG_SUPPORT_VFAT */

/*
 * Get the directory entry associated with 'filename' from the directory
 * starting at 'startsect'
 */
<<<<<<< HEAD
__attribute__ ((__aligned__(__alignof__(dir_entry))))
__u8 get_dentfromdir_block[MAX_CLUSTSIZE];
=======
__u8 get_dentfromdir_block[MAX_CLUSTSIZE]
	__aligned(ARCH_DMA_MINALIGN);
>>>>>>> c439bb79

static dir_entry *get_dentfromdir(fsdata *mydata, int startsect,
				  char *filename, dir_entry *retdent,
				  int dols)
{
	__u16 prevcksum = 0xffff;
	__u32 curclust = START(retdent);
	int files = 0, dirs = 0;

	debug("get_dentfromdir: %s\n", filename);

	while (1) {
		dir_entry *dentptr;

		int i;

		if (get_cluster(mydata, curclust, get_dentfromdir_block,
				mydata->clust_size * mydata->sect_size) != 0) {
			debug("Error: reading directory block\n");
			return NULL;
		}

		dentptr = (dir_entry *)get_dentfromdir_block;

		for (i = 0; i < DIRENTSPERCLUST; i++) {
			char s_name[14], l_name[VFAT_MAXLEN_BYTES];

			l_name[0] = '\0';
			if (dentptr->name[0] == DELETED_FLAG) {
				dentptr++;
				continue;
			}
			if ((dentptr->attr & ATTR_VOLUME)) {
#ifdef CONFIG_SUPPORT_VFAT
				if ((dentptr->attr & ATTR_VFAT) == ATTR_VFAT &&
				    (dentptr->name[0] & LAST_LONG_ENTRY_MASK)) {
					prevcksum = ((dir_slot *)dentptr)->alias_checksum;
					get_vfatname(mydata, curclust,
						     get_dentfromdir_block,
						     dentptr, l_name);
					if (dols) {
						int isdir;
						char dirc;
						int doit = 0;

						isdir = (dentptr->attr & ATTR_DIR);

						if (isdir) {
							dirs++;
							dirc = '/';
							doit = 1;
						} else {
							dirc = ' ';
							if (l_name[0] != 0) {
								files++;
								doit = 1;
							}
						}
						if (doit) {
							if (dirc == ' ') {
								printf(" %8ld   %s%c\n",
									(long)FAT2CPU32(dentptr->size),
									l_name,
									dirc);
							} else {
								printf("            %s%c\n",
									l_name,
									dirc);
							}
						}
						dentptr++;
						continue;
					}
					debug("vfatname: |%s|\n", l_name);
				} else
#endif
				{
					/* Volume label or VFAT entry */
					dentptr++;
					continue;
				}
			}
			if (dentptr->name[0] == 0) {
				if (dols) {
					printf("\n%d file(s), %d dir(s)\n\n",
						files, dirs);
				}
				debug("Dentname == NULL - %d\n", i);
				return NULL;
			}
#ifdef CONFIG_SUPPORT_VFAT
			if (dols && mkcksum(dentptr->name) == prevcksum) {
				prevcksum = 0xffff;
				dentptr++;
				continue;
			}
#endif
			get_name(dentptr, s_name);
			if (dols) {
				int isdir = (dentptr->attr & ATTR_DIR);
				char dirc;
				int doit = 0;

				if (isdir) {
					dirs++;
					dirc = '/';
					doit = 1;
				} else {
					dirc = ' ';
					if (s_name[0] != 0) {
						files++;
						doit = 1;
					}
				}

				if (doit) {
					if (dirc == ' ') {
						printf(" %8ld   %s%c\n",
							(long)FAT2CPU32(dentptr->size),
							s_name, dirc);
					} else {
						printf("            %s%c\n",
							s_name, dirc);
					}
				}

				dentptr++;
				continue;
			}

			if (strcmp(filename, s_name)
			    && strcmp(filename, l_name)) {
				debug("Mismatch: |%s|%s|\n", s_name, l_name);
				dentptr++;
				continue;
			}

			memcpy(retdent, dentptr, sizeof(dir_entry));

			debug("DentName: %s", s_name);
			debug(", start: 0x%x", START(dentptr));
			debug(", size:  0x%x %s\n",
			      FAT2CPU32(dentptr->size),
			      (dentptr->attr & ATTR_DIR) ? "(DIR)" : "");

			return retdent;
		}

		curclust = get_fatent(mydata, curclust);
		if (CHECK_CLUST(curclust, mydata->fatsize)) {
			debug("curclust: 0x%x\n", curclust);
			printf("Invalid FAT entry\n");
			return NULL;
		}
	}

	return NULL;
}

/*
 * Read boot sector and volume info from a FAT filesystem
 */
static int
read_bootsectandvi (boot_sector *bs, volume_info *volinfo, int *fatsize)
{
	__u8 *block;
	volume_info *vistart;
	int ret = 0;

	if (cur_dev == NULL) {
		debug("Error: no device selected\n");
		return -1;
	}

	block = memalign(ARCH_DMA_MINALIGN, cur_dev->blksz);
	if (block == NULL) {
		debug("Error: allocating block\n");
		return -1;
	}

	if (disk_read (0, 1, block) < 0) {
		debug("Error: reading block\n");
		goto fail;
	}

	memcpy(bs, block, sizeof(boot_sector));
	bs->reserved = FAT2CPU16(bs->reserved);
	bs->fat_length = FAT2CPU16(bs->fat_length);
	bs->secs_track = FAT2CPU16(bs->secs_track);
	bs->heads = FAT2CPU16(bs->heads);
	bs->total_sect = FAT2CPU32(bs->total_sect);

	/* FAT32 entries */
	if (bs->fat_length == 0) {
		/* Assume FAT32 */
		bs->fat32_length = FAT2CPU32(bs->fat32_length);
		bs->flags = FAT2CPU16(bs->flags);
		bs->root_cluster = FAT2CPU32(bs->root_cluster);
		bs->info_sector = FAT2CPU16(bs->info_sector);
		bs->backup_boot = FAT2CPU16(bs->backup_boot);
		vistart = (volume_info *)(block + sizeof(boot_sector));
		*fatsize = 32;
	} else {
		vistart = (volume_info *)&(bs->fat32_length);
		*fatsize = 0;
	}
	memcpy(volinfo, vistart, sizeof(volume_info));

	if (*fatsize == 32) {
		if (strncmp(FAT32_SIGN, vistart->fs_type, SIGNLEN) == 0)
			goto exit;
	} else {
		if (strncmp(FAT12_SIGN, vistart->fs_type, SIGNLEN) == 0) {
			*fatsize = 12;
			goto exit;
		}
		if (strncmp(FAT16_SIGN, vistart->fs_type, SIGNLEN) == 0) {
			*fatsize = 16;
			goto exit;
		}
	}

	debug("Error: broken fs_type sign\n");
fail:
	ret = -1;
exit:
	free(block);
	return ret;
}

<<<<<<< HEAD
__attribute__ ((__aligned__(__alignof__(dir_entry))))
__u8 do_fat_read_block[MAX_CLUSTSIZE];
=======
__u8 do_fat_read_block[MAX_CLUSTSIZE]
	__aligned(ARCH_DMA_MINALIGN);
>>>>>>> c439bb79

long
do_fat_read (const char *filename, void *buffer, unsigned long maxsize,
	     int dols)
{
	char fnamecopy[2048];
	boot_sector bs;
	volume_info volinfo;
	fsdata datablock;
	fsdata *mydata = &datablock;
	dir_entry *dentptr;
	__u16 prevcksum = 0xffff;
	char *subname = "";
	__u32 cursect;
	int idx, isdir = 0;
	int files = 0, dirs = 0;
	long ret = -1;
	int firsttime;
	__u32 root_cluster = 0;
	int rootdir_size = 0;
	int j;

	if (read_bootsectandvi(&bs, &volinfo, &mydata->fatsize)) {
		debug("Error: reading boot sector\n");
		return -1;
	}

	if (mydata->fatsize == 32) {
		root_cluster = bs.root_cluster;
		mydata->fatlength = bs.fat32_length;
	} else {
		mydata->fatlength = bs.fat_length;
	}

	mydata->fat_sect = bs.reserved;

	cursect = mydata->rootdir_sect
		= mydata->fat_sect + mydata->fatlength * bs.fats;

	mydata->sect_size = (bs.sector_size[1] << 8) + bs.sector_size[0];
	mydata->clust_size = bs.cluster_size;
	if (mydata->sect_size != cur_part_info.blksz) {
		printf("Error: FAT sector size mismatch (fs=%hu, dev=%lu)\n",
				mydata->sect_size, cur_part_info.blksz);
		return -1;
	}

	if (mydata->fatsize == 32) {
		mydata->data_begin = mydata->rootdir_sect -
					(mydata->clust_size * 2);
	} else {
		rootdir_size = ((bs.dir_entries[1]  * (int)256 +
				 bs.dir_entries[0]) *
				 sizeof(dir_entry)) /
				 mydata->sect_size;
		mydata->data_begin = mydata->rootdir_sect +
					rootdir_size -
					(mydata->clust_size * 2);
	}

	mydata->fatbufnum = -1;
	mydata->fatbuf = memalign(ARCH_DMA_MINALIGN, FATBUFSIZE);
	if (mydata->fatbuf == NULL) {
		debug("Error: allocating memory\n");
		return -1;
	}

#ifdef CONFIG_SUPPORT_VFAT
	debug("VFAT Support enabled\n");
#endif
	debug("FAT%d, fat_sect: %d, fatlength: %d\n",
	       mydata->fatsize, mydata->fat_sect, mydata->fatlength);
	debug("Rootdir begins at cluster: %d, sector: %d, offset: %x\n"
	       "Data begins at: %d\n",
	       root_cluster,
	       mydata->rootdir_sect,
	       mydata->rootdir_sect * mydata->sect_size, mydata->data_begin);
	debug("Sector size: %d, cluster size: %d\n", mydata->sect_size,
	      mydata->clust_size);

	/* "cwd" is always the root... */
	while (ISDIRDELIM(*filename))
		filename++;

	/* Make a copy of the filename and convert it to lowercase */
	strcpy(fnamecopy, filename);
	downcase(fnamecopy);

	if (*fnamecopy == '\0') {
		if (!dols)
			goto exit;

		dols = LS_ROOT;
	} else if ((idx = dirdelim(fnamecopy)) >= 0) {
		isdir = 1;
		fnamecopy[idx] = '\0';
		subname = fnamecopy + idx + 1;

		/* Handle multiple delimiters */
		while (ISDIRDELIM(*subname))
			subname++;
	} else if (dols) {
		isdir = 1;
	}

	j = 0;
	while (1) {
		int i;

		debug("FAT read sect=%d, clust_size=%d, DIRENTSPERBLOCK=%zd\n",
			cursect, mydata->clust_size, DIRENTSPERBLOCK);

		if (disk_read(cursect,
				(mydata->fatsize == 32) ?
				(mydata->clust_size) :
				PREFETCH_BLOCKS,
				do_fat_read_block) < 0) {
			debug("Error: reading rootdir block\n");
			goto exit;
		}

		dentptr = (dir_entry *) do_fat_read_block;

		for (i = 0; i < DIRENTSPERBLOCK; i++) {
			char s_name[14], l_name[VFAT_MAXLEN_BYTES];

			l_name[0] = '\0';
			if (dentptr->name[0] == DELETED_FLAG) {
				dentptr++;
				continue;
			}
			if ((dentptr->attr & ATTR_VOLUME)) {
#ifdef CONFIG_SUPPORT_VFAT
				if ((dentptr->attr & ATTR_VFAT) == ATTR_VFAT) {
					if (dentptr->name[0] & DELETED_LONG_ENTRY) {
						/* Deleted VFAT entry */
						dentptr++;
						continue;
					}

					if (dentptr->name[0] & LAST_LONG_ENTRY_MASK) {
						prevcksum =
							((dir_slot *)dentptr)->alias_checksum;

						get_vfatname(mydata,
							     root_cluster,
							     do_fat_read_block,
							     dentptr, l_name);

						if (dols == LS_ROOT) {
							char dirc;
							int doit = 0;
							int isdir =
								(dentptr->attr & ATTR_DIR);

							if (isdir) {
								dirs++;
								dirc = '/';
								doit = 1;
							} else {
								dirc = ' ';
								if (l_name[0] != 0) {
									files++;
									doit = 1;
								}
							}
							if (doit) {
								if (dirc == ' ') {
									printf(" %8ld   %s%c\n",
										(long)FAT2CPU32(dentptr->size),
										l_name,
										dirc);
								} else {
									printf("            %s%c\n",
										l_name,
										dirc);
								}
							}
							dentptr++;
							continue;
						}
						debug("Rootvfatname: |%s|\n",
						      l_name);
					}
					dentptr++;
					continue;
				} else
#endif
				{
					/* Volume label or VFAT entry */
					dentptr++;
					continue;
				}
			} else if (dentptr->name[0] == 0) {
				debug("RootDentname == NULL - %d\n", i);
				if (dols == LS_ROOT) {
					printf("\n%d file(s), %d dir(s)\n\n",
						files, dirs);
					ret = 0;
				}
				goto exit;
			}
#ifdef CONFIG_SUPPORT_VFAT
			else if (dols == LS_ROOT &&
				 mkcksum(dentptr->name) == prevcksum) {
				prevcksum = 0xffff;
				dentptr++;
				continue;
			}
#endif
			get_name(dentptr, s_name);

			if (dols == LS_ROOT) {
				int isdir = (dentptr->attr & ATTR_DIR);
				char dirc;
				int doit = 0;

				if (isdir) {
					dirc = '/';
					if (s_name[0] != 0) {
						dirs++;
						doit = 1;
					}
				} else {
					dirc = ' ';
					if (s_name[0] != 0) {
						files++;
						doit = 1;
					}
				}
				if (doit) {
					if (dirc == ' ') {
						printf(" %8ld   %s%c\n",
							(long)FAT2CPU32(dentptr->size),
							s_name, dirc);
					} else {
						printf("            %s%c\n",
							s_name, dirc);
					}
				}
				dentptr++;
				continue;
			}

			if (strcmp(fnamecopy, s_name)
			    && strcmp(fnamecopy, l_name)) {
				debug("RootMismatch: |%s|%s|\n", s_name,
				       l_name);
				dentptr++;
				continue;
			}

			if (isdir && !(dentptr->attr & ATTR_DIR))
				goto exit;

			debug("RootName: %s", s_name);
			debug(", start: 0x%x", START(dentptr));
			debug(", size:  0x%x %s\n",
			       FAT2CPU32(dentptr->size),
			       isdir ? "(DIR)" : "");

			goto rootdir_done;	/* We got a match */
		}
		debug("END LOOP: j=%d   clust_size=%d\n", j,
		       mydata->clust_size);

		/*
		 * On FAT32 we must fetch the FAT entries for the next
		 * root directory clusters when a cluster has been
		 * completely processed.
		 */
		++j;
		int fat32_end = 0;
		if ((mydata->fatsize == 32) && (j == mydata->clust_size)) {
			int nxtsect = 0;
			int nxt_clust = 0;

			nxt_clust = get_fatent(mydata, root_cluster);
			fat32_end = CHECK_CLUST(nxt_clust, 32);

			nxtsect = mydata->data_begin +
				(nxt_clust * mydata->clust_size);

			root_cluster = nxt_clust;

			cursect = nxtsect;
			j = 0;
		} else {
			cursect++;
		}

		/* If end of rootdir reached */
		if ((mydata->fatsize == 32 && fat32_end) ||
		    (mydata->fatsize != 32 && j == rootdir_size)) {
			if (dols == LS_ROOT) {
				printf("\n%d file(s), %d dir(s)\n\n",
				       files, dirs);
				ret = 0;
			}
			goto exit;
		}
	}
rootdir_done:

	firsttime = 1;

	while (isdir) {
		int startsect = mydata->data_begin
			+ START(dentptr) * mydata->clust_size;
		dir_entry dent;
		char *nextname = NULL;

		dent = *dentptr;
		dentptr = &dent;

		idx = dirdelim(subname);

		if (idx >= 0) {
			subname[idx] = '\0';
			nextname = subname + idx + 1;
			/* Handle multiple delimiters */
			while (ISDIRDELIM(*nextname))
				nextname++;
			if (dols && *nextname == '\0')
				firsttime = 0;
		} else {
			if (dols && firsttime) {
				firsttime = 0;
			} else {
				isdir = 0;
			}
		}

		if (get_dentfromdir(mydata, startsect, subname, dentptr,
				     isdir ? 0 : dols) == NULL) {
			if (dols && !isdir)
				ret = 0;
			goto exit;
		}

		if (idx >= 0) {
			if (!(dentptr->attr & ATTR_DIR))
				goto exit;
			subname = nextname;
		}
	}

	ret = get_contents(mydata, dentptr, buffer, maxsize);
	debug("Size: %d, got: %ld\n", FAT2CPU32(dentptr->size), ret);

exit:
	free(mydata->fatbuf);
	return ret;
}

int file_fat_detectfs(void)
{
	boot_sector bs;
	volume_info volinfo;
	int fatsize;
	char vol_label[12];

	if (cur_dev == NULL) {
		printf("No current device\n");
		return 1;
	}

#if defined(CONFIG_CMD_IDE) || \
    defined(CONFIG_CMD_SATA) || \
    defined(CONFIG_CMD_SCSI) || \
    defined(CONFIG_CMD_USB) || \
    defined(CONFIG_MMC)
	printf("Interface:  ");
	switch (cur_dev->if_type) {
	case IF_TYPE_IDE:
		printf("IDE");
		break;
	case IF_TYPE_SATA:
		printf("SATA");
		break;
	case IF_TYPE_SCSI:
		printf("SCSI");
		break;
	case IF_TYPE_ATAPI:
		printf("ATAPI");
		break;
	case IF_TYPE_USB:
		printf("USB");
		break;
	case IF_TYPE_DOC:
		printf("DOC");
		break;
	case IF_TYPE_MMC:
		printf("MMC");
		break;
	default:
		printf("Unknown");
	}

	printf("\n  Device %d: ", cur_dev->dev);
	dev_print(cur_dev);
#endif

	if (read_bootsectandvi(&bs, &volinfo, &fatsize)) {
		printf("\nNo valid FAT fs found\n");
		return 1;
	}

	memcpy(vol_label, volinfo.volume_label, 11);
	vol_label[11] = '\0';
	volinfo.fs_type[5] = '\0';

	printf("Partition %d: Filesystem: %s \"%s\"\n", cur_part_nr,
		volinfo.fs_type, vol_label);

	return 0;
}

int file_fat_ls(const char *dir)
{
	return do_fat_read(dir, NULL, 0, LS_YES);
}

long file_fat_read(const char *filename, void *buffer, unsigned long maxsize)
{
	printf("reading %s\n", filename);
	return do_fat_read(filename, buffer, maxsize, LS_NO);
}<|MERGE_RESOLUTION|>--- conflicted
+++ resolved
@@ -430,13 +430,8 @@
  * into 'retdent'
  * Return 0 on success, -1 otherwise.
  */
-<<<<<<< HEAD
-__attribute__ ((__aligned__(__alignof__(dir_entry))))
-__u8 get_vfatname_block[MAX_CLUSTSIZE];
-=======
 __u8 get_vfatname_block[MAX_CLUSTSIZE]
 	__aligned(ARCH_DMA_MINALIGN);
->>>>>>> c439bb79
 
 static int
 get_vfatname(fsdata *mydata, int curclust, __u8 *cluster,
@@ -539,13 +534,8 @@
  * Get the directory entry associated with 'filename' from the directory
  * starting at 'startsect'
  */
-<<<<<<< HEAD
-__attribute__ ((__aligned__(__alignof__(dir_entry))))
-__u8 get_dentfromdir_block[MAX_CLUSTSIZE];
-=======
 __u8 get_dentfromdir_block[MAX_CLUSTSIZE]
 	__aligned(ARCH_DMA_MINALIGN);
->>>>>>> c439bb79
 
 static dir_entry *get_dentfromdir(fsdata *mydata, int startsect,
 				  char *filename, dir_entry *retdent,
@@ -776,13 +766,8 @@
 	return ret;
 }
 
-<<<<<<< HEAD
-__attribute__ ((__aligned__(__alignof__(dir_entry))))
-__u8 do_fat_read_block[MAX_CLUSTSIZE];
-=======
 __u8 do_fat_read_block[MAX_CLUSTSIZE]
 	__aligned(ARCH_DMA_MINALIGN);
->>>>>>> c439bb79
 
 long
 do_fat_read (const char *filename, void *buffer, unsigned long maxsize,
