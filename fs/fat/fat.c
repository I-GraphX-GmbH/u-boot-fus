/*
 * fat.c
 *
 * (C) 2012-2018 Hartmut Keller (keller@fs-net.de)
 *
 * SPDX-License-Identifier:	GPL-2.0+
 */

#include <common.h>
#include <config.h>
#include <fat.h>			/* struct fsdata, ATTR*, ... */
#include <asm/byteorder.h>
#include <part.h>
#include <malloc.h>
<<<<<<< HEAD
#include <linux/compiler.h>		/* __aligned() */
#include <div64.h>
=======
#include <memalign.h>
#include <linux/compiler.h>
#include <linux/ctype.h>
>>>>>>> 7786e40c


/* Directory preload size, must be a multiple of the sector size 512 (0x200) */
#ifndef CONFIG_SYS_FAT_PRELOAD_DIR
#define CONFIG_SYS_FAT_PRELOAD_DIR 4096
#endif

/* FAT preload size, must be a multiple of 3 and the sector size 512 (0x200) */
#ifndef CONFIG_SYS_FAT_PRELOAD_FAT
#define CONFIG_SYS_FAT_PRELOAD_FAT 3072
#endif

#define DOS_BOOT_MAGIC_OFFSET	0x1fe

#define TO_FAT_DIRINFO(wdi)	((struct fat_dirinfo *)wdi)
#define TO_WC_DIRINFO(fdi)	((struct wc_dirinfo *)fdi)
#define IS_FAT_CHAR(c)		((c >= 32) && (c <= 255) && (c != 127))

/* Directory entry; the generic wc_dirinfo must be part of it; these entries
   are allocated with fat_alloc_dir() and released with fat_free_dir() */
struct fat_dirinfo {
	/* Info seen from outside */
	struct wc_dirinfo wdi;

	/* Internal info/state to load directory in chunks and access data */
	__u32 dir_cluster;		/* Current dir cluster, 0: root dir */
	__u32 cluster_offset;		/* Offset within cluster or fix dir */
	__u32 preload_offset;		/* Dir entry offset in preload data */
	__u32 preload_count;		/* Number of preloaded sectors */
};

static block_dev_desc_t *cur_dev;
static unsigned int cur_part_nr;
static disk_partition_t cur_part_info;

/* Device specific data; if we allow parallel access to more than one FAT
   device in the future, we must allocate this dynamically. The following
   dir_buffer and fat_buffer are also part of the device data */
static struct fsdata myfsdata;

<<<<<<< HEAD
/* Buffer to cache directory entries */
__u8 dir_buffer[CONFIG_SYS_FAT_PRELOAD_DIR] __aligned(ARCH_DMA_MINALIGN);
=======
static int disk_read(__u32 block, __u32 nr_blocks, void *buf)
{
	ulong ret;

	if (!cur_dev || !cur_dev->block_read)
		return -1;

	ret = cur_dev->block_read(cur_dev->dev,
				  cur_part_info.start + block, nr_blocks, buf);

	if (nr_blocks && ret == 0)
		return -1;

	return ret;
}
>>>>>>> 7786e40c

/* Buffer to cache FAT table entries */
__u8 fat_buffer[CONFIG_SYS_FAT_PRELOAD_FAT] __aligned(ARCH_DMA_MINALIGN);


#ifdef CONFIG_SUPPORT_VFAT
/* Indexes into a VFAT longname slot where there are UTF16 characters; this
   array is also required by FAT writing functions */
const int slot_index_table[13] = {
	1, 3, 5, 7, 9, 14, 16, 18, 20, 22, 24, 28, 30
};

/*
 * Calculate checksum of a short.
 *
 * Parameter:
 *   dirname: Pointer to name from directory entry (8+3 = 11 characters)
 *
 * Return:
 *   Checksum
 */
__u8 fat_checksum(const char *dirname)
{
	__u8 cs = 0;
	int i;

	for (i = 0; i < 11; i++)
		cs = (((cs & 1) << 7) | (cs >> 1)) + dirname[i];

	return cs;
}
#endif

int fat_register_device(block_dev_desc_t *dev_desc, int part_no)
{
	disk_partition_t info;

	/* First close any currently found FAT filesystem */
	cur_dev = NULL;

	/* Read the partition table, if present */
	if (get_partition_info(dev_desc, part_no, &info)) {
		if (part_no != 0) {
			printf("** Partition %d not valid on device %d **\n",
					part_no, dev_desc->dev);
			return -1;
		}

		info.start = 0;
		info.size = dev_desc->lba;
		info.blksz = dev_desc->blksz;
		info.name[0] = 0;
		info.type[0] = 0;
		info.bootable = 0;
#ifdef CONFIG_PARTITION_UUIDS
		info.uuid[0] = 0;
#endif
	}

	return fat_set_blk_dev(dev_desc, &info);
}

/**
 * disk_read() - Load consecutive blocks from block device.
 * @sector: Sector where to start loading
 * @count:  Number of sectors to load
 * @buffer: Buffer where to store the loaded data
 *
 * Return:
 * Number of read sectors; if smaller than count, this indicates an error
 */
static __u32 disk_read(__u32 sector, __u32 count, void *buffer)
{
	debug("Reading %u sectors from sector 0x%x\n", count, sector);
	if (!cur_dev || !cur_dev->block_read)
		return 0;

	sector += cur_part_info.start;

	return cur_dev->block_read(cur_dev->dev, sector, count, buffer);
}

static __u32 clust2sect(struct fsdata *mydata, __u32 cluster)
{
	return mydata->data_sect + (cluster - 2) * mydata->clust_size;
}

/**
 * get_shortname() - Get a short filename from a 8+3 directory entry
 * @name:    Pointer to buffer where to store name; the size of the buffer is
 *           WC_NAME_MAX characters which is always sufficient for short names
 * @dirname: Pointer to name from directory entry (8+3 = 11 characters)
 * @lcase:   Flags whether basename and extension are upper or lower case
 *
 * A FAT short name may not contain leading blanks, as any blank in the first
 * positon of the basename or extension is interpreted as an empty basename or
 * extension respectively. Trailing blanks in the basename and/or the
 * extension are padding and are removed. Other blanks are allowed!
 *
 * The basename is always stored in upper case, but it can be either fully
 * lower case or fully upper case, depending on a bit in the lcase entry. The
 * same is true for the extension. So abc.def, ABC.def, abc.DEF and ABC.DEF
 * are valid combinations for short names, but Abc.def must be saved as a long
 * name.
 */
static void get_shortname(char *name, const char *dirname, __u8 lcase)
{
	int src = 0;
	int dst = 0;
	char c = dirname[src];

	if (c != ' ') {
		/* Copy basename */
		if (c == aRING)
			c = DELETED_FLAG;
		do {
			if (lcase & (1 << 3))
				TOLOWER(c);
			name[dst++] = c;
			c = dirname[++src];
		} while (src < 8);

		/* Remove trailing blanks (padding); we don't need to check
		   dst for zero as we know that the basename contains at least
		   one non-blank character */
		while (name[dst-1] == ' ')
			dst--;
	} else {
		/* Skip to extension */
		src = 8;
		c = dirname[src];
	}

	if (c != ' ') {
		/* Insert '.' and copy extension */
		name[dst++] = '.';
		do {
			if (lcase & (1 << 4))
				TOLOWER(c);
			name[dst++] = c;
			if (src >= 10)
				break;
			c = dirname[++src];
		} while (c && (c != ' '));

		/* Remove trailing blanks (padding); we don't need to check
		   dst for zero as the extension contains at least one
		   non-blank character (and of course '.' is also present) */
		while (name[dst-1] == ' ')
			dst--;
	}
	name[dst] = '\0';
}

/**
 * get_fatent() - Get the FAT table entry at given index
 * @mydata:  Pointer to device specific information
 * @cluster: Index into FAT table from where to get next value
 *
 * Get the FAT table entry at given index, i.e. return the next cluster in the
 * file; the FAT table may have 12, 16 or 32 bit entries.
 *
 * Return:
 * Next cluster, or 0 on failure
 */
static __u32 get_fatent(struct fsdata *mydata, __u32 cluster)
{
	__u32 bufnum;
	__u32 offset;
	__u8 *fatentry;
	__u32 ret = 0;

	bufnum = cluster / mydata->fatbuf_entries;
	offset = cluster - bufnum * mydata->fatbuf_entries;

	/* Load according chunk of FAT to the cache (if not already loaded) */
	if (bufnum != mydata->fatbufnum) {
		__u32 count = mydata->fatbuf_sectors;
		__u32 sector = bufnum * count;
		if (sector + count > mydata->fat_length)
			count = mydata->fat_length - sector;
		sector += mydata->fat_sect;

		debug("Read FAT bufnum: %d, sector: %u, count: %u\n",
		      bufnum, sector, count);
		if (disk_read(sector, count, mydata->fatbuf) != count)
			return ret;

		mydata->fatbufnum = bufnum;
	}

	/* Get the actual entry from the table */
	fatentry = mydata->fatbuf;
	switch (mydata->fatsize) {
	case 32:
		fatentry += offset * 4;
		ret = (fatentry[3] << 24) | (fatentry[2] << 16)
			                  | (fatentry[1] << 8) | fatentry[0];
		break;
	case 16:
		fatentry += offset * 2;
		ret = (fatentry[1] << 8) | fatentry[0];
		break;
	case 12:
		fatentry += offset/2*3;
		ret = (fatentry[2] << 16) | (fatentry[1] << 8) | fatentry[0];
		if (offset & 1)
			ret >>= 12;
		else
			ret &= 0xfff;
		break;
	}
	debug("FAT%u: ret: %08x, offset: %04x\n",
	      mydata->fatsize, ret, offset);

	return ret;
}


/**
 * fat_dir_preload() - Load the next chunk of the directory
 * @mydata: Pointer to device specific information
 * @fdi:    Pointer to directory path
 *
 * Load the next chunk of the directory into the directory preload buffer.
 *
 * Return:
 *  1 - OK, next chunk is loaded;
 *  0 - Done, end of directory, no more chunks;
 * -1 - Error while reading data from device
 */
static int fat_dir_preload(struct fsdata *mydata, struct fat_dirinfo *fdi)
{
	__u32 count;
	__u32 sector;

	if (!fdi->dir_cluster && !mydata->rootdir_length)
		fdi->dir_cluster = mydata->rootdir_clust;

	if (fdi->dir_cluster) {
		/* Read from (root or sub-) directory located in data region */
		count = mydata->clust_size - fdi->cluster_offset;
		if (!count) {
			int cluster;

			/* Get next cluster */
			cluster = get_fatent(mydata, fdi->dir_cluster);
			if (cluster >= mydata->eof)
				return 0;
			if ((cluster < 2) || (cluster >= mydata->max_cluster))
				return -1;
			fdi->dir_cluster = cluster;
			fdi->cluster_offset = 0;
			count = mydata->clust_size;
		}
		sector = clust2sect(mydata, fdi->dir_cluster);
	} else {
		/* Read from fixed size root directory */
		count = mydata->rootdir_length - fdi->cluster_offset;
		if (!count)
			return 0;
		sector = mydata->rootdir_sect;
	}
	sector += fdi->cluster_offset;
	if (count * mydata->sect_size > CONFIG_SYS_FAT_PRELOAD_DIR)
		count = CONFIG_SYS_FAT_PRELOAD_DIR / mydata->sect_size;
	fdi->preload_count = count;
	if (disk_read(sector, count, mydata->dirbuf) != count)
		return -1;

	return 1;
}

/**
 * fat_alloc_dir() - Allocate a directory entry
 *
 * Allocate a directory entry; we allocate a fat_dirinfo, but we return a
 * pointer to the embedded wc_dirinfo. All functions that are called from the
 * wildcard module also pass this pointer, so we always have to convert it
 * back to the surrounding fat_dirinfo.
 *
 * Return:
 * Pointer to the embedded wc_dirinfo, NULL on error
 */
static struct wc_dirinfo *fat_alloc_dir(void)
{
	struct fat_dirinfo *fdi;

	fdi = malloc(sizeof(struct fat_dirinfo));
	if (!fdi)
		return NULL;

	return TO_WC_DIRINFO(fdi);
}

/**
 * fat_free_dir() - Free a directory entry
 * @wdi: Pointer to directory entry
 */
static void fat_free_dir(struct wc_dirinfo *wdi)
{
	free(TO_FAT_DIRINFO(wdi));
}

/**
 * fat_get_fileinfo() - Get next directory entry
 * @wdi: Pointer to directory entry (data will be updated)
 * @wfi: Pointer to structure where to store file information
 *
 * Get next directory entry and return the type, size and name of the file.
 *
 * Return:
 *  1 - OK, found another entry;
 *  0 - Done, no more entries;
 * -1 - Error while reading data from device
 */
static int fat_get_fileinfo(struct wc_dirinfo *wdi, struct wc_fileinfo *wfi)
{
	int ret;
	struct dir_entry *dentry;
	struct fat_dirinfo *fdi = TO_FAT_DIRINFO(wdi);
	struct fsdata *mydata = &myfsdata;
#ifdef CONFIG_SUPPORT_VFAT
	struct dir_slot *dslot;		/* Directory entry as VFAT name slot */
	__u8 *ds;			/* Directory entry as byte array */
	char *namepart;
	int i;
	unsigned int c;
	__u8 alias_checksum = 0;
	__u8 id;
#endif

	wfi->file_name[0] = '\0';
	if (fdi->wdi.flags & WC_FLAGS_REWIND) {
		fdi->wdi.flags &= ~WC_FLAGS_REWIND;
		fdi->preload_offset = 0;

		/* If we the beginning of the directory is not in the preload
		   buffer anymore, we have to reload it */
		if ((fdi->dir_cluster != fdi->wdi.reference)
		    || (fdi->cluster_offset != 0)) {
			fdi->dir_cluster = fdi->wdi.reference;
			fdi->cluster_offset = 0;
			fdi->preload_count = 0;
		}
	}
	if (fdi->wdi.flags & WC_FLAGS_RELOAD) {
		fdi->wdi.flags &= ~WC_FLAGS_RELOAD;
		fdi->preload_count = 0;
	}

	for (;;) {
		if (!fdi->preload_count) {
			ret = fat_dir_preload(mydata, fdi);
			if (ret <= 0)
				return ret; /* Error or done */
		}

		dentry = (struct dir_entry *)
			               (mydata->dirbuf + fdi->preload_offset);
		if (dentry->name[0] == 0)
			return 0;	/* First unused entry: done */

		fdi->preload_offset += sizeof(struct dir_entry);
		if (fdi->preload_offset
		    >= fdi->preload_count * mydata->sect_size) {
			fdi->preload_offset = 0;
			fdi->cluster_offset += fdi->preload_count;
			fdi->preload_count = 0;
		}

		if (dentry->name[0] == DELETED_FLAG)
			continue;

#ifdef CONFIG_SUPPORT_VFAT
		if ((dentry->attr & ATTR_VFAT) == ATTR_VFAT) {
			/* Get VFAT longname slot */
			dslot = (struct dir_slot *)dentry;
			id = dslot->id;
			if (id & DELETED_LONG_ENTRY) {
				printf("### DELETED_LONG_ENTRY\n");
				continue;
			}
			if (id & LAST_LONG_ENTRY_MASK) {
				/* New filename, clear old content */
				alias_checksum = dslot->alias_checksum;
				id &= ~LAST_LONG_ENTRY_MASK;
				memset(wfi->file_name, 0, WC_NAME_MAX);
			}
			if (--id > VFAT_SEQ_MAX) {
				printf("### Bad VFAT slot index\n");
				continue;
			}

			ds = (__u8 *)dslot;
			namepart = &wfi->file_name[id*13];

			i = 0;
			do {
				int idx = slot_index_table[i];

				c = ds[idx + 1] * 256 + ds[idx];
				if (c && !IS_FAT_CHAR(c))
					c = '_';
				namepart[i] = (char)c;
			} while (c && (++i < 13));
			continue;
		}

		/* Do we have a long name and does the checksum match? Then
		   this directory entry is the short name alias for the VFAT
		   long name entry, use the long name */
		if (wfi->file_name[0]
		    && (fat_checksum(dentry->name) == alias_checksum)) {
			break;
		}
#endif
		get_shortname(wfi->file_name, dentry->name, dentry->lcase);
		break;
	}

	/* Fill in fileinfo data */
	if (dentry->attr & ATTR_DIR)
		wfi->file_type = WC_TYPE_DIRECTORY;
	else if (dentry->attr & ATTR_VOLUME)
		wfi->file_type = WC_TYPE_VOLUME;
	else
		wfi->file_type = WC_TYPE_REGULAR;
	wfi->file_size = (loff_t)FAT2CPU32(dentry->size);
	wfi->reference = FAT2CPU16(dentry->start);
	if (mydata->fatsize == 32)
		wfi->reference += FAT2CPU16(dentry->starthi) << 16;

	return 1;
}

/**
 * fat_read_at() - Read the file
 * @wdi:     Pointer to current directory entry
 * @wfi:     Information of file to load; wfi->reference is start cluster
 * @buffer:  Pointer to buffer where to store data
 * @skip:    Number of bytes to skip at beginning of file
 * @len:     Maximum number of bytes to read (0: whole/remaining file)
 * @actread: Number of actually read bytes
 *
 * Read the file given in wfistarting at cluster wfi->reference.
 *
 * ATTENTION: We are re-using the directory preload buffer here. This should
 * be no problem as long as we don't require the directory content anymore.
 *
 * Return:
 * Error code (<0) or 0 for success.
 */
static int fat_read_at(struct wc_dirinfo *wdi, struct wc_fileinfo *wfi,
		       void *buffer, loff_t skip, loff_t len, loff_t *actread)
{
	unsigned long bytes_next_chunk;
	unsigned long total_bytes_loaded = 0;
	unsigned long remaining;
	struct fsdata *mydata = &myfsdata;
	unsigned long bytes_per_cluster;
	unsigned long sect_size;
	int warning = 0;
	__u32 cluster;
	__u32 tmp;
	__u32 sector_count;
	__u32 sector;

	remaining = (unsigned long)wfi->file_size;
	if (!remaining || (skip >= remaining))
		goto out;		/* Empty file or seek past EOF */
	if (len && (remaining > skip + len))
		remaining = skip + len;
	if (!buffer) {
		total_bytes_loaded = remaining;
		goto out;		/* Do not read, just return count */
	}

	sect_size = mydata->sect_size;
	bytes_per_cluster = mydata->clust_size * sect_size;
	cluster = wfi->reference;

	do {
		/* Combine sectors to a long chunk if they are in sequence */
		sector = clust2sect(mydata, cluster);
		bytes_next_chunk = 0;
		do {
			if (remaining <= bytes_per_cluster) {
				bytes_next_chunk += remaining;
				remaining = 0;
				break;
			}
			bytes_next_chunk += bytes_per_cluster;
			remaining -= bytes_per_cluster;

			tmp = cluster;
			cluster = get_fatent(mydata, cluster);

			/* Return on unexpected EOF or invalid cluster */
			if ((cluster < 2) || (cluster >= mydata->max_cluster))
				goto out;
		} while (cluster == tmp + 1);

		debug("Next chunk: 0x%lx bytes at sector 0x%x\n",
		      bytes_next_chunk, sector);

		/* Number of full sectors in this chunk */
		sector_count = bytes_next_chunk / sect_size;

		/* Skip unwanted full sectors at beginning of chunk */
		if (skip) {
			__u32 sectors_to_skip;
			unsigned long bytes_to_skip;
			unsigned long long temp = (unsigned long long)skip;

			do_div(temp, sect_size);
			sectors_to_skip = (__u32)temp;
			if (sectors_to_skip > sector_count)
				sectors_to_skip = sector_count;
			sector_count -= sectors_to_skip;
			bytes_to_skip = sectors_to_skip * sect_size;
			bytes_next_chunk -= bytes_to_skip;
			skip -= bytes_to_skip;
			debug("Skip 0x%lx bytes (=%u full sectors) at sector "
			      "0x%x\n", bytes_to_skip, sectors_to_skip, sector);
			sector += sectors_to_skip;
		}
		
		/* Skip part of a sector and read part of a sector if the
		   beginning is not at a sector boundary. */
		if (skip && bytes_next_chunk) {
			unsigned long bytes_to_copy;
			bytes_to_copy = sect_size;
			if (bytes_to_copy > bytes_next_chunk)
				bytes_to_copy = bytes_next_chunk;
			bytes_next_chunk -= bytes_to_copy;
			bytes_to_copy -= skip;
			debug("Skip 0x%llx bytes and read 0x%lx bytes at"
			      " sector 0x%x\n", skip, bytes_to_copy, sector);
			if (disk_read(sector, 1, mydata->dirbuf) != 1)
				goto out;
			memcpy(buffer, mydata->dirbuf + skip, bytes_to_copy);
			total_bytes_loaded += bytes_to_copy;
			buffer += bytes_to_copy;
			skip = 0;
			sector++;
			if (sector_count > 0)
				sector_count--;
		}

		/* Load full sectors */
		if (sector_count) {
			debug("Load 0x%lx bytes (=%d full sectors) at sector "
			      "0x%x\n", sector_count * sect_size, sector_count,
			      sector);
			if ((unsigned long)buffer & (ARCH_DMA_MINALIGN - 1)) {
				void *temp = mydata->dirbuf;
				__u32 i;

				/* Read sectors with single reads */
				if (!warning) {
					puts("Buffer unaligned, using slow"
					     " single-sector reads\n");
					warning = 1;
				}
				for (i = 0; i < sector_count; i++) {
					if (disk_read(sector, 1, temp) != 1)
						goto out;
					sector++;
					memcpy(buffer, temp, sect_size);
					buffer += sect_size;
					total_bytes_loaded += sect_size;
					bytes_next_chunk -= sect_size;
				}
			} else {
				unsigned long bytes_loaded;
				__u32 read;

				/* Read sectors in one go */
				read = disk_read(sector, sector_count, buffer);
				sector += sector_count;
				bytes_loaded = read * sect_size;
				buffer += bytes_loaded;
				bytes_next_chunk -= bytes_loaded;
				total_bytes_loaded += bytes_loaded;
				if (read != sector_count)
					goto out;
			}
		}

		/* Load final bytes from last sector. */
		if (bytes_next_chunk) {
			debug("Load 0x%lx bytes and ignore 0x%lx bytes"
			      " from sector 0x%x\n", bytes_next_chunk,
			      sect_size - bytes_next_chunk, sector);
			if (disk_read(sector, 1, mydata->dirbuf) != 1)
				goto out;
			memcpy(buffer, mydata->dirbuf, bytes_next_chunk);
			total_bytes_loaded += bytes_next_chunk;
			buffer += bytes_next_chunk;
			bytes_next_chunk = 0;
		}
	} while (remaining);

out:
	if (actread)
		*actread = total_bytes_loaded;

	return 0;
}

/* Function to write a file, see fat_write.c ### TODO ### */
extern unsigned long fat_write(struct wc_dirinfo *wdi, struct wc_fileinfo *wfi,
			       void *buffer, loff_t offset, loff_t len,
			       loff_t *actwrite);

/* Callback functions for wildcard module to access directories and files */
const struct wc_fsops fat_ops = {
	"FAT",
	fat_alloc_dir,
	fat_free_dir,
	fat_get_fileinfo,
	fat_read_at,
#ifdef CONFIG_FAT_WRITE
	fat_write,
#else
	NULL,
#endif
	NULL
};

/**
 * file_fat_ls() - List directory contents
 * @pattern: File or path name to list; may contain wildcards * and ?
 *
 * List directory contents. This may actually be a sequence of lists as the
 * pattern may refer to several directories.
 *
 * Return:
 *  0 - OK;
 * -1 - Error, e.g. while reading data from device
 */
int file_fat_ls(const char *pattern)
{
	struct wc_fileinfo wfi;

	/* Prepare file info for root directory */
	wfi.reference = 0;
	wfi.file_size = 0;
	wfi.file_type = WC_TYPE_DIRECTORY;
	wfi.pattern = pattern;
	wfi.file_name[0] = '\0';

	return wildcard_ls(&wfi, &fat_ops);
}

/**
 * file_fat_read_at() - Read the given file with up to maxsize bytes.
 * @pattern: file name; may contain wildcards, but must match uniquely
 * @pos:     Start reading at pos (i.e. skip pos bytes at beginning of file)
 * @buffer:  Pointer to buffer where to store data
 * @maxsize: Maximum number of bytes to read (0: whole file)
 * @actread: Number of actually read bytes
 *
 * Return:
 * Error code (<0) or 0 for success
 */
int file_fat_read_at(const char *pattern, loff_t pos, void *buffer,
		     loff_t maxsize, loff_t *actread)
{
	struct wc_fileinfo wfi;

	/* Prepare file info for root directory */
	wfi.reference = 0;
	wfi.file_size = 0;
	wfi.file_type = WC_TYPE_DIRECTORY;
	wfi.pattern = pattern;
	wfi.file_name[0] = '\0';

	return wildcard_read_at(&wfi, &fat_ops, buffer, pos, maxsize, actread);
}

/**
 * file_fat_read() - Read the given file with up to maxsize bytes.
 * @pattern: file name; may contain wildcards, but must match uniquely
 * @buffer:  Pointer to buffer where to store data
 * @maxsize: Maximum number of bytes to read (0: whole file)
 *
 * Return:
 * Error code (<0) or number of read bytes
 */
int file_fat_read(const char *pattern, void *buffer, int maxsize)
{
	loff_t actread;
	int err;

	err = file_fat_read_at(pattern, 0, buffer, maxsize, &actread);
	if (err)
		return err;

	return actread;
}

/**
 * fat_set_blk_dev() - Check device and initialize
 * @dev_desc: Device description
 * @part_no:  Partition number
 *
 * Check device and initialize device specific data (FAT type, etc.)
 *
 * Return:
 *  0 - OK, FAT filesystem initialized;
 * -1 - Error, e.g. no FAT filesystem, error reading data from device, etc.
 */
int fat_set_blk_dev(block_dev_desc_t *dev_desc, disk_partition_t *info)
{
	struct boot_sector *bs;
	__u32 clusters;
	struct volume_info *vistart;
	struct fsdata *mydata = &myfsdata;
	ALLOC_CACHE_ALIGN_BUFFER(unsigned char, buffer, dev_desc->blksz);

	cur_dev = dev_desc;
	cur_part_info = *info;

	/* Make sure it has a valid FAT header */
	if (disk_read(0, 1, buffer) != 1) {
		cur_dev = NULL;
		return -1;
	}

	/* Check if it's actually a DOS volume */
	if (memcmp(buffer + DOS_BOOT_MAGIC_OFFSET, "\x55\xAA", 2)) {
		cur_dev = NULL;
		return -1;
	}

	/* Extract the data that we need for accessing the file system */
	bs = (struct boot_sector *)buffer;

	/* Get size of device (in sectors) */
	mydata->sectors = (bs->sectors[1] << 8) + bs->sectors[0];
	if (mydata->sectors == 0)
		mydata->sectors = FAT2CPU32(bs->total_sect);

	/* Get size of a sector (in bytes) */
	mydata->sect_size = (bs->sector_size[1] << 8) + bs->sector_size[0];
	if (mydata->sect_size != cur_part_info.blksz) {
		printf("Error: FAT sector size mismatch (fs=%hu, dev=%lu)\n",
		       mydata->sect_size, cur_part_info.blksz);
		cur_dev = NULL;
		return -1;
	}

	/* Get size of a cluster (in sectors) */
	mydata->clust_size = bs->cluster_size;

	/* The first FAT starts behind the reserved sectors */
	mydata->fat_sect = FAT2CPU16(bs->reserved);

	/* Get the size of a FAT (in sectors) */
	mydata->fat_length = FAT2CPU16(bs->fat_length);
	if (mydata->fat_length == 0) {
		vistart = (struct volume_info *)
			                 (buffer + sizeof(struct boot_sector));
		mydata->fat_length = FAT2CPU32(bs->fat32_length);
	} else
		vistart = (struct volume_info *)&(bs->fat32_length);

	/* Get beginning of root directory */
	mydata->rootdir_sect = mydata->fat_length * bs->fats + mydata->fat_sect;

	/* Get the size of the root directory (in sectors); in case of FAT32,
	   bs->dir_entries (and therefore rootdir_length) will be zero as the
	   root directory is located in the data region and can grow
	   arbitrarily. */
	mydata->rootdir_length =
		((bs->dir_entries[1] << 8) + bs->dir_entries[0])
		* sizeof(struct dir_entry) / mydata->sect_size;

	/* Get the beginning of the data region */
	mydata->data_sect = mydata->rootdir_sect + mydata->rootdir_length;

	/* Get the size of the data region (in sectors) */
	mydata->data_length = mydata->sectors - mydata->data_sect;

	/* Get beginning of root directory if located in data region */
	mydata->rootdir_clust = mydata->rootdir_length ? 0
		                               : FAT2CPU32(bs->root_cluster);
	/* Get number of clusters */
	clusters = mydata->data_length / mydata->clust_size;

	/* Get FAT type. FAT drivers should look only at the number of
	   clusters to distinguish between FAT12, FAT16, and FAT32. A FAT file
	   system with up to 4084 clusters is FAT12, 4085 to 65525 clusters is
	   FAT16 and (despite the name) FAT32 only uses 28 bit FAT entries and
	   therefore 65526 to 268435445 clusters is a FAT32 file system. */
	mydata->fatbuf_sectors = CONFIG_SYS_FAT_PRELOAD_FAT/mydata->sect_size;
	mydata->fatbuf_entries = mydata->sect_size;
	if (clusters <= 4084) {
		mydata->fatsize = 12;
		mydata->eof = 0xFF8;
		mydata->fatbuf_sectors /= 3;
		mydata->fatbuf_entries *= mydata->fatbuf_sectors * 2;
		mydata->fatbuf_sectors *= 3;
	} else if (clusters <= 65525) {
		mydata->fatsize = 16;
		mydata->eof = 0xFFF8;
		mydata->fatbuf_entries *= mydata->fatbuf_sectors;
		mydata->fatbuf_entries /= 2;
	} else if (clusters <= 268435445) {
		mydata->fatsize = 32;
		mydata->eof = 0x0FFFFFF8;
		mydata->fatbuf_entries *= mydata->fatbuf_sectors;
		mydata->fatbuf_entries /= 4;
	} else {
		cur_dev = NULL;		  /* Unknown FAT type (exFAT?) */
		return -1;
	}
	mydata->fatbufnum = (__u32)-1;
	mydata->fatbuf = fat_buffer;
	mydata->dirbuf = dir_buffer;
	mydata->max_cluster = clusters + 2;

<<<<<<< HEAD
	/* Get volume name from volume information */
	mydata->volume_name[0] = '\0';
	if (vistart->ext_boot_sign == 0x29)
		get_shortname(mydata->volume_name, vistart->volume_label, 0);
	if (mydata->volume_name[0] == '\0')
		strcpy(mydata->volume_name, FAT_DEF_VOLUME);

	return 0;
=======
	if (vfat_enabled)
		debug("VFAT Support enabled\n");

	debug("FAT%d, fat_sect: %d, fatlength: %d\n",
	       mydata->fatsize, mydata->fat_sect, mydata->fatlength);
	debug("Rootdir begins at cluster: %d, sector: %d, offset: %x\n"
	       "Data begins at: %d\n",
	       root_cluster,
	       mydata->rootdir_sect,
	       mydata->rootdir_sect * mydata->sect_size, mydata->data_begin);
	debug("Sector size: %d, cluster size: %d\n", mydata->sect_size,
	      mydata->clust_size);

	/* "cwd" is always the root... */
	while (ISDIRDELIM(*filename))
		filename++;

	/* Make a copy of the filename and convert it to lowercase */
	strcpy(fnamecopy, filename);
	downcase(fnamecopy);

root_reparse:
	if (*fnamecopy == '\0') {
		if (!dols)
			goto exit;

		dols = LS_ROOT;
	} else if ((idx = dirdelim(fnamecopy)) >= 0) {
		isdir = 1;
		fnamecopy[idx] = '\0';
		subname = fnamecopy + idx + 1;

		/* Handle multiple delimiters */
		while (ISDIRDELIM(*subname))
			subname++;
	} else if (dols) {
		isdir = 1;
	}

	buffer_blk_cnt = 0;
	firsttime = 1;
	while (1) {
		int i;

		if (mydata->fatsize == 32 || firsttime) {
			dir_ptr = do_fat_read_at_block;
			firsttime = 0;
		} else {
			/**
			 * FAT16 sector buffer modification:
			 * Each loop, the second buffered block is moved to
			 * the buffer begin, and two next sectors are read
			 * next to the previously moved one. So the sector
			 * buffer keeps always 3 sectors for fat16.
			 * And the current sector is the buffer second sector
			 * beside the "firsttime" read, when it is the first one.
			 *
			 * PREFETCH_BLOCKS is 2 for FAT16 == loop[0:1]
			 * n = computed root dir sector
			 * loop |  cursect-1  | cursect    | cursect+1  |
			 *   0  |  sector n+0 | sector n+1 | none       |
			 *   1  |  none       | sector n+0 | sector n+1 |
			 *   0  |  sector n+1 | sector n+2 | sector n+3 |
			 *   1  |  sector n+3 | ...
			*/
			dir_ptr = (do_fat_read_at_block + mydata->sect_size);
			memcpy(do_fat_read_at_block, dir_ptr, mydata->sect_size);
		}

		do_read = 1;

		if (mydata->fatsize == 32 && buffer_blk_cnt)
			do_read = 0;

		if (do_read) {
			read_blk = (mydata->fatsize == 32) ?
				    mydata->clust_size : PREFETCH_BLOCKS;

			debug("FAT read(sect=%d, cnt:%d), clust_size=%d, DIRENTSPERBLOCK=%zd\n",
				cursect, read_blk, mydata->clust_size, DIRENTSPERBLOCK);

			if (disk_read(cursect, read_blk, dir_ptr) < 0) {
				debug("Error: reading rootdir block\n");
				goto exit;
			}

			dentptr = (dir_entry *)dir_ptr;
		}

		for (i = 0; i < DIRENTSPERBLOCK; i++) {
			char s_name[14], l_name[VFAT_MAXLEN_BYTES];
			__u8 csum;

			l_name[0] = '\0';
			if (dentptr->name[0] == DELETED_FLAG) {
				dentptr++;
				continue;
			}

			if (vfat_enabled)
				csum = mkcksum(dentptr->name, dentptr->ext);

			if (dentptr->attr & ATTR_VOLUME) {
				if (vfat_enabled &&
				    (dentptr->attr & ATTR_VFAT) == ATTR_VFAT &&
				    (dentptr->name[0] & LAST_LONG_ENTRY_MASK)) {
					prevcksum =
						((dir_slot *)dentptr)->alias_checksum;

					get_vfatname(mydata,
						     root_cluster,
						     dir_ptr,
						     dentptr, l_name);

					if (dols == LS_ROOT) {
						char dirc;
						int doit = 0;
						int isdir =
							(dentptr->attr & ATTR_DIR);

						if (isdir) {
							dirs++;
							dirc = '/';
							doit = 1;
						} else {
							dirc = ' ';
							if (l_name[0] != 0) {
								files++;
								doit = 1;
							}
						}
						if (doit) {
							if (dirc == ' ') {
								printf(" %8u   %s%c\n",
								       FAT2CPU32(dentptr->size),
									l_name,
									dirc);
							} else {
								printf("            %s%c\n",
									l_name,
									dirc);
							}
						}
						dentptr++;
						continue;
					}
					debug("Rootvfatname: |%s|\n",
					       l_name);
				} else {
					/* Volume label or VFAT entry */
					dentptr++;
					continue;
				}
			} else if (dentptr->name[0] == 0) {
				debug("RootDentname == NULL - %d\n", i);
				if (dols == LS_ROOT) {
					printf("\n%d file(s), %d dir(s)\n\n",
						files, dirs);
					ret = 0;
				}
				goto exit;
			}
			else if (vfat_enabled &&
				 dols == LS_ROOT && csum == prevcksum) {
				prevcksum = 0xffff;
				dentptr++;
				continue;
			}

			get_name(dentptr, s_name);

			if (dols == LS_ROOT) {
				int isdir = (dentptr->attr & ATTR_DIR);
				char dirc;
				int doit = 0;

				if (isdir) {
					dirc = '/';
					if (s_name[0] != 0) {
						dirs++;
						doit = 1;
					}
				} else {
					dirc = ' ';
					if (s_name[0] != 0) {
						files++;
						doit = 1;
					}
				}
				if (doit) {
					if (dirc == ' ') {
						printf(" %8u   %s%c\n",
						       FAT2CPU32(dentptr->size),
							s_name, dirc);
					} else {
						printf("            %s%c\n",
							s_name, dirc);
					}
				}
				dentptr++;
				continue;
			}

			if (strcmp(fnamecopy, s_name)
			    && strcmp(fnamecopy, l_name)) {
				debug("RootMismatch: |%s|%s|\n", s_name,
				       l_name);
				dentptr++;
				continue;
			}

			if (isdir && !(dentptr->attr & ATTR_DIR))
				goto exit;

			debug("RootName: %s", s_name);
			debug(", start: 0x%x", START(dentptr));
			debug(", size:  0x%x %s\n",
			       FAT2CPU32(dentptr->size),
			       isdir ? "(DIR)" : "");

			goto rootdir_done;	/* We got a match */
		}
		debug("END LOOP: buffer_blk_cnt=%d   clust_size=%d\n", buffer_blk_cnt,
		       mydata->clust_size);

		/*
		 * On FAT32 we must fetch the FAT entries for the next
		 * root directory clusters when a cluster has been
		 * completely processed.
		 */
		++buffer_blk_cnt;
		int rootdir_end = 0;
		if (mydata->fatsize == 32) {
			if (buffer_blk_cnt == mydata->clust_size) {
				int nxtsect = 0;
				int nxt_clust = 0;

				nxt_clust = get_fatent(mydata, root_cluster);
				rootdir_end = CHECK_CLUST(nxt_clust, 32);

				nxtsect = mydata->data_begin +
					(nxt_clust * mydata->clust_size);

				root_cluster = nxt_clust;

				cursect = nxtsect;
				buffer_blk_cnt = 0;
			}
		} else {
			if (buffer_blk_cnt == PREFETCH_BLOCKS)
				buffer_blk_cnt = 0;

			rootdir_end = (++cursect - mydata->rootdir_sect >=
				       rootdir_size);
		}

		/* If end of rootdir reached */
		if (rootdir_end) {
			if (dols == LS_ROOT) {
				printf("\n%d file(s), %d dir(s)\n\n",
				       files, dirs);
				*size = 0;
			}
			goto exit;
		}
	}
rootdir_done:

	firsttime = 1;

	while (isdir) {
		int startsect = mydata->data_begin
			+ START(dentptr) * mydata->clust_size;
		dir_entry dent;
		char *nextname = NULL;

		dent = *dentptr;
		dentptr = &dent;

		idx = dirdelim(subname);

		if (idx >= 0) {
			subname[idx] = '\0';
			nextname = subname + idx + 1;
			/* Handle multiple delimiters */
			while (ISDIRDELIM(*nextname))
				nextname++;
			if (dols && *nextname == '\0')
				firsttime = 0;
		} else {
			if (dols && firsttime) {
				firsttime = 0;
			} else {
				isdir = 0;
			}
		}

		if (get_dentfromdir(mydata, startsect, subname, dentptr,
				     isdir ? 0 : dols) == NULL) {
			if (dols && !isdir)
				*size = 0;
			goto exit;
		}

		if (isdir && !(dentptr->attr & ATTR_DIR))
			goto exit;

		/*
		 * If we are looking for a directory, and found a directory
		 * type entry, and the entry is for the root directory (as
		 * denoted by a cluster number of 0), jump back to the start
		 * of the function, since at least on FAT12/16, the root dir
		 * lives in a hard-coded location and needs special handling
		 * to parse, rather than simply following the cluster linked
		 * list in the FAT, like other directories.
		 */
		if (isdir && (dentptr->attr & ATTR_DIR) && !START(dentptr)) {
			/*
			 * Modify the filename to remove the prefix that gets
			 * back to the root directory, so the initial root dir
			 * parsing code can continue from where we are without
			 * confusion.
			 */
			strcpy(fnamecopy, nextname ?: "");
			/*
			 * Set up state the same way as the function does when
			 * first started. This is required for the root dir
			 * parsing code operates in its expected environment.
			 */
			subname = "";
			cursect = mydata->rootdir_sect;
			isdir = 0;
			goto root_reparse;
		}

		if (idx >= 0)
			subname = nextname;
	}

	if (dogetsize) {
		*size = FAT2CPU32(dentptr->size);
		ret = 0;
	} else {
		ret = get_contents(mydata, dentptr, pos, buffer, maxsize, size);
	}
	debug("Size: %u, got: %llu\n", FAT2CPU32(dentptr->size), *size);

exit:
	free(mydata->fatbuf);
	return ret;
>>>>>>> 7786e40c
}

/**
 * file_fat_detectfs() - Show information

 * Show information on current device and FAT filesystem.

 * Return:
 * 0 - OK;
 * 1 - No current device
 */
int file_fat_detectfs(void)
{
	if (cur_dev == NULL) {
		puts("No current device\n");
		return 1;
	}

	printf("FAT Device %d:\n", cur_dev->dev);
	dev_print(cur_dev);

	printf("Partition %d:\n", cur_part_nr);
	printf("  Filesystem: FAT%u\n", myfsdata.fatsize);
	printf("  Volume name: %s\n", myfsdata.volume_name);

	/* We could additionally search the root directory for the volume
	   name, and show both if they differ, but is it worth it? */

	return 0;
}

int fat_read_file(const char *pattern, void *buffer, loff_t offset,
		  loff_t len, loff_t *actread)
{
	return file_fat_read_at(pattern, offset, buffer, len, actread);
}

int fat_exists(const char *pattern)
{
	struct wc_fileinfo wfi;

	/* Prepare file info for root directory */
	wfi.reference = 0;
	wfi.file_size = 0;
	wfi.file_type = WC_TYPE_DIRECTORY;
	wfi.pattern = pattern;
	wfi.file_name[0] = '\0';

	return wildcard_exists(&wfi, &fat_ops);
}

int fat_size(const char *filename, loff_t *size)
{
	return file_fat_read(filename, NULL, 0);
}

void fat_close(void)
{
}<|MERGE_RESOLUTION|>--- conflicted
+++ resolved
@@ -12,14 +12,9 @@
 #include <asm/byteorder.h>
 #include <part.h>
 #include <malloc.h>
-<<<<<<< HEAD
 #include <linux/compiler.h>		/* __aligned() */
+#include <memalign.h>			/* ALLOC_CACHE_ALIGN_BUFFER */
 #include <div64.h>
-=======
-#include <memalign.h>
-#include <linux/compiler.h>
-#include <linux/ctype.h>
->>>>>>> 7786e40c
 
 
 /* Directory preload size, must be a multiple of the sector size 512 (0x200) */
@@ -60,26 +55,8 @@
    dir_buffer and fat_buffer are also part of the device data */
 static struct fsdata myfsdata;
 
-<<<<<<< HEAD
 /* Buffer to cache directory entries */
 __u8 dir_buffer[CONFIG_SYS_FAT_PRELOAD_DIR] __aligned(ARCH_DMA_MINALIGN);
-=======
-static int disk_read(__u32 block, __u32 nr_blocks, void *buf)
-{
-	ulong ret;
-
-	if (!cur_dev || !cur_dev->block_read)
-		return -1;
-
-	ret = cur_dev->block_read(cur_dev->dev,
-				  cur_part_info.start + block, nr_blocks, buf);
-
-	if (nr_blocks && ret == 0)
-		return -1;
-
-	return ret;
-}
->>>>>>> 7786e40c
 
 /* Buffer to cache FAT table entries */
 __u8 fat_buffer[CONFIG_SYS_FAT_PRELOAD_FAT] __aligned(ARCH_DMA_MINALIGN);
@@ -904,7 +881,6 @@
 	mydata->dirbuf = dir_buffer;
 	mydata->max_cluster = clusters + 2;
 
-<<<<<<< HEAD
 	/* Get volume name from volume information */
 	mydata->volume_name[0] = '\0';
 	if (vistart->ext_boot_sign == 0x29)
@@ -913,358 +889,6 @@
 		strcpy(mydata->volume_name, FAT_DEF_VOLUME);
 
 	return 0;
-=======
-	if (vfat_enabled)
-		debug("VFAT Support enabled\n");
-
-	debug("FAT%d, fat_sect: %d, fatlength: %d\n",
-	       mydata->fatsize, mydata->fat_sect, mydata->fatlength);
-	debug("Rootdir begins at cluster: %d, sector: %d, offset: %x\n"
-	       "Data begins at: %d\n",
-	       root_cluster,
-	       mydata->rootdir_sect,
-	       mydata->rootdir_sect * mydata->sect_size, mydata->data_begin);
-	debug("Sector size: %d, cluster size: %d\n", mydata->sect_size,
-	      mydata->clust_size);
-
-	/* "cwd" is always the root... */
-	while (ISDIRDELIM(*filename))
-		filename++;
-
-	/* Make a copy of the filename and convert it to lowercase */
-	strcpy(fnamecopy, filename);
-	downcase(fnamecopy);
-
-root_reparse:
-	if (*fnamecopy == '\0') {
-		if (!dols)
-			goto exit;
-
-		dols = LS_ROOT;
-	} else if ((idx = dirdelim(fnamecopy)) >= 0) {
-		isdir = 1;
-		fnamecopy[idx] = '\0';
-		subname = fnamecopy + idx + 1;
-
-		/* Handle multiple delimiters */
-		while (ISDIRDELIM(*subname))
-			subname++;
-	} else if (dols) {
-		isdir = 1;
-	}
-
-	buffer_blk_cnt = 0;
-	firsttime = 1;
-	while (1) {
-		int i;
-
-		if (mydata->fatsize == 32 || firsttime) {
-			dir_ptr = do_fat_read_at_block;
-			firsttime = 0;
-		} else {
-			/**
-			 * FAT16 sector buffer modification:
-			 * Each loop, the second buffered block is moved to
-			 * the buffer begin, and two next sectors are read
-			 * next to the previously moved one. So the sector
-			 * buffer keeps always 3 sectors for fat16.
-			 * And the current sector is the buffer second sector
-			 * beside the "firsttime" read, when it is the first one.
-			 *
-			 * PREFETCH_BLOCKS is 2 for FAT16 == loop[0:1]
-			 * n = computed root dir sector
-			 * loop |  cursect-1  | cursect    | cursect+1  |
-			 *   0  |  sector n+0 | sector n+1 | none       |
-			 *   1  |  none       | sector n+0 | sector n+1 |
-			 *   0  |  sector n+1 | sector n+2 | sector n+3 |
-			 *   1  |  sector n+3 | ...
-			*/
-			dir_ptr = (do_fat_read_at_block + mydata->sect_size);
-			memcpy(do_fat_read_at_block, dir_ptr, mydata->sect_size);
-		}
-
-		do_read = 1;
-
-		if (mydata->fatsize == 32 && buffer_blk_cnt)
-			do_read = 0;
-
-		if (do_read) {
-			read_blk = (mydata->fatsize == 32) ?
-				    mydata->clust_size : PREFETCH_BLOCKS;
-
-			debug("FAT read(sect=%d, cnt:%d), clust_size=%d, DIRENTSPERBLOCK=%zd\n",
-				cursect, read_blk, mydata->clust_size, DIRENTSPERBLOCK);
-
-			if (disk_read(cursect, read_blk, dir_ptr) < 0) {
-				debug("Error: reading rootdir block\n");
-				goto exit;
-			}
-
-			dentptr = (dir_entry *)dir_ptr;
-		}
-
-		for (i = 0; i < DIRENTSPERBLOCK; i++) {
-			char s_name[14], l_name[VFAT_MAXLEN_BYTES];
-			__u8 csum;
-
-			l_name[0] = '\0';
-			if (dentptr->name[0] == DELETED_FLAG) {
-				dentptr++;
-				continue;
-			}
-
-			if (vfat_enabled)
-				csum = mkcksum(dentptr->name, dentptr->ext);
-
-			if (dentptr->attr & ATTR_VOLUME) {
-				if (vfat_enabled &&
-				    (dentptr->attr & ATTR_VFAT) == ATTR_VFAT &&
-				    (dentptr->name[0] & LAST_LONG_ENTRY_MASK)) {
-					prevcksum =
-						((dir_slot *)dentptr)->alias_checksum;
-
-					get_vfatname(mydata,
-						     root_cluster,
-						     dir_ptr,
-						     dentptr, l_name);
-
-					if (dols == LS_ROOT) {
-						char dirc;
-						int doit = 0;
-						int isdir =
-							(dentptr->attr & ATTR_DIR);
-
-						if (isdir) {
-							dirs++;
-							dirc = '/';
-							doit = 1;
-						} else {
-							dirc = ' ';
-							if (l_name[0] != 0) {
-								files++;
-								doit = 1;
-							}
-						}
-						if (doit) {
-							if (dirc == ' ') {
-								printf(" %8u   %s%c\n",
-								       FAT2CPU32(dentptr->size),
-									l_name,
-									dirc);
-							} else {
-								printf("            %s%c\n",
-									l_name,
-									dirc);
-							}
-						}
-						dentptr++;
-						continue;
-					}
-					debug("Rootvfatname: |%s|\n",
-					       l_name);
-				} else {
-					/* Volume label or VFAT entry */
-					dentptr++;
-					continue;
-				}
-			} else if (dentptr->name[0] == 0) {
-				debug("RootDentname == NULL - %d\n", i);
-				if (dols == LS_ROOT) {
-					printf("\n%d file(s), %d dir(s)\n\n",
-						files, dirs);
-					ret = 0;
-				}
-				goto exit;
-			}
-			else if (vfat_enabled &&
-				 dols == LS_ROOT && csum == prevcksum) {
-				prevcksum = 0xffff;
-				dentptr++;
-				continue;
-			}
-
-			get_name(dentptr, s_name);
-
-			if (dols == LS_ROOT) {
-				int isdir = (dentptr->attr & ATTR_DIR);
-				char dirc;
-				int doit = 0;
-
-				if (isdir) {
-					dirc = '/';
-					if (s_name[0] != 0) {
-						dirs++;
-						doit = 1;
-					}
-				} else {
-					dirc = ' ';
-					if (s_name[0] != 0) {
-						files++;
-						doit = 1;
-					}
-				}
-				if (doit) {
-					if (dirc == ' ') {
-						printf(" %8u   %s%c\n",
-						       FAT2CPU32(dentptr->size),
-							s_name, dirc);
-					} else {
-						printf("            %s%c\n",
-							s_name, dirc);
-					}
-				}
-				dentptr++;
-				continue;
-			}
-
-			if (strcmp(fnamecopy, s_name)
-			    && strcmp(fnamecopy, l_name)) {
-				debug("RootMismatch: |%s|%s|\n", s_name,
-				       l_name);
-				dentptr++;
-				continue;
-			}
-
-			if (isdir && !(dentptr->attr & ATTR_DIR))
-				goto exit;
-
-			debug("RootName: %s", s_name);
-			debug(", start: 0x%x", START(dentptr));
-			debug(", size:  0x%x %s\n",
-			       FAT2CPU32(dentptr->size),
-			       isdir ? "(DIR)" : "");
-
-			goto rootdir_done;	/* We got a match */
-		}
-		debug("END LOOP: buffer_blk_cnt=%d   clust_size=%d\n", buffer_blk_cnt,
-		       mydata->clust_size);
-
-		/*
-		 * On FAT32 we must fetch the FAT entries for the next
-		 * root directory clusters when a cluster has been
-		 * completely processed.
-		 */
-		++buffer_blk_cnt;
-		int rootdir_end = 0;
-		if (mydata->fatsize == 32) {
-			if (buffer_blk_cnt == mydata->clust_size) {
-				int nxtsect = 0;
-				int nxt_clust = 0;
-
-				nxt_clust = get_fatent(mydata, root_cluster);
-				rootdir_end = CHECK_CLUST(nxt_clust, 32);
-
-				nxtsect = mydata->data_begin +
-					(nxt_clust * mydata->clust_size);
-
-				root_cluster = nxt_clust;
-
-				cursect = nxtsect;
-				buffer_blk_cnt = 0;
-			}
-		} else {
-			if (buffer_blk_cnt == PREFETCH_BLOCKS)
-				buffer_blk_cnt = 0;
-
-			rootdir_end = (++cursect - mydata->rootdir_sect >=
-				       rootdir_size);
-		}
-
-		/* If end of rootdir reached */
-		if (rootdir_end) {
-			if (dols == LS_ROOT) {
-				printf("\n%d file(s), %d dir(s)\n\n",
-				       files, dirs);
-				*size = 0;
-			}
-			goto exit;
-		}
-	}
-rootdir_done:
-
-	firsttime = 1;
-
-	while (isdir) {
-		int startsect = mydata->data_begin
-			+ START(dentptr) * mydata->clust_size;
-		dir_entry dent;
-		char *nextname = NULL;
-
-		dent = *dentptr;
-		dentptr = &dent;
-
-		idx = dirdelim(subname);
-
-		if (idx >= 0) {
-			subname[idx] = '\0';
-			nextname = subname + idx + 1;
-			/* Handle multiple delimiters */
-			while (ISDIRDELIM(*nextname))
-				nextname++;
-			if (dols && *nextname == '\0')
-				firsttime = 0;
-		} else {
-			if (dols && firsttime) {
-				firsttime = 0;
-			} else {
-				isdir = 0;
-			}
-		}
-
-		if (get_dentfromdir(mydata, startsect, subname, dentptr,
-				     isdir ? 0 : dols) == NULL) {
-			if (dols && !isdir)
-				*size = 0;
-			goto exit;
-		}
-
-		if (isdir && !(dentptr->attr & ATTR_DIR))
-			goto exit;
-
-		/*
-		 * If we are looking for a directory, and found a directory
-		 * type entry, and the entry is for the root directory (as
-		 * denoted by a cluster number of 0), jump back to the start
-		 * of the function, since at least on FAT12/16, the root dir
-		 * lives in a hard-coded location and needs special handling
-		 * to parse, rather than simply following the cluster linked
-		 * list in the FAT, like other directories.
-		 */
-		if (isdir && (dentptr->attr & ATTR_DIR) && !START(dentptr)) {
-			/*
-			 * Modify the filename to remove the prefix that gets
-			 * back to the root directory, so the initial root dir
-			 * parsing code can continue from where we are without
-			 * confusion.
-			 */
-			strcpy(fnamecopy, nextname ?: "");
-			/*
-			 * Set up state the same way as the function does when
-			 * first started. This is required for the root dir
-			 * parsing code operates in its expected environment.
-			 */
-			subname = "";
-			cursect = mydata->rootdir_sect;
-			isdir = 0;
-			goto root_reparse;
-		}
-
-		if (idx >= 0)
-			subname = nextname;
-	}
-
-	if (dogetsize) {
-		*size = FAT2CPU32(dentptr->size);
-		ret = 0;
-	} else {
-		ret = get_contents(mydata, dentptr, pos, buffer, maxsize, size);
-	}
-	debug("Size: %u, got: %llu\n", FAT2CPU32(dentptr->size), *size);
-
-exit:
-	free(mydata->fatbuf);
-	return ret;
->>>>>>> 7786e40c
 }
 
 /**
