/*
 * fat.c
 *
 * R/O (V)FAT 12/16/32 filesystem implementation by Marcus Sundberg
 *
 * 2002-07-28 - rjones@nexus-tech.net - ported to ppcboot v1.1.6
 * 2003-03-10 - kharris@nexus-tech.net - ported to uboot
 *
 * See file CREDITS for list of people who contributed to this
 * project.
 *
 * This program is free software; you can redistribute it and/or
 * modify it under the terms of the GNU General Public License as
 * published by the Free Software Foundation; either version 2 of
 * the License, or (at your option) any later version.
 *
 * This program is distributed in the hope that it will be useful,
 * but WITHOUT ANY WARRANTY; without even the implied warranty of
 * MERCHANTABILITY or FITNESS FOR A PARTICULAR PURPOSE.  See the
 * GNU General Public License for more details.
 *
 * You should have received a copy of the GNU General Public License
 * along with this program; if not, write to the Free Software
 * Foundation, Inc., 59 Temple Place, Suite 330, Boston,
 * MA 02111-1307 USA
 */

//#define DEBUG //####
#include <common.h>
#include <config.h>
#include <fat.h>
#include <asm/byteorder.h>
#include <part.h>

/*
 * Convert a string to lowercase.
 */
static void downcase (char *str)
{
	while (*str != '\0') {
		TOLOWER(*str);
		str++;
	}
}

static block_dev_desc_t *cur_dev = NULL;

static unsigned long part_offset = 0;

static int cur_part = 1;

#define DOS_PART_TBL_OFFSET	0x1be
#define DOS_PART_MAGIC_OFFSET	0x1fe
#define DOS_FS_TYPE_OFFSET	0x36
#define DOS_FS32_TYPE_OFFSET	0x52

static int disk_read (__u32 startblock, __u32 getsize, __u8 * bufptr)
{
	if (cur_dev == NULL)
		return -1;

	startblock += part_offset;

	if (cur_dev->block_read) {
		return cur_dev->block_read(cur_dev->dev, startblock, getsize,
					   (unsigned long *) bufptr);
	}
	return -1;
}

int fat_register_device (block_dev_desc_t * dev_desc, int part_no)
{
	unsigned char buffer[SECTOR_SIZE];

	disk_partition_t info;

	if (!dev_desc->block_read)
		return -1;

	cur_dev = dev_desc;
	/* check if we have a MBR (on floppies we have only a PBR) */
	if (dev_desc->block_read(dev_desc->dev, 0, 1, (ulong *)buffer) != 1) {
		printf("** Can't read from device %d **\n",
			dev_desc->dev);
		return -1;
	}
	if (buffer[DOS_PART_MAGIC_OFFSET] != 0x55 ||
	    buffer[DOS_PART_MAGIC_OFFSET + 1] != 0xaa) {
		/* no signature found */
		return -1;
	}
#if (defined(CONFIG_CMD_IDE) || \
     defined(CONFIG_CMD_MG_DISK) || \
     defined(CONFIG_CMD_SATA) || \
     defined(CONFIG_CMD_SCSI) || \
     defined(CONFIG_CMD_USB) || \
     defined(CONFIG_MMC) || \
     defined(CONFIG_SYSTEMACE) )
	/* First we assume there is a MBR */
	if (!get_partition_info(dev_desc, part_no, &info)) {
		part_offset = info.start;
		cur_part = part_no;
	} else if ((strncmp((char *)&buffer[DOS_FS_TYPE_OFFSET], "FAT", 3) == 0) ||
		   (strncmp((char *)&buffer[DOS_FS32_TYPE_OFFSET], "FAT32", 5) == 0)) {
		/* ok, we assume we are on a PBR only */
		cur_part = 1;
		part_offset = 0;
	} else {
		printf("** Partition %d not valid on device %d **\n",
			part_no, dev_desc->dev);
		return -1;
	}

#else
	if ((strncmp((char *)&buffer[DOS_FS_TYPE_OFFSET], "FAT", 3) == 0) ||
	    (strncmp((char *)&buffer[DOS_FS32_TYPE_OFFSET], "FAT32", 5) == 0)) {
		/* ok, we assume we are on a PBR only */
		cur_part = 1;
		part_offset = 0;
		info.start = part_offset;
	} else {
		/* FIXME we need to determine the start block of the
		 * partition where the DOS FS resides. This can be done
		 * by using the get_partition_info routine. For this
		 * purpose the libpart must be included.
		 */
		part_offset = 32;
		cur_part = 1;
	}
#endif
	return 0;
}

/*
 * Get the first occurence of a directory delimiter ('/' or '\') in a string.
 * Return index into string if found, -1 otherwise.
 */
static int dirdelim (char *str)
{
	char *start = str;

	while (*str != '\0') {
		if (ISDIRDELIM(*str))
			return str - start;
		str++;
	}
	return -1;
}

/*
 * Extract zero terminated short name from a directory entry.
 */
static void get_name (dir_entry *dirent, char *s_name)
{
	char *ptr;

	memcpy(s_name, dirent->name, 8);
	s_name[8] = '\0';
	ptr = s_name;
	while (*ptr && *ptr != ' ')
		ptr++;
	if (dirent->ext[0] && dirent->ext[0] != ' ') {
		*ptr = '.';
		ptr++;
		memcpy(ptr, dirent->ext, 3);
		ptr[3] = '\0';
		while (*ptr && *ptr != ' ')
			ptr++;
	}
	*ptr = '\0';
	if (*s_name == DELETED_FLAG)
		*s_name = '\0';
	else if (*s_name == aRING)
		*s_name = DELETED_FLAG;
	downcase(s_name);
}

/*
 * Get the entry at index 'entry' in a FAT (12/16/32) table.
 * On failure 0x00 is returned.
 */
static __u32 get_fatent (fsdata *mydata, __u32 entry)
{
	__u32 bufnum;
	__u32 off16, offset;
	__u32 ret = 0x00;
	__u16 val1, val2;

	switch (mydata->fatsize) {
	case 32:
		bufnum = entry / FAT32BUFSIZE;
		offset = entry - bufnum * FAT32BUFSIZE;
		break;
	case 16:
		bufnum = entry / FAT16BUFSIZE;
		offset = entry - bufnum * FAT16BUFSIZE;
		break;
	case 12:
		bufnum = entry / FAT12BUFSIZE;
		offset = entry - bufnum * FAT12BUFSIZE;
		break;

	default:
		/* Unsupported FAT size */
		return ret;
	}

	debug("FAT%d: entry: 0x%04x = %d, offset: 0x%04x = %d\n",
	       mydata->fatsize, entry, entry, offset, offset);

	/* Read a new block of FAT entries into the cache. */
	if (bufnum != mydata->fatbufnum) {
		int getsize = FATBUFSIZE / FS_BLOCK_SIZE;
		__u8 *bufptr = mydata->fatbuf;
		__u32 fatlength = mydata->fatlength;
		__u32 startblock = bufnum * FATBUFBLOCKS;

		fatlength *= SECTOR_SIZE;	/* We want it in bytes now */
		startblock += mydata->fat_sect;	/* Offset from start of disk */

		if (getsize > fatlength)
			getsize = fatlength;
		if (disk_read(startblock, getsize, bufptr) < 0) {
			debug("Error reading FAT blocks\n");
			return ret;
		}
		mydata->fatbufnum = bufnum;
	}

	/* Get the actual entry from the table */
	switch (mydata->fatsize) {
	case 32:
		ret = FAT2CPU32(((__u32 *) mydata->fatbuf)[offset]);
		break;
	case 16:
		ret = FAT2CPU16(((__u16 *) mydata->fatbuf)[offset]);
		break;
	case 12:
		off16 = (offset * 3) / 4;

		switch (offset & 0x3) {
		case 0:
			ret = FAT2CPU16(((__u16 *) mydata->fatbuf)[off16]);
			ret &= 0xfff;
			break;
		case 1:
			val1 = FAT2CPU16(((__u16 *)mydata->fatbuf)[off16]);
			val1 &= 0xf000;
			val2 = FAT2CPU16(((__u16 *)mydata->fatbuf)[off16 + 1]);
			val2 &= 0x00ff;
			ret = (val2 << 4) | (val1 >> 12);
			break;
		case 2:
			val1 = FAT2CPU16(((__u16 *)mydata->fatbuf)[off16]);
			val1 &= 0xff00;
			val2 = FAT2CPU16(((__u16 *)mydata->fatbuf)[off16 + 1]);
			val2 &= 0x000f;
			ret = (val2 << 8) | (val1 >> 8);
			break;
		case 3:
			ret = FAT2CPU16(((__u16 *)mydata->fatbuf)[off16]);
			ret = (ret & 0xfff0) >> 4;
			break;
		default:
			break;
		}
		break;
	}
	debug("FAT%d: ret: %08x, offset: %04x\n",
	       mydata->fatsize, ret, offset);

	return ret;
}

/*
 * Read at most 'size' bytes from the specified cluster into 'buffer'.
 * Return 0 on success, -1 otherwise.
 */
static int
get_cluster (fsdata *mydata, __u32 clustnum, __u8 *buffer,
	     unsigned long size)
{
	int idx = 0;
	__u32 startsect;

	if (clustnum > 0) {
		startsect = mydata->data_begin +
				clustnum * mydata->clust_size;
	} else {
		startsect = mydata->rootdir_sect;
	}

	debug("gc - clustnum: %d, startsect: %d\n", clustnum, startsect);

	if (disk_read(startsect, size / FS_BLOCK_SIZE, buffer) < 0) {
		debug("Error reading data\n");
		return -1;
	}
	if (size % FS_BLOCK_SIZE) {
		__u8 tmpbuf[FS_BLOCK_SIZE];

		idx = size / FS_BLOCK_SIZE;
		if (disk_read(startsect + idx, 1, tmpbuf) < 0) {
			debug("Error reading data\n");
			return -1;
		}
		buffer += idx * FS_BLOCK_SIZE;

		memcpy(buffer, tmpbuf, size % FS_BLOCK_SIZE);
		return 0;
	}

	return 0;
}

/*
 * Read at most 'maxsize' bytes from the file associated with 'dentptr'
 * into 'buffer'.
 * Return the number of bytes read or -1 on fatal errors.
 */
static long
get_contents (fsdata *mydata, dir_entry *dentptr, __u8 *buffer,
	      unsigned long maxsize)
{
	unsigned long filesize = FAT2CPU32(dentptr->size), gotsize = 0;
	unsigned int bytesperclust = mydata->clust_size * SECTOR_SIZE;
	__u32 curclust = START(dentptr);
	__u32 endclust, newclust;
	unsigned long actsize;

	debug("Filesize: %ld bytes\n", filesize);

	if (maxsize > 0 && filesize > maxsize)
		filesize = maxsize;

	debug("%ld bytes\n", filesize);

	actsize = bytesperclust;
	endclust = curclust;

	do {
		/* search for consecutive clusters */
		while (actsize < filesize) {
			newclust = get_fatent(mydata, endclust);
			if ((newclust - 1) != endclust)
				goto getit;
			if (CHECK_CLUST(newclust, mydata->fatsize)) {
				debug("curclust: 0x%x\n", newclust);
				debug("Invalid FAT entry\n");
				return gotsize;
			}
			endclust = newclust;
			actsize += bytesperclust;
		}

		/* actsize >= file size */
		actsize -= bytesperclust;

		/* get remaining clusters */
		if (get_cluster(mydata, curclust, buffer, (int)actsize) != 0) {
			printf("Error reading cluster\n");
			return -1;
		}

		/* get remaining bytes */
		gotsize += (int)actsize;
		filesize -= actsize;
		buffer += actsize;
		actsize = filesize;
		if (get_cluster(mydata, endclust, buffer, (int)actsize) != 0) {
			printf("Error reading cluster\n");
			return -1;
		}
		gotsize += actsize;
		return gotsize;
getit:
		if (get_cluster(mydata, curclust, buffer, (int)actsize) != 0) {
			printf("Error reading cluster\n");
			return -1;
		}
		gotsize += (int)actsize;
		filesize -= actsize;
		buffer += actsize;

		curclust = get_fatent(mydata, endclust);
		if (CHECK_CLUST(curclust, mydata->fatsize)) {
			debug("curclust: 0x%x\n", curclust);
			printf("Invalid FAT entry\n");
			return gotsize;
		}
		actsize = bytesperclust;
		endclust = curclust;
	} while (1);
}

#ifdef CONFIG_SUPPORT_VFAT
/*
 * Extract the file name information from 'slotptr' into 'l_name',
 * starting at l_name[*idx].
 * Return 1 if terminator (zero byte) is found, 0 otherwise.
 */
static int slot2str (dir_slot *slotptr, char *l_name, int *idx)
{
	int j;

	for (j = 0; j <= 8; j += 2) {
		l_name[*idx] = slotptr->name0_4[j];
		if (l_name[*idx] == 0x00)
			return 1;
		(*idx)++;
	}
	for (j = 0; j <= 10; j += 2) {
		l_name[*idx] = slotptr->name5_10[j];
		if (l_name[*idx] == 0x00)
			return 1;
		(*idx)++;
	}
	for (j = 0; j <= 2; j += 2) {
		l_name[*idx] = slotptr->name11_12[j];
		if (l_name[*idx] == 0x00)
			return 1;
		(*idx)++;
	}

	return 0;
}

/*
 * Extract the full long filename starting at 'retdent' (which is really
 * a slot) into 'l_name'. If successful also copy the real directory entry
 * into 'retdent'
 * Return 0 on success, -1 otherwise.
 */
<<<<<<< HEAD
__attribute__ ((__aligned__ (__alignof__ (dir_entry))))
__u8 get_vfatname_block[MAX_CLUSTSIZE];

=======
__attribute__ ((__aligned__(__alignof__(dir_entry))))
__u8 get_vfatname_block[MAX_CLUSTSIZE];
>>>>>>> e8be10f0
static int
get_vfatname (fsdata *mydata, int curclust, __u8 *cluster,
	      dir_entry *retdent, char *l_name)
{
	dir_entry *realdent;
	dir_slot *slotptr = (dir_slot *)retdent;
	__u8 *nextclust = cluster + mydata->clust_size * SECTOR_SIZE;
	__u8 counter = (slotptr->id & ~LAST_LONG_ENTRY_MASK) & 0xff;
	int idx = 0;

	while ((__u8 *)slotptr < nextclust) {
		if (counter == 0)
			break;
		if (((slotptr->id & ~LAST_LONG_ENTRY_MASK) & 0xff) != counter)
			return -1;
		slotptr++;
		counter--;
	}

	if ((__u8 *)slotptr >= nextclust) {
		dir_slot *slotptr2;

		slotptr--;
		curclust = get_fatent(mydata, curclust);
		if (CHECK_CLUST(curclust, mydata->fatsize)) {
			debug("curclust: 0x%x\n", curclust);
			printf("Invalid FAT entry\n");
			return -1;
		}

		if (get_cluster(mydata, curclust, get_vfatname_block,
				mydata->clust_size * SECTOR_SIZE) != 0) {
			debug("Error: reading directory block\n");
			return -1;
		}

		slotptr2 = (dir_slot *)get_vfatname_block;
		while (slotptr2->id > 0x01)
			slotptr2++;

		/* Save the real directory entry */
		realdent = (dir_entry *)slotptr2 + 1;
		while ((__u8 *)slotptr2 >= get_vfatname_block) {
			slot2str(slotptr2, l_name, &idx);
			slotptr2--;
		}
	} else {
		/* Save the real directory entry */
		realdent = (dir_entry *)slotptr;
	}

	do {
		slotptr--;
		if (slot2str(slotptr, l_name, &idx))
			break;
	} while (!(slotptr->id & LAST_LONG_ENTRY_MASK));

	l_name[idx] = '\0';
	if (*l_name == DELETED_FLAG)
		*l_name = '\0';
	else if (*l_name == aRING)
		*l_name = DELETED_FLAG;
	downcase(l_name);

	/* Return the real directory entry */
	memcpy(retdent, realdent, sizeof(dir_entry));

	return 0;
}

/* Calculate short name checksum */
static __u8 mkcksum (const char *str)
{
	int i;

	__u8 ret = 0;

	for (i = 0; i < 11; i++) {
		ret = (((ret & 1) << 7) | ((ret & 0xfe) >> 1)) + str[i];
	}

	return ret;
}
#endif	/* CONFIG_SUPPORT_VFAT */

/*
 * Get the directory entry associated with 'filename' from the directory
 * starting at 'startsect'
 */
<<<<<<< HEAD
__attribute__ ((__aligned__ (__alignof__ (dir_entry))))
=======
__attribute__ ((__aligned__(__alignof__(dir_entry))))
>>>>>>> e8be10f0
__u8 get_dentfromdir_block[MAX_CLUSTSIZE];

static dir_entry *get_dentfromdir (fsdata *mydata, int startsect,
				   char *filename, dir_entry *retdent,
				   int dols)
{
	__u16 prevcksum = 0xffff;
	__u32 curclust = START(retdent);
	int files = 0, dirs = 0;

	debug("get_dentfromdir: %s\n", filename);

	while (1) {
		dir_entry *dentptr;

		int i;

		if (get_cluster(mydata, curclust, get_dentfromdir_block,
				mydata->clust_size * SECTOR_SIZE) != 0) {
			debug("Error: reading directory block\n");
			return NULL;
		}

		dentptr = (dir_entry *)get_dentfromdir_block;

		for (i = 0; i < DIRENTSPERCLUST; i++) {
			char s_name[14], l_name[256];

			l_name[0] = '\0';
			if (dentptr->name[0] == DELETED_FLAG) {
				dentptr++;
				continue;
			}
			if ((dentptr->attr & ATTR_VOLUME)) {
#ifdef CONFIG_SUPPORT_VFAT
				if ((dentptr->attr & ATTR_VFAT) &&
				    (dentptr-> name[0] & LAST_LONG_ENTRY_MASK)) {
					prevcksum = ((dir_slot *)dentptr)->alias_checksum;
					get_vfatname(mydata, curclust,
						     get_dentfromdir_block,
						     dentptr, l_name);
					if (dols) {
						int isdir;
						char dirc;
						int doit = 0;

						isdir = (dentptr->attr & ATTR_DIR);

						if (isdir) {
							dirs++;
							dirc = '/';
							doit = 1;
						} else {
							dirc = ' ';
							if (l_name[0] != 0) {
								files++;
								doit = 1;
							}
						}
						if (doit) {
							if (dirc == ' ') {
								printf(" %8ld   %s%c\n",
									(long)FAT2CPU32(dentptr->size),
									l_name,
									dirc);
							} else {
								printf("            %s%c\n",
									l_name,
									dirc);
							}
						}
						dentptr++;
						continue;
					}
					debug("vfatname: |%s|\n", l_name);
				} else
#endif
				{
					/* Volume label or VFAT entry */
					dentptr++;
					continue;
				}
			}
			if (dentptr->name[0] == 0) {
				if (dols) {
					printf("\n%d file(s), %d dir(s)\n\n",
						files, dirs);
				}
				debug("Dentname == NULL - %d\n", i);
				return NULL;
			}
#ifdef CONFIG_SUPPORT_VFAT
			if (dols && mkcksum(dentptr->name) == prevcksum) {
				dentptr++;
				continue;
			}
#endif
			get_name(dentptr, s_name);
			if (dols) {
				int isdir = (dentptr->attr & ATTR_DIR);
				char dirc;
				int doit = 0;

				if (isdir) {
					dirs++;
					dirc = '/';
					doit = 1;
				} else {
					dirc = ' ';
					if (s_name[0] != 0) {
						files++;
						doit = 1;
					}
				}

				if (doit) {
					if (dirc == ' ') {
						printf(" %8ld   %s%c\n",
							(long)FAT2CPU32(dentptr->size),
							s_name, dirc);
					} else {
						printf("            %s%c\n",
							s_name, dirc);
					}
				}

				dentptr++;
				continue;
			}

			if (strcmp(filename, s_name)
			    && strcmp(filename, l_name)) {
				debug("Mismatch: |%s|%s|\n", s_name, l_name);
				dentptr++;
				continue;
			}

			memcpy(retdent, dentptr, sizeof(dir_entry));

			debug("DentName: %s", s_name);
			debug(", start: 0x%x", START(dentptr));
			debug(", size:  0x%x %s\n",
			      FAT2CPU32(dentptr->size),
			      (dentptr->attr & ATTR_DIR) ? "(DIR)" : "");

			return retdent;
		}

		curclust = get_fatent(mydata, curclust);
		if (CHECK_CLUST(curclust, mydata->fatsize)) {
			debug("curclust: 0x%x\n", curclust);
			printf("Invalid FAT entry\n");
			return NULL;
		}
	}

	return NULL;
}

/*
 * Read boot sector and volume info from a FAT filesystem
 */
static int
read_bootsectandvi (boot_sector *bs, volume_info *volinfo, int *fatsize)
{
	__u8 block[FS_BLOCK_SIZE];

	volume_info *vistart;
	char *fstype;

	if (disk_read (0, 1, block) < 0) {
		debug("Error: reading block\n");
		return -1;
	}

	memcpy(bs, block, sizeof(boot_sector));
	bs->reserved = FAT2CPU16(bs->reserved);
	bs->fat_length = FAT2CPU16(bs->fat_length);
	bs->secs_track = FAT2CPU16(bs->secs_track);
	bs->heads = FAT2CPU16(bs->heads);
	bs->total_sect = FAT2CPU32(bs->total_sect);

	/* FAT32 entries */
	if (bs->fat_length == 0) {
		/* Assume FAT32 */
		bs->fat32_length = FAT2CPU32(bs->fat32_length);
		bs->flags = FAT2CPU16(bs->flags);
		bs->root_cluster = FAT2CPU32(bs->root_cluster);
		bs->info_sector = FAT2CPU16(bs->info_sector);
		bs->backup_boot = FAT2CPU16(bs->backup_boot);
		vistart = (volume_info *)(block + sizeof(boot_sector));
		*fatsize = 32;
	} else {
		vistart = (volume_info *)&(bs->fat32_length);
		*fatsize = 0;
	}
	memcpy(volinfo, vistart, sizeof(volume_info));

<<<<<<< HEAD
=======
	/*
	 * Terminate fs_type string. Writing past the end of vistart
	 * is ok - it's just the buffer.
	 */
	fstype = vistart->fs_type;
	fstype[8] = '\0';

>>>>>>> e8be10f0
	if (*fatsize == 32) {
		if (strncmp(FAT32_SIGN, vistart->fs_type, SIGNLEN) == 0)
			return 0;
	} else {
		if (strncmp(FAT12_SIGN, vistart->fs_type, SIGNLEN) == 0) {
			*fatsize = 12;
			return 0;
		}
		if (strncmp(FAT16_SIGN, vistart->fs_type, SIGNLEN) == 0) {
			*fatsize = 16;
			return 0;
		}
	}

	debug("Error: broken fs_type sign\n");
	return -1;
}

<<<<<<< HEAD
__attribute__ ((__aligned__ (__alignof__ (dir_entry))))
__u8 do_fat_read_block[MAX_CLUSTSIZE];

=======
__attribute__ ((__aligned__(__alignof__(dir_entry))))
__u8 do_fat_read_block[MAX_CLUSTSIZE];
>>>>>>> e8be10f0
long
do_fat_read (const char *filename, void *buffer, unsigned long maxsize,
	     int dols)
{
	char fnamecopy[2048];
	boot_sector bs;
	volume_info volinfo;
	fsdata datablock;
	fsdata *mydata = &datablock;
	dir_entry *dentptr;
	__u16 prevcksum = 0xffff;
	char *subname = "";
	int cursect;
	int idx, isdir = 0;
	int files = 0, dirs = 0;
	long ret = 0;
	int firsttime;
	int root_cluster;
	int j;

	if (read_bootsectandvi(&bs, &volinfo, &mydata->fatsize)) {
		debug("Error: reading boot sector\n");
		return -1;
	}

	root_cluster = bs.root_cluster;

	if (mydata->fatsize == 32)
		mydata->fatlength = bs.fat32_length;
	else
		mydata->fatlength = bs.fat_length;

	mydata->fat_sect = bs.reserved;

	cursect = mydata->rootdir_sect
		= mydata->fat_sect + mydata->fatlength * bs.fats;

	mydata->clust_size = bs.cluster_size;

	if (mydata->fatsize == 32) {
		mydata->data_begin = mydata->rootdir_sect -
					(mydata->clust_size * 2);
	} else {
		int rootdir_size;

		rootdir_size = ((bs.dir_entries[1]  * (int)256 +
				 bs.dir_entries[0]) *
				 sizeof(dir_entry)) /
				 SECTOR_SIZE;
		mydata->data_begin = mydata->rootdir_sect +
					rootdir_size -
					(mydata->clust_size * 2);
	}

	mydata->fatbufnum = -1;

#ifdef CONFIG_SUPPORT_VFAT
	debug("VFAT Support enabled\n");
#endif
	debug("FAT%d, fat_sect: %d, fatlength: %d\n",
	       mydata->fatsize, mydata->fat_sect, mydata->fatlength);
	debug("Rootdir begins at cluster: %d, sector: %d, offset: %x\n"
	       "Data begins at: %d\n",
	       root_cluster,
	       mydata->rootdir_sect,
	       mydata->rootdir_sect * SECTOR_SIZE, mydata->data_begin);
	debug("Cluster size: %d\n", mydata->clust_size);

	/* "cwd" is always the root... */
	while (ISDIRDELIM(*filename))
		filename++;

	/* Make a copy of the filename and convert it to lowercase */
	strcpy(fnamecopy, filename);
	downcase(fnamecopy);

	if (*fnamecopy == '\0') {
		if (!dols)
			return -1;

		dols = LS_ROOT;
	} else if ((idx = dirdelim(fnamecopy)) >= 0) {
		isdir = 1;
		fnamecopy[idx] = '\0';
		subname = fnamecopy + idx + 1;

		/* Handle multiple delimiters */
		while (ISDIRDELIM(*subname))
			subname++;
	} else if (dols) {
		isdir = 1;
	}

	j = 0;
	while (1) {
		int i;

		debug("FAT read sect=%d, clust_size=%d, DIRENTSPERBLOCK=%d\n",
			cursect, mydata->clust_size, DIRENTSPERBLOCK);

		if (disk_read(cursect, mydata->clust_size, do_fat_read_block) < 0) {
			debug("Error: reading rootdir block\n");
			return -1;
		}

		dentptr = (dir_entry *) do_fat_read_block;

		for (i = 0; i < DIRENTSPERBLOCK; i++) {
			char s_name[14], l_name[256];

			l_name[0] = '\0';
			if ((dentptr->attr & ATTR_VOLUME)) {
#ifdef CONFIG_SUPPORT_VFAT
				if ((dentptr->attr & ATTR_VFAT) == ATTR_VFAT) {
					if (dentptr->name[0] & DELETED_LONG_ENTRY) {
						/* Deleted VFAT entry */
						dentptr++;
						continue;
					}

					if (dentptr->name[0] & LAST_LONG_ENTRY_MASK) {
						prevcksum =
							((dir_slot *)dentptr)->alias_checksum;

						get_vfatname(mydata, 0,
							     do_fat_read_block,
							     dentptr, l_name);

						if (dols == LS_ROOT) {
							char dirc;
							int doit = 0;
							int isdir =
								(dentptr->attr & ATTR_DIR);

							if (isdir) {
								dirs++;
								dirc = '/';
								doit = 1;
							} else {
								dirc = ' ';
								if (l_name[0] != 0) {
									files++;
									doit = 1;
								}
							}
							if (doit) {
								if (dirc == ' ') {
									printf(" %8ld   %s%c\n",
									       (long)FAT2CPU32(dentptr->size),
									       l_name,
									       dirc);
								} else {
									printf("            %s%c\n",
									       l_name,
									       dirc);
								}
							}
							dentptr++;
							continue;
						}
						debug("Rootvfatname: |%s|\n",
						      l_name);
					}
					dentptr++;
					continue;
				} else
#endif
				{
					/* Volume label or VFAT entry */
					dentptr++;
					continue;
				}
			} else if (dentptr->name[0] == 0) {
				debug("RootDentname == NULL - %d\n", i);
				if (dols == LS_ROOT) {
					printf("\n%d file(s), %d dir(s)\n\n",
						files, dirs);
					return 0;
				}
				return -1;
			}
#ifdef CONFIG_SUPPORT_VFAT
			else if (dols == LS_ROOT &&
				 mkcksum(dentptr->name) == prevcksum) {
				dentptr++;
				continue;
			}
#endif
			get_name(dentptr, s_name);

			if (dols == LS_ROOT) {
				int isdir = (dentptr->attr & ATTR_DIR);
				char dirc;
				int doit = 0;

				if (isdir) {
					dirc = '/';
					if (s_name[0] != 0) {
						dirs++;
						doit = 1;
					}
				} else {
					dirc = ' ';
					if (s_name[0] != 0) {
						files++;
						doit = 1;
					}
				}
				if (doit) {
					if (dirc == ' ') {
						printf(" %8ld   %s%c\n",
							(long)FAT2CPU32(dentptr->size),
							s_name, dirc);
					} else {
						printf("            %s%c\n",
							s_name, dirc);
					}
				}
				dentptr++;
				continue;
			}

			if (strcmp(fnamecopy, s_name)
			    && strcmp(fnamecopy, l_name)) {
				debug("RootMismatch: |%s|%s|\n", s_name,
				       l_name);
				dentptr++;
				continue;
			}

			if (isdir && !(dentptr->attr & ATTR_DIR))
				return -1;

			debug("RootName: %s", s_name);
			debug(", start: 0x%x", START(dentptr));
			debug(", size:  0x%x %s\n",
			       FAT2CPU32(dentptr->size),
			       isdir ? "(DIR)" : "");

			goto rootdir_done;	/* We got a match */
		}
		debug("END LOOP: j=%d   clust_size=%d\n", j,
		       mydata->clust_size);

		/*
		 * On FAT32 we must fetch the FAT entries for the next
		 * root directory clusters when a cluster has been
		 * completely processed.
		 */
		if ((mydata->fatsize == 32) && (++j == mydata->clust_size)) {
			int nxtsect;
			int nxt_clust;

			nxt_clust = get_fatent(mydata, root_cluster);
			if (CHECK_CLUST(nxt_clust, mydata->fatsize)) {
				debug("End of FAT32 RootDir\n");
				if (dols == LS_ROOT) {
					printf("\n%d file(s), %d dir(s)\n\n",
						files, dirs);
					return 0;
				}
				return -1;
			}

			nxtsect = mydata->data_begin +
				(nxt_clust * mydata->clust_size);

			debug("END LOOP: sect=%d, root_clust=%d, "
			      "n_sect=%d, n_clust=%d\n",
			      cursect, root_cluster,
			      nxtsect, nxt_clust);

			root_cluster = nxt_clust;

			cursect = nxtsect;
			j = 0;
		} else {
			int rootdir_size;

			rootdir_size = ((bs.dir_entries[1]  * (int)256 +
					 bs.dir_entries[0]) *
					sizeof(dir_entry)) /
				        SECTOR_SIZE;

			cursect++;
			if ((mydata->fatsize != 32) && (cursect >= (mydata->rootdir_sect + rootdir_size))) {
				debug("End of Fixed Size RootDir, rootdir_size %d, cursect %d\n",rootdir_size,cursect);
				if (dols == LS_ROOT) {
					printf("\n%d file(s), %d dir(s)\n\n",
						files, dirs);
					return 0;
				}
				return -1;
			}
		}
	}
rootdir_done:

	firsttime = 1;

	while (isdir) {
		int startsect = mydata->data_begin
			+ START(dentptr) * mydata->clust_size;
		dir_entry dent;
		char *nextname = NULL;

		dent = *dentptr;
		dentptr = &dent;

		idx = dirdelim(subname);

		if (idx >= 0) {
			subname[idx] = '\0';
			nextname = subname + idx + 1;
			/* Handle multiple delimiters */
			while (ISDIRDELIM(*nextname))
				nextname++;
			if (dols && *nextname == '\0')
				firsttime = 0;
		} else {
			if (dols && firsttime) {
				firsttime = 0;
			} else {
				isdir = 0;
			}
		}

		if (get_dentfromdir(mydata, startsect, subname, dentptr,
				     isdir ? 0 : dols) == NULL) {
			if (dols && !isdir)
				return 0;
			return -1;
		}

		if (idx >= 0) {
			if (!(dentptr->attr & ATTR_DIR))
				return -1;
			subname = nextname;
		}
	}

	ret = get_contents(mydata, dentptr, buffer, maxsize);
	debug("Size: %d, got: %ld\n", FAT2CPU32(dentptr->size), ret);

	return ret;
}

int file_fat_detectfs (void)
{
	boot_sector bs;
	volume_info volinfo;
	int fatsize;
	char vol_label[12];

	if (cur_dev == NULL) {
		printf("No current device\n");
		return 1;
	}

#if defined(CONFIG_CMD_IDE) || \
    defined(CONFIG_CMD_MG_DISK) || \
    defined(CONFIG_CMD_SATA) || \
    defined(CONFIG_CMD_SCSI) || \
    defined(CONFIG_CMD_USB) || \
    defined(CONFIG_MMC)
	printf("Interface:  ");
	switch (cur_dev->if_type) {
	case IF_TYPE_IDE:
		printf("IDE");
		break;
	case IF_TYPE_SATA:
		printf("SATA");
		break;
	case IF_TYPE_SCSI:
		printf("SCSI");
		break;
	case IF_TYPE_ATAPI:
		printf("ATAPI");
		break;
	case IF_TYPE_USB:
		printf("USB");
		break;
	case IF_TYPE_DOC:
		printf("DOC");
		break;
	case IF_TYPE_MMC:
		printf("MMC");
		break;
	default:
		printf("Unknown");
	}

	printf("\n  Device %d: ", cur_dev->dev);
	dev_print(cur_dev);
#endif

	if (read_bootsectandvi(&bs, &volinfo, &fatsize)) {
		printf("\nNo valid FAT fs found\n");
		return 1;
	}

	memcpy(vol_label, volinfo.volume_label, 11);
	vol_label[11] = '\0';
	volinfo.fs_type[5] = '\0';

	printf("Partition %d: Filesystem: %s \"%s\"\n", cur_part,
		volinfo.fs_type, vol_label);

	return 0;
}

int file_fat_ls (const char *dir)
{
	return do_fat_read(dir, NULL, 0, LS_YES);
}

long file_fat_read (const char *filename, void *buffer, unsigned long maxsize)
{
	printf("reading %s\n", filename);
	return do_fat_read(filename, buffer, maxsize, LS_NO);
}<|MERGE_RESOLUTION|>--- conflicted
+++ resolved
@@ -431,14 +431,8 @@
  * into 'retdent'
  * Return 0 on success, -1 otherwise.
  */
-<<<<<<< HEAD
-__attribute__ ((__aligned__ (__alignof__ (dir_entry))))
-__u8 get_vfatname_block[MAX_CLUSTSIZE];
-
-=======
 __attribute__ ((__aligned__(__alignof__(dir_entry))))
 __u8 get_vfatname_block[MAX_CLUSTSIZE];
->>>>>>> e8be10f0
 static int
 get_vfatname (fsdata *mydata, int curclust, __u8 *cluster,
 	      dir_entry *retdent, char *l_name)
@@ -528,11 +522,7 @@
  * Get the directory entry associated with 'filename' from the directory
  * starting at 'startsect'
  */
-<<<<<<< HEAD
-__attribute__ ((__aligned__ (__alignof__ (dir_entry))))
-=======
 __attribute__ ((__aligned__(__alignof__(dir_entry))))
->>>>>>> e8be10f0
 __u8 get_dentfromdir_block[MAX_CLUSTSIZE];
 
 static dir_entry *get_dentfromdir (fsdata *mydata, int startsect,
@@ -701,7 +691,6 @@
 	__u8 block[FS_BLOCK_SIZE];
 
 	volume_info *vistart;
-	char *fstype;
 
 	if (disk_read (0, 1, block) < 0) {
 		debug("Error: reading block\n");
@@ -731,16 +720,6 @@
 	}
 	memcpy(volinfo, vistart, sizeof(volume_info));
 
-<<<<<<< HEAD
-=======
-	/*
-	 * Terminate fs_type string. Writing past the end of vistart
-	 * is ok - it's just the buffer.
-	 */
-	fstype = vistart->fs_type;
-	fstype[8] = '\0';
-
->>>>>>> e8be10f0
 	if (*fatsize == 32) {
 		if (strncmp(FAT32_SIGN, vistart->fs_type, SIGNLEN) == 0)
 			return 0;
@@ -759,14 +738,8 @@
 	return -1;
 }
 
-<<<<<<< HEAD
-__attribute__ ((__aligned__ (__alignof__ (dir_entry))))
-__u8 do_fat_read_block[MAX_CLUSTSIZE];
-
-=======
 __attribute__ ((__aligned__(__alignof__(dir_entry))))
 __u8 do_fat_read_block[MAX_CLUSTSIZE];
->>>>>>> e8be10f0
 long
 do_fat_read (const char *filename, void *buffer, unsigned long maxsize,
 	     int dols)
