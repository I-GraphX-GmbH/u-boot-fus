/*
 * fat.c
 *
 * (C) 2012-2018 Hartmut Keller (keller@fs-net.de)
 *
 * SPDX-License-Identifier:	GPL-2.0+
 */

#include <common.h>
#include <blk.h>
#include <config.h>
#include <fat.h>			/* struct fsdata, ATTR*, ... */
#include <asm/byteorder.h>
#include <part.h>
#include <malloc.h>
#include <linux/compiler.h>		/* __aligned() */
#include <memalign.h>			/* ALLOC_CACHE_ALIGN_BUFFER */
#include <div64.h>


/* Directory preload size, must be a multiple of the sector size 512 (0x200) */
#ifndef CONFIG_SYS_FAT_PRELOAD_DIR
#define CONFIG_SYS_FAT_PRELOAD_DIR 4096
#endif

/* FAT preload size, must be a multiple of 3 and the sector size 512 (0x200) */
#ifndef CONFIG_SYS_FAT_PRELOAD_FAT
#define CONFIG_SYS_FAT_PRELOAD_FAT 3072
#endif

#define DOS_BOOT_MAGIC_OFFSET	0x1fe

#define TO_FAT_DIRINFO(wdi)	((struct fat_dirinfo *)wdi)
#define TO_WC_DIRINFO(fdi)	((struct wc_dirinfo *)fdi)
#define IS_FAT_CHAR(c)		((c >= 32) && (c <= 255) && (c != 127))

/* Directory entry; the generic wc_dirinfo must be part of it; these entries
   are allocated with fat_alloc_dir() and released with fat_free_dir() */
struct fat_dirinfo {
	/* Info seen from outside */
	struct wc_dirinfo wdi;

	/* Internal info/state to load directory in chunks and access data */
	__u32 dir_cluster;		/* Current dir cluster, 0: root dir */
	__u32 cluster_offset;		/* Offset within cluster or fix dir */
	__u32 preload_offset;		/* Dir entry offset in preload data */
	__u32 preload_count;		/* Number of preloaded sectors */
};

<<<<<<< HEAD
static struct blk_desc *cur_dev;
static unsigned int cur_part_nr;
static disk_partition_t cur_part_info;
=======
	if (ret != nr_blocks)
		return -1;
>>>>>>> 83f07da0

/* Device specific data; if we allow parallel access to more than one FAT
   device in the future, we must allocate this dynamically. The following
   dir_buffer and fat_buffer are also part of the device data */
static struct fsdata myfsdata;

/* Buffer to cache directory entries */
__u8 dir_buffer[CONFIG_SYS_FAT_PRELOAD_DIR] __aligned(ARCH_DMA_MINALIGN);

/* Buffer to cache FAT table entries */
__u8 fat_buffer[CONFIG_SYS_FAT_PRELOAD_FAT] __aligned(ARCH_DMA_MINALIGN);


#ifdef CONFIG_SUPPORT_VFAT
/* Indexes into a VFAT longname slot where there are UTF16 characters; this
   array is also required by FAT writing functions */
const int slot_index_table[13] = {
	1, 3, 5, 7, 9, 14, 16, 18, 20, 22, 24, 28, 30
};

/*
 * Calculate checksum of a short.
 *
 * Parameter:
 *   dirname: Pointer to name from directory entry (8+3 = 11 characters)
 *
 * Return:
 *   Checksum
 */
__u8 fat_checksum(const char *dirname)
{
	__u8 cs = 0;
	int i;

	for (i = 0; i < 11; i++)
		cs = (((cs & 1) << 7) | (cs >> 1)) + dirname[i];

	return cs;
}
#endif

int fat_register_device(struct blk_desc *dev_desc, int part_no)
{
	disk_partition_t info;

	/* First close any currently found FAT filesystem */
	cur_dev = NULL;

	/* Read the partition table, if present */
	if (part_get_info(dev_desc, part_no, &info)) {
		if (part_no != 0) {
			printf("** Partition %d not valid on device %d **\n",
					part_no, dev_desc->devnum);
			return -1;
		}

		info.start = 0;
		info.size = dev_desc->lba;
		info.blksz = dev_desc->blksz;
		info.name[0] = 0;
		info.type[0] = 0;
		info.bootable = 0;
#if CONFIG_IS_ENABLED(PARTITION_UUIDS)
		info.uuid[0] = 0;
#endif
	}

	return fat_set_blk_dev(dev_desc, &info);
}

/**
 * disk_read() - Load consecutive blocks from block device.
 * @sector: Sector where to start loading
 * @count:  Number of sectors to load
 * @buffer: Buffer where to store the loaded data
 *
 * Return:
 * Number of read sectors; if smaller than count, this indicates an error
 */
static __u32 disk_read(__u32 sector, __u32 count, void *buffer)
{
	debug("Reading %u sectors from sector 0x%x\n", count, sector);
	if (!cur_dev || !cur_dev->block_read)
		return 0;

	sector += cur_part_info.start;

	return cur_dev->block_read(cur_dev, sector, count, buffer);
}

static __u32 clust2sect(struct fsdata *mydata, __u32 cluster)
{
	return mydata->data_sect + (cluster - 2) * mydata->clust_size;
}

/**
 * get_shortname() - Get a short filename from a 8+3 directory entry
 * @name:    Pointer to buffer where to store name; the size of the buffer is
 *           WC_NAME_MAX characters which is always sufficient for short names
 * @dirname: Pointer to name from directory entry (8+3 = 11 characters)
 * @lcase:   Flags whether basename and extension are upper or lower case
 *
 * A FAT short name may not contain leading blanks, as any blank in the first
 * positon of the basename or extension is interpreted as an empty basename or
 * extension respectively. Trailing blanks in the basename and/or the
 * extension are padding and are removed. Other blanks are allowed!
 *
 * The basename is always stored in upper case, but it can be either fully
 * lower case or fully upper case, depending on a bit in the lcase entry. The
 * same is true for the extension. So abc.def, ABC.def, abc.DEF and ABC.DEF
 * are valid combinations for short names, but Abc.def must be saved as a long
 * name.
 */
static void get_shortname(char *name, const char *dirname, __u8 lcase)
{
	int src = 0;
	int dst = 0;
	char c = dirname[src];

	if (c != ' ') {
		/* Copy basename */
		if (c == aRING)
			c = DELETED_FLAG;
		do {
			if (lcase & (1 << 3))
				TOLOWER(c);
			name[dst++] = c;
			c = dirname[++src];
		} while (src < 8);

		/* Remove trailing blanks (padding); we don't need to check
		   dst for zero as we know that the basename contains at least
		   one non-blank character */
		while (name[dst-1] == ' ')
			dst--;
	} else {
		/* Skip to extension */
		src = 8;
		c = dirname[src];
	}

	if (c != ' ') {
		/* Insert '.' and copy extension */
		name[dst++] = '.';
		do {
			if (lcase & (1 << 4))
				TOLOWER(c);
			name[dst++] = c;
			if (src >= 10)
				break;
			c = dirname[++src];
		} while (c && (c != ' '));

		/* Remove trailing blanks (padding); we don't need to check
		   dst for zero as the extension contains at least one
		   non-blank character (and of course '.' is also present) */
		while (name[dst-1] == ' ')
			dst--;
	}
	name[dst] = '\0';
}

/**
 * get_fatent() - Get the FAT table entry at given index
 * @mydata:  Pointer to device specific information
 * @cluster: Index into FAT table from where to get next value
 *
 * Get the FAT table entry at given index, i.e. return the next cluster in the
 * file; the FAT table may have 12, 16 or 32 bit entries.
 *
 * Return:
 * Next cluster, or 0 on failure
 */
static __u32 get_fatent(struct fsdata *mydata, __u32 cluster)
{
	__u32 bufnum;
	__u32 offset;
	__u8 *fatentry;
	__u32 ret = 0;

	bufnum = cluster / mydata->fatbuf_entries;
	offset = cluster - bufnum * mydata->fatbuf_entries;

	/* Load according chunk of FAT to the cache (if not already loaded) */
	if (bufnum != mydata->fatbufnum) {
		__u32 count = mydata->fatbuf_sectors;
		__u32 sector = bufnum * count;
		if (sector + count > mydata->fat_length)
			count = mydata->fat_length - sector;
		sector += mydata->fat_sect;

		debug("Read FAT bufnum: %d, sector: %u, count: %u\n",
		      bufnum, sector, count);
		if (disk_read(sector, count, mydata->fatbuf) != count)
			return ret;

		mydata->fatbufnum = bufnum;
	}

	/* Get the actual entry from the table */
	fatentry = mydata->fatbuf;
	switch (mydata->fatsize) {
	case 32:
		fatentry += offset * 4;
		ret = (fatentry[3] << 24) | (fatentry[2] << 16)
			                  | (fatentry[1] << 8) | fatentry[0];
		break;
	case 16:
		fatentry += offset * 2;
		ret = (fatentry[1] << 8) | fatentry[0];
		break;
	case 12:
		fatentry += offset/2*3;
		ret = (fatentry[2] << 16) | (fatentry[1] << 8) | fatentry[0];
		if (offset & 1)
			ret >>= 12;
		else
			ret &= 0xfff;
		break;
	}
	debug("FAT%u: ret: %08x, offset: %04x\n",
	      mydata->fatsize, ret, offset);

	return ret;
}


/**
 * fat_dir_preload() - Load the next chunk of the directory
 * @mydata: Pointer to device specific information
 * @fdi:    Pointer to directory path
 *
 * Load the next chunk of the directory into the directory preload buffer.
 *
 * Return:
 *  1 - OK, next chunk is loaded;
 *  0 - Done, end of directory, no more chunks;
 * -1 - Error while reading data from device
 */
static int fat_dir_preload(struct fsdata *mydata, struct fat_dirinfo *fdi)
{
	__u32 count;
	__u32 sector;

	if (!fdi->dir_cluster && !mydata->rootdir_length)
		fdi->dir_cluster = mydata->rootdir_clust;

	if (fdi->dir_cluster) {
		/* Read from (root or sub-) directory located in data region */
		count = mydata->clust_size - fdi->cluster_offset;
		if (!count) {
			int cluster;

			/* Get next cluster */
			cluster = get_fatent(mydata, fdi->dir_cluster);
			if (cluster >= mydata->eof)
				return 0;
			if ((cluster < 2) || (cluster >= mydata->max_cluster))
				return -1;
			fdi->dir_cluster = cluster;
			fdi->cluster_offset = 0;
			count = mydata->clust_size;
		}
		sector = clust2sect(mydata, fdi->dir_cluster);
	} else {
		/* Read from fixed size root directory */
		count = mydata->rootdir_length - fdi->cluster_offset;
		if (!count)
			return 0;
		sector = mydata->rootdir_sect;
	}
	sector += fdi->cluster_offset;
	if (count * mydata->sect_size > CONFIG_SYS_FAT_PRELOAD_DIR)
		count = CONFIG_SYS_FAT_PRELOAD_DIR / mydata->sect_size;
	fdi->preload_count = count;
	if (disk_read(sector, count, mydata->dirbuf) != count)
		return -1;

	return 1;
}

/**
 * fat_alloc_dir() - Allocate a directory entry
 *
 * Allocate a directory entry; we allocate a fat_dirinfo, but we return a
 * pointer to the embedded wc_dirinfo. All functions that are called from the
 * wildcard module also pass this pointer, so we always have to convert it
 * back to the surrounding fat_dirinfo.
 *
 * Return:
 * Pointer to the embedded wc_dirinfo, NULL on error
 */
static struct wc_dirinfo *fat_alloc_dir(void)
{
	struct fat_dirinfo *fdi;

	fdi = malloc(sizeof(struct fat_dirinfo));
	if (!fdi)
		return NULL;

	return TO_WC_DIRINFO(fdi);
}

/**
 * fat_free_dir() - Free a directory entry
 * @wdi: Pointer to directory entry
 */
static void fat_free_dir(struct wc_dirinfo *wdi)
{
	free(TO_FAT_DIRINFO(wdi));
}

/**
 * fat_get_fileinfo() - Get next directory entry
 * @wdi: Pointer to directory entry (data will be updated)
 * @wfi: Pointer to structure where to store file information
 *
 * Get next directory entry and return the type, size and name of the file.
 *
 * Return:
 *  1 - OK, found another entry;
 *  0 - Done, no more entries;
 * -1 - Error while reading data from device
 */
static int fat_get_fileinfo(struct wc_dirinfo *wdi, struct wc_fileinfo *wfi)
{
	int ret;
	struct dir_entry *dentry;
	struct fat_dirinfo *fdi = TO_FAT_DIRINFO(wdi);
	struct fsdata *mydata = &myfsdata;
#ifdef CONFIG_SUPPORT_VFAT
	struct dir_slot *dslot;		/* Directory entry as VFAT name slot */
	__u8 *ds;			/* Directory entry as byte array */
	char *namepart;
	int i;
	unsigned int c;
	__u8 alias_checksum = 0;
	__u8 id;
#endif

	wfi->file_name[0] = '\0';
	if (fdi->wdi.flags & WC_FLAGS_REWIND) {
		fdi->wdi.flags &= ~WC_FLAGS_REWIND;
		fdi->preload_offset = 0;

		/* If we the beginning of the directory is not in the preload
		   buffer anymore, we have to reload it */
		if ((fdi->dir_cluster != fdi->wdi.reference)
		    || (fdi->cluster_offset != 0)) {
			fdi->dir_cluster = fdi->wdi.reference;
			fdi->cluster_offset = 0;
			fdi->preload_count = 0;
		}
	}
	if (fdi->wdi.flags & WC_FLAGS_RELOAD) {
		fdi->wdi.flags &= ~WC_FLAGS_RELOAD;
		fdi->preload_count = 0;
	}

	for (;;) {
		if (!fdi->preload_count) {
			ret = fat_dir_preload(mydata, fdi);
			if (ret <= 0)
				return ret; /* Error or done */
		}

		dentry = (struct dir_entry *)
			               (mydata->dirbuf + fdi->preload_offset);
		if (dentry->name[0] == 0)
			return 0;	/* First unused entry: done */

		fdi->preload_offset += sizeof(struct dir_entry);
		if (fdi->preload_offset
		    >= fdi->preload_count * mydata->sect_size) {
			fdi->preload_offset = 0;
			fdi->cluster_offset += fdi->preload_count;
			fdi->preload_count = 0;
		}

		if (dentry->name[0] == DELETED_FLAG)
			continue;

#ifdef CONFIG_SUPPORT_VFAT
		if ((dentry->attr & ATTR_VFAT) == ATTR_VFAT) {
			/* Get VFAT longname slot */
			dslot = (struct dir_slot *)dentry;
			id = dslot->id;
			if (id & DELETED_LONG_ENTRY) {
				printf("### DELETED_LONG_ENTRY\n");
				continue;
			}
			if (id & LAST_LONG_ENTRY_MASK) {
				/* New filename, clear old content */
				alias_checksum = dslot->alias_checksum;
				id &= ~LAST_LONG_ENTRY_MASK;
				memset(wfi->file_name, 0, WC_NAME_MAX);
			}
			if (--id > VFAT_SEQ_MAX) {
				printf("### Bad VFAT slot index\n");
				continue;
			}

			ds = (__u8 *)dslot;
			namepart = &wfi->file_name[id*13];

			i = 0;
			do {
				int idx = slot_index_table[i];

				c = ds[idx + 1] * 256 + ds[idx];
				if (c && !IS_FAT_CHAR(c))
					c = '_';
				namepart[i] = (char)c;
			} while (c && (++i < 13));
			continue;
		}

		/* Do we have a long name and does the checksum match? Then
		   this directory entry is the short name alias for the VFAT
		   long name entry, use the long name */
		if (wfi->file_name[0]
		    && (fat_checksum(dentry->name) == alias_checksum)) {
			break;
		}
#endif
		get_shortname(wfi->file_name, dentry->name, dentry->lcase);
		break;
	}

	/* Fill in fileinfo data */
	if (dentry->attr & ATTR_DIR)
		wfi->file_type = WC_TYPE_DIRECTORY;
	else if (dentry->attr & ATTR_VOLUME)
		wfi->file_type = WC_TYPE_VOLUME;
	else
		wfi->file_type = WC_TYPE_REGULAR;
	wfi->file_size = (loff_t)FAT2CPU32(dentry->size);
	wfi->reference = FAT2CPU16(dentry->start);
	if (mydata->fatsize == 32)
		wfi->reference += FAT2CPU16(dentry->starthi) << 16;

	return 1;
}

/**
 * fat_read_at() - Read the file
 * @wdi:     Pointer to current directory entry
 * @wfi:     Information of file to load; wfi->reference is start cluster
 * @buffer:  Pointer to buffer where to store data
 * @skip:    Number of bytes to skip at beginning of file
 * @len:     Maximum number of bytes to read (0: whole/remaining file)
 * @actread: Number of actually read bytes
 *
 * Read the file given in wfistarting at cluster wfi->reference.
 *
 * ATTENTION: We are re-using the directory preload buffer here. This should
 * be no problem as long as we don't require the directory content anymore.
 *
 * Return:
 * Error code (<0) or 0 for success.
 */
static int fat_read_at(struct wc_dirinfo *wdi, struct wc_fileinfo *wfi,
		       void *buffer, loff_t skip, loff_t len, loff_t *actread)
{
	unsigned long bytes_next_chunk;
	unsigned long total_bytes_loaded = 0;
	unsigned long remaining;
	struct fsdata *mydata = &myfsdata;
	unsigned long bytes_per_cluster;
	unsigned long sect_size;
	int warning = 0;
	__u32 cluster;
	__u32 tmp;
	__u32 sector_count;
	__u32 sector;

	remaining = (unsigned long)wfi->file_size;
	if (!remaining || (skip >= remaining))
		goto out;		/* Empty file or seek past EOF */
	if (len && (remaining > skip + len))
		remaining = skip + len;
	if (!buffer) {
		total_bytes_loaded = remaining;
		goto out;		/* Do not read, just return count */
	}

	sect_size = mydata->sect_size;
	bytes_per_cluster = mydata->clust_size * sect_size;
	cluster = wfi->reference;

	do {
		/* Combine sectors to a long chunk if they are in sequence */
		sector = clust2sect(mydata, cluster);
		bytes_next_chunk = 0;
		do {
			if (remaining <= bytes_per_cluster) {
				bytes_next_chunk += remaining;
				remaining = 0;
				break;
			}
			bytes_next_chunk += bytes_per_cluster;
			remaining -= bytes_per_cluster;

			tmp = cluster;
			cluster = get_fatent(mydata, cluster);

			/* Return on unexpected EOF or invalid cluster */
			if ((cluster < 2) || (cluster >= mydata->max_cluster))
				goto out;
		} while (cluster == tmp + 1);

		debug("Next chunk: 0x%lx bytes at sector 0x%x\n",
		      bytes_next_chunk, sector);

		/* Number of full sectors in this chunk */
		sector_count = bytes_next_chunk / sect_size;

		/* Skip unwanted full sectors at beginning of chunk */
		if (skip) {
			__u32 sectors_to_skip;
			unsigned long bytes_to_skip;
			unsigned long long temp = (unsigned long long)skip;

			do_div(temp, sect_size);
			sectors_to_skip = (__u32)temp;
			if (sectors_to_skip > sector_count)
				sectors_to_skip = sector_count;
			sector_count -= sectors_to_skip;
			bytes_to_skip = sectors_to_skip * sect_size;
			bytes_next_chunk -= bytes_to_skip;
			skip -= bytes_to_skip;
			debug("Skip 0x%lx bytes (=%u full sectors) at sector "
			      "0x%x\n", bytes_to_skip, sectors_to_skip, sector);
			sector += sectors_to_skip;
		}
		
		/* Skip part of a sector and read part of a sector if the
		   beginning is not at a sector boundary. */
		if (skip && bytes_next_chunk) {
			unsigned long bytes_to_copy;
			bytes_to_copy = sect_size;
			if (bytes_to_copy > bytes_next_chunk)
				bytes_to_copy = bytes_next_chunk;
			bytes_next_chunk -= bytes_to_copy;
			bytes_to_copy -= skip;
			debug("Skip 0x%llx bytes and read 0x%lx bytes at"
			      " sector 0x%x\n", skip, bytes_to_copy, sector);
			if (disk_read(sector, 1, mydata->dirbuf) != 1)
				goto out;
			memcpy(buffer, mydata->dirbuf + skip, bytes_to_copy);
			total_bytes_loaded += bytes_to_copy;
			buffer += bytes_to_copy;
			skip = 0;
			sector++;
			if (sector_count > 0)
				sector_count--;
		}

		/* Load full sectors */
		if (sector_count) {
			debug("Load 0x%lx bytes (=%d full sectors) at sector "
			      "0x%x\n", sector_count * sect_size, sector_count,
			      sector);
			if ((unsigned long)buffer & (ARCH_DMA_MINALIGN - 1)) {
				void *temp = mydata->dirbuf;
				__u32 i;

				/* Read sectors with single reads */
				if (!warning) {
					puts("Buffer unaligned, using slow"
					     " single-sector reads\n");
					warning = 1;
				}
				for (i = 0; i < sector_count; i++) {
					if (disk_read(sector, 1, temp) != 1)
						goto out;
					sector++;
					memcpy(buffer, temp, sect_size);
					buffer += sect_size;
					total_bytes_loaded += sect_size;
					bytes_next_chunk -= sect_size;
				}
			} else {
				unsigned long bytes_loaded;
				__u32 read;

				/* Read sectors in one go */
				read = disk_read(sector, sector_count, buffer);
				sector += sector_count;
				bytes_loaded = read * sect_size;
				buffer += bytes_loaded;
				bytes_next_chunk -= bytes_loaded;
				total_bytes_loaded += bytes_loaded;
				if (read != sector_count)
					goto out;
			}
		}

		/* Load final bytes from last sector. */
		if (bytes_next_chunk) {
			debug("Load 0x%lx bytes and ignore 0x%lx bytes"
			      " from sector 0x%x\n", bytes_next_chunk,
			      sect_size - bytes_next_chunk, sector);
			if (disk_read(sector, 1, mydata->dirbuf) != 1)
				goto out;
			memcpy(buffer, mydata->dirbuf, bytes_next_chunk);
			total_bytes_loaded += bytes_next_chunk;
			buffer += bytes_next_chunk;
			bytes_next_chunk = 0;
		}
	} while (remaining);

out:
	if (actread)
		*actread = total_bytes_loaded;

	return 0;
}

/* Function to write a file, see fat_write.c ### TODO ### */
extern unsigned long fat_write(struct wc_dirinfo *wdi, struct wc_fileinfo *wfi,
			       void *buffer, loff_t offset, loff_t len,
			       loff_t *actwrite);

/* Callback functions for wildcard module to access directories and files */
const struct wc_fsops fat_ops = {
	"FAT",
	fat_alloc_dir,
	fat_free_dir,
	fat_get_fileinfo,
	fat_read_at,
#ifdef CONFIG_FAT_WRITE
	fat_write,
#else
	NULL,
#endif
	NULL
};

/**
 * file_fat_ls() - List directory contents
 * @pattern: File or path name to list; may contain wildcards * and ?
 *
 * List directory contents. This may actually be a sequence of lists as the
 * pattern may refer to several directories.
 *
 * Return:
 *  0 - OK;
 * -1 - Error, e.g. while reading data from device
 */
int file_fat_ls(const char *pattern)
{
	struct wc_fileinfo wfi;

	/* Prepare file info for root directory */
	wfi.reference = 0;
	wfi.file_size = 0;
	wfi.file_type = WC_TYPE_DIRECTORY;
	wfi.pattern = pattern;
	wfi.file_name[0] = '\0';

	return wildcard_ls(&wfi, &fat_ops);
}

/**
 * file_fat_read_at() - Read the given file with up to maxsize bytes.
 * @pattern: file name; may contain wildcards, but must match uniquely
 * @pos:     Start reading at pos (i.e. skip pos bytes at beginning of file)
 * @buffer:  Pointer to buffer where to store data
 * @maxsize: Maximum number of bytes to read (0: whole file)
 * @actread: Number of actually read bytes
 *
 * Return:
 * Error code (<0) or 0 for success
 */
int file_fat_read_at(const char *pattern, loff_t pos, void *buffer,
		     loff_t maxsize, loff_t *actread)
{
	struct wc_fileinfo wfi;

	/* Prepare file info for root directory */
	wfi.reference = 0;
	wfi.file_size = 0;
	wfi.file_type = WC_TYPE_DIRECTORY;
	wfi.pattern = pattern;
	wfi.file_name[0] = '\0';

	return wildcard_read_at(&wfi, &fat_ops, buffer, pos, maxsize, actread);
}

/**
 * file_fat_read() - Read the given file with up to maxsize bytes.
 * @pattern: file name; may contain wildcards, but must match uniquely
 * @buffer:  Pointer to buffer where to store data
 * @maxsize: Maximum number of bytes to read (0: whole file)
 *
 * Return:
 * Error code (<0) or number of read bytes
 */
int file_fat_read(const char *pattern, void *buffer, int maxsize)
{
	loff_t actread;
	int err;

	err = file_fat_read_at(pattern, 0, buffer, maxsize, &actread);
	if (err)
		return err;

	return actread;
}

/**
 * fat_set_blk_dev() - Check device and initialize
 * @dev_desc: Device description
 * @part_no:  Partition number
 *
 * Check device and initialize device specific data (FAT type, etc.)
 *
 * Return:
 *  0 - OK, FAT filesystem initialized;
 * -1 - Error, e.g. no FAT filesystem, error reading data from device, etc.
 */
int fat_set_blk_dev(struct blk_desc *dev_desc, disk_partition_t *info)
{
	struct boot_sector *bs;
	__u32 clusters;
	struct volume_info *vistart;
	struct fsdata *mydata = &myfsdata;
	ALLOC_CACHE_ALIGN_BUFFER(unsigned char, buffer, dev_desc->blksz);

	cur_dev = dev_desc;
	cur_part_info = *info;

	/* Make sure it has a valid FAT header */
	if (disk_read(0, 1, buffer) != 1) {
		cur_dev = NULL;
		return -1;
	}

	/* Check if it's actually a DOS volume */
	if (memcmp(buffer + DOS_BOOT_MAGIC_OFFSET, "\x55\xAA", 2)) {
		cur_dev = NULL;
		return -1;
	}

	/* Extract the data that we need for accessing the file system */
	bs = (struct boot_sector *)buffer;

	/* Get size of device (in sectors) */
	mydata->sectors = (bs->sectors[1] << 8) + bs->sectors[0];
	if (mydata->sectors == 0)
		mydata->sectors = FAT2CPU32(bs->total_sect);

	/* Get size of a sector (in bytes) */
	mydata->sect_size = (bs->sector_size[1] << 8) + bs->sector_size[0];
	if (mydata->sect_size != cur_part_info.blksz) {
		printf("Error: FAT sector size mismatch (fs=%hu, dev=%lu)\n",
		       mydata->sect_size, cur_part_info.blksz);
		cur_dev = NULL;
		return -1;
	}

	/* Get size of a cluster (in sectors) */
	mydata->clust_size = bs->cluster_size;

	/* The first FAT starts behind the reserved sectors */
	mydata->fat_sect = FAT2CPU16(bs->reserved);

	/* Get the size of a FAT (in sectors) */
	mydata->fat_length = FAT2CPU16(bs->fat_length);
	if (mydata->fat_length == 0) {
		vistart = (struct volume_info *)
			                 (buffer + sizeof(struct boot_sector));
		mydata->fat_length = FAT2CPU32(bs->fat32_length);
	} else
		vistart = (struct volume_info *)&(bs->fat32_length);

	/* Get beginning of root directory */
	mydata->rootdir_sect = mydata->fat_length * bs->fats + mydata->fat_sect;

	/* Get the size of the root directory (in sectors); in case of FAT32,
	   bs->dir_entries (and therefore rootdir_length) will be zero as the
	   root directory is located in the data region and can grow
	   arbitrarily. */
	mydata->rootdir_length =
		((bs->dir_entries[1] << 8) + bs->dir_entries[0])
		* sizeof(struct dir_entry) / mydata->sect_size;

	/* Get the beginning of the data region */
	mydata->data_sect = mydata->rootdir_sect + mydata->rootdir_length;

	/* Get the size of the data region (in sectors) */
	mydata->data_length = mydata->sectors - mydata->data_sect;

	/* Get beginning of root directory if located in data region */
	mydata->rootdir_clust = mydata->rootdir_length ? 0
		                               : FAT2CPU32(bs->root_cluster);
	/* Get number of clusters */
	clusters = mydata->data_length / mydata->clust_size;

	/* Get FAT type. FAT drivers should look only at the number of
	   clusters to distinguish between FAT12, FAT16, and FAT32. A FAT file
	   system with up to 4084 clusters is FAT12, 4085 to 65525 clusters is
	   FAT16 and (despite the name) FAT32 only uses 28 bit FAT entries and
	   therefore 65526 to 268435445 clusters is a FAT32 file system. */
	mydata->fatbuf_sectors = CONFIG_SYS_FAT_PRELOAD_FAT/mydata->sect_size;
	mydata->fatbuf_entries = mydata->sect_size;
	if (clusters <= 4084) {
		mydata->fatsize = 12;
		mydata->eof = 0xFF8;
		mydata->fatbuf_sectors /= 3;
		mydata->fatbuf_entries *= mydata->fatbuf_sectors * 2;
		mydata->fatbuf_sectors *= 3;
	} else if (clusters <= 65525) {
		mydata->fatsize = 16;
		mydata->eof = 0xFFF8;
		mydata->fatbuf_entries *= mydata->fatbuf_sectors;
		mydata->fatbuf_entries /= 2;
	} else if (clusters <= 268435445) {
		mydata->fatsize = 32;
		mydata->eof = 0x0FFFFFF8;
		mydata->fatbuf_entries *= mydata->fatbuf_sectors;
		mydata->fatbuf_entries /= 4;
	} else {
		cur_dev = NULL;		  /* Unknown FAT type (exFAT?) */
		return -1;
	}
	mydata->fatbufnum = (__u32)-1;
	mydata->fatbuf = fat_buffer;
	mydata->dirbuf = dir_buffer;
	mydata->max_cluster = clusters + 2;

	/* Get volume name from volume information */
	mydata->volume_name[0] = '\0';
	if (vistart->ext_boot_sign == 0x29)
		get_shortname(mydata->volume_name, vistart->volume_label, 0);
	if (mydata->volume_name[0] == '\0')
		strcpy(mydata->volume_name, FAT_DEF_VOLUME);

	return 0;
}

/**
 * file_fat_detectfs() - Show information

 * Show information on current device and FAT filesystem.

 * Return:
 * 0 - OK;
 * 1 - No current device
 */
int file_fat_detectfs(void)
{
	if (cur_dev == NULL) {
		puts("No current device\n");
		return 1;
	}

<<<<<<< HEAD
	printf("FAT Device %d:\n", cur_dev->devnum);
=======
#if defined(CONFIG_IDE) || \
    defined(CONFIG_SATA) || \
    defined(CONFIG_SCSI) || \
    defined(CONFIG_CMD_USB) || \
    defined(CONFIG_MMC)
	printf("Interface:  ");
	switch (cur_dev->if_type) {
	case IF_TYPE_IDE:
		printf("IDE");
		break;
	case IF_TYPE_SATA:
		printf("SATA");
		break;
	case IF_TYPE_SCSI:
		printf("SCSI");
		break;
	case IF_TYPE_ATAPI:
		printf("ATAPI");
		break;
	case IF_TYPE_USB:
		printf("USB");
		break;
	case IF_TYPE_DOC:
		printf("DOC");
		break;
	case IF_TYPE_MMC:
		printf("MMC");
		break;
	default:
		printf("Unknown");
	}

	printf("\n  Device %d: ", cur_dev->devnum);
>>>>>>> 83f07da0
	dev_print(cur_dev);

	printf("Partition %d:\n", cur_part_nr);
	printf("  Filesystem: FAT%u\n", myfsdata.fatsize);
	printf("  Volume name: %s\n", myfsdata.volume_name);

	/* We could additionally search the root directory for the volume
	   name, and show both if they differ, but is it worth it? */

	return 0;
}

int fat_read_file(const char *pattern, void *buffer, loff_t offset,
		  loff_t len, loff_t *actread)
{
	return file_fat_read_at(pattern, offset, buffer, len, actread);
}

int fat_exists(const char *pattern)
{
	struct wc_fileinfo wfi;

	/* Prepare file info for root directory */
	wfi.reference = 0;
	wfi.file_size = 0;
	wfi.file_type = WC_TYPE_DIRECTORY;
	wfi.pattern = pattern;
	wfi.file_name[0] = '\0';

	return wildcard_exists(&wfi, &fat_ops);
}

int fat_size(const char *filename, loff_t *size)
{
	return file_fat_read(filename, NULL, 0);
}

void fat_close(void)
{
}<|MERGE_RESOLUTION|>--- conflicted
+++ resolved
@@ -47,14 +47,9 @@
 	__u32 preload_count;		/* Number of preloaded sectors */
 };
 
-<<<<<<< HEAD
 static struct blk_desc *cur_dev;
 static unsigned int cur_part_nr;
 static disk_partition_t cur_part_info;
-=======
-	if (ret != nr_blocks)
-		return -1;
->>>>>>> 83f07da0
 
 /* Device specific data; if we allow parallel access to more than one FAT
    device in the future, we must allocate this dynamically. The following
@@ -136,13 +131,19 @@
  */
 static __u32 disk_read(__u32 sector, __u32 count, void *buffer)
 {
+	__u32 ret;
+
 	debug("Reading %u sectors from sector 0x%x\n", count, sector);
-	if (!cur_dev || !cur_dev->block_read)
+	if (!cur_dev)
 		return 0;
 
 	sector += cur_part_info.start;
 
-	return cur_dev->block_read(cur_dev, sector, count, buffer);
+	ret = blk_dread(cur_dev, sector, count, buffer);
+	if (ret != count)
+		ret = -1;
+
+	return ret;
 }
 
 static __u32 clust2sect(struct fsdata *mydata, __u32 cluster)
@@ -913,43 +914,7 @@
 		return 1;
 	}
 
-<<<<<<< HEAD
 	printf("FAT Device %d:\n", cur_dev->devnum);
-=======
-#if defined(CONFIG_IDE) || \
-    defined(CONFIG_SATA) || \
-    defined(CONFIG_SCSI) || \
-    defined(CONFIG_CMD_USB) || \
-    defined(CONFIG_MMC)
-	printf("Interface:  ");
-	switch (cur_dev->if_type) {
-	case IF_TYPE_IDE:
-		printf("IDE");
-		break;
-	case IF_TYPE_SATA:
-		printf("SATA");
-		break;
-	case IF_TYPE_SCSI:
-		printf("SCSI");
-		break;
-	case IF_TYPE_ATAPI:
-		printf("ATAPI");
-		break;
-	case IF_TYPE_USB:
-		printf("USB");
-		break;
-	case IF_TYPE_DOC:
-		printf("DOC");
-		break;
-	case IF_TYPE_MMC:
-		printf("MMC");
-		break;
-	default:
-		printf("Unknown");
-	}
-
-	printf("\n  Device %d: ", cur_dev->devnum);
->>>>>>> 83f07da0
 	dev_print(cur_dev);
 
 	printf("Partition %d:\n", cur_part_nr);
