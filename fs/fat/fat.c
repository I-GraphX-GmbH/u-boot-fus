/*
 * fat.c
 *
 * R/O (V)FAT 12/16/32 filesystem implementation by Marcus Sundberg
 *
 * 2002-07-28 - rjones@nexus-tech.net - ported to ppcboot v1.1.6
 * 2003-03-10 - kharris@nexus-tech.net - ported to uboot
 *
 * See file CREDITS for list of people who contributed to this
 * project.
 *
 * This program is free software; you can redistribute it and/or
 * modify it under the terms of the GNU General Public License as
 * published by the Free Software Foundation; either version 2 of
 * the License, or (at your option) any later version.
 *
 * This program is distributed in the hope that it will be useful,
 * but WITHOUT ANY WARRANTY; without even the implied warranty of
 * MERCHANTABILITY or FITNESS FOR A PARTICULAR PURPOSE.  See the
 * GNU General Public License for more details.
 *
 * You should have received a copy of the GNU General Public License
 * along with this program; if not, write to the Free Software
 * Foundation, Inc., 59 Temple Place, Suite 330, Boston,
 * MA 02111-1307 USA
 */

#include <common.h>
#include <config.h>
#include <fat.h>			/* struct fsdata, ATTR*, ... */
#include <asm/byteorder.h>
#include <part.h>
#include <malloc.h>
#include <linux/compiler.h>		/* __aligned() */


<<<<<<< HEAD
/* Directory preload size, must be a multiple of the sector size 512 (0x200) */
#ifndef CONFIG_SYS_FAT_PRELOAD_DIR
#define CONFIG_SYS_FAT_PRELOAD_DIR 4096
#endif

/* FAT preload size, must be a multiple of 3 and the sector size 512 (0x200) */
#ifndef CONFIG_SYS_FAT_PRELOAD_FAT
#define CONFIG_SYS_FAT_PRELOAD_FAT 3072
#endif
=======
static block_dev_desc_t *cur_dev;
static disk_partition_t cur_part_info;
>>>>>>> 2acceb0e

#define DOS_BOOT_MAGIC_OFFSET	0x1fe

#define TO_FAT_DIRINFO(wdi)	((struct fat_dirinfo *)wdi)
#define TO_WC_DIRINFO(fdi)	((struct wc_dirinfo *)fdi)
#define IS_FAT_CHAR(c)		((c >= 32) && (c <= 255) && (c != 127))

/* Directory entry; the generic wc_dirinfo must be part of it; these entries
   are allocated with fat_alloc_dir() and released with fat_free_dir() */
struct fat_dirinfo {
	/* Info seen from outside */
	struct wc_dirinfo wdi;

<<<<<<< HEAD
	/* Internal info/state to load directory in chunks and access data */
	__u32 dir_cluster;		/* Current dir cluster, 0: root dir */
	__u32 cluster_offset;		/* Offset within cluster or fix dir */
	__u32 preload_offset;		/* Dir entry offset in preload data */
	__u32 preload_count;		/* Number of preloaded sectors */
};

static block_dev_desc_t *cur_dev;
static unsigned int cur_part_nr;
static disk_partition_t cur_part_info;

/* Device specific data; if we allow parallel access to more than one FAT
   device in the future, we must allocate this dynamically. The following
   dir_buffer and fat_buffer are also part of the device data */
static struct fsdata myfsdata;

/* Buffer to cache directory entries */
__u8 dir_buffer[CONFIG_SYS_FAT_PRELOAD_DIR] __aligned(ARCH_DMA_MINALIGN);

/* Buffer to cache FAT table entries */
__u8 fat_buffer[CONFIG_SYS_FAT_PRELOAD_FAT] __aligned(ARCH_DMA_MINALIGN);

=======
int fat_set_blk_dev(block_dev_desc_t *dev_desc, disk_partition_t *info)
{
	ALLOC_CACHE_ALIGN_BUFFER(unsigned char, buffer, dev_desc->blksz);

	cur_dev = dev_desc;
	cur_part_info = *info;
>>>>>>> 2acceb0e

#ifdef CONFIG_SUPPORT_VFAT
/* Indexes into a VFAT longname slot where there are UTF16 characters; this
   array is also required by FAT writing functions */
const int slot_index_table[13] = {
	1, 3, 5, 7, 9, 14, 16, 18, 20, 22, 24, 28, 30
};

/*
 * Calculate checksum of a short.
 *
 * Parameter:
 *   dirname: Pointer to name from directory entry (8+3 = 11 characters)
 *
 * Return:
 *   Checksum
 */
__u8 fat_checksum(const char *dirname)
{
	__u8 cs = 0;
	int i;

	for (i = 0; i < 11; i++)
		cs = (((cs & 1) << 7) | (cs >> 1)) + dirname[i];

	return cs;
}
#endif

int fat_register_device(block_dev_desc_t *dev_desc, int part_no)
{
	disk_partition_t info;

	/* First close any currently found FAT filesystem */
	cur_dev = NULL;

	/* Read the partition table, if present */
	if (get_partition_info(dev_desc, part_no, &info)) {
		if (part_no != 0) {
			printf("** Partition %d not valid on device %d **\n",
					part_no, dev_desc->dev);
			return -1;
		}

		info.start = 0;
		info.size = dev_desc->lba;
		info.blksz = dev_desc->blksz;
		info.name[0] = 0;
		info.type[0] = 0;
		info.bootable = 0;
#ifdef CONFIG_PARTITION_UUIDS
		info.uuid[0] = 0;
#endif
	}

	return fat_set_blk_dev(dev_desc, &info);
}

/*
 * Load consecutive blocks from block device.
 *
 * Parameters:
 *   sector: Sector where to start loading
 *   count:  Number of sectors to load
 *   buffer: Buffer where to store the loaded data
 *
 * Return:
 *  Number of read sectors; if smaller than count, this indicates an error
 */
static __u32 disk_read(__u32 sector, __u32 count, void *buffer)
{
	debug("Reading %u sectors from sector 0x%x\n", count, sector);
	if (!cur_dev || !cur_dev->block_read)
		return 0;

	sector += cur_part_info.start;

	return cur_dev->block_read(cur_dev->dev, sector, count, buffer);
}

static __u32 clust2sect(struct fsdata *mydata, __u32 cluster)
{
	return mydata->data_sect + (cluster - 2) * mydata->clust_size;
}

/*
 * Get a short filename from a 8+3 directory entry.
 *
 * A FAT short name may not contain leading blanks, as any blank in the first
 * positon of the basename or extension is interpreted as an empty basename or
 * extension respectively. Trailing blanks in the basename and/or the
 * extension are padding and are removed. Other blanks are allowed!
 *
 * The basename is always stored in upper case, but it can be either fully
 * lower case or fully upper case, depending on a bit in the lcase entry. The
 * same is true for the extension. So abc.def, ABC.def, abc.DEF and ABC.DEF
 * are valid combinations for short names, but Abc.def must be saved as a long
 * name.
 *
 * Parameters:
 *   name:    Pointer to buffer where to store name; the size of the buffer is
 *            WC_NAME_MAX characters which is always sufficient for short names
 *   dirname: Pointer to name from directory entry (8+3 = 11 characters)
 *   lcase:   Flags whether basename and extension are upper or lower case
 */
static void get_shortname(char *name, const char *dirname, __u8 lcase)
{
	int src = 0;
	int dst = 0;
	char c = dirname[src];

	if (c != ' ') {
		/* Copy basename */
		if (c == aRING)
			c = DELETED_FLAG;
		do {
			if (lcase & (1 << 3))
				TOLOWER(c);
			name[dst++] = c;
			c = dirname[++src];
		} while (src < 8);

		/* Remove trailing blanks (padding); we don't need to check
		   dst for zero as we know that the basename contains at least
		   one non-blank character */
		while (name[dst-1] == ' ')
			dst--;
	} else {
		/* Skip to extension */
		src = 8;
		c = dirname[src];
	}

	if (c != ' ') {
		/* Insert '.' and copy extension */
		name[dst++] = '.';
		do {
			if (lcase & (1 << 4))
				TOLOWER(c);
			name[dst++] = c;
			if (src >= 10)
				break;
			c = dirname[++src];
		} while (c && (c != ' '));

		/* Remove trailing blanks (padding); we don't need to check
		   dst for zero as the extension contains at least one
		   non-blank character (and of course '.' is also present) */
		while (name[dst-1] == ' ')
			dst--;
	}
	name[dst] = '\0';
}

/*
 * Get the FAT table entry at given index, i.e. return the next cluster in the
 * file; the FAT table may have 12, 16 or 32 bit entries.
 *
 * Parameters:
 *   mydata:  Pointer to device specific information
 *   cluster: Index into FAT table from where to get next value
 *
 * Return:
 *   Next cluster, or 0 on failure
 */
static __u32 get_fatent(struct fsdata *mydata, __u32 cluster)
{
	__u32 bufnum;
	__u32 offset;
	__u8 *fatentry;
	__u32 ret = 0;

	bufnum = cluster / mydata->fatbuf_entries;
	offset = cluster - bufnum * mydata->fatbuf_entries;

	/* Load according chunk of FAT to the cache (if not already loaded) */
	if (bufnum != mydata->fatbufnum) {
		__u32 count = mydata->fatbuf_sectors;
		__u32 sector = bufnum * count;
		if (sector + count > mydata->fat_length)
			count = mydata->fat_length - sector;
		sector += mydata->fat_sect;

		debug("Read FAT bufnum: %d, sector: %u, count: %u\n",
		      bufnum, sector, count);
		if (disk_read(sector, count, mydata->fatbuf) != count)
			return ret;

		mydata->fatbufnum = bufnum;
	}

	/* Get the actual entry from the table */
	fatentry = mydata->fatbuf;
	switch (mydata->fatsize) {
	case 32:
		fatentry += offset * 4;
		ret = (fatentry[3] << 24) | (fatentry[2] << 16)
			                  | (fatentry[1] << 8) | fatentry[0];
		break;
	case 16:
		fatentry += offset * 2;
		ret = (fatentry[1] << 8) | fatentry[0];
		break;
	case 12:
		fatentry += offset/2*3;
		ret = (fatentry[2] << 16) | (fatentry[1] << 8) | fatentry[0];
		if (offset & 1)
			ret >>= 12;
		else
			ret &= 0xfff;
		break;
	}
	debug("FAT%u: ret: %08x, offset: %04x\n",
	      mydata->fatsize, ret, offset);

	return ret;
}


/*
 * Load the next chunk of the directory into the directory preload buffer.
 *
 * Parameters:
 *   mydata: Pointer to device specific information
 *   fdi:    Pointer to directory path
 *
 * Return:
 *   1:  OK, next chunk is loaded
 *   0:  Done, end of directory, no more chunks
 *   -1: Error while reading data from device
 */
static int fat_dir_preload(struct fsdata *mydata, struct fat_dirinfo *fdi)
{
	__u32 count;
	__u32 sector;

	if (!fdi->dir_cluster && !mydata->rootdir_length)
		fdi->dir_cluster = mydata->rootdir_clust;

	if (fdi->dir_cluster) {
		/* Read from (root or sub-) directory located in data region */
		count = mydata->clust_size - fdi->cluster_offset;
		if (!count) {
			int cluster;

			/* Get next cluster */
			cluster = get_fatent(mydata, fdi->dir_cluster);
			if (cluster >= mydata->eof)
				return 0;
			if ((cluster < 2) || (cluster >= mydata->max_cluster))
				return -1;
			fdi->dir_cluster = cluster;
			fdi->cluster_offset = 0;
			count = mydata->clust_size;
		}
		sector = clust2sect(mydata, fdi->dir_cluster);
	} else {
		/* Read from fixed size root directory */
		count = mydata->rootdir_length - fdi->cluster_offset;
		if (!count)
			return 0;
		sector = mydata->rootdir_sect;
	}
	sector += fdi->cluster_offset;
	if (count * mydata->sect_size > CONFIG_SYS_FAT_PRELOAD_DIR)
		count = CONFIG_SYS_FAT_PRELOAD_DIR / mydata->sect_size;
	fdi->preload_count = count;
	if (disk_read(sector, count, mydata->dirbuf) != count)
		return -1;

	return 1;
}

/*
 * Allocate a directory entry; we allocate a fat_dirinfo, but we return a
 * pointer to the embedded wc_dirinfo. All functions that are called from the
 * wildcard module also pass this pointer, so we always have to convert it
 * back to the surrounding fat_dirinfo.
 *
 * Return:
 *   Pointer to the embedded wc_dirinfo, NULL on error
 */
static struct wc_dirinfo *fat_alloc_dir(void)
{
	struct fat_dirinfo *fdi;

	fdi = malloc(sizeof(struct fat_dirinfo));
	if (!fdi)
		return NULL;

	return TO_WC_DIRINFO(fdi);
}

/*
 * Free a directory entry.
 *
 * Parameter:
 *   wdi: Pointer to directory entry
 */
static void fat_free_dir(struct wc_dirinfo *wdi)
{
	free(TO_FAT_DIRINFO(wdi));
}

/*
 * Get next directory entry and return the type, size and name of the file.
 *
 * Parameters:
 *   wdi: Pointer to directory entry (data will be updated)
 *   wfi: Pointer to structure where to store file information
 *
 * Return:
 *   1:  OK, found another entry
 *   0:  Done, no more entries
 *   -1: Error while reading data from device
 */
static int fat_get_fileinfo(struct wc_dirinfo *wdi, struct wc_fileinfo *wfi)
{
	int ret;
	struct dir_entry *dentry;
	struct fat_dirinfo *fdi = TO_FAT_DIRINFO(wdi);
	struct fsdata *mydata = &myfsdata;
#ifdef CONFIG_SUPPORT_VFAT
	struct dir_slot *dslot;		/* Directory entry as VFAT name slot */
	__u8 *ds;			/* Directory entry as byte array */
	char *namepart;
	int i;
	unsigned int c;
	__u8 alias_checksum = 0;
	__u8 id;
#endif

	wfi->file_name[0] = '\0';
	if (fdi->wdi.flags & WC_FLAGS_REWIND) {
		fdi->wdi.flags &= ~WC_FLAGS_REWIND;
		fdi->preload_offset = 0;

		/* If we the beginning of the directory is not in the preload
		   buffer anymore, we have to reload it */
		if ((fdi->dir_cluster != fdi->wdi.reference)
		    || (fdi->cluster_offset != 0)) {
			fdi->dir_cluster = fdi->wdi.reference;
			fdi->cluster_offset = 0;
			fdi->preload_count = 0;
		}
	}
	if (fdi->wdi.flags & WC_FLAGS_RELOAD) {
		fdi->wdi.flags &= ~WC_FLAGS_RELOAD;
		fdi->preload_count = 0;
	}

	for (;;) {
		if (!fdi->preload_count) {
			ret = fat_dir_preload(mydata, fdi);
			if (ret <= 0)
				return ret; /* Error or done */
		}

		dentry = (struct dir_entry *)
			               (mydata->dirbuf + fdi->preload_offset);
		if (dentry->name[0] == 0)
			return 0;	/* First unused entry: done */

		fdi->preload_offset += sizeof(struct dir_entry);
		if (fdi->preload_offset
		    >= fdi->preload_count * mydata->sect_size) {
			fdi->preload_offset = 0;
			fdi->cluster_offset += fdi->preload_count;
			fdi->preload_count = 0;
		}

		if (dentry->name[0] == DELETED_FLAG)
			continue;

#ifdef CONFIG_SUPPORT_VFAT
		if ((dentry->attr & ATTR_VFAT) == ATTR_VFAT) {
			/* Get VFAT longname slot */
			dslot = (struct dir_slot *)dentry;
			id = dslot->id;
			if (id & DELETED_LONG_ENTRY) {
				printf("### DELETED_LONG_ENTRY\n");
				continue;
			}
			if (id & LAST_LONG_ENTRY_MASK) {
				/* New filename, clear old content */
				alias_checksum = dslot->alias_checksum;
				id &= ~LAST_LONG_ENTRY_MASK;
				memset(wfi->file_name, 0, WC_NAME_MAX);
			}
			if (--id > VFAT_SEQ_MAX) {
				printf("### Bad VFAT slot index\n");
				continue;
			}

			ds = (__u8 *)dslot;
			namepart = &wfi->file_name[id*13];

			i = 0;
			do {
				int idx = slot_index_table[i];

<<<<<<< HEAD
				c = ds[idx + 1] * 256 + ds[idx];
				if (c && !IS_FAT_CHAR(c))
					c = '_';
				namepart[i] = (char)c;
			} while (c && (++i < 13));
			continue;
		}

		/* Do we have a long name and does the checksum match? Then
		   this directory entry is the short name alias for the VFAT
		   long name entry, use the long name */
		if (wfi->file_name[0]
		    && (fat_checksum(dentry->name) == alias_checksum)) {
			break;
		}
#endif
		get_shortname(wfi->file_name, dentry->name, dentry->lcase);
		break;
	}
=======
/* Calculate short name checksum */
static __u8 mkcksum(const char name[8], const char ext[3])
{
	int i;

	__u8 ret = 0;

	for (i = 0; i < sizeof(name); i++)
		ret = (((ret & 1) << 7) | ((ret & 0xfe) >> 1)) + name[i];
	for (i = 0; i < sizeof(ext); i++)
		ret = (((ret & 1) << 7) | ((ret & 0xfe) >> 1)) + ext[i];
>>>>>>> 2acceb0e

	/* Fill in fileinfo data */
	if (dentry->attr & ATTR_DIR)
		wfi->file_type = WC_TYPE_DIRECTORY;
	else if (dentry->attr & ATTR_VOLUME)
		wfi->file_type = WC_TYPE_VOLUME;
	else
		wfi->file_type = WC_TYPE_REGULAR;
	wfi->file_size = (loff_t)FAT2CPU32(dentry->size);
	wfi->reference = FAT2CPU16(dentry->start);
	if (mydata->fatsize == 32)
		wfi->reference += FAT2CPU16(dentry->starthi) << 16;

	return 1;
}

/*
 * Read the file given in wfistarting at cluster wfi->reference.
 *
 * ATTENTION: We are re-using the directory preload buffer here. This should
 * be no problem as long as we don't require the directory content anymore.
 *
 * Parameters:
 *   wdi:     Pointer to current directory entry
 *   wfi:     Information of file to load; especially wfi->reference is the
 *            start cluster of the file
 *   skip:    Number of bytes to skip at beginning of file
 *   buffer:  Pointer to buffer where to store data
 *   maxsize: Maximum number of bytes to read (0: whole file)
 *
 * Return:
 *   Number of read bytes
 */
static unsigned long fat_read_at(struct wc_dirinfo *wdi,
				 struct wc_fileinfo *wfi, unsigned long skip,
				 void *buffer, unsigned long maxsize)
{
	unsigned long bytes_next_chunk;
	unsigned long total_bytes_loaded;
	unsigned long remaining;
	struct fsdata *mydata = &myfsdata;
	unsigned long bytes_per_cluster;
	unsigned long sect_size;
	int warning = 0;
	__u32 cluster;
	__u32 tmp;
	__u32 sector_count;
	__u32 sector;

	remaining = (unsigned long)wfi->file_size;
	if (!remaining || (skip >= remaining))
		return 0;		/* Empty file or seek past EOF */
	if (maxsize && (remaining > skip + maxsize))
		remaining = skip + maxsize;

	sect_size = mydata->sect_size;
	bytes_per_cluster = mydata->clust_size * sect_size;
	cluster = wfi->reference;
	total_bytes_loaded = 0;

	do {
		/* Combine sectors to a long chunk if they are in sequence */
		sector = clust2sect(mydata, cluster);
		bytes_next_chunk = 0;
		do {
			if (remaining <= bytes_per_cluster) {
				bytes_next_chunk += remaining;
				remaining = 0;
				break;
			}
			bytes_next_chunk += bytes_per_cluster;
			remaining -= bytes_per_cluster;

			tmp = cluster;
			cluster = get_fatent(mydata, cluster);

			/* Return on unexpected EOF or invalid cluster */
			if ((cluster < 2) || (cluster >= mydata->max_cluster))
				return total_bytes_loaded;
		} while (cluster == tmp + 1);

		debug("Next chunk: 0x%lx bytes at sector 0x%x\n",
		      bytes_next_chunk, sector);

		/* Number of full sectors in this chunk */
		sector_count = bytes_next_chunk / sect_size;

		/* Skip unwanted full sectors at beginning of chunk */
		if (skip) {
			__u32 sectors_to_skip;
			unsigned long bytes_to_skip;

			sectors_to_skip = skip / sect_size;
			if (sectors_to_skip > sector_count)
				sectors_to_skip = sector_count;
			sector_count -= sectors_to_skip;
			bytes_to_skip = sectors_to_skip * sect_size;
			bytes_next_chunk -= bytes_to_skip;
			skip -= bytes_to_skip;
			debug("Skip 0x%lx bytes (=%u full sectors) at sector "
			      "0x%x\n", bytes_to_skip, sectors_to_skip, sector);
			sector += sectors_to_skip;
		}
		
		/* Skip part of a sector and read part of a sector if the
		   beginning is not at a sector boundary. */
		if (skip && bytes_next_chunk) {
			unsigned long bytes_to_copy;
			bytes_to_copy = sect_size;
			if (bytes_to_copy > bytes_next_chunk)
				bytes_to_copy = bytes_next_chunk;
			bytes_next_chunk -= bytes_to_copy;
			bytes_to_copy -= skip;
			debug("Skip 0x%lx bytes and read 0x%lx bytes at"
			      " sector 0x%x\n", skip, bytes_to_copy, sector);
			if (disk_read(sector, 1, mydata->dirbuf) != 1)
				return total_bytes_loaded;
			memcpy(buffer, mydata->dirbuf + skip, bytes_to_copy);
			total_bytes_loaded += bytes_to_copy;
			buffer += bytes_to_copy;
			skip = 0;
			sector++;
			if (sector_count > 0)
				sector_count--;
		}

		/* Load full sectors */
		if (sector_count) {
			debug("Load 0x%lx bytes (=%d full sectors) at sector "
			      "0x%x\n", sector_count * sect_size, sector_count,
			      sector);
			if ((unsigned long)buffer & (ARCH_DMA_MINALIGN - 1)) {
				void *temp = mydata->dirbuf;
				__u32 i;

				/* Read sectors with single reads */
				if (!warning) {
					puts("Buffer unaligned, using slow"
					     " single-sector reads\n");
					warning = 1;
				}
				for (i = 0; i < sector_count; i++) {
					if (disk_read(sector, 1, temp) != 1)
						return total_bytes_loaded;
					sector++;
					memcpy(buffer, temp, sect_size);
					buffer += sect_size;
					total_bytes_loaded += sect_size;
					bytes_next_chunk -= sect_size;
				}
<<<<<<< HEAD
			} else {
				unsigned long bytes_loaded;
				__u32 read;

				/* Read sectors in one go */
				read = disk_read(sector, sector_count, buffer);
				sector += sector_count;
				bytes_loaded = read * sect_size;
				buffer += bytes_loaded;
				bytes_next_chunk -= bytes_loaded;
				total_bytes_loaded += bytes_loaded;
				if (read != sector_count)
					return total_bytes_loaded;
=======
				debug("Dentname == NULL - %d\n", i);
				return NULL;
			}
#ifdef CONFIG_SUPPORT_VFAT
			__u8 csum = mkcksum(dentptr->name, dentptr->ext);
			if (dols && csum == prevcksum) {
				prevcksum = 0xffff;
				dentptr++;
				continue;
>>>>>>> 2acceb0e
			}
		}

		/* Load final bytes from last sector. */
		if (bytes_next_chunk) {
			debug("Load 0x%lx bytes and ignore 0x%lx bytes"
			      " from sector 0x%x\n", bytes_next_chunk,
			      sect_size - bytes_next_chunk, sector);
			if (disk_read(sector, 1, mydata->dirbuf) != 1)
				return total_bytes_loaded;
			memcpy(buffer, mydata->dirbuf, bytes_next_chunk);
			total_bytes_loaded += bytes_next_chunk;
			buffer += bytes_next_chunk;
			bytes_next_chunk = 0;
		}
	} while (remaining);

	return total_bytes_loaded;
}

/* Function to write a file, see fat_write.c */
extern unsigned long fat_write(struct wc_dirinfo *wdi, struct wc_fileinfo *wfi,
			       void *buffer, unsigned long maxsize);

/* Callback functions for wildcard module to access directories and files */
const struct wc_filesystem_ops fat_ops = {
	"FAT",
	fat_alloc_dir,
	fat_free_dir,
	fat_get_fileinfo,
	fat_read_at,
#ifdef CONFIG_FAT_WRITE
	fat_write,
#else
	NULL,
#endif
	NULL
};

/*
 * List directory contents. This may actually be a sequence of lists as the
 * pattern may refer to several directories.
 *
 * Parameter:
 *   pattern: File or path name to list; may contain wildcards * and ?
 *
 * Return:
 *   0:  OK
 *   -1: Error, e.g. while reading data from device
 */
int file_fat_ls(const char *pattern)
{
	struct wc_fileinfo wfi;

	/* Prepare file info for root directory */
	wfi.reference = 0;
	wfi.file_size = 0;
	wfi.file_type = WC_TYPE_DIRECTORY;
	wfi.pattern = pattern;
	wfi.file_name[0] = '\0';

	return wildcard_ls(&wfi, &fat_ops);
}

/*
 * Read the given file with up to maxsize bytes.
 *
 * Parameters:
 *   pattern: file name; may contain wildcards, but must match uniquely
 *   buffer:  Pointer to buffer where to store data
 *   maxsize: Maximum number of bytes to read (0: whole file)
 *
 * Return:
 *   Number of read bytes or -1 (0xFFFFFFFF) on error (e.g. while loading data
 *   from device, non-existent file, etc.)
 */
long file_fat_read(const char *pattern, void *buffer, unsigned long maxsize)
{
	struct wc_fileinfo wfi;

	/* Prepare file info for root directory */
	wfi.reference = 0;
	wfi.file_size = 0;
	wfi.file_type = WC_TYPE_DIRECTORY;
	wfi.pattern = pattern;
	wfi.file_name[0] = '\0';

	return (long)wildcard_read_at(&wfi, &fat_ops, 0, buffer, maxsize);
}

/*
 * Read the given file with up to maxsize bytes.
 *
 * Parameters:
 *   pattern: file name; may contain wildcards, but must match uniquely
 *   pos:     Start reading at pos (i.e. skip pos bytes at beginning of file)
 *   buffer:  Pointer to buffer where to store data
 *   maxsize: Maximum number of bytes to read (0: whole file)
 *
 * Return:
 *   Number of read bytes or -1 (0xFFFFFFFF) on error (e.g. while loading data
 *   from device, non-existent file, etc.)
 */
long file_fat_read_at(const char *pattern, unsigned long pos, void *buffer,
		      unsigned long maxsize)
{
	struct wc_fileinfo wfi;

	/* Prepare file info for root directory */
	wfi.reference = 0;
	wfi.file_size = 0;
	wfi.file_type = WC_TYPE_DIRECTORY;
	wfi.pattern = pattern;
	wfi.file_name[0] = '\0';

	return (long)wildcard_read_at(&wfi, &fat_ops, pos, buffer, maxsize);
}

/*
 * Check device and initialize device specific data (FAT type, etc.)
 *
 * Parameters:
 *   dev_desc: Device description
 *   part_no:  Partition number
 *
 * Return:
 *   0:  OK, FAT filesystem initialized
 *   -1: Error, e.g. no FAT filesystem, error reading data from device, etc.
 */
int fat_register_device(block_dev_desc_t *dev_desc, int part_no)
{
	struct boot_sector *bs;
	__u32 clusters;
	struct volume_info *vistart;
	struct fsdata *mydata = &myfsdata;
	ALLOC_CACHE_ALIGN_BUFFER(unsigned char, buffer, dev_desc->blksz);

	/* First close any currently found FAT filesystem */
	cur_dev = NULL;

#if (defined(CONFIG_CMD_IDE) || \
     defined(CONFIG_CMD_SATA) || \
     defined(CONFIG_CMD_SCSI) || \
     defined(CONFIG_CMD_USB) || \
     defined(CONFIG_MMC) || \
     defined(CONFIG_SYSTEMACE) )

	/* Read the partition table, if present */
	if (!get_partition_info(dev_desc, part_no, &cur_part_info)) {
		cur_dev = dev_desc;
		cur_part_nr = part_no;
	}
#endif

	/* Otherwise it might be a superfloppy (whole-disk FAT filesystem) */
	if (!cur_dev) {
		if (part_no != 0) {
			printf("** Partition %d not valid on device %d **\n",
					part_no, dev_desc->dev);
			return -1;
		}

		cur_dev = dev_desc;
		cur_part_nr = 0;
		cur_part_info.start = 0;
		cur_part_info.size = dev_desc->lba;
		cur_part_info.blksz = dev_desc->blksz;
		memset(cur_part_info.name, 0, sizeof(cur_part_info.name));
		memset(cur_part_info.type, 0, sizeof(cur_part_info.type));
	}

	/* Make sure it has a valid FAT header */
	if (disk_read(0, 1, buffer) != 1) {
		cur_dev = NULL;
		return -1;
	}

	/* Check if it's actually a DOS volume */
	if (memcmp(buffer + DOS_BOOT_MAGIC_OFFSET, "\x55\xAA", 2)) {
		cur_dev = NULL;
		return -1;
	}

	/* Extract the data that we need for accessing the file system */
	bs = (struct boot_sector *)buffer;

	/* Get size of device (in sectors) */
	mydata->sectors = (bs->sectors[1] << 8) + bs->sectors[0];
	if (mydata->sectors == 0)
		mydata->sectors = FAT2CPU32(bs->total_sect);

	/* Get size of a sector (in bytes) */
	mydata->sect_size = (bs->sector_size[1] << 8) + bs->sector_size[0];
	if (mydata->sect_size != cur_part_info.blksz) {
		printf("Error: FAT sector size mismatch (fs=%hu, dev=%lu)\n",
		       mydata->sect_size, cur_part_info.blksz);
		cur_dev = NULL;
		return -1;
	}

	/* Get size of a cluster (in sectors) */
	mydata->clust_size = bs->cluster_size;

	/* The first FAT starts behind the reserved sectors */
	mydata->fat_sect = FAT2CPU16(bs->reserved);

	/* Get the size of a FAT (in sectors) */
	mydata->fat_length = FAT2CPU16(bs->fat_length);
	if (mydata->fat_length == 0) {
		vistart = (struct volume_info *)
			                 (buffer + sizeof(struct boot_sector));
		mydata->fat_length = FAT2CPU32(bs->fat32_length);
	} else
		vistart = (struct volume_info *)&(bs->fat32_length);

	/* Get beginning of root directory */
	mydata->rootdir_sect = mydata->fat_length * bs->fats + mydata->fat_sect;

	/* Get the size of the root directory (in sectors); in case of FAT32,
	   bs->dir_entries (and therefore rootdir_length) will be zero as the
	   root directory is located in the data region and can grow
	   arbitrarily. */
	mydata->rootdir_length =
		((bs->dir_entries[1] << 8) + bs->dir_entries[0])
		* sizeof(struct dir_entry) / mydata->sect_size;

	/* Get the beginning of the data region */
	mydata->data_sect = mydata->rootdir_sect + mydata->rootdir_length;

	/* Get the size of the data region (in sectors) */
	mydata->data_length = mydata->sectors - mydata->data_sect;

	/* Get beginning of root directory if located in data region */
	mydata->rootdir_clust = mydata->rootdir_length ? 0
		                               : FAT2CPU32(bs->root_cluster);
	/* Get number of clusters */
	clusters = mydata->data_length / mydata->clust_size;

	/* Get FAT type. FAT drivers should look only at the number of
	   clusters to distinguish between FAT12, FAT16, and FAT32. A FAT file
	   system with up to 4084 clusters is FAT12, 4085 to 65525 clusters is
	   FAT16 and (despite the name) FAT32 only uses 28 bit FAT entries and
	   therefore 65526 to 268435445 clusters is a FAT32 file system. */
	mydata->fatbuf_sectors = CONFIG_SYS_FAT_PRELOAD_FAT/mydata->sect_size;
	mydata->fatbuf_entries = mydata->sect_size;
	if (clusters <= 4084) {
		mydata->fatsize = 12;
		mydata->eof = 0xFF8;
		mydata->fatbuf_sectors /= 3;
		mydata->fatbuf_entries *= mydata->fatbuf_sectors * 2;
		mydata->fatbuf_sectors *= 3;
	} else if (clusters <= 65525) {
		mydata->fatsize = 16;
		mydata->eof = 0xFFF8;
		mydata->fatbuf_entries *= mydata->fatbuf_sectors;
		mydata->fatbuf_entries /= 2;
	} else if (clusters <= 268435445) {
		mydata->fatsize = 32;
		mydata->eof = 0x0FFFFFF8;
		mydata->fatbuf_entries *= mydata->fatbuf_sectors;
		mydata->fatbuf_entries /= 4;
	} else {
		cur_dev = NULL;		  /* Unknown FAT type (exFAT?) */
		return -1;
	}
	mydata->fatbufnum = (__u32)-1;
	mydata->fatbuf = fat_buffer;
	mydata->dirbuf = dir_buffer;
	mydata->max_cluster = clusters + 2;

<<<<<<< HEAD
	/* Get volume name from volume information */
	mydata->volume_name[0] = '\0';
	if (vistart->ext_boot_sign == 0x29)
		get_shortname(mydata->volume_name, vistart->volume_label, 0);
	if (mydata->volume_name[0] == '\0')
		strcpy(mydata->volume_name, FAT_DEF_VOLUME);
=======
#ifdef CONFIG_SUPPORT_VFAT
	debug("VFAT Support enabled\n");
#endif
	debug("FAT%d, fat_sect: %d, fatlength: %d\n",
	       mydata->fatsize, mydata->fat_sect, mydata->fatlength);
	debug("Rootdir begins at cluster: %d, sector: %d, offset: %x\n"
	       "Data begins at: %d\n",
	       root_cluster,
	       mydata->rootdir_sect,
	       mydata->rootdir_sect * mydata->sect_size, mydata->data_begin);
	debug("Sector size: %d, cluster size: %d\n", mydata->sect_size,
	      mydata->clust_size);

	/* "cwd" is always the root... */
	while (ISDIRDELIM(*filename))
		filename++;

	/* Make a copy of the filename and convert it to lowercase */
	strcpy(fnamecopy, filename);
	downcase(fnamecopy);

	if (*fnamecopy == '\0') {
		if (!dols)
			goto exit;

		dols = LS_ROOT;
	} else if ((idx = dirdelim(fnamecopy)) >= 0) {
		isdir = 1;
		fnamecopy[idx] = '\0';
		subname = fnamecopy + idx + 1;

		/* Handle multiple delimiters */
		while (ISDIRDELIM(*subname))
			subname++;
	} else if (dols) {
		isdir = 1;
	}

	j = 0;
	while (1) {
		int i;

		if (j == 0) {
			debug("FAT read sect=%d, clust_size=%d, DIRENTSPERBLOCK=%zd\n",
				cursect, mydata->clust_size, DIRENTSPERBLOCK);

			if (disk_read(cursect,
					(mydata->fatsize == 32) ?
					(mydata->clust_size) :
					PREFETCH_BLOCKS,
					do_fat_read_at_block) < 0) {
				debug("Error: reading rootdir block\n");
				goto exit;
			}

			dentptr = (dir_entry *) do_fat_read_at_block;
		}

		for (i = 0; i < DIRENTSPERBLOCK; i++) {
			char s_name[14], l_name[VFAT_MAXLEN_BYTES];
			__u8 csum;

			l_name[0] = '\0';
			if (dentptr->name[0] == DELETED_FLAG) {
				dentptr++;
				continue;
			}

			csum = mkcksum(dentptr->name, dentptr->ext);
			if (dentptr->attr & ATTR_VOLUME) {
#ifdef CONFIG_SUPPORT_VFAT
				if ((dentptr->attr & ATTR_VFAT) == ATTR_VFAT &&
				    (dentptr->name[0] & LAST_LONG_ENTRY_MASK)) {
					prevcksum =
						((dir_slot *)dentptr)->alias_checksum;

					get_vfatname(mydata,
						     root_cluster,
						     do_fat_read_at_block,
						     dentptr, l_name);

					if (dols == LS_ROOT) {
						char dirc;
						int doit = 0;
						int isdir =
							(dentptr->attr & ATTR_DIR);

						if (isdir) {
							dirs++;
							dirc = '/';
							doit = 1;
						} else {
							dirc = ' ';
							if (l_name[0] != 0) {
								files++;
								doit = 1;
							}
						}
						if (doit) {
							if (dirc == ' ') {
								printf(" %8ld   %s%c\n",
									(long)FAT2CPU32(dentptr->size),
									l_name,
									dirc);
							} else {
								printf("            %s%c\n",
									l_name,
									dirc);
							}
						}
						dentptr++;
						continue;
					}
					debug("Rootvfatname: |%s|\n",
					       l_name);
				} else
#endif
				{
					/* Volume label or VFAT entry */
					dentptr++;
					continue;
				}
			} else if (dentptr->name[0] == 0) {
				debug("RootDentname == NULL - %d\n", i);
				if (dols == LS_ROOT) {
					printf("\n%d file(s), %d dir(s)\n\n",
						files, dirs);
					ret = 0;
				}
				goto exit;
			}
#ifdef CONFIG_SUPPORT_VFAT
			else if (dols == LS_ROOT && csum == prevcksum) {
				prevcksum = 0xffff;
				dentptr++;
				continue;
			}
#endif
			get_name(dentptr, s_name);

			if (dols == LS_ROOT) {
				int isdir = (dentptr->attr & ATTR_DIR);
				char dirc;
				int doit = 0;

				if (isdir) {
					dirc = '/';
					if (s_name[0] != 0) {
						dirs++;
						doit = 1;
					}
				} else {
					dirc = ' ';
					if (s_name[0] != 0) {
						files++;
						doit = 1;
					}
				}
				if (doit) {
					if (dirc == ' ') {
						printf(" %8ld   %s%c\n",
							(long)FAT2CPU32(dentptr->size),
							s_name, dirc);
					} else {
						printf("            %s%c\n",
							s_name, dirc);
					}
				}
				dentptr++;
				continue;
			}

			if (strcmp(fnamecopy, s_name)
			    && strcmp(fnamecopy, l_name)) {
				debug("RootMismatch: |%s|%s|\n", s_name,
				       l_name);
				dentptr++;
				continue;
			}

			if (isdir && !(dentptr->attr & ATTR_DIR))
				goto exit;

			debug("RootName: %s", s_name);
			debug(", start: 0x%x", START(dentptr));
			debug(", size:  0x%x %s\n",
			       FAT2CPU32(dentptr->size),
			       isdir ? "(DIR)" : "");

			goto rootdir_done;	/* We got a match */
		}
		debug("END LOOP: j=%d   clust_size=%d\n", j,
		       mydata->clust_size);

		/*
		 * On FAT32 we must fetch the FAT entries for the next
		 * root directory clusters when a cluster has been
		 * completely processed.
		 */
		++j;
		int rootdir_end = 0;
		if (mydata->fatsize == 32) {
			if (j == mydata->clust_size) {
				int nxtsect = 0;
				int nxt_clust = 0;

				nxt_clust = get_fatent(mydata, root_cluster);
				rootdir_end = CHECK_CLUST(nxt_clust, 32);

				nxtsect = mydata->data_begin +
					(nxt_clust * mydata->clust_size);

				root_cluster = nxt_clust;

				cursect = nxtsect;
				j = 0;
			}
		} else {
			if (j == PREFETCH_BLOCKS)
				j = 0;

			rootdir_end = (++cursect - mydata->rootdir_sect >=
				       rootdir_size);
		}

		/* If end of rootdir reached */
		if (rootdir_end) {
			if (dols == LS_ROOT) {
				printf("\n%d file(s), %d dir(s)\n\n",
				       files, dirs);
				ret = 0;
			}
			goto exit;
		}
	}
rootdir_done:

	firsttime = 1;

	while (isdir) {
		int startsect = mydata->data_begin
			+ START(dentptr) * mydata->clust_size;
		dir_entry dent;
		char *nextname = NULL;

		dent = *dentptr;
		dentptr = &dent;

		idx = dirdelim(subname);

		if (idx >= 0) {
			subname[idx] = '\0';
			nextname = subname + idx + 1;
			/* Handle multiple delimiters */
			while (ISDIRDELIM(*nextname))
				nextname++;
			if (dols && *nextname == '\0')
				firsttime = 0;
		} else {
			if (dols && firsttime) {
				firsttime = 0;
			} else {
				isdir = 0;
			}
		}

		if (get_dentfromdir(mydata, startsect, subname, dentptr,
				     isdir ? 0 : dols) == NULL) {
			if (dols && !isdir)
				ret = 0;
			goto exit;
		}
>>>>>>> 2acceb0e

	return 0;
}

/*
 * Show information on current device and FAT filesystem.
 *
 * Return:
 *   0: OK
 *   1: No current device
 */
int file_fat_detectfs(void)
{
	if (cur_dev == NULL) {
		puts("No current device\n");
		return 1;
	}

	printf("FAT Device %d:\n", cur_dev->dev);
	dev_print(cur_dev);

	printf("Partition %d:\n", cur_part_nr);
	printf("  Filesystem: FAT%u\n", myfsdata.fatsize);
	printf("  Volume name: %s\n", myfsdata.volume_name);

<<<<<<< HEAD
	/* We could additionally search the root directory for the volume
	   name, and show both if they differ, but is it worth it? */
=======
	printf("Filesystem: %s \"%s\"\n", volinfo.fs_type, vol_label);
>>>>>>> 2acceb0e

	return 0;
}<|MERGE_RESOLUTION|>--- conflicted
+++ resolved
@@ -34,7 +34,6 @@
 #include <linux/compiler.h>		/* __aligned() */
 
 
-<<<<<<< HEAD
 /* Directory preload size, must be a multiple of the sector size 512 (0x200) */
 #ifndef CONFIG_SYS_FAT_PRELOAD_DIR
 #define CONFIG_SYS_FAT_PRELOAD_DIR 4096
@@ -44,10 +43,6 @@
 #ifndef CONFIG_SYS_FAT_PRELOAD_FAT
 #define CONFIG_SYS_FAT_PRELOAD_FAT 3072
 #endif
-=======
-static block_dev_desc_t *cur_dev;
-static disk_partition_t cur_part_info;
->>>>>>> 2acceb0e
 
 #define DOS_BOOT_MAGIC_OFFSET	0x1fe
 
@@ -61,7 +56,6 @@
 	/* Info seen from outside */
 	struct wc_dirinfo wdi;
 
-<<<<<<< HEAD
 	/* Internal info/state to load directory in chunks and access data */
 	__u32 dir_cluster;		/* Current dir cluster, 0: root dir */
 	__u32 cluster_offset;		/* Offset within cluster or fix dir */
@@ -84,14 +78,6 @@
 /* Buffer to cache FAT table entries */
 __u8 fat_buffer[CONFIG_SYS_FAT_PRELOAD_FAT] __aligned(ARCH_DMA_MINALIGN);
 
-=======
-int fat_set_blk_dev(block_dev_desc_t *dev_desc, disk_partition_t *info)
-{
-	ALLOC_CACHE_ALIGN_BUFFER(unsigned char, buffer, dev_desc->blksz);
-
-	cur_dev = dev_desc;
-	cur_part_info = *info;
->>>>>>> 2acceb0e
 
 #ifdef CONFIG_SUPPORT_VFAT
 /* Indexes into a VFAT longname slot where there are UTF16 characters; this
@@ -493,7 +479,6 @@
 			do {
 				int idx = slot_index_table[i];
 
-<<<<<<< HEAD
 				c = ds[idx + 1] * 256 + ds[idx];
 				if (c && !IS_FAT_CHAR(c))
 					c = '_';
@@ -513,19 +498,6 @@
 		get_shortname(wfi->file_name, dentry->name, dentry->lcase);
 		break;
 	}
-=======
-/* Calculate short name checksum */
-static __u8 mkcksum(const char name[8], const char ext[3])
-{
-	int i;
-
-	__u8 ret = 0;
-
-	for (i = 0; i < sizeof(name); i++)
-		ret = (((ret & 1) << 7) | ((ret & 0xfe) >> 1)) + name[i];
-	for (i = 0; i < sizeof(ext); i++)
-		ret = (((ret & 1) << 7) | ((ret & 0xfe) >> 1)) + ext[i];
->>>>>>> 2acceb0e
 
 	/* Fill in fileinfo data */
 	if (dentry->attr & ATTR_DIR)
@@ -676,7 +648,6 @@
 					total_bytes_loaded += sect_size;
 					bytes_next_chunk -= sect_size;
 				}
-<<<<<<< HEAD
 			} else {
 				unsigned long bytes_loaded;
 				__u32 read;
@@ -690,17 +661,6 @@
 				total_bytes_loaded += bytes_loaded;
 				if (read != sector_count)
 					return total_bytes_loaded;
-=======
-				debug("Dentname == NULL - %d\n", i);
-				return NULL;
-			}
-#ifdef CONFIG_SUPPORT_VFAT
-			__u8 csum = mkcksum(dentptr->name, dentptr->ext);
-			if (dols && csum == prevcksum) {
-				prevcksum = 0xffff;
-				dentptr++;
-				continue;
->>>>>>> 2acceb0e
 			}
 		}
 
@@ -830,7 +790,7 @@
  *   0:  OK, FAT filesystem initialized
  *   -1: Error, e.g. no FAT filesystem, error reading data from device, etc.
  */
-int fat_register_device(block_dev_desc_t *dev_desc, int part_no)
+int fat_set_blk_dev(block_dev_desc_t *dev_desc, disk_partition_t *info)
 {
 	struct boot_sector *bs;
 	__u32 clusters;
@@ -838,39 +798,8 @@
 	struct fsdata *mydata = &myfsdata;
 	ALLOC_CACHE_ALIGN_BUFFER(unsigned char, buffer, dev_desc->blksz);
 
-	/* First close any currently found FAT filesystem */
-	cur_dev = NULL;
-
-#if (defined(CONFIG_CMD_IDE) || \
-     defined(CONFIG_CMD_SATA) || \
-     defined(CONFIG_CMD_SCSI) || \
-     defined(CONFIG_CMD_USB) || \
-     defined(CONFIG_MMC) || \
-     defined(CONFIG_SYSTEMACE) )
-
-	/* Read the partition table, if present */
-	if (!get_partition_info(dev_desc, part_no, &cur_part_info)) {
-		cur_dev = dev_desc;
-		cur_part_nr = part_no;
-	}
-#endif
-
-	/* Otherwise it might be a superfloppy (whole-disk FAT filesystem) */
-	if (!cur_dev) {
-		if (part_no != 0) {
-			printf("** Partition %d not valid on device %d **\n",
-					part_no, dev_desc->dev);
-			return -1;
-		}
-
-		cur_dev = dev_desc;
-		cur_part_nr = 0;
-		cur_part_info.start = 0;
-		cur_part_info.size = dev_desc->lba;
-		cur_part_info.blksz = dev_desc->blksz;
-		memset(cur_part_info.name, 0, sizeof(cur_part_info.name));
-		memset(cur_part_info.type, 0, sizeof(cur_part_info.type));
-	}
+	cur_dev = dev_desc;
+	cur_part_info = *info;
 
 	/* Make sure it has a valid FAT header */
 	if (disk_read(0, 1, buffer) != 1) {
@@ -971,287 +900,12 @@
 	mydata->dirbuf = dir_buffer;
 	mydata->max_cluster = clusters + 2;
 
-<<<<<<< HEAD
 	/* Get volume name from volume information */
 	mydata->volume_name[0] = '\0';
 	if (vistart->ext_boot_sign == 0x29)
 		get_shortname(mydata->volume_name, vistart->volume_label, 0);
 	if (mydata->volume_name[0] == '\0')
 		strcpy(mydata->volume_name, FAT_DEF_VOLUME);
-=======
-#ifdef CONFIG_SUPPORT_VFAT
-	debug("VFAT Support enabled\n");
-#endif
-	debug("FAT%d, fat_sect: %d, fatlength: %d\n",
-	       mydata->fatsize, mydata->fat_sect, mydata->fatlength);
-	debug("Rootdir begins at cluster: %d, sector: %d, offset: %x\n"
-	       "Data begins at: %d\n",
-	       root_cluster,
-	       mydata->rootdir_sect,
-	       mydata->rootdir_sect * mydata->sect_size, mydata->data_begin);
-	debug("Sector size: %d, cluster size: %d\n", mydata->sect_size,
-	      mydata->clust_size);
-
-	/* "cwd" is always the root... */
-	while (ISDIRDELIM(*filename))
-		filename++;
-
-	/* Make a copy of the filename and convert it to lowercase */
-	strcpy(fnamecopy, filename);
-	downcase(fnamecopy);
-
-	if (*fnamecopy == '\0') {
-		if (!dols)
-			goto exit;
-
-		dols = LS_ROOT;
-	} else if ((idx = dirdelim(fnamecopy)) >= 0) {
-		isdir = 1;
-		fnamecopy[idx] = '\0';
-		subname = fnamecopy + idx + 1;
-
-		/* Handle multiple delimiters */
-		while (ISDIRDELIM(*subname))
-			subname++;
-	} else if (dols) {
-		isdir = 1;
-	}
-
-	j = 0;
-	while (1) {
-		int i;
-
-		if (j == 0) {
-			debug("FAT read sect=%d, clust_size=%d, DIRENTSPERBLOCK=%zd\n",
-				cursect, mydata->clust_size, DIRENTSPERBLOCK);
-
-			if (disk_read(cursect,
-					(mydata->fatsize == 32) ?
-					(mydata->clust_size) :
-					PREFETCH_BLOCKS,
-					do_fat_read_at_block) < 0) {
-				debug("Error: reading rootdir block\n");
-				goto exit;
-			}
-
-			dentptr = (dir_entry *) do_fat_read_at_block;
-		}
-
-		for (i = 0; i < DIRENTSPERBLOCK; i++) {
-			char s_name[14], l_name[VFAT_MAXLEN_BYTES];
-			__u8 csum;
-
-			l_name[0] = '\0';
-			if (dentptr->name[0] == DELETED_FLAG) {
-				dentptr++;
-				continue;
-			}
-
-			csum = mkcksum(dentptr->name, dentptr->ext);
-			if (dentptr->attr & ATTR_VOLUME) {
-#ifdef CONFIG_SUPPORT_VFAT
-				if ((dentptr->attr & ATTR_VFAT) == ATTR_VFAT &&
-				    (dentptr->name[0] & LAST_LONG_ENTRY_MASK)) {
-					prevcksum =
-						((dir_slot *)dentptr)->alias_checksum;
-
-					get_vfatname(mydata,
-						     root_cluster,
-						     do_fat_read_at_block,
-						     dentptr, l_name);
-
-					if (dols == LS_ROOT) {
-						char dirc;
-						int doit = 0;
-						int isdir =
-							(dentptr->attr & ATTR_DIR);
-
-						if (isdir) {
-							dirs++;
-							dirc = '/';
-							doit = 1;
-						} else {
-							dirc = ' ';
-							if (l_name[0] != 0) {
-								files++;
-								doit = 1;
-							}
-						}
-						if (doit) {
-							if (dirc == ' ') {
-								printf(" %8ld   %s%c\n",
-									(long)FAT2CPU32(dentptr->size),
-									l_name,
-									dirc);
-							} else {
-								printf("            %s%c\n",
-									l_name,
-									dirc);
-							}
-						}
-						dentptr++;
-						continue;
-					}
-					debug("Rootvfatname: |%s|\n",
-					       l_name);
-				} else
-#endif
-				{
-					/* Volume label or VFAT entry */
-					dentptr++;
-					continue;
-				}
-			} else if (dentptr->name[0] == 0) {
-				debug("RootDentname == NULL - %d\n", i);
-				if (dols == LS_ROOT) {
-					printf("\n%d file(s), %d dir(s)\n\n",
-						files, dirs);
-					ret = 0;
-				}
-				goto exit;
-			}
-#ifdef CONFIG_SUPPORT_VFAT
-			else if (dols == LS_ROOT && csum == prevcksum) {
-				prevcksum = 0xffff;
-				dentptr++;
-				continue;
-			}
-#endif
-			get_name(dentptr, s_name);
-
-			if (dols == LS_ROOT) {
-				int isdir = (dentptr->attr & ATTR_DIR);
-				char dirc;
-				int doit = 0;
-
-				if (isdir) {
-					dirc = '/';
-					if (s_name[0] != 0) {
-						dirs++;
-						doit = 1;
-					}
-				} else {
-					dirc = ' ';
-					if (s_name[0] != 0) {
-						files++;
-						doit = 1;
-					}
-				}
-				if (doit) {
-					if (dirc == ' ') {
-						printf(" %8ld   %s%c\n",
-							(long)FAT2CPU32(dentptr->size),
-							s_name, dirc);
-					} else {
-						printf("            %s%c\n",
-							s_name, dirc);
-					}
-				}
-				dentptr++;
-				continue;
-			}
-
-			if (strcmp(fnamecopy, s_name)
-			    && strcmp(fnamecopy, l_name)) {
-				debug("RootMismatch: |%s|%s|\n", s_name,
-				       l_name);
-				dentptr++;
-				continue;
-			}
-
-			if (isdir && !(dentptr->attr & ATTR_DIR))
-				goto exit;
-
-			debug("RootName: %s", s_name);
-			debug(", start: 0x%x", START(dentptr));
-			debug(", size:  0x%x %s\n",
-			       FAT2CPU32(dentptr->size),
-			       isdir ? "(DIR)" : "");
-
-			goto rootdir_done;	/* We got a match */
-		}
-		debug("END LOOP: j=%d   clust_size=%d\n", j,
-		       mydata->clust_size);
-
-		/*
-		 * On FAT32 we must fetch the FAT entries for the next
-		 * root directory clusters when a cluster has been
-		 * completely processed.
-		 */
-		++j;
-		int rootdir_end = 0;
-		if (mydata->fatsize == 32) {
-			if (j == mydata->clust_size) {
-				int nxtsect = 0;
-				int nxt_clust = 0;
-
-				nxt_clust = get_fatent(mydata, root_cluster);
-				rootdir_end = CHECK_CLUST(nxt_clust, 32);
-
-				nxtsect = mydata->data_begin +
-					(nxt_clust * mydata->clust_size);
-
-				root_cluster = nxt_clust;
-
-				cursect = nxtsect;
-				j = 0;
-			}
-		} else {
-			if (j == PREFETCH_BLOCKS)
-				j = 0;
-
-			rootdir_end = (++cursect - mydata->rootdir_sect >=
-				       rootdir_size);
-		}
-
-		/* If end of rootdir reached */
-		if (rootdir_end) {
-			if (dols == LS_ROOT) {
-				printf("\n%d file(s), %d dir(s)\n\n",
-				       files, dirs);
-				ret = 0;
-			}
-			goto exit;
-		}
-	}
-rootdir_done:
-
-	firsttime = 1;
-
-	while (isdir) {
-		int startsect = mydata->data_begin
-			+ START(dentptr) * mydata->clust_size;
-		dir_entry dent;
-		char *nextname = NULL;
-
-		dent = *dentptr;
-		dentptr = &dent;
-
-		idx = dirdelim(subname);
-
-		if (idx >= 0) {
-			subname[idx] = '\0';
-			nextname = subname + idx + 1;
-			/* Handle multiple delimiters */
-			while (ISDIRDELIM(*nextname))
-				nextname++;
-			if (dols && *nextname == '\0')
-				firsttime = 0;
-		} else {
-			if (dols && firsttime) {
-				firsttime = 0;
-			} else {
-				isdir = 0;
-			}
-		}
-
-		if (get_dentfromdir(mydata, startsect, subname, dentptr,
-				     isdir ? 0 : dols) == NULL) {
-			if (dols && !isdir)
-				ret = 0;
-			goto exit;
-		}
->>>>>>> 2acceb0e
 
 	return 0;
 }
@@ -1277,12 +931,8 @@
 	printf("  Filesystem: FAT%u\n", myfsdata.fatsize);
 	printf("  Volume name: %s\n", myfsdata.volume_name);
 
-<<<<<<< HEAD
 	/* We could additionally search the root directory for the volume
 	   name, and show both if they differ, but is it worth it? */
-=======
-	printf("Filesystem: %s \"%s\"\n", volinfo.fs_type, vol_label);
->>>>>>> 2acceb0e
 
 	return 0;
 }