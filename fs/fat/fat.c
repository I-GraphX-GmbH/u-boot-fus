--- conflicted
+++ resolved
@@ -31,30 +31,8 @@
 #include <asm/byteorder.h>
 #include <part.h>
 #include <malloc.h>
-<<<<<<< HEAD
 #include <linux/compiler.h>		/* __aligned() */
 
-=======
-#include <linux/compiler.h>
-#include <linux/ctype.h>
-
-#ifdef CONFIG_SUPPORT_VFAT
-static const int vfat_enabled = 1;
-#else
-static const int vfat_enabled = 0;
-#endif
-
-/*
- * Convert a string to lowercase.
- */
-static void downcase(char *str)
-{
-	while (*str != '\0') {
-		*str = tolower(*str);
-		str++;
-	}
-}
->>>>>>> 07044c37
 
 /* Directory preload size, must be a multiple of the sector size 512 (0x200) */
 #ifndef CONFIG_SYS_FAT_PRELOAD_DIR
@@ -521,7 +499,6 @@
 		break;
 	}
 
-<<<<<<< HEAD
 	/* Fill in fileinfo data */
 	if (dentry->attr & ATTR_DIR)
 		wfi->file_type = WC_TYPE_DIRECTORY;
@@ -533,12 +510,6 @@
 	wfi->reference = FAT2CPU16(dentry->start);
 	if (mydata->fatsize == 32)
 		wfi->reference += FAT2CPU16(dentry->starthi) << 16;
-=======
-	for (i = 0; i < 8; i++)
-		ret = (((ret & 1) << 7) | ((ret & 0xfe) >> 1)) + name[i];
-	for (i = 0; i < 3; i++)
-		ret = (((ret & 1) << 7) | ((ret & 0xfe) >> 1)) + ext[i];
->>>>>>> 07044c37
 
 	return 1;
 }
@@ -653,7 +624,6 @@
 				sector_count--;
 		}
 
-<<<<<<< HEAD
 		/* Load full sectors */
 		if (sector_count) {
 			debug("Load 0x%lx bytes (=%d full sectors) at sector "
@@ -668,64 +638,6 @@
 					puts("Buffer unaligned, using slow"
 					     " single-sector reads\n");
 					warning = 1;
-=======
-		dentptr = (dir_entry *)get_dentfromdir_block;
-
-		for (i = 0; i < DIRENTSPERCLUST; i++) {
-			char s_name[14], l_name[VFAT_MAXLEN_BYTES];
-
-			l_name[0] = '\0';
-			if (dentptr->name[0] == DELETED_FLAG) {
-				dentptr++;
-				continue;
-			}
-			if ((dentptr->attr & ATTR_VOLUME)) {
-				if (vfat_enabled &&
-				    (dentptr->attr & ATTR_VFAT) == ATTR_VFAT &&
-				    (dentptr->name[0] & LAST_LONG_ENTRY_MASK)) {
-					prevcksum = ((dir_slot *)dentptr)->alias_checksum;
-					get_vfatname(mydata, curclust,
-						     get_dentfromdir_block,
-						     dentptr, l_name);
-					if (dols) {
-						int isdir;
-						char dirc;
-						int doit = 0;
-
-						isdir = (dentptr->attr & ATTR_DIR);
-
-						if (isdir) {
-							dirs++;
-							dirc = '/';
-							doit = 1;
-						} else {
-							dirc = ' ';
-							if (l_name[0] != 0) {
-								files++;
-								doit = 1;
-							}
-						}
-						if (doit) {
-							if (dirc == ' ') {
-								printf(" %8ld   %s%c\n",
-									(long)FAT2CPU32(dentptr->size),
-									l_name,
-									dirc);
-							} else {
-								printf("            %s%c\n",
-									l_name,
-									dirc);
-							}
-						}
-						dentptr++;
-						continue;
-					}
-					debug("vfatname: |%s|\n", l_name);
-				} else {
-					/* Volume label or VFAT entry */
-					dentptr++;
-					continue;
->>>>>>> 07044c37
 				}
 				for (i = 0; i < sector_count; i++) {
 					if (disk_read(sector, 1, temp) != 1)
@@ -736,7 +648,6 @@
 					total_bytes_loaded += sect_size;
 					bytes_next_chunk -= sect_size;
 				}
-<<<<<<< HEAD
 			} else {
 				unsigned long bytes_loaded;
 				__u32 read;
@@ -750,51 +661,6 @@
 				total_bytes_loaded += bytes_loaded;
 				if (read != sector_count)
 					return total_bytes_loaded;
-=======
-				debug("Dentname == NULL - %d\n", i);
-				return NULL;
-			}
-			if (vfat_enabled) {
-				__u8 csum = mkcksum(dentptr->name, dentptr->ext);
-				if (dols && csum == prevcksum) {
-					prevcksum = 0xffff;
-					dentptr++;
-					continue;
-				}
-			}
-
-			get_name(dentptr, s_name);
-			if (dols) {
-				int isdir = (dentptr->attr & ATTR_DIR);
-				char dirc;
-				int doit = 0;
-
-				if (isdir) {
-					dirs++;
-					dirc = '/';
-					doit = 1;
-				} else {
-					dirc = ' ';
-					if (s_name[0] != 0) {
-						files++;
-						doit = 1;
-					}
-				}
-
-				if (doit) {
-					if (dirc == ' ') {
-						printf(" %8ld   %s%c\n",
-							(long)FAT2CPU32(dentptr->size),
-							s_name, dirc);
-					} else {
-						printf("            %s%c\n",
-							s_name, dirc);
-					}
-				}
-
-				dentptr++;
-				continue;
->>>>>>> 07044c37
 			}
 		}
 
@@ -1034,197 +900,12 @@
 	mydata->dirbuf = dir_buffer;
 	mydata->max_cluster = clusters + 2;
 
-<<<<<<< HEAD
 	/* Get volume name from volume information */
 	mydata->volume_name[0] = '\0';
 	if (vistart->ext_boot_sign == 0x29)
 		get_shortname(mydata->volume_name, vistart->volume_label, 0);
 	if (mydata->volume_name[0] == '\0')
 		strcpy(mydata->volume_name, FAT_DEF_VOLUME);
-=======
-	if (vfat_enabled)
-		debug("VFAT Support enabled\n");
-
-	debug("FAT%d, fat_sect: %d, fatlength: %d\n",
-	       mydata->fatsize, mydata->fat_sect, mydata->fatlength);
-	debug("Rootdir begins at cluster: %d, sector: %d, offset: %x\n"
-	       "Data begins at: %d\n",
-	       root_cluster,
-	       mydata->rootdir_sect,
-	       mydata->rootdir_sect * mydata->sect_size, mydata->data_begin);
-	debug("Sector size: %d, cluster size: %d\n", mydata->sect_size,
-	      mydata->clust_size);
-
-	/* "cwd" is always the root... */
-	while (ISDIRDELIM(*filename))
-		filename++;
-
-	/* Make a copy of the filename and convert it to lowercase */
-	strcpy(fnamecopy, filename);
-	downcase(fnamecopy);
-
-	if (*fnamecopy == '\0') {
-		if (!dols)
-			goto exit;
-
-		dols = LS_ROOT;
-	} else if ((idx = dirdelim(fnamecopy)) >= 0) {
-		isdir = 1;
-		fnamecopy[idx] = '\0';
-		subname = fnamecopy + idx + 1;
-
-		/* Handle multiple delimiters */
-		while (ISDIRDELIM(*subname))
-			subname++;
-	} else if (dols) {
-		isdir = 1;
-	}
-
-	j = 0;
-	while (1) {
-		int i;
-
-		if (j == 0) {
-			debug("FAT read sect=%d, clust_size=%d, DIRENTSPERBLOCK=%zd\n",
-				cursect, mydata->clust_size, DIRENTSPERBLOCK);
-
-			if (disk_read(cursect,
-					(mydata->fatsize == 32) ?
-					(mydata->clust_size) :
-					PREFETCH_BLOCKS,
-					do_fat_read_at_block) < 0) {
-				debug("Error: reading rootdir block\n");
-				goto exit;
-			}
-
-			dentptr = (dir_entry *) do_fat_read_at_block;
-		}
-
-		for (i = 0; i < DIRENTSPERBLOCK; i++) {
-			char s_name[14], l_name[VFAT_MAXLEN_BYTES];
-			__u8 csum;
-
-			l_name[0] = '\0';
-			if (dentptr->name[0] == DELETED_FLAG) {
-				dentptr++;
-				continue;
-			}
-
-			if (vfat_enabled)
-				csum = mkcksum(dentptr->name, dentptr->ext);
-
-			if (dentptr->attr & ATTR_VOLUME) {
-				if (vfat_enabled &&
-				    (dentptr->attr & ATTR_VFAT) == ATTR_VFAT &&
-				    (dentptr->name[0] & LAST_LONG_ENTRY_MASK)) {
-					prevcksum =
-						((dir_slot *)dentptr)->alias_checksum;
-
-					get_vfatname(mydata,
-						     root_cluster,
-						     do_fat_read_at_block,
-						     dentptr, l_name);
-
-					if (dols == LS_ROOT) {
-						char dirc;
-						int doit = 0;
-						int isdir =
-							(dentptr->attr & ATTR_DIR);
-
-						if (isdir) {
-							dirs++;
-							dirc = '/';
-							doit = 1;
-						} else {
-							dirc = ' ';
-							if (l_name[0] != 0) {
-								files++;
-								doit = 1;
-							}
-						}
-						if (doit) {
-							if (dirc == ' ') {
-								printf(" %8ld   %s%c\n",
-									(long)FAT2CPU32(dentptr->size),
-									l_name,
-									dirc);
-							} else {
-								printf("            %s%c\n",
-									l_name,
-									dirc);
-							}
-						}
-						dentptr++;
-						continue;
-					}
-					debug("Rootvfatname: |%s|\n",
-					       l_name);
-				} else {
-					/* Volume label or VFAT entry */
-					dentptr++;
-					continue;
-				}
-			} else if (dentptr->name[0] == 0) {
-				debug("RootDentname == NULL - %d\n", i);
-				if (dols == LS_ROOT) {
-					printf("\n%d file(s), %d dir(s)\n\n",
-						files, dirs);
-					ret = 0;
-				}
-				goto exit;
-			}
-			else if (vfat_enabled &&
-				 dols == LS_ROOT && csum == prevcksum) {
-				prevcksum = 0xffff;
-				dentptr++;
-				continue;
-			}
-
-			get_name(dentptr, s_name);
-
-			if (dols == LS_ROOT) {
-				int isdir = (dentptr->attr & ATTR_DIR);
-				char dirc;
-				int doit = 0;
-
-				if (isdir) {
-					dirc = '/';
-					if (s_name[0] != 0) {
-						dirs++;
-						doit = 1;
-					}
-				} else {
-					dirc = ' ';
-					if (s_name[0] != 0) {
-						files++;
-						doit = 1;
-					}
-				}
-				if (doit) {
-					if (dirc == ' ') {
-						printf(" %8ld   %s%c\n",
-							(long)FAT2CPU32(dentptr->size),
-							s_name, dirc);
-					} else {
-						printf("            %s%c\n",
-							s_name, dirc);
-					}
-				}
-				dentptr++;
-				continue;
-			}
-
-			if (strcmp(fnamecopy, s_name)
-			    && strcmp(fnamecopy, l_name)) {
-				debug("RootMismatch: |%s|%s|\n", s_name,
-				       l_name);
-				dentptr++;
-				continue;
-			}
-
-			if (isdir && !(dentptr->attr & ATTR_DIR))
-				goto exit;
->>>>>>> 07044c37
 
 	return 0;
 }
@@ -1254,41 +935,13 @@
 	   name, and show both if they differ, but is it worth it? */
 
 	return 0;
-<<<<<<< HEAD
-=======
-}
-
-int file_fat_ls(const char *dir)
-{
-	return do_fat_read(dir, NULL, 0, LS_YES);
-}
-
-long file_fat_read_at(const char *filename, unsigned long pos, void *buffer,
-		      unsigned long maxsize)
-{
-	printf("reading %s\n", filename);
-	return do_fat_read_at(filename, pos, buffer, maxsize, LS_NO);
-}
-
-long file_fat_read(const char *filename, void *buffer, unsigned long maxsize)
-{
-	return file_fat_read_at(filename, 0, buffer, maxsize);
 }
 
 int fat_read_file(const char *filename, void *buf, int offset, int len)
 {
-	int len_read;
-
-	len_read = file_fat_read_at(filename, offset, buf, len);
-	if (len_read == -1) {
-		printf("** Unable to read file %s **\n", filename);
-		return -1;
-	}
-
-	return len_read;
+	return file_fat_read_at(filename, offset, buf, len);
 }
 
 void fat_close(void)
 {
->>>>>>> 07044c37
 }