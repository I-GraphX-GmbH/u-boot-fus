// SPDX-License-Identifier: GPL-2.0
/*
 * Copyright (c) 2012, NVIDIA CORPORATION.  All rights reserved.
 */

#include <config.h>
#include <errno.h>
#include <common.h>
#include <mapmem.h>
#include <part.h>
#include <ext4fs.h>
#include <fat.h>
#include <fs.h>
#include <sandboxfs.h>
#include <ubifs_uboot.h>
#include <btrfs.h>
#include <asm/io.h>
#include <div64.h>
#include <linux/math64.h>
#include <efi_loader.h>

DECLARE_GLOBAL_DATA_PTR;

static struct blk_desc *fs_dev_desc;
static int fs_dev_part;
static disk_partition_t fs_partition;
static int fs_type = FS_TYPE_ANY;

static inline int fs_probe_unsupported(struct blk_desc *fs_dev_desc,
				      disk_partition_t *fs_partition)
{
	printf("** Unrecognized filesystem type **\n");
	return -1;
}

static inline int fs_ls_unsupported(const char *dirname)
{
	return -1;
}

/* generic implementation of ls in terms of opendir/readdir/closedir */
__maybe_unused
static int fs_ls_generic(const char *dirname)
{
	struct fs_dir_stream *dirs;
	struct fs_dirent *dent;
	int nfiles = 0, ndirs = 0;

	dirs = fs_opendir(dirname);
	if (!dirs)
		return -errno;

	while ((dent = fs_readdir(dirs))) {
		if (dent->type == FS_DT_DIR) {
			printf("            %s/\n", dent->name);
			ndirs++;
		} else {
			printf(" %8lld   %s\n", dent->size, dent->name);
			nfiles++;
		}
	}

	fs_closedir(dirs);

	printf("\n%d file(s), %d dir(s)\n\n", nfiles, ndirs);

	return 0;
}

static inline int fs_exists_unsupported(const char *filename)
{
	return 0;
}

static inline int fs_size_unsupported(const char *filename, loff_t *size)
{
	return -1;
}

static inline int fs_read_unsupported(const char *filename, void *buf,
				      loff_t offset, loff_t len,
				      loff_t *actread)
{
	return -1;
}

static inline int fs_write_unsupported(const char *filename, void *buf,
				      loff_t offset, loff_t len,
				      loff_t *actwrite)
{
	return -1;
}

static inline int fs_ln_unsupported(const char *filename, const char *target)
{
	return -1;
}

static inline void fs_close_unsupported(void)
{
}

static inline int fs_uuid_unsupported(char *uuid_str)
{
	return -1;
}

static inline int fs_opendir_unsupported(const char *filename,
					 struct fs_dir_stream **dirs)
{
	return -EACCES;
}

static inline int fs_unlink_unsupported(const char *filename)
{
	return -1;
}

static inline int fs_mkdir_unsupported(const char *dirname)
{
	return -1;
}

struct fstype_info {
	int fstype;
	char *name;
	/*
	 * Is it legal to pass NULL as .probe()'s  fs_dev_desc parameter? This
	 * should be false in most cases. For "virtual" filesystems which
	 * aren't based on a U-Boot block device (e.g. sandbox), this can be
	 * set to true. This should also be true for the dummy entry at the end
	 * of fstypes[], since that is essentially a "virtual" (non-existent)
	 * filesystem.
	 */
	bool null_dev_desc_ok;
	int (*probe)(struct blk_desc *fs_dev_desc,
		     disk_partition_t *fs_partition);
	int (*ls)(const char *dirname);
	int (*exists)(const char *filename);
	int (*size)(const char *filename, loff_t *size);
	int (*read)(const char *filename, void *buf, loff_t offset,
		    loff_t len, loff_t *actread);
	int (*write)(const char *filename, void *buf, loff_t offset,
		     loff_t len, loff_t *actwrite);
	void (*close)(void);
	int (*uuid)(char *uuid_str);
	/*
	 * Open a directory stream.  On success return 0 and directory
	 * stream pointer via 'dirsp'.  On error, return -errno.  See
	 * fs_opendir().
	 */
	int (*opendir)(const char *filename, struct fs_dir_stream **dirsp);
	/*
	 * Read next entry from directory stream.  On success return 0
	 * and directory entry pointer via 'dentp'.  On error return
	 * -errno.  See fs_readdir().
	 */
	int (*readdir)(struct fs_dir_stream *dirs, struct fs_dirent **dentp);
	/* see fs_closedir() */
	void (*closedir)(struct fs_dir_stream *dirs);
	int (*unlink)(const char *filename);
	int (*mkdir)(const char *dirname);
	int (*ln)(const char *filename, const char *target);
};

static struct fstype_info fstypes[] = {
#ifdef CONFIG_FS_FAT
	{
		.fstype = FS_TYPE_FAT,
		.name = "fat",
		.null_dev_desc_ok = false,
		.probe = fat_set_blk_dev,
		.close = fat_close,
#ifdef CONFIG_FAT_FUS
		.ls = file_fat_ls,
#else
		.ls = fs_ls_generic,
#endif
		.exists = fat_exists,
		.size = fat_size,
		.read = fat_read_file,
#if CONFIG_IS_ENABLED(FAT_WRITE)
		.write = file_fat_write,
		.unlink = fat_unlink,
		.mkdir = fat_mkdir,
#else
		.write = fs_write_unsupported,
		.unlink = fs_unlink_unsupported,
		.mkdir = fs_mkdir_unsupported,
#endif
		.uuid = fs_uuid_unsupported,
#ifdef CONFIG_FAT_FUS
		/* We have our own ls with wildcards */
		.opendir = fs_opendir_unsupported,
#else
		.opendir = fat_opendir,
		.readdir = fat_readdir,
		.closedir = fat_closedir,
<<<<<<< HEAD
#endif
=======
		.ln = fs_ln_unsupported,
>>>>>>> a7a16679
	},
#endif

#if CONFIG_IS_ENABLED(FS_EXT4)
	{
		.fstype = FS_TYPE_EXT,
		.name = "ext4",
		.null_dev_desc_ok = false,
		.probe = ext4fs_probe,
		.close = ext4fs_close,
		.ls = ext4fs_ls,
		.exists = ext4fs_exists,
		.size = ext4fs_size,
		.read = ext4_read_file,
#ifdef CONFIG_CMD_EXT4_WRITE
		.write = ext4_write_file,
		.ln = ext4fs_create_link,
#else
		.write = fs_write_unsupported,
		.ln = fs_ln_unsupported,
#endif
		.uuid = ext4fs_uuid,
		.opendir = fs_opendir_unsupported,
		.unlink = fs_unlink_unsupported,
		.mkdir = fs_mkdir_unsupported,
	},
#endif
#ifdef CONFIG_SANDBOX
	{
		.fstype = FS_TYPE_SANDBOX,
		.name = "sandbox",
		.null_dev_desc_ok = true,
		.probe = sandbox_fs_set_blk_dev,
		.close = sandbox_fs_close,
		.ls = sandbox_fs_ls,
		.exists = sandbox_fs_exists,
		.size = sandbox_fs_size,
		.read = fs_read_sandbox,
		.write = fs_write_sandbox,
		.uuid = fs_uuid_unsupported,
		.opendir = fs_opendir_unsupported,
		.unlink = fs_unlink_unsupported,
		.mkdir = fs_mkdir_unsupported,
		.ln = fs_ln_unsupported,
	},
#endif
#ifdef CONFIG_CMD_UBIFS
	{
		.fstype = FS_TYPE_UBIFS,
		.name = "ubifs",
		.null_dev_desc_ok = true,
		.probe = ubifs_set_blk_dev,
		.close = ubifs_close,
		.ls = ubifs_ls,
		.exists = ubifs_exists,
		.size = ubifs_size,
		.read = ubifs_read,
		.write = fs_write_unsupported,
		.uuid = fs_uuid_unsupported,
		.opendir = fs_opendir_unsupported,
		.unlink = fs_unlink_unsupported,
		.mkdir = fs_mkdir_unsupported,
		.ln = fs_ln_unsupported,
	},
#endif
#ifdef CONFIG_FS_BTRFS
	{
		.fstype = FS_TYPE_BTRFS,
		.name = "btrfs",
		.null_dev_desc_ok = false,
		.probe = btrfs_probe,
		.close = btrfs_close,
		.ls = btrfs_ls,
		.exists = btrfs_exists,
		.size = btrfs_size,
		.read = btrfs_read,
		.write = fs_write_unsupported,
		.uuid = btrfs_uuid,
		.opendir = fs_opendir_unsupported,
		.unlink = fs_unlink_unsupported,
		.mkdir = fs_mkdir_unsupported,
		.ln = fs_ln_unsupported,
	},
#endif
	{
		.fstype = FS_TYPE_ANY,
		.name = "unsupported",
		.null_dev_desc_ok = true,
		.probe = fs_probe_unsupported,
		.close = fs_close_unsupported,
		.ls = fs_ls_unsupported,
		.exists = fs_exists_unsupported,
		.size = fs_size_unsupported,
		.read = fs_read_unsupported,
		.write = fs_write_unsupported,
		.uuid = fs_uuid_unsupported,
		.opendir = fs_opendir_unsupported,
		.unlink = fs_unlink_unsupported,
		.mkdir = fs_mkdir_unsupported,
		.ln = fs_ln_unsupported,
	},
};

static struct fstype_info *fs_get_info(int fstype)
{
	struct fstype_info *info;
	int i;

	for (i = 0, info = fstypes; i < ARRAY_SIZE(fstypes) - 1; i++, info++) {
		if (fstype == info->fstype)
			return info;
	}

	/* Return the 'unsupported' sentinel */
	return info;
}

/**
 * fs_get_type_name() - Get type of current filesystem
 *
 * Return: Pointer to filesystem name
 *
 * Returns a string describing the current filesystem, or the sentinel
 * "unsupported" for any unrecognised filesystem.
 */
const char *fs_get_type_name(void)
{
	return fs_get_info(fs_type)->name;
}

int fs_set_blk_dev(const char *ifname, const char *dev_part_str, int fstype)
{
	struct fstype_info *info;
	int part, i;
#ifdef CONFIG_NEEDS_MANUAL_RELOC
	static int relocated;

	if (!relocated) {
		for (i = 0, info = fstypes; i < ARRAY_SIZE(fstypes);
				i++, info++) {
			info->name += gd->reloc_off;
			info->probe += gd->reloc_off;
			info->close += gd->reloc_off;
			info->ls += gd->reloc_off;
			info->read += gd->reloc_off;
			info->write += gd->reloc_off;
		}
		relocated = 1;
	}
#endif

	part = blk_get_device_part_str(ifname, dev_part_str, &fs_dev_desc,
					&fs_partition, 1);
	if (part < 0)
		return -1;

	for (i = 0, info = fstypes; i < ARRAY_SIZE(fstypes); i++, info++) {
		if (fstype != FS_TYPE_ANY && info->fstype != FS_TYPE_ANY &&
				fstype != info->fstype)
			continue;

		if (!fs_dev_desc && !info->null_dev_desc_ok)
			continue;

		if (!info->probe(fs_dev_desc, &fs_partition)) {
			fs_type = info->fstype;
			fs_dev_part = part;
			return 0;
		}
	}

	return -1;
}

/* set current blk device w/ blk_desc + partition # */
int fs_set_blk_dev_with_part(struct blk_desc *desc, int part)
{
	struct fstype_info *info;
	int ret, i;

	if (part >= 1)
		ret = part_get_info(desc, part, &fs_partition);
	else
		ret = part_get_info_whole_disk(desc, &fs_partition);
	if (ret)
		return ret;
	fs_dev_desc = desc;

	for (i = 0, info = fstypes; i < ARRAY_SIZE(fstypes); i++, info++) {
		if (!info->probe(fs_dev_desc, &fs_partition)) {
			fs_type = info->fstype;
			fs_dev_part = part;
			return 0;
		}
	}

	return -1;
}

static void fs_close(void)
{
	struct fstype_info *info = fs_get_info(fs_type);

	info->close();

	fs_type = FS_TYPE_ANY;
}

int fs_uuid(char *uuid_str)
{
	struct fstype_info *info = fs_get_info(fs_type);

	return info->uuid(uuid_str);
}

int fs_ls(const char *dirname)
{
	int ret;

	struct fstype_info *info = fs_get_info(fs_type);

	ret = info->ls(dirname);

	fs_type = FS_TYPE_ANY;
	fs_close();

	return ret;
}

int fs_exists(const char *filename)
{
	int ret;

	struct fstype_info *info = fs_get_info(fs_type);

	ret = info->exists(filename);

	fs_close();

	return ret;
}

int fs_size(const char *filename, loff_t *size)
{
	int ret;

	struct fstype_info *info = fs_get_info(fs_type);

	ret = info->size(filename, size);

	fs_close();

	return ret;
}

#ifdef CONFIG_LMB
/* Check if a file may be read to the given address */
static int fs_read_lmb_check(const char *filename, ulong addr, loff_t offset,
			     loff_t len, struct fstype_info *info)
{
	struct lmb lmb;
	int ret;
	loff_t size;
	loff_t read_len;

	/* get the actual size of the file */
	ret = info->size(filename, &size);
	if (ret)
		return ret;
	if (offset >= size) {
		/* offset >= EOF, no bytes will be written */
		return 0;
	}
	read_len = size - offset;

	/* limit to 'len' if it is smaller */
	if (len && len < read_len)
		read_len = len;

	lmb_init_and_reserve(&lmb, gd->bd, (void *)gd->fdt_blob);
	lmb_dump_all(&lmb);

	if (lmb_alloc_addr(&lmb, addr, read_len) == addr)
		return 0;

	printf("** Reading file would overwrite reserved memory **\n");
	return -ENOSPC;
}
#endif

static int _fs_read(const char *filename, ulong addr, loff_t offset, loff_t len,
		    int do_lmb_check, loff_t *actread)
{
	struct fstype_info *info = fs_get_info(fs_type);
	void *buf;
	int ret;

#ifdef CONFIG_LMB
	if (do_lmb_check) {
		ret = fs_read_lmb_check(filename, addr, offset, len, info);
		if (ret)
			return ret;
	}
#endif

	/*
	 * We don't actually know how many bytes are being read, since len==0
	 * means read the whole file.
	 */
	buf = map_sysmem(addr, len);
	ret = info->read(filename, buf, offset, len, actread);
	unmap_sysmem(buf);

	/* If we requested a specific number of bytes, check we got it */
	if (ret == 0 && len && *actread != len)
		debug("** %s shorter than offset + len **\n", filename);
	fs_close();

	return ret;
}

int fs_read(const char *filename, ulong addr, loff_t offset, loff_t len,
	    loff_t *actread)
{
	return _fs_read(filename, addr, offset, len, 0, actread);
}

int fs_write(const char *filename, ulong addr, loff_t offset, loff_t len,
	     loff_t *actwrite)
{
	struct fstype_info *info = fs_get_info(fs_type);
	void *buf;
	int ret;

	buf = map_sysmem(addr, len);
	ret = info->write(filename, buf, offset, len, actwrite);
	unmap_sysmem(buf);

	if (ret < 0 && len != *actwrite) {
		printf("** Unable to write file %s **\n", filename);
		ret = -1;
	}
	fs_close();

	return ret;
}

struct fs_dir_stream *fs_opendir(const char *filename)
{
	struct fstype_info *info = fs_get_info(fs_type);
	struct fs_dir_stream *dirs = NULL;
	int ret;

	ret = info->opendir(filename, &dirs);
	fs_close();
	if (ret) {
		errno = -ret;
		return NULL;
	}

	dirs->desc = fs_dev_desc;
	dirs->part = fs_dev_part;

	return dirs;
}

struct fs_dirent *fs_readdir(struct fs_dir_stream *dirs)
{
	struct fstype_info *info;
	struct fs_dirent *dirent;
	int ret;

	fs_set_blk_dev_with_part(dirs->desc, dirs->part);
	info = fs_get_info(fs_type);

	ret = info->readdir(dirs, &dirent);
	fs_close();
	if (ret) {
		errno = -ret;
		return NULL;
	}

	return dirent;
}

void fs_closedir(struct fs_dir_stream *dirs)
{
	struct fstype_info *info;

	if (!dirs)
		return;

	fs_set_blk_dev_with_part(dirs->desc, dirs->part);
	info = fs_get_info(fs_type);

	info->closedir(dirs);
	fs_close();
}

int fs_unlink(const char *filename)
{
	int ret;

	struct fstype_info *info = fs_get_info(fs_type);

	ret = info->unlink(filename);

	fs_type = FS_TYPE_ANY;
	fs_close();

	return ret;
}

int fs_mkdir(const char *dirname)
{
	int ret;

	struct fstype_info *info = fs_get_info(fs_type);

	ret = info->mkdir(dirname);

	fs_type = FS_TYPE_ANY;
	fs_close();

	return ret;
}

int fs_ln(const char *fname, const char *target)
{
	struct fstype_info *info = fs_get_info(fs_type);
	int ret;

	ret = info->ln(fname, target);

	if (ret < 0) {
		printf("** Unable to create link %s -> %s **\n", fname, target);
		ret = -1;
	}
	fs_close();

	return ret;
}

int do_size(cmd_tbl_t *cmdtp, int flag, int argc, char * const argv[],
		int fstype)
{
	loff_t size;

	if (argc != 4)
		return CMD_RET_USAGE;

	if (fs_set_blk_dev(argv[1], argv[2], fstype))
		return 1;

	if (fs_size(argv[3], &size) < 0)
		return CMD_RET_FAILURE;

	env_set_hex("filesize", size);

	return 0;
}

int do_load(cmd_tbl_t *cmdtp, int flag, int argc, char * const argv[],
		int fstype)
{
	unsigned long addr;
	const char *filename;
	loff_t bytes;
	loff_t pos;
	loff_t len_read;
	int ret;
	unsigned long time;

	if (argc < 2)
		return CMD_RET_USAGE;
	if (argc > 7)
		return CMD_RET_USAGE;

	if (fs_set_blk_dev(argv[1], (argc >= 3) ? argv[2] : NULL, fstype))
		return 1;

	if (argc >= 4)
		addr = parse_loadaddr(argv[3], NULL);
	else
		addr = get_loadaddr();
	if (argc >= 5)
		filename = parse_bootfile(argv[4]);
	else
		filename = get_bootfile();
	if (!filename) {
		puts("** No boot file defined **\n");
		return 1;
	}
	if (argc >= 6)
		bytes = simple_strtoul(argv[5], NULL, 16);
	else
		bytes = 0;
	if (argc >= 7)
		pos = simple_strtoul(argv[6], NULL, 16);
	else
		pos = 0;

<<<<<<< HEAD
	set_fileaddr(addr);
=======
#ifdef CONFIG_CMD_BOOTEFI
	efi_set_bootdev(argv[1], (argc > 2) ? argv[2] : "",
			(argc > 4) ? argv[4] : "");
#endif
>>>>>>> a7a16679
	time = get_timer(0);
	ret = _fs_read(filename, addr, pos, bytes, 1, &len_read);
	time = get_timer(time);
	if (ret < 0)
		return 1;

	printf("%llu bytes read in %lu ms", len_read, time);
	if (time > 0) {
		puts(" (");
		print_size(div_u64(len_read, time) * 1000, "/s");
		puts(")");
	}
	puts("\n");

	env_set_fileinfo(len_read);

	return 0;
}

int do_ls(cmd_tbl_t *cmdtp, int flag, int argc, char * const argv[],
	int fstype)
{
	if (argc < 2)
		return CMD_RET_USAGE;
	if (argc > 4)
		return CMD_RET_USAGE;

	if (fs_set_blk_dev(argv[1], (argc >= 3) ? argv[2] : NULL, fstype))
		return 1;

	if (fs_ls(argc >= 4 ? argv[3] : "/"))
		return 1;

	return 0;
}

int file_exists(const char *dev_type, const char *dev_part, const char *file,
		int fstype)
{
	if (fs_set_blk_dev(dev_type, dev_part, fstype))
		return 0;

	return fs_exists(file);
}

int do_save(cmd_tbl_t *cmdtp, int flag, int argc, char * const argv[],
		int fstype)
{
	unsigned long addr;
	const char *filename;
	loff_t bytes;
	loff_t pos;
	loff_t len;
	int ret;
	unsigned long time;

	if (argc < 6 || argc > 7)
		return CMD_RET_USAGE;

	if (fs_set_blk_dev(argv[1], argv[2], fstype))
		return 1;

	addr = simple_strtoul(argv[3], NULL, 16);
	filename = argv[4];
	bytes = simple_strtoul(argv[5], NULL, 16);
	if (argc >= 7)
		pos = simple_strtoul(argv[6], NULL, 16);
	else
		pos = 0;

	time = get_timer(0);
	ret = fs_write(filename, addr, pos, bytes, &len);
	time = get_timer(time);
	if (ret < 0)
		return 1;

	printf("%llu bytes written in %lu ms", len, time);
	if (time > 0) {
		puts(" (");
		print_size(div_u64(len, time) * 1000, "/s");
		puts(")");
	}
	puts("\n");

	return 0;
}

int do_fs_uuid(cmd_tbl_t *cmdtp, int flag, int argc, char * const argv[],
		int fstype)
{
	int ret;
	char uuid[37];
	memset(uuid, 0, sizeof(uuid));

	if (argc < 3 || argc > 4)
		return CMD_RET_USAGE;

	if (fs_set_blk_dev(argv[1], argv[2], fstype))
		return 1;

	ret = fs_uuid(uuid);
	if (ret)
		return CMD_RET_FAILURE;

	if (argc == 4)
		env_set(argv[3], uuid);
	else
		printf("%s\n", uuid);

	return CMD_RET_SUCCESS;
}

int do_fs_type(cmd_tbl_t *cmdtp, int flag, int argc, char * const argv[])
{
	struct fstype_info *info;

	if (argc < 3 || argc > 4)
		return CMD_RET_USAGE;

	if (fs_set_blk_dev(argv[1], argv[2], FS_TYPE_ANY))
		return 1;

	info = fs_get_info(fs_type);

	if (argc == 4)
		env_set(argv[3], info->name);
	else
		printf("%s\n", info->name);

	fs_close();

	return CMD_RET_SUCCESS;
}

int do_rm(cmd_tbl_t *cmdtp, int flag, int argc, char * const argv[],
	  int fstype)
{
	if (argc != 4)
		return CMD_RET_USAGE;

	if (fs_set_blk_dev(argv[1], argv[2], fstype))
		return 1;

	if (fs_unlink(argv[3]))
		return 1;

	return 0;
}

int do_mkdir(cmd_tbl_t *cmdtp, int flag, int argc, char * const argv[],
	     int fstype)
{
	int ret;

	if (argc != 4)
		return CMD_RET_USAGE;

	if (fs_set_blk_dev(argv[1], argv[2], fstype))
		return 1;

	ret = fs_mkdir(argv[3]);
	if (ret) {
		printf("** Unable to create a directory \"%s\" **\n", argv[3]);
		return 1;
	}

	return 0;
}

int do_ln(cmd_tbl_t *cmdtp, int flag, int argc, char * const argv[],
	  int fstype)
{
	if (argc != 5)
		return CMD_RET_USAGE;

	if (fs_set_blk_dev(argv[1], argv[2], fstype))
		return 1;

	if (fs_ln(argv[3], argv[4]))
		return 1;

	return 0;
}<|MERGE_RESOLUTION|>--- conflicted
+++ resolved
@@ -196,11 +196,8 @@
 		.opendir = fat_opendir,
 		.readdir = fat_readdir,
 		.closedir = fat_closedir,
-<<<<<<< HEAD
-#endif
-=======
+#endif
 		.ln = fs_ln_unsupported,
->>>>>>> a7a16679
 	},
 #endif
 
@@ -684,7 +681,7 @@
 
 	if (argc >= 4)
 		addr = parse_loadaddr(argv[3], NULL);
-	else
+		else
 		addr = get_loadaddr();
 	if (argc >= 5)
 		filename = parse_bootfile(argv[4]);
@@ -703,14 +700,12 @@
 	else
 		pos = 0;
 
-<<<<<<< HEAD
 	set_fileaddr(addr);
-=======
+
 #ifdef CONFIG_CMD_BOOTEFI
 	efi_set_bootdev(argv[1], (argc > 2) ? argv[2] : "",
 			(argc > 4) ? argv[4] : "");
 #endif
->>>>>>> a7a16679
 	time = get_timer(0);
 	ret = _fs_read(filename, addr, pos, bytes, 1, &len_read);
 	time = get_timer(time);
