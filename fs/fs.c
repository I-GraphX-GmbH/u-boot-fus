/*
 * Copyright (c) 2012, NVIDIA CORPORATION.  All rights reserved.
 *
 * This program is free software; you can redistribute it and/or modify it
 * under the terms and conditions of the GNU General Public License,
 * version 2, as published by the Free Software Foundation.
 *
 * This program is distributed in the hope it will be useful, but WITHOUT
 * ANY WARRANTY; without even the implied warranty of MERCHANTABILITY or
 * FITNESS FOR A PARTICULAR PURPOSE.  See the GNU General Public License for
 * more details.
 *
 * You should have received a copy of the GNU General Public License
 * along with this program.  If not, see <http://www.gnu.org/licenses/>.
 */

#include <config.h>
#include <common.h>
#include <part.h>
#include <ext4fs.h>
#include <fat.h>
#include <fs.h>
#include <sandboxfs.h>
#include <asm/io.h>

DECLARE_GLOBAL_DATA_PTR;

static block_dev_desc_t *fs_dev_desc;
static disk_partition_t fs_partition;
static int fs_type = FS_TYPE_ANY;

static inline int fs_probe_unsupported(block_dev_desc_t *fs_dev_desc,
				      disk_partition_t *fs_partition)
{
	printf("** Unrecognized filesystem type **\n");
	return -1;
}

static inline int fs_ls_unsupported(const char *dirname)
{
	return -1;
}

static inline int fs_read_unsupported(const char *filename, void *buf,
				      int offset, int len)
{
	return -1;
}

static inline int fs_write_unsupported(const char *filename, void *buf,
				      int offset, int len)
{
	return -1;
}

static inline void fs_close_unsupported(void)
{
}

struct fstype_info {
	int fstype;
	int (*probe)(block_dev_desc_t *fs_dev_desc,
		     disk_partition_t *fs_partition);
	int (*ls)(const char *dirname);
	int (*read)(const char *filename, void *buf, int offset, int len);
	int (*write)(const char *filename, void *buf, int offset, int len);
	void (*close)(void);
};

static struct fstype_info fstypes[] = {
#ifdef CONFIG_FS_FAT
	{
		.fstype = FS_TYPE_FAT,
		.probe = fat_set_blk_dev,
		.close = fat_close,
		.ls = file_fat_ls,
		.read = fat_read_file,
	},
#endif
#ifdef CONFIG_FS_EXT4
	{
		.fstype = FS_TYPE_EXT,
		.probe = ext4fs_probe,
		.close = ext4fs_close,
		.ls = ext4fs_ls,
		.read = ext4_read_file,
	},
#endif
#ifdef CONFIG_SANDBOX
	{
		.fstype = FS_TYPE_SANDBOX,
		.probe = sandbox_fs_set_blk_dev,
		.close = sandbox_fs_close,
		.ls = sandbox_fs_ls,
		.read = fs_read_sandbox,
		.write = fs_write_sandbox,
	},
#endif
	{
		.fstype = FS_TYPE_ANY,
		.probe = fs_probe_unsupported,
		.close = fs_close_unsupported,
		.ls = fs_ls_unsupported,
		.read = fs_read_unsupported,
		.write = fs_write_unsupported,
	},
};

static struct fstype_info *fs_get_info(int fstype)
{
	struct fstype_info *info;
	int i;

	for (i = 0, info = fstypes; i < ARRAY_SIZE(fstypes) - 1; i++, info++) {
		if (fstype == info->fstype)
			return info;
	}

	/* Return the 'unsupported' sentinel */
	return info;
}

int fs_set_blk_dev(const char *ifname, const char *dev_part_str, int fstype)
{
	struct fstype_info *info;
	int part, i;
#ifdef CONFIG_NEEDS_MANUAL_RELOC
	static int relocated;

	if (!relocated) {
		for (i = 0, info = fstypes; i < ARRAY_SIZE(fstypes);
				i++, info++) {
			info->probe += gd->reloc_off;
			info->close += gd->reloc_off;
			info->ls += gd->reloc_off;
			info->read += gd->reloc_off;
			info->write += gd->reloc_off;
		}
		relocated = 1;
	}
#endif

	part = get_device_and_partition(ifname, dev_part_str, &fs_dev_desc,
					&fs_partition, 1);
	if (part < 0)
		return -1;

	for (i = 0, info = fstypes; i < ARRAY_SIZE(fstypes); i++, info++) {
		if (fstype != FS_TYPE_ANY && info->fstype != FS_TYPE_ANY &&
				fstype != info->fstype)
			continue;

		if (!info->probe(fs_dev_desc, &fs_partition)) {
			fs_type = info->fstype;
			return 0;
		}
	}

	return -1;
}

static void fs_close(void)
{
	struct fstype_info *info = fs_get_info(fs_type);

	info->close();

	fs_type = FS_TYPE_ANY;
}

int fs_ls(const char *dirname)
{
	int ret;

	struct fstype_info *info = fs_get_info(fs_type);

	ret = info->ls(dirname);

	fs_type = FS_TYPE_ANY;
	fs_close();

	return ret;
}

int fs_read(const char *filename, ulong addr, int offset, int len)
{
	struct fstype_info *info = fs_get_info(fs_type);
	void *buf;
	int ret;

	/*
	 * We don't actually know how many bytes are being read, since len==0
	 * means read the whole file.
	 */
	buf = map_sysmem(addr, len);
	ret = info->read(filename, buf, offset, len);
	unmap_sysmem(buf);

	/* If we requested a specific number of bytes, check we got it */
	if (ret >= 0 && len && ret != len) {
		printf("** Unable to read file %s **\n", filename);
		ret = -1;
	}
	fs_close();

	return ret;
}

int fs_write(const char *filename, ulong addr, int offset, int len)
{
	struct fstype_info *info = fs_get_info(fs_type);
	void *buf;
	int ret;

	/*
	 * We don't actually know how many bytes are being read, since len==0
	 * means read the whole file.
	 */
	buf = map_sysmem(addr, len);
	ret = info->write(filename, buf, offset, len);
	unmap_sysmem(buf);

	/* If we requested a specific number of bytes, check we got it */
	if (ret >= 0 && len && ret != len) {
		printf("** Unable to write file %s **\n", filename);
		ret = -1;
	}
	fs_close();

	return ret;
}

int do_load(cmd_tbl_t *cmdtp, int flag, int argc, char * const argv[],
		int fstype)
{
	unsigned long addr;
	const char *filename;
	unsigned long bytes;
	unsigned long pos;
	int len_read;
	unsigned long time;

	if (argc < 2)
		return CMD_RET_USAGE;
	if (argc > 7)
		return CMD_RET_USAGE;

	if (fs_set_blk_dev(argv[1], (argc >= 3) ? argv[2] : NULL, fstype))
		return 1;

<<<<<<< HEAD
	if (argc >= 4)
		addr = parse_loadaddr_base(argv[3], NULL, cmdline_base);
	else
		addr = get_loadaddr();
	if (argc >= 5)
		filename = parse_bootfile(argv[4]);
	else
		filename = get_bootfile();
	if (!filename) {
		puts("** No boot file defined **\n");
		return 1;
=======
	if (argc >= 4) {
		addr = simple_strtoul(argv[3], NULL, 16);
	} else {
		addr_str = getenv("loadaddr");
		if (addr_str != NULL)
			addr = simple_strtoul(addr_str, NULL, 16);
		else
			addr = CONFIG_SYS_LOAD_ADDR;
	}
	if (argc >= 5) {
		filename = argv[4];
	} else {
		filename = getenv("bootfile");
		if (!filename) {
			puts("** No boot file defined **\n");
			return 1;
		}
>>>>>>> 5373e27d
	}
	if (argc >= 6)
		bytes = simple_strtoul(argv[5], NULL, 16);
	else
		bytes = 0;
	if (argc >= 7)
		pos = simple_strtoul(argv[6], NULL, 16);
	else
		pos = 0;

	time = get_timer(0);
	len_read = fs_read(filename, addr, pos, bytes);
	time = get_timer(time);
	if (len_read <= 0)
		return 1;

	printf("%d bytes read in %lu ms", len_read, time);
	if (time > 0) {
		puts(" (");
		print_size(len_read / time * 1000, "/s");
		puts(")");
	}
	puts("\n");

	setenv_hex("filesize", len_read);

	return 0;
}

int do_ls(cmd_tbl_t *cmdtp, int flag, int argc, char * const argv[],
	int fstype)
{
	if (argc < 2)
		return CMD_RET_USAGE;
	if (argc > 4)
		return CMD_RET_USAGE;

	if (fs_set_blk_dev(argv[1], (argc >= 3) ? argv[2] : NULL, fstype))
		return 1;

	if (fs_ls(argc >= 4 ? argv[3] : "/"))
		return 1;

	return 0;
}

int do_save(cmd_tbl_t *cmdtp, int flag, int argc, char * const argv[],
		int fstype)
{
	unsigned long addr;
	const char *filename;
	unsigned long bytes;
	unsigned long pos;
	int len;
	unsigned long time;

	if (argc < 6 || argc > 7)
		return CMD_RET_USAGE;

	if (fs_set_blk_dev(argv[1], argv[2], fstype))
		return 1;

	filename = argv[3];
	addr = simple_strtoul(argv[4], NULL, 16);
	bytes = simple_strtoul(argv[5], NULL, 16);
	if (argc >= 7)
		pos = simple_strtoul(argv[6], NULL, 16);
	else
		pos = 0;

	time = get_timer(0);
	len = fs_write(filename, addr, pos, bytes);
	time = get_timer(time);
	if (len <= 0)
		return 1;

	printf("%d bytes written in %lu ms", len, time);
	if (time > 0) {
		puts(" (");
		print_size(len / time * 1000, "/s");
		puts(")");
	}
	puts("\n");

	return 0;
}<|MERGE_RESOLUTION|>--- conflicted
+++ resolved
@@ -248,9 +248,8 @@
 	if (fs_set_blk_dev(argv[1], (argc >= 3) ? argv[2] : NULL, fstype))
 		return 1;
 
-<<<<<<< HEAD
 	if (argc >= 4)
-		addr = parse_loadaddr_base(argv[3], NULL, cmdline_base);
+		addr = parse_loadaddr(argv[3], NULL);
 	else
 		addr = get_loadaddr();
 	if (argc >= 5)
@@ -260,25 +259,6 @@
 	if (!filename) {
 		puts("** No boot file defined **\n");
 		return 1;
-=======
-	if (argc >= 4) {
-		addr = simple_strtoul(argv[3], NULL, 16);
-	} else {
-		addr_str = getenv("loadaddr");
-		if (addr_str != NULL)
-			addr = simple_strtoul(addr_str, NULL, 16);
-		else
-			addr = CONFIG_SYS_LOAD_ADDR;
-	}
-	if (argc >= 5) {
-		filename = argv[4];
-	} else {
-		filename = getenv("bootfile");
-		if (!filename) {
-			puts("** No boot file defined **\n");
-			return 1;
-		}
->>>>>>> 5373e27d
 	}
 	if (argc >= 6)
 		bytes = simple_strtoul(argv[5], NULL, 16);
