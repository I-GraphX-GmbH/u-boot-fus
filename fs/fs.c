--- conflicted
+++ resolved
@@ -372,7 +372,6 @@
 	if (fs_set_blk_dev(argv[1], (argc >= 3) ? argv[2] : NULL, fstype))
 		return 1;
 
-<<<<<<< HEAD
 	if (argc >= 4)
 		addr = parse_loadaddr(argv[3], NULL);
 	else
@@ -384,27 +383,6 @@
 	if (!filename) {
 		puts("** No boot file defined **\n");
 		return 1;
-=======
-	if (argc >= 4) {
-		addr = simple_strtoul(argv[3], &ep, 16);
-		if (ep == argv[3] || *ep != '\0')
-			return CMD_RET_USAGE;
-	} else {
-		addr_str = env_get("loadaddr");
-		if (addr_str != NULL)
-			addr = simple_strtoul(addr_str, NULL, 16);
-		else
-			addr = CONFIG_SYS_LOAD_ADDR;
-	}
-	if (argc >= 5) {
-		filename = argv[4];
-	} else {
-		filename = env_get("bootfile");
-		if (!filename) {
-			puts("** No boot file defined **\n");
-			return 1;
-		}
->>>>>>> 83f07da0
 	}
 	if (argc >= 6)
 		bytes = simple_strtoul(argv[5], NULL, 16);
@@ -430,12 +408,7 @@
 	}
 	puts("\n");
 
-<<<<<<< HEAD
-	setenv_fileinfo(len_read);
-=======
-	env_set_hex("fileaddr", addr);
-	env_set_hex("filesize", len_read);
->>>>>>> 83f07da0
+	env_set_fileinfo(len_read);
 
 	return 0;
 }
