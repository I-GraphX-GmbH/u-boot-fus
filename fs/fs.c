--- conflicted
+++ resolved
@@ -199,15 +199,12 @@
 		.unlink = fs_unlink_unsupported,
 		.mkdir = fs_mkdir_unsupported,
 #endif
-<<<<<<< HEAD
+#ifdef CONFIG_FAT_FUS
 		.uuid = fs_uuid_unsupported,
-#ifdef CONFIG_FAT_FUS
 		/* We have our own ls with wildcards */
 		.opendir = fs_opendir_unsupported,
 #else
-=======
 		.uuid = fat_uuid,
->>>>>>> b517c527
 		.opendir = fat_opendir,
 		.readdir = fat_readdir,
 		.closedir = fat_closedir,
@@ -748,15 +745,8 @@
 	else
 		pos = 0;
 
-<<<<<<< HEAD
 	set_fileaddr(addr);
 
-#ifdef CONFIG_CMD_BOOTEFI
-	efi_set_bootdev(argv[1], (argc > 2) ? argv[2] : "",
-			(argc > 4) ? argv[4] : "");
-#endif
-=======
->>>>>>> b517c527
 	time = get_timer(0);
 	ret = _fs_read(filename, addr, pos, bytes, 1, &len_read);
 	time = get_timer(time);
