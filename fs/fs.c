// SPDX-License-Identifier: GPL-2.0
/*
 * Copyright (c) 2012, NVIDIA CORPORATION.  All rights reserved.
 */

#include <config.h>
#include <errno.h>
#include <common.h>
#include <env.h>
#include <mapmem.h>
#include <part.h>
#include <ext4fs.h>
#include <fat.h>
#include <fs.h>
#include <sandboxfs.h>
#include <ubifs_uboot.h>
#include <btrfs.h>
#include <asm/io.h>
#include <div64.h>
#include <linux/math64.h>
#include <efi_loader.h>

DECLARE_GLOBAL_DATA_PTR;

static struct blk_desc *fs_dev_desc;
static int fs_dev_part;
static disk_partition_t fs_partition;
static int fs_type = FS_TYPE_ANY;

static inline int fs_probe_unsupported(struct blk_desc *fs_dev_desc,
				      disk_partition_t *fs_partition)
{
	printf("** Unrecognized filesystem type **\n");
	return -1;
}

static inline int fs_ls_unsupported(const char *dirname)
{
	return -1;
}

/* generic implementation of ls in terms of opendir/readdir/closedir */
__maybe_unused
static int fs_ls_generic(const char *dirname)
{
	struct fs_dir_stream *dirs;
	struct fs_dirent *dent;
	int nfiles = 0, ndirs = 0;

	dirs = fs_opendir(dirname);
	if (!dirs)
		return -errno;

	while ((dent = fs_readdir(dirs))) {
		if (dent->type == FS_DT_DIR) {
			printf("            %s/\n", dent->name);
			ndirs++;
		} else {
			printf(" %8lld   %s\n", dent->size, dent->name);
			nfiles++;
		}
	}

	fs_closedir(dirs);

	printf("\n%d file(s), %d dir(s)\n\n", nfiles, ndirs);

	return 0;
}

static inline int fs_exists_unsupported(const char *filename)
{
	return 0;
}

static inline int fs_size_unsupported(const char *filename, loff_t *size)
{
	return -1;
}

static inline int fs_read_unsupported(const char *filename, void *buf,
				      loff_t offset, loff_t len,
				      loff_t *actread)
{
	return -1;
}

static inline int fs_write_unsupported(const char *filename, void *buf,
				      loff_t offset, loff_t len,
				      loff_t *actwrite)
{
	return -1;
}

static inline int fs_ln_unsupported(const char *filename, const char *target)
{
	return -1;
}

static inline void fs_close_unsupported(void)
{
}

static inline int fs_uuid_unsupported(char *uuid_str)
{
	return -1;
}

static inline int fs_opendir_unsupported(const char *filename,
					 struct fs_dir_stream **dirs)
{
	return -EACCES;
}

static inline int fs_unlink_unsupported(const char *filename)
{
	return -1;
}

static inline int fs_mkdir_unsupported(const char *dirname)
{
	return -1;
}

struct fstype_info {
	int fstype;
	char *name;
	/*
	 * Is it legal to pass NULL as .probe()'s  fs_dev_desc parameter? This
	 * should be false in most cases. For "virtual" filesystems which
	 * aren't based on a U-Boot block device (e.g. sandbox), this can be
	 * set to true. This should also be true for the dummy entry at the end
	 * of fstypes[], since that is essentially a "virtual" (non-existent)
	 * filesystem.
	 */
	bool null_dev_desc_ok;
	int (*probe)(struct blk_desc *fs_dev_desc,
		     disk_partition_t *fs_partition);
	int (*ls)(const char *dirname);
	int (*exists)(const char *filename);
	int (*size)(const char *filename, loff_t *size);
	int (*read)(const char *filename, void *buf, loff_t offset,
		    loff_t len, loff_t *actread);
	int (*write)(const char *filename, void *buf, loff_t offset,
		     loff_t len, loff_t *actwrite);
	void (*close)(void);
	int (*uuid)(char *uuid_str);
	/*
	 * Open a directory stream.  On success return 0 and directory
	 * stream pointer via 'dirsp'.  On error, return -errno.  See
	 * fs_opendir().
	 */
	int (*opendir)(const char *filename, struct fs_dir_stream **dirsp);
	/*
	 * Read next entry from directory stream.  On success return 0
	 * and directory entry pointer via 'dentp'.  On error return
	 * -errno.  See fs_readdir().
	 */
	int (*readdir)(struct fs_dir_stream *dirs, struct fs_dirent **dentp);
	/* see fs_closedir() */
	void (*closedir)(struct fs_dir_stream *dirs);
	int (*unlink)(const char *filename);
	int (*mkdir)(const char *dirname);
	int (*ln)(const char *filename, const char *target);
};

static struct fstype_info fstypes[] = {
#ifdef CONFIG_FS_FAT
	{
		.fstype = FS_TYPE_FAT,
		.name = "fat",
		.null_dev_desc_ok = false,
		.probe = fat_set_blk_dev,
		.close = fat_close,
#ifdef CONFIG_FAT_FUS
		.ls = file_fat_ls,
#else
		.ls = fs_ls_generic,
#endif
		.exists = fat_exists,
		.size = fat_size,
		.read = fat_read_file,
#if CONFIG_IS_ENABLED(FAT_WRITE)
		.write = file_fat_write,
		.unlink = fat_unlink,
		.mkdir = fat_mkdir,
#else
		.write = fs_write_unsupported,
		.unlink = fs_unlink_unsupported,
		.mkdir = fs_mkdir_unsupported,
#endif
		.uuid = fs_uuid_unsupported,
#ifdef CONFIG_FAT_FUS
		/* We have our own ls with wildcards */
		.opendir = fs_opendir_unsupported,
#else
		.opendir = fat_opendir,
		.readdir = fat_readdir,
		.closedir = fat_closedir,
#endif
		.ln = fs_ln_unsupported,
#endif
	},
#endif

#if CONFIG_IS_ENABLED(FS_EXT4)
	{
		.fstype = FS_TYPE_EXT,
		.name = "ext4",
		.null_dev_desc_ok = false,
		.probe = ext4fs_probe,
		.close = ext4fs_close,
		.ls = ext4fs_ls,
		.exists = ext4fs_exists,
		.size = ext4fs_size,
		.read = ext4_read_file,
#ifdef CONFIG_CMD_EXT4_WRITE
		.write = ext4_write_file,
		.ln = ext4fs_create_link,
#else
		.write = fs_write_unsupported,
		.ln = fs_ln_unsupported,
#endif
		.uuid = ext4fs_uuid,
		.opendir = fs_opendir_unsupported,
		.unlink = fs_unlink_unsupported,
		.mkdir = fs_mkdir_unsupported,
	},
#endif
#ifdef CONFIG_SANDBOX
	{
		.fstype = FS_TYPE_SANDBOX,
		.name = "sandbox",
		.null_dev_desc_ok = true,
		.probe = sandbox_fs_set_blk_dev,
		.close = sandbox_fs_close,
		.ls = sandbox_fs_ls,
		.exists = sandbox_fs_exists,
		.size = sandbox_fs_size,
		.read = fs_read_sandbox,
		.write = fs_write_sandbox,
		.uuid = fs_uuid_unsupported,
		.opendir = fs_opendir_unsupported,
		.unlink = fs_unlink_unsupported,
		.mkdir = fs_mkdir_unsupported,
		.ln = fs_ln_unsupported,
	},
#endif
#ifdef CONFIG_CMD_UBIFS
	{
		.fstype = FS_TYPE_UBIFS,
		.name = "ubifs",
		.null_dev_desc_ok = true,
		.probe = ubifs_set_blk_dev,
		.close = ubifs_close,
		.ls = ubifs_ls,
		.exists = ubifs_exists,
		.size = ubifs_size,
		.read = ubifs_read,
		.write = fs_write_unsupported,
		.uuid = fs_uuid_unsupported,
		.opendir = fs_opendir_unsupported,
		.unlink = fs_unlink_unsupported,
		.mkdir = fs_mkdir_unsupported,
		.ln = fs_ln_unsupported,
	},
#endif
#ifdef CONFIG_FS_BTRFS
	{
		.fstype = FS_TYPE_BTRFS,
		.name = "btrfs",
		.null_dev_desc_ok = false,
		.probe = btrfs_probe,
		.close = btrfs_close,
		.ls = btrfs_ls,
		.exists = btrfs_exists,
		.size = btrfs_size,
		.read = btrfs_read,
		.write = fs_write_unsupported,
		.uuid = btrfs_uuid,
		.opendir = fs_opendir_unsupported,
		.unlink = fs_unlink_unsupported,
		.mkdir = fs_mkdir_unsupported,
		.ln = fs_ln_unsupported,
	},
#endif
	{
		.fstype = FS_TYPE_ANY,
		.name = "unsupported",
		.null_dev_desc_ok = true,
		.probe = fs_probe_unsupported,
		.close = fs_close_unsupported,
		.ls = fs_ls_unsupported,
		.exists = fs_exists_unsupported,
		.size = fs_size_unsupported,
		.read = fs_read_unsupported,
		.write = fs_write_unsupported,
		.uuid = fs_uuid_unsupported,
		.opendir = fs_opendir_unsupported,
		.unlink = fs_unlink_unsupported,
		.mkdir = fs_mkdir_unsupported,
		.ln = fs_ln_unsupported,
	},
};

static struct fstype_info *fs_get_info(int fstype)
{
	struct fstype_info *info;
	int i;

	for (i = 0, info = fstypes; i < ARRAY_SIZE(fstypes) - 1; i++, info++) {
		if (fstype == info->fstype)
			return info;
	}

	/* Return the 'unsupported' sentinel */
	return info;
}

/**
 * fs_get_type() - Get type of current filesystem
 *
 * Return: filesystem type
 *
 * Returns filesystem type representing the current filesystem, or
 * FS_TYPE_ANY for any unrecognised filesystem.
 */
int fs_get_type(void)
{
	return fs_type;
}

/**
 * fs_get_type_name() - Get type of current filesystem
 *
 * Return: Pointer to filesystem name
 *
 * Returns a string describing the current filesystem, or the sentinel
 * "unsupported" for any unrecognised filesystem.
 */
const char *fs_get_type_name(void)
{
	return fs_get_info(fs_type)->name;
}

int fs_set_blk_dev(const char *ifname, const char *dev_part_str, int fstype)
{
	struct fstype_info *info;
	int part, i;
#ifdef CONFIG_NEEDS_MANUAL_RELOC
	static int relocated;

	if (!relocated) {
		for (i = 0, info = fstypes; i < ARRAY_SIZE(fstypes);
				i++, info++) {
			info->name += gd->reloc_off;
			info->probe += gd->reloc_off;
			info->close += gd->reloc_off;
			info->ls += gd->reloc_off;
			info->read += gd->reloc_off;
			info->write += gd->reloc_off;
		}
		relocated = 1;
	}
#endif

	part = blk_get_device_part_str(ifname, dev_part_str, &fs_dev_desc,
					&fs_partition, 1);
	if (part < 0)
		return -1;

	for (i = 0, info = fstypes; i < ARRAY_SIZE(fstypes); i++, info++) {
		if (fstype != FS_TYPE_ANY && info->fstype != FS_TYPE_ANY &&
				fstype != info->fstype)
			continue;

		if (!fs_dev_desc && !info->null_dev_desc_ok)
			continue;

		if (!info->probe(fs_dev_desc, &fs_partition)) {
			fs_type = info->fstype;
			fs_dev_part = part;
			return 0;
		}
	}

	return -1;
}

/* set current blk device w/ blk_desc + partition # */
int fs_set_blk_dev_with_part(struct blk_desc *desc, int part)
{
	struct fstype_info *info;
	int ret, i;

	if (part >= 1)
		ret = part_get_info(desc, part, &fs_partition);
	else
		ret = part_get_info_whole_disk(desc, &fs_partition);
	if (ret)
		return ret;
	fs_dev_desc = desc;

	for (i = 0, info = fstypes; i < ARRAY_SIZE(fstypes); i++, info++) {
		if (!info->probe(fs_dev_desc, &fs_partition)) {
			fs_type = info->fstype;
			fs_dev_part = part;
			return 0;
		}
	}

	return -1;
}

void fs_close(void)
{
	struct fstype_info *info = fs_get_info(fs_type);

	info->close();

	fs_type = FS_TYPE_ANY;
}

int fs_uuid(char *uuid_str)
{
	struct fstype_info *info = fs_get_info(fs_type);

	return info->uuid(uuid_str);
}

int fs_ls(const char *dirname)
{
	int ret;

	struct fstype_info *info = fs_get_info(fs_type);

	ret = info->ls(dirname);

	fs_close();

	return ret;
}

int fs_exists(const char *filename)
{
	int ret;

	struct fstype_info *info = fs_get_info(fs_type);

	ret = info->exists(filename);

	fs_close();

	return ret;
}

int fs_size(const char *filename, loff_t *size)
{
	int ret;

	struct fstype_info *info = fs_get_info(fs_type);

	ret = info->size(filename, size);

	fs_close();

	return ret;
}

#ifdef CONFIG_LMB
/* Check if a file may be read to the given address */
static int fs_read_lmb_check(const char *filename, ulong addr, loff_t offset,
			     loff_t len, struct fstype_info *info)
{
	struct lmb lmb;
	int ret;
	loff_t size;
	loff_t read_len;

	/* get the actual size of the file */
	ret = info->size(filename, &size);
	if (ret)
		return ret;
	if (offset >= size) {
		/* offset >= EOF, no bytes will be written */
		return 0;
	}
	read_len = size - offset;

	/* limit to 'len' if it is smaller */
	if (len && len < read_len)
		read_len = len;

	lmb_init_and_reserve(&lmb, gd->bd, (void *)gd->fdt_blob);
	lmb_dump_all(&lmb);

	if (lmb_alloc_addr(&lmb, addr, read_len) == addr)
		return 0;

	printf("** Reading file would overwrite reserved memory **\n");
	return -ENOSPC;
}
#endif

static int _fs_read(const char *filename, ulong addr, loff_t offset, loff_t len,
		    int do_lmb_check, loff_t *actread)
{
	struct fstype_info *info = fs_get_info(fs_type);
	void *buf;
	int ret;

#ifdef CONFIG_LMB
	if (do_lmb_check) {
		ret = fs_read_lmb_check(filename, addr, offset, len, info);
		if (ret)
			return ret;
	}
#endif

	/*
	 * We don't actually know how many bytes are being read, since len==0
	 * means read the whole file.
	 */
	buf = map_sysmem(addr, len);
	ret = info->read(filename, buf, offset, len, actread);
	unmap_sysmem(buf);

	/* If we requested a specific number of bytes, check we got it */
	if (ret == 0 && len && *actread != len)
		debug("** %s shorter than offset + len **\n", filename);
	fs_close();

	return ret;
}

int fs_read(const char *filename, ulong addr, loff_t offset, loff_t len,
	    loff_t *actread)
{
	return _fs_read(filename, addr, offset, len, 0, actread);
}

int fs_write(const char *filename, ulong addr, loff_t offset, loff_t len,
	     loff_t *actwrite)
{
	struct fstype_info *info = fs_get_info(fs_type);
	void *buf;
	int ret;

	buf = map_sysmem(addr, len);
	ret = info->write(filename, buf, offset, len, actwrite);
	unmap_sysmem(buf);

	if (ret < 0 && len != *actwrite) {
		printf("** Unable to write file %s **\n", filename);
		ret = -1;
	}
	fs_close();

	return ret;
}

struct fs_dir_stream *fs_opendir(const char *filename)
{
	struct fstype_info *info = fs_get_info(fs_type);
	struct fs_dir_stream *dirs = NULL;
	int ret;

	ret = info->opendir(filename, &dirs);
	fs_close();
	if (ret) {
		errno = -ret;
		return NULL;
	}

	dirs->desc = fs_dev_desc;
	dirs->part = fs_dev_part;

	return dirs;
}

struct fs_dirent *fs_readdir(struct fs_dir_stream *dirs)
{
	struct fstype_info *info;
	struct fs_dirent *dirent;
	int ret;

	fs_set_blk_dev_with_part(dirs->desc, dirs->part);
	info = fs_get_info(fs_type);

	ret = info->readdir(dirs, &dirent);
	fs_close();
	if (ret) {
		errno = -ret;
		return NULL;
	}

	return dirent;
}

void fs_closedir(struct fs_dir_stream *dirs)
{
	struct fstype_info *info;

	if (!dirs)
		return;

	fs_set_blk_dev_with_part(dirs->desc, dirs->part);
	info = fs_get_info(fs_type);

	info->closedir(dirs);
	fs_close();
}

int fs_unlink(const char *filename)
{
	int ret;

	struct fstype_info *info = fs_get_info(fs_type);

	ret = info->unlink(filename);

	fs_close();

	return ret;
}

int fs_mkdir(const char *dirname)
{
	int ret;

	struct fstype_info *info = fs_get_info(fs_type);

	ret = info->mkdir(dirname);

	fs_close();

	return ret;
}

int fs_ln(const char *fname, const char *target)
{
	struct fstype_info *info = fs_get_info(fs_type);
	int ret;

	ret = info->ln(fname, target);

	if (ret < 0) {
		printf("** Unable to create link %s -> %s **\n", fname, target);
		ret = -1;
	}
	fs_close();

	return ret;
}

int do_size(cmd_tbl_t *cmdtp, int flag, int argc, char * const argv[],
		int fstype)
{
	loff_t size;

	if (argc != 4)
		return CMD_RET_USAGE;

	if (fs_set_blk_dev(argv[1], argv[2], fstype))
		return 1;

	if (fs_size(argv[3], &size) < 0)
		return CMD_RET_FAILURE;

	env_set_hex("filesize", size);

	return 0;
}

int do_load(cmd_tbl_t *cmdtp, int flag, int argc, char * const argv[],
		int fstype)
{
	unsigned long addr;
	const char *filename;
	loff_t bytes;
	loff_t pos;
	loff_t len_read;
	int ret;
	unsigned long time;

	if (argc < 2)
		return CMD_RET_USAGE;
	if (argc > 7)
		return CMD_RET_USAGE;

	if (fs_set_blk_dev(argv[1], (argc >= 3) ? argv[2] : NULL, fstype))
		return 1;

	if (argc >= 4)
		addr = parse_loadaddr(argv[3], NULL);
<<<<<<< HEAD
		else
		addr = get_loadaddr();
	if (argc >= 5)
		filename = env_parse_bootfile(argv[4]);
	else
		filename = env_get_bootfile();
=======
	else
		addr = get_loadaddr();
	if (argc >= 5)
		filename = parse_bootfile(argv[4]);
	else
		filename = get_bootfile();
>>>>>>> 472c947b
	if (!filename) {
		puts("** No boot file defined **\n");
		return 1;
	}
	if (argc >= 6)
		bytes = simple_strtoul(argv[5], NULL, 16);
	else
		bytes = 0;
	if (argc >= 7)
		pos = simple_strtoul(argv[6], NULL, 16);
	else
		pos = 0;

	set_fileaddr(addr);

#ifdef CONFIG_CMD_BOOTEFI
	efi_set_bootdev(argv[1], (argc > 2) ? argv[2] : "",
			(argc > 4) ? argv[4] : "");
#endif
	set_fileaddr(addr);
	time = get_timer(0);
	ret = _fs_read(filename, addr, pos, bytes, 1, &len_read);
	time = get_timer(time);
	if (ret < 0)
		return 1;

	printf("%llu bytes read in %lu ms", len_read, time);
	if (time > 0) {
		puts(" (");
		print_size(div_u64(len_read, time) * 1000, "/s");
		puts(")");
	}
	puts("\n");

	env_set_fileinfo(len_read);

	return 0;
}

int do_ls(cmd_tbl_t *cmdtp, int flag, int argc, char * const argv[],
	int fstype)
{
	if (argc < 2)
		return CMD_RET_USAGE;
	if (argc > 4)
		return CMD_RET_USAGE;

	if (fs_set_blk_dev(argv[1], (argc >= 3) ? argv[2] : NULL, fstype))
		return 1;

	if (fs_ls(argc >= 4 ? argv[3] : "/"))
		return 1;

	return 0;
}

int file_exists(const char *dev_type, const char *dev_part, const char *file,
		int fstype)
{
	if (fs_set_blk_dev(dev_type, dev_part, fstype))
		return 0;

	return fs_exists(file);
}

int do_save(cmd_tbl_t *cmdtp, int flag, int argc, char * const argv[],
		int fstype)
{
	unsigned long addr;
	const char *filename;
	loff_t bytes;
	loff_t pos;
	loff_t len;
	int ret;
	unsigned long time;

	if (argc < 6 || argc > 7)
		return CMD_RET_USAGE;

	if (fs_set_blk_dev(argv[1], argv[2], fstype))
		return 1;

	addr = simple_strtoul(argv[3], NULL, 16);
	filename = argv[4];
	bytes = simple_strtoul(argv[5], NULL, 16);
	if (argc >= 7)
		pos = simple_strtoul(argv[6], NULL, 16);
	else
		pos = 0;

	time = get_timer(0);
	ret = fs_write(filename, addr, pos, bytes, &len);
	time = get_timer(time);
	if (ret < 0)
		return 1;

	printf("%llu bytes written in %lu ms", len, time);
	if (time > 0) {
		puts(" (");
		print_size(div_u64(len, time) * 1000, "/s");
		puts(")");
	}
	puts("\n");

	return 0;
}

int do_fs_uuid(cmd_tbl_t *cmdtp, int flag, int argc, char * const argv[],
		int fstype)
{
	int ret;
	char uuid[37];
	memset(uuid, 0, sizeof(uuid));

	if (argc < 3 || argc > 4)
		return CMD_RET_USAGE;

	if (fs_set_blk_dev(argv[1], argv[2], fstype))
		return 1;

	ret = fs_uuid(uuid);
	if (ret)
		return CMD_RET_FAILURE;

	if (argc == 4)
		env_set(argv[3], uuid);
	else
		printf("%s\n", uuid);

	return CMD_RET_SUCCESS;
}

int do_fs_type(cmd_tbl_t *cmdtp, int flag, int argc, char * const argv[])
{
	struct fstype_info *info;

	if (argc < 3 || argc > 4)
		return CMD_RET_USAGE;

	if (fs_set_blk_dev(argv[1], argv[2], FS_TYPE_ANY))
		return 1;

	info = fs_get_info(fs_type);

	if (argc == 4)
		env_set(argv[3], info->name);
	else
		printf("%s\n", info->name);

	fs_close();

	return CMD_RET_SUCCESS;
}

int do_rm(cmd_tbl_t *cmdtp, int flag, int argc, char * const argv[],
	  int fstype)
{
	if (argc != 4)
		return CMD_RET_USAGE;

	if (fs_set_blk_dev(argv[1], argv[2], fstype))
		return 1;

	if (fs_unlink(argv[3]))
		return 1;

	return 0;
}

int do_mkdir(cmd_tbl_t *cmdtp, int flag, int argc, char * const argv[],
	     int fstype)
{
	int ret;

	if (argc != 4)
		return CMD_RET_USAGE;

	if (fs_set_blk_dev(argv[1], argv[2], fstype))
		return 1;

	ret = fs_mkdir(argv[3]);
	if (ret) {
		printf("** Unable to create a directory \"%s\" **\n", argv[3]);
		return 1;
	}

	return 0;
}

int do_ln(cmd_tbl_t *cmdtp, int flag, int argc, char * const argv[],
	  int fstype)
{
	if (argc != 5)
		return CMD_RET_USAGE;

	if (fs_set_blk_dev(argv[1], argv[2], fstype))
		return 1;

	if (fs_ln(argv[3], argv[4]))
		return 1;

	return 0;
}<|MERGE_RESOLUTION|>--- conflicted
+++ resolved
@@ -199,7 +199,6 @@
 		.closedir = fat_closedir,
 #endif
 		.ln = fs_ln_unsupported,
-#endif
 	},
 #endif
 
@@ -693,21 +692,12 @@
 
 	if (argc >= 4)
 		addr = parse_loadaddr(argv[3], NULL);
-<<<<<<< HEAD
-		else
+	else
 		addr = get_loadaddr();
 	if (argc >= 5)
 		filename = env_parse_bootfile(argv[4]);
 	else
 		filename = env_get_bootfile();
-=======
-	else
-		addr = get_loadaddr();
-	if (argc >= 5)
-		filename = parse_bootfile(argv[4]);
-	else
-		filename = get_bootfile();
->>>>>>> 472c947b
 	if (!filename) {
 		puts("** No boot file defined **\n");
 		return 1;
@@ -727,7 +717,6 @@
 	efi_set_bootdev(argv[1], (argc > 2) ? argv[2] : "",
 			(argc > 4) ? argv[4] : "");
 #endif
-	set_fileaddr(addr);
 	time = get_timer(0);
 	ret = _fs_read(filename, addr, pos, bytes, 1, &len_read);
 	time = get_timer(time);
