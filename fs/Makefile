--- conflicted
+++ resolved
@@ -22,28 +22,6 @@
 # MA 02111-1307 USA
 #
 
-<<<<<<< HEAD
-subdirs-$(CONFIG_CMD_CRAMFS) := cramfs
-subdirs-$(CONFIG_CMD_EXT4) += ext4
-ifndef CONFIG_CMD_EXT4
-subdirs-$(CONFIG_CMD_EXT2) += ext4
-endif
-subdirs-$(CONFIG_CMD_FAT) += fat
-subdirs-$(CONFIG_CMD_FDOS) += fdos
-subdirs-$(CONFIG_CMD_JFFS2) += jffs2
-subdirs-$(CONFIG_CMD_REISER) += reiserfs
-subdirs-$(CONFIG_YAFFS2) += yaffs2
-subdirs-$(CONFIG_CMD_UBIFS) += ubifs
-subdirs-$(CONFIG_CMD_ZFS) += zfs
-
-subdirs-$(CONFIG_CMD_FAT) += wildcard
-
-SUBDIRS	:= $(subdirs-y)
-
-$(obj).depend all:
-	@for dir in $(SUBDIRS) ; do \
-		$(MAKE) -C $$dir $@ ; done
-=======
 include $(TOPDIR)/config.mk
 
 LIB	= $(obj)libfs.o
@@ -66,5 +44,4 @@
 
 sinclude $(obj).depend
 
-#########################################################################
->>>>>>> 2acceb0e
+#########################################################################