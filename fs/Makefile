#
# (C) Copyright 2000-2006
# Wolfgang Denk, DENX Software Engineering, wd@denx.de.
# Copyright (c) 2012, NVIDIA CORPORATION.  All rights reserved.
#
# SPDX-License-Identifier:	GPL-2.0+
#

ifdef CONFIG_SPL_BUILD
obj-$(CONFIG_SPL_FAT_SUPPORT) += fat/
else
obj-y				+= fs.o

obj-$(CONFIG_CMD_CBFS) += cbfs/
obj-$(CONFIG_CMD_CRAMFS) += cramfs/
obj-$(CONFIG_FS_EXT4) += ext4/
<<<<<<< HEAD
obj-y += fat/ wildcard/
obj-$(CONFIG_CMD_FDOS) += fdos/
=======
obj-y += fat/
>>>>>>> 2bd413a8
obj-$(CONFIG_CMD_JFFS2) += jffs2/
obj-$(CONFIG_CMD_REISER) += reiserfs/
obj-$(CONFIG_SANDBOX) += sandbox/
obj-$(CONFIG_CMD_UBIFS) += ubifs/
obj-$(CONFIG_YAFFS2) += yaffs2/
obj-$(CONFIG_CMD_ZFS) += zfs/
endif<|MERGE_RESOLUTION|>--- conflicted
+++ resolved
@@ -14,12 +14,7 @@
 obj-$(CONFIG_CMD_CBFS) += cbfs/
 obj-$(CONFIG_CMD_CRAMFS) += cramfs/
 obj-$(CONFIG_FS_EXT4) += ext4/
-<<<<<<< HEAD
 obj-y += fat/ wildcard/
-obj-$(CONFIG_CMD_FDOS) += fdos/
-=======
-obj-y += fat/
->>>>>>> 2bd413a8
 obj-$(CONFIG_CMD_JFFS2) += jffs2/
 obj-$(CONFIG_CMD_REISER) += reiserfs/
 obj-$(CONFIG_SANDBOX) += sandbox/
