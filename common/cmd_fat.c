/*
 * (C) Copyright 2002
 * Richard Jones, rjones@nexus-tech.net
 *
 * See file CREDITS for list of people who contributed to this
 * project.
 *
 * This program is free software; you can redistribute it and/or
 * modify it under the terms of the GNU General Public License as
 * published by the Free Software Foundation; either version 2 of
 * the License, or (at your option) any later version.
 *
 * This program is distributed in the hope that it will be useful,
 * but WITHOUT ANY WARRANTY; without even the implied warranty of
 * MERCHANTABILITY or FITNESS FOR A PARTICULAR PURPOSE.  See the
 * GNU General Public License for more details.
 *
 * You should have received a copy of the GNU General Public License
 * along with this program; if not, write to the Free Software
 * Foundation, Inc., 59 Temple Place, Suite 330, Boston,
 * MA 02111-1307 USA
 */

/*
 * Boot support
 */
#include <common.h>
#include <command.h>
#include <s_record.h>
#include <net.h>
#include <ata.h>
#include <part.h>
#include <fat.h>
#include <fs.h>

int do_fat_fsload (cmd_tbl_t *cmdtp, int flag, int argc, char * const argv[])
{
<<<<<<< HEAD
	unsigned long size;
	unsigned long addr;
	unsigned long count;
	unsigned long pos;
	char buf [12];
	const char *filename;
	block_dev_desc_t *dev_desc=NULL;
	disk_partition_t info;
	int part, dev;

	if (argc < 3)
		return CMD_RET_USAGE;

	part = get_device_and_partition(argv[1], argv[2], &dev_desc, &info, 1);
	if (part < 0)
		return 1;

	dev = dev_desc->dev;
	if (fat_register_device(dev_desc,part)!=0) {
		printf("\n** Unable to use %s %d:%d for fatload **\n",
			argv[1], dev, part);
		return 1;
	}

	addr = (argc > 3) ? parse_loadaddr(argv[3], NULL) : get_loadaddr();
	filename = (argc > 4) ? parse_bootfile(argv[4]) : get_bootfile();
	count = (argc > 5) ? simple_strtoul(argv[5], NULL, 16) : 0;
	pos = (argc > 6) ? simple_strtoul(argv[6], NULL, 16) : 0;
	set_loadaddr(addr);

	size = file_fat_read_at(filename, pos, (void *)addr, count);

	if (size == -1) {
		printf("\n** Unable to read \"%s\" from %s %d:%d **\n",
			argv[4], argv[1], dev, part);
		return 1;
	}

	printf("\n%lu bytes read\n", size);

	sprintf(buf, "%lX", size);
	setenv("filesize", buf);

	return 0;
=======
	return do_load(cmdtp, flag, argc, argv, FS_TYPE_FAT, 16);
>>>>>>> 2acceb0e
}


U_BOOT_CMD(
	fatload,	7,	0,	do_fat_fsload,
	"load binary file from a dos filesystem",
	"<interface> [<dev[:part]>]  <addr> <filename> [bytes [pos]]\n"
	"    - Load binary file 'filename' from 'dev' on 'interface'\n"
	"      to address 'addr' from dos filesystem.\n"
	"      'pos' gives the file position to start loading from.\n"
	"      If 'pos' is omitted, 0 is used. 'pos' requires 'bytes'.\n"
	"      'bytes' gives the size to load. If 'bytes' is 0 or omitted,\n"
	"      the load stops on end of file.\n"
	"      All numeric parameters are assumed to be hex."
);

static int do_fat_ls(cmd_tbl_t *cmdtp, int flag, int argc, char * const argv[])
{
<<<<<<< HEAD
	int dev, part;
	block_dev_desc_t *dev_desc=NULL;
	disk_partition_t info;

	if (argc < 3)
		return CMD_RET_USAGE;

	part = get_device_and_partition(argv[1], argv[2], &dev_desc, &info, 1);
	if (part < 0)
		return 1;

	dev = dev_desc->dev;
	if (fat_register_device(dev_desc,part)!=0) {
		printf("\n** Unable to use %s %d:%d for fatls **\n",
			argv[1], dev, part);
		return 1;
	}

	return file_fat_ls((argc == 4) ? argv[3] : "/");
=======
	return do_ls(cmdtp, flag, argc, argv, FS_TYPE_FAT);
>>>>>>> 2acceb0e
}

U_BOOT_CMD(
	fatls,	4,	1,	do_fat_ls,
	"list files in a directory (default /)",
	"<interface> [<dev[:part]>] [directory]\n"
	"    - list files from 'dev' on 'interface' in a 'directory'"
);

static int do_fat_fsinfo(cmd_tbl_t *cmdtp, int flag, int argc,
			 char * const argv[])
{
	int dev, part;
	block_dev_desc_t *dev_desc;
	disk_partition_t info;

	if (argc < 2) {
		printf("usage: fatinfo <interface> [<dev[:part]>]\n");
		return 0;
	}

	part = get_device_and_partition(argv[1], argv[2], &dev_desc, &info, 1);
	if (part < 0)
		return 1;

	dev = dev_desc->dev;
	if (fat_set_blk_dev(dev_desc, &info) != 0) {
		printf("\n** Unable to use %s %d:%d for fatinfo **\n",
			argv[1], dev, part);
		return 1;
	}
	return file_fat_detectfs();
}

U_BOOT_CMD(
	fatinfo,	3,	1,	do_fat_fsinfo,
	"print information about filesystem",
	"<interface> [<dev[:part]>]\n"
	"    - print information about filesystem from 'dev' on 'interface'"
);

#ifdef CONFIG_FAT_WRITE
static int do_fat_fswrite(cmd_tbl_t *cmdtp, int flag,
		int argc, char * const argv[])
{
	long size;
	block_dev_desc_t *dev_desc = NULL;
	disk_partition_t info;
	int dev = 0;
	int part = 1;

	if (argc < 5)
		return cmd_usage(cmdtp);

	part = get_device_and_partition(argv[1], argv[2], &dev_desc, &info, 1);
	if (part < 0)
		return 1;

	dev = dev_desc->dev;

	if (fat_set_blk_dev(dev_desc, &info) != 0) {
		printf("\n** Unable to use %s %d:%d for fatwrite **\n",
			argv[1], dev, part);
		return 1;
	}
	size = file_fat_write(argv[4], (void *)parse_loadaddr(argv[3], NULL),
			      simple_strtoul(argv[5], NULL, 16);
	if (size == -1) {
		printf("\n** Unable to write \"%s\" from %s %d:%d **\n",
			argv[4], argv[1], dev, part);
		return 1;
	}

	printf("%ld bytes written\n", size);

	return 0;
}

U_BOOT_CMD(
	fatwrite,	6,	0,	do_fat_fswrite,
	"write file into a dos filesystem",
	"<interface> <dev[:part]> <addr> <filename> <bytes>\n"
	"    - write file 'filename' from the address 'addr' in RAM\n"
	"      to 'dev' on 'interface'"
);
#endif<|MERGE_RESOLUTION|>--- conflicted
+++ resolved
@@ -35,54 +35,7 @@
 
 int do_fat_fsload (cmd_tbl_t *cmdtp, int flag, int argc, char * const argv[])
 {
-<<<<<<< HEAD
-	unsigned long size;
-	unsigned long addr;
-	unsigned long count;
-	unsigned long pos;
-	char buf [12];
-	const char *filename;
-	block_dev_desc_t *dev_desc=NULL;
-	disk_partition_t info;
-	int part, dev;
-
-	if (argc < 3)
-		return CMD_RET_USAGE;
-
-	part = get_device_and_partition(argv[1], argv[2], &dev_desc, &info, 1);
-	if (part < 0)
-		return 1;
-
-	dev = dev_desc->dev;
-	if (fat_register_device(dev_desc,part)!=0) {
-		printf("\n** Unable to use %s %d:%d for fatload **\n",
-			argv[1], dev, part);
-		return 1;
-	}
-
-	addr = (argc > 3) ? parse_loadaddr(argv[3], NULL) : get_loadaddr();
-	filename = (argc > 4) ? parse_bootfile(argv[4]) : get_bootfile();
-	count = (argc > 5) ? simple_strtoul(argv[5], NULL, 16) : 0;
-	pos = (argc > 6) ? simple_strtoul(argv[6], NULL, 16) : 0;
-	set_loadaddr(addr);
-
-	size = file_fat_read_at(filename, pos, (void *)addr, count);
-
-	if (size == -1) {
-		printf("\n** Unable to read \"%s\" from %s %d:%d **\n",
-			argv[4], argv[1], dev, part);
-		return 1;
-	}
-
-	printf("\n%lu bytes read\n", size);
-
-	sprintf(buf, "%lX", size);
-	setenv("filesize", buf);
-
-	return 0;
-=======
 	return do_load(cmdtp, flag, argc, argv, FS_TYPE_FAT, 16);
->>>>>>> 2acceb0e
 }
 
 
@@ -101,29 +54,7 @@
 
 static int do_fat_ls(cmd_tbl_t *cmdtp, int flag, int argc, char * const argv[])
 {
-<<<<<<< HEAD
-	int dev, part;
-	block_dev_desc_t *dev_desc=NULL;
-	disk_partition_t info;
-
-	if (argc < 3)
-		return CMD_RET_USAGE;
-
-	part = get_device_and_partition(argv[1], argv[2], &dev_desc, &info, 1);
-	if (part < 0)
-		return 1;
-
-	dev = dev_desc->dev;
-	if (fat_register_device(dev_desc,part)!=0) {
-		printf("\n** Unable to use %s %d:%d for fatls **\n",
-			argv[1], dev, part);
-		return 1;
-	}
-
-	return file_fat_ls((argc == 4) ? argv[3] : "/");
-=======
 	return do_ls(cmdtp, flag, argc, argv, FS_TYPE_FAT);
->>>>>>> 2acceb0e
 }
 
 U_BOOT_CMD(
