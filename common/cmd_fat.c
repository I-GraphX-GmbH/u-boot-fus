/*
 * (C) Copyright 2002
 * Richard Jones, rjones@nexus-tech.net
 *
 * See file CREDITS for list of people who contributed to this
 * project.
 *
 * This program is free software; you can redistribute it and/or
 * modify it under the terms of the GNU General Public License as
 * published by the Free Software Foundation; either version 2 of
 * the License, or (at your option) any later version.
 *
 * This program is distributed in the hope that it will be useful,
 * but WITHOUT ANY WARRANTY; without even the implied warranty of
 * MERCHANTABILITY or FITNESS FOR A PARTICULAR PURPOSE.  See the
 * GNU General Public License for more details.
 *
 * You should have received a copy of the GNU General Public License
 * along with this program; if not, write to the Free Software
 * Foundation, Inc., 59 Temple Place, Suite 330, Boston,
 * MA 02111-1307 USA
 */

/*
 * Boot support
 */
#include <common.h>
#include <command.h>
#include <s_record.h>
#include <net.h>
#include <ata.h>
#include <part.h>
#include <fat.h>


int do_fat_fsload (cmd_tbl_t *cmdtp, int flag, int argc, char * const argv[])
{
<<<<<<< HEAD
	unsigned long size;
	unsigned long addr;
	unsigned long count;
=======
	long size;
	unsigned long offset;
	unsigned long count = 0;
	unsigned long pos = 0;
>>>>>>> a0215a44
	char buf [12];
	const char *filename;
	block_dev_desc_t *dev_desc=NULL;
	disk_partition_t info;
	int part, dev;

<<<<<<< HEAD
	if (argc < 3)
		return CMD_RET_USAGE;
=======
	if (argc < 5) {
		printf("usage: fatload <interface> [<dev[:part]>] "
			"<addr> <filename> [bytes [pos]]\n");
		return 1;
	}
>>>>>>> a0215a44

	part = get_device_and_partition(argv[1], argv[2], &dev_desc, &info, 1);
	if (part < 0)
		return 1;

	dev = dev_desc->dev;
	if (fat_register_device(dev_desc,part)!=0) {
		printf("\n** Unable to use %s %d:%d for fatload **\n",
			argv[1], dev, part);
		return 1;
	}
<<<<<<< HEAD

	addr = (argc > 3) ? parse_loadaddr(argv[3], NULL) : get_loadaddr();
	filename = (argc > 4) ? parse_bootfile(argv[4]) : get_bootfile();
	count = (argc > 5) ? simple_strtoul(argv[5], NULL, 16) : 0;
	set_loadaddr(addr);

	size = file_fat_read(filename, (void *)addr, count);

	if (size == -1) {
=======
	offset = simple_strtoul(argv[3], NULL, 16);
	if (argc >= 6)
		count = simple_strtoul(argv[5], NULL, 16);
	if (argc >= 7)
		pos = simple_strtoul(argv[6], NULL, 16);
	size = file_fat_read_at(argv[4], pos, (unsigned char *)offset, count);

	if(size==-1) {
>>>>>>> a0215a44
		printf("\n** Unable to read \"%s\" from %s %d:%d **\n",
			argv[4], argv[1], dev, part);
		return 1;
	}

	printf("\n%lu bytes read\n", size);

	sprintf(buf, "%lX", size);
	setenv("filesize", buf);

	return 0;
}


U_BOOT_CMD(
	fatload,	7,	0,	do_fat_fsload,
	"load binary file from a dos filesystem",
	"<interface> [<dev[:part]>]  <addr> <filename> [bytes [pos]]\n"
	"    - Load binary file 'filename' from 'dev' on 'interface'\n"
	"      to address 'addr' from dos filesystem.\n"
	"      'pos' gives the file position to start loading from.\n"
	"      If 'pos' is omitted, 0 is used. 'pos' requires 'bytes'.\n"
	"      'bytes' gives the size to load. If 'bytes' is 0 or omitted,\n"
	"      the load stops on end of file."
);

int do_fat_ls (cmd_tbl_t *cmdtp, int flag, int argc, char * const argv[])
{
<<<<<<< HEAD
	int dev=0;
	int part=1;
	char *ep;
=======
	char *filename = "/";
	int ret, dev, part;
>>>>>>> a0215a44
	block_dev_desc_t *dev_desc=NULL;
	disk_partition_t info;

<<<<<<< HEAD
	if (argc < 3)
		return CMD_RET_USAGE;

	dev = (int)simple_strtoul(argv[2], &ep, 16);
	dev_desc = get_dev(argv[1],dev);
	if (dev_desc == NULL) {
		puts("\n** Invalid boot device **\n");
=======
	if (argc < 2) {
		printf("usage: fatls <interface> [<dev[:part]>] [directory]\n");
		return 0;
	}

	part = get_device_and_partition(argv[1], argv[2], &dev_desc, &info, 1);
	if (part < 0)
>>>>>>> a0215a44
		return 1;

	dev = dev_desc->dev;
	if (fat_register_device(dev_desc,part)!=0) {
		printf("\n** Unable to use %s %d:%d for fatls **\n",
			argv[1], dev, part);
		return 1;
	}

	return file_fat_ls((argc == 4) ? argv[3] : "/");
}

U_BOOT_CMD(
	fatls,	4,	1,	do_fat_ls,
	"list files in a directory (default /)",
	"<interface> [<dev[:part]>] [directory]\n"
	"    - list files from 'dev' on 'interface' in a 'directory'"
);

int do_fat_fsinfo (cmd_tbl_t *cmdtp, int flag, int argc, char * const argv[])
{
	int dev, part;
	block_dev_desc_t *dev_desc;
	disk_partition_t info;

	if (argc < 2) {
		printf("usage: fatinfo <interface> [<dev[:part]>]\n");
		return 0;
	}

	part = get_device_and_partition(argv[1], argv[2], &dev_desc, &info, 1);
	if (part < 0)
		return 1;

	dev = dev_desc->dev;
	if (fat_register_device(dev_desc,part)!=0) {
		printf("\n** Unable to use %s %d:%d for fatinfo **\n",
			argv[1], dev, part);
		return 1;
	}
	return file_fat_detectfs();
}

U_BOOT_CMD(
	fatinfo,	3,	1,	do_fat_fsinfo,
	"print information about filesystem",
	"<interface> [<dev[:part]>]\n"
	"    - print information about filesystem from 'dev' on 'interface'"
);

#ifdef CONFIG_FAT_WRITE
static int do_fat_fswrite(cmd_tbl_t *cmdtp, int flag,
		int argc, char * const argv[])
{
	long size;
	block_dev_desc_t *dev_desc = NULL;
	disk_partition_t info;
	int dev = 0;
	int part = 1;

	if (argc < 5)
		return cmd_usage(cmdtp);

	part = get_device_and_partition(argv[1], argv[2], &dev_desc, &info, 1);
	if (part < 0)
		return 1;

	dev = dev_desc->dev;

	if (fat_register_device(dev_desc, part) != 0) {
		printf("\n** Unable to use %s %d:%d for fatwrite **\n",
			argv[1], dev, part);
		return 1;
	}
	size = file_fat_write(argv[4], (void *)parse_loadaddr(argv[3], NULL),
			      simple_strtoul(argv[5], NULL, 16);
	if (size == -1) {
		printf("\n** Unable to write \"%s\" from %s %d:%d **\n",
			argv[4], argv[1], dev, part);
		return 1;
	}

	printf("%ld bytes written\n", size);

	return 0;
}

U_BOOT_CMD(
	fatwrite,	6,	0,	do_fat_fswrite,
	"write file into a dos filesystem",
	"<interface> <dev[:part]> <addr> <filename> <bytes>\n"
	"    - write file 'filename' from the address 'addr' in RAM\n"
	"      to 'dev' on 'interface'"
);
#endif<|MERGE_RESOLUTION|>--- conflicted
+++ resolved
@@ -35,32 +35,18 @@
 
 int do_fat_fsload (cmd_tbl_t *cmdtp, int flag, int argc, char * const argv[])
 {
-<<<<<<< HEAD
 	unsigned long size;
 	unsigned long addr;
 	unsigned long count;
-=======
-	long size;
-	unsigned long offset;
-	unsigned long count = 0;
-	unsigned long pos = 0;
->>>>>>> a0215a44
+	unsigned long pos;
 	char buf [12];
 	const char *filename;
 	block_dev_desc_t *dev_desc=NULL;
 	disk_partition_t info;
 	int part, dev;
 
-<<<<<<< HEAD
 	if (argc < 3)
 		return CMD_RET_USAGE;
-=======
-	if (argc < 5) {
-		printf("usage: fatload <interface> [<dev[:part]>] "
-			"<addr> <filename> [bytes [pos]]\n");
-		return 1;
-	}
->>>>>>> a0215a44
 
 	part = get_device_and_partition(argv[1], argv[2], &dev_desc, &info, 1);
 	if (part < 0)
@@ -72,26 +58,16 @@
 			argv[1], dev, part);
 		return 1;
 	}
-<<<<<<< HEAD
 
 	addr = (argc > 3) ? parse_loadaddr(argv[3], NULL) : get_loadaddr();
 	filename = (argc > 4) ? parse_bootfile(argv[4]) : get_bootfile();
 	count = (argc > 5) ? simple_strtoul(argv[5], NULL, 16) : 0;
+	pos = (argc > 6) ? simple_strtoul(argv[6], NULL, 16) : 0;
 	set_loadaddr(addr);
 
-	size = file_fat_read(filename, (void *)addr, count);
+	size = file_fat_read_at(filename, pos, (void *)addr, count);
 
 	if (size == -1) {
-=======
-	offset = simple_strtoul(argv[3], NULL, 16);
-	if (argc >= 6)
-		count = simple_strtoul(argv[5], NULL, 16);
-	if (argc >= 7)
-		pos = simple_strtoul(argv[6], NULL, 16);
-	size = file_fat_read_at(argv[4], pos, (unsigned char *)offset, count);
-
-	if(size==-1) {
->>>>>>> a0215a44
 		printf("\n** Unable to read \"%s\" from %s %d:%d **\n",
 			argv[4], argv[1], dev, part);
 		return 1;
@@ -120,34 +96,15 @@
 
 int do_fat_ls (cmd_tbl_t *cmdtp, int flag, int argc, char * const argv[])
 {
-<<<<<<< HEAD
-	int dev=0;
-	int part=1;
-	char *ep;
-=======
-	char *filename = "/";
-	int ret, dev, part;
->>>>>>> a0215a44
+	int dev, part;
 	block_dev_desc_t *dev_desc=NULL;
 	disk_partition_t info;
 
-<<<<<<< HEAD
 	if (argc < 3)
 		return CMD_RET_USAGE;
 
-	dev = (int)simple_strtoul(argv[2], &ep, 16);
-	dev_desc = get_dev(argv[1],dev);
-	if (dev_desc == NULL) {
-		puts("\n** Invalid boot device **\n");
-=======
-	if (argc < 2) {
-		printf("usage: fatls <interface> [<dev[:part]>] [directory]\n");
-		return 0;
-	}
-
-	part = get_device_and_partition(argv[1], argv[2], &dev_desc, &info, 1);
-	if (part < 0)
->>>>>>> a0215a44
+	part = get_device_and_partition(argv[1], argv[2], &dev_desc, &info, 1);
+	if (part < 0)
 		return 1;
 
 	dev = dev_desc->dev;
