/*
 * (C) Copyright 2002
 * Richard Jones, rjones@nexus-tech.net
 *
 * SPDX-License-Identifier:	GPL-2.0+
 */

/*
 * Boot support
 */
#include <common.h>
#include <command.h>
#include <s_record.h>
#include <net.h>
#include <ata.h>
#include <asm/io.h>
#include <part.h>
#include <fat.h>
#include <fs.h>

int do_fat_fsload (cmd_tbl_t *cmdtp, int flag, int argc, char * const argv[])
{
	return do_load(cmdtp, flag, argc, argv, FS_TYPE_FAT);
}


U_BOOT_CMD(
	fatload,	7,	0,	do_fat_fsload,
	"load binary file from a dos filesystem",
	"<interface> [<dev[:part]>]  <addr> <filename> [bytes [pos]]\n"
	"    - Load binary file 'filename' from 'dev' on 'interface'\n"
	"      to address 'addr' from dos filesystem.\n"
	"      'pos' gives the file position to start loading from.\n"
	"      If 'pos' is omitted, 0 is used. 'pos' requires 'bytes'.\n"
	"      'bytes' gives the size to load. If 'bytes' is 0 or omitted,\n"
	"      the load stops on end of file.\n"
	"      If either 'pos' or 'bytes' are not aligned to\n"
	"      ARCH_DMA_MINALIGN then a misaligned buffer warning will\n"
	"      be printed and performance will suffer for the load."
);

static int do_fat_ls(cmd_tbl_t *cmdtp, int flag, int argc, char * const argv[])
{
	return do_ls(cmdtp, flag, argc, argv, FS_TYPE_FAT);
}

U_BOOT_CMD(
	fatls,	4,	1,	do_fat_ls,
	"list files in a directory (default /)",
	"<interface> [<dev[:part]>] [directory]\n"
	"    - list files from 'dev' on 'interface' in a 'directory'"
);

static int do_fat_fsinfo(cmd_tbl_t *cmdtp, int flag, int argc,
			 char * const argv[])
{
	int dev, part;
	block_dev_desc_t *dev_desc;
	disk_partition_t info;

	if (argc < 2) {
		printf("usage: fatinfo <interface> [<dev[:part]>]\n");
		return 0;
	}

	part = get_device_and_partition(argv[1], argv[2], &dev_desc, &info, 1);
	if (part < 0)
		return 1;

	dev = dev_desc->dev;
	if (fat_set_blk_dev(dev_desc, &info) != 0) {
		printf("\n** Unable to use %s %d:%d for fatinfo **\n",
			argv[1], dev, part);
		return 1;
	}
	return file_fat_detectfs();
}

U_BOOT_CMD(
	fatinfo,	3,	1,	do_fat_fsinfo,
	"print information about filesystem",
	"<interface> [<dev[:part]>]\n"
	"    - print information about filesystem from 'dev' on 'interface'"
);

#ifdef CONFIG_FAT_WRITE
static int do_fat_fswrite(cmd_tbl_t *cmdtp, int flag,
		int argc, char * const argv[])
{
	long size;
	block_dev_desc_t *dev_desc = NULL;
	disk_partition_t info;
	int dev = 0;
	int part = 1;
	void *buf;

	if (argc < 5)
		return cmd_usage(cmdtp);

	part = get_device_and_partition(argv[1], argv[2], &dev_desc, &info, 1);
	if (part < 0)
		return 1;

	dev = dev_desc->dev;

	if (fat_set_blk_dev(dev_desc, &info) != 0) {
		printf("\n** Unable to use %s %d:%d for fatwrite **\n",
			argv[1], dev, part);
		return 1;
	}
<<<<<<< HEAD
	size = file_fat_write(argv[4], (void *)parse_loadaddr(argv[3], NULL),
			      simple_strtoul(argv[5], NULL, 16);
=======
	addr = simple_strtoul(argv[3], NULL, 16);
	count = simple_strtoul(argv[5], NULL, 16);

	buf = map_sysmem(addr, count);
	size = file_fat_write(argv[4], buf, count);
	unmap_sysmem(buf);
>>>>>>> fb2a8f83
	if (size == -1) {
		printf("\n** Unable to write \"%s\" from %s %d:%d **\n",
			argv[4], argv[1], dev, part);
		return 1;
	}

	printf("%ld bytes written\n", size);

	return 0;
}

U_BOOT_CMD(
	fatwrite,	6,	0,	do_fat_fswrite,
	"write file into a dos filesystem",
	"<interface> <dev[:part]> <addr> <filename> <bytes>\n"
	"    - write file 'filename' from the address 'addr' in RAM\n"
	"      to 'dev' on 'interface'"
);
#endif<|MERGE_RESOLUTION|>--- conflicted
+++ resolved
@@ -88,6 +88,8 @@
 		int argc, char * const argv[])
 {
 	long size;
+	unsigned long addr;
+	unsigned long count;
 	block_dev_desc_t *dev_desc = NULL;
 	disk_partition_t info;
 	int dev = 0;
@@ -108,17 +110,12 @@
 			argv[1], dev, part);
 		return 1;
 	}
-<<<<<<< HEAD
-	size = file_fat_write(argv[4], (void *)parse_loadaddr(argv[3], NULL),
-			      simple_strtoul(argv[5], NULL, 16);
-=======
-	addr = simple_strtoul(argv[3], NULL, 16);
+	addr = parse_loadaddr(argv[3], NULL);
 	count = simple_strtoul(argv[5], NULL, 16);
 
 	buf = map_sysmem(addr, count);
 	size = file_fat_write(argv[4], buf, count);
 	unmap_sysmem(buf);
->>>>>>> fb2a8f83
 	if (size == -1) {
 		printf("\n** Unable to write \"%s\" from %s %d:%d **\n",
 			argv[4], argv[1], dev, part);
