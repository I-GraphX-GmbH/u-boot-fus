--- conflicted
+++ resolved
@@ -114,7 +114,6 @@
 	ALLOC_CACHE_ALIGN_BUFFER(char, env2_buf, CONFIG_ENV_SIZE);
 	int crc1_ok = 0, crc2_ok = 0;
 	env_t *ep, *tmp_env1, *tmp_env2;
-	size_t loaded;
 
 	tmp_env1 = (env_t *)env1_buf;
 	tmp_env2 = (env_t *)env2_buf;
@@ -127,13 +126,13 @@
 	}
 
 	if (ubi_volume_read(CONFIG_ENV_UBI_VOLUME, (void *)tmp_env1,
-			    CONFIG_ENV_SIZE, &loaded)) {
+			    CONFIG_ENV_SIZE)) {
 		printf("\n** Unable to read env from %s:%s **\n",
 		       CONFIG_ENV_UBI_PART, CONFIG_ENV_UBI_VOLUME);
 	}
 
 	if (ubi_volume_read(CONFIG_ENV_UBI_VOLUME_REDUND, (void *)tmp_env2,
-			    CONFIG_ENV_SIZE, &loaded)) {
+			    CONFIG_ENV_SIZE)) {
 		printf("\n** Unable to read redundant env from %s:%s **\n",
 		       CONFIG_ENV_UBI_PART, CONFIG_ENV_UBI_VOLUME_REDUND);
 	}
@@ -174,7 +173,6 @@
 void env_relocate_spec(void)
 {
 	ALLOC_CACHE_ALIGN_BUFFER(char, buf, CONFIG_ENV_SIZE);
-	size_t loaded;
 
 	if (ubi_part(CONFIG_ENV_UBI_PART, NULL)) {
 		printf("\n** Cannot find mtd partition \"%s\"\n",
@@ -183,12 +181,7 @@
 		return;
 	}
 
-<<<<<<< HEAD
-	if (ubi_volume_read(CONFIG_ENV_UBI_VOLUME, (void *)&buf,
-			    CONFIG_ENV_SIZE, &loaded)) {
-=======
 	if (ubi_volume_read(CONFIG_ENV_UBI_VOLUME, buf, CONFIG_ENV_SIZE)) {
->>>>>>> 7952bb7e
 		printf("\n** Unable to read env from %s:%s **\n",
 		       CONFIG_ENV_UBI_PART, CONFIG_ENV_UBI_VOLUME);
 		set_default_env(NULL);
