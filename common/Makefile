#
# (C) Copyright 2004-2006
# Wolfgang Denk, DENX Software Engineering, wd@denx.de.
#
# See file CREDITS for list of people who contributed to this
# project.
#
# This program is free software; you can redistribute it and/or
# modify it under the terms of the GNU General Public License as
# published by the Free Software Foundation; either version 2 of
# the License, or (at your option) any later version.
#
# This program is distributed in the hope that it will be useful,
# but WITHOUT ANY WARRANTY; without even the implied warranty of
# MERCHANTABILITY or FITNESS FOR A PARTICULAR PURPOSE.	See the
# GNU General Public License for more details.
#
# You should have received a copy of the GNU General Public License
# along with this program; if not, write to the Free Software
# Foundation, Inc., 59 Temple Place, Suite 330, Boston,
# MA 02111-1307 USA
#

include $(TOPDIR)/config.mk

LIB	= $(obj)libcommon.o

# core
ifndef CONFIG_SPL_BUILD
COBJS-y += main.o
COBJS-y += command.o
COBJS-y += exports.o
COBJS-$(CONFIG_SYS_HUSH_PARSER) += hush.o
COBJS-$(CONFIG_SERIAL_MULTI) += serial.o
<<<<<<< HEAD
=======
COBJS-y += xyzModem.o
COBJS-y += cmd_disk.o
>>>>>>> a0215a44

# core command
COBJS-y += cmd_boot.o
COBJS-$(CONFIG_CMD_BOOTM) += cmd_bootm.o
COBJS-y += cmd_help.o
COBJS-y += cmd_nvedit.o
COBJS-y += cmd_version.o

# environment
COBJS-y += env_common.o
COBJS-$(CONFIG_ENV_IS_IN_DATAFLASH) += env_dataflash.o
COBJS-$(CONFIG_ENV_IS_IN_EEPROM) += env_eeprom.o
XCOBJS-$(CONFIG_ENV_IS_EMBEDDED) += env_embedded.o
COBJS-$(CONFIG_ENV_IS_IN_EEPROM) += env_embedded.o
XCOBJS-$(CONFIG_ENV_IS_IN_FLASH) += env_embedded.o
COBJS-$(CONFIG_ENV_IS_IN_NVRAM) += env_embedded.o
COBJS-$(CONFIG_ENV_IS_IN_FLASH) += env_flash.o
COBJS-$(CONFIG_ENV_IS_IN_MMC) += env_mmc.o
COBJS-$(CONFIG_ENV_IS_IN_FAT) += env_fat.o
COBJS-$(CONFIG_ENV_IS_IN_NAND) += env_nand.o
COBJS-$(CONFIG_ENV_IS_IN_NVRAM) += env_nvram.o
COBJS-$(CONFIG_ENV_IS_IN_ONENAND) += env_onenand.o
COBJS-$(CONFIG_ENV_IS_IN_SPI_FLASH) += env_sf.o
COBJS-$(CONFIG_ENV_IS_IN_REMOTE) += env_remote.o
COBJS-$(CONFIG_ENV_IS_NOWHERE) += env_nowhere.o

# command
COBJS-$(CONFIG_CMD_AMBAPP) += cmd_ambapp.o
COBJS-$(CONFIG_CMD_SOURCE) += cmd_source.o
COBJS-$(CONFIG_CMD_BDI) += cmd_bdinfo.o
COBJS-$(CONFIG_CMD_BEDBUG) += bedbug.o cmd_bedbug.o
COBJS-$(CONFIG_CMD_BLINK) += cmd_blink.o
COBJS-$(CONFIG_CMD_BMP) += cmd_bmp.o
COBJS-$(CONFIG_CMD_BOOTLDR) += cmd_bootldr.o
COBJS-$(CONFIG_CMD_CACHE) += cmd_cache.o
COBJS-$(CONFIG_CMD_CONSOLE) += cmd_console.o
COBJS-$(CONFIG_CMD_CPLBINFO) += cmd_cplbinfo.o
COBJS-$(CONFIG_DATAFLASH_MMC_SELECT) += cmd_dataflash_mmc_mux.o
COBJS-$(CONFIG_CMD_DATE) += cmd_date.o
ifdef CONFIG_4xx
COBJS-$(CONFIG_CMD_SETGETDCR) += cmd_dcr.o
endif
ifdef CONFIG_POST
COBJS-$(CONFIG_CMD_DIAG) += cmd_diag.o
endif
COBJS-$(CONFIG_CMD_DISPLAY) += cmd_display.o
COBJS-$(CONFIG_CMD_DTT) += cmd_dtt.o
COBJS-$(CONFIG_CMD_ECHO) += cmd_echo.o
COBJS-$(CONFIG_ENV_IS_IN_EEPROM) += cmd_eeprom.o
COBJS-$(CONFIG_CMD_EEPROM) += cmd_eeprom.o
COBJS-$(CONFIG_CMD_ELF) += cmd_elf.o
COBJS-$(CONFIG_SYS_HUSH_PARSER) += cmd_exit.o
COBJS-$(CONFIG_CMD_EXT4) += cmd_ext4.o
COBJS-$(CONFIG_CMD_EXT2) += cmd_ext2.o
ifdef CONFIG_CMD_EXT4
COBJS-y	+= cmd_ext_common.o
else
COBJS-$(CONFIG_CMD_EXT2) += cmd_ext_common.o
endif
COBJS-$(CONFIG_CMD_FAT) += cmd_fat.o
COBJS-$(CONFIG_CMD_FDC)$(CONFIG_CMD_FDOS) += cmd_fdc.o
COBJS-$(CONFIG_OF_LIBFDT) += cmd_fdt.o fdt_support.o
COBJS-$(CONFIG_CMD_FDOS) += cmd_fdos.o
COBJS-$(CONFIG_CMD_FITUPD) += cmd_fitupd.o
COBJS-$(CONFIG_CMD_FLASH) += cmd_flash.o
ifdef CONFIG_FPGA
COBJS-$(CONFIG_CMD_FPGA) += cmd_fpga.o
endif
COBJS-$(CONFIG_CMD_GPIO) += cmd_gpio.o
COBJS-$(CONFIG_CMD_I2C) += cmd_i2c.o
COBJS-$(CONFIG_CMD_IDE) += cmd_ide.o
COBJS-$(CONFIG_CMD_IMMAP) += cmd_immap.o
COBJS-$(CONFIG_CMD_INI) += cmd_ini.o
COBJS-$(CONFIG_CMD_IRQ) += cmd_irq.o
COBJS-$(CONFIG_CMD_ITEST) += cmd_itest.o
COBJS-$(CONFIG_CMD_JFFS2) += cmd_jffs2.o
COBJS-$(CONFIG_CMD_CRAMFS) += cmd_cramfs.o
COBJS-$(CONFIG_CMD_LDRINFO) += cmd_ldrinfo.o
COBJS-$(CONFIG_CMD_LED) += cmd_led.o
COBJS-$(CONFIG_CMD_LICENSE) += cmd_license.o
COBJS-$(CONFIG_CMD_LOADS) += cmd_load.o s_record.o
COBJS-$(CONFIG_CMD_LOADB) += cmd_load.o xyzModem.o
COBJS-$(CONFIG_LOGBUFFER) += cmd_log.o
COBJS-$(CONFIG_ID_EEPROM) += cmd_mac.o
COBJS-$(CONFIG_CMD_MD5SUM) += cmd_md5sum.o
COBJS-$(CONFIG_CMD_MEMORY) += cmd_mem.o
COBJS-$(CONFIG_CMD_MFSL) += cmd_mfsl.o
COBJS-$(CONFIG_MII) += miiphyutil.o
COBJS-$(CONFIG_CMD_MII) += miiphyutil.o
COBJS-$(CONFIG_PHYLIB) += miiphyutil.o
COBJS-$(CONFIG_CMD_MII) += cmd_mii.o
ifdef CONFIG_PHYLIB
COBJS-$(CONFIG_CMD_MII) += cmd_mdio.o
endif
COBJS-$(CONFIG_CMD_MISC) += cmd_misc.o
COBJS-$(CONFIG_CMD_MMC) += cmd_mmc.o
COBJS-$(CONFIG_CMD_MMC_SPI) += cmd_mmc_spi.o
COBJS-$(CONFIG_MP) += cmd_mp.o
COBJS-$(CONFIG_CMD_MTDPARTS) += cmd_mtdparts.o
COBJS-$(CONFIG_CMD_NAND) += cmd_nand.o
COBJS-$(CONFIG_CMD_NET) += cmd_net.o
COBJS-$(CONFIG_CMD_ONENAND) += cmd_onenand.o
COBJS-$(CONFIG_CMD_MOVI) += cmd_movi.o
COBJS-$(CONFIG_CMD_OTP) += cmd_otp.o
COBJS-$(CONFIG_CMD_PART) += cmd_part.o
ifdef CONFIG_PCI
COBJS-$(CONFIG_CMD_PCI) += cmd_pci.o
endif
COBJS-y += cmd_pcmcia.o
COBJS-$(CONFIG_CMD_PORTIO) += cmd_portio.o
COBJS-$(CONFIG_CMD_PXE) += cmd_pxe.o
COBJS-$(CONFIG_CMD_REGINFO) += cmd_reginfo.o
COBJS-$(CONFIG_CMD_REISER) += cmd_reiser.o
COBJS-$(CONFIG_CMD_SATA) += cmd_sata.o
COBJS-$(CONFIG_CMD_SF) += cmd_sf.o
COBJS-$(CONFIG_CMD_SCSI) += cmd_scsi.o
COBJS-$(CONFIG_CMD_SHA1SUM) += cmd_sha1sum.o
COBJS-$(CONFIG_CMD_SETEXPR) += cmd_setexpr.o
COBJS-$(CONFIG_CMD_SPI) += cmd_spi.o
COBJS-$(CONFIG_CMD_SPIBOOTLDR) += cmd_spibootldr.o
COBJS-$(CONFIG_CMD_STRINGS) += cmd_strings.o
COBJS-$(CONFIG_CMD_TERMINAL) += cmd_terminal.o
COBJS-$(CONFIG_CMD_TIME) += cmd_time.o
COBJS-$(CONFIG_SYS_HUSH_PARSER) += cmd_test.o
COBJS-$(CONFIG_CMD_TPM) += cmd_tpm.o
COBJS-$(CONFIG_CMD_TSI148) += cmd_tsi148.o
COBJS-$(CONFIG_CMD_UBI) += cmd_ubi.o
COBJS-$(CONFIG_CMD_UBIFS) += cmd_ubifs.o
COBJS-$(CONFIG_CMD_UNIVERSE) += cmd_universe.o
COBJS-$(CONFIG_CMD_UNZIP) += cmd_unzip.o
ifdef CONFIG_CMD_USB
COBJS-y += cmd_usb.o
COBJS-y += usb.o usb_hub.o
COBJS-$(CONFIG_USB_STORAGE) += usb_storage.o
endif
COBJS-$(CONFIG_CMD_XIMG) += cmd_ximg.o
COBJS-$(CONFIG_YAFFS2) += cmd_yaffs2.o
COBJS-$(CONFIG_CMD_SPL) += cmd_spl.o
COBJS-$(CONFIG_CMD_ZIP) += cmd_zip.o
COBJS-$(CONFIG_CMD_ZFS) += cmd_zfs.o

# Extended LCD support
COBJS-$(CONFIG_CMD_LCD) += cmd_lcd.o xlcd_panels.o
COBJS-$(CONFIG_CMD_WIN) += cmd_win.o
COBJS-$(CONFIG_CMD_CMAP) += cmd_cmap.o
COBJS-$(CONFIG_CMD_DRAW) += cmd_draw.o xlcd_draw_ll.o xlcd_drawtext_ll.o
COBJS-$(CONFIG_CMD_ADRAW) += cmd_draw.o xlcd_adraw_ll.o
COBJS-$(CONFIG_XLCD_CONSOLE) += xlcd_drawtext_ll.o
COBJS-$(CONFIG_XLCD_PNG) += xlcd_png.o
COBJS-$(CONFIG_XLCD_BMP) += xlcd_bmp.o
COBJS-$(CONFIG_XLCD_JPG) += xlcd_jpg.o

# others
ifdef CONFIG_DDR_SPD
SPD := y
endif
ifdef CONFIG_SPD_EEPROM
SPD := y
endif
COBJS-$(SPD) += ddr_spd.o
COBJS-$(CONFIG_HWCONFIG) += hwconfig.o
COBJS-$(CONFIG_BOOTSTAGE) += bootstage.o
COBJS-$(CONFIG_CONSOLE_MUX) += iomux.o
COBJS-y += flash.o
COBJS-$(CONFIG_CMD_KGDB) += kgdb.o kgdb_stubs.o
COBJS-$(CONFIG_KALLSYMS) += kallsyms.o
COBJS-$(CONFIG_LCD) += lcd.o
COBJS-$(CONFIG_LYNXKDI) += lynxkdi.o
COBJS-$(CONFIG_MENU) += menu.o
COBJS-$(CONFIG_MODEM_SUPPORT) += modem.o
COBJS-$(CONFIG_UPDATE_TFTP) += update.o
COBJS-$(CONFIG_USB_KEYBOARD) += usb_kbd.o
COBJS-$(CONFIG_CMD_DFU) += cmd_dfu.o
endif

ifdef CONFIG_SPL_BUILD
COBJS-$(CONFIG_SPL_YMODEM_SUPPORT) += xyzModem.o
COBJS-$(CONFIG_SPL_NET_SUPPORT) += cmd_nvedit.o
COBJS-$(CONFIG_SPL_NET_SUPPORT) += env_common.o
COBJS-$(CONFIG_SPL_NET_SUPPORT) += env_nowhere.o
COBJS-$(CONFIG_SPL_NET_SUPPORT) += miiphyutil.o
endif
COBJS-y += console.o
COBJS-y += dlmalloc.o
COBJS-y += image.o
COBJS-y += memsize.o
COBJS-y += stdio.o


COBJS	:= $(sort $(COBJS-y))
XCOBJS	:= $(sort $(XCOBJS-y))
SRCS	:= $(COBJS:.o=.c) $(XCOBJS:.o=.c)
OBJS	:= $(addprefix $(obj),$(COBJS))
XOBJS	:= $(addprefix $(obj),$(XCOBJS))

CPPFLAGS += -I..

all:	$(LIB) $(XOBJS)

$(LIB): $(obj).depend $(OBJS)
	$(call cmd_link_o_target, $(OBJS))

$(obj)env_embedded.o: $(src)env_embedded.c $(obj)../tools/envcrc
	$(CC) $(AFLAGS) -Wa,--no-warn \
		-DENV_CRC=$(shell $(obj)../tools/envcrc) \
		-c -o $@ $(src)env_embedded.c

$(obj)../tools/envcrc:
	$(MAKE) -C ../tools

#########################################################################

# defines $(obj).depend target
include $(SRCTREE)/rules.mk

sinclude $(obj).depend

#########################################################################<|MERGE_RESOLUTION|>--- conflicted
+++ resolved
@@ -32,11 +32,7 @@
 COBJS-y += exports.o
 COBJS-$(CONFIG_SYS_HUSH_PARSER) += hush.o
 COBJS-$(CONFIG_SERIAL_MULTI) += serial.o
-<<<<<<< HEAD
-=======
-COBJS-y += xyzModem.o
 COBJS-y += cmd_disk.o
->>>>>>> a0215a44
 
 # core command
 COBJS-y += cmd_boot.o
