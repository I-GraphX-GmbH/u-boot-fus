--- conflicted
+++ resolved
@@ -11,9 +11,6 @@
 obj-y += command.o
 obj-y += exports.o
 obj-y += hash.o
-<<<<<<< HEAD
-obj-$(CONFIG_SYS_HUSH_PARSER) += hush.o
-=======
 ifdef CONFIG_SYS_HUSH_PARSER
 obj-y += cli_hush.o
 endif
@@ -25,7 +22,6 @@
 obj-y += cli_readline.o
 obj-y += s_record.o
 obj-y += xyzModem.o
->>>>>>> fb2a8f83
 obj-y += cmd_disk.o
 
 # This option is not just y/n - it can have a numeric value
