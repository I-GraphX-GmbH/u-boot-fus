--- conflicted
+++ resolved
@@ -926,11 +926,8 @@
 	size_t cnt;
 #if defined(CONFIG_IMAGE_FORMAT_LEGACY)
 	image_header_t *hdr;
-<<<<<<< HEAD
+#endif
 	nand_info_t *nand;
-=======
-#endif
->>>>>>> fb2a8f83
 #if defined(CONFIG_FIT)
 	const void *fit_hdr = NULL;
 #endif
@@ -961,15 +958,12 @@
 
 		cnt = image_get_image_size (hdr);
 		break;
-<<<<<<< HEAD
+#endif
 	case IMAGE_FORMAT_ZIMAGE:
 		puts ("zImage detected\n");
 		/* Get zImage length from _edata - start */
 		cnt = *(ulong *)(addr + 11*4) - *(ulong *)(addr + 10*4);
 		break;
-=======
-#endif
->>>>>>> fb2a8f83
 #if defined(CONFIG_FIT)
 	case IMAGE_FORMAT_FIT:
 		fit_hdr = (const void *)addr;
