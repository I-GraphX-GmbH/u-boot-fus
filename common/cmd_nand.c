--- conflicted
+++ resolved
@@ -833,12 +833,8 @@
 		if (s && !strcmp(s, ".allexcept"))
 			allexcept = 1;
 
-<<<<<<< HEAD
 		if (arg_off_size(argc - 2, argv + 2, &dev, &off, &size,
 				 &maxsize) < 0)
-=======
-		if (arg_off_size(argc - 2, argv + 2, &dev, &off, &size) < 0)
->>>>>>> a0215a44
 			return 1;
 
 		if (!nand_unlock(&nand_info[dev], off, size, allexcept)) {
