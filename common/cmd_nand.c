--- conflicted
+++ resolved
@@ -288,7 +288,6 @@
 
 	printf("Device %d (%s): ", idx, nand->name);
 	if (chip->numchips > 1)
-<<<<<<< HEAD
 		printf("%d chips, ", chip->numchips);
 	if (nand->skip)
 		printf("skip first %llu KiB, remaining ", nand->skip >> 10);
@@ -297,17 +296,9 @@
 	printf("  Page size  %8d b\n", nand->writesize);
 	printf("  OOB size   %8d b\n", nand->oobsize);
 	printf("  Erase size %8d b\n", nand->erasesize);
-=======
-		printf("%dx ", chip->numchips);
-	printf("%s, sector size %u KiB\n",
-	       nand->name, nand->erasesize >> 10);
-	printf("  Page size   %8d b\n", nand->writesize);
-	printf("  OOB size    %8d b\n", nand->oobsize);
-	printf("  Erase size  %8d b\n", nand->erasesize);
-	printf("  subpagesize %8d b\n", chip->subpagesize);
-	printf("  options     0x%8x\n", chip->options);
-	printf("  bbt options 0x%8x\n", chip->bbt_options);
->>>>>>> a598340f
+	printf("  Subpagesize %8d b\n", chip->subpagesize);
+	printf("  Options     0x%8x\n", chip->options);
+	printf("  BBT options 0x%8x\n", chip->bbt_options);
 
 	/* Set geometry info */
 	setenv_hex("nand_writesize", nand->writesize);
@@ -589,8 +580,9 @@
 
 		addr = parse_loadaddr(argv[2], NULL);
 
-		if (arg_off_size(argc - 3, argv + 3, &dev,
-				 &off, &size, &maxsize) != 0)
+		if (mtd_arg_off_size(argc - 3, argv + 3, &dev, &off, &size,
+				     &maxsize, MTD_DEV_TYPE_NAND,
+				     nand_info[dev].size) != 0)
 			return 1;
 
 		puts("\nNAND conversion in progress...\n");
