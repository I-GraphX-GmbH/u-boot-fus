/*
 * Driver for NAND support, Rick Bronson
 * borrowed heavily from:
 * (c) 1999 Machine Vision Holdings, Inc.
 * (c) 1999, 2000 David Woodhouse <dwmw2@infradead.org>
 *
 * Ported 'dynenv' to 'nand env.oob' command
 * (C) 2010 Nanometrics, Inc.
 * 'dynenv' -- Dynamic environment offset in NAND OOB
 * (C) Copyright 2006-2007 OpenMoko, Inc.
 * Added 16-bit nand support
 * (C) 2004 Texas Instruments
 *
 * Copyright 2010, 2012 Freescale Semiconductor
 * The portions of this file whose copyright is held by Freescale and which
 * are not considered a derived work of GPL v2-only code may be distributed
 * and/or modified under the terms of the GNU General Public License as
 * published by the Free Software Foundation; either version 2 of the
 * License, or (at your option) any later version.
 */

#include <common.h>
#include <linux/mtd/mtd.h>
#include <command.h>
#include <watchdog.h>
#include <malloc.h>
#include <asm/byteorder.h>
#include <asm/errno.h>
#include <jffs2/jffs2.h>
#include <nand.h>

#if defined(CONFIG_CMD_MTDPARTS)

/* partition handling routines */
int mtdparts_init(void);
int id_parse(const char *id, const char **ret_id, u8 *dev_type, u8 *dev_num);
int find_dev_and_part(const char *id, struct mtd_device **dev,
		      u8 *part_num, struct part_info **part);
#endif

static int nand_dump(nand_info_t *nand, ulong off, int only_oob, int repeat)
{
	int i;
	u_char *datbuf, *oobbuf, *p;
	static loff_t last;
	int ret = 0;

	if (repeat)
		off = last + nand->writesize;

	last = off;

	datbuf = memalign(ARCH_DMA_MINALIGN, nand->writesize);
	if (!datbuf) {
		puts("No memory for page buffer\n");
		return 1;
	}

	oobbuf = memalign(ARCH_DMA_MINALIGN, nand->oobsize);
	if (!oobbuf) {
		puts("No memory for page buffer\n");
		ret = 1;
		goto free_dat;
	}
	off &= ~(nand->writesize - 1);
	loff_t addr = (loff_t) off;
	struct mtd_oob_ops ops;
	memset(&ops, 0, sizeof(ops));
	ops.datbuf = datbuf;
	ops.oobbuf = oobbuf;
	ops.len = nand->writesize;
	ops.ooblen = nand->oobsize;
	ops.mode = MTD_OPS_RAW;
	i = mtd_read_oob(nand, addr, &ops);
	if (i < 0) {
		printf("Error (%d) reading page %08lx\n", i, off);
		ret = 1;
		goto free_all;
	}
	printf("Page %08lx dump:\n", off);

	if (!only_oob) {
		i = nand->writesize >> 4;
		p = datbuf;

		while (i--) {
			printf("\t%02x %02x %02x %02x %02x %02x %02x %02x"
			       "  %02x %02x %02x %02x %02x %02x %02x %02x\n",
			       p[0], p[1], p[2], p[3], p[4], p[5], p[6], p[7],
			       p[8], p[9], p[10], p[11], p[12], p[13], p[14],
			       p[15]);
			p += 16;
		}
	}

	puts("OOB:\n");
	i = nand->oobsize >> 3;
	p = oobbuf;
	while (i--) {
		printf("\t%02x %02x %02x %02x %02x %02x %02x %02x\n",
		       p[0], p[1], p[2], p[3], p[4], p[5], p[6], p[7]);
		p += 8;
	}

free_all:
	free(oobbuf);
free_dat:
	free(datbuf);

	return ret;
}

/* ------------------------------------------------------------------------- */

static int set_dev(int dev)
{
	if (dev < 0 || dev >= CONFIG_SYS_MAX_NAND_DEVICE ||
	    !nand_info[dev].name) {
		puts("No such device\n");
		return -1;
	}

	if (nand_curr_device == dev)
		return 0;

	printf("Device %d: %s", dev, nand_info[dev].name);
	puts("... is now current device\n");
	nand_curr_device = dev;

#ifdef CONFIG_SYS_NAND_SELECT_DEVICE
	board_nand_select_device(nand_info[dev].priv, dev);
#endif

	return 0;
}

static inline int str2off(const char *p, loff_t *num)
{
	char *endptr;

	*num = simple_strtoull(p, &endptr, 16);
	return *p != '\0' && *endptr == '\0';
}

static inline int str2long(const char *p, ulong *num)
{
	char *endptr;

	*num = simple_strtoul(p, &endptr, 16);
	return *p != '\0' && *endptr == '\0';
}

static int get_part(const char *partname, int *idx, loff_t *off, loff_t *size,
		loff_t *maxsize)
{
#ifdef CONFIG_CMD_MTDPARTS
	struct mtd_device *dev;
	struct part_info *part;
	u8 pnum;
	int ret;

	ret = mtdparts_init();
	if (ret)
		return ret;

	ret = find_dev_and_part(partname, &dev, &pnum, &part);
	if (ret)
		return ret;

	if (dev->id->type != MTD_DEV_TYPE_NAND) {
		puts("not a NAND device\n");
		return -1;
	}

	*off = part->offset;
	*size = part->size;
	*maxsize = part->size;
	*idx = dev->id->num;

	ret = set_dev(*idx);
	if (ret)
		return ret;

	return 0;
#else
	puts("offset is not a number\n");
	return -1;
#endif
}

static int arg_off(const char *arg, int *idx, loff_t *off, loff_t *size,
		loff_t *maxsize)
{
	if (!str2off(arg, off))
		return get_part(arg, idx, off, size, maxsize);

	if (*off >= nand_info[*idx].size) {
		puts("Offset exceeds device limit\n");
		return -1;
	}

	*maxsize = nand_info[*idx].size - *off;
	*size = *maxsize;
	return 0;
}

static int arg_off_size(int argc, char *const argv[], int *idx,
			loff_t *off, loff_t *size, loff_t *maxsize)
{
	int ret;

	if (argc == 0) {
		*off = 0;
		*size = nand_info[*idx].size;
		*maxsize = *size;
		goto print;
	}

	ret = arg_off(argv[0], idx, off, size, maxsize);
	if (ret)
		return ret;

	if (argc == 1)
		goto print;

	if (!str2off(argv[1], size)) {
		printf("'%s' is not a number\n", argv[1]);
		return -1;
	}

	if (*size > *maxsize) {
		puts("Size exceeds partition or device limit\n");
		return -1;
	}

print:
	printf("device %d ", *idx);
	if (*size == nand_info[*idx].size)
		puts("whole chip\n");
	else
		printf("offset 0x%llx, size 0x%llx\n",
		       (unsigned long long)*off, (unsigned long long)*size);
	return 0;
}

#ifdef CONFIG_CMD_NAND_LOCK_UNLOCK
static void print_status(ulong start, ulong end, ulong erasesize, int status)
{
	/*
	 * Micron NAND flash (e.g. MT29F4G08ABADAH4) BLOCK LOCK READ STATUS is
	 * not the same as others.  Instead of bit 1 being lock, it is
	 * #lock_tight. To make the driver support either format, ignore bit 1
	 * and use only bit 0 and bit 2.
	 */
	printf("%08lx - %08lx: %08lx blocks %s%s%s\n",
		start,
		end - 1,
		(end - start) / erasesize,
		((status & NAND_LOCK_STATUS_TIGHT) ?  "TIGHT " : ""),
		(!(status & NAND_LOCK_STATUS_UNLOCK) ?  "LOCK " : ""),
		((status & NAND_LOCK_STATUS_UNLOCK) ?  "UNLOCK " : ""));
}

static void do_nand_status(nand_info_t *nand)
{
	ulong block_start = 0;
	ulong off;
	int last_status = -1;

	struct nand_chip *nand_chip = nand->priv;
	/* check the WP bit */
	nand_chip->cmdfunc(nand, NAND_CMD_STATUS, -1, -1);
	printf("device is %swrite protected\n",
		(nand_chip->read_byte(nand) & 0x80 ?
		"NOT " : ""));

	for (off = 0; off < nand->size; off += nand->erasesize) {
		int s = nand_get_lock_status(nand, off);

		/* print message only if status has changed */
		if (s != last_status && off != 0) {
			print_status(block_start, off, nand->erasesize,
					last_status);
			block_start = off;
		}
		last_status = s;
	}
	/* Print the last block info */
	print_status(block_start, off, nand->erasesize, last_status);
}
#endif

#ifdef CONFIG_ENV_OFFSET_OOB
unsigned long nand_env_oob_offset;

int do_nand_env_oob(cmd_tbl_t *cmdtp, int argc, char *const argv[])
{
	int ret;
	uint32_t oob_buf[ENV_OFFSET_SIZE/sizeof(uint32_t)];
	nand_info_t *nand = &nand_info[0];
	char *cmd = argv[1];

	if (CONFIG_SYS_MAX_NAND_DEVICE == 0 || !nand->name) {
		puts("no devices available\n");
		return 1;
	}

	set_dev(0);

	if (!strcmp(cmd, "get")) {
		ret = get_nand_env_oob(nand, &nand_env_oob_offset);
		if (ret)
			return 1;

		printf("0x%08lx\n", nand_env_oob_offset);
	} else if (!strcmp(cmd, "set")) {
		loff_t addr;
		loff_t maxsize;
		struct mtd_oob_ops ops;
		int idx = 0;

		if (argc < 3)
			goto usage;

		/* We don't care about size, or maxsize. */
		if (arg_off(argv[2], &idx, &addr, &maxsize, &maxsize)) {
			puts("Offset or partition name expected\n");
			return 1;
		}

		if (idx != 0) {
			puts("Partition not on first NAND device\n");
			return 1;
		}

		if (nand->oobavail < ENV_OFFSET_SIZE) {
			printf("Insufficient available OOB bytes:\n"
			       "%d OOB bytes available but %d required for "
			       "env.oob support\n",
			       nand->oobavail, ENV_OFFSET_SIZE);
			return 1;
		}

		if ((addr & (nand->erasesize - 1)) != 0) {
			printf("Environment offset must be block-aligned\n");
			return 1;
		}

		ops.datbuf = NULL;
		ops.mode = MTD_OPS_AUTO_OOB;
		ops.ooboffs = 0;
		ops.ooblen = ENV_OFFSET_SIZE;
		ops.oobbuf = (void *) oob_buf;

		oob_buf[0] = ENV_OOB_MARKER;
		oob_buf[1] = addr / nand->erasesize;

		ret = nand->write_oob(nand, ENV_OFFSET_SIZE, &ops);
		if (ret) {
			printf("Error writing OOB block 0\n");
			return ret;
		}

		ret = get_nand_env_oob(nand, &nand_env_oob_offset);
		if (ret) {
			printf("Error reading env offset in OOB\n");
			return ret;
		}

		if (addr != nand_env_oob_offset) {
			printf("Verification of env offset in OOB failed: "
			       "0x%08llx expected but got 0x%08lx\n",
			       (unsigned long long)addr, nand_env_oob_offset);
			return 1;
		}
	} else {
		goto usage;
	}

	return ret;

usage:
	return CMD_RET_USAGE;
}

#endif

static void nand_print_and_set_info(int idx)
{
	nand_info_t *nand = &nand_info[idx];
	struct nand_chip *chip = nand->priv;

	printf("Device %d (%s): ", idx, nand->name);
	if (chip->numchips > 1)
		printf("%d chips, ", chip->numchips);
	if (nand->skip)
		printf("skip first %llu KiB, remaining ", nand->skip >> 10);
	printf("size %llu KiB, %swrite protected\n", nand->size >> 10,
	       nand_is_swprotected(nand) ? "" : "not ");
	printf("  Page size  %8d b\n", nand->writesize);
	printf("  OOB size   %8d b\n", nand->oobsize);
	printf("  Erase size %8d b\n", nand->erasesize);

	/* Set geometry info */
	setenv_hex("nand_writesize", nand->writesize);
	setenv_hex("nand_oobsize", nand->oobsize);
	setenv_hex("nand_erasesize", nand->erasesize);
}

static int raw_access(nand_info_t *nand, ulong addr, loff_t off, ulong count,
			int read)
{
	int ret = 0;

	while (count--) {
		/* Raw access */
		mtd_oob_ops_t ops = {
			.datbuf = (u8 *)addr,
			.oobbuf = ((u8 *)addr) + nand->writesize,
			.len = nand->writesize,
			.ooblen = nand->oobsize,
			.mode = MTD_OPS_RAW
		};

		if (read) {
			ret = mtd_read_oob(nand, off, &ops);
		} else {
			ret = mtd_write_oob(nand, off, &ops);
			if (!ret)
				ret = nand_verify_page_oob(nand, &ops, off);
		}

		if (ret) {
			printf("%s: error at offset %llx, ret %d\n",
				__func__, (long long)off, ret);
			break;
		}

		addr += nand->writesize + nand->oobsize;
		off += nand->writesize;
	}

	return ret;
}

/* Adjust a chip/partition size down for bad blocks so we don't
 * read/write past the end of a chip/partition by accident.
 */
static void adjust_size_for_badblocks(loff_t *size, loff_t offset, int dev)
{
	/* We grab the nand info object here fresh because this is usually
	 * called after arg_off_size() which can change the value of dev.
	 */
	nand_info_t *nand = &nand_info[dev];
	loff_t maxoffset = offset + *size;
	int badblocks = 0;

	/* count badblocks in NAND from offset to offset + size */
	for (; offset < maxoffset; offset += nand->erasesize) {
		if (nand_block_isbad(nand, offset))
			badblocks++;
	}
	/* adjust size if any bad blocks found */
	if (badblocks) {
		*size -= badblocks * nand->erasesize;
		printf("size adjusted to 0x%llx (%d bad blocks)\n",
		       (unsigned long long)*size, badblocks);
	}
}

static int do_nand(cmd_tbl_t *cmdtp, int flag, int argc, char * const argv[])
{
	int i, ret = 0;
	ulong addr;
	loff_t off, size, maxsize;
	char *cmd, *s;
	nand_info_t *nand;
#ifdef CONFIG_SYS_NAND_QUIET
	int quiet = CONFIG_SYS_NAND_QUIET;
#else
	int quiet = 0;
#endif
	const char *quiet_str = getenv("quiet");
	int dev = nand_curr_device;
	int repeat = flag & CMD_FLAG_REPEAT;

	/* at least two arguments please */
	if (argc < 2)
		goto usage;

	if (quiet_str)
		quiet = simple_strtoul(quiet_str, NULL, 0) != 0;

	cmd = argv[1];

	/* Only "dump" is repeatable. */
	if (repeat && strcmp(cmd, "dump"))
		return 0;

	if (strcmp(cmd, "info") == 0) {

		putc('\n');
		for (i = 0; i < CONFIG_SYS_MAX_NAND_DEVICE; i++) {
			if (nand_info[i].name)
				nand_print_and_set_info(i);
		}
		return 0;
	}

	if (strcmp(cmd, "device") == 0) {
		if (argc < 3) {
			putc('\n');
			if (dev < 0 || dev >= CONFIG_SYS_MAX_NAND_DEVICE)
				puts("no devices available\n");
			else
				nand_print_and_set_info(dev);
			return 0;
		}

		dev = (int)simple_strtoul(argv[2], NULL, 10);
		set_dev(dev);

		return 0;
	}

#ifdef CONFIG_ENV_OFFSET_OOB
	/* this command operates only on the first nand device */
	if (strcmp(cmd, "env.oob") == 0)
		return do_nand_env_oob(cmdtp, argc - 1, argv + 1);
#endif

	/* The following commands operate on the current device, unless
	 * overridden by a partition specifier.  Note that if somehow the
	 * current device is invalid, it will have to be changed to a valid
	 * one before these commands can run, even if a partition specifier
	 * for another device is to be used.
	 */
	if (dev < 0 || dev >= CONFIG_SYS_MAX_NAND_DEVICE ||
	    !nand_info[dev].name) {
		puts("\nno devices available\n");
		return 1;
	}
	nand = &nand_info[dev];

	if ((strcmp(cmd, "protect") == 0) || (strcmp(cmd, "unprotect") == 0)) {
		nand_swprotect(nand, (cmd[0] == 'p'));
		printf("Device %d is %swrite protected\n", dev,
		       nand_is_swprotected(nand) ? "" : "not ");
		return 0;
	}

	if (strcmp(cmd, "bad") == 0) {
		printf("\nDevice %d bad blocks:\n", dev);
		for (off = 0; off < nand->size; off += nand->erasesize)
			if (nand_block_isbad(nand, off))
				printf("  %08llx\n", (unsigned long long)off);
		return 0;
	}

	/*
	 * Syntax is:
	 *   0    1     2       3    4
	 *   nand erase [clean] [off size]
	 */
	if (strncmp(cmd, "erase", 5) == 0 || strncmp(cmd, "scrub", 5) == 0) {
		nand_erase_options_t opts;
		/* "clean" at index 2 means request to write cleanmarker */
		int clean = argc > 2 && !strcmp("clean", argv[2]);
		int scrub_yes = argc > 2 && !strcmp("-y", argv[2]);
		int o = (clean || scrub_yes) ? 3 : 2;
		int scrub = !strncmp(cmd, "scrub", 5);
		int spread = 0;
		int args = 2;
		const char *scrub_warn =
			"Warning: "
			"scrub option will erase all factory set bad blocks!\n"
			"         "
			"There is no reliable way to recover them.\n"
			"         "
			"Use this command only for testing purposes if you\n"
			"         "
			"are sure of what you are doing!\n"
			"\nReally scrub this NAND flash? <y/N>\n";

		if (cmd[5] != 0) {
			if (!strcmp(&cmd[5], ".spread")) {
				spread = 1;
			} else if (!strcmp(&cmd[5], ".part")) {
				args = 1;
			} else if (!strcmp(&cmd[5], ".chip")) {
				args = 0;
			} else {
				goto usage;
			}
		}

		/*
		 * Don't allow missing arguments to cause full chip/partition
		 * erases -- easy to do accidentally, e.g. with a misspelled
		 * variable name.
		 */
		if (argc != o + args)
			goto usage;

		printf("\nNAND %s: ", cmd);
		/* skip first two or three arguments, look for offset and size */
		if (arg_off_size(argc - o, argv + o, &dev, &off, &size,
				 &maxsize) != 0)
			return 1;

		nand = &nand_info[dev];

		memset(&opts, 0, sizeof(opts));
		opts.offset = off;
		opts.length = size;
		opts.jffs2  = clean;
		opts.quiet  = quiet;
		opts.spread = spread;

		if (scrub) {
			if (scrub_yes) {
				opts.scrub = 1;
			} else {
				puts(scrub_warn);
				if (confirm_yesno()) {
					opts.scrub = 1;
				} else {
					puts("scrub aborted\n");
					return 1;
				}
			}
		}
		ret = nand_erase_opts(nand, &opts);
		if (!ret)
			printf("OK\n");
		else if (ret == -EROFS)
			printf("ERROR: Read-only\n");
		else
			printf("ERROR %d\n", ret);

		return ret == 0 ? 0 : 1;
	}

	if (strncmp(cmd, "dump", 4) == 0) {
		if (argc < 3)
			goto usage;

		off = (int)simple_strtoul(argv[2], NULL, 16);
		ret = nand_dump(nand, off, !strcmp(&cmd[4], ".oob"), repeat);

		return ret == 0 ? 1 : 0;
	}

#ifdef CONFIG_CMD_NAND_CONVERT
	if (strncmp(cmd, "convert", 6) == 0) {
		size_t rwsize;
		

		if (argc == 3) {
			s = argv[2];
			if (!strcmp(s, "on") || !strcmp(s, "1"))
				nand->convert = 1;
			else if (!strcmp(s, "off") || !strcmp(s, "0"))
				nand->convert = 0;
			else
				goto usage;
		}

		if ((argc <= 3) || !nand->convert) {
			printf("NAND conversion %s\n",
			       nand->convert ? "on" : "off");
			return 0;
		}

		if (argc < 4)
			goto usage;

		addr = parse_loadaddr(argv[2], NULL);

		if (arg_off_size(argc - 3, argv + 3, &dev,
				 &off, &size, &maxsize) != 0)
			return 1;

		puts("\nNAND conversion in progress...\n");

		/* size is unspecified */
		if (argc < 5)
			adjust_size_for_badblocks(&size, off, dev);
		rwsize = size;
		ret = nand_convert_skip_bad(nand, off, &rwsize, maxsize,
					   (u_char *)addr);
		if (ret) {
			printf("NAND conversion failed with error %d\n", ret);
			ret = 1;
		} else
			printf("NAND: %zu bytes converted\n", rwsize);

		return ret;
	}
#endif

	if (strncmp(cmd, "read", 4) == 0 || strncmp(cmd, "write", 5) == 0) {
		size_t rwsize;
		ulong pagecount = 1;
		int read;
		int raw = 0;

		if (argc < 4)
			goto usage;

		addr = parse_loadaddr(argv[2], NULL);

		read = strncmp(cmd, "read", 4) == 0; /* 1 = read, 0 = write */
		printf("\nNAND %s: ", read ? "read" : "write");

		s = strchr(cmd, '.');

		if (s && !strcmp(s, ".raw")) {
			raw = 1;

			if (arg_off(argv[3], &dev, &off, &size, &maxsize))
				return 1;

			nand = &nand_info[dev];

			if (argc > 4 && !str2long(argv[4], &pagecount)) {
				printf("'%s' is not a number\n", argv[4]);
				return 1;
			}

			if (pagecount * nand->writesize > size) {
				puts("Size exceeds partition or device limit\n");
				return -1;
			}

			rwsize = pagecount * (nand->writesize + nand->oobsize);
		} else {
			if (arg_off_size(argc - 3, argv + 3, &dev,
						&off, &size, &maxsize) != 0)
				return 1;

			/* size is unspecified */
			if (argc < 5)
				adjust_size_for_badblocks(&size, off, dev);
			rwsize = size;
		}

		nand = &nand_info[dev];

		if (!s || !strcmp(s, ".jffs2") ||
		    !strcmp(s, ".e") || !strcmp(s, ".i")) {
			if (read)
				ret = nand_read_skip_bad(nand, off, &rwsize,
							 NULL, maxsize,
							 (u_char *)addr);
			else
				ret = nand_write_skip_bad(nand, off, &rwsize,
							  NULL, maxsize,
							  (u_char *)addr,
							  WITH_WR_VERIFY);
#ifdef CONFIG_CMD_NAND_TRIMFFS
		} else if (!strcmp(s, ".trimffs")) {
			if (read) {
				printf("Unknown nand command suffix '%s'\n", s);
				return 1;
			}
			ret = nand_write_skip_bad(nand, off, &rwsize, NULL,
						maxsize, (u_char *)addr,
						WITH_DROP_FFS | WITH_WR_VERIFY);
#endif
		} else if (!strncmp(s, ".oob", 3)) {
			/* out-of-band data */
			mtd_oob_ops_t ops = {
				.oobbuf = (u8 *)addr,
				.ooblen = rwsize,
				.ooboffs = 0,
				.datbuf = NULL,
				.mode = MTD_OPS_RAW
			};
			if (!strcmp(s, ".oobauto"))
				ops.mode = MTD_OPS_AUTO_OOB;
			else if (strcmp(s, ".oob") && strcmp(s, ".oobraw")) {
				printf("Unknown nand command suffix '%s'.\n", s);
				return 1;
			}
			if (read)
				ret = mtd_read_oob(nand, off, &ops);
			else
				ret = mtd_write_oob(nand, off, &ops);
		} else if (raw) {
			ret = raw_access(nand, addr, off, pagecount, read);
		} else {
			printf("Unknown nand command suffix '%s'.\n", s);
			return 1;
		}

		printf(" %zu bytes %s: %s\n", rwsize,
		       read ? "read" : "written", ret ? "ERROR" : "OK");

		return ret == 0 ? 0 : 1;
	}

#ifdef CONFIG_CMD_NAND_TORTURE
	if (strcmp(cmd, "torture") == 0) {
		if (argc < 3)
			goto usage;

		if (!str2off(argv[2], &off)) {
			puts("Offset is not a valid number\n");
			return 1;
		}

		printf("\nNAND torture: device %d offset 0x%llx size 0x%x\n",
			dev, off, nand->erasesize);
		ret = nand_torture(nand, off);
		printf(" %s\n", ret ? "Failed" : "Passed");

		return ret == 0 ? 0 : 1;
	}
#endif

	if (strcmp(cmd, "markbad") == 0) {
		argc -= 2;
		argv += 2;

		if (argc <= 0)
			goto usage;

		while (argc > 0) {
			addr = simple_strtoul(*argv, NULL, 16);

			ret = mtd_block_markbad(nand, addr);
			if (ret) {
				printf("block 0x%08lx NOT marked "
					"as bad! ERROR %d\n",
					addr, ret);
				ret = 1;
			} else {
				printf("block 0x%08lx successfully "
					"marked as bad\n",
					addr);
			}
			--argc;
			++argv;
		}
		return ret;
	}
#if 0
	if (strcmp(cmd, "biterr") == 0) {
		/* todo */
		return 1;
	}
#endif

#ifdef CONFIG_CMD_NAND_LOCK_UNLOCK
	if (strcmp(cmd, "lock") == 0) {
		int tight = 0;
		int status = 0;
		if (argc == 3) {
			if (!strcmp("tight", argv[2]))
				tight = 1;
			if (!strcmp("status", argv[2]))
				status = 1;
		}
		if (status) {
			do_nand_status(nand);
		} else {
			if (!nand_lock(nand, tight)) {
				puts("NAND flash successfully locked\n");
			} else {
				puts("Error locking NAND flash\n");
				return 1;
			}
		}
		return 0;
	}

	if (strncmp(cmd, "unlock", 5) == 0) {
		int allexcept = 0;

		s = strchr(cmd, '.');

		if (s && !strcmp(s, ".allexcept"))
			allexcept = 1;

		if (arg_off_size(argc - 2, argv + 2, &dev, &off, &size,
				 &maxsize) < 0)
			return 1;

		if (!nand_unlock(&nand_info[dev], off, size, allexcept)) {
			puts("NAND flash successfully unlocked\n");
		} else {
			puts("Error unlocking NAND flash, "
			     "write and erase will probably fail\n");
			return 1;
		}
		return 0;
	}
#endif

usage:
	return CMD_RET_USAGE;
}

#ifdef CONFIG_SYS_LONGHELP
static char nand_help_text[] =
	"info - show available NAND devices\n"
	"nand device [dev] - show or set current device\n"
	"nand read[.oob[auto]] - addr off|partition size\n"
	"nand write[.oob[auto]] - addr off|partition size\n"
	"    read/write 'size' bytes starting at offset 'off'\n"
	"    to/from memory address 'addr', skipping bad blocks.\n"
	"nand read.raw - addr off|partition [count]\n"
	"nand write.raw - addr off|partition [count]\n"
	"    Use read.raw/write.raw to avoid ECC and access the flash as-is.\n"
#ifdef CONFIG_CMD_NAND_TRIMFFS
	"nand write.trimffs - addr off|partition size\n"
	"    write 'size' bytes starting at offset 'off' from memory address\n"
	"    'addr', skipping bad blocks and dropping any pages at the end\n"
	"    of eraseblocks that contain only 0xFF\n"
#endif
<<<<<<< HEAD
#ifdef CONFIG_CMD_NAND_YAFFS
	"nand write.yaffs - addr off|partition size\n"
	"    write 'size' bytes starting at offset 'off' with yaffs format\n"
	"    from memory address 'addr', skipping bad blocks.\n"
#endif
#ifdef CONFIG_CMD_NAND_CONVERT
	"nand convert addr off|partition size\n"
	"    Convert NAND content from old version to new version by reading\n"
        "    data in old style and writing back in new style. addr and size\n"
	"    must be block aligned.\n"
	"nand convert on|1|off|0\n"
	"    Switch old-style reading capability on or off\n"
#endif
=======
>>>>>>> f11b24e5
	"nand erase[.spread] [clean] off size - erase 'size' bytes "
	"from offset 'off'\n"
	"    With '.spread', erase enough for given file size, otherwise,\n"
	"    'size' includes skipped bad blocks.\n"
	"nand erase.part [clean] partition - erase entire mtd partition'\n"
	"nand erase.chip [clean] - erase entire chip'\n"
	"nand protect - set software write protection\n"
	"nand unprotect - clear software write protection\n"
	"nand bad - show bad blocks\n"
	"nand dump[.oob] off - dump page\n"
#ifdef CONFIG_CMD_NAND_TORTURE
	"nand torture off - torture block at offset\n"
#endif
	"nand scrub [-y] off size | scrub.part partition | scrub.chip\n"
	"    really clean NAND erasing bad blocks (UNSAFE)\n"
	"nand markbad off [...] - mark bad block(s) at offset (UNSAFE)\n"
#if 0
	"nand biterr off - make a bit error at offset (UNSAFE)"
#endif
#ifdef CONFIG_CMD_NAND_LOCK_UNLOCK
	"\n"
	"nand lock [tight] [status]\n"
	"    bring nand to lock state or display locked pages\n"
	"nand unlock[.allexcept] [offset] [size] - unlock section"
#endif
#ifdef CONFIG_ENV_OFFSET_OOB
	"\n"
	"nand env.oob - environment offset in OOB of block 0 of"
	"    first device.\n"
	"nand env.oob set off|partition - set enviromnent offset\n"
	"nand env.oob get - get environment offset"
#endif
	"";
#endif

U_BOOT_CMD(
	nand, CONFIG_SYS_MAXARGS, 1, do_nand,
	"NAND sub-system", nand_help_text
);

int nand_load_image(int index, ulong offset, ulong addr, int show)
{
	int r;
	size_t cnt;
#if defined(CONFIG_IMAGE_FORMAT_LEGACY)
	image_header_t *hdr;
#endif
	nand_info_t *nand;
#if defined(CONFIG_FIT)
	const void *fit_hdr = NULL;
#endif

	nand = &nand_info[index];
	printf("\nLoading from %s, offset 0x%lx\n", nand->name, offset);

	cnt = nand->writesize;
	r = nand_read_skip_bad(nand, offset, &cnt, NULL, nand->size,
			(u_char *)addr);
	if (r) {
		puts("** Read error\n");
		if (show)
			bootstage_error(BOOTSTAGE_ID_NAND_HDR_READ);
		return 1;
	}
	if (show)
		bootstage_mark(BOOTSTAGE_ID_NAND_HDR_READ);

	switch (genimg_get_format ((void *)addr)) {
#if defined(CONFIG_IMAGE_FORMAT_LEGACY)
	case IMAGE_FORMAT_LEGACY:
		hdr = (image_header_t *)addr;

		if (show)
			bootstage_mark(BOOTSTAGE_ID_NAND_TYPE);
		image_print_contents (hdr);

		cnt = image_get_image_size (hdr);
		break;
#endif
	case IMAGE_FORMAT_ZIMAGE:
		puts ("zImage detected\n");
		/* Get zImage length from _edata - start */
		cnt = *(ulong *)(addr + 11*4) - *(ulong *)(addr + 10*4);
		break;
#if defined(CONFIG_FIT)
	case IMAGE_FORMAT_FIT:
		fit_hdr = (const void *)addr;
		puts ("Fit image detected...\n");

		cnt = fit_get_size (fit_hdr);
		break;
#endif
	default:
		if (show)
			bootstage_error(BOOTSTAGE_ID_NAND_TYPE);
		puts ("** Unknown image type\n");
		return 1;
	}
	if (show)
		bootstage_mark(BOOTSTAGE_ID_NAND_TYPE);

	r = nand_read_skip_bad(nand, offset, &cnt, NULL, nand->size,
			(u_char *)addr);
	if (r) {
		puts("** Read error\n");
		if (show)
			bootstage_error(BOOTSTAGE_ID_NAND_READ);
		return 1;
	}
	if (show)
		bootstage_mark(BOOTSTAGE_ID_NAND_READ);

#if defined(CONFIG_FIT)
	/* This cannot be done earlier, we need complete FIT image in RAM first */
	if (genimg_get_format ((void *)addr) == IMAGE_FORMAT_FIT) {
		if (!fit_check_format (fit_hdr)) {
			if (show)
				bootstage_error(BOOTSTAGE_ID_NAND_FIT_READ);
			puts ("** Bad FIT image format\n");
			return 1;
		}
		if (show)
			bootstage_mark(BOOTSTAGE_ID_NAND_FIT_READ_OK);
		fit_print_contents (fit_hdr);
	}
#endif

	return 0;
}

static int nand_load_image_boot(cmd_tbl_t *cmdtp, int index, ulong offset,
				ulong addr, char *cmd)
{
	if (nand_load_image(index, offset, addr, 1))
		return 1;

	/* Loading ok, update default load address */
	set_loadaddr(addr);

	return bootm_maybe_autostart(cmdtp, cmd);
}

static int do_nandboot(cmd_tbl_t *cmdtp, int flag, int argc,
		       char * const argv[])
{
	char *boot_device = NULL;
	int idx;
	char *s;
	ulong addr, offset = 0;

	s = strchr(argv[0], '.');
	if (s != NULL &&
	    (strcmp(s, ".jffs2") && strcmp(s, ".e") && strcmp(s, ".i"))) {
		printf("Unknown nand load suffix '%s'\n", s);
		bootstage_error(BOOTSTAGE_ID_NAND_SUFFIX);
		return 1;
	}

#if defined(CONFIG_CMD_MTDPARTS)
	if (argc >= 2) {
		struct mtd_device *dev;
		struct part_info *part;
		u8 pnum;
		char *p = (argc == 2) ? argv[1] : argv[2];

		if (!(str2long(p, &addr)) && (mtdparts_init() == 0) &&
		    (find_dev_and_part(p, &dev, &pnum, &part) == 0)) {
			if (dev->id->type != MTD_DEV_TYPE_NAND) {
				puts("Not a NAND device\n");
				return 1;
			}
			if (argc > 3) {
				bootstage_error(BOOTSTAGE_ID_NAND_SUFFIX);
				return CMD_RET_USAGE;
			}
			if (argc == 3)
				addr = parse_loadaddr(argv[1], NULL);
			else
				addr = get_loadaddr();
			return nand_load_image_boot(cmdtp, dev->id->num,
						   part->offset, addr, argv[0]);
		}
	}
#endif

	bootstage_mark(BOOTSTAGE_ID_NAND_PART);
	addr = (argc > 1) ? parse_loadaddr(argv[1], NULL) : get_loadaddr();
	boot_device = (argc > 2) ? argv[2] : getenv("bootdevice");
	offset = (argc > 3) ? simple_strtoul(argv[3], NULL, 16) : 0;
	bootstage_mark(BOOTSTAGE_ID_NAND_SUFFIX);

	if (!boot_device) {
		puts("\n** No boot device **\n");
		bootstage_error(BOOTSTAGE_ID_NAND_BOOT_DEVICE);
		return 1;
	}
	bootstage_mark(BOOTSTAGE_ID_NAND_BOOT_DEVICE);

	idx = simple_strtoul(boot_device, NULL, 16);

	if (idx < 0 || idx >= CONFIG_SYS_MAX_NAND_DEVICE || !nand_info[idx].name) {
		printf("\n** Device %d not available\n", idx);
		bootstage_error(BOOTSTAGE_ID_NAND_AVAILABLE);
		return 1;
	}
	bootstage_mark(BOOTSTAGE_ID_NAND_AVAILABLE);

	return nand_load_image_boot(cmdtp, idx, offset, addr, argv[0]);
}

U_BOOT_CMD(nboot, 4, 1, do_nandboot,
	   "boot from NAND device",
#ifdef CONFIG_CMD_MTDPARTS
	   "[loadaddr] partition - load entire partition to loadaddr\n"
	   "nboot "
#endif
	   "[loadaddr [dev [offs]]]\n"
	   "    - load from offset offs of NAND device dev to loadaddr\n"
);<|MERGE_RESOLUTION|>--- conflicted
+++ resolved
@@ -919,12 +919,6 @@
 	"    'addr', skipping bad blocks and dropping any pages at the end\n"
 	"    of eraseblocks that contain only 0xFF\n"
 #endif
-<<<<<<< HEAD
-#ifdef CONFIG_CMD_NAND_YAFFS
-	"nand write.yaffs - addr off|partition size\n"
-	"    write 'size' bytes starting at offset 'off' with yaffs format\n"
-	"    from memory address 'addr', skipping bad blocks.\n"
-#endif
 #ifdef CONFIG_CMD_NAND_CONVERT
 	"nand convert addr off|partition size\n"
 	"    Convert NAND content from old version to new version by reading\n"
@@ -933,8 +927,6 @@
 	"nand convert on|1|off|0\n"
 	"    Switch old-style reading capability on or off\n"
 #endif
-=======
->>>>>>> f11b24e5
 	"nand erase[.spread] [clean] off size - erase 'size' bytes "
 	"from offset 'off'\n"
 	"    With '.spread', erase enough for given file size, otherwise,\n"
