--- conflicted
+++ resolved
@@ -11,7 +11,6 @@
 
 #include <config.h>
 #include <common.h>
-#include <errno.h>
 #include <stdarg.h>
 #include <malloc.h>
 #include <stdio_dev.h>
@@ -34,9 +33,6 @@
 #define	CONFIG_SYS_DEVICE_NULLDEV	1
 #endif
 
-#ifdef	CONFIG_SYS_STDIO_DEREGISTER
-#define	CONFIG_SYS_DEVICE_NULLDEV	1
-#endif
 
 struct stdio_dev serial_dev = {
 	.name = "serial",
@@ -48,29 +44,17 @@
 };
 
 #ifdef CONFIG_SYS_DEVICE_NULLDEV
-<<<<<<< HEAD
 void nulldev_putc(const struct stdio_dev *pdev, const char c)
-=======
-void nulldev_putc(struct stdio_dev *dev, const char c)
->>>>>>> 8c893cb8
 {
 	/* nulldev is empty! */
 }
 
-<<<<<<< HEAD
 void nulldev_puts(const struct stdio_dev *pdev, const char *s)
-=======
-void nulldev_puts(struct stdio_dev *dev, const char *s)
->>>>>>> 8c893cb8
 {
 	/* nulldev is empty! */
 }
 
-<<<<<<< HEAD
 int nulldev_input(const struct stdio_dev *pdev)
-=======
-int nulldev_input(struct stdio_dev *dev)
->>>>>>> 8c893cb8
 {
 	/* nulldev is empty! */
 	return 0;
@@ -86,26 +70,6 @@
 };
 #endif
 
-void stdio_serial_putc(struct stdio_dev *dev, const char c)
-{
-	serial_putc(c);
-}
-
-void stdio_serial_puts(struct stdio_dev *dev, const char *s)
-{
-	serial_puts(s);
-}
-
-int stdio_serial_getc(struct stdio_dev *dev)
-{
-	return serial_getc();
-}
-
-int stdio_serial_tstc(struct stdio_dev *dev)
-{
-	return serial_tstc();
-}
-
 /**************************************************************************
  * SYSTEM DRIVERS
  **************************************************************************
@@ -113,21 +77,7 @@
 
 static void drv_system_init (void)
 {
-<<<<<<< HEAD
 	stdio_register(&serial_dev);
-=======
-	struct stdio_dev dev;
-
-	memset (&dev, 0, sizeof (dev));
-
-	strcpy (dev.name, "serial");
-	dev.flags = DEV_FLAGS_OUTPUT | DEV_FLAGS_INPUT | DEV_FLAGS_SYSTEM;
-	dev.putc = stdio_serial_putc;
-	dev.puts = stdio_serial_puts;
-	dev.getc = stdio_serial_getc;
-	dev.tstc = stdio_serial_tstc;
-	stdio_register (&dev);
->>>>>>> 8c893cb8
 
 #ifdef CONFIG_SYS_DEVICE_NULLDEV
 	stdio_register(&null_dev);
@@ -163,7 +113,6 @@
 #ifdef CONFIG_CONSOLE_MUX
 	int i;
 
-<<<<<<< HEAD
 	/* Clear all links that represent lists */
 	for (i = 0; i < MAX_FILES; i++)
 		dev->file_next[i] = NULL;
@@ -182,34 +131,15 @@
 		dev->next = devs;
 		dev->next->prev = dev;
 	}
-=======
-int stdio_register_dev(struct stdio_dev *dev, struct stdio_dev **devp)
-{
-	struct stdio_dev *_dev;
-
-	_dev = stdio_clone(dev);
-	if(!_dev)
-		return -ENODEV;
-	list_add_tail(&(_dev->list), &(devs.list));
-	if (devp)
-		*devp = _dev;
-
->>>>>>> 8c893cb8
-	return 0;
-}
-
-int stdio_register(struct stdio_dev *dev)
-{
-	return stdio_register_dev(dev, NULL);
+	return 0;
 }
 
 /* deregister the device "devname".
  * returns 0 if success, -1 if device is assigned and 1 if devname not found
  */
 #ifdef	CONFIG_SYS_STDIO_DEREGISTER
-int stdio_deregister_dev(struct stdio_dev *dev, int force)
-{
-<<<<<<< HEAD
+int stdio_deregister(const char *devname)
+{
 	int i;
 	struct stdio_dev *dev;
 	struct stdio_dev *tmp;
@@ -227,21 +157,6 @@
 			if (tmp == dev)
 				return -1; /* in use */
 			tmp = tmp->file_next[i];
-=======
-	int l;
-	struct list_head *pos;
-	char temp_names[3][16];
-
-	/* get stdio devices (ListRemoveItem changes the dev list) */
-	for (l=0 ; l< MAX_FILES; l++) {
-		if (stdio_devices[l] == dev) {
-			if (force) {
-				strcpy(temp_names[l], "nulldev");
-				continue;
-			}
-			/* Device is assigned -> report error */
-			return -1;
->>>>>>> 8c893cb8
 		}
 #else
 		if (stdio_devices[i] == dev)
@@ -270,18 +185,6 @@
 
 	return 0;
 }
-
-int stdio_deregister(const char *devname, int force)
-{
-	struct stdio_dev *dev;
-
-	dev = stdio_get_by_name(devname);
-
-	if (!dev) /* device not found */
-		return -ENODEV;
-
-	return stdio_deregister_dev(dev, force);
-}
 #endif	/* CONFIG_SYS_STDIO_DEREGISTER */
 
 int stdio_init_tables(void)
@@ -338,8 +241,7 @@
 #ifdef CONFIG_CBMEM_CONSOLE
 	cbmemc_init();
 #endif
-
-	return 0;
+	return (0);
 }
 
 int stdio_init(void)
