/*
 * Copyright (C) 2009 Sergey Kubushyn <ksi@koi8.net>
 *
 * Changes for multibus/multiadapter I2C support.
 *
 * (C) Copyright 2000
 * Paolo Scaffardi, AIRVENT SAM s.p.a - RIMINI(ITALY), arsenio@tin.it
 *
 * SPDX-License-Identifier:	GPL-2.0+
 */

#include <config.h>
#include <common.h>
#include <stdarg.h>
#include <malloc.h>
#include <stdio_dev.h>
#include <serial.h>
#ifdef CONFIG_LOGBUFFER
#include <logbuff.h>
#endif

#if defined(CONFIG_HARD_I2C) || defined(CONFIG_SYS_I2C)
#include <i2c.h>
#endif

DECLARE_GLOBAL_DATA_PTR;

static struct stdio_dev *devs;
struct stdio_dev *stdio_devices[] = { NULL, NULL, NULL };
char *stdio_names[MAX_FILES] = { "stdin", "stdout", "stderr" };

#if defined(CONFIG_SPLASH_SCREEN) && !defined(CONFIG_SYS_DEVICE_NULLDEV)
#define	CONFIG_SYS_DEVICE_NULLDEV	1
#endif

#if CONFIG_IS_ENABLED(SYS_STDIO_DEREGISTER)
#define	CONFIG_SYS_DEVICE_NULLDEV	1
#endif

struct stdio_dev serial_dev = {
	.name = "serial",
	.flags = DEV_FLAGS_OUTPUT | DEV_FLAGS_INPUT,
	.putc = serial_putc,
	.puts = serial_puts,
	.getc = serial_getc,
	.tstc = serial_tstc
};

#ifdef CONFIG_SYS_DEVICE_NULLDEV
static void nulldev_putc(const struct stdio_dev *pdev, const char c)
{
	/* nulldev is empty! */
}

static void nulldev_puts(const struct stdio_dev *pdev, const char *s)
{
	/* nulldev is empty! */
}

static int nulldev_input(const struct stdio_dev *pdev)
{
	/* nulldev is empty! */
	return 0;
}

struct stdio_dev null_dev = {
	.name = "nulldev",
	.flags = DEV_FLAGS_OUTPUT | DEV_FLAGS_INPUT,
	.putc = nulldev_putc,
	.puts = nulldev_puts,
	.getc = nulldev_input,
	.tstc = nulldev_input
};
#endif

/**************************************************************************
 * SYSTEM DRIVERS
 **************************************************************************
 */

static void drv_system_init (void)
{
	stdio_register(&serial_dev);

#ifdef CONFIG_SYS_DEVICE_NULLDEV
	stdio_register(&null_dev);
#endif
}

/**************************************************************************
 * DEVICES
 **************************************************************************
 */
struct stdio_dev *stdio_get_list(void)
{
	return devs;
}

#ifdef CONFIG_DM_VIDEO
/**
 * stdio_probe_device() - Find a device which provides the given stdio device
 *
 * This looks for a device of the given uclass which provides a particular
 * stdio device. It is currently really only useful for UCLASS_VIDEO.
 *
 * Ultimately we want to be able to probe a device by its stdio name. At
 * present devices register in their probe function (for video devices this
 * is done in vidconsole_post_probe()) and we don't know what name they will
 * use until they do so.
 * TODO(sjg@chromium.org): We should be able to determine the name before
 * probing, and probe the required device.
 *
 * @name:	stdio device name (e.g. "vidconsole")
 * id:		Uclass ID of device to look for (e.g. UCLASS_VIDEO)
 * @sdevp:	Returns stdout device, if found, else NULL
 * @return 0 if found, -ENOENT if no device found with that name, other -ve
 *	   on other error
 */
static int stdio_probe_device(const char *name, enum uclass_id id,
			      struct stdio_dev **sdevp)
{
	struct stdio_dev *sdev;
	struct udevice *dev;
	int seq, ret;

	*sdevp = NULL;
	seq = trailing_strtoln(name, NULL);
	if (seq == -1)
		seq = 0;
	ret = uclass_get_device_by_seq(id, seq, &dev);
	if (ret == -ENODEV)
		ret = uclass_first_device_err(id, &dev);
	if (ret) {
		debug("No %s device for seq %d (%s)\n", uclass_get_name(id),
		      seq, name);
		return ret;
	}
	/* The device should be be the last one registered */
	sdev = list_empty(&devs.list) ? NULL :
			list_last_entry(&devs.list, struct stdio_dev, list);
	if (!sdev || strcmp(sdev->name, name)) {
		debug("Device '%s' did not register with stdio as '%s'\n",
		      dev->name, name);
		return -ENOENT;
	}
	*sdevp = sdev;

	return 0;
}
#endif

struct stdio_dev *stdio_get_by_name(const char *name)
{
<<<<<<< HEAD
	struct stdio_dev *dev = devs;

	if (name && devs) {
		do {
			if(strcmp(dev->name, name) == 0)
				return dev;
			dev = dev->next;
		} while (dev != devs);
=======
	struct list_head *pos;
	struct stdio_dev *sdev;

	if (!name)
		return NULL;

	list_for_each(pos, &(devs.list)) {
		sdev = list_entry(pos, struct stdio_dev, list);
		if (strcmp(sdev->name, name) == 0)
			return sdev;
>>>>>>> d59e11d6
	}
#ifdef CONFIG_DM_VIDEO
	/*
	 * We did not find a suitable stdio device. If there is a video
	 * driver with a name starting with 'vidconsole', we can try probing
	 * that in the hope that it will produce the required stdio device.
	 *
	 * This function is sometimes called with the entire value of
	 * 'stdout', which may include a list of devices separate by commas.
	 * Obviously this is not going to work, so we ignore that case. The
	 * call path in that case is console_init_r() -> search_device() ->
	 * stdio_get_by_name().
	 */
	if (!strncmp(name, "vidconsole", 10) && !strchr(name, ',') &&
	    !stdio_probe_device(name, UCLASS_VIDEO, &sdev))
		return sdev;
#endif

	return NULL;
}

int stdio_register (struct stdio_dev *dev)
{
#ifdef CONFIG_CONSOLE_MUX
	int i;

	/* Clear all links that represent lists */
	for (i = 0; i < MAX_FILES; i++)
		dev->file_next[i] = NULL;
#endif

	if (!devs) {
		/* First element, loop back to itself */
		dev->next = dev;
		dev->prev = dev;
		devs = dev;
	} else {
		/* Add at end; devs points to the first element in the device
		   ring, so devs->prev points to the last element */
		dev->prev = devs->prev;
		dev->prev->next = dev;
		dev->next = devs;
		dev->next->prev = dev;
	}
	return 0;
}

/* deregister the device "devname".
 * returns 0 if success, -1 if device is assigned and 1 if devname not found
 */
#if CONFIG_IS_ENABLED(SYS_STDIO_DEREGISTER)
int stdio_deregister(const char *devname)
{
	int i;
	struct stdio_dev *dev;
	struct stdio_dev *tmp;

	dev = stdio_get_by_name(devname);
	if (!dev) /* device not found */
		return -1;

	/* Check if device is assigned */
	for (i=0 ; i< MAX_FILES; i++) {
#ifdef CONFIG_CONSOLE_MUX
		tmp = stdio_devices[i];

		while (tmp) {
			if (tmp == dev)
				return -1; /* in use */
			tmp = tmp->file_next[i];
		}
#else
		if (stdio_devices[i] == dev)
			return -1;	  /* in use */
#endif
	}

	/* The device is not part of any of the active stdio devices. Now
	   find device in the device list */
	tmp = devs;
	while (tmp != dev)
		tmp = tmp->next;

	/* Unlink device from device ring list */
	if (tmp->next == tmp)
		devs = NULL;		  /* It was the last device */
	else {
		/* Update head if this is the first element */
		if (tmp == devs)
			devs = tmp->next;

		tmp->prev->next = tmp->next;
		tmp->next->prev = tmp->prev;

	}

	return 0;
}
#endif /* CONFIG_IS_ENABLED(SYS_STDIO_DEREGISTER) */

int stdio_init_tables(void)
{
#if defined(CONFIG_NEEDS_MANUAL_RELOC)
	/* already relocated for current ARM implementation */
	ulong relocation_offset = gd->reloc_off;
	int i;

	/* relocate device name pointers */
	for (i = 0; i < (sizeof (stdio_names) / sizeof (char *)); ++i) {
		stdio_names[i] = (char *) (((ulong) stdio_names[i]) +
						relocation_offset);
	}
#endif /* CONFIG_NEEDS_MANUAL_RELOC */

	devs = NULL;

	return 0;
}

int stdio_add_devices(void)
{
#ifdef CONFIG_DM_KEYBOARD
	struct udevice *dev;
	struct uclass *uc;
	int ret;

	/*
	 * For now we probe all the devices here. At some point this should be
	 * done only when the devices are required - e.g. we have a list of
	 * input devices to start up in the stdin environment variable. That
	 * work probably makes more sense when stdio itself is converted to
	 * driver model.
	 *
	 * TODO(sjg@chromium.org): Convert changing uclass_first_device() etc.
	 * to return the device even on error. Then we could use that here.
	 */
	ret = uclass_get(UCLASS_KEYBOARD, &uc);
	if (ret)
		return ret;

	/* Don't report errors to the caller - assume that they are non-fatal */
	uclass_foreach_dev(dev, uc) {
		ret = device_probe(dev);
		if (ret)
			printf("Failed to probe keyboard '%s'\n", dev->name);
	}
#endif
#ifdef CONFIG_SYS_I2C
	i2c_init_all();
#else
#if defined(CONFIG_HARD_I2C)
	i2c_init (CONFIG_SYS_I2C_SPEED, CONFIG_SYS_I2C_SLAVE);
#endif
#endif
#ifdef CONFIG_DM_VIDEO
	/*
	 * If the console setting is not in environment variables then
	 * console_init_r() will not be calling iomux_doenv() (which calls
	 * search_device()). So we will not dynamically add devices by
	 * calling stdio_probe_device().
	 *
	 * So just probe all video devices now so that whichever one is
	 * required will be available.
	 */
#ifndef CONFIG_SYS_CONSOLE_IS_IN_ENV
	struct udevice *vdev;
# ifndef CONFIG_DM_KEYBOARD
	int ret;
# endif

	for (ret = uclass_first_device(UCLASS_VIDEO, &vdev);
	     vdev;
	     ret = uclass_next_device(&vdev))
		;
	if (ret)
		printf("%s: Video device failed (ret=%d)\n", __func__, ret);
#endif /* !CONFIG_SYS_CONSOLE_IS_IN_ENV */
#else
# if defined(CONFIG_LCD)
	drv_lcd_init ();
# endif
# if defined(CONFIG_VIDEO) || defined(CONFIG_CFB_CONSOLE)
	drv_video_init ();
# endif
#endif /* CONFIG_DM_VIDEO */
#if defined(CONFIG_KEYBOARD) && !defined(CONFIG_DM_KEYBOARD)
	drv_keyboard_init ();
#endif
#ifdef CONFIG_LOGBUFFER
	drv_logbuff_init ();
#endif
	drv_system_init ();
	serial_stdio_init ();
#ifdef CONFIG_USB_TTY
	drv_usbtty_init ();
#endif
#ifdef CONFIG_NETCONSOLE
	drv_nc_init ();
#endif
#ifdef CONFIG_JTAG_CONSOLE
	drv_jtag_console_init ();
#endif
#ifdef CONFIG_CBMEM_CONSOLE
	cbmemc_init();
#endif

	return 0;
}

int stdio_init(void)
{
	stdio_init_tables();
	stdio_add_devices();

	return 0;
}<|MERGE_RESOLUTION|>--- conflicted
+++ resolved
@@ -151,7 +151,6 @@
 
 struct stdio_dev *stdio_get_by_name(const char *name)
 {
-<<<<<<< HEAD
 	struct stdio_dev *dev = devs;
 
 	if (name && devs) {
@@ -160,18 +159,6 @@
 				return dev;
 			dev = dev->next;
 		} while (dev != devs);
-=======
-	struct list_head *pos;
-	struct stdio_dev *sdev;
-
-	if (!name)
-		return NULL;
-
-	list_for_each(pos, &(devs.list)) {
-		sdev = list_entry(pos, struct stdio_dev, list);
-		if (strcmp(sdev->name, name) == 0)
-			return sdev;
->>>>>>> d59e11d6
 	}
 #ifdef CONFIG_DM_VIDEO
 	/*
