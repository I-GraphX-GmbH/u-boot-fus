/*
 * Copyright (C) 2009 Sergey Kubushyn <ksi@koi8.net>
 *
 * Changes for multibus/multiadapter I2C support.
 *
 * (C) Copyright 2000
 * Paolo Scaffardi, AIRVENT SAM s.p.a - RIMINI(ITALY), arsenio@tin.it
 *
 * SPDX-License-Identifier:	GPL-2.0+
 */

#include <config.h>
#include <common.h>
#include <stdarg.h>
#include <malloc.h>
#include <stdio_dev.h>
#include <serial.h>
#ifdef CONFIG_LOGBUFFER
#include <logbuff.h>
#endif

#if defined(CONFIG_HARD_I2C) || defined(CONFIG_SYS_I2C)
#include <i2c.h>
#endif

DECLARE_GLOBAL_DATA_PTR;

static struct stdio_dev *devs;
struct stdio_dev *stdio_devices[] = { NULL, NULL, NULL };
char *stdio_names[MAX_FILES] = { "stdin", "stdout", "stderr" };

#if defined(CONFIG_SPLASH_SCREEN) && !defined(CONFIG_SYS_DEVICE_NULLDEV)
#define	CONFIG_SYS_DEVICE_NULLDEV	1
#endif

<<<<<<< HEAD

struct stdio_dev serial_dev = {
	.name = "serial",
	.flags = DEV_FLAGS_OUTPUT | DEV_FLAGS_INPUT,
	.putc = serial_putc,
	.puts = serial_puts,
	.getc = serial_getc,
	.tstc = serial_tstc
};
=======
#if CONFIG_IS_ENABLED(SYS_STDIO_DEREGISTER)
#define	CONFIG_SYS_DEVICE_NULLDEV	1
#endif
>>>>>>> fde831bc

#ifdef CONFIG_SYS_DEVICE_NULLDEV
static void nulldev_putc(const struct stdio_dev *pdev, const char c)
{
	/* nulldev is empty! */
}

static void nulldev_puts(const struct stdio_dev *pdev, const char *s)
{
	/* nulldev is empty! */
}

static int nulldev_input(const struct stdio_dev *pdev)
{
	/* nulldev is empty! */
	return 0;
}

struct stdio_dev null_dev = {
	.name = "nulldev",
	.flags = DEV_FLAGS_OUTPUT | DEV_FLAGS_INPUT,
	.putc = nulldev_putc,
	.puts = nulldev_puts,
	.getc = nulldev_input,
	.tstc = nulldev_input
};
#endif

/**************************************************************************
 * SYSTEM DRIVERS
 **************************************************************************
 */

static void drv_system_init (void)
{
	stdio_register(&serial_dev);

#ifdef CONFIG_SYS_DEVICE_NULLDEV
	stdio_register(&null_dev);
#endif
}

/**************************************************************************
 * DEVICES
 **************************************************************************
 */
struct stdio_dev *stdio_get_list(void)
{
	return devs;
}

#ifdef CONFIG_DM_VIDEO
/**
 * stdio_probe_device() - Find a device which provides the given stdio device
 *
 * This looks for a device of the given uclass which provides a particular
 * stdio device. It is currently really only useful for UCLASS_VIDEO.
 *
 * Ultimately we want to be able to probe a device by its stdio name. At
 * present devices register in their probe function (for video devices this
 * is done in vidconsole_post_probe()) and we don't know what name they will
 * use until they do so.
 * TODO(sjg@chromium.org): We should be able to determine the name before
 * probing, and probe the required device.
 *
 * @name:	stdio device name (e.g. "vidconsole")
 * id:		Uclass ID of device to look for (e.g. UCLASS_VIDEO)
 * @sdevp:	Returns stdout device, if found, else NULL
 * @return 0 if found, -ENOENT if no device found with that name, other -ve
 *	   on other error
 */
static int stdio_probe_device(const char *name, enum uclass_id id,
			      struct stdio_dev **sdevp)
{
	struct stdio_dev *sdev;
	struct udevice *dev;
	int seq, ret;

	*sdevp = NULL;
	seq = trailing_strtoln(name, NULL);
	if (seq == -1)
		ret = uclass_first_device_err(id, &dev);
	else
		ret = uclass_get_device_by_seq(id, seq, &dev);
	if (ret) {
		debug("No %s device for seq %d (%s)\n", uclass_get_name(id),
		      seq, name);
		return ret;
	}
	/* The device should be be the last one registered */
	sdev = list_empty(&devs.list) ? NULL :
			list_last_entry(&devs.list, struct stdio_dev, list);
	if (!sdev || strcmp(sdev->name, name)) {
		debug("Device '%s' did not register with stdio as '%s'\n",
		      dev->name, name);
		return -ENOENT;
	}
	*sdevp = sdev;

	return 0;
}
#endif

struct stdio_dev* stdio_get_by_name(const char *name)
{
<<<<<<< HEAD
	struct stdio_dev *dev = devs;

	if (name && devs) {
		do {
			if(strcmp(dev->name, name) == 0)
				return dev;
			dev = dev->next;
		} while (dev != devs);
=======
	struct list_head *pos;
	struct stdio_dev *sdev;

	if(!name)
		return NULL;

	list_for_each(pos, &(devs.list)) {
		sdev = list_entry(pos, struct stdio_dev, list);
		if (strcmp(sdev->name, name) == 0)
			return sdev;
>>>>>>> fde831bc
	}
#ifdef CONFIG_DM_VIDEO
	/*
	 * We did not find a suitable stdio device. If there is a video
	 * driver with a name starting with 'vidconsole', we can try probing
	 * that in the hope that it will produce the required stdio device.
	 *
	 * This function is sometimes called with the entire value of
	 * 'stdout', which may include a list of devices separate by commas.
	 * Obviously this is not going to work, so we ignore that case. The
	 * call path in that case is console_init_r() -> search_device() ->
	 * stdio_get_by_name().
	 */
	if (!strncmp(name, "vidconsole", 10) && !strchr(name, ',') &&
	    !stdio_probe_device(name, UCLASS_VIDEO, &sdev))
		return sdev;
#endif

	return NULL;
}

int stdio_register (struct stdio_dev *dev)
{
#ifdef CONFIG_CONSOLE_MUX
	int i;

	/* Clear all links that represent lists */
	for (i = 0; i < MAX_FILES; i++)
		dev->file_next[i] = NULL;
#endif

	if (!devs) {
		/* First element, loop back to itself */
		dev->next = dev;
		dev->prev = dev;
		devs = dev;
	} else {
		/* Add at end; devs points to the first element in the device
		   ring, so devs->prev points to the last element */
		dev->prev = devs->prev;
		dev->prev->next = dev;
		dev->next = devs;
		dev->next->prev = dev;
	}
	return 0;
}

/* deregister the device "devname".
 * returns 0 if success, -1 if device is assigned and 1 if devname not found
 */
<<<<<<< HEAD
#ifdef	CONFIG_SYS_STDIO_DEREGISTER
int stdio_deregister(const char *devname)
=======
#if CONFIG_IS_ENABLED(SYS_STDIO_DEREGISTER)
int stdio_deregister_dev(struct stdio_dev *dev, int force)
>>>>>>> fde831bc
{
	int i;
	struct stdio_dev *dev;
	struct stdio_dev *tmp;

	dev = stdio_get_by_name(devname);
	if (!dev) /* device not found */
		return -1;

	/* Check if device is assigned */
	for (i=0 ; i< MAX_FILES; i++) {
#ifdef CONFIG_CONSOLE_MUX
		tmp = stdio_devices[i];

		while (tmp) {
			if (tmp == dev)
				return -1; /* in use */
			tmp = tmp->file_next[i];
		}
#else
		if (stdio_devices[i] == dev)
			return -1;	  /* in use */
#endif
	}

	/* The device is not part of any of the active stdio devices. Now
	   find device in the device list */
	tmp = devs;
	while (tmp != dev)
		tmp = tmp->next;

	/* Unlink device from device ring list */
	if (tmp->next == tmp)
		devs = NULL;		  /* It was the last device */
	else {
		/* Update head if this is the first element */
		if (tmp == devs)
			devs = tmp->next;

		tmp->prev->next = tmp->next;
		tmp->next->prev = tmp->prev;

	}

	return 0;
}
#endif /* CONFIG_IS_ENABLED(SYS_STDIO_DEREGISTER) */

int stdio_init_tables(void)
{
#if defined(CONFIG_NEEDS_MANUAL_RELOC)
	/* already relocated for current ARM implementation */
	ulong relocation_offset = gd->reloc_off;
	int i;

	/* relocate device name pointers */
	for (i = 0; i < (sizeof (stdio_names) / sizeof (char *)); ++i) {
		stdio_names[i] = (char *) (((ulong) stdio_names[i]) +
						relocation_offset);
	}
#endif /* CONFIG_NEEDS_MANUAL_RELOC */

	devs = NULL;

	return 0;
}

int stdio_add_devices(void)
{
#ifdef CONFIG_SYS_I2C
	i2c_init_all();
#else
#if defined(CONFIG_HARD_I2C)
	i2c_init (CONFIG_SYS_I2C_SPEED, CONFIG_SYS_I2C_SLAVE);
#endif
#endif
#ifdef CONFIG_DM_VIDEO
	/*
	 * If the console setting is not in environment variables then
	 * console_init_r() will not be calling iomux_doenv() (which calls
	 * search_device()). So we will not dynamically add devices by
	 * calling stdio_probe_device().
	 *
	 * So just probe all video devices now so that whichever one is
	 * required will be available.
	 */
#ifndef CONFIG_SYS_CONSOLE_IS_IN_ENV
	struct udevice *vdev;
# ifndef CONFIG_DM_KEYBOARD
	int ret;
# endif

	for (ret = uclass_first_device(UCLASS_VIDEO, &vdev);
	     vdev;
	     ret = uclass_next_device(&vdev))
		;
	if (ret)
		printf("%s: Video device failed (ret=%d)\n", __func__, ret);
#endif /* !CONFIG_SYS_CONSOLE_IS_IN_ENV */
#else
# if defined(CONFIG_LCD)
	drv_lcd_init ();
# endif
# if defined(CONFIG_VIDEO) || defined(CONFIG_CFB_CONSOLE)
	drv_video_init ();
# endif
#endif /* CONFIG_DM_VIDEO */
#if defined(CONFIG_KEYBOARD) && !defined(CONFIG_DM_KEYBOARD)
	drv_keyboard_init ();
#endif
#ifdef CONFIG_LOGBUFFER
	drv_logbuff_init ();
#endif
	drv_system_init ();
	serial_stdio_init ();
#ifdef CONFIG_USB_TTY
	drv_usbtty_init ();
#endif
#ifdef CONFIG_NETCONSOLE
	drv_nc_init ();
#endif
#ifdef CONFIG_JTAG_CONSOLE
	drv_jtag_console_init ();
#endif
#ifdef CONFIG_CBMEM_CONSOLE
	cbmemc_init();
#endif
	return (0);
}

int stdio_init(void)
{
	stdio_init_tables();
	stdio_add_devices();

	return 0;
}<|MERGE_RESOLUTION|>--- conflicted
+++ resolved
@@ -33,7 +33,9 @@
 #define	CONFIG_SYS_DEVICE_NULLDEV	1
 #endif
 
-<<<<<<< HEAD
+#if CONFIG_IS_ENABLED(SYS_STDIO_DEREGISTER)
+#define	CONFIG_SYS_DEVICE_NULLDEV	1
+#endif
 
 struct stdio_dev serial_dev = {
 	.name = "serial",
@@ -43,11 +45,6 @@
 	.getc = serial_getc,
 	.tstc = serial_tstc
 };
-=======
-#if CONFIG_IS_ENABLED(SYS_STDIO_DEREGISTER)
-#define	CONFIG_SYS_DEVICE_NULLDEV	1
-#endif
->>>>>>> fde831bc
 
 #ifdef CONFIG_SYS_DEVICE_NULLDEV
 static void nulldev_putc(const struct stdio_dev *pdev, const char c)
@@ -153,7 +150,6 @@
 
 struct stdio_dev* stdio_get_by_name(const char *name)
 {
-<<<<<<< HEAD
 	struct stdio_dev *dev = devs;
 
 	if (name && devs) {
@@ -162,18 +158,6 @@
 				return dev;
 			dev = dev->next;
 		} while (dev != devs);
-=======
-	struct list_head *pos;
-	struct stdio_dev *sdev;
-
-	if(!name)
-		return NULL;
-
-	list_for_each(pos, &(devs.list)) {
-		sdev = list_entry(pos, struct stdio_dev, list);
-		if (strcmp(sdev->name, name) == 0)
-			return sdev;
->>>>>>> fde831bc
 	}
 #ifdef CONFIG_DM_VIDEO
 	/*
@@ -224,13 +208,8 @@
 /* deregister the device "devname".
  * returns 0 if success, -1 if device is assigned and 1 if devname not found
  */
-<<<<<<< HEAD
-#ifdef	CONFIG_SYS_STDIO_DEREGISTER
+#if CONFIG_IS_ENABLED(SYS_STDIO_DEREGISTER)
 int stdio_deregister(const char *devname)
-=======
-#if CONFIG_IS_ENABLED(SYS_STDIO_DEREGISTER)
-int stdio_deregister_dev(struct stdio_dev *dev, int force)
->>>>>>> fde831bc
 {
 	int i;
 	struct stdio_dev *dev;
@@ -300,6 +279,32 @@
 
 int stdio_add_devices(void)
 {
+#ifdef CONFIG_DM_KEYBOARD
+	struct udevice *dev;
+	struct uclass *uc;
+	int ret;
+
+	/*
+	 * For now we probe all the devices here. At some point this should be
+	 * done only when the devices are required - e.g. we have a list of
+	 * input devices to start up in the stdin environment variable. That
+	 * work probably makes more sense when stdio itself is converted to
+	 * driver model.
+	 *
+	 * TODO(sjg@chromium.org): Convert changing uclass_first_device() etc.
+	 * to return the device even on error. Then we could use that here.
+	 */
+	ret = uclass_get(UCLASS_KEYBOARD, &uc);
+	if (ret)
+		return ret;
+
+	/* Don't report errors to the caller - assume that they are non-fatal */
+	uclass_foreach_dev(dev, uc) {
+		ret = device_probe(dev);
+		if (ret)
+			printf("Failed to probe keyboard '%s'\n", dev->name);
+	}
+#endif
 #ifdef CONFIG_SYS_I2C
 	i2c_init_all();
 #else
@@ -358,7 +363,8 @@
 #ifdef CONFIG_CBMEM_CONSOLE
 	cbmemc_init();
 #endif
-	return (0);
+
+	return 0;
 }
 
 int stdio_init(void)
