--- conflicted
+++ resolved
@@ -121,25 +121,8 @@
 
 int stdio_register (struct stdio_dev *dev)
 {
-<<<<<<< HEAD
 #ifdef CONFIG_CONSOLE_MUX
 	int i;
-=======
-	struct stdio_dev *_dev;
-
-	if(!dev)
-		return NULL;
-
-	_dev = calloc(1, sizeof(struct stdio_dev));
-
-	if(!_dev)
-		return NULL;
-
-	memcpy(_dev, dev, sizeof(struct stdio_dev));
-
-	return _dev;
-}
->>>>>>> 2acceb0e
 
 	/* Clear all links that represent lists */
 	for (i = 0; i < MAX_FILES; i++)
