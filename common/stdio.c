// SPDX-License-Identifier: GPL-2.0+
/*
 * Copyright (C) 2009 Sergey Kubushyn <ksi@koi8.net>
 *
 * Changes for multibus/multiadapter I2C support.
 *
 * (C) Copyright 2000
 * Paolo Scaffardi, AIRVENT SAM s.p.a - RIMINI(ITALY), arsenio@tin.it
 */

#include <config.h>
#include <common.h>
#include <dm.h>
#include <errno.h>
#include <log.h>
#include <stdarg.h>
#include <malloc.h>
#include <stdio_dev.h>
#include <serial.h>
#include <splash.h>
#include <video_link.h>

#include <i2c.h>
#include <asm/global_data.h>
#include <dm/device-internal.h>

DECLARE_GLOBAL_DATA_PTR;

static struct stdio_dev devs;
struct stdio_dev *stdio_devices[] = { NULL, NULL, NULL };
char *stdio_names[MAX_FILES] = { "stdin", "stdout", "stderr" };

int stdio_file_to_flags(const int file)
{
	switch (file) {
	case stdin:
		return DEV_FLAGS_INPUT;
	case stdout:
	case stderr:
		return DEV_FLAGS_OUTPUT;
	default:
		return -EINVAL;
	}
}

<<<<<<< HEAD
#ifdef CONFIG_SYS_DEVICE_NULLDEV
static void nulldev_putc(const struct stdio_dev *dev, const char c)
=======
#if CONFIG_IS_ENABLED(SYS_DEVICE_NULLDEV)
static void nulldev_putc(struct stdio_dev *dev, const char c)
>>>>>>> b517c527
{
	/* nulldev is empty! */
}

static void nulldev_puts(const struct stdio_dev *dev, const char *s)
{
	/* nulldev is empty! */
}

static int nulldev_input(const struct stdio_dev *dev)
{
	/* nulldev is empty! */
	return 0;
}

static void nulldev_register(void)
{
	struct stdio_dev dev;

	memset(&dev, '\0', sizeof(dev));

	strcpy(dev.name, "nulldev");
	dev.flags = DEV_FLAGS_OUTPUT | DEV_FLAGS_INPUT;
	dev.putc = nulldev_putc;
	dev.puts = nulldev_puts;
	dev.getc = nulldev_input;
	dev.tstc = nulldev_input;

	stdio_register(&dev);
}
#else
static inline void nulldev_register(void) {}
#endif	/* SYS_DEVICE_NULLDEV */

/**************************************************************************
 * SYSTEM DRIVERS
 **************************************************************************
 */

static void drv_system_init (void)
{
#ifdef CONFIG_SYS_DEVICE_NULLDEV
	struct stdio_dev dev;

	memset (&dev, 0, sizeof (dev));

<<<<<<< HEAD
	strcpy (dev.name, "nulldev");
	dev.flags = DEV_FLAGS_OUTPUT | DEV_FLAGS_INPUT;
	dev.putc = nulldev_putc;
	dev.puts = nulldev_puts;
	dev.getc = nulldev_input;
	dev.tstc = nulldev_input;

	stdio_register (&dev);
#endif
=======
	strcpy (dev.name, "serial");
	dev.flags = DEV_FLAGS_OUTPUT | DEV_FLAGS_INPUT;
	dev.putc = stdio_serial_putc;
	dev.puts = stdio_serial_puts;
	dev.getc = stdio_serial_getc;
	dev.tstc = stdio_serial_tstc;
	stdio_register (&dev);

	nulldev_register();
>>>>>>> b517c527
}

/**************************************************************************
 * DEVICES
 **************************************************************************
 */
struct list_head* stdio_get_list(void)
{
	return &devs.list;
}

/**
 * stdio_probe_device() - Find a device which provides the given stdio device
 *
 * This looks for a device of the given uclass which provides a particular
 * stdio device. It is currently really only useful for UCLASS_VIDEO.
 *
 * Ultimately we want to be able to probe a device by its stdio name. At
 * present devices register in their probe function (for video devices this
 * is done in vidconsole_post_probe()) and we don't know what name they will
 * use until they do so.
 * TODO(sjg@chromium.org): We should be able to determine the name before
 * probing, and probe the required device.
 *
 * @name:	stdio device name (e.g. "vidconsole")
 * id:		Uclass ID of device to look for (e.g. UCLASS_VIDEO)
 * @sdevp:	Returns stdout device, if found, else NULL
 * @return 0 if found, -ENOENT if no device found with that name, other -ve
 *	   on other error
 */
static int stdio_probe_device(const char *name, enum uclass_id id,
			      struct stdio_dev **sdevp)
{
	struct stdio_dev *sdev;
	struct udevice *dev;
	int seq, ret;

	*sdevp = NULL;
	seq = trailing_strtoln(name, NULL);
	if (seq == -1)
		seq = 0;
	ret = uclass_get_device_by_seq(id, seq, &dev);
	if (ret == -ENODEV)
		ret = uclass_first_device_err(id, &dev);
	if (ret) {
		debug("No %s device for seq %d (%s)\n", uclass_get_name(id),
		      seq, name);
		return ret;
	}
	/* The device should be be the last one registered */
	sdev = list_empty(&devs.list) ? NULL :
			list_last_entry(&devs.list, struct stdio_dev, list);
	if (!sdev || strcmp(sdev->name, name)) {
		debug("Device '%s' did not register with stdio as '%s'\n",
		      dev->name, name);
		return -ENOENT;
	}
	*sdevp = sdev;

	return 0;
}

struct stdio_dev *stdio_get_by_name(const char *name)
{
	struct list_head *pos;
	struct stdio_dev *sdev;

	if (!name)
		return NULL;

	list_for_each(pos, &devs.list) {
		sdev = list_entry(pos, struct stdio_dev, list);
		if (strcmp(sdev->name, name) == 0)
			return sdev;
	}
	if (IS_ENABLED(CONFIG_DM_VIDEO)) {
		/*
		 * We did not find a suitable stdio device. If there is a video
		 * driver with a name starting with 'vidconsole', we can try
		 * probing that in the hope that it will produce the required
		 * stdio device.
		 *
		 * This function is sometimes called with the entire value of
		 * 'stdout', which may include a list of devices separate by
		 * commas. Obviously this is not going to work, so we ignore
		 * that case. The call path in that case is
		 * console_init_r() -> console_search_dev() -> stdio_get_by_name()
		 */
		if (!strncmp(name, "vidconsole", 10) && !strchr(name, ',') &&
		    !stdio_probe_device(name, UCLASS_VIDEO, &sdev))
			return sdev;
	}

	return NULL;
}

<<<<<<< HEAD
struct stdio_dev* stdio_clone(const struct stdio_dev *dev)
=======
struct stdio_dev *stdio_clone(struct stdio_dev *dev)
>>>>>>> b517c527
{
	struct stdio_dev *_dev;

	if (!dev)
		return NULL;

	_dev = calloc(1, sizeof(struct stdio_dev));
	if (!_dev)
		return NULL;

	memcpy(_dev, dev, sizeof(struct stdio_dev));

	return _dev;
}

int stdio_register_dev(const struct stdio_dev *dev, struct stdio_dev **devp)
{
	struct stdio_dev *_dev;

	_dev = stdio_clone(dev);
	if (!_dev)
		return -ENODEV;
	list_add_tail(&_dev->list, &devs.list);
	if (devp)
		*devp = _dev;

	return 0;
}

int stdio_register(const struct stdio_dev *dev)
{
	return stdio_register_dev(dev, NULL);
}

int stdio_deregister_dev(struct stdio_dev *dev, int force)
{
	struct list_head *pos;
	char temp_names[3][16];
	int i;

	/* get stdio devices (ListRemoveItem changes the dev list) */
	for (i = 0 ; i < MAX_FILES; i++) {
		if (stdio_devices[i] == dev) {
			if (force) {
				strcpy(temp_names[i], "nulldev");
				continue;
			}
			/* Device is assigned -> report error */
			return -EBUSY;
		}
		memcpy(&temp_names[i][0], stdio_devices[i]->name,
		       sizeof(temp_names[i]));
	}

	list_del(&dev->list);
	free(dev);

	/* reassign device list */
	list_for_each(pos, &devs.list) {
		dev = list_entry(pos, struct stdio_dev, list);
		for (i = 0 ; i < MAX_FILES; i++) {
			if (strcmp(dev->name, temp_names[i]) == 0)
				stdio_devices[i] = dev;
		}
	}

	return 0;
}

int stdio_init_tables(void)
{
#if defined(CONFIG_NEEDS_MANUAL_RELOC)
	/* already relocated for current ARM implementation */
	ulong relocation_offset = gd->reloc_off;
	int i;

	/* relocate device name pointers */
	for (i = 0; i < (sizeof (stdio_names) / sizeof (char *)); ++i) {
		stdio_names[i] = (char *) (((ulong) stdio_names[i]) +
						relocation_offset);
	}
#endif /* CONFIG_NEEDS_MANUAL_RELOC */

	/* Initialize the list */
	INIT_LIST_HEAD(&devs.list);

	return 0;
}

int stdio_add_devices(void)
{
	struct udevice *dev;
	struct uclass *uc;
	int ret;

	if (IS_ENABLED(CONFIG_DM_KEYBOARD)) {
		/*
		 * For now we probe all the devices here. At some point this
		 * should be done only when the devices are required - e.g. we
		 * have a list of input devices to start up in the stdin
		 * environment variable. That work probably makes more sense
		 * when stdio itself is converted to driver model.
		 *
		 * TODO(sjg@chromium.org): Convert changing
		 * uclass_first_device() etc. to return the device even on
		 * error. Then we could use that here.
		 */
		ret = uclass_get(UCLASS_KEYBOARD, &uc);
		if (ret)
			return ret;

		/*
		 * Don't report errors to the caller - assume that they are
		 * non-fatal
		 */
		uclass_foreach_dev(dev, uc) {
			ret = device_probe(dev);
			if (ret)
				printf("Failed to probe keyboard '%s'\n",
				       dev->name);
		}
	}
#ifdef CONFIG_SYS_I2C
	i2c_init_all();
#endif
	if (IS_ENABLED(CONFIG_DM_VIDEO)) {
#ifdef CONFIG_VIDEO_LINK
		video_link_init();
#endif
		/*
		 * If the console setting is not in environment variables then
		 * console_init_r() will not be calling iomux_doenv() (which
		 * calls console_search_dev()). So we will not dynamically add
		 * devices by calling stdio_probe_device().
		 *
		 * So just probe all video devices now so that whichever one is
		 * required will be available.
		 */
		struct udevice *vdev;
		int ret;

		if (!IS_ENABLED(CONFIG_SYS_CONSOLE_IS_IN_ENV)) {
			for (ret = uclass_first_device(UCLASS_VIDEO, &vdev);
			     vdev;
			     ret = uclass_next_device(&vdev))
				;
			if (ret)
				printf("%s: Video device failed (ret=%d)\n",
				       __func__, ret);
		}
		if (IS_ENABLED(CONFIG_SPLASH_SCREEN) &&
		    IS_ENABLED(CONFIG_CMD_BMP))
			splash_display();
	} else {
		if (IS_ENABLED(CONFIG_LCD))
			drv_lcd_init();
		if (IS_ENABLED(CONFIG_VIDEO) ||
		    IS_ENABLED(CONFIG_CFB_CONSOLE) ||
		    IS_ENABLED(CONFIG_VIDEO_VCXK))
			drv_video_init();
	}

#if defined(CONFIG_KEYBOARD) && !defined(CONFIG_DM_KEYBOARD)
	drv_keyboard_init();
#endif
	drv_system_init();
	serial_stdio_init();
#ifdef CONFIG_USB_TTY
	drv_usbtty_init();
#endif
	if (IS_ENABLED(CONFIG_NETCONSOLE))
		drv_nc_init();
#ifdef CONFIG_JTAG_CONSOLE
	drv_jtag_console_init();
#endif
	if (IS_ENABLED(CONFIG_CBMEM_CONSOLE))
		cbmemc_init();

	return 0;
}

int stdio_init(void)
{
	stdio_init_tables();
	stdio_add_devices();

	return 0;
}<|MERGE_RESOLUTION|>--- conflicted
+++ resolved
@@ -43,13 +43,8 @@
 	}
 }
 
-<<<<<<< HEAD
-#ifdef CONFIG_SYS_DEVICE_NULLDEV
+#if CONFIG_IS_ENABLED(SYS_DEVICE_NULLDEV)
 static void nulldev_putc(const struct stdio_dev *dev, const char c)
-=======
-#if CONFIG_IS_ENABLED(SYS_DEVICE_NULLDEV)
-static void nulldev_putc(struct stdio_dev *dev, const char c)
->>>>>>> b517c527
 {
 	/* nulldev is empty! */
 }
@@ -91,32 +86,7 @@
 
 static void drv_system_init (void)
 {
-#ifdef CONFIG_SYS_DEVICE_NULLDEV
-	struct stdio_dev dev;
-
-	memset (&dev, 0, sizeof (dev));
-
-<<<<<<< HEAD
-	strcpy (dev.name, "nulldev");
-	dev.flags = DEV_FLAGS_OUTPUT | DEV_FLAGS_INPUT;
-	dev.putc = nulldev_putc;
-	dev.puts = nulldev_puts;
-	dev.getc = nulldev_input;
-	dev.tstc = nulldev_input;
-
-	stdio_register (&dev);
-#endif
-=======
-	strcpy (dev.name, "serial");
-	dev.flags = DEV_FLAGS_OUTPUT | DEV_FLAGS_INPUT;
-	dev.putc = stdio_serial_putc;
-	dev.puts = stdio_serial_puts;
-	dev.getc = stdio_serial_getc;
-	dev.tstc = stdio_serial_tstc;
-	stdio_register (&dev);
-
 	nulldev_register();
->>>>>>> b517c527
 }
 
 /**************************************************************************
@@ -213,11 +183,7 @@
 	return NULL;
 }
 
-<<<<<<< HEAD
 struct stdio_dev* stdio_clone(const struct stdio_dev *dev)
-=======
-struct stdio_dev *stdio_clone(struct stdio_dev *dev)
->>>>>>> b517c527
 {
 	struct stdio_dev *_dev;
 
