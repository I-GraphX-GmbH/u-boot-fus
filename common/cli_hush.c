--- conflicted
+++ resolved
@@ -981,7 +981,7 @@
 	char __maybe_unused *ps_prompt = NULL;
 
 	if (i->promptmode == 1)
-		prompt = CONFIG_SYS_PROMPT;
+		prompt = get_sys_prompt();
 	else
 		prompt = CONFIG_SYS_PROMPT_HUSH_PS2;
 
@@ -1027,16 +1027,8 @@
 
 	bootretry_reset_cmd_timeout();
 	i->__promptme = 1;
-<<<<<<< HEAD
-	if (i->promptmode == 1) {
-		n = cli_readline(get_sys_prompt());
-	} else {
-		n = cli_readline(CONFIG_SYS_PROMPT_HUSH_PS2);
-	}
-=======
 	n = uboot_cli_readline(i);
 
->>>>>>> 37908968
 #ifdef CONFIG_BOOT_RETRY_TIME
 	if (n == -2) {
 	  puts("\nTimeout waiting for command\n");
