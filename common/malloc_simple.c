--- conflicted
+++ resolved
@@ -22,7 +22,7 @@
 	addr = ALIGN(gd->malloc_base + gd->malloc_ptr, align);
 	new_ptr = addr + bytes - gd->malloc_base;
 	log_debug("size=%zx, ptr=%lx, limit=%lx: ", bytes, new_ptr,
-		  gd->malloc_limit);
+	      gd->malloc_limit);
 	if (new_ptr > gd->malloc_limit) {
 		log_err("alloc space exhausted\n");
 		return NULL;
@@ -38,26 +38,14 @@
 {
 	void *ptr;
 
-<<<<<<< HEAD
-	addr = ALIGN(gd->malloc_base + gd->malloc_ptr, align);
-	new_ptr = addr + bytes - gd->malloc_base;
-	debug("%s: size=%zx, align=%zx, ptr=%lx, limit=%lx: ", __func__,
-	      bytes, align, new_ptr, gd->malloc_limit);
-
-	if (new_ptr > gd->malloc_limit) {
-		debug("space exhausted\n");
-		return NULL;
-	}
-=======
 	ptr = alloc_simple(bytes, 1);
 	if (!ptr)
 		return ptr;
->>>>>>> 061aed83
 
 	log_debug("%lx\n", (ulong)ptr);
 
 	return ptr;
-}
+	}
 
 void *memalign_simple(size_t align, size_t bytes)
 {
@@ -80,7 +68,7 @@
 	ptr = malloc(size);
 	if (!ptr)
 		return ptr;
-	memset(ptr, '\0', size);
+		memset(ptr, '\0', size);
 
 	return ptr;
 }
