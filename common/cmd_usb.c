--- conflicted
+++ resolved
@@ -355,132 +355,7 @@
 #ifdef CONFIG_USB_STORAGE
 int do_usbboot(cmd_tbl_t *cmdtp, int flag, int argc, char * const argv[])
 {
-<<<<<<< HEAD
-	char *boot_device;
-	char *ep;
-	int dev, part = 1;
-	ulong addr, cnt;
-	disk_partition_t info;
-	image_header_t *hdr;
-	block_dev_desc_t *stor_dev;
-#if defined(CONFIG_FIT)
-	const void *fit_hdr = NULL;
-#endif
-
-	addr = (argc > 1) ? parse_loadaddr(argv[1], NULL) : get_loadaddr();
-	boot_device = (argc > 2) ? argv[2] : getenv("bootdevice");
-	if (!boot_device) {
-		puts("\n** No boot device **\n");
-		return 1;
-	}
-
-	dev = simple_strtoul(boot_device, &ep, 16);
-	stor_dev = usb_stor_get_dev(dev);
-	if (stor_dev == NULL || stor_dev->type == DEV_TYPE_UNKNOWN) {
-		printf("\n** Device %d not available\n", dev);
-		return 1;
-	}
-	if (stor_dev->block_read == NULL) {
-		printf("storage device not initialized. Use usb scan\n");
-		return 1;
-	}
-	if (*ep) {
-		if (*ep != ':') {
-			puts("\n** Invalid boot device, use `dev[:part]' **\n");
-			return 1;
-		}
-		part = simple_strtoul(++ep, NULL, 16);
-	}
-
-	if (get_partition_info(stor_dev, part, &info)) {
-		/* try to boot raw .... */
-		strncpy((char *)&info.type[0], BOOT_PART_TYPE,
-			sizeof(BOOT_PART_TYPE));
-		strncpy((char *)&info.name[0], "Raw", 4);
-		info.start = 0;
-		info.blksz = 0x200;
-		info.size = 2880;
-		printf("error reading partinfo...try to boot raw\n");
-	}
-	if ((strncmp((char *)info.type, BOOT_PART_TYPE,
-	    sizeof(info.type)) != 0) &&
-	    (strncmp((char *)info.type, BOOT_PART_COMP,
-	    sizeof(info.type)) != 0)) {
-		printf("\n** Invalid partition type \"%.32s\""
-			" (expect \"" BOOT_PART_TYPE "\")\n",
-			info.type);
-		return 1;
-	}
-	printf("\nLoading from USB device %d, partition %d: "
-		"Name: %.32s  Type: %.32s\n",
-		dev, part, info.name, info.type);
-
-	debug("First Block: %ld,  # of blocks: %ld, Block Size: %ld\n",
-		info.start, info.size, info.blksz);
-
-	if (stor_dev->block_read(dev, info.start, 1, (ulong *)addr) != 1) {
-		printf("** Read error on %d:%d\n", dev, part);
-		return 1;
-	}
-
-	switch (genimg_get_format((void *)addr)) {
-	case IMAGE_FORMAT_LEGACY:
-		hdr = (image_header_t *)addr;
-
-		if (!image_check_hcrc(hdr)) {
-			puts("\n** Bad Header Checksum **\n");
-			return 1;
-		}
-
-		image_print_contents(hdr);
-
-		cnt = image_get_image_size(hdr);
-		break;
-#if defined(CONFIG_FIT)
-	case IMAGE_FORMAT_FIT:
-		fit_hdr = (const void *)addr;
-		puts("Fit image detected...\n");
-
-		cnt = fit_get_size(fit_hdr);
-		break;
-#endif
-	default:
-		puts("** Unknown image type\n");
-		return 1;
-	}
-
-	cnt += info.blksz - 1;
-	cnt /= info.blksz;
-	cnt -= 1;
-
-	if (stor_dev->block_read(dev, info.start+1, cnt,
-		      (ulong *)(addr+info.blksz)) != cnt) {
-		printf("\n** Read error on %d:%d\n", dev, part);
-		return 1;
-	}
-
-#if defined(CONFIG_FIT)
-	/* This cannot be done earlier, we need complete FIT image in RAM
-	 * first
-	 */
-	if (genimg_get_format((void *)addr) == IMAGE_FORMAT_FIT) {
-		if (!fit_check_format(fit_hdr)) {
-			puts("** Bad FIT image format\n");
-			return 1;
-		}
-		fit_print_contents(fit_hdr);
-	}
-#endif
-
-	/* Loading ok, update default load address */
-	set_loadaddr(addr);
-
-	flush_cache(addr, (cnt+1)*info.blksz);
-
-	return bootm_maybe_autostart(cmdtp, argv[0]);
-=======
 	return common_diskboot(cmdtp, "usb", argc, argv);
->>>>>>> a0215a44
 }
 #endif /* CONFIG_USB_STORAGE */
 
