--- conflicted
+++ resolved
@@ -445,7 +445,7 @@
 {
 	bootstage_mark_name(BOOTSTAGE_ID_USB_START, "usb_start");
 
-	if (usb_init() < 0)
+	if (usb_init(1) < 0)
 		return;
 
 #ifdef CONFIG_USB_STORAGE
@@ -490,24 +490,7 @@
 		if (do_usb_stop_keyboard(1) != 0)
 			return 1;
 		usb_stop();
-<<<<<<< HEAD
-		printf("(Re)start USB...\n");
-		if (usb_init(1) >= 0) {
-#ifdef CONFIG_USB_STORAGE
-			/* try to recognize storage devices immediately */
-			usb_stor_curr_dev = usb_stor_scan(1);
-#endif
-#ifdef CONFIG_USB_HOST_ETHER
-			/* try to recognize ethernet devices immediately */
-			usb_ether_curr_dev = usb_host_eth_scan(1);
-#endif
-#ifdef CONFIG_USB_KEYBOARD
-			drv_usb_kbd_init();
-#endif
-		}
-=======
 		do_usb_start();
->>>>>>> f11b24e5
 		return 0;
 	}
 	if (strncmp(argv[1], "stop", 4) == 0) {
