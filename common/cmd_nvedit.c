--- conflicted
+++ resolved
@@ -444,7 +444,6 @@
 	return setenv(varname, str);
 }
 
-<<<<<<< HEAD
 void set_loadaddr(ulong addr)
 {
 	if (addr != load_addr) {
@@ -453,9 +452,7 @@
 	}
 }
 
-=======
 #ifndef CONFIG_SPL_BUILD
->>>>>>> a0215a44
 int do_env_set(cmd_tbl_t *cmdtp, int flag, int argc, char * const argv[])
 {
 	if (argc < 2)
@@ -645,7 +642,6 @@
 	return str ? simple_strtoul(str, NULL, base) : default_val;
 }
 
-<<<<<<< HEAD
 const char *get_bootfile(void)
 {
 	const char *p;
@@ -678,9 +674,7 @@
 	return load_addr;
 }
 
-=======
 #ifndef CONFIG_SPL_BUILD
->>>>>>> a0215a44
 #if defined(CONFIG_CMD_SAVEENV) && !defined(CONFIG_ENV_IS_NOWHERE)
 int do_env_save(cmd_tbl_t *cmdtp, int flag, int argc, char * const argv[])
 {
