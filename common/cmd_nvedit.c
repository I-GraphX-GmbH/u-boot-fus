--- conflicted
+++ resolved
@@ -76,17 +76,8 @@
  */
 #define	MAX_ENV_SIZE	(1 << 20)	/* 1 MiB */
 
-<<<<<<< HEAD
 static ulong load_addr;			/* Default Load Address */
 
-/*
- * Table with supported baudrates (defined in config_xyz.h)
- */
-static const unsigned long baudrate_table[] = CONFIG_SYS_BAUDRATE_TABLE;
-#define	N_BAUDRATES (sizeof(baudrate_table) / sizeof(baudrate_table[0]))
-
-=======
->>>>>>> 2acceb0e
 /*
  * This variable is incremented on each do_env_set(), so it can
  * be used via get_env_id() as an indication, if the environment
@@ -693,13 +684,17 @@
 }
 
 /* If string starts with '.', return current load_addr, else parse address */
-ulong parse_loadaddr(const char *buffer, char ** endp)
+ulong parse_loadaddr_base(const char *buffer, char ** endp, int base)
 {
 	if (*buffer != '.')
-		return simple_strtoul(buffer, endp, 16);
+		return simple_strtoul(buffer, endp, base);
 	if (endp)
 		*endp = (char *)(buffer + 1);
 	return load_addr;
+}
+ulong parse_loadaddr(const char *buffer, char ** endp)
+{
+	return parse_loadaddr_base(buffer, endp, 16);
 }
 
 #ifndef CONFIG_SPL_BUILD
@@ -939,12 +934,8 @@
 	else			/* export as raw binary data */
 		res = addr;
 
-<<<<<<< HEAD
 	env_size = get_env_size() - ENV_HEADER_SIZE;
-	len = hexport_r(&env_htab, '\0', &res, env_size, argc, argv);
-=======
-	len = hexport_r(&env_htab, '\0', 0, &res, ENV_SIZE, argc, argv);
->>>>>>> 2acceb0e
+	len = hexport_r(&env_htab, '\0', 0, &res, env_size, argc, argv);
 	if (len < 0) {
 		error("Cannot export environment: errno = %d\n", errno);
 		return 1;
