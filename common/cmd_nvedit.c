/*
 * (C) Copyright 2000-2013
 * Wolfgang Denk, DENX Software Engineering, wd@denx.de.
 *
 * (C) Copyright 2001 Sysgo Real-Time Solutions, GmbH <www.elinos.com>
 * Andreas Heppel <aheppel@sysgo.de>
 *
 * Copyright 2011 Freescale Semiconductor, Inc.
 *
 * SPDX-License-Identifier:	GPL-2.0+
 */

/*
 * Support for persistent environment data
 *
 * The "environment" is stored on external storage as a list of '\0'
 * terminated "name=value" strings. The end of the list is marked by
 * a double '\0'. The environment is preceeded by a 32 bit CRC over
 * the data part and, in case of redundant environment, a byte of
 * flags.
 *
 * This linearized representation will also be used before
 * relocation, i. e. as long as we don't have a full C runtime
 * environment. After that, we use a hash table.
 */

#include <common.h>
#include <cli.h>
#include <command.h>
#include <environment.h>
#include <search.h>
#include <errno.h>
#include <malloc.h>
#include <watchdog.h>
#include <linux/stddef.h>
#include <asm/byteorder.h>
#include <asm/io.h>

#ifndef CONFIG_BOOTFILE
#define CONFIG_BOOTFILE "uImage"
#endif

DECLARE_GLOBAL_DATA_PTR;

#if	!defined(CONFIG_ENV_IS_IN_EEPROM)	&& \
	!defined(CONFIG_ENV_IS_IN_FLASH)	&& \
	!defined(CONFIG_ENV_IS_IN_DATAFLASH)	&& \
	!defined(CONFIG_ENV_IS_IN_MMC)		&& \
	!defined(CONFIG_ENV_IS_IN_FAT)		&& \
	!defined(CONFIG_ENV_IS_IN_NAND)		&& \
	!defined(CONFIG_ENV_IS_IN_NVRAM)	&& \
	!defined(CONFIG_ENV_IS_IN_ONENAND)	&& \
	!defined(CONFIG_ENV_IS_IN_SPI_FLASH)	&& \
	!defined(CONFIG_ENV_IS_IN_REMOTE)	&& \
	!defined(CONFIG_ENV_IS_IN_UBI)		&& \
	!defined(CONFIG_ENV_IS_NOWHERE)
# error Define one of CONFIG_ENV_IS_IN_{EEPROM|FLASH|DATAFLASH|ONENAND|\
SPI_FLASH|NVRAM|MMC|FAT|REMOTE|UBI} or CONFIG_ENV_IS_NOWHERE
#endif

/*
 * Maximum expected input data size for import command
 */
#define	MAX_ENV_SIZE	(1 << 20)	/* 1 MiB */

static ulong load_addr;			/* Default Load Address */

/*
 * This variable is incremented on each do_env_set(), so it can
 * be used via get_env_id() as an indication, if the environment
 * has changed or not. So it is possible to reread an environment
 * variable only if the environment was changed ... done so for
 * example in NetInitLoop()
 */
static int env_id = 1;

int get_env_id(void)
{
	return env_id;
}

#ifndef CONFIG_SPL_BUILD
/*
 * Command interface: print one or all environment variables
 *
 * Returns 0 in case of error, or length of printed string
 */
static int env_print(char *name, int flag)
{
	char *res = NULL;
	ssize_t len;

	if (name) {		/* print a single name */
		ENTRY e, *ep;

		e.key = name;
		e.data = NULL;
		hsearch_r(e, FIND, &ep, &env_htab, flag);
		if (ep == NULL)
			return 0;
		len = printf("%s=%s\n", ep->key, ep->data);
		return len;
	}

	/* print whole list */
	len = hexport_r(&env_htab, '\n', flag, &res, 0, 0, NULL);

	if (len > 0) {
		puts(res);
		free(res);
		return len;
	}

	/* should never happen */
	printf("## Error: cannot export environment\n");
	return 0;
}

static int do_env_print(cmd_tbl_t *cmdtp, int flag, int argc,
			char * const argv[])
{
	int i;
	int rcode = 0;
	int env_flag = H_HIDE_DOT;

	if (argc > 1 && argv[1][0] == '-' && argv[1][1] == 'a') {
		argc--;
		argv++;
		env_flag &= ~H_HIDE_DOT;
	}

	if (argc == 1) {
		/* print all env vars */
		rcode = env_print(NULL, env_flag);
		if (!rcode)
			return 1;
		printf("\nEnvironment size: %d/%ld bytes\n",
		       rcode, (ulong)get_env_size() - ENV_HEADER_SIZE);
		return 0;
	}

	/* print selected env vars */
	env_flag &= ~H_HIDE_DOT;
	for (i = 1; i < argc; ++i) {
		int rc = env_print(argv[i], env_flag);
		if (!rc) {
			printf("## Error: \"%s\" not defined\n", argv[i]);
			++rcode;
		}
	}

	return rcode;
}

#ifdef CONFIG_CMD_GREPENV
static int do_env_grep(cmd_tbl_t *cmdtp, int flag,
		       int argc, char * const argv[])
{
	char *res = NULL;
	int len, grep_how, grep_what;

	if (argc < 2)
		return CMD_RET_USAGE;

	grep_how  = H_MATCH_SUBSTR;	/* default: substring search	*/
	grep_what = H_MATCH_BOTH;	/* default: grep names and values */

	while (--argc > 0 && **++argv == '-') {
		char *arg = *argv;
		while (*++arg) {
			switch (*arg) {
#ifdef CONFIG_REGEX
			case 'e':		/* use regex matching */
				grep_how  = H_MATCH_REGEX;
				break;
#endif
			case 'n':		/* grep for name */
				grep_what = H_MATCH_KEY;
				break;
			case 'v':		/* grep for value */
				grep_what = H_MATCH_DATA;
				break;
			case 'b':		/* grep for both */
				grep_what = H_MATCH_BOTH;
				break;
			case '-':
				goto DONE;
			default:
				return CMD_RET_USAGE;
			}
		}
	}

DONE:
	len = hexport_r(&env_htab, '\n',
			flag | grep_what | grep_how,
			&res, 0, argc, argv);

	if (len > 0) {
		puts(res);
		free(res);
	}

	if (len < 2)
		return 1;

	return 0;
}
#endif
#endif /* CONFIG_SPL_BUILD */

/*
 * Set a new environment variable,
 * or replace or delete an existing one.
 */
static int _do_env_set(int flag, int argc, char * const argv[])
{
	int   i, len;
	char  *name, *value, *s;
	ENTRY e, *ep;
	int env_flag = H_INTERACTIVE;

	debug("Initial value for argc=%d\n", argc);
	while (argc > 1 && **(argv + 1) == '-') {
		char *arg = *++argv;

		--argc;
		while (*++arg) {
			switch (*arg) {
			case 'f':		/* force */
				env_flag |= H_FORCE;
				break;
			default:
				return CMD_RET_USAGE;
			}
		}
	}
	debug("Final value for argc=%d\n", argc);
	name = argv[1];
	value = argv[2];

	if (strchr(name, '=')) {
		printf("## Error: illegal character '='"
		       "in variable name \"%s\"\n", name);
		return 1;
	}

	env_id++;

	/* Delete only ? */
	if (argc < 3 || argv[2] == NULL) {
		int rc = hdelete_r(name, &env_htab, env_flag);
		return !rc;
	}

	/*
	 * Insert / replace new value
	 */
	for (i = 2, len = 0; i < argc; ++i)
		len += strlen(argv[i]) + 1;

	value = malloc(len);
	if (value == NULL) {
		printf("## Can't malloc %d bytes\n", len);
		return 1;
	}
	for (i = 2, s = value; i < argc; ++i) {
		char *v = argv[i];

		while ((*s++ = *v++) != '\0')
			;
		*(s - 1) = ' ';
	}
	if (s != value)
		*--s = '\0';

	e.key	= name;
	e.data	= value;
	hsearch_r(e, ENTER, &ep, &env_htab, env_flag);
	free(value);
	if (!ep) {
		printf("## Error inserting \"%s\" variable, errno=%d\n",
			name, errno);
		return 1;
	}

	return 0;
}

int setenv(const char *varname, const char *varvalue)
{
	const char * const argv[4] = { "setenv", varname, varvalue, NULL };

	/* before import into hashtable */
	if (!(gd->flags & GD_FLG_ENV_READY))
		return 1;

	if (varvalue == NULL || varvalue[0] == '\0')
		return _do_env_set(0, 2, (char * const *)argv);
	else
		return _do_env_set(0, 3, (char * const *)argv);
}

/**
 * Set an environment variable to an integer value
 *
 * @param varname	Environment variable to set
 * @param value		Value to set it to
 * @return 0 if ok, 1 on error
 */
int setenv_ulong(const char *varname, ulong value)
{
	/* TODO: this should be unsigned */
	char *str = simple_itoa(value);

	return setenv(varname, str);
}

/**
 * Set an environment variable to an value in hex
 *
 * @param varname	Environment variable to set
 * @param value		Value to set it to
 * @return 0 if ok, 1 on error
 */
int setenv_hex(const char *varname, ulong value)
{
	char str[17];

	sprintf(str, "%lx", value);
	return setenv(varname, str);
}

ulong getenv_hex(const char *varname, ulong default_val)
{
	const char *s;
	ulong value;
	char *endp;

	s = getenv(varname);
	if (s)
		value = simple_strtoul(s, &endp, 16);
	if (!s || endp == s)
		return default_val;

	return value;
}

void set_loadaddr(ulong addr)
{
	if (addr != load_addr) {
		load_addr = addr;
		setenv_hex("loadaddr", addr);
	}
}

#ifndef CONFIG_SPL_BUILD
static int do_env_set(cmd_tbl_t *cmdtp, int flag, int argc, char * const argv[])
{
	if (argc < 2)
		return CMD_RET_USAGE;

	return _do_env_set(flag, argc, argv);
}

/*
 * Prompt for environment variable
 */
#if defined(CONFIG_CMD_ASKENV)
int do_env_ask(cmd_tbl_t *cmdtp, int flag, int argc, char * const argv[])
{
	char message[CONFIG_SYS_CBSIZE];
	int i, len, pos, size;
	char *local_args[4];
	char *endptr;

	local_args[0] = argv[0];
	local_args[1] = argv[1];
	local_args[2] = NULL;
	local_args[3] = NULL;

	/*
	 * Check the syntax:
	 *
	 * env_ask envname [message1 ...] [size]
	 */
	if (argc == 1)
		return CMD_RET_USAGE;

	/*
	 * We test the last argument if it can be converted
	 * into a decimal number.  If yes, we assume it's
	 * the size.  Otherwise we echo it as part of the
	 * message.
	 */
	i = simple_strtoul(argv[argc - 1], &endptr, 10);
	if (*endptr != '\0') {			/* no size */
		size = CONFIG_SYS_CBSIZE - 1;
	} else {				/* size given */
		size = i;
		--argc;
	}

	if (argc <= 2) {
		sprintf(message, "Please enter '%s': ", argv[1]);
	} else {
		/* env_ask envname message1 ... messagen [size] */
		for (i = 2, pos = 0; i < argc; i++) {
			if (pos)
				message[pos++] = ' ';

			strcpy(message + pos, argv[i]);
			pos += strlen(argv[i]);
		}
		message[pos++] = ' ';
		message[pos] = '\0';
	}

	if (size >= CONFIG_SYS_CBSIZE)
		size = CONFIG_SYS_CBSIZE - 1;

	if (size <= 0)
		return 1;

	/* prompt for input */
	len = cli_readline(message);

	if (size < len)
		console_buffer[size] = '\0';

	len = 2;
	if (console_buffer[0] != '\0') {
		local_args[2] = console_buffer;
		len = 3;
	}

	/* Continue calling setenv code */
	return _do_env_set(flag, len, local_args);
}
#endif

#if defined(CONFIG_CMD_ENV_CALLBACK)
static int print_static_binding(const char *var_name, const char *callback_name)
{
	printf("\t%-20s %-20s\n", var_name, callback_name);

	return 0;
}

static int print_active_callback(ENTRY *entry)
{
	struct env_clbk_tbl *clbkp;
	int i;
	int num_callbacks;

	if (entry->callback == NULL)
		return 0;

	/* look up the callback in the linker-list */
	num_callbacks = ll_entry_count(struct env_clbk_tbl, env_clbk);
	for (i = 0, clbkp = ll_entry_start(struct env_clbk_tbl, env_clbk);
	     i < num_callbacks;
	     i++, clbkp++) {
#if defined(CONFIG_NEEDS_MANUAL_RELOC)
		if (entry->callback == clbkp->callback + gd->reloc_off)
#else
		if (entry->callback == clbkp->callback)
#endif
			break;
	}

	if (i == num_callbacks)
		/* this should probably never happen, but just in case... */
		printf("\t%-20s %p\n", entry->key, entry->callback);
	else
		printf("\t%-20s %-20s\n", entry->key, clbkp->name);

	return 0;
}

/*
 * Print the callbacks available and what they are bound to
 */
int do_env_callback(cmd_tbl_t *cmdtp, int flag, int argc, char * const argv[])
{
	struct env_clbk_tbl *clbkp;
	int i;
	int num_callbacks;

	/* Print the available callbacks */
	puts("Available callbacks:\n");
	puts("\tCallback Name\n");
	puts("\t-------------\n");
	num_callbacks = ll_entry_count(struct env_clbk_tbl, env_clbk);
	for (i = 0, clbkp = ll_entry_start(struct env_clbk_tbl, env_clbk);
	     i < num_callbacks;
	     i++, clbkp++)
		printf("\t%s\n", clbkp->name);
	puts("\n");

	/* Print the static bindings that may exist */
	puts("Static callback bindings:\n");
	printf("\t%-20s %-20s\n", "Variable Name", "Callback Name");
	printf("\t%-20s %-20s\n", "-------------", "-------------");
	env_attr_walk(ENV_CALLBACK_LIST_STATIC, print_static_binding);
	puts("\n");

	/* walk through each variable and print the callback if it has one */
	puts("Active callback bindings:\n");
	printf("\t%-20s %-20s\n", "Variable Name", "Callback Name");
	printf("\t%-20s %-20s\n", "-------------", "-------------");
	hwalk_r(&env_htab, print_active_callback);
	return 0;
}
#endif

#if defined(CONFIG_CMD_ENV_FLAGS)
static int print_static_flags(const char *var_name, const char *flags)
{
	enum env_flags_vartype type = env_flags_parse_vartype(flags);
	enum env_flags_varaccess access = env_flags_parse_varaccess(flags);

	printf("\t%-20s %-20s %-20s\n", var_name,
		env_flags_get_vartype_name(type),
		env_flags_get_varaccess_name(access));

	return 0;
}

static int print_active_flags(ENTRY *entry)
{
	enum env_flags_vartype type;
	enum env_flags_varaccess access;

	if (entry->flags == 0)
		return 0;

	type = (enum env_flags_vartype)
		(entry->flags & ENV_FLAGS_VARTYPE_BIN_MASK);
	access = env_flags_parse_varaccess_from_binflags(entry->flags);
	printf("\t%-20s %-20s %-20s\n", entry->key,
		env_flags_get_vartype_name(type),
		env_flags_get_varaccess_name(access));

	return 0;
}

/*
 * Print the flags available and what variables have flags
 */
int do_env_flags(cmd_tbl_t *cmdtp, int flag, int argc, char * const argv[])
{
	/* Print the available variable types */
	printf("Available variable type flags (position %d):\n",
		ENV_FLAGS_VARTYPE_LOC);
	puts("\tFlag\tVariable Type Name\n");
	puts("\t----\t------------------\n");
	env_flags_print_vartypes();
	puts("\n");

	/* Print the available variable access types */
	printf("Available variable access flags (position %d):\n",
		ENV_FLAGS_VARACCESS_LOC);
	puts("\tFlag\tVariable Access Name\n");
	puts("\t----\t--------------------\n");
	env_flags_print_varaccess();
	puts("\n");

	/* Print the static flags that may exist */
	puts("Static flags:\n");
	printf("\t%-20s %-20s %-20s\n", "Variable Name", "Variable Type",
		"Variable Access");
	printf("\t%-20s %-20s %-20s\n", "-------------", "-------------",
		"---------------");
	env_attr_walk(ENV_FLAGS_LIST_STATIC, print_static_flags);
	puts("\n");

	/* walk through each variable and print the flags if non-default */
	puts("Active flags:\n");
	printf("\t%-20s %-20s %-20s\n", "Variable Name", "Variable Type",
		"Variable Access");
	printf("\t%-20s %-20s %-20s\n", "-------------", "-------------",
		"---------------");
	hwalk_r(&env_htab, print_active_flags);
	return 0;
}
#endif

/*
 * Interactively edit an environment variable
 */
#if defined(CONFIG_CMD_EDITENV)
static int do_env_edit(cmd_tbl_t *cmdtp, int flag, int argc,
		       char * const argv[])
{
	char buffer[CONFIG_SYS_CBSIZE];
	char *init_val;

	if (argc < 2)
		return CMD_RET_USAGE;

	/* Set read buffer to initial value or empty sting */
	init_val = getenv(argv[1]);
	if (init_val)
		sprintf(buffer, "%s", init_val);
	else
		buffer[0] = '\0';

	if (cli_readline_into_buffer("edit: ", buffer, 0) < 0)
		return 1;

	return setenv(argv[1], buffer);
}
#endif /* CONFIG_CMD_EDITENV */
#endif /* CONFIG_SPL_BUILD */

/*
 * Look up variable from environment,
 * return address of storage for that variable,
 * or NULL if not found
 */
char *getenv(const char *name)
{
	if (gd->flags & GD_FLG_ENV_READY) { /* after import into hashtable */
		ENTRY e, *ep;

		WATCHDOG_RESET();

		e.key	= name;
		e.data	= NULL;
		hsearch_r(e, FIND, &ep, &env_htab, 0);

		return ep ? ep->data : NULL;
	}

	/* restricted capabilities before import */
	if (getenv_f(name, (char *)(gd->env_buf), sizeof(gd->env_buf)) > 0)
		return (char *)(gd->env_buf);

	return NULL;
}

/*
 * Look up variable from environment for restricted C runtime env.
 */
int getenv_f(const char *name, char *buf, unsigned len)
{
	int i, nxt;
	size_t env_size;

	/* As long as we are not using the relocated env, size is set in gd */
	env_size = gd->env_size;

	for (i = 0; env_get_char(i) != '\0'; i = nxt + 1) {
		int val, n;

		for (nxt = i; env_get_char(nxt) != '\0'; ++nxt) {
			if (nxt >= env_size)
				return -1;
		}

		val = envmatch((uchar *)name, i);
		if (val < 0)
			continue;

		/* found; copy out */
		for (n = 0; n < len; ++n, ++buf) {
			*buf = env_get_char(val++);
			if (*buf == '\0')
				return n;
		}

		if (n)
			*--buf = '\0';

		printf("env_buf [%d bytes] too small for value of \"%s\"\n",
			len, name);

		return n;
	}

	return -1;
}

/**
 * Decode the integer value of an environment variable and return it.
 *
 * @param name		Name of environemnt variable
 * @param base		Number base to use (normally 10, or 16 for hex)
 * @param default_val	Default value to return if the variable is not
 *			found
 * @return the decoded value, or default_val if not found
 */
ulong getenv_ulong(const char *name, int base, ulong default_val)
{
	/*
	 * We can use getenv() here, even before relocation, since the
	 * environment variable value is an integer and thus short.
	 */
	const char *str = getenv(name);

	return str ? simple_strtoul(str, NULL, base) : default_val;
}

const char *get_bootfile(void)
{
	const char *p;

	p = getenv("bootfile");
	if (p)
		return p;
	return CONFIG_BOOTFILE;
}

const char *parse_bootfile(const char *buffer)
{
	if ((buffer[0] == '.') && (buffer[1] == 0))
		return get_bootfile();
	return buffer;
}

ulong get_loadaddr(void)
{
	return load_addr;
}

/* If string starts with '.', return current load_addr, else parse address */
ulong parse_loadaddr_base(const char *buffer, char ** endp, int base)
{
	if (*buffer != '.')
		return simple_strtoul(buffer, endp, base);
	if (endp)
		*endp = (char *)(buffer + 1);
	return load_addr;
}
ulong parse_loadaddr(const char *buffer, char ** endp)
{
	return parse_loadaddr_base(buffer, endp, 16);
}

#ifndef CONFIG_SPL_BUILD
#if defined(CONFIG_CMD_SAVEENV) && !defined(CONFIG_ENV_IS_NOWHERE)
static int do_env_save(cmd_tbl_t *cmdtp, int flag, int argc,
		       char * const argv[])
{
	printf("Saving Environment to %s...\n", env_name_spec);

	return saveenv() ? 1 : 0;
}

U_BOOT_CMD(
	saveenv, 1, 0,	do_env_save,
	"save environment variables to persistent storage",
	""
);
#endif
#endif /* CONFIG_SPL_BUILD */


/*
 * Match a name / name=value pair
 *
 * s1 is either a simple 'name', or a 'name=value' pair.
 * i2 is the environment index for a 'name2=value2' pair.
 * If the names match, return the index for the value2, else -1.
 */
int envmatch(uchar *s1, int i2)
{
	if (s1 == NULL)
		return -1;

	while (*s1 == env_get_char(i2++))
		if (*s1++ == '=')
			return i2;

	if (*s1 == '\0' && env_get_char(i2-1) == '=')
		return i2;

	return -1;
}

#ifndef CONFIG_SPL_BUILD
static int do_env_default(cmd_tbl_t *cmdtp, int __flag,
			  int argc, char * const argv[])
{
	int all = 0, flag = 0;

	debug("Initial value for argc=%d\n", argc);
	while (--argc > 0 && **++argv == '-') {
		char *arg = *argv;

		while (*++arg) {
			switch (*arg) {
			case 'a':		/* default all */
				all = 1;
				break;
			case 'f':		/* force */
				flag |= H_FORCE;
				break;
			default:
				return cmd_usage(cmdtp);
			}
		}
	}
	debug("Final value for argc=%d\n", argc);
	if (all && (argc == 0)) {
		/* Reset the whole environment */
		set_default_env("## Resetting to default environment\n");
		return 0;
	}
	if (!all && (argc > 0)) {
		/* Reset individual variables */
		set_default_vars(argc, argv);
		return 0;
	}

	return cmd_usage(cmdtp);
}

static int do_env_delete(cmd_tbl_t *cmdtp, int flag,
			 int argc, char * const argv[])
{
	int env_flag = H_INTERACTIVE;
	int ret = 0;

	debug("Initial value for argc=%d\n", argc);
	while (argc > 1 && **(argv + 1) == '-') {
		char *arg = *++argv;

		--argc;
		while (*++arg) {
			switch (*arg) {
			case 'f':		/* force */
				env_flag |= H_FORCE;
				break;
			default:
				return CMD_RET_USAGE;
			}
		}
	}
	debug("Final value for argc=%d\n", argc);

	env_id++;

	while (--argc > 0) {
		char *name = *++argv;

		if (!hdelete_r(name, &env_htab, env_flag))
			ret = 1;
	}

	return ret;
}

#ifdef CONFIG_CMD_EXPORTENV
/*
 * env export [-t | -b | -c] [-s size] addr [var ...]
 *	-t:	export as text format; if size is given, data will be
 *		padded with '\0' bytes; if not, one terminating '\0'
 *		will be added (which is included in the "filesize"
 *		setting so you can for exmple copy this to flash and
 *		keep the termination).
 *	-b:	export as binary format (name=value pairs separated by
 *		'\0', list end marked by double "\0\0")
 *	-c:	export as checksum protected environment format as
 *		used for example by "saveenv" command
 *	-s size:
 *		size of output buffer
 *	addr:	memory address where environment gets stored
 *	var...	List of variable names that get included into the
 *		export. Without arguments, the whole environment gets
 *		exported.
 *
 * With "-c" and size is NOT given, then the export command will
 * format the data as currently used for the persistent storage,
 * i. e. it will use CONFIG_ENV_SECT_SIZE as output block size and
 * prepend a valid CRC32 checksum and, in case of resundant
 * environment, a "current" redundancy flag. If size is given, this
 * value will be used instead of CONFIG_ENV_SECT_SIZE; again, CRC32
 * checksum and redundancy flag will be inserted.
 *
 * With "-b" and "-t", always only the real data (including a
 * terminating '\0' byte) will be written; here the optional size
 * argument will be used to make sure not to overflow the user
 * provided buffer; the command will abort if the size is not
 * sufficient. Any remainign space will be '\0' padded.
 *
 * On successful return, the variable "filesize" will be set.
 * Note that filesize includes the trailing/terminating '\0' byte(s).
 *
 * Usage szenario:  create a text snapshot/backup of the current settings:
 *
 *	=> env export -t 100000
 *	=> era ${backup_addr} +${filesize}
 *	=> cp.b 100000 ${backup_addr} ${filesize}
 *
 * Re-import this snapshot, deleting all other settings:
 *
 *	=> env import -d -t ${backup_addr}
 */
static int do_env_export(cmd_tbl_t *cmdtp, int flag,
			 int argc, char * const argv[])
{
	char	buf[32];
	ulong	addr;
	char	*ptr, *cmd, *res;
	size_t	size = 0;
	ssize_t	len;
	env_t	*envp;
	char	sep = '\n';
	int	chk = 0;
	int	fmt = 0;
	size_t  env_size;

	cmd = *argv;

	while (--argc > 0 && **++argv == '-') {
		char *arg = *argv;
		while (*++arg) {
			switch (*arg) {
			case 'b':		/* raw binary format */
				if (fmt++)
					goto sep_err;
				sep = '\0';
				break;
			case 'c':		/* external checksum format */
				if (fmt++)
					goto sep_err;
				sep = '\0';
				chk = 1;
				break;
			case 's':		/* size given */
				if (--argc <= 0)
					return cmd_usage(cmdtp);
				size = simple_strtoul(*++argv, NULL, 16);
				goto NXTARG;
			case 't':		/* text format */
				if (fmt++)
					goto sep_err;
				sep = '\n';
				break;
			default:
				return CMD_RET_USAGE;
			}
		}
NXTARG:		;
	}

	if (argc < 1)
		return CMD_RET_USAGE;

<<<<<<< HEAD
	addr = (char *)parse_loadaddr(argv[0], NULL);
=======
	addr = simple_strtoul(argv[0], NULL, 16);
	ptr = map_sysmem(addr, size);
>>>>>>> fb2a8f83

	if (size)
		memset(ptr, '\0', size);

	argc--;
	argv++;

	if (sep) {		/* export as text file */
		len = hexport_r(&env_htab, sep,
				H_MATCH_KEY | H_MATCH_IDENT,
				&ptr, size, argc, argv);
		if (len < 0) {
			error("Cannot export environment: errno = %d\n", errno);
			return 1;
		}
		sprintf(buf, "%zX", (size_t)len);
		setenv("filesize", buf);

		return 0;
	}

	envp = (env_t *)ptr;

	if (chk)		/* export as checksum protected block */
		res = (char *)(envp + 1);
	else			/* export as raw binary data */
		res = ptr;

	env_size = get_env_size() - ENV_HEADER_SIZE;
	len = hexport_r(&env_htab, '\0',
			H_MATCH_KEY | H_MATCH_IDENT,
			&res, env_size, argc, argv);
	if (len < 0) {
		error("Cannot export environment: errno = %d\n", errno);
		return 1;
	}

	if (chk) {
		envp->crc = crc32(0, (unsigned char *)(envp + 1), env_size);
#ifdef CONFIG_ENV_ADDR_REDUND
		envp->flags = ACTIVE_FLAG;
#endif
	}
	setenv_hex("filesize", len + ENV_HEADER_SIZE);

	return 0;

sep_err:
	printf("## %s: only one of \"-b\", \"-c\" or \"-t\" allowed\n",	cmd);
	return 1;
}
#endif

#ifdef CONFIG_CMD_IMPORTENV
/*
 * env import [-d] [-t | -b | -c] addr [size]
 *	-d:	delete existing environment before importing;
 *		otherwise overwrite / append to existion definitions
 *	-t:	assume text format; either "size" must be given or the
 *		text data must be '\0' terminated
 *	-b:	assume binary format ('\0' separated, "\0\0" terminated)
 *	-c:	assume checksum protected environment format
 *	addr:	memory address to read from
 *	size:	length of input data; if missing, proper '\0'
 *		termination is mandatory
 */
static int do_env_import(cmd_tbl_t *cmdtp, int flag,
			 int argc, char * const argv[])
{
	ulong	addr;
	char	*cmd, *ptr;
	char	sep = '\n';
	int	chk = 0;
	int	fmt = 0;
	int	del = 0;
	size_t	size;

	cmd = *argv;

	while (--argc > 0 && **++argv == '-') {
		char *arg = *argv;
		while (*++arg) {
			switch (*arg) {
			case 'b':		/* raw binary format */
				if (fmt++)
					goto sep_err;
				sep = '\0';
				break;
			case 'c':		/* external checksum format */
				if (fmt++)
					goto sep_err;
				sep = '\0';
				chk = 1;
				break;
			case 't':		/* text format */
				if (fmt++)
					goto sep_err;
				sep = '\n';
				break;
			case 'd':
				del = 1;
				break;
			default:
				return CMD_RET_USAGE;
			}
		}
	}

	if (argc < 1)
		return CMD_RET_USAGE;

	if (!fmt)
		printf("## Warning: defaulting to text format\n");

<<<<<<< HEAD
	addr = (char *)parse_loadaddr(argv[0], NULL);
=======
	addr = simple_strtoul(argv[0], NULL, 16);
	ptr = map_sysmem(addr, 0);
>>>>>>> fb2a8f83

	if (argc == 2) {
		size = simple_strtoul(argv[1], NULL, 16);
	} else if (argc == 1 && chk) {
		puts("## Error: external checksum format must pass size\n");
		return CMD_RET_FAILURE;
	} else {
		char *s = ptr;

		size = 0;

		while (size < MAX_ENV_SIZE) {
			if ((*s == sep) && (*(s+1) == '\0'))
				break;
			++s;
			++size;
		}
		if (size == MAX_ENV_SIZE) {
			printf("## Warning: Input data exceeds %d bytes"
				" - truncated\n", MAX_ENV_SIZE);
		}
		size += 2;
		printf("## Info: input data size = %zu = 0x%zX\n", size, size);
	}

	if (chk) {
		uint32_t crc;
		env_t *ep = (env_t *)ptr;

		size -= ENV_HEADER_SIZE;
		memcpy(&crc, &ep->crc, sizeof(crc));

		if (crc32(0, (unsigned char *)(ep + 1), size) != crc) {
			puts("## Error: bad CRC, import failed\n");
			return 1;
		}
<<<<<<< HEAD
		addr = (char *)(ep + 1);
=======
		ptr = (char *)ep->data;
>>>>>>> fb2a8f83
	}

	if (himport_r(&env_htab, ptr, size, sep, del ? 0 : H_NOCLEAR, 0,
		      NULL) == 0) {
		error("Environment import failed: errno = %d\n", errno);
		return 1;
	}
	gd->flags |= GD_FLG_ENV_READY;

	return 0;

sep_err:
	printf("## %s: only one of \"-b\", \"-c\" or \"-t\" allowed\n",
		cmd);
	return 1;
}
#endif

#if defined(CONFIG_CMD_ENV_EXISTS)
static int do_env_exists(cmd_tbl_t *cmdtp, int flag, int argc,
		       char * const argv[])
{
	ENTRY e, *ep;

	if (argc < 2)
		return CMD_RET_USAGE;

	e.key = argv[1];
	e.data = NULL;
	hsearch_r(e, FIND, &ep, &env_htab, 0);

	return (ep == NULL) ? 1 : 0;
}
#endif

/*
 * New command line interface: "env" command with subcommands
 */
static cmd_tbl_t cmd_env_sub[] = {
#if defined(CONFIG_CMD_ASKENV)
	U_BOOT_CMD_MKENT(ask, CONFIG_SYS_MAXARGS, 1, do_env_ask, "", ""),
#endif
	U_BOOT_CMD_MKENT(default, 1, 0, do_env_default, "", ""),
	U_BOOT_CMD_MKENT(delete, CONFIG_SYS_MAXARGS, 0, do_env_delete, "", ""),
#if defined(CONFIG_CMD_EDITENV)
	U_BOOT_CMD_MKENT(edit, 2, 0, do_env_edit, "", ""),
#endif
#if defined(CONFIG_CMD_ENV_CALLBACK)
	U_BOOT_CMD_MKENT(callbacks, 1, 0, do_env_callback, "", ""),
#endif
#if defined(CONFIG_CMD_ENV_FLAGS)
	U_BOOT_CMD_MKENT(flags, 1, 0, do_env_flags, "", ""),
#endif
#if defined(CONFIG_CMD_EXPORTENV)
	U_BOOT_CMD_MKENT(export, 4, 0, do_env_export, "", ""),
#endif
#if defined(CONFIG_CMD_GREPENV)
	U_BOOT_CMD_MKENT(grep, CONFIG_SYS_MAXARGS, 1, do_env_grep, "", ""),
#endif
#if defined(CONFIG_CMD_IMPORTENV)
	U_BOOT_CMD_MKENT(import, 5, 0, do_env_import, "", ""),
#endif
	U_BOOT_CMD_MKENT(print, CONFIG_SYS_MAXARGS, 1, do_env_print, "", ""),
#if defined(CONFIG_CMD_RUN)
	U_BOOT_CMD_MKENT(run, CONFIG_SYS_MAXARGS, 1, do_run, "", ""),
#endif
#if defined(CONFIG_CMD_SAVEENV) && !defined(CONFIG_ENV_IS_NOWHERE)
	U_BOOT_CMD_MKENT(save, 1, 0, do_env_save, "", ""),
#endif
	U_BOOT_CMD_MKENT(set, CONFIG_SYS_MAXARGS, 0, do_env_set, "", ""),
#if defined(CONFIG_CMD_ENV_EXISTS)
	U_BOOT_CMD_MKENT(exists, 2, 0, do_env_exists, "", ""),
#endif
};

#if defined(CONFIG_NEEDS_MANUAL_RELOC)
void env_reloc(void)
{
	fixup_cmdtable(cmd_env_sub, ARRAY_SIZE(cmd_env_sub));
}
#endif

static int do_env(cmd_tbl_t *cmdtp, int flag, int argc, char * const argv[])
{
	cmd_tbl_t *cp;

	if (argc < 2)
		return CMD_RET_USAGE;

	/* drop initial "env" arg */
	argc--;
	argv++;

	cp = find_cmd_tbl(argv[0], cmd_env_sub, ARRAY_SIZE(cmd_env_sub));

	if (cp)
		return cp->cmd(cmdtp, flag, argc, argv);

	return CMD_RET_USAGE;
}

#ifdef CONFIG_SYS_LONGHELP
static char env_help_text[] =
#if defined(CONFIG_CMD_ASKENV)
	"ask name [message] [size] - ask for environment variable\nenv "
#endif
#if defined(CONFIG_CMD_ENV_CALLBACK)
	"callbacks - print callbacks and their associated variables\nenv "
#endif
	"default [-f] -a - [forcibly] reset default environment\n"
	"env default [-f] var [...] - [forcibly] reset variable(s) to their default values\n"
	"env delete [-f] var [...] - [forcibly] delete variable(s)\n"
#if defined(CONFIG_CMD_EDITENV)
	"env edit name - edit environment variable\n"
#endif
#if defined(CONFIG_CMD_ENV_EXISTS)
	"env exists name - tests for existence of variable\n"
#endif
#if defined(CONFIG_CMD_EXPORTENV)
	"env export [-t | -b | -c] [-s size] addr [var ...] - export environment\n"
#endif
#if defined(CONFIG_CMD_ENV_FLAGS)
	"env flags - print variables that have non-default flags\n"
#endif
#if defined(CONFIG_CMD_GREPENV)
#ifdef CONFIG_REGEX
	"env grep [-e] [-n | -v | -b] string [...] - search environment\n"
#else
	"env grep [-n | -v | -b] string [...] - search environment\n"
#endif
#endif
#if defined(CONFIG_CMD_IMPORTENV)
	"env import [-d] [-t | -b | -c] addr [size] - import environment\n"
#endif
	"env print [-a | name ...] - print environment\n"
#if defined(CONFIG_CMD_RUN)
	"env run var [...] - run commands in an environment variable\n"
#endif
#if defined(CONFIG_CMD_SAVEENV) && !defined(CONFIG_ENV_IS_NOWHERE)
	"env save - save environment\n"
#endif
	"env set [-f] name [arg ...]\n";
#endif

U_BOOT_CMD(
	env, CONFIG_SYS_MAXARGS, 1, do_env,
	"environment handling commands", env_help_text
);

/*
 * Old command line interface, kept for compatibility
 */

#if defined(CONFIG_CMD_EDITENV)
U_BOOT_CMD_COMPLETE(
	editenv, 2, 0,	do_env_edit,
	"edit environment variable",
	"name\n"
	"    - edit environment variable 'name'",
	var_complete
);
#endif

U_BOOT_CMD_COMPLETE(
	printenv, CONFIG_SYS_MAXARGS, 1,	do_env_print,
	"print environment variables",
	"[-a]\n    - print [all] values of all environment variables\n"
	"printenv name ...\n"
	"    - print value of environment variable 'name'",
	var_complete
);

#ifdef CONFIG_CMD_GREPENV
U_BOOT_CMD_COMPLETE(
	grepenv, CONFIG_SYS_MAXARGS, 0,  do_env_grep,
	"search environment variables",
#ifdef CONFIG_REGEX
	"[-e] [-n | -v | -b] string ...\n"
#else
	"[-n | -v | -b] string ...\n"
#endif
	"    - list environment name=value pairs matching 'string'\n"
#ifdef CONFIG_REGEX
	"      \"-e\": enable regular expressions;\n"
#endif
	"      \"-n\": search variable names; \"-v\": search values;\n"
	"      \"-b\": search both names and values (default)",
	var_complete
);
#endif

U_BOOT_CMD_COMPLETE(
	setenv, CONFIG_SYS_MAXARGS, 0,	do_env_set,
	"set environment variables",
	"[-f] name value ...\n"
	"    - [forcibly] set environment variable 'name' to 'value ...'\n"
	"setenv [-f] name\n"
	"    - [forcibly] delete environment variable 'name'",
	var_complete
);

#if defined(CONFIG_CMD_ASKENV)

U_BOOT_CMD(
	askenv,	CONFIG_SYS_MAXARGS,	1,	do_env_ask,
	"get environment variables from stdin",
	"name [message] [size]\n"
	"    - get environment variable 'name' from stdin (max 'size' chars)"
);
#endif

#if defined(CONFIG_CMD_RUN)
U_BOOT_CMD_COMPLETE(
	run,	CONFIG_SYS_MAXARGS,	1,	do_run,
	"run commands in an environment variable",
	"var [...]\n"
	"    - run the commands in the environment variable(s) 'var'",
	var_complete
);
#endif
#endif /* CONFIG_SPL_BUILD */<|MERGE_RESOLUTION|>--- conflicted
+++ resolved
@@ -949,12 +949,8 @@
 	if (argc < 1)
 		return CMD_RET_USAGE;
 
-<<<<<<< HEAD
-	addr = (char *)parse_loadaddr(argv[0], NULL);
-=======
-	addr = simple_strtoul(argv[0], NULL, 16);
+	addr = parse_loadaddr(argv[0], NULL);
 	ptr = map_sysmem(addr, size);
->>>>>>> fb2a8f83
 
 	if (size)
 		memset(ptr, '\0', size);
@@ -1069,12 +1065,8 @@
 	if (!fmt)
 		printf("## Warning: defaulting to text format\n");
 
-<<<<<<< HEAD
-	addr = (char *)parse_loadaddr(argv[0], NULL);
-=======
-	addr = simple_strtoul(argv[0], NULL, 16);
+	addr = parse_loadaddr(argv[0], NULL);
 	ptr = map_sysmem(addr, 0);
->>>>>>> fb2a8f83
 
 	if (argc == 2) {
 		size = simple_strtoul(argv[1], NULL, 16);
@@ -1111,11 +1103,7 @@
 			puts("## Error: bad CRC, import failed\n");
 			return 1;
 		}
-<<<<<<< HEAD
-		addr = (char *)(ep + 1);
-=======
-		ptr = (char *)ep->data;
->>>>>>> fb2a8f83
+		ptr = (char *)(ep + 1);
 	}
 
 	if (himport_r(&env_htab, ptr, size, sep, del ? 0 : H_NOCLEAR, 0,
