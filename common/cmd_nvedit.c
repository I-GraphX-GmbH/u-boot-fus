/*
 * (C) Copyright 2000-2013
 * Wolfgang Denk, DENX Software Engineering, wd@denx.de.
 *
 * (C) Copyright 2001 Sysgo Real-Time Solutions, GmbH <www.elinos.com>
 * Andreas Heppel <aheppel@sysgo.de>
 *
 * Copyright 2011 Freescale Semiconductor, Inc.
 *
 * See file CREDITS for list of people who contributed to this
 * project.
 *
 * This program is free software; you can redistribute it and/or
 * modify it under the terms of the GNU General Public License as
 * published by the Free Software Foundation; either version 2 of
 * the License, or (at your option) any later version.
 *
 * This program is distributed in the hope that it will be useful,
 * but WITHOUT ANY WARRANTY; without even the implied warranty of
 * MERCHANTABILITY or FITNESS FOR A PARTICULAR PURPOSE.	 See the
 * GNU General Public License for more details.
 *
 * You should have received a copy of the GNU General Public License
 * along with this program; if not, write to the Free Software
 * Foundation, Inc., 59 Temple Place, Suite 330, Boston,
 * MA 02111-1307 USA
 */

/*
 * Support for persistent environment data
 *
 * The "environment" is stored on external storage as a list of '\0'
 * terminated "name=value" strings. The end of the list is marked by
 * a double '\0'. The environment is preceeded by a 32 bit CRC over
 * the data part and, in case of redundant environment, a byte of
 * flags.
 *
 * This linearized representation will also be used before
 * relocation, i. e. as long as we don't have a full C runtime
 * environment. After that, we use a hash table.
 */

#include <common.h>
#include <command.h>
#include <environment.h>
#include <search.h>
#include <errno.h>
#include <malloc.h>
#include <watchdog.h>
#include <linux/stddef.h>
#include <asm/byteorder.h>

#ifndef CONFIG_BOOTFILE
#define CONFIG_BOOTFILE "uImage"
#endif

DECLARE_GLOBAL_DATA_PTR;

#if	!defined(CONFIG_ENV_IS_IN_EEPROM)	&& \
	!defined(CONFIG_ENV_IS_IN_FLASH)	&& \
	!defined(CONFIG_ENV_IS_IN_DATAFLASH)	&& \
	!defined(CONFIG_ENV_IS_IN_MMC)		&& \
	!defined(CONFIG_ENV_IS_IN_FAT)		&& \
	!defined(CONFIG_ENV_IS_IN_NAND)		&& \
	!defined(CONFIG_ENV_IS_IN_NVRAM)	&& \
	!defined(CONFIG_ENV_IS_IN_ONENAND)	&& \
	!defined(CONFIG_ENV_IS_IN_SPI_FLASH)	&& \
	!defined(CONFIG_ENV_IS_IN_REMOTE)	&& \
	!defined(CONFIG_ENV_IS_IN_UBI)		&& \
	!defined(CONFIG_ENV_IS_NOWHERE)
# error Define one of CONFIG_ENV_IS_IN_{EEPROM|FLASH|DATAFLASH|ONENAND|\
SPI_FLASH|NVRAM|MMC|FAT|REMOTE|UBI} or CONFIG_ENV_IS_NOWHERE
#endif

/*
 * Maximum expected input data size for import command
 */
#define	MAX_ENV_SIZE	(1 << 20)	/* 1 MiB */

static ulong load_addr;			/* Default Load Address */

/*
 * This variable is incremented on each do_env_set(), so it can
 * be used via get_env_id() as an indication, if the environment
 * has changed or not. So it is possible to reread an environment
 * variable only if the environment was changed ... done so for
 * example in NetInitLoop()
 */
static int env_id = 1;

int get_env_id(void)
{
	return env_id;
}

#ifndef CONFIG_SPL_BUILD
/*
 * Command interface: print one or all environment variables
 *
 * Returns 0 in case of error, or length of printed string
 */
static int env_print(char *name, int flag)
{
	char *res = NULL;
	ssize_t len;

	if (name) {		/* print a single name */
		ENTRY e, *ep;

		e.key = name;
		e.data = NULL;
		hsearch_r(e, FIND, &ep, &env_htab, flag);
		if (ep == NULL)
			return 0;
		len = printf("%s=%s\n", ep->key, ep->data);
		return len;
	}

	/* print whole list */
	len = hexport_r(&env_htab, '\n', flag, &res, 0, 0, NULL);

	if (len > 0) {
		puts(res);
		free(res);
		return len;
	}

	/* should never happen */
	printf("## Error: cannot export environment\n");
	return 0;
}

static int do_env_print(cmd_tbl_t *cmdtp, int flag, int argc,
			char * const argv[])
{
	int i;
	int rcode = 0;
	int env_flag = H_HIDE_DOT;

	if (argc > 1 && argv[1][0] == '-' && argv[1][1] == 'a') {
		argc--;
		argv++;
		env_flag &= ~H_HIDE_DOT;
	}

	if (argc == 1) {
		/* print all env vars */
		rcode = env_print(NULL, env_flag);
		if (!rcode)
			return 1;
		printf("\nEnvironment size: %d/%ld bytes\n",
		       rcode, (ulong)get_env_size() - ENV_HEADER_SIZE);
		return 0;
	}

	/* print selected env vars */
	env_flag &= ~H_HIDE_DOT;
	for (i = 1; i < argc; ++i) {
		int rc = env_print(argv[i], env_flag);
		if (!rc) {
			printf("## Error: \"%s\" not defined\n", argv[i]);
			++rcode;
		}
	}

	return rcode;
}

#ifdef CONFIG_CMD_GREPENV
static int do_env_grep(cmd_tbl_t *cmdtp, int flag,
		       int argc, char * const argv[])
{
	char *res = NULL;
	int len, grep_how, grep_what;

	if (argc < 2)
		return CMD_RET_USAGE;

	grep_how  = H_MATCH_SUBSTR;	/* default: substring search	*/
	grep_what = H_MATCH_BOTH;	/* default: grep names and values */

	while (argc > 1 && **(argv + 1) == '-') {
		char *arg = *++argv;

		--argc;
		while (*++arg) {
			switch (*arg) {
#ifdef CONFIG_REGEX
			case 'e':		/* use regex matching */
				grep_how  = H_MATCH_REGEX;
				break;
#endif
			case 'n':		/* grep for name */
				grep_what = H_MATCH_KEY;
				break;
			case 'v':		/* grep for value */
				grep_what = H_MATCH_DATA;
				break;
			case 'b':		/* grep for both */
				grep_what = H_MATCH_BOTH;
				break;
			case '-':
				goto DONE;
			default:
				return CMD_RET_USAGE;
			}
		}
	}

DONE:
	len = hexport_r(&env_htab, '\n',
			flag | grep_what | grep_how,
			&res, 0, argc, argv);

	if (len > 0) {
		puts(res);
		free(res);
	}

	if (len < 2)
		return 1;

	return 0;
}
#endif
#endif /* CONFIG_SPL_BUILD */

/*
 * Set a new environment variable,
 * or replace or delete an existing one.
 */
static int _do_env_set(int flag, int argc, char * const argv[])
{
	int   i, len;
	char  *name, *value, *s;
	ENTRY e, *ep;
	int env_flag = H_INTERACTIVE;

	debug("Initial value for argc=%d\n", argc);
	while (argc > 1 && **(argv + 1) == '-') {
		char *arg = *++argv;

		--argc;
		while (*++arg) {
			switch (*arg) {
			case 'f':		/* force */
				env_flag |= H_FORCE;
				break;
			default:
				return CMD_RET_USAGE;
			}
		}
	}
	debug("Final value for argc=%d\n", argc);
	name = argv[1];
	value = argv[2];

	if (strchr(name, '=')) {
		printf("## Error: illegal character '='"
		       "in variable name \"%s\"\n", name);
		return 1;
	}

	env_id++;

	/* Delete only ? */
	if (argc < 3 || argv[2] == NULL) {
		int rc = hdelete_r(name, &env_htab, env_flag);
		return !rc;
	}

	/*
	 * Insert / replace new value
	 */
	for (i = 2, len = 0; i < argc; ++i)
		len += strlen(argv[i]) + 1;

	value = malloc(len);
	if (value == NULL) {
		printf("## Can't malloc %d bytes\n", len);
		return 1;
	}
	for (i = 2, s = value; i < argc; ++i) {
		char *v = argv[i];

		while ((*s++ = *v++) != '\0')
			;
		*(s - 1) = ' ';
	}
	if (s != value)
		*--s = '\0';

	e.key	= name;
	e.data	= value;
	hsearch_r(e, ENTER, &ep, &env_htab, env_flag);
	free(value);
	if (!ep) {
		printf("## Error inserting \"%s\" variable, errno=%d\n",
			name, errno);
		return 1;
	}

	return 0;
}

int setenv(const char *varname, const char *varvalue)
{
	const char * const argv[4] = { "setenv", varname, varvalue, NULL };

	/* before import into hashtable */
	if (!(gd->flags & GD_FLG_ENV_READY))
		return 1;

	if (varvalue == NULL || varvalue[0] == '\0')
		return _do_env_set(0, 2, (char * const *)argv);
	else
		return _do_env_set(0, 3, (char * const *)argv);
}

/**
 * Set an environment variable to an integer value
 *
 * @param varname	Environment variable to set
 * @param value		Value to set it to
 * @return 0 if ok, 1 on error
 */
int setenv_ulong(const char *varname, ulong value)
{
	/* TODO: this should be unsigned */
	char *str = simple_itoa(value);

	return setenv(varname, str);
}

/**
 * Set an environment variable to an value in hex
 *
 * @param varname	Environment variable to set
 * @param value		Value to set it to
 * @return 0 if ok, 1 on error
 */
int setenv_hex(const char *varname, ulong value)
{
	char str[17];

	sprintf(str, "%lx", value);
	return setenv(varname, str);
}

<<<<<<< HEAD
void set_loadaddr(ulong addr)
{
	if (addr != load_addr) {
		load_addr = addr;
		setenv_hex("loadaddr", addr);
	}
=======
ulong getenv_hex(const char *varname, ulong default_val)
{
	const char *s;
	ulong value;
	char *endp;

	s = getenv(varname);
	if (s)
		value = simple_strtoul(s, &endp, 16);
	if (!s || endp == s)
		return default_val;

	return value;
>>>>>>> f269e3dc
}

#ifndef CONFIG_SPL_BUILD
static int do_env_set(cmd_tbl_t *cmdtp, int flag, int argc, char * const argv[])
{
	if (argc < 2)
		return CMD_RET_USAGE;

	return _do_env_set(flag, argc, argv);
}

/*
 * Prompt for environment variable
 */
#if defined(CONFIG_CMD_ASKENV)
int do_env_ask(cmd_tbl_t *cmdtp, int flag, int argc, char * const argv[])
{
	char message[CONFIG_SYS_CBSIZE];
	int i, len, pos, size;
	char *local_args[4];
	char *endptr;

	local_args[0] = argv[0];
	local_args[1] = argv[1];
	local_args[2] = NULL;
	local_args[3] = NULL;

	/*
	 * Check the syntax:
	 *
	 * env_ask envname [message1 ...] [size]
	 */
	if (argc == 1)
		return CMD_RET_USAGE;

	/*
	 * We test the last argument if it can be converted
	 * into a decimal number.  If yes, we assume it's
	 * the size.  Otherwise we echo it as part of the
	 * message.
	 */
	i = simple_strtoul(argv[argc - 1], &endptr, 10);
	if (*endptr != '\0') {			/* no size */
		size = CONFIG_SYS_CBSIZE - 1;
	} else {				/* size given */
		size = i;
		--argc;
	}

	if (argc <= 2) {
		sprintf(message, "Please enter '%s': ", argv[1]);
	} else {
		/* env_ask envname message1 ... messagen [size] */
		for (i = 2, pos = 0; i < argc; i++) {
			if (pos)
				message[pos++] = ' ';

			strcpy(message + pos, argv[i]);
			pos += strlen(argv[i]);
		}
		message[pos++] = ' ';
		message[pos] = '\0';
	}

	if (size >= CONFIG_SYS_CBSIZE)
		size = CONFIG_SYS_CBSIZE - 1;

	if (size <= 0)
		return 1;

	/* prompt for input */
	len = readline(message);

	if (size < len)
		console_buffer[size] = '\0';

	len = 2;
	if (console_buffer[0] != '\0') {
		local_args[2] = console_buffer;
		len = 3;
	}

	/* Continue calling setenv code */
	return _do_env_set(flag, len, local_args);
}
#endif

#if defined(CONFIG_CMD_ENV_CALLBACK)
static int print_static_binding(const char *var_name, const char *callback_name)
{
	printf("\t%-20s %-20s\n", var_name, callback_name);

	return 0;
}

static int print_active_callback(ENTRY *entry)
{
	struct env_clbk_tbl *clbkp;
	int i;
	int num_callbacks;

	if (entry->callback == NULL)
		return 0;

	/* look up the callback in the linker-list */
	num_callbacks = ll_entry_count(struct env_clbk_tbl, env_clbk);
	for (i = 0, clbkp = ll_entry_start(struct env_clbk_tbl, env_clbk);
	     i < num_callbacks;
	     i++, clbkp++) {
#if defined(CONFIG_NEEDS_MANUAL_RELOC)
		if (entry->callback == clbkp->callback + gd->reloc_off)
#else
		if (entry->callback == clbkp->callback)
#endif
			break;
	}

	if (i == num_callbacks)
		/* this should probably never happen, but just in case... */
		printf("\t%-20s %p\n", entry->key, entry->callback);
	else
		printf("\t%-20s %-20s\n", entry->key, clbkp->name);

	return 0;
}

/*
 * Print the callbacks available and what they are bound to
 */
int do_env_callback(cmd_tbl_t *cmdtp, int flag, int argc, char * const argv[])
{
	struct env_clbk_tbl *clbkp;
	int i;
	int num_callbacks;

	/* Print the available callbacks */
	puts("Available callbacks:\n");
	puts("\tCallback Name\n");
	puts("\t-------------\n");
	num_callbacks = ll_entry_count(struct env_clbk_tbl, env_clbk);
	for (i = 0, clbkp = ll_entry_start(struct env_clbk_tbl, env_clbk);
	     i < num_callbacks;
	     i++, clbkp++)
		printf("\t%s\n", clbkp->name);
	puts("\n");

	/* Print the static bindings that may exist */
	puts("Static callback bindings:\n");
	printf("\t%-20s %-20s\n", "Variable Name", "Callback Name");
	printf("\t%-20s %-20s\n", "-------------", "-------------");
	env_attr_walk(ENV_CALLBACK_LIST_STATIC, print_static_binding);
	puts("\n");

	/* walk through each variable and print the callback if it has one */
	puts("Active callback bindings:\n");
	printf("\t%-20s %-20s\n", "Variable Name", "Callback Name");
	printf("\t%-20s %-20s\n", "-------------", "-------------");
	hwalk_r(&env_htab, print_active_callback);
	return 0;
}
#endif

#if defined(CONFIG_CMD_ENV_FLAGS)
static int print_static_flags(const char *var_name, const char *flags)
{
	enum env_flags_vartype type = env_flags_parse_vartype(flags);
	enum env_flags_varaccess access = env_flags_parse_varaccess(flags);

	printf("\t%-20s %-20s %-20s\n", var_name,
		env_flags_get_vartype_name(type),
		env_flags_get_varaccess_name(access));

	return 0;
}

static int print_active_flags(ENTRY *entry)
{
	enum env_flags_vartype type;
	enum env_flags_varaccess access;

	if (entry->flags == 0)
		return 0;

	type = (enum env_flags_vartype)
		(entry->flags & ENV_FLAGS_VARTYPE_BIN_MASK);
	access = env_flags_parse_varaccess_from_binflags(entry->flags);
	printf("\t%-20s %-20s %-20s\n", entry->key,
		env_flags_get_vartype_name(type),
		env_flags_get_varaccess_name(access));

	return 0;
}

/*
 * Print the flags available and what variables have flags
 */
int do_env_flags(cmd_tbl_t *cmdtp, int flag, int argc, char * const argv[])
{
	/* Print the available variable types */
	printf("Available variable type flags (position %d):\n",
		ENV_FLAGS_VARTYPE_LOC);
	puts("\tFlag\tVariable Type Name\n");
	puts("\t----\t------------------\n");
	env_flags_print_vartypes();
	puts("\n");

	/* Print the available variable access types */
	printf("Available variable access flags (position %d):\n",
		ENV_FLAGS_VARACCESS_LOC);
	puts("\tFlag\tVariable Access Name\n");
	puts("\t----\t--------------------\n");
	env_flags_print_varaccess();
	puts("\n");

	/* Print the static flags that may exist */
	puts("Static flags:\n");
	printf("\t%-20s %-20s %-20s\n", "Variable Name", "Variable Type",
		"Variable Access");
	printf("\t%-20s %-20s %-20s\n", "-------------", "-------------",
		"---------------");
	env_attr_walk(ENV_FLAGS_LIST_STATIC, print_static_flags);
	puts("\n");

	/* walk through each variable and print the flags if non-default */
	puts("Active flags:\n");
	printf("\t%-20s %-20s %-20s\n", "Variable Name", "Variable Type",
		"Variable Access");
	printf("\t%-20s %-20s %-20s\n", "-------------", "-------------",
		"---------------");
	hwalk_r(&env_htab, print_active_flags);
	return 0;
}
#endif

/*
 * Interactively edit an environment variable
 */
#if defined(CONFIG_CMD_EDITENV)
static int do_env_edit(cmd_tbl_t *cmdtp, int flag, int argc,
		       char * const argv[])
{
	char buffer[CONFIG_SYS_CBSIZE];
	char *init_val;

	if (argc < 2)
		return CMD_RET_USAGE;

	/* Set read buffer to initial value or empty sting */
	init_val = getenv(argv[1]);
	if (init_val)
		sprintf(buffer, "%s", init_val);
	else
		buffer[0] = '\0';

	if (readline_into_buffer("edit: ", buffer, 0) < 0)
		return 1;

	return setenv(argv[1], buffer);
}
#endif /* CONFIG_CMD_EDITENV */
#endif /* CONFIG_SPL_BUILD */

/*
 * Look up variable from environment,
 * return address of storage for that variable,
 * or NULL if not found
 */
char *getenv(const char *name)
{
	if (gd->flags & GD_FLG_ENV_READY) { /* after import into hashtable */
		ENTRY e, *ep;

		WATCHDOG_RESET();

		e.key	= name;
		e.data	= NULL;
		hsearch_r(e, FIND, &ep, &env_htab, 0);

		return ep ? ep->data : NULL;
	}

	/* restricted capabilities before import */
	if (getenv_f(name, (char *)(gd->env_buf), sizeof(gd->env_buf)) > 0)
		return (char *)(gd->env_buf);

	return NULL;
}

/*
 * Look up variable from environment for restricted C runtime env.
 */
int getenv_f(const char *name, char *buf, unsigned len)
{
	int i, nxt;
	size_t env_size;

	/* As long as we are not using the relocated env, size is set in gd */
	env_size = gd->env_size;

	for (i = 0; env_get_char(i) != '\0'; i = nxt + 1) {
		int val, n;

		for (nxt = i; env_get_char(nxt) != '\0'; ++nxt) {
			if (nxt >= env_size)
				return -1;
		}

		val = envmatch((uchar *)name, i);
		if (val < 0)
			continue;

		/* found; copy out */
		for (n = 0; n < len; ++n, ++buf) {
			*buf = env_get_char(val++);
			if (*buf == '\0')
				return n;
		}

		if (n)
			*--buf = '\0';

		printf("env_buf [%d bytes] too small for value of \"%s\"\n",
			len, name);

		return n;
	}

	return -1;
}

/**
 * Decode the integer value of an environment variable and return it.
 *
 * @param name		Name of environemnt variable
 * @param base		Number base to use (normally 10, or 16 for hex)
 * @param default_val	Default value to return if the variable is not
 *			found
 * @return the decoded value, or default_val if not found
 */
ulong getenv_ulong(const char *name, int base, ulong default_val)
{
	/*
	 * We can use getenv() here, even before relocation, since the
	 * environment variable value is an integer and thus short.
	 */
	const char *str = getenv(name);

	return str ? simple_strtoul(str, NULL, base) : default_val;
}

const char *get_bootfile(void)
{
	const char *p;

	p = getenv("bootfile");
	if (p)
		return p;
	return CONFIG_BOOTFILE;
}

const char *parse_bootfile(const char *buffer)
{
	if ((buffer[0] == '.') && (buffer[1] == 0))
		return get_bootfile();
	return buffer;
}

ulong get_loadaddr(void)
{
	return load_addr;
}

/* If string starts with '.', return current load_addr, else parse address */
ulong parse_loadaddr_base(const char *buffer, char ** endp, int base)
{
	if (*buffer != '.')
		return simple_strtoul(buffer, endp, base);
	if (endp)
		*endp = (char *)(buffer + 1);
	return load_addr;
}
ulong parse_loadaddr(const char *buffer, char ** endp)
{
	return parse_loadaddr_base(buffer, endp, 16);
}

#ifndef CONFIG_SPL_BUILD
#if defined(CONFIG_CMD_SAVEENV) && !defined(CONFIG_ENV_IS_NOWHERE)
static int do_env_save(cmd_tbl_t *cmdtp, int flag, int argc,
		       char * const argv[])
{
	printf("Saving Environment to %s...\n", env_name_spec);

	return saveenv() ? 1 : 0;
}

U_BOOT_CMD(
	saveenv, 1, 0,	do_env_save,
	"save environment variables to persistent storage",
	""
);
#endif
#endif /* CONFIG_SPL_BUILD */


/*
 * Match a name / name=value pair
 *
 * s1 is either a simple 'name', or a 'name=value' pair.
 * i2 is the environment index for a 'name2=value2' pair.
 * If the names match, return the index for the value2, else -1.
 */
int envmatch(uchar *s1, int i2)
{
	if (s1 == NULL)
		return -1;

	while (*s1 == env_get_char(i2++))
		if (*s1++ == '=')
			return i2;

	if (*s1 == '\0' && env_get_char(i2-1) == '=')
		return i2;

	return -1;
}

#ifndef CONFIG_SPL_BUILD
static int do_env_default(cmd_tbl_t *cmdtp, int __flag,
			  int argc, char * const argv[])
{
	int all = 0, flag = 0;

	debug("Initial value for argc=%d\n", argc);
	while (--argc > 0 && **++argv == '-') {
		char *arg = *argv;

		while (*++arg) {
			switch (*arg) {
			case 'a':		/* default all */
				all = 1;
				break;
			case 'f':		/* force */
				flag |= H_FORCE;
				break;
			default:
				return cmd_usage(cmdtp);
			}
		}
	}
	debug("Final value for argc=%d\n", argc);
	if (all && (argc == 0)) {
		/* Reset the whole environment */
		set_default_env("## Resetting to default environment\n");
		return 0;
	}
	if (!all && (argc > 0)) {
		/* Reset individual variables */
		set_default_vars(argc, argv);
		return 0;
	}

	return cmd_usage(cmdtp);
}

static int do_env_delete(cmd_tbl_t *cmdtp, int flag,
			 int argc, char * const argv[])
{
	int env_flag = H_INTERACTIVE;
	int ret = 0;

	debug("Initial value for argc=%d\n", argc);
	while (argc > 1 && **(argv + 1) == '-') {
		char *arg = *++argv;

		--argc;
		while (*++arg) {
			switch (*arg) {
			case 'f':		/* force */
				env_flag |= H_FORCE;
				break;
			default:
				return CMD_RET_USAGE;
			}
		}
	}
	debug("Final value for argc=%d\n", argc);

	env_id++;

	while (--argc > 0) {
		char *name = *++argv;

		if (!hdelete_r(name, &env_htab, env_flag))
			ret = 1;
	}

	return ret;
}

#ifdef CONFIG_CMD_EXPORTENV
/*
 * env export [-t | -b | -c] [-s size] addr [var ...]
 *	-t:	export as text format; if size is given, data will be
 *		padded with '\0' bytes; if not, one terminating '\0'
 *		will be added (which is included in the "filesize"
 *		setting so you can for exmple copy this to flash and
 *		keep the termination).
 *	-b:	export as binary format (name=value pairs separated by
 *		'\0', list end marked by double "\0\0")
 *	-c:	export as checksum protected environment format as
 *		used for example by "saveenv" command
 *	-s size:
 *		size of output buffer
 *	addr:	memory address where environment gets stored
 *	var...	List of variable names that get included into the
 *		export. Without arguments, the whole environment gets
 *		exported.
 *
 * With "-c" and size is NOT given, then the export command will
 * format the data as currently used for the persistent storage,
 * i. e. it will use CONFIG_ENV_SECT_SIZE as output block size and
 * prepend a valid CRC32 checksum and, in case of resundant
 * environment, a "current" redundancy flag. If size is given, this
 * value will be used instead of CONFIG_ENV_SECT_SIZE; again, CRC32
 * checksum and redundancy flag will be inserted.
 *
 * With "-b" and "-t", always only the real data (including a
 * terminating '\0' byte) will be written; here the optional size
 * argument will be used to make sure not to overflow the user
 * provided buffer; the command will abort if the size is not
 * sufficient. Any remainign space will be '\0' padded.
 *
 * On successful return, the variable "filesize" will be set.
 * Note that filesize includes the trailing/terminating '\0' byte(s).
 *
 * Usage szenario:  create a text snapshot/backup of the current settings:
 *
 *	=> env export -t 100000
 *	=> era ${backup_addr} +${filesize}
 *	=> cp.b 100000 ${backup_addr} ${filesize}
 *
 * Re-import this snapshot, deleting all other settings:
 *
 *	=> env import -d -t ${backup_addr}
 */
static int do_env_export(cmd_tbl_t *cmdtp, int flag,
			 int argc, char * const argv[])
{
	char	buf[32];
	char	*addr, *cmd, *res;
	size_t	size = 0;
	ssize_t	len;
	env_t	*envp;
	char	sep = '\n';
	int	chk = 0;
	int	fmt = 0;
	size_t  env_size;

	cmd = *argv;

	while (--argc > 0 && **++argv == '-') {
		char *arg = *argv;
		while (*++arg) {
			switch (*arg) {
			case 'b':		/* raw binary format */
				if (fmt++)
					goto sep_err;
				sep = '\0';
				break;
			case 'c':		/* external checksum format */
				if (fmt++)
					goto sep_err;
				sep = '\0';
				chk = 1;
				break;
			case 's':		/* size given */
				if (--argc <= 0)
					return cmd_usage(cmdtp);
				size = simple_strtoul(*++argv, NULL, 16);
				goto NXTARG;
			case 't':		/* text format */
				if (fmt++)
					goto sep_err;
				sep = '\n';
				break;
			default:
				return CMD_RET_USAGE;
			}
		}
NXTARG:		;
	}

	if (argc < 1)
		return CMD_RET_USAGE;

	addr = (char *)parse_loadaddr(argv[0], NULL);

	if (size)
		memset(addr, '\0', size);

	argc--;
	argv++;

	if (sep) {		/* export as text file */
		len = hexport_r(&env_htab, sep,
				H_MATCH_KEY | H_MATCH_IDENT,
				&addr, size, argc, argv);
		if (len < 0) {
			error("Cannot export environment: errno = %d\n", errno);
			return 1;
		}
		sprintf(buf, "%zX", (size_t)len);
		setenv("filesize", buf);

		return 0;
	}

	envp = (env_t *)addr;

	if (chk)		/* export as checksum protected block */
		res = (char *)(envp + 1);
	else			/* export as raw binary data */
		res = addr;

<<<<<<< HEAD
	env_size = get_env_size() - ENV_HEADER_SIZE;
	len = hexport_r(&env_htab, '\0', 0, &res, env_size, argc, argv);
=======
	len = hexport_r(&env_htab, '\0',
			H_MATCH_KEY | H_MATCH_IDENT,
			&res, ENV_SIZE, argc, argv);
>>>>>>> f269e3dc
	if (len < 0) {
		error("Cannot export environment: errno = %d\n", errno);
		return 1;
	}

	if (chk) {
		envp->crc = crc32(0, (unsigned char *)(envp + 1), env_size);
#ifdef CONFIG_ENV_ADDR_REDUND
		envp->flags = ACTIVE_FLAG;
#endif
	}
	setenv_hex("filesize", len + ENV_HEADER_SIZE);

	return 0;

sep_err:
	printf("## %s: only one of \"-b\", \"-c\" or \"-t\" allowed\n",	cmd);
	return 1;
}
#endif

#ifdef CONFIG_CMD_IMPORTENV
/*
 * env import [-d] [-t | -b | -c] addr [size]
 *	-d:	delete existing environment before importing;
 *		otherwise overwrite / append to existion definitions
 *	-t:	assume text format; either "size" must be given or the
 *		text data must be '\0' terminated
 *	-b:	assume binary format ('\0' separated, "\0\0" terminated)
 *	-c:	assume checksum protected environment format
 *	addr:	memory address to read from
 *	size:	length of input data; if missing, proper '\0'
 *		termination is mandatory
 */
static int do_env_import(cmd_tbl_t *cmdtp, int flag,
			 int argc, char * const argv[])
{
	char	*cmd, *addr;
	char	sep = '\n';
	int	chk = 0;
	int	fmt = 0;
	int	del = 0;
	size_t	size;

	cmd = *argv;

	while (--argc > 0 && **++argv == '-') {
		char *arg = *argv;
		while (*++arg) {
			switch (*arg) {
			case 'b':		/* raw binary format */
				if (fmt++)
					goto sep_err;
				sep = '\0';
				break;
			case 'c':		/* external checksum format */
				if (fmt++)
					goto sep_err;
				sep = '\0';
				chk = 1;
				break;
			case 't':		/* text format */
				if (fmt++)
					goto sep_err;
				sep = '\n';
				break;
			case 'd':
				del = 1;
				break;
			default:
				return CMD_RET_USAGE;
			}
		}
	}

	if (argc < 1)
		return CMD_RET_USAGE;

	if (!fmt)
		printf("## Warning: defaulting to text format\n");

	addr = (char *)parse_loadaddr(argv[0], NULL);

	if (argc == 2) {
		size = simple_strtoul(argv[1], NULL, 16);
	} else {
		char *s = addr;

		size = 0;

		while (size < MAX_ENV_SIZE) {
			if ((*s == sep) && (*(s+1) == '\0'))
				break;
			++s;
			++size;
		}
		if (size == MAX_ENV_SIZE) {
			printf("## Warning: Input data exceeds %d bytes"
				" - truncated\n", MAX_ENV_SIZE);
		}
		size += 2;
		printf("## Info: input data size = %zu = 0x%zX\n", size, size);
	}

	if (chk) {
		uint32_t crc;
		env_t *ep = (env_t *)addr;

		size -= ENV_HEADER_SIZE;
		memcpy(&crc, &ep->crc, sizeof(crc));

		if (crc32(0, (unsigned char *)(ep + 1), size) != crc) {
			puts("## Error: bad CRC, import failed\n");
			return 1;
		}
		addr = (char *)(ep + 1);
	}

	if (himport_r(&env_htab, addr, size, sep, del ? 0 : H_NOCLEAR,
			0, NULL) == 0) {
		error("Environment import failed: errno = %d\n", errno);
		return 1;
	}
	gd->flags |= GD_FLG_ENV_READY;

	return 0;

sep_err:
	printf("## %s: only one of \"-b\", \"-c\" or \"-t\" allowed\n",
		cmd);
	return 1;
}
#endif

/*
 * New command line interface: "env" command with subcommands
 */
static cmd_tbl_t cmd_env_sub[] = {
#if defined(CONFIG_CMD_ASKENV)
	U_BOOT_CMD_MKENT(ask, CONFIG_SYS_MAXARGS, 1, do_env_ask, "", ""),
#endif
	U_BOOT_CMD_MKENT(default, 1, 0, do_env_default, "", ""),
	U_BOOT_CMD_MKENT(delete, CONFIG_SYS_MAXARGS, 0, do_env_delete, "", ""),
#if defined(CONFIG_CMD_EDITENV)
	U_BOOT_CMD_MKENT(edit, 2, 0, do_env_edit, "", ""),
#endif
#if defined(CONFIG_CMD_ENV_CALLBACK)
	U_BOOT_CMD_MKENT(callbacks, 1, 0, do_env_callback, "", ""),
#endif
#if defined(CONFIG_CMD_ENV_FLAGS)
	U_BOOT_CMD_MKENT(flags, 1, 0, do_env_flags, "", ""),
#endif
#if defined(CONFIG_CMD_EXPORTENV)
	U_BOOT_CMD_MKENT(export, 4, 0, do_env_export, "", ""),
#endif
#if defined(CONFIG_CMD_GREPENV)
	U_BOOT_CMD_MKENT(grep, CONFIG_SYS_MAXARGS, 1, do_env_grep, "", ""),
#endif
#if defined(CONFIG_CMD_IMPORTENV)
	U_BOOT_CMD_MKENT(import, 5, 0, do_env_import, "", ""),
#endif
	U_BOOT_CMD_MKENT(print, CONFIG_SYS_MAXARGS, 1, do_env_print, "", ""),
#if defined(CONFIG_CMD_RUN)
	U_BOOT_CMD_MKENT(run, CONFIG_SYS_MAXARGS, 1, do_run, "", ""),
#endif
#if defined(CONFIG_CMD_SAVEENV) && !defined(CONFIG_ENV_IS_NOWHERE)
	U_BOOT_CMD_MKENT(save, 1, 0, do_env_save, "", ""),
#endif
	U_BOOT_CMD_MKENT(set, CONFIG_SYS_MAXARGS, 0, do_env_set, "", ""),
};

#if defined(CONFIG_NEEDS_MANUAL_RELOC)
void env_reloc(void)
{
	fixup_cmdtable(cmd_env_sub, ARRAY_SIZE(cmd_env_sub));
}
#endif

static int do_env(cmd_tbl_t *cmdtp, int flag, int argc, char * const argv[])
{
	cmd_tbl_t *cp;

	if (argc < 2)
		return CMD_RET_USAGE;

	/* drop initial "env" arg */
	argc--;
	argv++;

	cp = find_cmd_tbl(argv[0], cmd_env_sub, ARRAY_SIZE(cmd_env_sub));

	if (cp)
		return cp->cmd(cmdtp, flag, argc, argv);

	return CMD_RET_USAGE;
}

#ifdef CONFIG_SYS_LONGHELP
static char env_help_text[] =
#if defined(CONFIG_CMD_ASKENV)
	"ask name [message] [size] - ask for environment variable\nenv "
#endif
#if defined(CONFIG_CMD_ENV_CALLBACK)
	"callbacks - print callbacks and their associated variables\nenv "
#endif
	"default [-f] -a - [forcibly] reset default environment\n"
	"env default [-f] var [...] - [forcibly] reset variable(s) to their default values\n"
	"env delete [-f] var [...] - [forcibly] delete variable(s)\n"
#if defined(CONFIG_CMD_EDITENV)
	"env edit name - edit environment variable\n"
#endif
#if defined(CONFIG_CMD_EXPORTENV)
	"env export [-t | -b | -c] [-s size] addr [var ...] - export environment\n"
#endif
#if defined(CONFIG_CMD_ENV_FLAGS)
	"env flags - print variables that have non-default flags\n"
#endif
#if defined(CONFIG_CMD_GREPENV)
#ifdef CONFIG_REGEX
	"env grep [-e] [-n | -v | -b] string [...] - search environment\n"
#else
	"env grep [-n | -v | -b] string [...] - search environment\n"
#endif
#endif
#if defined(CONFIG_CMD_IMPORTENV)
	"env import [-d] [-t | -b | -c] addr [size] - import environment\n"
#endif
	"env print [-a | name ...] - print environment\n"
#if defined(CONFIG_CMD_RUN)
	"env run var [...] - run commands in an environment variable\n"
#endif
#if defined(CONFIG_CMD_SAVEENV) && !defined(CONFIG_ENV_IS_NOWHERE)
	"env save - save environment\n"
#endif
	"env set [-f] name [arg ...]\n";
#endif

U_BOOT_CMD(
	env, CONFIG_SYS_MAXARGS, 1, do_env,
	"environment handling commands", env_help_text
);

/*
 * Old command line interface, kept for compatibility
 */

#if defined(CONFIG_CMD_EDITENV)
U_BOOT_CMD_COMPLETE(
	editenv, 2, 0,	do_env_edit,
	"edit environment variable",
	"name\n"
	"    - edit environment variable 'name'",
	var_complete
);
#endif

U_BOOT_CMD_COMPLETE(
	printenv, CONFIG_SYS_MAXARGS, 1,	do_env_print,
	"print environment variables",
	"[-a]\n    - print [all] values of all environment variables\n"
	"printenv name ...\n"
	"    - print value of environment variable 'name'",
	var_complete
);

#ifdef CONFIG_CMD_GREPENV
U_BOOT_CMD_COMPLETE(
	grepenv, CONFIG_SYS_MAXARGS, 0,  do_env_grep,
	"search environment variables",
#ifdef CONFIG_REGEX
	"[-e] [-n | -v | -b] string ...\n"
#else
	"[-n | -v | -b] string ...\n"
#endif
	"    - list environment name=value pairs matching 'string'\n"
#ifdef CONFIG_REGEX
	"      \"-e\": enable regular expressions;\n"
#endif
	"      \"-n\": search variable names; \"-v\": search values;\n"
	"      \"-b\": search both names and values (default)",
	var_complete
);
#endif

U_BOOT_CMD_COMPLETE(
	setenv, CONFIG_SYS_MAXARGS, 0,	do_env_set,
	"set environment variables",
	"[-f] name value ...\n"
	"    - [forcibly] set environment variable 'name' to 'value ...'\n"
	"setenv [-f] name\n"
	"    - [forcibly] delete environment variable 'name'",
	var_complete
);

#if defined(CONFIG_CMD_ASKENV)

U_BOOT_CMD(
	askenv,	CONFIG_SYS_MAXARGS,	1,	do_env_ask,
	"get environment variables from stdin",
	"name [message] [size]\n"
	"    - get environment variable 'name' from stdin (max 'size' chars)"
);
#endif

#if defined(CONFIG_CMD_RUN)
U_BOOT_CMD_COMPLETE(
	run,	CONFIG_SYS_MAXARGS,	1,	do_run,
	"run commands in an environment variable",
	"var [...]\n"
	"    - run the commands in the environment variable(s) 'var'",
	var_complete
);
#endif
#endif /* CONFIG_SPL_BUILD */<|MERGE_RESOLUTION|>--- conflicted
+++ resolved
@@ -347,14 +347,6 @@
 	return setenv(varname, str);
 }
 
-<<<<<<< HEAD
-void set_loadaddr(ulong addr)
-{
-	if (addr != load_addr) {
-		load_addr = addr;
-		setenv_hex("loadaddr", addr);
-	}
-=======
 ulong getenv_hex(const char *varname, ulong default_val)
 {
 	const char *s;
@@ -368,7 +360,14 @@
 		return default_val;
 
 	return value;
->>>>>>> f269e3dc
+}
+
+void set_loadaddr(ulong addr)
+{
+	if (addr != load_addr) {
+		load_addr = addr;
+		setenv_hex("loadaddr", addr);
+	}
 }
 
 #ifndef CONFIG_SPL_BUILD
@@ -994,14 +993,10 @@
 	else			/* export as raw binary data */
 		res = addr;
 
-<<<<<<< HEAD
 	env_size = get_env_size() - ENV_HEADER_SIZE;
-	len = hexport_r(&env_htab, '\0', 0, &res, env_size, argc, argv);
-=======
 	len = hexport_r(&env_htab, '\0',
 			H_MATCH_KEY | H_MATCH_IDENT,
-			&res, ENV_SIZE, argc, argv);
->>>>>>> f269e3dc
+			&res, env_size, argc, argv);
 	if (len < 0) {
 		error("Cannot export environment: errno = %d\n", errno);
 		return 1;
