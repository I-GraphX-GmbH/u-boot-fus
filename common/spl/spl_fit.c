--- conflicted
+++ resolved
@@ -162,7 +162,6 @@
 	return (data_size + info->bl_len - 1) / info->bl_len;
 }
 
-<<<<<<< HEAD
 #ifdef CONFIG_IMX_TRUSTY_OS
 __weak int get_tee_load(ulong *load)
 {
@@ -171,16 +170,6 @@
 }
 #endif
 
-#ifdef CONFIG_SPL_FPGA_SUPPORT
-__weak int spl_load_fpga_image(struct spl_load_info *info, size_t length,
-			       int nr_sectors, int sector_offset)
-{
-	return 0;
-}
-#endif
-
-=======
->>>>>>> 715e07fd
 /**
  * spl_load_fit_image(): load the image described in a certain FIT node
  * @info:	points to information about the device to load data from
@@ -395,11 +384,7 @@
 	struct spl_image_info image_info;
 	int node = -1;
 	int images, ret;
-<<<<<<< HEAD
 	int base_offset;
-=======
-	int base_offset, hsize, align_len = ARCH_DMA_MINALIGN - 1;
->>>>>>> 715e07fd
 	int index = 0;
 
 	/*
@@ -429,12 +414,7 @@
 	 * For FIT with data embedded, data is loaded as part of FIT image.
 	 * For FIT with external data, data is not loaded in this step.
 	 */
-<<<<<<< HEAD
 	fit = board_spl_fit_buffer_addr(size, info->bl_len);
-=======
-	hsize = (size + info->bl_len + align_len) & ~align_len;
-	fit = spl_get_load_buffer(-hsize, hsize);
->>>>>>> 715e07fd
 	sectors = get_aligned_image_size(info, size, 0);
 	count = info->read(info, sector, sectors, fit);
 	debug("fit read sector %lx, sectors=%d, dst=%p, count=%lu, size=0x%lx\n",
@@ -477,16 +457,6 @@
 	}
 #endif
 
-#if defined(CONFIG_DUAL_BOOTLOADER) && defined(CONFIG_IMX_TRUSTY_OS)
-	int rbindex;
-	rbindex = spl_fit_get_rbindex(fit, images);
-	if (rbindex < 0) {
-		printf("Error! Can't get rollback index!\n");
-		return -1;
-	} else
-		spl_image->rbindex = rbindex;
-#endif
-
 	/*
 	 * Find the U-Boot image using the following search order:
 	 *   - start at 'firmware' (e.g. an ARM Trusted Firmware)
