--- conflicted
+++ resolved
@@ -33,7 +33,6 @@
 	return size;
 }
 
-<<<<<<< HEAD
 __weak void* board_spl_fit_buffer_addr(ulong fit_size, int bl_len)
 {
 	int align_len = ARCH_DMA_MINALIGN - 1;
@@ -41,10 +40,6 @@
 			align_len) & ~align_len);
 }
 
-#ifdef CONFIG_DUAL_BOOTLOADER
-extern int spl_fit_get_rbindex(const void *fit, int images);
-#endif
-=======
 static int find_node_from_desc(const void *fit, int node, const char *str)
 {
 	int child;
@@ -67,7 +62,10 @@
 
 	return -ENOENT;
 }
->>>>>>> 3373c7c3
+
+#ifdef CONFIG_DUAL_BOOTLOADER
+extern int spl_fit_get_rbindex(const void *fit, int images);
+#endif
 
 /**
  * spl_fit_get_image_name(): By using the matching configuration subnode,
@@ -150,8 +148,8 @@
 	}
 
 	if (!found) {
-		debug("no string for index %d\n", index);
-		return -E2BIG;
+			debug("no string for index %d\n", index);
+			return -E2BIG;
 	}
 
 	*outname = str;
@@ -230,12 +228,13 @@
 	return (data_size + info->bl_len - 1) / info->bl_len;
 }
 
-#ifdef CONFIG_IMX_TRUSTY_OS
+#if defined(CONFIG_DUAL_BOOTLOADER) && defined(CONFIG_IMX_TRUSTY_OS)
 __weak int get_tee_load(ulong *load)
 {
 	/* default return ok */
 	return 0;
 }
+
 #endif
 
 /**
@@ -282,13 +281,13 @@
 
 	if (IS_ENABLED(CONFIG_SPL_GZIP)) {
 		fit_image_get_comp(fit, node, &image_comp);
-		debug("%s ", genimg_get_comp_name(image_comp));
+			debug("%s ", genimg_get_comp_name(image_comp));
 	}
 
 	if (fit_image_get_load(fit, node, &load_addr))
 		load_addr = image_info->load_addr;
 
-#ifdef CONFIG_IMX_TRUSTY_OS
+#if defined(CONFIG_DUAL_BOOTLOADER) && defined(CONFIG_IMX_TRUSTY_OS)
 	char *desc = NULL;
 
 	if (fit_get_desc(fit, node, &desc)) {
@@ -577,6 +576,16 @@
 		return -1;
 	}
 
+#if defined(CONFIG_DUAL_BOOTLOADER) && defined(CONFIG_IMX_TRUSTY_OS)
+	int rbindex;
+	rbindex = spl_fit_get_rbindex(fit, images);
+	if (rbindex < 0) {
+		printf("Error! Can't get rollback index!\n");
+		return -1;
+	} else
+		spl_image->rbindex = rbindex;
+#endif
+
 #ifdef CONFIG_SPL_FPGA_SUPPORT
 	node = spl_fit_get_image_node(fit, images, "fpga", 0);
 	if (node >= 0) {
@@ -604,33 +613,6 @@
 	}
 #endif
 
-#ifdef CONFIG_SPL_FPGA_SUPPORT
-	node = spl_fit_get_image_node(fit, images, "fpga", 0);
-	if (node >= 0) {
-		/* Load the image and set up the spl_image structure */
-		ret = spl_load_fit_image(info, sector, fit, base_offset, node,
-					 spl_image);
-		if (ret) {
-			printf("%s: Cannot load the FPGA: %i\n", __func__, ret);
-			return ret;
-		}
-
-		debug("FPGA bitstream at: %x, size: %x\n",
-		      (u32)spl_image->load_addr, spl_image->size);
-
-		ret = fpga_load(0, (const void *)spl_image->load_addr,
-				spl_image->size, BIT_FULL);
-		if (ret) {
-			printf("%s: Cannot load the image to the FPGA\n",
-			       __func__);
-			return ret;
-		}
-
-		puts("FPGA image loaded from FIT\n");
-		node = -1;
-	}
-#endif
-
 	/*
 	 * Find the U-Boot image using the following search order:
 	 *   - start at 'firmware' (e.g. an ARM Trusted Firmware)
