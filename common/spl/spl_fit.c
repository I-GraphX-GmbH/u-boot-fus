--- conflicted
+++ resolved
@@ -117,7 +117,6 @@
 			found = false;
 			break;
 		}
-<<<<<<< HEAD
 	}
 
 	if (!found && !board_get(&board)) {
@@ -149,47 +148,10 @@
 	}
 
 	if (!found) {
-			debug("no string for index %d\n", index);
-			return -E2BIG;
-	}
-
-=======
-	}
-
-	if (!found && !board_get(&board)) {
-		int rc;
-		/*
-		 * no string in the property for this index. Check if the board
-		 * level code can supply one.
-		 */
-		rc = board_get_fit_loadable(board, index - i - 1, type, &str);
-		if (rc && rc != -ENOENT)
-			return rc;
-
-		if (!rc) {
-			/*
-			 * The board provided a name for a loadable.
-			 * Try to match it against the description properties
-			 * first. If no matching node is found, use it as a
-			 * node name.
-			 */
-			int node;
-			int images = fdt_path_offset(fit, FIT_IMAGES_PATH);
-
-			node = find_node_from_desc(fit, images, str);
-			if (node > 0)
-				str = fdt_get_name(fit, node, NULL);
-
-			found = true;
-		}
-	}
-
-	if (!found) {
 		debug("no string for index %d\n", index);
 		return -E2BIG;
 	}
 
->>>>>>> 0ea138a2
 	*outname = str;
 	return 0;
 }
@@ -319,11 +281,7 @@
 
 	if (IS_ENABLED(CONFIG_SPL_GZIP)) {
 		fit_image_get_comp(fit, node, &image_comp);
-<<<<<<< HEAD
-			debug("%s ", genimg_get_comp_name(image_comp));
-=======
 		debug("%s ", genimg_get_comp_name(image_comp));
->>>>>>> 0ea138a2
 	}
 
 	if (fit_image_get_load(fit, node, &load_addr))
@@ -770,7 +728,7 @@
 
 #ifdef CONFIG_IMX_HAB
 	if (!(spl_image->flags & SPL_FIT_BYPASS_POST_LOAD))
-	board_spl_fit_post_load((ulong)fit, size);
+		board_spl_fit_post_load((ulong)fit, size);
 #endif
 
 	return 0;
