--- conflicted
+++ resolved
@@ -28,21 +28,17 @@
 static int spl_nand_load_image(struct spl_image_info *spl_image,
 			struct spl_boot_device *bootdev)
 {
+	u32 from;
+	
 	nand_init();
-<<<<<<< HEAD
-	nand_spl_load_image(spl_nand_get_uboot_raw_page(),
-						CONFIG_SYS_NAND_U_BOOT_SIZE,
-						(void *)CONFIG_SYS_NAND_U_BOOT_DST);
-=======
 
+	from = spl_nand_get_uboot_raw_page();
 	printf("Loading U-Boot from 0x%08x (size 0x%08x) to 0x%08x\n",
-	       CONFIG_SYS_NAND_U_BOOT_OFFS, CONFIG_SYS_NAND_U_BOOT_SIZE,
+	       from, CONFIG_SYS_NAND_U_BOOT_SIZE,
 	       CONFIG_SYS_NAND_U_BOOT_DST);
 
-	nand_spl_load_image(CONFIG_SYS_NAND_U_BOOT_OFFS,
-			    CONFIG_SYS_NAND_U_BOOT_SIZE,
+	nand_spl_load_image(from, CONFIG_SYS_NAND_U_BOOT_SIZE,
 			    (void *)CONFIG_SYS_NAND_U_BOOT_DST);
->>>>>>> a7a16679
 	spl_set_header_raw_uboot(spl_image);
 	nand_deselect();
 
