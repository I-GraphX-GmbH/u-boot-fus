menu "SPL / TPL"

config SUPPORT_SPL
	bool

config SUPPORT_TPL
	bool

config SPL_DFU_NO_RESET
	bool

config SPL
	bool
	depends on SUPPORT_SPL
	prompt "Enable SPL"
	help
	  If you want to build SPL as well as the normal image, say Y.

config SPL_FRAMEWORK
	bool "Support SPL based upon the common SPL framework"
	depends on SPL
	default y
	help
	  Enable the SPL framework under common/spl/.  This framework
	  supports MMC, NAND and YMODEM and other methods loading of U-Boot
	  and the Linux Kernel.  If unsure, say Y.

config SPL_FRAMEWORK_BOARD_INIT_F
	bool "Define a generic function board_init_f"
	depends on SPL_FRAMEWORK
	help
	  Define a generic function board_init_f that:
	  - initialize the spl (spl_early_init)
	  - initialize the serial (preloader_console_init)
	  Unless you want to provide your own board_init_f, you should say Y.

config SPL_SIZE_LIMIT
	hex "Maximum size of SPL image"
	depends on SPL
	default 69632 if ARCH_MX6 && !MX6_OCRAM_256KB
	default 200704 if ARCH_MX6 && MX6_OCRAM_256KB
	default 0
	help
	  Specifies the maximum length of the U-Boot SPL image.
	  If this value is zero, it is ignored.

config SPL_SIZE_LIMIT_SUBTRACT_GD
	bool "SPL image size check: provide space for global data"
	depends on SPL_SIZE_LIMIT > 0
	help
	  If enabled, aligned size of global data is reserved in
	  SPL_SIZE_LIMIT check to ensure such an image does not overflow SRAM
	  if SPL_SIZE_LIMIT describes the size of SRAM available for SPL when
	  pre-reloc global data is put into this SRAM, too.

config SPL_SIZE_LIMIT_SUBTRACT_MALLOC
	bool "SPL image size check: provide space for malloc() pool before relocation"
	depends on SPL_SIZE_LIMIT > 0
	help
	  If enabled, SPL_SYS_MALLOC_F_LEN is reserved in SPL_SIZE_LIMIT check
	  to ensure such an image does not overflow SRAM if SPL_SIZE_LIMIT
	  describes the size of SRAM available for SPL when pre-reloc malloc
	  pool is put into this SRAM, too.

config SPL_SIZE_LIMIT_PROVIDE_STACK
	hex "SPL image size check: provide stack space before relocation"
	depends on SPL_SIZE_LIMIT > 0
	default 0
	help
	  If set, this size is reserved in SPL_SIZE_LIMIT check to ensure such
	  an image does not overflow SRAM if SPL_SIZE_LIMIT describes the size
	  of SRAM available for SPL when the stack required before reolcation
	  uses this SRAM, too.

config SPL_SYS_STACK_F_CHECK_BYTE
	hex
	default 0xaa
	help
	  Constant used to check the stack

config SPL_SYS_REPORT_STACK_F_USAGE
	depends on SPL_SIZE_LIMIT_PROVIDE_STACK != 0
	bool "Check and report stack usage in SPL before relocation"
	help
	  If this option is enabled, the initial SPL stack is filled with 0xaa
	  very early, up to the size configured with
	  SPL_SIZE_LIMIT_PROVIDE_STACK.
	  Later when SPL is done using this initial stack and switches to a
	  stack in DRAM, the actually used size of this initial stack is
	  reported by examining the memory and searching for the lowest
	  occurrence of non 0xaa bytes.
	  This default implementation works for stacks growing down only.

menu "PowerPC SPL Boot options"
	depends on PPC && (SUPPORT_SPL && !SPL_FRAMEWORK)

config SPL_NAND_BOOT
	bool "Load SPL from NAND flash"

config SPL_MMC_BOOT
	bool "Load SPL from SD Card / eMMC"

config SPL_SPI_BOOT
	bool "Load SPL from SPI flash"

config SPL_FSL_PBL
	bool "Create SPL in Freescale PBI format"
	help
	  Create boot binary having SPL binary in PBI format concatenated with
	  u-boot binary.

endmenu

config HANDOFF
	bool "Pass hand-off information from SPL to U-Boot proper"
	depends on BLOBLIST
	help
	  It is useful to be able to pass information from SPL to U-Boot
	  proper to preserve state that is known in SPL and is needed in U-Boot.
	  Enable this to locate the handoff information in U-Boot proper, early
	  in boot. It is available in gd->handoff. The state state is set up
	  in SPL (or TPL if that is being used).

if SPL

config SPL_AUTOBUILD
	bool "Build SPL automatically"
	default y
	help
	  If you want to build SPL together with U-Boot when calling
	  simply make, say y. If you want to build SPL only when
	  calling make spl or some other SPL specific target, say n.

config SPL_HANDOFF
	bool "Pass hand-off information from SPL to U-Boot proper"
	depends on HANDOFF && SPL_BLOBLIST
	default y
	help
	  This option enables SPL to write handoff information. This can be
	  used to pass information like the size of SDRAM from SPL to U-Boot
	  proper. Also SPL can receive information from TPL in the same place
	  if that is enabled.

config SPL_LDSCRIPT
	string "Linker script for the SPL stage"
	default "arch/$(ARCH)/cpu/u-boot-spl.lds"
	help
	  The SPL stage will usually require a different linker-script
	  (as it runs from a different memory region) than the regular
	  U-Boot stage.	 Set this to the path of the linker-script to
	  be used for SPL.

config SPL_TEXT_BASE
	hex "SPL Text Base"
	default ISW_ENTRY_ADDR if AM43XX || AM33XX || OMAP54XX || ARCH_KEYSTONE
	default 0x10060 if MACH_SUN50I || MACH_SUN50I_H5 || MACH_SUN9I
	default 0x20060 if MACH_SUN50I_H6
	default 0x00060 if ARCH_SUNXI
	default 0xfffc0000 if ARCH_ZYNQMP
	default 0x0
	help
	  The address in memory that SPL will be running from.

config SPL_BOARD_INIT
	bool "Call board-specific initialization in SPL"
	help
	  If this option is enabled, U-Boot will call the function
	  spl_board_init() from board_init_r(). This function should be
	  provided by the board.

config SPL_BOOTROM_SUPPORT
        bool "Support returning to the BOOTROM"
	help
	  Some platforms (e.g. the Rockchip RK3368) provide support in their
	  ROM for loading the next boot-stage after performing basic setup
	  from the SPL stage.

	  Enable this option, to return to the BOOTROM through the
	  BOOT_DEVICE_BOOTROM (or fall-through to the next boot device in the
	  boot device list, if not implemented for a given board)

config SPL_BOOTCOUNT_LIMIT
	bool "Support bootcount in SPL"
	depends on SPL_ENV_SUPPORT
	help
	  On some boards, which use 'falcon' mode, it is necessary to check
	  and increment the number of boot attempts. Such boards do not
	  use proper U-Boot for normal boot flow and hence needs those
	  adjustments to be done in the SPL.

config SPL_RAW_IMAGE_SUPPORT
	bool "Support SPL loading and booting of RAW images"
	default n if ((ARCH_MX6 && (SPL_MMC_SUPPORT || SPL_SATA_SUPPORT)) || ARCH_IMX8 || ARCH_IMX8M)
	default y if !TI_SECURE_DEVICE
	help
	  SPL will support loading and booting a RAW image when this option
	  is y. If this is not set, SPL will move on to other available
	  boot media to find a suitable image.

config SPL_LEGACY_IMAGE_SUPPORT
	bool "Support SPL loading and booting of Legacy images"
	default y if !TI_SECURE_DEVICE && !SPL_LOAD_FIT
	help
	  SPL will support loading and booting Legacy images when this option
	  is y. If this is not set, SPL will move on to other available
	  boot media to find a suitable image.

config SPL_LEGACY_IMAGE_CRC_CHECK
	bool "Check CRC of Legacy images"
	depends on SPL_LEGACY_IMAGE_SUPPORT
	select SPL_CRC32_SUPPORT
	help
	  Enable this to check the CRC of Legacy images. While this increases
	  reliability, it affects both code size and boot duration.
	  If disabled, Legacy images are booted if the image magic and size
	  are correct, without further integrity checks.

config SPL_SYS_MALLOC_SIMPLE
	bool
	prompt "Only use malloc_simple functions in the SPL"
	help
	  Say Y here to only use the *_simple malloc functions from
	  malloc_simple.c, rather then using the versions from dlmalloc.c;
	  this will make the SPL binary smaller at the cost of more heap
	  usage as the *_simple malloc functions do not re-use free-ed mem.

config TPL_SYS_MALLOC_SIMPLE
	bool
	prompt "Only use malloc_simple functions in the TPL"
	depends on TPL
	help
	  Say Y here to only use the *_simple malloc functions from
	  malloc_simple.c, rather then using the versions from dlmalloc.c;
	  this will make the TPL binary smaller at the cost of more heap
	  usage as the *_simple malloc functions do not re-use free-ed mem.

config SPL_STACK_R
	bool "Enable SDRAM location for SPL stack"
	help
	  SPL starts off execution in SRAM and thus typically has only a small
	  stack available. Since SPL sets up DRAM while in its board_init_f()
	  function, it is possible for the stack to move there before
	  board_init_r() is reached. This option enables a special SDRAM
	  location for the SPL stack. U-Boot SPL switches to this after
	  board_init_f() completes, and before board_init_r() starts.

config SPL_STACK_R_ADDR
	depends on SPL_STACK_R
	hex "SDRAM location for SPL stack"
	default 0x82000000 if ARCH_OMAP2PLUS
	help
	  Specify the address in SDRAM for the SPL stack. This will be set up
	  before board_init_r() is called.

config SPL_STACK_R_MALLOC_SIMPLE_LEN
	depends on SPL_STACK_R && SPL_SYS_MALLOC_SIMPLE
	hex "Size of malloc_simple heap after switching to DRAM SPL stack"
	default 0x100000
	help
	  Specify the amount of the stack to use as memory pool for
	  malloc_simple after switching the stack to DRAM. This may be set
	  to give board_init_r() a larger heap then the initial heap in
	  SRAM which is limited to SYS_MALLOC_F_LEN bytes.

config SPL_SEPARATE_BSS
	bool "BSS section is in a different memory region from text"
	help
	  Some platforms need a large BSS region in SPL and can provide this
	  because RAM is already set up. In this case BSS can be moved to RAM.
	  This option should then be enabled so that the correct device tree
	  location is used. Normally we put the device tree at the end of BSS
	  but with this option enabled, it goes at _image_binary_end.

config SPL_BANNER_PRINT
	bool "Enable output of the SPL banner 'U-Boot SPL ...'"
	default y
	help
	  If this option is enabled, SPL will print the banner with version
	  info. Disabling this option could be useful to reduce SPL boot time
	  (e.g. approx. 6 ms faster, when output on i.MX6 with 115200 baud).

config TPL_BANNER_PRINT
	bool "Enable output of the TPL banner 'U-Boot TPL ...'"
	depends on TPL
	default y
	help
	  If this option is enabled, TPL will print the banner with version
	  info. Disabling this option could be useful to reduce TPL boot time
	  (e.g. approx. 6 ms faster, when output on i.MX6 with 115200 baud).

config SPL_EARLY_BSS
	depends on ARM && !ARM64
	bool "Allows initializing BSS early before entering board_init_f"
	help
	  On some platform we have sufficient memory available early on to
	  allow setting up and using a basic BSS prior to entering
	  board_init_f. Activating this option will also de-activate the
	  clearing of BSS during the SPL relocation process, thus allowing
	  to carry state from board_init_f to board_init_r by way of BSS.

config SPL_DISPLAY_PRINT
	bool "Display a board-specific message in SPL"
	help
	  If this option is enabled, U-Boot will call the function
	  spl_display_print() immediately after displaying the SPL console
	  banner ("U-Boot SPL ..."). This function should be provided by
	  the board.

config SYS_MMCSD_RAW_MODE_U_BOOT_USE_SECTOR
	bool "MMC raw mode: by sector"
	default y if ARCH_SUNXI || ARCH_DAVINCI || ARCH_UNIPHIER || \
		     ARCH_MX6 || ARCH_MX7 || \
		     ARCH_ROCKCHIP || ARCH_MVEBU ||  ARCH_SOCFPGA || \
		     ARCH_AT91 || ARCH_ZYNQ || ARCH_KEYSTONE || OMAP34XX || \
		     OMAP44XX || OMAP54XX || AM33XX || AM43XX
	help
	  Use sector number for specifying U-Boot location on MMC/SD in
	  raw mode.

config SYS_MMCSD_RAW_MODE_U_BOOT_SECTOR
	hex "Address on the MMC to load U-Boot from"
	depends on SYS_MMCSD_RAW_MODE_U_BOOT_USE_SECTOR
	default 0x50 if ARCH_SUNXI
	default 0x75 if ARCH_DAVINCI
	default 0x8a if ARCH_MX6 || ARCH_MX7
	default 0x100 if ARCH_UNIPHIER
	default 0x140 if ARCH_MVEBU
	default 0x200 if ARCH_SOCFPGA || ARCH_AT91
	default 0x300 if ARCH_ZYNQ || ARCH_KEYSTONE || OMAP34XX || OMAP44XX || \
		         OMAP54XX || AM33XX || AM43XX || ARCH_K3
	default 0x4000 if ARCH_ROCKCHIP
	help
	  Address on the MMC to load U-Boot from, when the MMC is being used
	  in raw mode. Units: MMC sectors (1 sector = 512 bytes).

config SYS_MMCSD_RAW_MODE_U_BOOT_USE_PARTITION
	bool "MMC Raw mode: by partition"
	help
	  Use a partition for loading U-Boot when using MMC/SD in raw mode.

config SYS_MMCSD_RAW_MODE_U_BOOT_PARTITION
	hex "Partition to use to load U-Boot from"
	depends on SYS_MMCSD_RAW_MODE_U_BOOT_USE_PARTITION
	default 1
	help
	  Partition on the MMC to load U-Boot from when the MMC is being
	  used in raw mode

config SYS_MMCSD_RAW_MODE_U_BOOT_USE_PARTITION_TYPE
	bool "MMC raw mode: by partition type"
	depends on DOS_PARTITION && SYS_MMCSD_RAW_MODE_U_BOOT_USE_PARTITION
	help
	  Use partition type for specifying U-Boot partition on MMC/SD in
	  raw mode. U-Boot will be loaded from the first partition of this
	  type to be found.

config SYS_MMCSD_RAW_MODE_U_BOOT_PARTITION_TYPE
	hex "Partition Type on the MMC to load U-Boot from"
	depends on SYS_MMCSD_RAW_MODE_U_BOOT_USE_PARTITION_TYPE
	help
	  Partition Type on the MMC to load U-Boot from, when the MMC is being
	  used in raw mode.

config SUPPORT_EMMC_BOOT_OVERRIDE_PART_CONFIG
	bool "Override eMMC EXT_CSC_PART_CONFIG by user defined partition"
	depends on SUPPORT_EMMC_BOOT
	help
	  eMMC boot partition is normally configured by the bits of the EXT_CSD
	  register (EXT_CSC_PART_CONFIG), BOOT_PARTITION_ENABLE field. In some
	  cases it might be required in SPL to load the image from different
	  partition than the partition selected by EXT_CSC_PART_CONFIG register.
	  Enable this option if you intend to use an eMMC boot partition other
	  then selected via EXT_CSC_PART_CONFIG register and specify the custom
	  partition number by the CONFIG_SYS_MMCSD_RAW_MODE_EMMC_BOOT_PARTITION
	  option.

config SYS_MMCSD_RAW_MODE_EMMC_BOOT_PARTITION
	int "Number of the eMMC boot partition to use"
	depends on SUPPORT_EMMC_BOOT_OVERRIDE_PART_CONFIG
	default 1
	help
	  eMMC boot partition number to use when the eMMC in raw mode and
	  the eMMC EXT_CSC_PART_CONFIG selection should be overridden in SPL
	  by user defined partition number.

config SPL_CRC32_SUPPORT
	bool "Support CRC32"
	default y if SPL_LEGACY_IMAGE_SUPPORT
	help
	  Enable this to support CRC32 in uImages or FIT images within SPL.
	  This is a 32-bit checksum value that can be used to verify images.
	  For FIT images, this is the least secure type of checksum, suitable
	  for detected accidental image corruption. For secure applications you
	  should consider SHA1 or SHA256.

config SPL_MD5_SUPPORT
	bool "Support MD5"
	depends on SPL_FIT
	help
	  Enable this to support MD5 in FIT images within SPL. An MD5
	  checksum is a 128-bit hash value used to check that the image
	  contents have not been corrupted. Note that MD5 is not considered
	  secure as it is possible (with a brute-force attack) to adjust the
	  image while still retaining the same MD5 hash value. For secure
	  applications where images may be changed maliciously, you should
	  consider SHA1 or SHA256.

config SPL_SHA1_SUPPORT
	bool "Support SHA1"
	depends on SPL_FIT
	select SHA1
	help
	  Enable this to support SHA1 in FIT images within SPL. A SHA1
	  checksum is a 160-bit (20-byte) hash value used to check that the
	  image contents have not been corrupted or maliciously altered.
	  While SHA1 is fairly secure it is coming to the end of its life
	  due to the expanding computing power available to brute-force
	  attacks. For more security, consider SHA256.

config SPL_SHA256_SUPPORT
	bool "Support SHA256"
	depends on SPL_FIT
	select SHA256
	help
	  Enable this to support SHA256 in FIT images within SPL. A SHA256
	  checksum is a 256-bit (32-byte) hash value used to check that the
	  image contents have not been corrupted. SHA256 is recommended for
	  use in secure applications since (as at 2016) there is no known
	  feasible attack that could produce a 'collision' with differing
	  input data. Use this for the highest security. Note that only the
	  SHA256 variant is supported: SHA512 and others are not currently
	  supported in U-Boot.

config SPL_FIT_IMAGE_TINY
	bool "Remove functionality from SPL FIT loading to reduce size"
	depends on SPL_FIT
	default y if MACH_SUN50I || MACH_SUN50I_H5 || MACH_SUN50I_H6
	default y if ARCH_IMX8M
	help
	  Enable this to reduce the size of the FIT image loading code
	  in SPL, if space for the SPL binary is very tight.

	  This removes the detection of image types (which forces the
	  first image to be treated as having a U-Boot style calling
	  convention) and skips the recording of each loaded payload
	  (i.e. loadable) into the FDT (modifying the loaded FDT to
	  ensure this information is available to the next image
	  invoked).

config SPL_CACHE_SUPPORT
	bool "Support CACHE drivers"
	help
	  Enable CACHE drivers in SPL. These drivers can keep data so that
	  future requests for that data can be served faster. Enable this option
	  to build the drivers in drivers/cache as part of an SPL build.

config SPL_CPU_SUPPORT
	bool "Support CPU drivers"
	help
	  Enable this to support CPU drivers in SPL. These drivers can set
	  up CPUs and provide information about them such as the model and
	  name. This can be useful in SPL since setting up the CPUs earlier
	  may improve boot performance. Enable this option to build the
	  drivers in drivers/cpu as part of an SPL build.

config SPL_CRYPTO_SUPPORT
	bool "Support crypto drivers"
	help
	  Enable crypto drivers in SPL. These drivers can be used to
	  accelerate secure boot processing in secure applications. Enable
	  this option to build the drivers in drivers/crypto as part of an
	  SPL build.

config SPL_HASH_SUPPORT
	bool "Support hashing drivers"
	select SHA1
	select SHA256
	help
	  Enable hashing drivers in SPL. These drivers can be used to
	  accelerate secure boot processing in secure applications. Enable
	  this option to build system-specific drivers for hash acceleration
	  as part of an SPL build.

config TPL_HASH_SUPPORT
	bool "Support hashing drivers in TPL"
	depends on TPL
	select SHA1
	select SHA256
	help
	  Enable hashing drivers in SPL. These drivers can be used to
	  accelerate secure boot processing in secure applications. Enable
	  this option to build system-specific drivers for hash acceleration
	  as part of an SPL build.

config SPL_DMA_SUPPORT
	bool "Support DMA drivers"
	help
	  Enable DMA (direct-memory-access) drivers in SPL. These drivers
	  can be used to handle memory-to-peripheral data transfer without
	  the CPU moving the data. Enable this option to build the drivers
	  in drivers/dma as part of an SPL build.

config SPL_DM_GPIO
	bool "Support Driver Model GPIO drivers"
	depends on SPL_GPIO_SUPPORT && DM_GPIO
	help
	  Enable support for Driver Model based GPIO drivers in SPL.

config SPL_DRIVERS_MISC_SUPPORT
	bool "Support misc drivers"
	help
	  Enable miscellaneous drivers in SPL. These drivers perform various
	  tasks that don't fall nicely into other categories, Enable this
	  option to build the drivers in drivers/misc as part of an SPL
	  build, for those that support building in SPL (not all drivers do).

config SPL_ENV_SUPPORT
	bool "Support an environment"
	help
	  Enable environment support in SPL. The U-Boot environment provides
	  a number of settings (essentially name/value pairs) which can
	  control many aspects of U-Boot's operation. Normally this is not
	  needed in SPL as it has a much simpler task with less
	  configuration. But some boards use this to support 'Falcon' boot
	  on EXT2 and FAT, where SPL boots directly into Linux without
	  starting U-Boot first. Enabling this option will make env_get()
	  and env_set() available in SPL.

config SPL_SAVEENV
	bool "Support save environment"
	depends on SPL_ENV_SUPPORT
	select SPL_MMC_WRITE if ENV_IS_IN_MMC
	help
	  Enable save environment support in SPL after setenv. By default
	  the saveenv option is not provided in SPL, but some boards need
	  this support in 'Falcon' boot, where SPL need to boot from
	  different images based on environment variable set by OS. For
	  example OS may set "reboot_image" environment variable to
	  "recovery" inorder to boot recovery image by SPL. The SPL read
	  "reboot_image" and act accordingly and change the reboot_image
	  to default mode using setenv and save the environment.

config SPL_ETH_SUPPORT
	bool "Support Ethernet"
	depends on SPL_ENV_SUPPORT
	help
	  Enable access to the network subsystem and associated Ethernet
	  drivers in SPL. This permits SPL to load U-Boot over an Ethernet
	  link rather than from an on-board peripheral. Environment support
	  is required since the network stack uses a number of environment
	  variables. See also SPL_NET_SUPPORT.

config SPL_FS_EXT4
	bool "Support EXT filesystems"
	help
	  Enable support for EXT2/3/4 filesystems with SPL. This permits
	  U-Boot (or Linux in Falcon mode) to be loaded from an EXT
	  filesystem from within SPL. Support for the underlying block
	  device (e.g. MMC or USB) must be enabled separately.

config SPL_FS_FAT
	bool "Support FAT filesystems"
	select FS_FAT
	help
	  Enable support for FAT and VFAT filesystems with SPL. This
	  permits U-Boot (or Linux in Falcon mode) to be loaded from a FAT
	  filesystem from within SPL. Support for the underlying block
	  device (e.g. MMC or USB) must be enabled separately.

config SPL_FAT_WRITE
	bool "Support write for FAT filesystems"
	help
	  Enable write support for FAT and VFAT filesystems with SPL.
	  Support for the underlying block device (e.g. MMC or USB) must be
	  enabled separately.

config SPL_FPGA_SUPPORT
	bool "Support FPGAs"
	help
	  Enable support for FPGAs in SPL. Field-programmable Gate Arrays
	  provide software-configurable hardware which is typically used to
	  implement peripherals (such as UARTs, LCD displays, MMC) or
	  accelerate custom processing functions, such as image processing
	  or machine learning. Sometimes it is useful to program the FPGA
	  as early as possible during boot, and this option can enable that
	  within SPL.

config SPL_GPIO_SUPPORT
	bool "Support GPIO in SPL"
	help
	  Enable support for GPIOs (General-purpose Input/Output) in SPL.
	  GPIOs allow U-Boot to read the state of an input line (high or
	  low) and set the state of an output line. This can be used to
	  drive LEDs, control power to various system parts and read user
	  input. GPIOs can be useful in SPL to enable a 'sign-of-life' LED,
	  for example. Enable this option to build the drivers in
	  drivers/gpio as part of an SPL build.

config SPL_I2C_SUPPORT
	bool "Support I2C"
	help
	  Enable support for the I2C (Inter-Integrated Circuit) bus in SPL.
	  I2C works with a clock and data line which can be driven by a
	  one or more masters or slaves. It is a fairly complex bus but is
	  widely used as it only needs two lines for communication. Speeds of
	  400kbps are typical but up to 3.4Mbps is supported by some
	  hardware. I2C can be useful in SPL to configure power management
	  ICs (PMICs) before raising the CPU clock speed, for example.
	  Enable this option to build the drivers in drivers/i2c as part of
	  an SPL build.

config SPL_LIBCOMMON_SUPPORT
	bool "Support common libraries"
	help
	  Enable support for common U-Boot libraries within SPL. These
	  libraries include common code to deal with U-Boot images,
	  environment and USB, for example. This option is enabled on many
	  boards. Enable this option to build the code in common/ as part of
	  an SPL build.

config SPL_LIBDISK_SUPPORT
	bool "Support disk partitions"
	select PARTITIONS
	help
	  Enable support for disk partitions within SPL. 'Disk' is something
	  of a misnomer as it includes non-spinning media such as flash (as
	  used in MMC and USB sticks). Partitions provide a way for a disk
	  to be split up into separate regions, with a partition table placed
	  at the start or end which describes the location and size of each
	  'partition'. These partitions are typically uses as individual block
	  devices, typically with an EXT2 or FAT filesystem in each. This
	  option enables whatever partition support has been enabled in
	  U-Boot to also be used in SPL. It brings in the code in disk/.

config SPL_LIBGENERIC_SUPPORT
	bool "Support generic libraries"
	help
	  Enable support for generic U-Boot libraries within SPL. These
	  libraries include generic code to deal with device tree, hashing,
	  printf(), compression and the like. This option is enabled on many
	  boards. Enable this option to build the code in lib/ as part of an
	  SPL build.

config SPL_DM_MAILBOX
	bool "Support Mailbox"
	help
	  Enable support for Mailbox within SPL. This enable the inter
	  processor communication protocols tobe used within SPL. Enable
	  this option to build the drivers in drivers/mailbox as part of
	  SPL build.

config SPL_MMC_SUPPORT
	bool "Support MMC"
	depends on MMC
	select HAVE_BLOCK_DEVICE
	help
	  Enable support for MMC (Multimedia Card) within SPL. This enables
	  the MMC protocol implementation and allows any enabled drivers to
	  be used within SPL. MMC can be used with or without disk partition
	  support depending on the application (SPL_LIBDISK_SUPPORT). Enable
	  this option to build the drivers in drivers/mmc as part of an SPL
	  build.

config SPL_FORCE_MMC_BOOT
	bool "Force SPL booting from MMC"
	depends on SPL_MMC_SUPPORT
	default n
	help
	  Force SPL to use MMC device for Linux kernel booting even when the
	  SoC ROM recognized boot medium is not eMMC/SD. This is crucial for
	  factory or 'falcon mode' booting.

config SPL_MMC_TINY
	bool "Tiny MMC framework in SPL"
	depends on SPL_MMC_SUPPORT
	default n
	help
	  Enable MMC framework tinification support. This option is useful if
	  if your SPL is extremely size constrained. Heed the warning, enable
	  this option if and only if you know exactly what you are doing, if
	  you are reading this help text, you most likely have no idea :-)

	  The MMC framework is reduced to bare minimum to be useful. No malloc
	  support is needed for the MMC framework operation with this option
	  enabled. The framework supports exactly one MMC device and exactly
	  one MMC driver. The MMC driver can be adjusted to avoid any malloc
	  operations too, which can remove the need for malloc support in SPL
	  and thus further reduce footprint.

config SPL_MMC_WRITE
	bool "MMC/SD/SDIO card support for write operations in SPL"
	depends on SPL_MMC_SUPPORT
	default n
	help
	  Enable write access to MMC and SD Cards in SPL


config SPL_MPC8XXX_INIT_DDR_SUPPORT
	bool "Support MPC8XXX DDR init"
	help
	  Enable support for DDR-SDRAM (double-data-rate synchronous dynamic
	  random-access memory) on the MPC8XXX family within SPL. This
	  allows DRAM to be set up before loading U-Boot into that DRAM,
	  where it can run.

config SPL_MTD_SUPPORT
	bool "Support MTD drivers"
	help
	  Enable support for MTD (Memory Technology Device) within SPL. MTD
	  provides a block interface over raw NAND and can also be used with
	  SPI flash. This allows SPL to load U-Boot from supported MTD
	  devices. See SPL_NAND_SUPPORT and SPL_ONENAND_SUPPORT for how
	  to enable specific MTD drivers.

config SPL_MUSB_NEW_SUPPORT
	bool "Support new Mentor Graphics USB"
	help
	  Enable support for Mentor Graphics USB in SPL. This is a new
	  driver used by some boards. Enable this option to build
	  the drivers in drivers/usb/musb-new as part of an SPL build. The
	  old drivers are in drivers/usb/musb.

config SPL_NAND_SUPPORT
	bool "Support NAND flash"
	help
	  Enable support for NAND (Negative AND) flash in SPL. NAND flash
	  can be used to allow SPL to load U-Boot from supported devices.
	  This enables the drivers in drivers/mtd/nand/raw as part of an SPL
	  build.

config SPL_UBI
	bool "Support UBI"
	help
	  Enable support for loading payloads from UBI. See
	  README.ubispl for more info.

if SPL_DM
config SPL_DM_SPI
	bool "Support SPI DM drivers in SPL"
	help
	  Enable support for SPI DM drivers in SPL.

endif
if SPL_UBI
config SPL_UBI_LOAD_BY_VOLNAME
	bool "Support loading volumes by name"
	help
	  This enables support for loading UBI volumes by name. When this
	  is set, CONFIG_SPL_UBI_LOAD_MONITOR_VOLNAME can be used to
	  configure the volume name from which to load U-Boot.

config SPL_UBI_MAX_VOL_LEBS
	int "Maximum number of LEBs per volume"
	depends on SPL_UBI
	help
	  The maximum number of logical eraseblocks which a static volume
	  to load can contain. Used for sizing the scan data structure.

config SPL_UBI_MAX_PEB_SIZE
	int "Maximum PEB size"
	depends on SPL_UBI
	help
	  The maximum physical erase block size.

config SPL_UBI_MAX_PEBS
	int "Maximum number of PEBs"
	depends on SPL_UBI
	help
	  The maximum physical erase block size. If not overridden by
	  board code, this value will be used as the actual number of PEBs.

config SPL_UBI_PEB_OFFSET
	int "Offset to first UBI PEB"
	depends on SPL_UBI
	help
	  The offset in number of PEBs from the start of flash to the first
	  PEB part of the UBI image.

config SPL_UBI_VID_OFFSET
	int "Offset to VID header"
	depends on SPL_UBI

config SPL_UBI_LEB_START
	int "Offset to LEB in PEB"
	depends on SPL_UBI
	help
	  The offset in bytes to the LEB within a PEB.

config SPL_UBI_INFO_ADDR
	hex "Address to place UBI scan info"
	depends on SPL_UBI
	help
	  Address for ubispl to place the scan info. Read README.ubispl to
	  determine the required size

config SPL_UBI_VOL_IDS
	int "Maximum volume id"
	depends on SPL_UBI
	help
	  The maximum volume id which can be loaded. Used for sizing the
	  scan data structure.

config SPL_UBI_LOAD_MONITOR_ID
	int "id of U-Boot volume"
	depends on SPL_UBI
	help
	  The UBI volume id from which to load U-Boot

config SPL_UBI_LOAD_MONITOR_VOLNAME
	string "volume name of U-Boot volume"
	depends on SPL_UBI_LOAD_BY_VOLNAME
	help
	  The UBI volume name from which to load U-Boot

config SPL_UBI_LOAD_KERNEL_ID
	int "id of kernel volume"
	depends on SPL_OS_BOOT && SPL_UBI
	help
	  The UBI volume id from which to load the kernel

config SPL_UBI_LOAD_ARGS_ID
	int "id of kernel args volume"
	depends on SPL_OS_BOOT && SPL_UBI
	help
	  The UBI volume id from which to load the device tree

config UBI_SPL_SILENCE_MSG
	bool "silence UBI SPL messages"
	default n
	help
	  Disable messages from UBI SPL. This leaves warnings
	  and errors enabled.

endif   # if SPL_UBI

config SPL_NET_SUPPORT
	bool "Support networking"
	help
	  Enable support for network devices (such as Ethernet) in SPL.
	  This permits SPL to load U-Boot over a network link rather than
	  from an on-board peripheral. Environment support is required since
	  the network stack uses a number of environment variables. See also
	  SPL_ETH_SUPPORT.

if SPL_NET_SUPPORT
config SPL_NET_VCI_STRING
	string "BOOTP Vendor Class Identifier string sent by SPL"
	help
	  As defined by RFC 2132 the vendor class identifier field can be
	  sent by the client to identify the vendor type and configuration
	  of a client.  This is often used in practice to allow for the DHCP
	  server to specify different files to load depending on if the ROM,
	  SPL or U-Boot itself makes the request
endif   # if SPL_NET_SUPPORT

config SPL_NO_CPU_SUPPORT
	bool "Drop CPU code in SPL"
	help
	  This is specific to the ARM926EJ-S CPU. It disables the standard
	  start.S start-up code, presumably so that a replacement can be
	  used on that CPU. You should not enable it unless you know what
	  you are doing.

config SPL_NOR_SUPPORT
	bool "Support NOR flash"
	help
	  Enable support for loading U-Boot from memory-mapped NOR (Negative
	  OR) flash in SPL. NOR flash is slow to write but fast to read, and
	  a memory-mapped device makes it very easy to access. Loading from
	  NOR is typically achieved with just a memcpy().

config SPL_XIP_SUPPORT
	bool "Support XIP"
	depends on SPL
	help
	  Enable support for execute in place of U-Boot or kernel image. There
	  is no need to copy image from flash to ram if flash supports execute
	  in place. Its very useful in systems having enough flash but not
	  enough ram to load the image.

config SPL_ONENAND_SUPPORT
	bool "Support OneNAND flash"
	help
	  Enable support for OneNAND (Negative AND) flash in SPL. OneNAND is
	  a type of NAND flash and therefore can be used to allow SPL to
	  load U-Boot from supported devices. This enables the drivers in
	  drivers/mtd/onenand as part of an SPL build.

config SPL_IMX_ROMAPI_SUPPORT
	bool "Support call ROMAPI"
	depends on SPL
	help
	 Enable support call ROMAPI to load uboot from boot devices.

config SPL_IMX_ROMAPI_LOADADDR
	hex "Default load address to load image through ROM API"
	depends on SPL_IMX_ROMAPI_SUPPORT

config SPL_OS_BOOT
	bool "Activate Falcon Mode"
	depends on !TI_SECURE_DEVICE
	default n
	help
	  Enable booting directly to an OS from SPL.
	  for more info read doc/README.falcon

if SPL_OS_BOOT
config SYS_OS_BASE
	hex "addr, where OS is found"
	depends on SPL_NOR_SUPPORT
	help
	  Specify the address, where the OS image is found, which
	  gets booted.

endif # SPL_OS_BOOT

config SPL_PAYLOAD
	string "SPL payload"
	default "tpl/u-boot-with-tpl.bin" if TPL
	default "u-boot.bin"
	help
	  Payload for SPL boot. For backward compatibility, default to
	  u-boot.bin, i.e. RAW image without any header. In case of
	  TPL, tpl/u-boot-with-tpl.bin. For new boards, suggest to
	  use u-boot.img.

config SPL_PCI
	bool "Support PCI drivers"
	help
	  Enable support for PCI in SPL. For platforms that need PCI to boot,
	  or must perform some init using PCI in SPL, this provides the
	  necessary driver support. This enables the drivers in drivers/pci
	  as part of an SPL build.

config SPL_PCH_SUPPORT
	bool "Support PCH drivers"
	help
	  Enable support for PCH (Platform Controller Hub) devices in SPL.
	  These are used to set up GPIOs and the SPI peripheral early in
	  boot. This enables the drivers in drivers/pch as part of an SPL
	  build.

config SPL_POST_MEM_SUPPORT
	bool "Support POST drivers"
	help
	  Enable support for POST (Power-on Self Test) in SPL. POST is a
	  procedure that checks that the hardware (CPU or board) appears to
	  be functionally correctly. It is a sanity check that can be
	  performed before booting. This enables the drivers in post/drivers
	  as part of an SPL build.

config SPL_DM_RESET
	bool "Support reset drivers"
	depends on SPL
	help
	  Enable support for reset control in SPL.
	  That can be useful in SPL to handle IP reset in driver, as in U-Boot,
	  by using the generic reset API provided by driver model.
	  This enables the drivers in drivers/reset as part of an SPL build.

config SPL_POWER_SUPPORT
	bool "Support power drivers"
	help
	  Enable support for power control in SPL. This includes support
	  for PMICs (Power-management Integrated Circuits) and some of the
	  features provided by PMICs. In particular, voltage regulators can
	  be used to enable/disable power and vary its voltage. That can be
	  useful in SPL to turn on boot peripherals and adjust CPU voltage
	  so that the clock speed can be increased. This enables the drivers
	  in drivers/power, drivers/power/pmic and drivers/power/regulator
	  as part of an SPL build.

config SPL_POWER_DOMAIN
	bool "Support power domain drivers"
	help
	  Enable support for power domain control in SPL. Many SoCs allow
	  power to be applied to or removed from portions of the SoC (power
	  domains). This may be used to save power. This API provides the
	  means to control such power management hardware. This enables
	  the drivers in drivers/power/domain as part of a SPL build.

config SPL_RAM_SUPPORT
	bool "Support booting from RAM"
	default y if MICROBLAZE || ARCH_SOCFPGA || TEGRA || ARCH_ZYNQ
	help
	  Enable booting of an image in RAM. The image can be preloaded or
	  it can be loaded by SPL directly into RAM (e.g. using USB).

config SPL_RAM_DEVICE
	bool "Support booting from preloaded image in RAM"
	depends on SPL_RAM_SUPPORT
	default y if MICROBLAZE || ARCH_SOCFPGA || TEGRA || ARCH_ZYNQ
	help
	  Enable booting of an image already loaded in RAM. The image has to
	  be already in memory when SPL takes over, e.g. loaded by the boot
	  ROM.

config SPL_REMOTEPROC
	bool "Support REMOTEPROCS"
	help
	  Enable support for REMOTEPROCs in SPL. This permits to load
	  a remote processor firmware in SPL.

config SPL_RTC_SUPPORT
	bool "Support RTC drivers"
	help
	  Enable RTC (Real-time Clock) support in SPL. This includes support
	  for reading and setting the time. Some RTC devices also have some
	  non-volatile (battery-backed) memory which is accessible if
	  needed. This enables the drivers in drivers/rtc as part of an SPL
	  build.

config SPL_SATA_SUPPORT
	bool "Support loading from SATA"
	help
	  Enable support for SATA (Serial AT attachment) in SPL. This allows
	  use of SATA devices such as hard drives and flash drivers for
	  loading U-Boot. SATA is used in higher-end embedded systems and
	  can provide higher performance than MMC , at somewhat higher
	  expense and power consumption. This enables loading from SATA
	  using a configured device.

config SPL_SATA_RAW_U_BOOT_USE_SECTOR
	bool "SATA raw mode: by sector"
	depends on SPL_SATA_SUPPORT
	help
	  Use sector number for specifying U-Boot location on SATA disk in
	  raw mode.

config SPL_SATA_RAW_U_BOOT_SECTOR
	hex "Sector on the SATA disk to load U-Boot from"
	depends on SPL_SATA_RAW_U_BOOT_USE_SECTOR
	help
	  Sector on the SATA disk to load U-Boot from, when the SATA disk is being
	  used in raw mode. Units: SATA disk sectors (1 sector = 512 bytes).

config SPL_SERIAL_SUPPORT
	bool "Support serial"
	select SPL_PRINTF
	select SPL_STRTO
	help
	  Enable support for serial in SPL. This allows use of a serial UART
	  for displaying messages while SPL is running. It also brings in
	  printf() and panic() functions. This should normally be enabled
	  unless there are space reasons not to. Even then, consider
	  enabling SPL_USE_TINY_PRINTF which is a small printf() version.

config SPL_SPI_SUPPORT
	bool "Support SPI drivers"
	help
	  Enable support for using SPI in SPL. This is used for connecting
	  to SPI flash for loading U-Boot. See SPL_SPI_FLASH_SUPPORT for
	  more details on that. The SPI driver provides the transport for
	  data between the SPI flash and the CPU. This option can be used to
	  enable SPI drivers that are needed for other purposes also, such
	  as a SPI PMIC.

config SPL_SPI_FLASH_SUPPORT
	bool "Support SPI flash drivers"
	depends on SPL_SPI_SUPPORT
	help
	  Enable support for using SPI flash in SPL, and loading U-Boot from
	  SPI flash. SPI flash (Serial Peripheral Bus flash) is named after
	  the SPI bus that is used to connect it to a system. It is a simple
	  but fast bidirectional 4-wire bus (clock, chip select and two data
	  lines). This enables the drivers in drivers/mtd/spi as part of an
	  SPL build. This normally requires SPL_SPI_SUPPORT.

if SPL_SPI_FLASH_SUPPORT

config SPL_SPI_FLASH_TINY
	bool "Enable low footprint SPL SPI Flash support"
	depends on !SPI_FLASH_BAR
	default y if SPI_FLASH
	help
	 Enable lightweight SPL SPI Flash support that supports just reading
	 data/images from flash. No support to write/erase flash. Enable
	 this if you have SPL size limitations and don't need full
	 fledged SPI flash support.

config SPL_SPI_FLASH_SFDP_SUPPORT
	bool "SFDP table parsing support for SPI NOR flashes"
	depends on !SPI_FLASH_BAR && !SPL_SPI_FLASH_TINY
	help
	 Enable support for parsing and auto discovery of parameters for
	 SPI NOR flashes using Serial Flash Discoverable Parameters (SFDP)
	 tables as per JESD216 standard in SPL.

config SPL_SPI_LOAD
	bool "Support loading from SPI flash"
	help
	  Enable support for loading next stage, U-Boot or otherwise, from
	  SPI NOR in U-Boot SPL.

endif # SPL_SPI_FLASH_SUPPORT

config SYS_SPI_U_BOOT_OFFS
	hex "address of u-boot payload in SPI flash"
	default 0x0
	depends on SPL_SPI_LOAD || SPL_SPI_SUNXI
	help
	 Address within SPI-Flash from where the u-boot payload is fetched
	 from.

config SPL_THERMAL
	bool "Driver support for thermal devices"
	help
	  Enable support for temperature-sensing devices. Some SoCs have on-chip
	  temperature sensors to permit warnings, speed throttling or even
	  automatic power-off when the temperature gets too high or low. Other
	  devices may be discrete but connected on a suitable bus.

config SPL_USB_HOST_SUPPORT
	bool "Support USB host drivers"
	select HAVE_BLOCK_DEVICE
	help
	  Enable access to USB (Universal Serial Bus) host devices so that
	  SPL can load U-Boot from a connected USB peripheral, such as a USB
	  flash stick. While USB takes a little longer to start up than most
	  buses, it is very flexible since many different types of storage
	  device can be attached. This option enables the drivers in
	  drivers/usb/host as part of an SPL build.

config SPL_USB_STORAGE
	bool "Support loading from USB"
	depends on SPL_USB_HOST_SUPPORT && !(BLK && !DM_USB)
	help
	  Enable support for USB devices in SPL. This allows use of USB
	  devices such as hard drives and flash drivers for loading U-Boot.
	  The actual drivers are enabled separately using the normal U-Boot
	  config options. This enables loading from USB using a configured
	  device.

config SPL_USB_GADGET
	bool "Suppport USB Gadget drivers"
	help
	  Enable USB Gadget API which allows to enable USB device functions
	  in SPL.

if SPL_USB_GADGET

config SPL_USB_ETHER
	bool "Support USB Ethernet drivers"
	help
	  Enable access to the USB network subsystem and associated
	  drivers in SPL. This permits SPL to load U-Boot over a
	  USB-connected Ethernet link (such as a USB Ethernet dongle) rather
	  than from an onboard peripheral. Environment support is required
	  since the network stack uses a number of environment variables.
	  See also SPL_NET_SUPPORT and SPL_ETH_SUPPORT.

config SPL_DFU
	bool "Support DFU (Device Firmware Upgrade)"
	select SPL_HASH_SUPPORT
	select SPL_DFU_NO_RESET
	depends on SPL_RAM_SUPPORT
	help
	  This feature enables the DFU (Device Firmware Upgrade) in SPL with
	  RAM memory device support. The ROM code will load and execute
	  the SPL built with dfu. The user can load binaries (u-boot/kernel) to
	  selected device partition from host-pc using dfu-utils.
	  This feature is useful to flash the binaries to factory or bare-metal
	  boards using USB interface.

choice
	bool "DFU device selection"
	depends on SPL_DFU

config SPL_DFU_RAM
	bool "RAM device"
	depends on SPL_DFU && SPL_RAM_SUPPORT
	help
	 select RAM/DDR memory device for loading binary images
	 (u-boot/kernel) to the selected device partition using
	 DFU and execute the u-boot/kernel from RAM.

endchoice

config SPL_USB_SDP_SUPPORT
	bool "Support SDP (Serial Download Protocol)"
	help
	  Enable Serial Download Protocol (SDP) device support in SPL. This
	  allows to download images into memory and execute (jump to) them
	  using the same protocol as implemented by the i.MX family's boot ROM.

config SPL_SDP_USB_DEV
	int "SDP USB controller index"
	default 0
	depends on SPL_USB_SDP_SUPPORT
	help
	  Some boards have USB controller other than 0. Define this option
	  so it can be used in compiled environment.
endif

config SPL_WATCHDOG_SUPPORT
	bool "Support watchdog drivers"
	imply SPL_WDT if !HW_WATCHDOG
	help
	  Enable support for watchdog drivers in SPL. A watchdog is
	  typically a hardware peripheral which can reset the system when it
	  detects no activity for a while (such as a software crash). This
	  enables the drivers in drivers/watchdog as part of an SPL build.

config SPL_YMODEM_SUPPORT
	bool "Support loading using Ymodem"
	depends on SPL_SERIAL_SUPPORT
	help
	  While loading from serial is slow it can be a useful backup when
	  there is no other option. The Ymodem protocol provides a reliable
	  means of transmitting U-Boot over a serial line for using in SPL,
	  with a checksum to ensure correctness.

config SPL_ATF
	bool "Support ARM Trusted Firmware"
	depends on ARM64
	help
	  ATF(ARM Trusted Firmware) is a component for ARM AArch64 which
	  is loaded by SPL (which is considered as BL2 in ATF terminology).
	  More detail at: https://github.com/ARM-software/arm-trusted-firmware

config SPL_ATF_NO_PLATFORM_PARAM
        bool "Pass no platform parameter"
	depends on SPL_ATF
	help
	  While we expect to call a pointer to a valid FDT (or NULL)
	  as the platform parameter to an ATF, some ATF versions are
	  not U-Boot aware and have an insufficiently robust parameter
	  validation to gracefully reject a FDT being passed.

	  If this option is enabled, the spl_atf os-type handler will
	  always pass NULL for the platform parameter.

	  If your ATF is affected, say Y.

config SPL_AM33XX_ENABLE_RTC32K_OSC
	bool "Enable the RTC32K OSC on AM33xx based platforms"
	default y if AM33XX
	help
	  Enable access to the AM33xx RTC and select the external 32kHz clock
	  source.

config SPL_OPTEE
	bool "Support OP-TEE Trusted OS"
	depends on ARM
	help
	  OP-TEE is an open source Trusted OS  which is loaded by SPL.
	  More detail at: https://github.com/OP-TEE/optee_os

config SPL_OPENSBI
	bool "Support RISC-V OpenSBI"
	depends on RISCV && SPL_RISCV_MMODE && RISCV_SMODE
	help
	  OpenSBI is an open-source implementation of the RISC-V Supervisor Binary
	  Interface (SBI) specification. U-Boot supports the OpenSBI FW_DYNAMIC
	  firmware. It is loaded and started by U-Boot SPL.

	  More details are available at https://github.com/riscv/opensbi and
	  https://github.com/riscv/riscv-sbi-doc

config SPL_OPENSBI_LOAD_ADDR
	hex "OpenSBI load address"
	depends on SPL_OPENSBI
	help
	  Load address of the OpenSBI binary.

config TPL
	bool
	depends on SUPPORT_TPL
	prompt "Enable TPL"
	help
	  If you want to build TPL as well as the normal image and SPL, say Y.

if TPL

<<<<<<< HEAD
config TPL_AUTOBUILD
	bool "Build TPL automatically"
	default y
	help
	  If you want to build TPL together with U-Boot when calling
	  simply make, say y. If you want to build TPL only when
	  calling make tpl or some other TPL specific target, say n.
=======
config TPL_SIZE_LIMIT
	hex "Maximum size of TPL image"
	depends on TPL
	default 0
	help
	  Specifies the maximum length of the U-Boot TPL image.
	  If this value is zero, it is ignored.

config TPL_FRAMEWORK
	bool "Support TPL based upon the common SPL framework"
	default y if SPL_FRAMEWORK
	help
	  Enable the SPL framework under common/spl/ for TPL builds.
	  This framework supports MMC, NAND and YMODEM and other methods
	  loading of U-Boot's SPL stage. If unsure, say Y.
>>>>>>> 252100a3

config TPL_HANDOFF
	bool "Pass hand-off information from TPL to SPL and U-Boot proper"
	depends on HANDOFF && TPL_BLOBLIST
	default y
	help
	  This option enables TPL to write handoff information. This can be
	  used to pass information like the size of SDRAM from TPL to U-Boot
	  proper. The information is also available to SPL if it is useful
	  there.

config TPL_BOARD_INIT
	bool "Call board-specific initialization in TPL"
	help
	  If this option is enabled, U-Boot will call the function
	  spl_board_init() from board_init_r(). This function should be
	  provided by the board.

config TPL_LDSCRIPT
        string "Linker script for the TPL stage"
	depends on TPL
	default "arch/arm/cpu/armv8/u-boot-spl.lds" if ARM64
	default "arch/$(ARCH)/cpu/u-boot-spl.lds"
	help
	  The TPL stage will usually require a different linker-script
	  (as it runs from a different memory region) than the regular
	  U-Boot stage.  Set this to the path of the linker-script to
	  be used for TPL.

	  May be left empty to trigger the Makefile infrastructure to
	  fall back to the linker-script used for the SPL stage.

config TPL_NEEDS_SEPARATE_TEXT_BASE
        bool "TPL needs a separate text-base"
	default n
	depends on TPL
	help
	  Enable, if the TPL stage should not inherit its text-base
	  from the SPL stage.  When enabled, a base address for the
	  .text sections of the TPL stage has to be set below.

config TPL_NEEDS_SEPARATE_STACK
        bool "TPL needs a separate initial stack-pointer"
	default n
	depends on TPL
	help
	  Enable, if the TPL stage should not inherit its initial
	  stack-pointer from the settings for the SPL stage.

config TPL_TEXT_BASE
        hex "Base address for the .text section of the TPL stage"
	depends on TPL_NEEDS_SEPARATE_TEXT_BASE
	help
	  The base address for the .text section of the TPL stage.

config TPL_MAX_SIZE
        int "Maximum size (in bytes) for the TPL stage"
	default 0
	depends on TPL
	help
	  The maximum size (in bytes) of the TPL stage.

config TPL_STACK
        hex "Address of the initial stack-pointer for the TPL stage"
	depends on TPL_NEEDS_SEPARATE_STACK
	help
	  The address of the initial stack-pointer for the TPL stage.
	  Usually this will be the (aligned) top-of-stack.

config TPL_BOOTROM_SUPPORT
        bool "Support returning to the BOOTROM (from TPL)"
	help
	  Some platforms (e.g. the Rockchip RK3368) provide support in their
	  ROM for loading the next boot-stage after performing basic setup
	  from the TPL stage.

	  Enable this option, to return to the BOOTROM through the
	  BOOT_DEVICE_BOOTROM (or fall-through to the next boot device in the
	  boot device list, if not implemented for a given board)

config TPL_DRIVERS_MISC_SUPPORT
	bool "Support misc drivers in TPL"
	help
	  Enable miscellaneous drivers in TPL. These drivers perform various
	  tasks that don't fall nicely into other categories, Enable this
	  option to build the drivers in drivers/misc as part of an TPL
	  build, for those that support building in TPL (not all drivers do).

config TPL_ENV_SUPPORT
	bool "Support an environment"
	help
	  Enable environment support in TPL. See SPL_ENV_SUPPORT for details.

config TPL_GPIO_SUPPORT
	bool "Support GPIO in TPL"
	help
	  Enable support for GPIOs (General-purpose Input/Output) in TPL.
	  GPIOs allow U-Boot to read the state of an input line (high or
	  low) and set the state of an output line. This can be used to
	  drive LEDs, control power to various system parts and read user
	  input. GPIOs can be useful in TPL to enable a 'sign-of-life' LED,
	  for example. Enable this option to build the drivers in
	  drivers/gpio as part of an TPL build.

config TPL_I2C_SUPPORT
	bool "Support I2C"
	help
	  Enable support for the I2C bus in TPL. See SPL_I2C_SUPPORT for
	  details.

config TPL_LIBCOMMON_SUPPORT
	bool "Support common libraries"
	help
	  Enable support for common U-Boot libraries within TPL. See
	  SPL_LIBCOMMON_SUPPORT for details.

config TPL_LIBGENERIC_SUPPORT
	bool "Support generic libraries"
	help
	  Enable support for generic U-Boot libraries within TPL. See
	  SPL_LIBGENERIC_SUPPORT for details.

config TPL_MPC8XXX_INIT_DDR_SUPPORT
	bool "Support MPC8XXX DDR init"
	help
	  Enable support for DDR-SDRAM on the MPC8XXX family within TPL. See
	  SPL_MPC8XXX_INIT_DDR_SUPPORT for details.

config TPL_MMC_SUPPORT
	bool "Support MMC"
	depends on MMC
	help
	  Enable support for MMC within TPL. See SPL_MMC_SUPPORT for details.

config TPL_NAND_SUPPORT
	bool "Support NAND flash"
	help
	  Enable support for NAND in TPL. See SPL_NAND_SUPPORT for details.

config TPL_PCI
	bool "Support PCI drivers"
	help
	  Enable support for PCI in TPL. For platforms that need PCI to boot,
	  or must perform some init using PCI in SPL, this provides the
	  necessary driver support. This enables the drivers in drivers/pci
	  as part of a TPL build.

config TPL_PCH_SUPPORT
	bool "Support PCH drivers"
	help
	  Enable support for PCH (Platform Controller Hub) devices in TPL.
	  These are used to set up GPIOs and the SPI peripheral early in
	  boot. This enables the drivers in drivers/pch as part of a TPL
	  build.

config TPL_RAM_SUPPORT
	bool "Support booting from RAM"
	help
	  Enable booting of an image in RAM. The image can be preloaded or
	  it can be loaded by TPL directly into RAM (e.g. using USB).

config TPL_RAM_DEVICE
	bool "Support booting from preloaded image in RAM"
	depends on TPL_RAM_SUPPORT
	help
	  Enable booting of an image already loaded in RAM. The image has to
	  be already in memory when TPL takes over, e.g. loaded by the boot
	  ROM.

config TPL_RTC_SUPPORT
	bool "Support RTC drivers"
	help
	  Enable RTC (Real-time Clock) support in TPL. This includes support
	  for reading and setting the time. Some RTC devices also have some
	  non-volatile (battery-backed) memory which is accessible if
	  needed. This enables the drivers in drivers/rtc as part of an TPL
	  build.

config TPL_SERIAL_SUPPORT
	bool "Support serial"
	select TPL_PRINTF
	select TPL_STRTO
	help
	  Enable support for serial in TPL. See SPL_SERIAL_SUPPORT for
	  details.

config TPL_SPI_FLASH_SUPPORT
	bool "Support SPI flash drivers"
	help
	  Enable support for using SPI flash in TPL. See SPL_SPI_FLASH_SUPPORT
	  for details.

config TPL_SPI_LOAD
	bool "Support loading from SPI flash"
	depends on TPL_SPI_FLASH_SUPPORT
	help
	  Enable support for loading next stage, U-Boot or otherwise, from
	  SPI NOR in U-Boot TPL.

config TPL_SPI_SUPPORT
	bool "Support SPI drivers"
	help
	  Enable support for using SPI in TPL. See SPL_SPI_SUPPORT for
	  details.

config TPL_YMODEM_SUPPORT
	bool "Support loading using Ymodem"
	depends on TPL_SERIAL_SUPPORT
	help
	  While loading from serial is slow it can be a useful backup when
	  there is no other option. The Ymodem protocol provides a reliable
	  means of transmitting U-Boot over a serial line for using in TPL,
	  with a checksum to ensure correctness.

endif # TPL

config SPL_AT91_MCK_BYPASS
	bool "Use external clock signal as a source of main clock for AT91 platforms"
	depends on ARCH_AT91
	default n
	help
	  Use external 8 to 24 Mhz clock signal as source of main clock instead
	  of an external crystal oscillator.
	  This option disables the internal driving on the XOUT pin.
	  The external source has to provide a stable clock on the XIN pin.
	  If this option is disabled, the SoC expects a crystal oscillator
	  that needs driving on both XIN and XOUT lines.

endif # SPL
endmenu<|MERGE_RESOLUTION|>--- conflicted
+++ resolved
@@ -1272,7 +1272,6 @@
 
 if TPL
 
-<<<<<<< HEAD
 config TPL_AUTOBUILD
 	bool "Build TPL automatically"
 	default y
@@ -1280,7 +1279,7 @@
 	  If you want to build TPL together with U-Boot when calling
 	  simply make, say y. If you want to build TPL only when
 	  calling make tpl or some other TPL specific target, say n.
-=======
+
 config TPL_SIZE_LIMIT
 	hex "Maximum size of TPL image"
 	depends on TPL
@@ -1296,7 +1295,6 @@
 	  Enable the SPL framework under common/spl/ for TPL builds.
 	  This framework supports MMC, NAND and YMODEM and other methods
 	  loading of U-Boot's SPL stage. If unsure, say Y.
->>>>>>> 252100a3
 
 config TPL_HANDOFF
 	bool "Pass hand-off information from TPL to SPL and U-Boot proper"
