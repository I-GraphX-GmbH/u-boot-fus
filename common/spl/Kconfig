menu "SPL / TPL"

config SUPPORT_SPL
	bool

config SUPPORT_TPL
	bool

config SPL_DFU_NO_RESET
	bool

config SPL
	bool
	depends on SUPPORT_SPL
	prompt "Enable SPL"
	help
	  If you want to build SPL as well as the normal image, say Y.

config SPL_FRAMEWORK
	bool "Support SPL based upon the common SPL framework"
	depends on SPL
	default y
	help
	  Enable the SPL framework under common/spl/.  This framework
	  supports MMC, NAND and YMODEM and other methods loading of U-Boot
	  and the Linux Kernel.  If unsure, say Y.

config SPL_FRAMEWORK_BOARD_INIT_F
	bool "Define a generic function board_init_f"
	depends on SPL_FRAMEWORK
	help
	  Define a generic function board_init_f that:
	  - initialize the spl (spl_early_init)
	  - initialize the serial (preloader_console_init)
	  Unless you want to provide your own board_init_f, you should say Y.

config SPL_SIZE_LIMIT
	hex "Maximum size of SPL image"
	depends on SPL
	default 69632 if ARCH_MX6 && !MX6_OCRAM_256KB
	default 200704 if ARCH_MX6 && MX6_OCRAM_256KB
	default 0
	help
	  Specifies the maximum length of the U-Boot SPL image.
	  If this value is zero, it is ignored.

config SPL_SIZE_LIMIT_SUBTRACT_GD
	bool "SPL image size check: provide space for global data"
	depends on SPL_SIZE_LIMIT > 0
	help
	  If enabled, aligned size of global data is reserved in
	  SPL_SIZE_LIMIT check to ensure such an image does not overflow SRAM
	  if SPL_SIZE_LIMIT describes the size of SRAM available for SPL when
	  pre-reloc global data is put into this SRAM, too.

config SPL_SIZE_LIMIT_SUBTRACT_MALLOC
	bool "SPL image size check: provide space for malloc() pool before relocation"
	depends on SPL_SIZE_LIMIT > 0
	help
	  If enabled, SPL_SYS_MALLOC_F_LEN is reserved in SPL_SIZE_LIMIT check
	  to ensure such an image does not overflow SRAM if SPL_SIZE_LIMIT
	  describes the size of SRAM available for SPL when pre-reloc malloc
	  pool is put into this SRAM, too.

config SPL_SIZE_LIMIT_PROVIDE_STACK
	hex "SPL image size check: provide stack space before relocation"
	depends on SPL_SIZE_LIMIT > 0
	default 0
	help
	  If set, this size is reserved in SPL_SIZE_LIMIT check to ensure such
	  an image does not overflow SRAM if SPL_SIZE_LIMIT describes the size
	  of SRAM available for SPL when the stack required before reolcation
	  uses this SRAM, too.

config SPL_SYS_STACK_F_CHECK_BYTE
	hex
	default 0xaa
	help
	  Constant used to check the stack

config SPL_SYS_REPORT_STACK_F_USAGE
	depends on SPL_SIZE_LIMIT_PROVIDE_STACK != 0
	bool "Check and report stack usage in SPL before relocation"
	help
	  If this option is enabled, the initial SPL stack is filled with 0xaa
	  very early, up to the size configured with
	  SPL_SIZE_LIMIT_PROVIDE_STACK.
	  Later when SPL is done using this initial stack and switches to a
	  stack in DRAM, the actually used size of this initial stack is
	  reported by examining the memory and searching for the lowest
	  occurrence of non 0xaa bytes.
	  This default implementation works for stacks growing down only.

menu "PowerPC and LayerScape SPL Boot options"

config SPL_NAND_BOOT
	bool "Load SPL from NAND flash"
	depends on PPC && (SUPPORT_SPL && !SPL_FRAMEWORK)

config SPL_MMC_BOOT
	bool "Load SPL from SD Card / eMMC"
	depends on PPC && (SUPPORT_SPL && !SPL_FRAMEWORK)

config SPL_SPI_BOOT
	bool "Load SPL from SPI flash"
	depends on PPC && (SUPPORT_SPL && !SPL_FRAMEWORK)

config SPL_FSL_PBL
	bool "Create SPL in Freescale PBI format"
	depends on (PPC || ARCH_LS1021A || ARCH_LS1043A || ARCH_LS1046A) && \
		    SUPPORT_SPL
	help
	  Create boot binary having SPL binary in PBI format concatenated with
	  u-boot binary.

endmenu

config HANDOFF
	bool "Pass hand-off information from SPL to U-Boot proper"
	depends on BLOBLIST
	help
	  It is useful to be able to pass information from SPL to U-Boot
	  proper to preserve state that is known in SPL and is needed in U-Boot.
	  Enable this to locate the handoff information in U-Boot proper, early
	  in boot. It is available in gd->handoff. The state state is set up
	  in SPL (or TPL if that is being used).

if SPL

config SPL_AUTOBUILD
	bool "Build SPL automatically"
	default y
	help
	  If you want to build SPL together with U-Boot when calling
	  simply make, say y. If you want to build SPL only when
	  calling make spl or some other SPL specific target, say n.

config SPL_HANDOFF
	bool "Pass hand-off information from SPL to U-Boot proper"
	depends on HANDOFF && SPL_BLOBLIST
	default y
	help
	  This option enables SPL to write handoff information. This can be
	  used to pass information like the size of SDRAM from SPL to U-Boot
	  proper. Also SPL can receive information from TPL in the same place
	  if that is enabled.

config SPL_LDSCRIPT
	string "Linker script for the SPL stage"
	default "arch/$(ARCH)/cpu/u-boot-spl.lds"
	help
	  The SPL stage will usually require a different linker-script
	  (as it runs from a different memory region) than the regular
	  U-Boot stage.	 Set this to the path of the linker-script to
	  be used for SPL.

config SPL_TEXT_BASE
	hex "SPL Text Base"
	default ISW_ENTRY_ADDR if AM43XX || AM33XX || OMAP54XX || ARCH_KEYSTONE
	default 0x10060 if MACH_SUN50I || MACH_SUN50I_H5 || MACH_SUN9I
	default 0x20060 if MACH_SUN50I_H6
	default 0x00060 if ARCH_SUNXI
	default 0xfffc0000 if ARCH_ZYNQMP
	default 0x0
	help
	  The address in memory that SPL will be running from.

config SPL_BOARD_INIT
	bool "Call board-specific initialization in SPL"
	help
	  If this option is enabled, U-Boot will call the function
	  spl_board_init() from board_init_r(). This function should be
	  provided by the board.

config SPL_BOOTROM_SUPPORT
        bool "Support returning to the BOOTROM"
	help
	  Some platforms (e.g. the Rockchip RK3368) provide support in their
	  ROM for loading the next boot-stage after performing basic setup
	  from the SPL stage.

	  Enable this option, to return to the BOOTROM through the
	  BOOT_DEVICE_BOOTROM (or fall-through to the next boot device in the
	  boot device list, if not implemented for a given board)

config SPL_BOOTCOUNT_LIMIT
	bool "Support bootcount in SPL"
	depends on SPL_ENV_SUPPORT
	help
	  On some boards, which use 'falcon' mode, it is necessary to check
	  and increment the number of boot attempts. Such boards do not
	  use proper U-Boot for normal boot flow and hence needs those
	  adjustments to be done in the SPL.

config SPL_RAW_IMAGE_SUPPORT
	bool "Support SPL loading and booting of RAW images"
	default n if ((ARCH_MX6 && (SPL_MMC_SUPPORT || SPL_SATA_SUPPORT)) || ARCH_IMX8 || ARCH_IMX8M)
	default y if !TI_SECURE_DEVICE
	help
	  SPL will support loading and booting a RAW image when this option
	  is y. If this is not set, SPL will move on to other available
	  boot media to find a suitable image.

config SPL_LEGACY_IMAGE_SUPPORT
	bool "Support SPL loading and booting of Legacy images"
	default y if !TI_SECURE_DEVICE && !SPL_LOAD_FIT
	help
	  SPL will support loading and booting Legacy images when this option
	  is y. If this is not set, SPL will move on to other available
	  boot media to find a suitable image.

config SPL_LEGACY_IMAGE_CRC_CHECK
	bool "Check CRC of Legacy images"
	depends on SPL_LEGACY_IMAGE_SUPPORT
	select SPL_CRC32_SUPPORT
	help
	  Enable this to check the CRC of Legacy images. While this increases
	  reliability, it affects both code size and boot duration.
	  If disabled, Legacy images are booted if the image magic and size
	  are correct, without further integrity checks.

config SPL_SYS_MALLOC_SIMPLE
	bool
	prompt "Only use malloc_simple functions in the SPL"
	help
	  Say Y here to only use the *_simple malloc functions from
	  malloc_simple.c, rather then using the versions from dlmalloc.c;
	  this will make the SPL binary smaller at the cost of more heap
	  usage as the *_simple malloc functions do not re-use free-ed mem.

config TPL_SYS_MALLOC_SIMPLE
	bool
	prompt "Only use malloc_simple functions in the TPL"
	depends on TPL
	help
	  Say Y here to only use the *_simple malloc functions from
	  malloc_simple.c, rather then using the versions from dlmalloc.c;
	  this will make the TPL binary smaller at the cost of more heap
	  usage as the *_simple malloc functions do not re-use free-ed mem.

config SPL_STACK_R
	bool "Enable SDRAM location for SPL stack"
	help
	  SPL starts off execution in SRAM and thus typically has only a small
	  stack available. Since SPL sets up DRAM while in its board_init_f()
	  function, it is possible for the stack to move there before
	  board_init_r() is reached. This option enables a special SDRAM
	  location for the SPL stack. U-Boot SPL switches to this after
	  board_init_f() completes, and before board_init_r() starts.

config SPL_STACK_R_ADDR
	depends on SPL_STACK_R
	hex "SDRAM location for SPL stack"
	default 0x82000000 if ARCH_OMAP2PLUS
	help
	  Specify the address in SDRAM for the SPL stack. This will be set up
	  before board_init_r() is called.

config SPL_STACK_R_MALLOC_SIMPLE_LEN
	depends on SPL_STACK_R && SPL_SYS_MALLOC_SIMPLE
	hex "Size of malloc_simple heap after switching to DRAM SPL stack"
	default 0x100000
	help
	  Specify the amount of the stack to use as memory pool for
	  malloc_simple after switching the stack to DRAM. This may be set
	  to give board_init_r() a larger heap then the initial heap in
	  SRAM which is limited to SYS_MALLOC_F_LEN bytes.

config SPL_SEPARATE_BSS
	bool "BSS section is in a different memory region from text"
	help
	  Some platforms need a large BSS region in SPL and can provide this
	  because RAM is already set up. In this case BSS can be moved to RAM.
	  This option should then be enabled so that the correct device tree
	  location is used. Normally we put the device tree at the end of BSS
	  but with this option enabled, it goes at _image_binary_end.

config SPL_BANNER_PRINT
	bool "Enable output of the SPL banner 'U-Boot SPL ...'"
	default y
	help
	  If this option is enabled, SPL will print the banner with version
	  info. Disabling this option could be useful to reduce SPL boot time
	  (e.g. approx. 6 ms faster, when output on i.MX6 with 115200 baud).

config TPL_BANNER_PRINT
	bool "Enable output of the TPL banner 'U-Boot TPL ...'"
	depends on TPL
	default y
	help
	  If this option is enabled, TPL will print the banner with version
	  info. Disabling this option could be useful to reduce TPL boot time
	  (e.g. approx. 6 ms faster, when output on i.MX6 with 115200 baud).

config SPL_EARLY_BSS
	depends on ARM && !ARM64
	bool "Allows initializing BSS early before entering board_init_f"
	help
	  On some platform we have sufficient memory available early on to
	  allow setting up and using a basic BSS prior to entering
	  board_init_f. Activating this option will also de-activate the
	  clearing of BSS during the SPL relocation process, thus allowing
	  to carry state from board_init_f to board_init_r by way of BSS.

config SPL_DISPLAY_PRINT
	bool "Display a board-specific message in SPL"
	help
	  If this option is enabled, U-Boot will call the function
	  spl_display_print() immediately after displaying the SPL console
	  banner ("U-Boot SPL ..."). This function should be provided by
	  the board.

config SYS_MMCSD_RAW_MODE_U_BOOT_USE_SECTOR
	bool "MMC raw mode: by sector"
	default y if ARCH_SUNXI || ARCH_DAVINCI || ARCH_UNIPHIER || \
		     ARCH_MX6 || ARCH_MX7 || \
		     ARCH_ROCKCHIP || ARCH_MVEBU ||  ARCH_SOCFPGA || \
		     ARCH_AT91 || ARCH_ZYNQ || ARCH_KEYSTONE || OMAP34XX || \
		     OMAP44XX || OMAP54XX || AM33XX || AM43XX
	help
	  Use sector number for specifying U-Boot location on MMC/SD in
	  raw mode.

config SYS_MMCSD_RAW_MODE_U_BOOT_SECTOR
	hex "Address on the MMC to load U-Boot from"
	depends on SYS_MMCSD_RAW_MODE_U_BOOT_USE_SECTOR
	default 0x50 if ARCH_SUNXI
	default 0x75 if ARCH_DAVINCI
	default 0x8a if ARCH_MX6 || ARCH_MX7
	default 0x100 if ARCH_UNIPHIER
	default 0x140 if ARCH_MVEBU
	default 0x200 if ARCH_SOCFPGA || ARCH_AT91
	default 0x300 if ARCH_ZYNQ || ARCH_KEYSTONE || OMAP34XX || OMAP44XX || \
		         OMAP54XX || AM33XX || AM43XX || ARCH_K3
	default 0x4000 if ARCH_ROCKCHIP
	help
	  Address on the MMC to load U-Boot from, when the MMC is being used
	  in raw mode. Units: MMC sectors (1 sector = 512 bytes).

config SYS_MMCSD_RAW_MODE_U_BOOT_DATA_PART_OFFSET
	hex "U-Boot main hardware partition image offset"
	depends on SYS_MMCSD_RAW_MODE_U_BOOT_USE_SECTOR
	default 0x0
	help
	  On some platforms SPL location depends on hardware partition. The ROM
	  code skips the MBR sector when loading SPL from main hardware data
	  partition. This adds offset to the main U-Boot image. Set this symbol
	  to the number of skipped sectors.

	  If unsure, leave the default.

config SYS_MMCSD_RAW_MODE_U_BOOT_USE_PARTITION
	bool "MMC Raw mode: by partition"
	help
	  Use a partition for loading U-Boot when using MMC/SD in raw mode.

config SYS_MMCSD_RAW_MODE_U_BOOT_PARTITION
	hex "Partition to use to load U-Boot from"
	depends on SYS_MMCSD_RAW_MODE_U_BOOT_USE_PARTITION
	default 1
	help
	  Partition on the MMC to load U-Boot from when the MMC is being
	  used in raw mode

config SYS_MMCSD_RAW_MODE_U_BOOT_USE_PARTITION_TYPE
	bool "MMC raw mode: by partition type"
	depends on DOS_PARTITION && SYS_MMCSD_RAW_MODE_U_BOOT_USE_PARTITION
	help
	  Use partition type for specifying U-Boot partition on MMC/SD in
	  raw mode. U-Boot will be loaded from the first partition of this
	  type to be found.

config SYS_MMCSD_RAW_MODE_U_BOOT_PARTITION_TYPE
	hex "Partition Type on the MMC to load U-Boot from"
	depends on SYS_MMCSD_RAW_MODE_U_BOOT_USE_PARTITION_TYPE
	help
	  Partition Type on the MMC to load U-Boot from, when the MMC is being
	  used in raw mode.

config SUPPORT_EMMC_BOOT_OVERRIDE_PART_CONFIG
	bool "Override eMMC EXT_CSC_PART_CONFIG by user defined partition"
	depends on SUPPORT_EMMC_BOOT
	help
	  eMMC boot partition is normally configured by the bits of the EXT_CSD
	  register (EXT_CSC_PART_CONFIG), BOOT_PARTITION_ENABLE field. In some
	  cases it might be required in SPL to load the image from different
	  partition than the partition selected by EXT_CSC_PART_CONFIG register.
	  Enable this option if you intend to use an eMMC boot partition other
	  then selected via EXT_CSC_PART_CONFIG register and specify the custom
	  partition number by the CONFIG_SYS_MMCSD_RAW_MODE_EMMC_BOOT_PARTITION
	  option.

config SYS_MMCSD_RAW_MODE_EMMC_BOOT_PARTITION
	int "Number of the eMMC boot partition to use"
	depends on SUPPORT_EMMC_BOOT_OVERRIDE_PART_CONFIG
	default 1
	help
	  eMMC boot partition number to use when the eMMC in raw mode and
	  the eMMC EXT_CSC_PART_CONFIG selection should be overridden in SPL
	  by user defined partition number.

config SPL_CRC32_SUPPORT
	bool "Support CRC32"
	default y if SPL_LEGACY_IMAGE_SUPPORT
	help
	  Enable this to support CRC32 in uImages or FIT images within SPL.
	  This is a 32-bit checksum value that can be used to verify images.
	  For FIT images, this is the least secure type of checksum, suitable
	  for detected accidental image corruption. For secure applications you
	  should consider SHA1 or SHA256.

config SPL_MD5_SUPPORT
	bool "Support MD5"
	depends on SPL_FIT
	help
	  Enable this to support MD5 in FIT images within SPL. An MD5
	  checksum is a 128-bit hash value used to check that the image
	  contents have not been corrupted. Note that MD5 is not considered
	  secure as it is possible (with a brute-force attack) to adjust the
	  image while still retaining the same MD5 hash value. For secure
	  applications where images may be changed maliciously, you should
	  consider SHA1 or SHA256.

config SPL_SHA1_SUPPORT
	bool "Support SHA1"
	depends on SPL_FIT
	select SHA1
	help
	  Enable this to support SHA1 in FIT images within SPL. A SHA1
	  checksum is a 160-bit (20-byte) hash value used to check that the
	  image contents have not been corrupted or maliciously altered.
	  While SHA1 is fairly secure it is coming to the end of its life
	  due to the expanding computing power available to brute-force
	  attacks. For more security, consider SHA256.

config SPL_SHA256_SUPPORT
	bool "Support SHA256"
	depends on SPL_FIT
	select SHA256
	help
	  Enable this to support SHA256 in FIT images within SPL. A SHA256
	  checksum is a 256-bit (32-byte) hash value used to check that the
	  image contents have not been corrupted. SHA256 is recommended for
	  use in secure applications since (as at 2016) there is no known
	  feasible attack that could produce a 'collision' with differing
	  input data. Use this for the highest security. Note that only the
	  SHA256 variant is supported: SHA512 and others are not currently
	  supported in U-Boot.

config SPL_FIT_IMAGE_TINY
	bool "Remove functionality from SPL FIT loading to reduce size"
	depends on SPL_FIT
	default y if MACH_SUN50I || MACH_SUN50I_H5 || MACH_SUN50I_H6
	default y if ARCH_IMX8M
	help
	  Enable this to reduce the size of the FIT image loading code
	  in SPL, if space for the SPL binary is very tight.

	  This removes the detection of image types (which forces the
	  first image to be treated as having a U-Boot style calling
	  convention) and skips the recording of each loaded payload
	  (i.e. loadable) into the FDT (modifying the loaded FDT to
	  ensure this information is available to the next image
	  invoked).

config SPL_CACHE_SUPPORT
	bool "Support CACHE drivers"
	help
	  Enable CACHE drivers in SPL. These drivers can keep data so that
	  future requests for that data can be served faster. Enable this option
	  to build the drivers in drivers/cache as part of an SPL build.

config SPL_CPU_SUPPORT
	bool "Support CPU drivers"
	help
	  Enable this to support CPU drivers in SPL. These drivers can set
	  up CPUs and provide information about them such as the model and
	  name. This can be useful in SPL since setting up the CPUs earlier
	  may improve boot performance. Enable this option to build the
	  drivers in drivers/cpu as part of an SPL build.

config SPL_CRYPTO_SUPPORT
	bool "Support crypto drivers"
	help
	  Enable crypto drivers in SPL. These drivers can be used to
	  accelerate secure boot processing in secure applications. Enable
	  this option to build the drivers in drivers/crypto as part of an
	  SPL build.

config SPL_HASH_SUPPORT
	bool "Support hashing drivers"
	select SHA1
	select SHA256
	help
	  Enable hashing drivers in SPL. These drivers can be used to
	  accelerate secure boot processing in secure applications. Enable
	  this option to build system-specific drivers for hash acceleration
	  as part of an SPL build.

config TPL_HASH_SUPPORT
	bool "Support hashing drivers in TPL"
	depends on TPL
	select SHA1
	select SHA256
	help
	  Enable hashing drivers in SPL. These drivers can be used to
	  accelerate secure boot processing in secure applications. Enable
	  this option to build system-specific drivers for hash acceleration
	  as part of an SPL build.

config SPL_DMA
	bool "Support DMA drivers"
	help
	  Enable DMA (direct-memory-access) drivers in SPL. These drivers
	  can be used to handle memory-to-peripheral data transfer without
	  the CPU moving the data. Enable this option to build the drivers
	  in drivers/dma as part of an SPL build.

config SPL_DM_GPIO
	bool "Support Driver Model GPIO drivers"
	depends on SPL_GPIO_SUPPORT && DM_GPIO
	help
	  Enable support for Driver Model based GPIO drivers in SPL.

config SPL_DRIVERS_MISC_SUPPORT
	bool "Support misc drivers"
	help
	  Enable miscellaneous drivers in SPL. These drivers perform various
	  tasks that don't fall nicely into other categories, Enable this
	  option to build the drivers in drivers/misc as part of an SPL
	  build, for those that support building in SPL (not all drivers do).

config SPL_ENV_SUPPORT
	bool "Support an environment"
	help
	  Enable environment support in SPL. The U-Boot environment provides
	  a number of settings (essentially name/value pairs) which can
	  control many aspects of U-Boot's operation. Normally this is not
	  needed in SPL as it has a much simpler task with less
	  configuration. But some boards use this to support 'Falcon' boot
	  on EXT2 and FAT, where SPL boots directly into Linux without
	  starting U-Boot first. Enabling this option will make env_get()
	  and env_set() available in SPL.

config SPL_SAVEENV
	bool "Support save environment"
	depends on SPL_ENV_SUPPORT
	select SPL_MMC_WRITE if ENV_IS_IN_MMC
	help
	  Enable save environment support in SPL after setenv. By default
	  the saveenv option is not provided in SPL, but some boards need
	  this support in 'Falcon' boot, where SPL need to boot from
	  different images based on environment variable set by OS. For
	  example OS may set "reboot_image" environment variable to
	  "recovery" inorder to boot recovery image by SPL. The SPL read
	  "reboot_image" and act accordingly and change the reboot_image
	  to default mode using setenv and save the environment.

config SPL_ETH_SUPPORT
	bool "Support Ethernet"
	depends on SPL_ENV_SUPPORT
	help
	  Enable access to the network subsystem and associated Ethernet
	  drivers in SPL. This permits SPL to load U-Boot over an Ethernet
	  link rather than from an on-board peripheral. Environment support
	  is required since the network stack uses a number of environment
	  variables. See also SPL_NET_SUPPORT.

config SPL_FS_EXT4
	bool "Support EXT filesystems"
	help
	  Enable support for EXT2/3/4 filesystems with SPL. This permits
	  U-Boot (or Linux in Falcon mode) to be loaded from an EXT
	  filesystem from within SPL. Support for the underlying block
	  device (e.g. MMC or USB) must be enabled separately.

config SPL_FS_FAT
	bool "Support FAT filesystems"
	select FS_FAT
	help
	  Enable support for FAT and VFAT filesystems with SPL. This
	  permits U-Boot (or Linux in Falcon mode) to be loaded from a FAT
	  filesystem from within SPL. Support for the underlying block
	  device (e.g. MMC or USB) must be enabled separately.

config SPL_FAT_WRITE
	bool "Support write for FAT filesystems"
	help
	  Enable write support for FAT and VFAT filesystems with SPL.
	  Support for the underlying block device (e.g. MMC or USB) must be
	  enabled separately.

config SPL_FPGA_SUPPORT
	bool "Support FPGAs"
	help
	  Enable support for FPGAs in SPL. Field-programmable Gate Arrays
	  provide software-configurable hardware which is typically used to
	  implement peripherals (such as UARTs, LCD displays, MMC) or
	  accelerate custom processing functions, such as image processing
	  or machine learning. Sometimes it is useful to program the FPGA
	  as early as possible during boot, and this option can enable that
	  within SPL.

config SPL_GPIO_SUPPORT
	bool "Support GPIO in SPL"
	help
	  Enable support for GPIOs (General-purpose Input/Output) in SPL.
	  GPIOs allow U-Boot to read the state of an input line (high or
	  low) and set the state of an output line. This can be used to
	  drive LEDs, control power to various system parts and read user
	  input. GPIOs can be useful in SPL to enable a 'sign-of-life' LED,
	  for example. Enable this option to build the drivers in
	  drivers/gpio as part of an SPL build.

config SPL_I2C_SUPPORT
	bool "Support I2C"
	help
	  Enable support for the I2C (Inter-Integrated Circuit) bus in SPL.
	  I2C works with a clock and data line which can be driven by a
	  one or more masters or slaves. It is a fairly complex bus but is
	  widely used as it only needs two lines for communication. Speeds of
	  400kbps are typical but up to 3.4Mbps is supported by some
	  hardware. I2C can be useful in SPL to configure power management
	  ICs (PMICs) before raising the CPU clock speed, for example.
	  Enable this option to build the drivers in drivers/i2c as part of
	  an SPL build.

config SPL_LIBCOMMON_SUPPORT
	bool "Support common libraries"
	help
	  Enable support for common U-Boot libraries within SPL. These
	  libraries include common code to deal with U-Boot images,
	  environment and USB, for example. This option is enabled on many
	  boards. Enable this option to build the code in common/ as part of
	  an SPL build.

config SPL_LIBDISK_SUPPORT
	bool "Support disk partitions"
	select PARTITIONS
	help
	  Enable support for disk partitions within SPL. 'Disk' is something
	  of a misnomer as it includes non-spinning media such as flash (as
	  used in MMC and USB sticks). Partitions provide a way for a disk
	  to be split up into separate regions, with a partition table placed
	  at the start or end which describes the location and size of each
	  'partition'. These partitions are typically uses as individual block
	  devices, typically with an EXT2 or FAT filesystem in each. This
	  option enables whatever partition support has been enabled in
	  U-Boot to also be used in SPL. It brings in the code in disk/.

config SPL_LIBGENERIC_SUPPORT
	bool "Support generic libraries"
	help
	  Enable support for generic U-Boot libraries within SPL. These
	  libraries include generic code to deal with device tree, hashing,
	  printf(), compression and the like. This option is enabled on many
	  boards. Enable this option to build the code in lib/ as part of an
	  SPL build.

config SPL_DM_MAILBOX
	bool "Support Mailbox"
	help
	  Enable support for Mailbox within SPL. This enable the inter
	  processor communication protocols tobe used within SPL. Enable
	  this option to build the drivers in drivers/mailbox as part of
	  SPL build.

config SPL_MMC_SUPPORT
	bool "Support MMC"
	depends on MMC
	select HAVE_BLOCK_DEVICE
	help
	  Enable support for MMC (Multimedia Card) within SPL. This enables
	  the MMC protocol implementation and allows any enabled drivers to
	  be used within SPL. MMC can be used with or without disk partition
	  support depending on the application (SPL_LIBDISK_SUPPORT). Enable
	  this option to build the drivers in drivers/mmc as part of an SPL
	  build.

config SPL_FORCE_MMC_BOOT
	bool "Force SPL booting from MMC"
	depends on SPL_MMC_SUPPORT
	default n
	help
	  Force SPL to use MMC device for Linux kernel booting even when the
	  SoC ROM recognized boot medium is not eMMC/SD. This is crucial for
	  factory or 'falcon mode' booting.

config SPL_MMC_TINY
	bool "Tiny MMC framework in SPL"
	depends on SPL_MMC_SUPPORT
	default n
	help
	  Enable MMC framework tinification support. This option is useful if
	  if your SPL is extremely size constrained. Heed the warning, enable
	  this option if and only if you know exactly what you are doing, if
	  you are reading this help text, you most likely have no idea :-)

	  The MMC framework is reduced to bare minimum to be useful. No malloc
	  support is needed for the MMC framework operation with this option
	  enabled. The framework supports exactly one MMC device and exactly
	  one MMC driver. The MMC driver can be adjusted to avoid any malloc
	  operations too, which can remove the need for malloc support in SPL
	  and thus further reduce footprint.

config SPL_MMC_WRITE
	bool "MMC/SD/SDIO card support for write operations in SPL"
	depends on SPL_MMC_SUPPORT
	default n
	help
	  Enable write access to MMC and SD Cards in SPL


config SPL_MPC8XXX_INIT_DDR_SUPPORT
	bool "Support MPC8XXX DDR init"
	help
	  Enable support for DDR-SDRAM (double-data-rate synchronous dynamic
	  random-access memory) on the MPC8XXX family within SPL. This
	  allows DRAM to be set up before loading U-Boot into that DRAM,
	  where it can run.

config SPL_MTD_SUPPORT
	bool "Support MTD drivers"
	help
	  Enable support for MTD (Memory Technology Device) within SPL. MTD
	  provides a block interface over raw NAND and can also be used with
	  SPI flash. This allows SPL to load U-Boot from supported MTD
	  devices. See SPL_NAND_SUPPORT and SPL_ONENAND_SUPPORT for how
	  to enable specific MTD drivers.

config SPL_MUSB_NEW_SUPPORT
	bool "Support new Mentor Graphics USB"
	help
	  Enable support for Mentor Graphics USB in SPL. This is a new
	  driver used by some boards. Enable this option to build
	  the drivers in drivers/usb/musb-new as part of an SPL build. The
	  old drivers are in drivers/usb/musb.

config SPL_NAND_SUPPORT
	bool "Support NAND flash"
	help
	  Enable support for NAND (Negative AND) flash in SPL. NAND flash
	  can be used to allow SPL to load U-Boot from supported devices.
	  This enables the drivers in drivers/mtd/nand/raw as part of an SPL
	  build.

config SPL_UBI
	bool "Support UBI"
	help
	  Enable support for loading payloads from UBI. See
	  README.ubispl for more info.

if SPL_DM
config SPL_CACHE
	depends on CACHE
	bool "Support cache drivers in SPL"
	help
	  Enable support for cache drivers in SPL.

config SPL_DM_SPI
	bool "Support SPI DM drivers in SPL"
	help
	  Enable support for SPI DM drivers in SPL.

endif
if SPL_UBI
config SPL_UBI_LOAD_BY_VOLNAME
	bool "Support loading volumes by name"
	help
	  This enables support for loading UBI volumes by name. When this
	  is set, CONFIG_SPL_UBI_LOAD_MONITOR_VOLNAME can be used to
	  configure the volume name from which to load U-Boot.

config SPL_UBI_MAX_VOL_LEBS
	int "Maximum number of LEBs per volume"
	depends on SPL_UBI
	help
	  The maximum number of logical eraseblocks which a static volume
	  to load can contain. Used for sizing the scan data structure.

config SPL_UBI_MAX_PEB_SIZE
	int "Maximum PEB size"
	depends on SPL_UBI
	help
	  The maximum physical erase block size.

config SPL_UBI_MAX_PEBS
	int "Maximum number of PEBs"
	depends on SPL_UBI
	help
	  The maximum physical erase block size. If not overridden by
	  board code, this value will be used as the actual number of PEBs.

config SPL_UBI_PEB_OFFSET
	int "Offset to first UBI PEB"
	depends on SPL_UBI
	help
	  The offset in number of PEBs from the start of flash to the first
	  PEB part of the UBI image.

config SPL_UBI_VID_OFFSET
	int "Offset to VID header"
	depends on SPL_UBI

config SPL_UBI_LEB_START
	int "Offset to LEB in PEB"
	depends on SPL_UBI
	help
	  The offset in bytes to the LEB within a PEB.

config SPL_UBI_INFO_ADDR
	hex "Address to place UBI scan info"
	depends on SPL_UBI
	help
	  Address for ubispl to place the scan info. Read README.ubispl to
	  determine the required size

config SPL_UBI_VOL_IDS
	int "Maximum volume id"
	depends on SPL_UBI
	help
	  The maximum volume id which can be loaded. Used for sizing the
	  scan data structure.

config SPL_UBI_LOAD_MONITOR_ID
	int "id of U-Boot volume"
	depends on SPL_UBI
	help
	  The UBI volume id from which to load U-Boot

config SPL_UBI_LOAD_MONITOR_VOLNAME
	string "volume name of U-Boot volume"
	depends on SPL_UBI_LOAD_BY_VOLNAME
	help
	  The UBI volume name from which to load U-Boot

config SPL_UBI_LOAD_KERNEL_ID
	int "id of kernel volume"
	depends on SPL_OS_BOOT && SPL_UBI
	help
	  The UBI volume id from which to load the kernel

config SPL_UBI_LOAD_ARGS_ID
	int "id of kernel args volume"
	depends on SPL_OS_BOOT && SPL_UBI
	help
	  The UBI volume id from which to load the device tree

config UBI_SPL_SILENCE_MSG
	bool "silence UBI SPL messages"
	default n
	help
	  Disable messages from UBI SPL. This leaves warnings
	  and errors enabled.

endif   # if SPL_UBI

config SPL_NET_SUPPORT
	bool "Support networking"
	help
	  Enable support for network devices (such as Ethernet) in SPL.
	  This permits SPL to load U-Boot over a network link rather than
	  from an on-board peripheral. Environment support is required since
	  the network stack uses a number of environment variables. See also
	  SPL_ETH_SUPPORT.

if SPL_NET_SUPPORT
config SPL_NET_VCI_STRING
	string "BOOTP Vendor Class Identifier string sent by SPL"
	help
	  As defined by RFC 2132 the vendor class identifier field can be
	  sent by the client to identify the vendor type and configuration
	  of a client.  This is often used in practice to allow for the DHCP
	  server to specify different files to load depending on if the ROM,
	  SPL or U-Boot itself makes the request
endif   # if SPL_NET_SUPPORT

config SPL_NO_CPU_SUPPORT
	bool "Drop CPU code in SPL"
	help
	  This is specific to the ARM926EJ-S CPU. It disables the standard
	  start.S start-up code, presumably so that a replacement can be
	  used on that CPU. You should not enable it unless you know what
	  you are doing.

config SPL_NOR_SUPPORT
	bool "Support NOR flash"
	help
	  Enable support for loading U-Boot from memory-mapped NOR (Negative
	  OR) flash in SPL. NOR flash is slow to write but fast to read, and
	  a memory-mapped device makes it very easy to access. Loading from
	  NOR is typically achieved with just a memcpy().

config SPL_XIP_SUPPORT
	bool "Support XIP"
	depends on SPL
	help
	  Enable support for execute in place of U-Boot or kernel image. There
	  is no need to copy image from flash to ram if flash supports execute
	  in place. Its very useful in systems having enough flash but not
	  enough ram to load the image.

config SPL_ONENAND_SUPPORT
	bool "Support OneNAND flash"
	help
	  Enable support for OneNAND (Negative AND) flash in SPL. OneNAND is
	  a type of NAND flash and therefore can be used to allow SPL to
	  load U-Boot from supported devices. This enables the drivers in
	  drivers/mtd/onenand as part of an SPL build.

config SPL_OS_BOOT
	bool "Activate Falcon Mode"
	depends on !TI_SECURE_DEVICE
	default n
	help
	  Enable booting directly to an OS from SPL.
	  for more info read doc/README.falcon

if SPL_OS_BOOT
config SYS_OS_BASE
	hex "addr, where OS is found"
	depends on SPL_NOR_SUPPORT
	help
	  Specify the address, where the OS image is found, which
	  gets booted.

endif # SPL_OS_BOOT

config SPL_PAYLOAD
	string "SPL payload"
	default "tpl/u-boot-with-tpl.bin" if TPL
	default "u-boot.bin"
	help
	  Payload for SPL boot. For backward compatibility, default to
	  u-boot.bin, i.e. RAW image without any header. In case of
	  TPL, tpl/u-boot-with-tpl.bin. For new boards, suggest to
	  use u-boot.img.

config SPL_PCI
	bool "Support PCI drivers"
	help
	  Enable support for PCI in SPL. For platforms that need PCI to boot,
	  or must perform some init using PCI in SPL, this provides the
	  necessary driver support. This enables the drivers in drivers/pci
	  as part of an SPL build.

config SPL_PCH_SUPPORT
	bool "Support PCH drivers"
	help
	  Enable support for PCH (Platform Controller Hub) devices in SPL.
	  These are used to set up GPIOs and the SPI peripheral early in
	  boot. This enables the drivers in drivers/pch as part of an SPL
	  build.

config SPL_POST_MEM_SUPPORT
	bool "Support POST drivers"
	help
	  Enable support for POST (Power-on Self Test) in SPL. POST is a
	  procedure that checks that the hardware (CPU or board) appears to
	  be functionally correctly. It is a sanity check that can be
	  performed before booting. This enables the drivers in post/drivers
	  as part of an SPL build.

config SPL_DM_RESET
	bool "Support reset drivers"
	depends on SPL
	help
	  Enable support for reset control in SPL.
	  That can be useful in SPL to handle IP reset in driver, as in U-Boot,
	  by using the generic reset API provided by driver model.
	  This enables the drivers in drivers/reset as part of an SPL build.

config SPL_POWER_SUPPORT
	bool "Support power drivers"
	help
	  Enable support for power control in SPL. This includes support
	  for PMICs (Power-management Integrated Circuits) and some of the
	  features provided by PMICs. In particular, voltage regulators can
	  be used to enable/disable power and vary its voltage. That can be
	  useful in SPL to turn on boot peripherals and adjust CPU voltage
	  so that the clock speed can be increased. This enables the drivers
	  in drivers/power, drivers/power/pmic and drivers/power/regulator
	  as part of an SPL build.

config SPL_POWER_DOMAIN
	bool "Support power domain drivers"
	help
	  Enable support for power domain control in SPL. Many SoCs allow
	  power to be applied to or removed from portions of the SoC (power
	  domains). This may be used to save power. This API provides the
	  means to control such power management hardware. This enables
	  the drivers in drivers/power/domain as part of a SPL build.

config SPL_RAM_SUPPORT
	bool "Support booting from RAM"
	default y if MICROBLAZE || ARCH_SOCFPGA || TEGRA || ARCH_ZYNQ
	help
	  Enable booting of an image in RAM. The image can be preloaded or
	  it can be loaded by SPL directly into RAM (e.g. using USB).

config SPL_RAM_DEVICE
	bool "Support booting from preloaded image in RAM"
	depends on SPL_RAM_SUPPORT
	default y if MICROBLAZE || ARCH_SOCFPGA || TEGRA || ARCH_ZYNQ
	help
	  Enable booting of an image already loaded in RAM. The image has to
	  be already in memory when SPL takes over, e.g. loaded by the boot
	  ROM.

config SPL_REMOTEPROC
	bool "Support REMOTEPROCS"
	help
	  Enable support for REMOTEPROCs in SPL. This permits to load
	  a remote processor firmware in SPL.

config SPL_RTC_SUPPORT
	bool "Support RTC drivers"
	help
	  Enable RTC (Real-time Clock) support in SPL. This includes support
	  for reading and setting the time. Some RTC devices also have some
	  non-volatile (battery-backed) memory which is accessible if
	  needed. This enables the drivers in drivers/rtc as part of an SPL
	  build.

config SPL_SATA_SUPPORT
	bool "Support loading from SATA"
	help
	  Enable support for SATA (Serial AT attachment) in SPL. This allows
	  use of SATA devices such as hard drives and flash drivers for
	  loading U-Boot. SATA is used in higher-end embedded systems and
	  can provide higher performance than MMC , at somewhat higher
	  expense and power consumption. This enables loading from SATA
	  using a configured device.

config SPL_SATA_RAW_U_BOOT_USE_SECTOR
	bool "SATA raw mode: by sector"
	depends on SPL_SATA_SUPPORT
	help
	  Use sector number for specifying U-Boot location on SATA disk in
	  raw mode.

config SPL_SATA_RAW_U_BOOT_SECTOR
	hex "Sector on the SATA disk to load U-Boot from"
	depends on SPL_SATA_RAW_U_BOOT_USE_SECTOR
	help
	  Sector on the SATA disk to load U-Boot from, when the SATA disk is being
	  used in raw mode. Units: SATA disk sectors (1 sector = 512 bytes).

config SPL_SERIAL_SUPPORT
	bool "Support serial"
	select SPL_PRINTF
	select SPL_STRTO
	help
	  Enable support for serial in SPL. This allows use of a serial UART
	  for displaying messages while SPL is running. It also brings in
	  printf() and panic() functions. This should normally be enabled
	  unless there are space reasons not to. Even then, consider
	  enabling SPL_USE_TINY_PRINTF which is a small printf() version.

config SPL_SPI_SUPPORT
	bool "Support SPI drivers"
	help
	  Enable support for using SPI in SPL. This is used for connecting
	  to SPI flash for loading U-Boot. See SPL_SPI_FLASH_SUPPORT for
	  more details on that. The SPI driver provides the transport for
	  data between the SPI flash and the CPU. This option can be used to
	  enable SPI drivers that are needed for other purposes also, such
	  as a SPI PMIC.

config SPL_SPI_FLASH_SUPPORT
	bool "Support SPI flash drivers"
	depends on SPL_SPI_SUPPORT
	help
	  Enable support for using SPI flash in SPL, and loading U-Boot from
	  SPI flash. SPI flash (Serial Peripheral Bus flash) is named after
	  the SPI bus that is used to connect it to a system. It is a simple
	  but fast bidirectional 4-wire bus (clock, chip select and two data
	  lines). This enables the drivers in drivers/mtd/spi as part of an
	  SPL build. This normally requires SPL_SPI_SUPPORT.

if SPL_SPI_FLASH_SUPPORT

config SPL_SPI_FLASH_TINY
	bool "Enable low footprint SPL SPI Flash support"
	depends on !SPI_FLASH_BAR
	default y if SPI_FLASH
	help
	 Enable lightweight SPL SPI Flash support that supports just reading
	 data/images from flash. No support to write/erase flash. Enable
	 this if you have SPL size limitations and don't need full
	 fledged SPI flash support.

config SPL_SPI_FLASH_SFDP_SUPPORT
	bool "SFDP table parsing support for SPI NOR flashes"
	depends on !SPI_FLASH_BAR && !SPL_SPI_FLASH_TINY
	help
	 Enable support for parsing and auto discovery of parameters for
	 SPI NOR flashes using Serial Flash Discoverable Parameters (SFDP)
	 tables as per JESD216 standard in SPL.

config SPL_SPI_LOAD
	bool "Support loading from SPI flash"
	help
	  Enable support for loading next stage, U-Boot or otherwise, from
	  SPI NOR in U-Boot SPL.

endif # SPL_SPI_FLASH_SUPPORT

config SYS_SPI_U_BOOT_OFFS
	hex "address of u-boot payload in SPI flash"
	default 0x8000 if ARCH_SUNXI
	default 0x0
	depends on SPL_SPI_LOAD || SPL_SPI_SUNXI
	help
	 Address within SPI-Flash from where the u-boot payload is fetched
	 from.

config SPL_THERMAL
	bool "Driver support for thermal devices"
	help
	  Enable support for temperature-sensing devices. Some SoCs have on-chip
	  temperature sensors to permit warnings, speed throttling or even
	  automatic power-off when the temperature gets too high or low. Other
	  devices may be discrete but connected on a suitable bus.

config SPL_USB_HOST_SUPPORT
	bool "Support USB host drivers"
	select HAVE_BLOCK_DEVICE
	help
	  Enable access to USB (Universal Serial Bus) host devices so that
	  SPL can load U-Boot from a connected USB peripheral, such as a USB
	  flash stick. While USB takes a little longer to start up than most
	  buses, it is very flexible since many different types of storage
	  device can be attached. This option enables the drivers in
	  drivers/usb/host as part of an SPL build.

config SPL_USB_STORAGE
	bool "Support loading from USB"
	depends on SPL_USB_HOST_SUPPORT && !(BLK && !DM_USB)
	help
	  Enable support for USB devices in SPL. This allows use of USB
	  devices such as hard drives and flash drivers for loading U-Boot.
	  The actual drivers are enabled separately using the normal U-Boot
	  config options. This enables loading from USB using a configured
	  device.

config SPL_USB_GADGET
	bool "Suppport USB Gadget drivers"
	help
	  Enable USB Gadget API which allows to enable USB device functions
	  in SPL.

if SPL_USB_GADGET

config SPL_USB_ETHER
	bool "Support USB Ethernet drivers"
	help
	  Enable access to the USB network subsystem and associated
	  drivers in SPL. This permits SPL to load U-Boot over a
	  USB-connected Ethernet link (such as a USB Ethernet dongle) rather
	  than from an onboard peripheral. Environment support is required
	  since the network stack uses a number of environment variables.
	  See also SPL_NET_SUPPORT and SPL_ETH_SUPPORT.

config SPL_DFU
	bool "Support DFU (Device Firmware Upgrade)"
	select SPL_HASH_SUPPORT
	select SPL_DFU_NO_RESET
	depends on SPL_RAM_SUPPORT
	help
	  This feature enables the DFU (Device Firmware Upgrade) in SPL with
	  RAM memory device support. The ROM code will load and execute
	  the SPL built with dfu. The user can load binaries (u-boot/kernel) to
	  selected device partition from host-pc using dfu-utils.
	  This feature is useful to flash the binaries to factory or bare-metal
	  boards using USB interface.

choice
	bool "DFU device selection"
	depends on SPL_DFU

config SPL_DFU_RAM
	bool "RAM device"
	depends on SPL_DFU && SPL_RAM_SUPPORT
	help
	 select RAM/DDR memory device for loading binary images
	 (u-boot/kernel) to the selected device partition using
	 DFU and execute the u-boot/kernel from RAM.

endchoice

config SPL_USB_SDP_SUPPORT
	bool "Support SDP (Serial Download Protocol)"
	help
	  Enable Serial Download Protocol (SDP) device support in SPL. This
	  allows to download images into memory and execute (jump to) them
	  using the same protocol as implemented by the i.MX family's boot ROM.

config SPL_SDP_USB_DEV
	int "SDP USB controller index"
	default 0
	depends on SPL_USB_SDP_SUPPORT
	help
	  Some boards have USB controller other than 0. Define this option
	  so it can be used in compiled environment.
endif

config SPL_WATCHDOG_SUPPORT
	bool "Support watchdog drivers"
	imply SPL_WDT if !HW_WATCHDOG
	help
	  Enable support for watchdog drivers in SPL. A watchdog is
	  typically a hardware peripheral which can reset the system when it
	  detects no activity for a while (such as a software crash). This
	  enables the drivers in drivers/watchdog as part of an SPL build.

config SPL_YMODEM_SUPPORT
	bool "Support loading using Ymodem"
	depends on SPL_SERIAL_SUPPORT
	help
	  While loading from serial is slow it can be a useful backup when
	  there is no other option. The Ymodem protocol provides a reliable
	  means of transmitting U-Boot over a serial line for using in SPL,
	  with a checksum to ensure correctness.

config SPL_ATF
	bool "Support ARM Trusted Firmware"
	depends on ARM64
	help
	  ATF(ARM Trusted Firmware) is a component for ARM AArch64 which
	  is loaded by SPL (which is considered as BL2 in ATF terminology).
	  More detail at: https://github.com/ARM-software/arm-trusted-firmware

config SPL_ATF_NO_PLATFORM_PARAM
        bool "Pass no platform parameter"
	depends on SPL_ATF
	help
	  While we expect to call a pointer to a valid FDT (or NULL)
	  as the platform parameter to an ATF, some ATF versions are
	  not U-Boot aware and have an insufficiently robust parameter
	  validation to gracefully reject a FDT being passed.

	  If this option is enabled, the spl_atf os-type handler will
	  always pass NULL for the platform parameter.

	  If your ATF is affected, say Y.

config SPL_AM33XX_ENABLE_RTC32K_OSC
	bool "Enable the RTC32K OSC on AM33xx based platforms"
	default y if AM33XX
	help
	  Enable access to the AM33xx RTC and select the external 32kHz clock
	  source.

config SPL_OPTEE
	bool "Support OP-TEE Trusted OS"
	depends on ARM
	help
	  OP-TEE is an open source Trusted OS  which is loaded by SPL.
	  More detail at: https://github.com/OP-TEE/optee_os

config SPL_OPENSBI
	bool "Support RISC-V OpenSBI"
	depends on RISCV && SPL_RISCV_MMODE && RISCV_SMODE
	help
	  OpenSBI is an open-source implementation of the RISC-V Supervisor Binary
	  Interface (SBI) specification. U-Boot supports the OpenSBI FW_DYNAMIC
	  firmware. It is loaded and started by U-Boot SPL.

	  More details are available at https://github.com/riscv/opensbi and
	  https://github.com/riscv/riscv-sbi-doc

config SPL_OPENSBI_LOAD_ADDR
	hex "OpenSBI load address"
	depends on SPL_OPENSBI
	help
	  Load address of the OpenSBI binary.

config TPL
	bool
	depends on SUPPORT_TPL
	prompt "Enable TPL"
	help
	  If you want to build TPL as well as the normal image and SPL, say Y.

if TPL

<<<<<<< HEAD
config TPL_AUTOBUILD
	bool "Build TPL automatically"
	default y
	help
	  If you want to build TPL together with U-Boot when calling
	  simply make, say y. If you want to build TPL only when
	  calling make tpl or some other TPL specific target, say n.

=======
>>>>>>> 0ea138a2
config TPL_SIZE_LIMIT
	hex "Maximum size of TPL image"
	depends on TPL
	default 0
	help
	  Specifies the maximum length of the U-Boot TPL image.
	  If this value is zero, it is ignored.

config TPL_FRAMEWORK
	bool "Support TPL based upon the common SPL framework"
	default y if SPL_FRAMEWORK
	help
	  Enable the SPL framework under common/spl/ for TPL builds.
	  This framework supports MMC, NAND and YMODEM and other methods
	  loading of U-Boot's SPL stage. If unsure, say Y.

config TPL_HANDOFF
	bool "Pass hand-off information from TPL to SPL and U-Boot proper"
	depends on HANDOFF && TPL_BLOBLIST
	default y
	help
	  This option enables TPL to write handoff information. This can be
	  used to pass information like the size of SDRAM from TPL to U-Boot
	  proper. The information is also available to SPL if it is useful
	  there.

config TPL_BOARD_INIT
	bool "Call board-specific initialization in TPL"
	help
	  If this option is enabled, U-Boot will call the function
	  spl_board_init() from board_init_r(). This function should be
	  provided by the board.

config TPL_LDSCRIPT
        string "Linker script for the TPL stage"
	depends on TPL
	default "arch/arm/cpu/armv8/u-boot-spl.lds" if ARM64
	default "arch/$(ARCH)/cpu/u-boot-spl.lds"
	help
	  The TPL stage will usually require a different linker-script
	  (as it runs from a different memory region) than the regular
	  U-Boot stage.  Set this to the path of the linker-script to
	  be used for TPL.

	  May be left empty to trigger the Makefile infrastructure to
	  fall back to the linker-script used for the SPL stage.

config TPL_NEEDS_SEPARATE_TEXT_BASE
        bool "TPL needs a separate text-base"
	default n
	depends on TPL
	help
	  Enable, if the TPL stage should not inherit its text-base
	  from the SPL stage.  When enabled, a base address for the
	  .text sections of the TPL stage has to be set below.

config TPL_NEEDS_SEPARATE_STACK
        bool "TPL needs a separate initial stack-pointer"
	default n
	depends on TPL
	help
	  Enable, if the TPL stage should not inherit its initial
	  stack-pointer from the settings for the SPL stage.

config TPL_TEXT_BASE
        hex "Base address for the .text section of the TPL stage"
	depends on TPL_NEEDS_SEPARATE_TEXT_BASE
	help
	  The base address for the .text section of the TPL stage.

config TPL_MAX_SIZE
        int "Maximum size (in bytes) for the TPL stage"
	default 0
	depends on TPL
	help
	  The maximum size (in bytes) of the TPL stage.

config TPL_STACK
        hex "Address of the initial stack-pointer for the TPL stage"
	depends on TPL_NEEDS_SEPARATE_STACK
	help
	  The address of the initial stack-pointer for the TPL stage.
	  Usually this will be the (aligned) top-of-stack.

config TPL_BOOTROM_SUPPORT
        bool "Support returning to the BOOTROM (from TPL)"
	help
	  Some platforms (e.g. the Rockchip RK3368) provide support in their
	  ROM for loading the next boot-stage after performing basic setup
	  from the TPL stage.

	  Enable this option, to return to the BOOTROM through the
	  BOOT_DEVICE_BOOTROM (or fall-through to the next boot device in the
	  boot device list, if not implemented for a given board)

config TPL_DRIVERS_MISC_SUPPORT
	bool "Support misc drivers in TPL"
	help
	  Enable miscellaneous drivers in TPL. These drivers perform various
	  tasks that don't fall nicely into other categories, Enable this
	  option to build the drivers in drivers/misc as part of an TPL
	  build, for those that support building in TPL (not all drivers do).

config TPL_ENV_SUPPORT
	bool "Support an environment"
	help
	  Enable environment support in TPL. See SPL_ENV_SUPPORT for details.

config TPL_GPIO_SUPPORT
	bool "Support GPIO in TPL"
	help
	  Enable support for GPIOs (General-purpose Input/Output) in TPL.
	  GPIOs allow U-Boot to read the state of an input line (high or
	  low) and set the state of an output line. This can be used to
	  drive LEDs, control power to various system parts and read user
	  input. GPIOs can be useful in TPL to enable a 'sign-of-life' LED,
	  for example. Enable this option to build the drivers in
	  drivers/gpio as part of an TPL build.

config TPL_I2C_SUPPORT
	bool "Support I2C"
	help
	  Enable support for the I2C bus in TPL. See SPL_I2C_SUPPORT for
	  details.

config TPL_LIBCOMMON_SUPPORT
	bool "Support common libraries"
	help
	  Enable support for common U-Boot libraries within TPL. See
	  SPL_LIBCOMMON_SUPPORT for details.

config TPL_LIBGENERIC_SUPPORT
	bool "Support generic libraries"
	help
	  Enable support for generic U-Boot libraries within TPL. See
	  SPL_LIBGENERIC_SUPPORT for details.

config TPL_MPC8XXX_INIT_DDR_SUPPORT
	bool "Support MPC8XXX DDR init"
	help
	  Enable support for DDR-SDRAM on the MPC8XXX family within TPL. See
	  SPL_MPC8XXX_INIT_DDR_SUPPORT for details.

config TPL_MMC_SUPPORT
	bool "Support MMC"
	depends on MMC
	help
	  Enable support for MMC within TPL. See SPL_MMC_SUPPORT for details.

config TPL_NAND_SUPPORT
	bool "Support NAND flash"
	help
	  Enable support for NAND in TPL. See SPL_NAND_SUPPORT for details.

config TPL_PCI
	bool "Support PCI drivers"
	help
	  Enable support for PCI in TPL. For platforms that need PCI to boot,
	  or must perform some init using PCI in SPL, this provides the
	  necessary driver support. This enables the drivers in drivers/pci
	  as part of a TPL build.

config TPL_PCH_SUPPORT
	bool "Support PCH drivers"
	help
	  Enable support for PCH (Platform Controller Hub) devices in TPL.
	  These are used to set up GPIOs and the SPI peripheral early in
	  boot. This enables the drivers in drivers/pch as part of a TPL
	  build.

config TPL_RAM_SUPPORT
	bool "Support booting from RAM"
	help
	  Enable booting of an image in RAM. The image can be preloaded or
	  it can be loaded by TPL directly into RAM (e.g. using USB).

config TPL_RAM_DEVICE
	bool "Support booting from preloaded image in RAM"
	depends on TPL_RAM_SUPPORT
	help
	  Enable booting of an image already loaded in RAM. The image has to
	  be already in memory when TPL takes over, e.g. loaded by the boot
	  ROM.

config TPL_RTC_SUPPORT
	bool "Support RTC drivers"
	help
	  Enable RTC (Real-time Clock) support in TPL. This includes support
	  for reading and setting the time. Some RTC devices also have some
	  non-volatile (battery-backed) memory which is accessible if
	  needed. This enables the drivers in drivers/rtc as part of an TPL
	  build.

config TPL_SERIAL_SUPPORT
	bool "Support serial"
	select TPL_PRINTF
	select TPL_STRTO
	help
	  Enable support for serial in TPL. See SPL_SERIAL_SUPPORT for
	  details.

config TPL_SPI_FLASH_SUPPORT
	bool "Support SPI flash drivers"
	help
	  Enable support for using SPI flash in TPL. See SPL_SPI_FLASH_SUPPORT
	  for details.

config TPL_SPI_LOAD
	bool "Support loading from SPI flash"
	depends on TPL_SPI_FLASH_SUPPORT
	help
	  Enable support for loading next stage, U-Boot or otherwise, from
	  SPI NOR in U-Boot TPL.

config TPL_SPI_SUPPORT
	bool "Support SPI drivers"
	help
	  Enable support for using SPI in TPL. See SPL_SPI_SUPPORT for
	  details.

config TPL_YMODEM_SUPPORT
	bool "Support loading using Ymodem"
	depends on TPL_SERIAL_SUPPORT
	help
	  While loading from serial is slow it can be a useful backup when
	  there is no other option. The Ymodem protocol provides a reliable
	  means of transmitting U-Boot over a serial line for using in TPL,
	  with a checksum to ensure correctness.

endif # TPL

config SPL_AT91_MCK_BYPASS
	bool "Use external clock signal as a source of main clock for AT91 platforms"
	depends on ARCH_AT91
	default n
	help
	  Use external 8 to 24 Mhz clock signal as source of main clock instead
	  of an external crystal oscillator.
	  This option disables the internal driving on the XOUT pin.
	  The external source has to provide a stable clock on the XIN pin.
	  If this option is disabled, the SoC expects a crystal oscillator
	  that needs driving on both XIN and XOUT lines.

endif # SPL
endmenu<|MERGE_RESOLUTION|>--- conflicted
+++ resolved
@@ -1285,7 +1285,6 @@
 
 if TPL
 
-<<<<<<< HEAD
 config TPL_AUTOBUILD
 	bool "Build TPL automatically"
 	default y
@@ -1294,8 +1293,6 @@
 	  simply make, say y. If you want to build TPL only when
 	  calling make tpl or some other TPL specific target, say n.
 
-=======
->>>>>>> 0ea138a2
 config TPL_SIZE_LIMIT
 	hex "Maximum size of TPL image"
 	depends on TPL
