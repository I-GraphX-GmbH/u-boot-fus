// SPDX-License-Identifier: GPL-2.0+
/*
 * Copyright (C) 2012 Stefan Roese <sr@denx.de>
 */

#include <common.h>
#include <spl.h>

static ulong spl_nor_load_read(struct spl_load_info *load, ulong sector,
			       ulong count, void *buf)
{
	debug("%s: sector %lx, count %lx, buf %p\n",
	      __func__, sector, count, buf);
	memcpy(buf, (void *)sector, count);

	return count;
}
<<<<<<< HEAD

unsigned long __weak spl_nor_get_uboot_base(void)
{
	return CONFIG_SYS_UBOOT_BASE;
}
=======
>>>>>>> 0ea138a2

unsigned long __weak spl_nor_get_uboot_base(void)
{
	return CONFIG_SYS_UBOOT_BASE;
}

static int spl_nor_load_image(struct spl_image_info *spl_image,
			      struct spl_boot_device *bootdev)
{
	int ret;
	__maybe_unused const struct image_header *header;
	__maybe_unused struct spl_load_info load;

	/*
	 * Loading of the payload to SDRAM is done with skipping of
	 * the mkimage header in this SPL NOR driver
	 */
	spl_image->flags |= SPL_COPY_PAYLOAD_ONLY;

#ifdef CONFIG_SPL_OS_BOOT
	if (!spl_start_uboot()) {
		/*
		 * Load Linux from its location in NOR flash to its defined
		 * location in SDRAM
		 */
		header = (const struct image_header *)CONFIG_SYS_OS_BASE;
#ifdef CONFIG_SPL_LOAD_FIT
		if (image_get_magic(header) == FDT_MAGIC) {
			debug("Found FIT\n");
			load.bl_len = 1;
			load.read = spl_nor_load_read;

			ret = spl_load_simple_fit(spl_image, &load,
						  CONFIG_SYS_OS_BASE,
						  (void *)header);

#if defined CONFIG_SYS_SPL_ARGS_ADDR && defined CONFIG_CMD_SPL_NOR_OFS
			memcpy((void *)CONFIG_SYS_SPL_ARGS_ADDR,
			       (void *)CONFIG_CMD_SPL_NOR_OFS,
			       CONFIG_CMD_SPL_WRITE_SIZE);
#endif
			return ret;
		}
#endif
		if (image_get_os(header) == IH_OS_LINUX) {
			/* happy - was a Linux */

			ret = spl_parse_image_header(spl_image, header);
			if (ret)
				return ret;

			memcpy((void *)spl_image->load_addr,
			       (void *)(CONFIG_SYS_OS_BASE +
					sizeof(struct image_header)),
			       spl_image->size);
#ifdef CONFIG_SYS_FDT_BASE
			spl_image->arg = (void *)CONFIG_SYS_FDT_BASE;
#endif

			return 0;
		} else {
			puts("The Expected Linux image was not found.\n"
			     "Please check your NOR configuration.\n"
			     "Trying to start u-boot now...\n");
		}
	}
#endif

	/*
	 * Load real U-Boot from its location in NOR flash to its
	 * defined location in SDRAM
	 */
#ifdef CONFIG_SPL_LOAD_FIT
	header = (const struct image_header *)spl_nor_get_uboot_base();
	if (image_get_magic(header) == FDT_MAGIC) {
		debug("Found FIT format U-Boot\n");
		load.bl_len = 1;
		load.read = spl_nor_load_read;
		ret = spl_load_simple_fit(spl_image, &load,
					  spl_nor_get_uboot_base(),
					  (void *)header);

		return ret;
	}
#endif
	if (IS_ENABLED(CONFIG_SPL_LOAD_IMX_CONTAINER)) {
		load.bl_len = 1;
		load.read = spl_nor_load_read;
		return spl_load_imx_container(spl_image, &load,
					      spl_nor_get_uboot_base());
	}

	ret = spl_parse_image_header(spl_image,
			(const struct image_header *)spl_nor_get_uboot_base());
	if (ret)
		return ret;

	memcpy((void *)(unsigned long)spl_image->load_addr,
	       (void *)(spl_nor_get_uboot_base() + sizeof(struct image_header)),
	       spl_image->size);

	return 0;
}
SPL_LOAD_IMAGE_METHOD("NOR", 0, BOOT_DEVICE_NOR, spl_nor_load_image);<|MERGE_RESOLUTION|>--- conflicted
+++ resolved
@@ -15,14 +15,6 @@
 
 	return count;
 }
-<<<<<<< HEAD
-
-unsigned long __weak spl_nor_get_uboot_base(void)
-{
-	return CONFIG_SYS_UBOOT_BASE;
-}
-=======
->>>>>>> 0ea138a2
 
 unsigned long __weak spl_nor_get_uboot_base(void)
 {
