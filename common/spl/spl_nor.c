--- conflicted
+++ resolved
@@ -7,57 +7,16 @@
 #include <common.h>
 #include <spl.h>
 
-<<<<<<< HEAD
-static ulong spl_nor_fit_read(struct spl_load_info *load, ulong sector,
-			      ulong count, void *buf)
-{
-=======
 #ifdef CONFIG_SPL_LOAD_FIT
 static ulong spl_nor_load_read(struct spl_load_info *load, ulong sector,
 			       ulong count, void *buf)
 {
 	debug("%s: sector %lx, count %lx, buf %p\n",
 	      __func__, sector, count, buf);
->>>>>>> 03ce207c
 	memcpy(buf, (void *)sector, count);
 
 	return count;
 }
-<<<<<<< HEAD
-
-unsigned long  __weak spl_nor_get_uboot_base(void)
-{
-	return CONFIG_SYS_UBOOT_BASE;
-}
-
-#ifdef CONFIG_PARSE_CONTAINER
-int __weak nor_load_image_parse_container(struct spl_image_info *spl_image,
-					  unsigned long offset)
-{
-	return -EINVAL;
-}
-#else
-static int nor_load_legacy(struct spl_image_info *spl_image)
-{
-	int ret;
-
-	/*
-	 * Load real U-Boot from its location in NOR flash to its
-	 * defined location in SDRAM
-	 */
-	ret = spl_parse_image_header(spl_image,
-			(const struct image_header *)spl_nor_get_uboot_base());
-	if (ret)
-		return ret;
-
-	memcpy((void *)(unsigned long)spl_image->load_addr,
-	       (void *)(spl_nor_get_uboot_base() + sizeof(struct image_header)),
-	       spl_image->size);
-
-	return 0;
-}
-=======
->>>>>>> 03ce207c
 #endif
 
 static int spl_nor_load_image(struct spl_image_info *spl_image,
@@ -77,10 +36,6 @@
 
 #ifdef CONFIG_SPL_OS_BOOT
 	if (!spl_start_uboot()) {
-<<<<<<< HEAD
-
-=======
->>>>>>> 03ce207c
 		/*
 		 * Load Linux from its location in NOR flash to its defined
 		 * location in SDRAM
@@ -123,10 +78,6 @@
 	}
 #endif
 
-<<<<<<< HEAD
-	header = (struct image_header *)(CONFIG_SYS_TEXT_BASE -
-					 sizeof(struct image_header));
-=======
 	/*
 	 * Load real U-Boot from its location in NOR flash to its
 	 * defined location in SDRAM
@@ -148,32 +99,11 @@
 			(const struct image_header *)CONFIG_SYS_UBOOT_BASE);
 	if (ret)
 		return ret;
->>>>>>> 03ce207c
 
-	memcpy((void *)header, (void *)spl_nor_get_uboot_base(), 0x40);
+	memcpy((void *)(unsigned long)spl_image->load_addr,
+	       (void *)(CONFIG_SYS_UBOOT_BASE + sizeof(struct image_header)),
+	       spl_image->size);
 
-	if (IS_ENABLED(CONFIG_SPL_LOAD_FIT) &&
-	    image_get_magic(header) == FDT_MAGIC) {
-		struct spl_load_info load;
-
-		debug("Found FIT\n");
-		load.dev = NULL;
-		load.priv = NULL;
-		load.filename = NULL;
-		load.bl_len = 1;
-		load.read = spl_nor_fit_read;
-		ret = spl_load_simple_fit(spl_image, &load,
-					  spl_nor_get_uboot_base(),
-					  (void *)header);
-	} else {
-#ifdef CONFIG_PARSE_CONTAINER
-		ret = nor_load_image_parse_container(spl_image,
-							     spl_nor_get_uboot_base());
-#else
-		ret = nor_load_legacy(spl_image);
-#endif
-	}
-
-	return ret;
+	return 0;
 }
 SPL_LOAD_IMAGE_METHOD("NOR", 0, BOOT_DEVICE_NOR, spl_nor_load_image);