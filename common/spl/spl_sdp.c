--- conflicted
+++ resolved
@@ -10,28 +10,15 @@
 #include <g_dnl.h>
 #include <sdp.h>
 
-<<<<<<< HEAD
-static struct spl_image_info *image = NULL;
-=======
 void board_sdp_cleanup(void)
 {
 	usb_gadget_release(CONFIG_SPL_SDP_USB_DEV);
 }
 
->>>>>>> 317cbf64
 
 int spl_sdp_stream_continue(const struct sdp_stream_ops *ops, bool single)
 {
 	const int controller_index = CONFIG_SPL_SDP_USB_DEV;
-<<<<<<< HEAD
-	int ret = 0;
-
-	/* Should not return, unless in single mode when it returns after one
-	   SDP command */
-	ret = spl_sdp_handle(controller_index, image, ops, single);
-
-	return ret;
-=======
 
 	/* Should not return, unless in single mode when it returns after one
 	   SDP command */
@@ -43,7 +30,6 @@
 	}
 
 	return 0;
->>>>>>> 317cbf64
 }
 
 /**
@@ -61,41 +47,24 @@
 int spl_sdp_stream_image(const struct sdp_stream_ops *ops, bool single)
 {
 	int ret;
+	int index;
 	int controller_index = CONFIG_SPL_SDP_USB_DEV;
+
+	index = board_usb_gadget_port_auto();
+	if (index >= 0)
+		controller_index = index;
 
 	usb_gadget_initialize(controller_index);
 
 	g_dnl_clear_detach();
 	g_dnl_register("usb_dnl_sdp");
 
-	ret = sdp_init(controller_index);;
+	ret = sdp_init(controller_index);
 	if (ret) {
 		pr_err("SDP init failed: %d\n", ret);
 		return -ENODEV;
 	}
 
-<<<<<<< HEAD
-	/*
-	 * This command either loads a legacy image, jumps and never returns,
-	 * or it loads a FIT image and returns it to be handled by the SPL
-	 * code.
-	 */
-	ret = spl_sdp_stream_continue(ops, single);
-	debug("SDP ended\n");
-
-	return ret;
-}
-
-static int spl_sdp_load_image(struct spl_image_info *spl_image,
-			      struct spl_boot_device *bootdev)
-{
-	int ret = 0;
-	image = spl_image;
-	ret = spl_sdp_stream_image(NULL, false);
-	return ret;
-}
-
-=======
 	return spl_sdp_stream_continue(ops, single);
 }
 
@@ -113,5 +82,4 @@
 	return spl_sdp_stream_image(NULL, false);
 }
 
->>>>>>> 317cbf64
 SPL_LOAD_IMAGE_METHOD("USB SDP", 0, BOOT_DEVICE_BOARD, spl_sdp_load_image);