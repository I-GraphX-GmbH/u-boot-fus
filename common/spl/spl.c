// SPDX-License-Identifier: GPL-2.0+
/*
 * (C) Copyright 2010
 * Texas Instruments, <www.ti.com>
 *
 * Aneesh V <aneesh@ti.com>
 */

#include <common.h>
#include <bloblist.h>
#include <binman_sym.h>
#include <bootstage.h>
#include <dm.h>
#include <handoff.h>
#include <hang.h>
#include <init.h>
#include <irq_func.h>
#include <log.h>
#include <serial.h>
#include <spl.h>
#include <asm/global_data.h>
#include <asm/u-boot.h>
#include <nand.h>
#include <fat.h>
#include <u-boot/crc.h>
#include <version.h>
#include <image.h>
#include <malloc.h>
#include <mapmem.h>
#include <dm/root.h>
#include <linux/compiler.h>
#include <fdt_support.h>
#include <bootcount.h>
#include <wdt.h>

DECLARE_GLOBAL_DATA_PTR;

#ifndef CONFIG_SYS_UBOOT_START
#define CONFIG_SYS_UBOOT_START	CONFIG_SYS_TEXT_BASE
#endif
#ifndef CONFIG_SYS_MONITOR_LEN
/* Unknown U-Boot size, let's assume it will not be more than 200 KB */
#define CONFIG_SYS_MONITOR_LEN	(200 * 1024)
#endif

u32 *boot_params_ptr = NULL;

/* See spl.h for information about this */
binman_sym_declare(ulong, u_boot_any, image_pos);
binman_sym_declare(ulong, u_boot_any, size);

#ifdef CONFIG_TPL
binman_sym_declare(ulong, spl, image_pos);
binman_sym_declare(ulong, spl, size);
#endif

/*
 * Board-specific Platform code can reimplement show_boot_progress () if needed
 */
__weak void show_boot_progress(int val) {}

#if defined(CONFIG_SPL_OS_BOOT) || CONFIG_IS_ENABLED(HANDOFF) || \
	defined(CONFIG_SPL_ATF)
/* weak, default platform-specific function to initialize dram banks */
__weak int dram_init_banksize(void)
{
	return 0;
}
#endif

/*
 * Default function to determine if u-boot or the OS should
 * be started. This implementation always returns 1.
 *
 * Please implement your own board specific funcion to do this.
 *
 * RETURN
 * 0 to not start u-boot
 * positive if u-boot should start
 */
#ifdef CONFIG_SPL_OS_BOOT
__weak int spl_start_uboot(void)
{
	puts(SPL_TPL_PROMPT
	     "Please implement spl_start_uboot() for your board\n");
	puts(SPL_TPL_PROMPT "Direct Linux boot not active!\n");
	return 1;
}

/*
 * Weak default function for arch specific zImage check. Return zero
 * and fill start and end address if image is recognized.
 */
int __weak bootz_setup(ulong image, ulong *start, ulong *end)
{
	 return 1;
}
#endif

/* Weak default function for arch/board-specific fixups to the spl_image_info */
void __weak spl_perform_fixups(struct spl_image_info *spl_image)
{
}

void spl_fixup_fdt(void *fdt_blob)
{
#if defined(CONFIG_SPL_OF_LIBFDT)
	int err;

	if (!fdt_blob)
		return;

	err = fdt_check_header(fdt_blob);
	if (err < 0) {
		printf("fdt_root: %s\n", fdt_strerror(err));
		return;
	}

	/* fixup the memory dt node */
	err = fdt_shrink_to_minimum(fdt_blob, 0);
	if (err == 0) {
		printf(SPL_TPL_PROMPT "fdt_shrink_to_minimum err - %d\n", err);
		return;
	}

	err = arch_fixup_fdt(fdt_blob);
	if (err) {
		printf(SPL_TPL_PROMPT "arch_fixup_fdt err - %d\n", err);
		return;
	}
#endif
}

ulong spl_get_image_pos(void)
{
	return spl_phase() == PHASE_TPL ?
		binman_sym(ulong, spl, image_pos) :
		binman_sym(ulong, u_boot_any, image_pos);
}

ulong spl_get_image_size(void)
{
	return spl_phase() == PHASE_TPL ?
		binman_sym(ulong, spl, size) :
		binman_sym(ulong, u_boot_any, size);
}

ulong spl_get_image_text_base(void)
{
	return spl_phase() == PHASE_TPL ? CONFIG_SPL_TEXT_BASE :
		CONFIG_SYS_TEXT_BASE;
}

/*
 * Weak default function for board specific cleanup/preparation before
 * Linux boot. Some boards/platforms might not need it, so just provide
 * an empty stub here.
 */
__weak void spl_board_prepare_for_linux(void)
{
	/* Nothing to do! */
}

__weak void spl_board_prepare_for_boot(void)
{
	/* Nothing to do! */
}

__weak struct image_header *spl_get_load_buffer(ssize_t offset, size_t size)
{
	return (struct image_header *)(CONFIG_SYS_TEXT_BASE + offset);
}

void spl_set_header_raw_uboot(struct spl_image_info *spl_image)
{
	ulong u_boot_pos = binman_sym(ulong, u_boot_any, image_pos);

	spl_image->size = CONFIG_SYS_MONITOR_LEN;

	/*
	 * Binman error cases: address of the end of the previous region or the
	 * start of the image's entry area (usually 0) if there is no previous
	 * region.
	 */
	if (u_boot_pos && u_boot_pos != BINMAN_SYM_MISSING) {
		/* Binman does not support separated entry addresses */
		spl_image->entry_point = u_boot_pos;
		spl_image->load_addr = u_boot_pos;
	} else {
		spl_image->entry_point = CONFIG_SYS_UBOOT_START;
		spl_image->load_addr = CONFIG_SYS_TEXT_BASE;
	}
	spl_image->os = IH_OS_U_BOOT;
	spl_image->name = "U-Boot";
}

#ifdef CONFIG_SPL_LOAD_FIT_FULL
/* Parse and load full fitImage in SPL */
static int spl_load_fit_image(struct spl_image_info *spl_image,
			      const struct image_header *header)
{
	bootm_headers_t images;
	const char *fit_uname_config = NULL;
	const char *fit_uname_fdt = FIT_FDT_PROP;
	const char *uname;
	ulong fw_data = 0, dt_data = 0, img_data = 0;
	ulong fw_len = 0, dt_len = 0, img_len = 0;
	int idx, conf_noffset;
	int ret;

#ifdef CONFIG_SPL_FIT_SIGNATURE
	images.verify = 1;
#endif
	ret = fit_image_load(&images, (ulong)header,
			     NULL, &fit_uname_config,
			     IH_ARCH_DEFAULT, IH_TYPE_STANDALONE, -1,
			     FIT_LOAD_REQUIRED, &fw_data, &fw_len);
	if (ret < 0)
		return ret;

	spl_image->size = fw_len;
	spl_image->entry_point = fw_data;
	spl_image->load_addr = fw_data;
	spl_image->os = IH_OS_U_BOOT;
	spl_image->name = "U-Boot";

	debug(SPL_TPL_PROMPT "payload image: %32s load addr: 0x%lx size: %d\n",
	      spl_image->name, spl_image->load_addr, spl_image->size);

#ifdef CONFIG_SPL_FIT_SIGNATURE
	images.verify = 1;
#endif
	ret = fit_image_load(&images, (ulong)header,
		       &fit_uname_fdt, &fit_uname_config,
		       IH_ARCH_DEFAULT, IH_TYPE_FLATDT, -1,
		       FIT_LOAD_OPTIONAL, &dt_data, &dt_len);
	if (ret >= 0)
		spl_image->fdt_addr = (void *)dt_data;

	conf_noffset = fit_conf_get_node((const void *)header,
					 fit_uname_config);
	if (conf_noffset <= 0)
		return 0;

	for (idx = 0;
	     uname = fdt_stringlist_get((const void *)header, conf_noffset,
					FIT_LOADABLE_PROP, idx,
				NULL), uname;
	     idx++)
	{
#ifdef CONFIG_SPL_FIT_SIGNATURE
		images.verify = 1;
#endif
		ret = fit_image_load(&images, (ulong)header,
				     &uname, &fit_uname_config,
				     IH_ARCH_DEFAULT, IH_TYPE_LOADABLE, -1,
				     FIT_LOAD_OPTIONAL_NON_ZERO,
				     &img_data, &img_len);
		if (ret < 0)
			return ret;
	}

	return 0;
}
#endif

__weak int spl_parse_legacy_header(struct spl_image_info *spl_image,
				   const struct image_header *header)
{
	/* LEGACY image not supported */
	debug("Legacy boot image support not enabled, proceeding to other boot methods\n");
	return -EINVAL;
}

int spl_parse_image_header(struct spl_image_info *spl_image,
			   const struct image_header *header)
{
#ifdef CONFIG_SPL_LOAD_FIT_FULL
	int ret = spl_load_fit_image(spl_image, header);

	if (!ret)
		return ret;
#endif
	if (image_get_magic(header) == IH_MAGIC) {
		int ret;

		ret = spl_parse_legacy_header(spl_image, header);
		if (ret)
			return ret;
	} else {
#ifdef CONFIG_SPL_PANIC_ON_RAW_IMAGE
		/*
		 * CONFIG_SPL_PANIC_ON_RAW_IMAGE is defined when the
		 * code which loads images in SPL cannot guarantee that
		 * absolutely all read errors will be reported.
		 * An example is the LPC32XX MLC NAND driver, which
		 * will consider that a completely unreadable NAND block
		 * is bad, and thus should be skipped silently.
		 */
		panic("** no mkimage signature but raw image not supported");
#endif

#ifdef CONFIG_SPL_OS_BOOT
		ulong start, end;

		if (!bootz_setup((ulong)header, &start, &end)) {
			spl_image->name = "Linux";
			spl_image->os = IH_OS_LINUX;
			spl_image->load_addr = CONFIG_SYS_LOAD_ADDR;
			spl_image->entry_point = CONFIG_SYS_LOAD_ADDR;
			spl_image->size = end - start;
			debug(SPL_TPL_PROMPT
			      "payload zImage, load addr: 0x%lx size: %d\n",
			      spl_image->load_addr, spl_image->size);
			return 0;
		}
#endif

#ifdef CONFIG_SPL_RAW_IMAGE_SUPPORT
		/* Signature not found - assume u-boot.bin */
		debug("mkimage signature not found - ih_magic = %x\n",
			header->ih_magic);
		spl_set_header_raw_uboot(spl_image);
#else
		/* RAW image not supported, proceed to other boot methods. */
		debug("Raw boot image support not enabled, proceeding to other boot methods\n");
		return -EINVAL;
#endif
	}

	return 0;
}

__weak void __noreturn jump_to_image_no_args(struct spl_image_info *spl_image)
{
	typedef void __noreturn (*image_entry_noargs_t)(void);

	image_entry_noargs_t image_entry =
		(image_entry_noargs_t)spl_image->entry_point;

	debug("image entry point: 0x%lx\n", spl_image->entry_point);
	image_entry();
}

#if CONFIG_IS_ENABLED(HANDOFF)
/**
 * Set up the SPL hand-off information
 *
 * This is initially empty (zero) but can be written by
 */
static int setup_spl_handoff(void)
{
	struct spl_handoff *ho;

	ho = bloblist_ensure(BLOBLISTT_SPL_HANDOFF, sizeof(struct spl_handoff));
	if (!ho)
		return -ENOENT;

	return 0;
}

__weak int handoff_arch_save(struct spl_handoff *ho)
{
	return 0;
}

static int write_spl_handoff(void)
{
	struct spl_handoff *ho;
	int ret;

	ho = bloblist_find(BLOBLISTT_SPL_HANDOFF, sizeof(struct spl_handoff));
	if (!ho)
		return -ENOENT;
	handoff_save_dram(ho);
	ret = handoff_arch_save(ho);
	if (ret)
		return ret;
	debug(SPL_TPL_PROMPT "Wrote SPL handoff\n");

	return 0;
}
#else
static inline int setup_spl_handoff(void) { return 0; }
static inline int write_spl_handoff(void) { return 0; }

#endif /* HANDOFF */

static int spl_common_init(bool setup_malloc)
{
	int ret;

#if CONFIG_VAL(SYS_MALLOC_F_LEN)
	if (setup_malloc) {
#ifdef CONFIG_MALLOC_F_ADDR
		gd->malloc_base = CONFIG_MALLOC_F_ADDR;
#endif
		gd->malloc_limit = CONFIG_VAL(SYS_MALLOC_F_LEN);
		gd->malloc_ptr = 0;
	}
#endif
	ret = bootstage_init(u_boot_first_phase());
	if (ret) {
		debug("%s: Failed to set up bootstage: ret=%d\n", __func__,
		      ret);
		return ret;
	}
#ifdef CONFIG_BOOTSTAGE_STASH
	if (!u_boot_first_phase()) {
		const void *stash = map_sysmem(CONFIG_BOOTSTAGE_STASH_ADDR,
					       CONFIG_BOOTSTAGE_STASH_SIZE);

		ret = bootstage_unstash(stash, CONFIG_BOOTSTAGE_STASH_SIZE);
		if (ret)
			debug("%s: Failed to unstash bootstage: ret=%d\n",
			      __func__, ret);
	}
#endif /* CONFIG_BOOTSTAGE_STASH */
	bootstage_mark_name(spl_phase() == PHASE_TPL ? BOOTSTAGE_ID_START_TPL :
			    BOOTSTAGE_ID_START_SPL, SPL_TPL_NAME);
#if CONFIG_IS_ENABLED(LOG)
	ret = log_init();
	if (ret) {
		debug("%s: Failed to set up logging\n", __func__);
		return ret;
	}
#endif
	if (CONFIG_IS_ENABLED(OF_CONTROL) && !CONFIG_IS_ENABLED(OF_PLATDATA)) {
		ret = fdtdec_setup();
		if (ret) {
			debug("fdtdec_setup() returned error %d\n", ret);
			return ret;
		}
	}
	if (CONFIG_IS_ENABLED(DM)) {
		bootstage_start(BOOTSTAGE_ID_ACCUM_DM_SPL,
				spl_phase() == PHASE_TPL ? "dm tpl" : "dm_spl");
		/* With CONFIG_SPL_OF_PLATDATA, bring in all devices */
		ret = dm_init_and_scan(!CONFIG_IS_ENABLED(OF_PLATDATA));
		bootstage_accum(BOOTSTAGE_ID_ACCUM_DM_SPL);
		if (ret) {
			debug("dm_init_and_scan() returned error %d\n", ret);
			return ret;
		}
	}

	return 0;
}

int spl_alloc_bd(void)
{
	/*
	 * NOTE: On some platforms (e.g. x86) bdata may be in flash and not
	 * writeable.
	 */
	if (!gd->bd) {
		gd->bd = malloc(sizeof(*gd->bd));
		if (!gd->bd)
			return -ENOMEM;
	}

	return 0;
}

int spl_early_init(void)
{
	int ret;

	debug("%s\n", __func__);

	ret = spl_common_init(true);
	if (ret)
		return ret;
	gd->flags |= GD_FLG_SPL_EARLY_INIT;

	return 0;
}

int spl_init(void)
{
	int ret;
	bool setup_malloc = !(IS_ENABLED(CONFIG_SPL_STACK_R) &&
			IS_ENABLED(CONFIG_SPL_SYS_MALLOC_SIMPLE));

	debug("%s\n", __func__);

	if (!(gd->flags & GD_FLG_SPL_EARLY_INIT)) {
		ret = spl_common_init(setup_malloc);
		if (ret)
			return ret;
	}
	gd->flags |= GD_FLG_SPL_INIT;

	return 0;
}

#ifndef BOOT_DEVICE_NONE
#define BOOT_DEVICE_NONE 0xdeadbeef
#endif

__weak void board_boot_order(u32 *spl_boot_list)
{
	spl_boot_list[0] = spl_boot_device();
}

static struct spl_image_loader *spl_ll_find_loader(uint boot_device)
{
	struct spl_image_loader *drv =
		ll_entry_start(struct spl_image_loader, spl_image_loader);
	const int n_ents =
		ll_entry_count(struct spl_image_loader, spl_image_loader);
	struct spl_image_loader *entry;

	for (entry = drv; entry != drv + n_ents; entry++) {
		if (boot_device == entry->boot_device)
			return entry;
	}

	/* Not found */
	return NULL;
}

static int spl_load_image(struct spl_image_info *spl_image,
			  struct spl_image_loader *loader)
{
	int ret;
	struct spl_boot_device bootdev;

	bootdev.boot_device = loader->boot_device;
	bootdev.boot_device_name = NULL;

	ret = loader->load_image(spl_image, &bootdev);
#ifdef CONFIG_SPL_LEGACY_IMAGE_CRC_CHECK
	if (!ret && spl_image->dcrc_length) {
		/* check data crc */
		ulong dcrc = crc32_wd(0, (unsigned char *)spl_image->dcrc_data,
				      spl_image->dcrc_length, CHUNKSZ_CRC32);
		if (dcrc != spl_image->dcrc) {
			puts("SPL: Image data CRC check failed!\n");
			ret = -EINVAL;
		}
	}
#endif
	return ret;
}

/**
 * boot_from_devices() - Try loading a booting U-Boot from a list of devices
 *
 * @spl_image: Place to put the image details if successful
 * @spl_boot_list: List of boot devices to try
 * @count: Number of elements in spl_boot_list
 * @return 0 if OK, -ve on error
 */
static int boot_from_devices(struct spl_image_info *spl_image,
			     u32 spl_boot_list[], int count)
{
	int i;

	for (i = 0; i < count && spl_boot_list[i] != BOOT_DEVICE_NONE; i++) {
		struct spl_image_loader *loader;

		loader = spl_ll_find_loader(spl_boot_list[i]);
<<<<<<< HEAD
		if (loader && !spl_load_image(spl_image, loader)) {
			spl_image->boot_device = spl_boot_list[i];
			return 0;
		}

#if defined(CONFIG_SPL_SERIAL_SUPPORT) && defined(CONFIG_SPL_LIBCOMMON_SUPPORT)
=======
#if defined(CONFIG_SPL_SERIAL_SUPPORT) \
    && defined(CONFIG_SPL_LIBCOMMON_SUPPORT)    \
    && !defined(CONFIG_SILENT_CONSOLE)
>>>>>>> b517c527
		if (loader)
			printf("Booting from %s failed\n", loader->name);
		else
			puts(SPL_TPL_PROMPT "Unsupported Boot Device!\n");
#endif
	}

	return -ENODEV;
}

#if defined(CONFIG_SPL_FRAMEWORK_BOARD_INIT_F)
void board_init_f(ulong dummy)
{
	if (CONFIG_IS_ENABLED(OF_CONTROL)) {
		int ret;

		ret = spl_early_init();
		if (ret) {
			debug("spl_early_init() failed: %d\n", ret);
			hang();
		}
	}

	preloader_console_init();
}
#endif

void board_init_r(gd_t *dummy1, ulong dummy2)
{
	u32 spl_boot_list[] = {
		BOOT_DEVICE_NONE,
		BOOT_DEVICE_NONE,
		BOOT_DEVICE_NONE,
		BOOT_DEVICE_NONE,
		BOOT_DEVICE_NONE,
	};
	struct spl_image_info spl_image;
	int ret;

	debug(">>" SPL_TPL_PROMPT "board_init_r()\n");

#if defined(CONFIG_SYS_SPL_MALLOC_START)
	mem_malloc_init(CONFIG_SYS_SPL_MALLOC_START,
			CONFIG_SYS_SPL_MALLOC_SIZE);
	gd->flags |= GD_FLG_FULL_MALLOC_INIT;
#endif
	if (!(gd->flags & GD_FLG_SPL_INIT)) {
		if (spl_init())
			hang();
	}
	if (IS_ENABLED(CONFIG_SPL_ALLOC_BD) && spl_alloc_bd()) {
		puts("Cannot alloc bd\n");
		hang();
	}
#if !defined(CONFIG_PPC) && !defined(CONFIG_ARCH_MX6)
	/*
	 * timer_init() does not exist on PPC systems. The timer is initialized
	 * and enabled (decrementer) in interrupt_init() here.
	 */
	timer_init();
#endif
	if (CONFIG_IS_ENABLED(BLOBLIST)) {
		ret = bloblist_init();
		if (ret) {
			debug("%s: Failed to set up bloblist: ret=%d\n",
			      __func__, ret);
			puts(SPL_TPL_PROMPT "Cannot set up bloblist\n");
			hang();
		}
	}
	if (CONFIG_IS_ENABLED(HANDOFF)) {
		int ret;

		ret = setup_spl_handoff();
		if (ret) {
			puts(SPL_TPL_PROMPT "Cannot set up SPL handoff\n");
			hang();
		}
	}

#if CONFIG_IS_ENABLED(BOARD_INIT)
	spl_board_init();
#endif

#if defined(CONFIG_SPL_WATCHDOG_SUPPORT) && CONFIG_IS_ENABLED(WDT)
	initr_watchdog();
#endif

	if (IS_ENABLED(CONFIG_SPL_OS_BOOT) || CONFIG_IS_ENABLED(HANDOFF) ||
	    IS_ENABLED(CONFIG_SPL_ATF))
		dram_init_banksize();

	bootcount_inc();

	memset(&spl_image, '\0', sizeof(spl_image));
#ifdef CONFIG_SYS_SPL_ARGS_ADDR
	spl_image.arg = (void *)CONFIG_SYS_SPL_ARGS_ADDR;
#endif
	spl_image.boot_device = BOOT_DEVICE_NONE;
	board_boot_order(spl_boot_list);

	if (boot_from_devices(&spl_image, spl_boot_list,
			      ARRAY_SIZE(spl_boot_list))) {
		puts(SPL_TPL_PROMPT "failed to boot from all boot devices\n");
		hang();
	}

	spl_perform_fixups(&spl_image);
	if (CONFIG_IS_ENABLED(HANDOFF)) {
		ret = write_spl_handoff();
		if (ret)
			printf(SPL_TPL_PROMPT
			       "SPL hand-off write failed (err=%d)\n", ret);
	}
	if (CONFIG_IS_ENABLED(BLOBLIST)) {
		ret = bloblist_finish();
		if (ret)
			printf("Warning: Failed to finish bloblist (ret=%d)\n",
			       ret);
	}

#ifdef CONFIG_CPU_V7M
	spl_image.entry_point |= 0x1;
#endif
	switch (spl_image.os) {
	case IH_OS_U_BOOT:
		debug("Jumping to U-Boot\n");
		break;
#if CONFIG_IS_ENABLED(ATF)
	case IH_OS_ARM_TRUSTED_FIRMWARE:
		debug("Jumping to U-Boot via ARM Trusted Firmware\n");
		spl_fixup_fdt(spl_image.fdt_addr);
		spl_invoke_atf(&spl_image);
		break;
#endif
#if CONFIG_IS_ENABLED(OPTEE)
	case IH_OS_TEE:
		debug("Jumping to U-Boot via OP-TEE\n");
		spl_optee_entry(NULL, NULL, spl_image.fdt_addr,
				(void *)spl_image.entry_point);
		break;
#endif
#if CONFIG_IS_ENABLED(OPENSBI)
	case IH_OS_OPENSBI:
		debug("Jumping to U-Boot via RISC-V OpenSBI\n");
		spl_invoke_opensbi(&spl_image);
		break;
#endif
#ifdef CONFIG_SPL_OS_BOOT
	case IH_OS_LINUX:
		debug("Jumping to Linux\n");
#if defined(CONFIG_SYS_SPL_ARGS_ADDR)
		spl_fixup_fdt((void *)CONFIG_SYS_SPL_ARGS_ADDR);
#endif
		spl_board_prepare_for_linux();
		jump_to_image_linux(&spl_image);
#endif
	default:
		debug("Unsupported OS image.. Jumping nevertheless..\n");
	}
#if CONFIG_VAL(SYS_MALLOC_F_LEN) && !defined(CONFIG_SYS_SPL_MALLOC_SIZE)
	debug("SPL malloc() used 0x%lx bytes (%ld KB)\n", gd->malloc_ptr,
	      gd->malloc_ptr / 1024);
#endif
	bootstage_mark_name(spl_phase() == PHASE_TPL ? BOOTSTAGE_ID_END_TPL :
			    BOOTSTAGE_ID_END_SPL, "end " SPL_TPL_NAME);
#ifdef CONFIG_BOOTSTAGE_STASH
	ret = bootstage_stash((void *)CONFIG_BOOTSTAGE_STASH_ADDR,
			      CONFIG_BOOTSTAGE_STASH_SIZE);
	if (ret)
		debug("Failed to stash bootstage: err=%d\n", ret);
#endif

	debug("loaded - jumping to %s...\n", spl_phase_name(spl_next_phase()));
	spl_board_prepare_for_boot();
	jump_to_image_no_args(&spl_image);
}

/*
 * This requires UART clocks to be enabled.  In order for this to work the
 * caller must ensure that the gd pointer is valid.
 */
void preloader_console_init(void)
{
#ifdef CONFIG_SPL_SERIAL_SUPPORT
	gd->baudrate = CONFIG_BAUDRATE;

	serial_init();		/* serial communications setup */

	gd->have_console = 1;

#if CONFIG_IS_ENABLED(BANNER_PRINT)
	puts("\nU-Boot " SPL_TPL_NAME " " PLAIN_VERSION " (" U_BOOT_DATE " - "
	     U_BOOT_TIME " " U_BOOT_TZ ")\n");
#endif
#ifdef CONFIG_SPL_DISPLAY_PRINT
	spl_display_print();
#endif
#endif
}

/**
 * This function is called before the stack is changed from initial stack to
 * relocated stack. It tries to dump the stack size used
 */
__weak void spl_relocate_stack_check(void)
{
#if CONFIG_IS_ENABLED(SYS_REPORT_STACK_F_USAGE)
	ulong init_sp = gd->start_addr_sp;
	ulong stack_bottom = init_sp - CONFIG_VAL(SIZE_LIMIT_PROVIDE_STACK);
	u8 *ptr = (u8 *)stack_bottom;
	ulong i;

	for (i = 0; i < CONFIG_VAL(SIZE_LIMIT_PROVIDE_STACK); i++) {
		if (*ptr != CONFIG_VAL(SYS_STACK_F_CHECK_BYTE))
			break;
		ptr++;
	}
	printf("SPL initial stack usage: %lu bytes\n",
	       CONFIG_VAL(SIZE_LIMIT_PROVIDE_STACK) - i);
#endif
}

/**
 * spl_relocate_stack_gd() - Relocate stack ready for board_init_r() execution
 *
 * Sometimes board_init_f() runs with a stack in SRAM but we want to use SDRAM
 * for the main board_init_r() execution. This is typically because we need
 * more stack space for things like the MMC sub-system.
 *
 * This function calculates the stack position, copies the global_data into
 * place, sets the new gd (except for ARM, for which setting GD within a C
 * function may not always work) and returns the new stack position. The
 * caller is responsible for setting up the sp register and, in the case
 * of ARM, setting up gd.
 *
 * All of this is done using the same layout and alignments as done in
 * board_init_f_init_reserve() / board_init_f_alloc_reserve().
 *
 * @return new stack location, or 0 to use the same stack
 */
ulong spl_relocate_stack_gd(void)
{
#ifdef CONFIG_SPL_STACK_R
	gd_t *new_gd;
	ulong ptr = CONFIG_SPL_STACK_R_ADDR;

	if (CONFIG_IS_ENABLED(SYS_REPORT_STACK_F_USAGE))
		spl_relocate_stack_check();

#if defined(CONFIG_SPL_SYS_MALLOC_SIMPLE) && CONFIG_VAL(SYS_MALLOC_F_LEN)
	if (CONFIG_SPL_STACK_R_MALLOC_SIMPLE_LEN) {
		debug("SPL malloc() before relocation used 0x%lx bytes (%ld KB)\n",
		      gd->malloc_ptr, gd->malloc_ptr / 1024);
		ptr -= CONFIG_SPL_STACK_R_MALLOC_SIMPLE_LEN;
		gd->malloc_base = ptr;
		gd->malloc_limit = CONFIG_SPL_STACK_R_MALLOC_SIMPLE_LEN;
		gd->malloc_ptr = 0;
	}
#endif
	/* Get stack position: use 8-byte alignment for ABI compliance */
	ptr = CONFIG_SPL_STACK_R_ADDR - roundup(sizeof(gd_t),16);
	new_gd = (gd_t *)ptr;
	memcpy(new_gd, (void *)gd, sizeof(gd_t));
#if CONFIG_IS_ENABLED(DM)
	dm_fixup_for_gd_move(new_gd);
#endif
#if !defined(CONFIG_ARM) && !defined(CONFIG_RISCV)
	gd = new_gd;
#endif
	return ptr;
#else
	return 0;
#endif
}

#if defined(CONFIG_BOOTCOUNT_LIMIT) && \
	((!defined(CONFIG_TPL_BUILD) && !defined(CONFIG_SPL_BOOTCOUNT_LIMIT)) || \
	 (defined(CONFIG_TPL_BUILD) && !defined(CONFIG_TPL_BOOTCOUNT_LIMIT)))
void bootcount_store(ulong a)
{
}

ulong bootcount_load(void)
{
	return 0;
}
#endif<|MERGE_RESOLUTION|>--- conflicted
+++ resolved
@@ -561,18 +561,14 @@
 		struct spl_image_loader *loader;
 
 		loader = spl_ll_find_loader(spl_boot_list[i]);
-<<<<<<< HEAD
 		if (loader && !spl_load_image(spl_image, loader)) {
 			spl_image->boot_device = spl_boot_list[i];
 			return 0;
 		}
 
-#if defined(CONFIG_SPL_SERIAL_SUPPORT) && defined(CONFIG_SPL_LIBCOMMON_SUPPORT)
-=======
 #if defined(CONFIG_SPL_SERIAL_SUPPORT) \
     && defined(CONFIG_SPL_LIBCOMMON_SUPPORT)    \
     && !defined(CONFIG_SILENT_CONSOLE)
->>>>>>> b517c527
 		if (loader)
 			printf("Booting from %s failed\n", loader->name);
 		else
