// SPDX-License-Identifier: GPL-2.0+
/*
 * (C) Copyright 2010
 * Texas Instruments, <www.ti.com>
 *
 * Aneesh V <aneesh@ti.com>
 */

#include <common.h>
#include <binman_sym.h>
#include <dm.h>
#include <spl.h>
#include <asm/u-boot.h>
#include <nand.h>
#include <fat.h>
#include <version.h>
#include <image.h>
#include <malloc.h>
#include <dm/root.h>
#include <linux/compiler.h>
#include <fdt_support.h>
<<<<<<< HEAD
#include <serial.h>
=======
#include <bootcount.h>
>>>>>>> 758bd4d6

DECLARE_GLOBAL_DATA_PTR;

#ifndef CONFIG_SYS_UBOOT_START
#define CONFIG_SYS_UBOOT_START	CONFIG_SYS_TEXT_BASE
#endif
#ifndef CONFIG_SYS_MONITOR_LEN
/* Unknown U-Boot size, let's assume it will not be more than 200 KB */
#define CONFIG_SYS_MONITOR_LEN	(200 * 1024)
#endif

u32 *boot_params_ptr = NULL;

/* See spl.h for information about this */
binman_sym_declare(ulong, u_boot_any, pos);

/* Define board data structure */
static bd_t bdata __attribute__ ((section(".data")));

/*
 * Board-specific Platform code can reimplement show_boot_progress () if needed
 */
__weak void show_boot_progress(int val) {}

/*
 * Default function to determine if u-boot or the OS should
 * be started. This implementation always returns 1.
 *
 * Please implement your own board specific funcion to do this.
 *
 * RETURN
 * 0 to not start u-boot
 * positive if u-boot should start
 */
#ifdef CONFIG_SPL_OS_BOOT
__weak int spl_start_uboot(void)
{
	puts("SPL: Please implement spl_start_uboot() for your board\n");
	puts("SPL: Direct Linux boot not active!\n");
	return 1;
}

/* weak default platform specific function to initialize
 * dram banks
 */
__weak int dram_init_banksize(void)
{
	return 0;
}

/*
 * Weak default function for arch specific zImage check. Return zero
 * and fill start and end address if image is recognized.
 */
int __weak bootz_setup(ulong image, ulong *start, ulong *end)
{
	 return 1;
}
#endif

void spl_fixup_fdt(void)
{
#if defined(CONFIG_SPL_OF_LIBFDT) && defined(CONFIG_SYS_SPL_ARGS_ADDR)
	void *fdt_blob = (void *)CONFIG_SYS_SPL_ARGS_ADDR;
	int err;

	err = fdt_check_header(fdt_blob);
	if (err < 0) {
		printf("fdt_root: %s\n", fdt_strerror(err));
		return;
	}

	/* fixup the memory dt node */
	err = fdt_shrink_to_minimum(fdt_blob, 0);
	if (err == 0) {
		printf("spl: fdt_shrink_to_minimum err - %d\n", err);
		return;
	}

	err = arch_fixup_fdt(fdt_blob);
	if (err) {
		printf("spl: arch_fixup_fdt err - %d\n", err);
		return;
	}
#endif
}

/*
 * Weak default function for board specific cleanup/preparation before
 * Linux boot. Some boards/platforms might not need it, so just provide
 * an empty stub here.
 */
__weak void spl_board_prepare_for_linux(void)
{
	/* Nothing to do! */
}

__weak void spl_board_prepare_for_boot(void)
{
	/* Nothing to do! */
}

void spl_set_header_raw_uboot(struct spl_image_info *spl_image)
{
	ulong u_boot_pos = binman_sym(ulong, u_boot_any, pos);

	spl_image->size = CONFIG_SYS_MONITOR_LEN;

	/*
	 * Binman error cases: address of the end of the previous region or the
	 * start of the image's entry area (usually 0) if there is no previous
	 * region.
	 */
	if (u_boot_pos && u_boot_pos != BINMAN_SYM_MISSING) {
		/* Binman does not support separated entry addresses */
		spl_image->entry_point = u_boot_pos;
		spl_image->load_addr = u_boot_pos;
	} else {
		spl_image->entry_point = CONFIG_SYS_UBOOT_START;
		spl_image->load_addr = CONFIG_SYS_TEXT_BASE;
	}
	spl_image->os = IH_OS_U_BOOT;
	spl_image->name = "U-Boot";
}

<<<<<<< HEAD
#if defined(CONFIG_SPL_RAW_IMAGE_ARM_TRUSTED_FIRMWARE)
void spl_set_header_raw_atf(struct spl_image_info *spl_image)
{
	ulong u_boot_pos = binman_sym(ulong, u_boot_any, pos);

	spl_image->size = CONFIG_SYS_MONITOR_LEN;
	if (u_boot_pos != BINMAN_SYM_MISSING) {
		/* biman does not support separate entry addresses at present */
		spl_image->entry_point = u_boot_pos;
		spl_image->load_addr = u_boot_pos;
	} else {
		spl_image->entry_point = CONFIG_SYS_ATF_START;
		spl_image->load_addr = CONFIG_ATF_TEXT_BASE;
	}
	spl_image->os = IH_OS_ARM_TRUSTED_FIRMWARE;
	spl_image->name = "Arm Trusted Firmware";
=======
#ifdef CONFIG_SPL_LOAD_FIT_FULL
/* Parse and load full fitImage in SPL */
static int spl_load_fit_image(struct spl_image_info *spl_image,
			      const struct image_header *header)
{
	bootm_headers_t images;
	const char *fit_uname_config = NULL;
	const char *fit_uname_fdt = FIT_FDT_PROP;
	const char *uname;
	ulong fw_data = 0, dt_data = 0, img_data = 0;
	ulong fw_len = 0, dt_len = 0, img_len = 0;
	int idx, conf_noffset;
	int ret;

#ifdef CONFIG_SPL_FIT_SIGNATURE
	images.verify = 1;
#endif
	ret = fit_image_load(&images, (ulong)header,
			     NULL, &fit_uname_config,
			     IH_ARCH_DEFAULT, IH_TYPE_STANDALONE, -1,
			     FIT_LOAD_REQUIRED, &fw_data, &fw_len);
	if (ret < 0)
		return ret;

	spl_image->size = fw_len;
	spl_image->entry_point = fw_data;
	spl_image->load_addr = fw_data;
	spl_image->os = IH_OS_U_BOOT;
	spl_image->name = "U-Boot";

	debug("spl: payload image: %.*s load addr: 0x%lx size: %d\n",
	      (int)sizeof(spl_image->name), spl_image->name,
		spl_image->load_addr, spl_image->size);

#ifdef CONFIG_SPL_FIT_SIGNATURE
	images.verify = 1;
#endif
	fit_image_load(&images, (ulong)header,
		       &fit_uname_fdt, &fit_uname_config,
		       IH_ARCH_DEFAULT, IH_TYPE_FLATDT, -1,
		       FIT_LOAD_OPTIONAL, &dt_data, &dt_len);

	conf_noffset = fit_conf_get_node((const void *)header,
					 fit_uname_config);
	if (conf_noffset <= 0)
		return 0;

	for (idx = 0;
	     uname = fdt_stringlist_get((const void *)header, conf_noffset,
					FIT_LOADABLE_PROP, idx,
				NULL), uname;
	     idx++)
	{
#ifdef CONFIG_SPL_FIT_SIGNATURE
		images.verify = 1;
#endif
		ret = fit_image_load(&images, (ulong)header,
				     &uname, &fit_uname_config,
				     IH_ARCH_DEFAULT, IH_TYPE_LOADABLE, -1,
				     FIT_LOAD_OPTIONAL_NON_ZERO,
				     &img_data, &img_len);
		if (ret < 0)
			return ret;
	}

	return 0;
>>>>>>> 758bd4d6
}
#endif

int spl_parse_image_header(struct spl_image_info *spl_image,
			   const struct image_header *header)
{
#ifdef CONFIG_SPL_LOAD_FIT_FULL
	int ret = spl_load_fit_image(spl_image, header);

	if (!ret)
		return ret;
#endif
	if (image_get_magic(header) == IH_MAGIC) {
#ifdef CONFIG_SPL_LEGACY_IMAGE_SUPPORT
		u32 header_size = sizeof(struct image_header);

		if (spl_image->flags & SPL_COPY_PAYLOAD_ONLY) {
			/*
			 * On some system (e.g. powerpc), the load-address and
			 * entry-point is located at address 0. We can't load
			 * to 0-0x40. So skip header in this case.
			 */
			spl_image->load_addr = image_get_load(header);
			spl_image->entry_point = image_get_ep(header);
			spl_image->size = image_get_data_size(header);
		} else {
			spl_image->entry_point = image_get_load(header);
			/* Load including the header */
			spl_image->load_addr = spl_image->entry_point -
				header_size;
			spl_image->size = image_get_data_size(header) +
				header_size;
		}
		spl_image->os = image_get_os(header);
		spl_image->name = image_get_name(header);
		debug("spl: payload image: %.*s load addr: 0x%lx size: %d\n",
			IH_NMLEN, spl_image->name,
			spl_image->load_addr, spl_image->size);
#else
		/* LEGACY image not supported */
		debug("Legacy boot image support not enabled, proceeding to other boot methods\n");
		return -EINVAL;
#endif
	} else {
#ifdef CONFIG_SPL_PANIC_ON_RAW_IMAGE
		/*
		 * CONFIG_SPL_PANIC_ON_RAW_IMAGE is defined when the
		 * code which loads images in SPL cannot guarantee that
		 * absolutely all read errors will be reported.
		 * An example is the LPC32XX MLC NAND driver, which
		 * will consider that a completely unreadable NAND block
		 * is bad, and thus should be skipped silently.
		 */
		panic("** no mkimage signature but raw image not supported");
#endif

#ifdef CONFIG_SPL_OS_BOOT
		ulong start, end;

		if (!bootz_setup((ulong)header, &start, &end)) {
			spl_image->name = "Linux";
			spl_image->os = IH_OS_LINUX;
			spl_image->load_addr = CONFIG_SYS_LOAD_ADDR;
			spl_image->entry_point = CONFIG_SYS_LOAD_ADDR;
			spl_image->size = end - start;
			debug("spl: payload zImage, load addr: 0x%lx size: %d\n",
			      spl_image->load_addr, spl_image->size);
			return 0;
		}
#endif

#ifdef CONFIG_SPL_RAW_IMAGE_SUPPORT
		/* Signature not found - assume u-boot.bin */
		debug("mkimage signature not found - ih_magic = %x\n",
			header->ih_magic);
#if defined(CONFIG_SPL_RAW_IMAGE_ARM_TRUSTED_FIRMWARE)
		spl_set_header_raw_atf(spl_image);
#else
		spl_set_header_raw_uboot(spl_image);
#endif
#else
		/* RAW image not supported, proceed to other boot methods. */
		debug("Raw boot image support not enabled, proceeding to other boot methods\n");
		return -EINVAL;
#endif
	}

	return 0;
}

__weak void __noreturn jump_to_image_no_args(struct spl_image_info *spl_image)
{
	typedef void __noreturn (*image_entry_noargs_t)(void);

	image_entry_noargs_t image_entry =
		(image_entry_noargs_t)spl_image->entry_point;

	debug("image entry point: 0x%lX\n", spl_image->entry_point);
	image_entry();
}

static int spl_common_init(bool setup_malloc)
{
	int ret;

	debug("spl_early_init()\n");

#if CONFIG_VAL(SYS_MALLOC_F_LEN)
	if (setup_malloc) {
#ifdef CONFIG_MALLOC_F_ADDR
		gd->malloc_base = CONFIG_MALLOC_F_ADDR;
#endif
		gd->malloc_limit = CONFIG_VAL(SYS_MALLOC_F_LEN);
		gd->malloc_ptr = 0;
	}
#endif
	ret = bootstage_init(true);
	if (ret) {
		debug("%s: Failed to set up bootstage: ret=%d\n", __func__,
		      ret);
		return ret;
	}
	bootstage_mark_name(BOOTSTAGE_ID_START_SPL, "spl");
	if (CONFIG_IS_ENABLED(OF_CONTROL) && !CONFIG_IS_ENABLED(OF_PLATDATA)) {
		ret = fdtdec_setup();
		if (ret) {
			debug("fdtdec_setup() returned error %d\n", ret);
			return ret;
		}
	}
	if (CONFIG_IS_ENABLED(DM)) {
		bootstage_start(BOOTSTATE_ID_ACCUM_DM_SPL, "dm_spl");
		/* With CONFIG_SPL_OF_PLATDATA, bring in all devices */
		ret = dm_init_and_scan(!CONFIG_IS_ENABLED(OF_PLATDATA));
		bootstage_accum(BOOTSTATE_ID_ACCUM_DM_SPL);
		if (ret) {
			debug("dm_init_and_scan() returned error %d\n", ret);
			return ret;
		}
	}

	return 0;
}

void spl_set_bd(void)
{
	if (!gd->bd)
		gd->bd = &bdata;
}

int spl_early_init(void)
{
	int ret;

	ret = spl_common_init(true);
	if (ret)
		return ret;
	gd->flags |= GD_FLG_SPL_EARLY_INIT;

	return 0;
}

int spl_init(void)
{
	int ret;
	bool setup_malloc = !(IS_ENABLED(CONFIG_SPL_STACK_R) &&
			IS_ENABLED(CONFIG_SPL_SYS_MALLOC_SIMPLE));

	if (!(gd->flags & GD_FLG_SPL_EARLY_INIT)) {
		ret = spl_common_init(setup_malloc);
		if (ret)
			return ret;
	}
	gd->flags |= GD_FLG_SPL_INIT;

	return 0;
}

#ifndef BOOT_DEVICE_NONE
#define BOOT_DEVICE_NONE 0xdeadbeef
#endif

__weak void board_boot_order(u32 *spl_boot_list)
{
	spl_boot_list[0] = spl_boot_device();
}

static struct spl_image_loader *spl_ll_find_loader(uint boot_device)
{
	struct spl_image_loader *drv =
		ll_entry_start(struct spl_image_loader, spl_image_loader);
	const int n_ents =
		ll_entry_count(struct spl_image_loader, spl_image_loader);
	struct spl_image_loader *entry;

	for (entry = drv; entry != drv + n_ents; entry++) {
		if (boot_device == entry->boot_device)
			return entry;
	}

	/* Not found */
	return NULL;
}

static int spl_load_image(struct spl_image_info *spl_image,
			  struct spl_image_loader *loader)
{
	struct spl_boot_device bootdev;

	bootdev.boot_device = loader->boot_device;
	bootdev.boot_device_name = NULL;

	return loader->load_image(spl_image, &bootdev);
}

/**
 * boot_from_devices() - Try loading an booting U-Boot from a list of devices
 *
 * @spl_image: Place to put the image details if successful
 * @spl_boot_list: List of boot devices to try
 * @count: Number of elements in spl_boot_list
 * @return 0 if OK, -ve on error
 */
static int boot_from_devices(struct spl_image_info *spl_image,
			     u32 spl_boot_list[], int count)
{
	int i;

	for (i = 0; i < count && spl_boot_list[i] != BOOT_DEVICE_NONE; i++) {
		struct spl_image_loader *loader;

		loader = spl_ll_find_loader(spl_boot_list[i]);
		if (loader && !spl_load_image(spl_image, loader))
			return 0;

#if defined(CONFIG_SPL_SERIAL_SUPPORT) && defined(CONFIG_SPL_LIBCOMMON_SUPPORT)
		if (loader)
			printf("Booting from %s failed\n", loader->name);
		else
			puts("SPL: Unsupported Boot Device!\n");
#endif
	}

	return -ENODEV;
}

void board_init_r(gd_t *dummy1, ulong dummy2)
{
	u32 spl_boot_list[] = {
		BOOT_DEVICE_NONE,
		BOOT_DEVICE_NONE,
		BOOT_DEVICE_NONE,
		BOOT_DEVICE_NONE,
		BOOT_DEVICE_NONE,
	};
	struct spl_image_info spl_image;

	debug(">>spl:board_init_r()\n");

	spl_set_bd();

#ifdef CONFIG_SPL_OS_BOOT
	dram_init_banksize();
#endif

#if defined(CONFIG_SYS_SPL_MALLOC_START)
	mem_malloc_init(CONFIG_SYS_SPL_MALLOC_START,
			CONFIG_SYS_SPL_MALLOC_SIZE);
	gd->flags |= GD_FLG_FULL_MALLOC_INIT;
#endif
	if (!(gd->flags & GD_FLG_SPL_INIT)) {
		if (spl_init())
			hang();
	}
#if !defined(CONFIG_PPC) && !defined(CONFIG_ARCH_MX6)
	/*
	 * timer_init() does not exist on PPC systems. The timer is initialized
	 * and enabled (decrementer) in interrupt_init() here.
	 */
	timer_init();
#endif

#if CONFIG_IS_ENABLED(BOARD_INIT)
	spl_board_init();
#endif

	bootcount_inc();

	memset(&spl_image, '\0', sizeof(spl_image));
#ifdef CONFIG_SYS_SPL_ARGS_ADDR
	spl_image.arg = (void *)CONFIG_SYS_SPL_ARGS_ADDR;
#endif
	board_boot_order(spl_boot_list);

	if (boot_from_devices(&spl_image, spl_boot_list,
			      ARRAY_SIZE(spl_boot_list))) {
		puts("SPL: failed to boot from all boot devices\n");
		hang();
	}

#ifdef CONFIG_CPU_V7M
	spl_image.entry_point |= 0x1;
#endif
	switch (spl_image.os) {
	case IH_OS_U_BOOT:
		debug("Jumping to U-Boot\n");
		break;
#if CONFIG_IS_ENABLED(ATF) || defined(CONFIG_SPL_RAW_IMAGE_ARM_TRUSTED_FIRMWARE)
	case IH_OS_ARM_TRUSTED_FIRMWARE:
		debug("Jumping to U-Boot via ARM Trusted Firmware\n");
#if !defined(CONFIG_SPL_RAW_IMAGE_ARM_TRUSTED_FIRMWARE)
		spl_invoke_atf(&spl_image);
#endif
		break;
#endif
#ifdef CONFIG_SPL_OS_BOOT
	case IH_OS_LINUX:
		debug("Jumping to Linux\n");
		spl_fixup_fdt();
		spl_board_prepare_for_linux();
		jump_to_image_linux(&spl_image);
#endif
	default:
		debug("Unsupported OS image.. Jumping nevertheless..\n");
	}
#if CONFIG_VAL(SYS_MALLOC_F_LEN) && !defined(CONFIG_SYS_SPL_MALLOC_SIZE)
	debug("SPL malloc() used %#lx bytes (%ld KB)\n", gd->malloc_ptr,
	      gd->malloc_ptr / 1024);
#endif
#ifdef CONFIG_BOOTSTAGE_STASH
	int ret;

	bootstage_mark_name(BOOTSTAGE_ID_END_SPL, "end_spl");
	ret = bootstage_stash((void *)CONFIG_BOOTSTAGE_STASH_ADDR,
			      CONFIG_BOOTSTAGE_STASH_SIZE);
	if (ret)
		debug("Failed to stash bootstage: err=%d\n", ret);
#endif

	debug("loaded - jumping to U-Boot...\n");
	spl_board_prepare_for_boot();
	jump_to_image_no_args(&spl_image);
}

#ifdef CONFIG_SPL_SERIAL_SUPPORT
/*
 * This requires UART clocks to be enabled.  In order for this to work the
 * caller must ensure that the gd pointer is valid.
 */
void preloader_console_init(void)
{
	gd->baudrate = CONFIG_BAUDRATE;

	serial_init();		/* serial communications setup */

	gd->have_console = 1;

#ifndef CONFIG_SPL_DISABLE_BANNER_PRINT
	puts("\nU-Boot SPL " PLAIN_VERSION " (" U_BOOT_DATE " - " \
			U_BOOT_TIME " " U_BOOT_TZ ")\n");
#endif
#ifdef CONFIG_SPL_DISPLAY_PRINT
	spl_display_print();
#endif
}
#endif

/**
 * spl_relocate_stack_gd() - Relocate stack ready for board_init_r() execution
 *
 * Sometimes board_init_f() runs with a stack in SRAM but we want to use SDRAM
 * for the main board_init_r() execution. This is typically because we need
 * more stack space for things like the MMC sub-system.
 *
 * This function calculates the stack position, copies the global_data into
 * place, sets the new gd (except for ARM, for which setting GD within a C
 * function may not always work) and returns the new stack position. The
 * caller is responsible for setting up the sp register and, in the case
 * of ARM, setting up gd.
 *
 * All of this is done using the same layout and alignments as done in
 * board_init_f_init_reserve() / board_init_f_alloc_reserve().
 *
 * @return new stack location, or 0 to use the same stack
 */
ulong spl_relocate_stack_gd(void)
{
#ifdef CONFIG_SPL_STACK_R
	gd_t *new_gd;
	ulong ptr = CONFIG_SPL_STACK_R_ADDR;

#if defined(CONFIG_SPL_SYS_MALLOC_SIMPLE) && CONFIG_VAL(SYS_MALLOC_F_LEN)
	if (CONFIG_SPL_STACK_R_MALLOC_SIMPLE_LEN) {
		ptr -= CONFIG_SPL_STACK_R_MALLOC_SIMPLE_LEN;
		gd->malloc_base = ptr;
		gd->malloc_limit = CONFIG_SPL_STACK_R_MALLOC_SIMPLE_LEN;
		gd->malloc_ptr = 0;
	}
#endif
	/* Get stack position: use 8-byte alignment for ABI compliance */
	ptr = CONFIG_SPL_STACK_R_ADDR - roundup(sizeof(gd_t),16);
	new_gd = (gd_t *)ptr;
	memcpy(new_gd, (void *)gd, sizeof(gd_t));
#if CONFIG_IS_ENABLED(DM)
	dm_fixup_for_gd_move(new_gd);
#endif
#if !defined(CONFIG_ARM)
	gd = new_gd;
#endif
	return ptr;
#else
	return 0;
#endif
}<|MERGE_RESOLUTION|>--- conflicted
+++ resolved
@@ -19,11 +19,8 @@
 #include <dm/root.h>
 #include <linux/compiler.h>
 #include <fdt_support.h>
-<<<<<<< HEAD
 #include <serial.h>
-=======
 #include <bootcount.h>
->>>>>>> 758bd4d6
 
 DECLARE_GLOBAL_DATA_PTR;
 
@@ -149,7 +146,6 @@
 	spl_image->name = "U-Boot";
 }
 
-<<<<<<< HEAD
 #if defined(CONFIG_SPL_RAW_IMAGE_ARM_TRUSTED_FIRMWARE)
 void spl_set_header_raw_atf(struct spl_image_info *spl_image)
 {
@@ -166,7 +162,9 @@
 	}
 	spl_image->os = IH_OS_ARM_TRUSTED_FIRMWARE;
 	spl_image->name = "Arm Trusted Firmware";
-=======
+}
+#endif
+
 #ifdef CONFIG_SPL_LOAD_FIT_FULL
 /* Parse and load full fitImage in SPL */
 static int spl_load_fit_image(struct spl_image_info *spl_image,
@@ -233,7 +231,6 @@
 	}
 
 	return 0;
->>>>>>> 758bd4d6
 }
 #endif
 
