--- conflicted
+++ resolved
@@ -21,10 +21,7 @@
 #include <dm/root.h>
 #include <linux/compiler.h>
 #include <fdt_support.h>
-<<<<<<< HEAD
 #include <serial.h>
-=======
->>>>>>> 1e351715
 #include <bootcount.h>
 
 DECLARE_GLOBAL_DATA_PTR;
@@ -161,74 +158,6 @@
 	spl_image->os = IH_OS_U_BOOT;
 	spl_image->name = "U-Boot";
 }
-
-#ifdef CONFIG_SPL_LOAD_FIT_FULL
-/* Parse and load full fitImage in SPL */
-static int spl_load_fit_image(struct spl_image_info *spl_image,
-			      const struct image_header *header)
-{
-	bootm_headers_t images;
-	const char *fit_uname_config = NULL;
-	const char *fit_uname_fdt = FIT_FDT_PROP;
-	const char *uname;
-	ulong fw_data = 0, dt_data = 0, img_data = 0;
-	ulong fw_len = 0, dt_len = 0, img_len = 0;
-	int idx, conf_noffset;
-	int ret;
-
-#ifdef CONFIG_SPL_FIT_SIGNATURE
-	images.verify = 1;
-#endif
-	ret = fit_image_load(&images, (ulong)header,
-			     NULL, &fit_uname_config,
-			     IH_ARCH_DEFAULT, IH_TYPE_STANDALONE, -1,
-			     FIT_LOAD_REQUIRED, &fw_data, &fw_len);
-	if (ret < 0)
-		return ret;
-
-	spl_image->size = fw_len;
-	spl_image->entry_point = fw_data;
-	spl_image->load_addr = fw_data;
-	spl_image->os = IH_OS_U_BOOT;
-	spl_image->name = "U-Boot";
-
-	debug(SPL_TPL_PROMPT "payload image: %32s load addr: 0x%lx size: %d\n",
-	      spl_image->name, spl_image->load_addr, spl_image->size);
-
-#ifdef CONFIG_SPL_FIT_SIGNATURE
-	images.verify = 1;
-#endif
-	fit_image_load(&images, (ulong)header,
-		       &fit_uname_fdt, &fit_uname_config,
-		       IH_ARCH_DEFAULT, IH_TYPE_FLATDT, -1,
-		       FIT_LOAD_OPTIONAL, &dt_data, &dt_len);
-
-	conf_noffset = fit_conf_get_node((const void *)header,
-					 fit_uname_config);
-	if (conf_noffset <= 0)
-		return 0;
-
-	for (idx = 0;
-	     uname = fdt_stringlist_get((const void *)header, conf_noffset,
-					FIT_LOADABLE_PROP, idx,
-				NULL), uname;
-	     idx++)
-	{
-#ifdef CONFIG_SPL_FIT_SIGNATURE
-		images.verify = 1;
-#endif
-		ret = fit_image_load(&images, (ulong)header,
-				     &uname, &fit_uname_config,
-				     IH_ARCH_DEFAULT, IH_TYPE_LOADABLE, -1,
-				     FIT_LOAD_OPTIONAL_NON_ZERO,
-				     &img_data, &img_len);
-		if (ret < 0)
-			return ret;
-	}
-
-	return 0;
-}
-#endif
 
 #ifdef CONFIG_SPL_LOAD_FIT_FULL
 /* Parse and load full fitImage in SPL */
@@ -631,13 +560,6 @@
 		else
 			puts(SPL_TPL_PROMPT "Unsupported Boot Device!\n");
 #endif
-<<<<<<< HEAD
-=======
-		if (loader && !spl_load_image(spl_image, loader)) {
-			spl_image->boot_device = spl_boot_list[i];
-			return 0;
-		}
->>>>>>> 1e351715
 	}
 
 	return -ENODEV;
@@ -732,13 +654,6 @@
 				(void *)spl_image.entry_point);
 		break;
 #endif
-#if CONFIG_IS_ENABLED(OPTEE)
-	case IH_OS_TEE:
-		debug("Jumping to U-Boot via OP-TEE\n");
-		spl_optee_entry(NULL, NULL, spl_image.fdt_addr,
-				(void *)spl_image.entry_point);
-		break;
-#endif
 #ifdef CONFIG_SPL_OS_BOOT
 	case IH_OS_LINUX:
 		debug("Jumping to Linux\n");
@@ -781,7 +696,7 @@
 
 #if CONFIG_IS_ENABLED(BANNER_PRINT)
 	puts("\nU-Boot " SPL_TPL_NAME " " PLAIN_VERSION " (" U_BOOT_DATE " - "
-	     U_BOOT_TIME " " U_BOOT_TZ ")\n");
+			U_BOOT_TIME " " U_BOOT_TZ ")\n");
 #endif
 #ifdef CONFIG_SPL_DISPLAY_PRINT
 	spl_display_print();
