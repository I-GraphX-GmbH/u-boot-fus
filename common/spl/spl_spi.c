// SPDX-License-Identifier: GPL-2.0+
/*
 * Copyright (C) 2011 OMICRON electronics GmbH
 *
 * based on drivers/mtd/nand/raw/nand_spl_load.c
 *
 * Copyright (C) 2011
 * Heiko Schocher, DENX Software Engineering, hs@denx.de.
 */

#include <common.h>
#include <spi.h>
#include <spi_flash.h>
#include <errno.h>
#include <spl.h>

DECLARE_GLOBAL_DATA_PTR;

#ifdef CONFIG_SPL_OS_BOOT
/*
 * Load the kernel, check for a valid header we can parse, and if found load
 * the kernel and then device tree.
 */
static int spi_load_image_os(struct spl_image_info *spl_image,
			     struct spi_flash *flash,
			     struct image_header *header)
{
	int err;

	/* Read for a header, parse or error out. */
	spi_flash_read(flash, CONFIG_SYS_SPI_KERNEL_OFFS, sizeof(*header),
		       (void *)header);

	if (image_get_magic(header) != IH_MAGIC)
		return -1;

	err = spl_parse_image_header(spl_image, header);
	if (err)
		return err;

	spi_flash_read(flash, CONFIG_SYS_SPI_KERNEL_OFFS,
		       spl_image->size, (void *)spl_image->load_addr);

	/* Read device tree. */
	spi_flash_read(flash, CONFIG_SYS_SPI_ARGS_OFFS,
		       CONFIG_SYS_SPI_ARGS_SIZE,
		       (void *)CONFIG_SYS_SPL_ARGS_ADDR);

	return 0;
}
#endif

#ifdef CONFIG_SYS_SPI_U_BOOT_OFFS
unsigned long  __weak spl_spi_get_uboot_raw_sector(struct spi_flash *flash)
{
	return CONFIG_SYS_SPI_U_BOOT_OFFS;
}
#endif

#ifdef CONFIG_PARSE_CONTAINER
int __weak spi_load_image_parse_container(struct spl_image_info *spl_image,
					  struct spi_flash *flash,
					  unsigned long offset)
{
	return -EINVAL;
}
#endif

static ulong spl_spi_fit_read(struct spl_load_info *load, ulong sector,
			      ulong count, void *buf)
{
	struct spi_flash *flash = load->dev;
	ulong ret;

	ret = spi_flash_read(flash, sector, count, buf);
	if (!ret)
		return count;
	else
		return 0;
}

unsigned int __weak spl_spi_get_uboot_offs(struct spi_flash *flash)
{
	return CONFIG_SYS_SPI_U_BOOT_OFFS;
}

/*
 * The main entry for SPI booting. It's necessary that SDRAM is already
 * configured and available since this code loads the main U-Boot image
 * from SPI into SDRAM and starts it from there.
 */
static int spl_spi_load_image(struct spl_image_info *spl_image,
			      struct spl_boot_device *bootdev)
{
	int err = 0;
<<<<<<< HEAD
	unsigned payload_offs = 0;
=======
	unsigned int payload_offs;
>>>>>>> 252100a3
	struct spi_flash *flash;
	struct image_header *header;

	/*
	 * Load U-Boot image from SPI flash into RAM
	 * In DM mode: defaults speed and mode will be
	 * taken from DT when available
	 */

	flash = spi_flash_probe(CONFIG_SF_DEFAULT_BUS,
				CONFIG_SF_DEFAULT_CS,
				CONFIG_SF_DEFAULT_SPEED,
				CONFIG_SF_DEFAULT_MODE);
	if (!flash) {
		puts("SPI probe failed.\n");
		return -ENODEV;
	}

<<<<<<< HEAD
	payload_offs = spl_spi_get_uboot_raw_sector(flash);
=======
	payload_offs = spl_spi_get_uboot_offs(flash);
>>>>>>> 252100a3

	header = spl_get_load_buffer(-sizeof(*header), sizeof(*header));

#if CONFIG_IS_ENABLED(OF_CONTROL) && !CONFIG_IS_ENABLED(OF_PLATDATA)
	payload_offs = fdtdec_get_config_int(gd->fdt_blob,
					     "u-boot,spl-payload-offset",
					     payload_offs);
#endif

#ifdef CONFIG_SPL_OS_BOOT
	if (spl_start_uboot() || spi_load_image_os(spl_image, flash, header))
#endif
	{
		/* Load u-boot, mkimage header is 64 bytes. */
		err = spi_flash_read(flash, payload_offs, sizeof(*header),
				     (void *)header);
		if (err) {
			debug("%s: Failed to read from SPI flash (err=%d)\n",
			      __func__, err);
			return err;
		}

		if (IS_ENABLED(CONFIG_SPL_LOAD_FIT_FULL) &&
		    image_get_magic(header) == FDT_MAGIC) {
			err = spi_flash_read(flash, payload_offs,
					     roundup(fdt_totalsize(header), 4),
					     (void *)CONFIG_SYS_LOAD_ADDR);
			if (err)
				return err;
			err = spl_parse_image_header(spl_image,
					(struct image_header *)CONFIG_SYS_LOAD_ADDR);
		} else if (IS_ENABLED(CONFIG_SPL_LOAD_FIT) &&
			   image_get_magic(header) == FDT_MAGIC) {
			struct spl_load_info load;

			debug("Found FIT\n");
			load.dev = flash;
			load.priv = NULL;
			load.filename = NULL;
			load.bl_len = 1;
			load.read = spl_spi_fit_read;
			err = spl_load_simple_fit(spl_image, &load,
						  payload_offs,
						  header);
		} else if (IS_ENABLED(CONFIG_SPL_LOAD_IMX_CONTAINER)) {
			struct spl_load_info load;

			load.dev = flash;
			load.priv = NULL;
			load.filename = NULL;
			load.bl_len = 1;
			load.read = spl_spi_fit_read;

			err = spl_load_imx_container(spl_image, &load,
						     payload_offs);
		} else {
#ifdef CONFIG_PARSE_CONTAINER
			err = spi_load_image_parse_container(spl_image,
							     flash,
							     payload_offs);
#else
			err = spl_parse_image_header(spl_image, header);
			if (err)
				return err;
			err = spi_flash_read(flash, payload_offs,
					     spl_image->size,
					     (void *)spl_image->load_addr);
#endif
		}
	}

	return err;
}
/* Use priorty 1 so that boards can override this */
SPL_LOAD_IMAGE_METHOD("SPI", 1, BOOT_DEVICE_SPI, spl_spi_load_image);<|MERGE_RESOLUTION|>--- conflicted
+++ resolved
@@ -93,11 +93,7 @@
 			      struct spl_boot_device *bootdev)
 {
 	int err = 0;
-<<<<<<< HEAD
-	unsigned payload_offs = 0;
-=======
 	unsigned int payload_offs;
->>>>>>> 252100a3
 	struct spi_flash *flash;
 	struct image_header *header;
 
@@ -116,11 +112,7 @@
 		return -ENODEV;
 	}
 
-<<<<<<< HEAD
-	payload_offs = spl_spi_get_uboot_raw_sector(flash);
-=======
 	payload_offs = spl_spi_get_uboot_offs(flash);
->>>>>>> 252100a3
 
 	header = spl_get_load_buffer(-sizeof(*header), sizeof(*header));
 
