// SPDX-License-Identifier: GPL-2.0+
/*
 * Copyright (C) 2011 OMICRON electronics GmbH
 *
 * based on drivers/mtd/nand/raw/nand_spl_load.c
 *
 * Copyright (C) 2011
 * Heiko Schocher, DENX Software Engineering, hs@denx.de.
 */

#include <common.h>
#include <spi.h>
#include <spi_flash.h>
#include <errno.h>
#include <spl.h>

DECLARE_GLOBAL_DATA_PTR;

#ifdef CONFIG_SPL_OS_BOOT
/*
 * Load the kernel, check for a valid header we can parse, and if found load
 * the kernel and then device tree.
 */
static int spi_load_image_os(struct spl_image_info *spl_image,
			     struct spi_flash *flash,
			     struct image_header *header)
{
	int err;

	/* Read for a header, parse or error out. */
	spi_flash_read(flash, CONFIG_SYS_SPI_KERNEL_OFFS, sizeof(*header),
		       (void *)header);

	if (image_get_magic(header) != IH_MAGIC)
		return -1;

	err = spl_parse_image_header(spl_image, header);
	if (err)
		return err;

	spi_flash_read(flash, CONFIG_SYS_SPI_KERNEL_OFFS,
		       spl_image->size, (void *)spl_image->load_addr);

	/* Read device tree. */
	spi_flash_read(flash, CONFIG_SYS_SPI_ARGS_OFFS,
		       CONFIG_SYS_SPI_ARGS_SIZE,
		       (void *)CONFIG_SYS_SPL_ARGS_ADDR);

	return 0;
}
#endif

#ifdef CONFIG_SYS_SPI_U_BOOT_OFFS
unsigned long  __weak spl_spi_get_uboot_raw_sector(struct spi_flash *flash)
{
	return CONFIG_SYS_SPI_U_BOOT_OFFS;
}
#endif

#ifdef CONFIG_PARSE_CONTAINER
int __weak spi_load_image_parse_container(struct spl_image_info *spl_image,
					  struct spi_flash *flash,
					  unsigned long offset)
{
	return -EINVAL;
}
#endif

static ulong spl_spi_fit_read(struct spl_load_info *load, ulong sector,
			      ulong count, void *buf)
{
	struct spi_flash *flash = load->dev;
	ulong ret;

	ret = spi_flash_read(flash, sector, count, buf);
	if (!ret)
		return count;
	else
		return 0;
}
/*
 * The main entry for SPI booting. It's necessary that SDRAM is already
 * configured and available since this code loads the main U-Boot image
 * from SPI into SDRAM and starts it from there.
 */
static int spl_spi_load_image(struct spl_image_info *spl_image,
			      struct spl_boot_device *bootdev)
{
	int err = 0;
	unsigned payload_offs = 0;
	struct spi_flash *flash;
	struct image_header *header;

	/*
	 * Load U-Boot image from SPI flash into RAM
	 */

	flash = spi_flash_probe(CONFIG_SF_DEFAULT_BUS,
				CONFIG_SF_DEFAULT_CS,
				CONFIG_SF_DEFAULT_SPEED,
				CONFIG_SF_DEFAULT_MODE);
	if (!flash) {
		puts("SPI probe failed.\n");
		return -ENODEV;
	}

<<<<<<< HEAD
	payload_offs = spl_spi_get_uboot_raw_sector(flash);

	/* use CONFIG_SYS_TEXT_BASE as temporary storage area */
	header = (struct image_header *)(CONFIG_SYS_TEXT_BASE);
=======
	header = spl_get_load_buffer(-sizeof(*header), sizeof(*header));
>>>>>>> 715e07fd

#if CONFIG_IS_ENABLED(OF_CONTROL) && !CONFIG_IS_ENABLED(OF_PLATDATA)
	payload_offs = fdtdec_get_config_int(gd->fdt_blob,
					     "u-boot,spl-payload-offset",
					     payload_offs);
#endif

#ifdef CONFIG_SPL_OS_BOOT
	if (spl_start_uboot() || spi_load_image_os(spl_image, flash, header))
#endif
	{
		/* Load u-boot, mkimage header is 64 bytes. */
		err = spi_flash_read(flash, payload_offs, sizeof(*header),
				     (void *)header);
		if (err) {
			debug("%s: Failed to read from SPI flash (err=%d)\n",
			      __func__, err);
			return err;
		}

		if (IS_ENABLED(CONFIG_SPL_LOAD_FIT_FULL) &&
		    image_get_magic(header) == FDT_MAGIC) {
			err = spi_flash_read(flash, payload_offs,
					     roundup(fdt_totalsize(header), 4),
					     (void *)CONFIG_SYS_LOAD_ADDR);
			if (err)
				return err;
			err = spl_parse_image_header(spl_image,
					(struct image_header *)CONFIG_SYS_LOAD_ADDR);
		} else if (IS_ENABLED(CONFIG_SPL_LOAD_FIT) &&
			   image_get_magic(header) == FDT_MAGIC) {
			struct spl_load_info load;

			debug("Found FIT\n");
			load.dev = flash;
			load.priv = NULL;
			load.filename = NULL;
			load.bl_len = 1;
			load.read = spl_spi_fit_read;
			err = spl_load_simple_fit(spl_image, &load,
						  payload_offs,
						  header);
		} else {
#ifdef CONFIG_PARSE_CONTAINER
			err = spi_load_image_parse_container(spl_image,
							     flash,
							     payload_offs);
#else
			err = spl_parse_image_header(spl_image, header);
			if (err)
				return err;
			err = spi_flash_read(flash, payload_offs,
					     spl_image->size,
					     (void *)spl_image->load_addr);
#endif
		}
	}

	return err;
}
/* Use priorty 1 so that boards can override this */
SPL_LOAD_IMAGE_METHOD("SPI", 1, BOOT_DEVICE_SPI, spl_spi_load_image);<|MERGE_RESOLUTION|>--- conflicted
+++ resolved
@@ -104,14 +104,9 @@
 		return -ENODEV;
 	}
 
-<<<<<<< HEAD
 	payload_offs = spl_spi_get_uboot_raw_sector(flash);
 
-	/* use CONFIG_SYS_TEXT_BASE as temporary storage area */
-	header = (struct image_header *)(CONFIG_SYS_TEXT_BASE);
-=======
 	header = spl_get_load_buffer(-sizeof(*header), sizeof(*header));
->>>>>>> 715e07fd
 
 #if CONFIG_IS_ENABLED(OF_CONTROL) && !CONFIG_IS_ENABLED(OF_PLATDATA)
 	payload_offs = fdtdec_get_config_int(gd->fdt_blob,
