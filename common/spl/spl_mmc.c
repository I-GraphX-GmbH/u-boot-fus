--- conflicted
+++ resolved
@@ -6,10 +6,7 @@
  * Aneesh V <aneesh@ti.com>
  *
  * Copyright 2018 NXP
-<<<<<<< HEAD
-=======
  *
->>>>>>> 1e351715
  */
 #include <common.h>
 #include <dm.h>
@@ -21,11 +18,7 @@
 #include <mmc.h>
 #include <image.h>
 
-<<<<<<< HEAD
-int mmc_load_legacy(struct spl_image_info *spl_image, struct mmc *mmc,
-=======
 static int mmc_load_legacy(struct spl_image_info *spl_image, struct mmc *mmc,
->>>>>>> 1e351715
 			   ulong sector, struct image_header *header)
 {
 	u32 image_size_sectors;
@@ -74,7 +67,7 @@
 #else
 static __maybe_unused
 int mmc_load_image_raw_sector(struct spl_image_info *spl_image,
-			      struct mmc *mmc, unsigned long sector)
+				     struct mmc *mmc, unsigned long sector)
 {
 	unsigned long count;
 	struct image_header *header;
@@ -192,7 +185,7 @@
 		err = part_get_info(mmc_get_blk_desc(mmc), type_part, &info);
 		if (err)
 			continue;
-		if (info.sys_ind == 
+		if (info.sys_ind ==
 			CONFIG_SYS_MMCSD_RAW_MODE_U_BOOT_PARTITION_TYPE) {
 			partition = type_part;
 			break;
@@ -322,7 +315,6 @@
 #endif
 }
 
-<<<<<<< HEAD
 int __weak spl_boot_part(struct mmc *mmc)
 {
 	int part;
@@ -343,8 +335,6 @@
 	return part;
 }
 
-=======
->>>>>>> 1e351715
 #ifdef CONFIG_SYS_MMCSD_RAW_MODE_U_BOOT_USE_PARTITION
 __weak
 int spl_boot_partition(const u32 boot_device)
@@ -369,7 +359,7 @@
 
 #ifdef CONFIG_DUAL_BOOTLOADER
 int __weak mmc_load_image_parse_container_dual_bootloader(struct spl_image_info *spl_image,
-					struct mmc *mmc, unsigned long sector)
+				     struct mmc *mmc, unsigned long sector)
 {
 	return -ENODEV;
 }
@@ -437,7 +427,7 @@
 								mmc);
 #else
 		err = mmc_load_image_raw_sector_dual_uboot(spl_image,
-								mmc);
+							   mmc);
 #endif
 #else
 #ifdef CONFIG_PARSE_CONTAINER
