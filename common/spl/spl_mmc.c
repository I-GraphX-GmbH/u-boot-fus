// SPDX-License-Identifier: GPL-2.0+
/*
 * (C) Copyright 2010
 * Texas Instruments, <www.ti.com>
 *
 * Aneesh V <aneesh@ti.com>
 *
 * Copyright 2018 NXP
 *
 */
#include <common.h>
#include <dm.h>
#include <spl.h>
#include <linux/compiler.h>
#include <errno.h>
#include <asm/u-boot.h>
#include <errno.h>
#include <mmc.h>
#include <image.h>

static int mmc_load_legacy(struct spl_image_info *spl_image, struct mmc *mmc,
			   ulong sector, struct image_header *header)
{
	u32 image_size_sectors;
	unsigned long count;
	int ret;

	ret = spl_parse_image_header(spl_image, header);
	if (ret)
		return ret;

	/* convert size to sectors - round up */
	image_size_sectors = (spl_image->size + mmc->read_bl_len - 1) /
			     mmc->read_bl_len;

	/* Read the header too to avoid extra memcpy */
	count = blk_dread(mmc_get_blk_desc(mmc), sector, image_size_sectors,
			  (void *)(ulong)spl_image->load_addr);
	debug("read %x sectors to %lx\n", image_size_sectors,
	      spl_image->load_addr);
	if (count != image_size_sectors)
		return -EIO;

	return 0;
}

ulong h_spl_load_read(struct spl_load_info *load, ulong sector,
			     ulong count, void *buf)
{
	struct mmc *mmc = load->dev;

	return blk_dread(mmc_get_blk_desc(mmc), sector, count, buf);
}

#if defined(CONFIG_IMX_TRUSTY_OS) && !defined(CONFIG_AVB_ATX)
/* Pre-declaration of check_rpmb_blob. */
int check_rpmb_blob(struct mmc *mmc);
#endif

#ifdef CONFIG_DUAL_BOOTLOADER
/* Pre-declaration of mmc_load_image_raw_sector_dual_uboot().
 */
extern int mmc_load_image_raw_sector_dual_uboot(struct spl_image_info *spl_image,
						struct mmc *mmc);
extern int mmc_load_image_parse_container_dual_uboot(struct spl_image_info *spl_image,
						struct mmc *mmc);
#else
static __maybe_unused
int mmc_load_image_raw_sector(struct spl_image_info *spl_image,
			      struct mmc *mmc, unsigned long sector)
{
	unsigned long count;
	struct image_header *header;
	struct blk_desc *bd = mmc_get_blk_desc(mmc);
	int ret = 0;

	header = spl_get_load_buffer(-sizeof(*header), bd->blksz);

	/* read image header to find the image size & load address */
	count = blk_dread(bd, sector, 1, header);
	debug("hdr read sector %lx, count=%lu\n", sector, count);
	if (count == 0) {
		ret = -EIO;
		goto end;
	}

	if (IS_ENABLED(CONFIG_SPL_LOAD_FIT) &&
	    image_get_magic(header) == FDT_MAGIC) {
		struct spl_load_info load;

		debug("Found FIT\n");
		load.dev = mmc;
		load.priv = NULL;
		load.filename = NULL;
		load.bl_len = mmc->read_bl_len;
		load.read = h_spl_load_read;
		ret = spl_load_simple_fit(spl_image, &load, sector, header);
	} else if (IS_ENABLED(CONFIG_SPL_LOAD_IMX_CONTAINER)) {
		struct spl_load_info load;

		load.dev = mmc;
		load.priv = NULL;
		load.filename = NULL;
		load.bl_len = mmc->read_bl_len;
		load.read = h_spl_load_read;

		ret = spl_load_imx_container(spl_image, &load, sector);
	} else {
		ret = mmc_load_legacy(spl_image, mmc, sector, header);
	}

end:
	if (ret) {
#ifdef CONFIG_SPL_LIBCOMMON_SUPPORT
		puts("mmc_load_image_raw_sector: mmc block read error\n");
#endif
		return -1;
	}

	/* Images loaded, now check the rpmb keyblob for Trusty OS. */
#if defined(CONFIG_IMX_TRUSTY_OS) && !defined(CONFIG_AVB_ATX)
	ret = check_rpmb_blob(mmc);
#endif
	return ret;
}

#endif /* CONFIG_DUAL_BOOTLOADER */

static int spl_mmc_get_device_index(u32 boot_device)
{
	switch (boot_device) {
	case BOOT_DEVICE_MMC1:
		return 0;
	case BOOT_DEVICE_MMC2:
	case BOOT_DEVICE_MMC2_2:
		return 1;
	}

#ifdef CONFIG_SPL_LIBCOMMON_SUPPORT
	printf("spl: unsupported mmc boot device.\n");
#endif

	return -ENODEV;
}

static int spl_mmc_find_device(struct mmc **mmcp, u32 boot_device)
{
	int err, mmc_dev;

	mmc_dev = spl_mmc_get_device_index(boot_device);
	if (mmc_dev < 0)
		return mmc_dev;

#if CONFIG_IS_ENABLED(DM_MMC)
	err = mmc_init_device(mmc_dev);
#else
	err = mmc_initialize(NULL);
#endif /* DM_MMC */
	if (err) {
#ifdef CONFIG_SPL_LIBCOMMON_SUPPORT
		printf("spl: could not initialize mmc. error: %d\n", err);
#endif
		return err;
	}
	*mmcp = find_mmc_device(mmc_dev);
	err = *mmcp ? 0 : -ENODEV;
	if (err) {
#ifdef CONFIG_SPL_LIBCOMMON_SUPPORT
		printf("spl: could not find mmc device %d. error: %d\n",
		       mmc_dev, err);
#endif
		return err;
	}

	return 0;
}

#ifdef CONFIG_SYS_MMCSD_RAW_MODE_U_BOOT_USE_PARTITION
static int mmc_load_image_raw_partition(struct spl_image_info *spl_image,
					struct mmc *mmc, int partition,
					unsigned long sector)
{
	disk_partition_t info;
	int err;

#ifdef CONFIG_SYS_MMCSD_RAW_MODE_U_BOOT_USE_PARTITION_TYPE
	int type_part;
	/* Only support MBR so DOS_ENTRY_NUMBERS */
	for (type_part = 1; type_part <= DOS_ENTRY_NUMBERS; type_part++) {
		err = part_get_info(mmc_get_blk_desc(mmc), type_part, &info);
		if (err)
			continue;
		if (info.sys_ind == 
			CONFIG_SYS_MMCSD_RAW_MODE_U_BOOT_PARTITION_TYPE) {
			partition = type_part;
			break;
		}
	}
#endif

	err = part_get_info(mmc_get_blk_desc(mmc), partition, &info);
	if (err) {
#ifdef CONFIG_SPL_LIBCOMMON_SUPPORT
		puts("spl: partition error\n");
#endif
		return -1;
	}

#ifdef CONFIG_SYS_MMCSD_RAW_MODE_U_BOOT_USE_SECTOR
	return mmc_load_image_raw_sector(spl_image, mmc, info.start + sector);
#else
	return mmc_load_image_raw_sector(spl_image, mmc, info.start);
#endif
}
#endif

#ifdef CONFIG_SPL_OS_BOOT
static int mmc_load_image_raw_os(struct spl_image_info *spl_image,
				 struct mmc *mmc)
{
	int ret;

#if defined(CONFIG_SYS_MMCSD_RAW_MODE_ARGS_SECTOR)
	unsigned long count;

	count = blk_dread(mmc_get_blk_desc(mmc),
		CONFIG_SYS_MMCSD_RAW_MODE_ARGS_SECTOR,
		CONFIG_SYS_MMCSD_RAW_MODE_ARGS_SECTORS,
		(void *) CONFIG_SYS_SPL_ARGS_ADDR);
	if (count != CONFIG_SYS_MMCSD_RAW_MODE_ARGS_SECTORS) {
#ifdef CONFIG_SPL_LIBCOMMON_SUPPORT
		puts("mmc_load_image_raw_os: mmc block read error\n");
#endif
		return -1;
	}
#endif	/* CONFIG_SYS_MMCSD_RAW_MODE_ARGS_SECTOR */

	ret = mmc_load_image_raw_sector(spl_image, mmc,
		CONFIG_SYS_MMCSD_RAW_MODE_KERNEL_SECTOR);
	if (ret)
		return ret;

	if (spl_image->os != IH_OS_LINUX) {
		puts("Expected Linux image is not found. Trying to start U-boot\n");
		return -ENOENT;
	}

	return 0;
}
#else
int spl_start_uboot(void)
{
	return 1;
}
static int mmc_load_image_raw_os(struct spl_image_info *spl_image,
				 struct mmc *mmc)
{
	return -ENOSYS;
}
#endif

#ifdef CONFIG_SYS_MMCSD_FS_BOOT_PARTITION
static int spl_mmc_do_fs_boot(struct spl_image_info *spl_image, struct mmc *mmc,
			      const char *filename)
{
	int err = -ENOSYS;

#ifdef CONFIG_SPL_FS_FAT
	if (!spl_start_uboot()) {
		err = spl_load_image_fat_os(spl_image, mmc_get_blk_desc(mmc),
			CONFIG_SYS_MMCSD_FS_BOOT_PARTITION);
		if (!err)
			return err;
	}
#ifdef CONFIG_SPL_FS_LOAD_PAYLOAD_NAME
	err = spl_load_image_fat(spl_image, mmc_get_blk_desc(mmc),
				 CONFIG_SYS_MMCSD_FS_BOOT_PARTITION,
				 filename);
	if (!err)
		return err;
#endif
#endif
#ifdef CONFIG_SPL_FS_EXT4
	if (!spl_start_uboot()) {
		err = spl_load_image_ext_os(spl_image, mmc_get_blk_desc(mmc),
			CONFIG_SYS_MMCSD_FS_BOOT_PARTITION);
		if (!err)
			return err;
	}
#ifdef CONFIG_SPL_FS_LOAD_PAYLOAD_NAME
	err = spl_load_image_ext(spl_image, mmc_get_blk_desc(mmc),
				 CONFIG_SYS_MMCSD_FS_BOOT_PARTITION,
				 filename);
	if (!err)
		return err;
#endif
#endif

#if defined(CONFIG_SPL_FS_FAT) || defined(CONFIG_SPL_FS_EXT4)
	err = -ENOENT;
#endif

	return err;
}
#else
static int spl_mmc_do_fs_boot(struct spl_image_info *spl_image, struct mmc *mmc,
			      const char *filename)
{
	return -ENOSYS;
}
#endif

u32 __weak spl_boot_mode(const u32 boot_device)
{
#if defined(CONFIG_SPL_FS_FAT) || defined(CONFIG_SPL_FS_EXT4)
	return MMCSD_MODE_FS;
#elif defined(CONFIG_SUPPORT_EMMC_BOOT)
	return MMCSD_MODE_EMMCBOOT;
#else
	return MMCSD_MODE_RAW;
#endif
}

int __weak spl_boot_part(struct mmc *mmc)
{
	int part;

#ifdef CONFIG_DUAL_BOOTLOADER
	/* Bootloader is stored in eMMC user partition for dual bootloader */
	part = 0;
#else
	/*
	 * We need to check what the partition is configured to.
	 * 1 and 2 match up to boot0 / boot1 and 7 is user data
	 * which is the first physical partition (0).
	 */
	part = (mmc->part_config >> 3) & PART_ACCESS_MASK;
	if (part == 7)
		part = 0;
#endif
	return part;
}

#ifdef CONFIG_SYS_MMCSD_RAW_MODE_U_BOOT_USE_PARTITION
__weak
int spl_boot_partition(const u32 boot_device)
{
	return CONFIG_SYS_MMCSD_RAW_MODE_U_BOOT_PARTITION;
}
#endif

<<<<<<< HEAD
#ifdef CONFIG_SYS_MMCSD_RAW_MODE_U_BOOT_USE_SECTOR
unsigned long __weak spl_mmc_get_uboot_raw_sector(struct mmc *mmc)
{
	return CONFIG_SYS_MMCSD_RAW_MODE_U_BOOT_SECTOR;
}
#endif

#ifdef CONFIG_PARSE_CONTAINER
int __weak mmc_load_image_parse_container(struct spl_image_info *spl_image,
				     struct mmc *mmc, unsigned long sector)
{
	return -ENODEV;
};

#ifdef CONFIG_DUAL_BOOTLOADER
int __weak mmc_load_image_parse_container_dual_bootloader(struct spl_image_info *spl_image,
				     struct mmc *mmc, unsigned long sector)
{
	return -ENODEV;
}
#endif
#endif
=======
unsigned long __weak spl_mmc_get_uboot_raw_sector(struct mmc *mmc)
{
#ifdef CONFIG_SYS_MMCSD_RAW_MODE_U_BOOT_SECTOR
	return CONFIG_SYS_MMCSD_RAW_MODE_U_BOOT_SECTOR;
#else
	return 0;
#endif
}
>>>>>>> 252100a3

int spl_mmc_load(struct spl_image_info *spl_image,
		 struct spl_boot_device *bootdev,
		 const char *filename,
		 int raw_part,
		 unsigned long raw_sect)
{
	static struct mmc *mmc;
	u32 boot_mode;
	int err = 0;
	__maybe_unused int part;

	/* Perform peripheral init only once */
	if (!mmc) {
		err = spl_mmc_find_device(&mmc, bootdev->boot_device);
		if (err)
			return err;

		err = mmc_init(mmc);
		if (err) {
			mmc = NULL;
#ifdef CONFIG_SPL_LIBCOMMON_SUPPORT
			printf("spl: mmc init failed with error: %d\n", err);
#endif
			return err;
		}
	}

	boot_mode = spl_boot_mode(bootdev->boot_device);
	err = -EINVAL;
	switch (boot_mode) {
	case MMCSD_MODE_EMMCBOOT:
<<<<<<< HEAD
		part = spl_boot_part(mmc);
=======
#ifdef CONFIG_SYS_MMCSD_RAW_MODE_EMMC_BOOT_PARTITION
		part = CONFIG_SYS_MMCSD_RAW_MODE_EMMC_BOOT_PARTITION;
#else
		/*
		 * We need to check what the partition is configured to.
		 * 1 and 2 match up to boot0 / boot1 and 7 is user data
		 * which is the first physical partition (0).
		 */
		part = (mmc->part_config >> 3) & PART_ACCESS_MASK;

		if (part == 7)
			part = 0;
#endif
>>>>>>> 252100a3

		if (CONFIG_IS_ENABLED(MMC_TINY))
			err = mmc_switch_part(mmc, part);
		else
			err = blk_dselect_hwpart(mmc_get_blk_desc(mmc), part);

		if (err) {
#ifdef CONFIG_SPL_LIBCOMMON_SUPPORT
			puts("spl: mmc partition switch failed\n");
#endif
			return err;
		}
		/* Fall through */
	case MMCSD_MODE_RAW:
		debug("spl: mmc boot mode: raw\n");

		if (!spl_start_uboot()) {
			err = mmc_load_image_raw_os(spl_image, mmc);
			if (!err)
				return err;
		}

		raw_sect = spl_mmc_get_uboot_raw_sector(mmc);

#ifdef CONFIG_SYS_MMCSD_RAW_MODE_U_BOOT_USE_PARTITION
		err = mmc_load_image_raw_partition(spl_image, mmc, raw_part,
						   raw_sect);
		if (!err)
			return err;
#endif
#ifdef CONFIG_SYS_MMCSD_RAW_MODE_U_BOOT_USE_SECTOR
#ifdef CONFIG_DUAL_BOOTLOADER
#ifdef CONFIG_PARSE_CONTAINER
		err = mmc_load_image_parse_container_dual_uboot(spl_image,
								mmc);
#else
		err = mmc_load_image_raw_sector_dual_uboot(spl_image,
							   mmc);
#endif
#else
#ifdef CONFIG_PARSE_CONTAINER
		err = mmc_load_image_parse_container(spl_image, mmc,
				spl_mmc_get_uboot_raw_sector(mmc));
#else
		err = mmc_load_image_raw_sector(spl_image, mmc, raw_sect);
#endif
#endif
		if (!err)
			return err;
#endif
		/* If RAW mode fails, try FS mode. */
	case MMCSD_MODE_FS:
		debug("spl: mmc boot mode: fs\n");

		err = spl_mmc_do_fs_boot(spl_image, mmc, filename);
		if (!err)
			return err;

		break;
#ifdef CONFIG_SPL_LIBCOMMON_SUPPORT
	default:
		puts("spl: mmc: wrong boot mode\n");
#endif
	}

	return err;
}

int spl_mmc_load_image(struct spl_image_info *spl_image,
		       struct spl_boot_device *bootdev)
{
	return spl_mmc_load(spl_image, bootdev,
#ifdef CONFIG_SPL_FS_LOAD_PAYLOAD_NAME
			    CONFIG_SPL_FS_LOAD_PAYLOAD_NAME,
#else
			    NULL,
#endif
#ifdef CONFIG_SYS_MMCSD_RAW_MODE_U_BOOT_PARTITION
			    spl_boot_partition(bootdev->boot_device),
#else
			    0,
#endif
#ifdef CONFIG_SYS_MMCSD_RAW_MODE_U_BOOT_SECTOR
			    CONFIG_SYS_MMCSD_RAW_MODE_U_BOOT_SECTOR);
#else
			    0);
#endif
}

SPL_LOAD_IMAGE_METHOD("MMC1", 0, BOOT_DEVICE_MMC1, spl_mmc_load_image);
SPL_LOAD_IMAGE_METHOD("MMC2", 0, BOOT_DEVICE_MMC2, spl_mmc_load_image);
SPL_LOAD_IMAGE_METHOD("MMC2_2", 0, BOOT_DEVICE_MMC2_2, spl_mmc_load_image);<|MERGE_RESOLUTION|>--- conflicted
+++ resolved
@@ -4,9 +4,6 @@
  * Texas Instruments, <www.ti.com>
  *
  * Aneesh V <aneesh@ti.com>
- *
- * Copyright 2018 NXP
- *
  */
 #include <common.h>
 #include <dm.h>
@@ -349,13 +346,14 @@
 }
 #endif
 
-<<<<<<< HEAD
-#ifdef CONFIG_SYS_MMCSD_RAW_MODE_U_BOOT_USE_SECTOR
 unsigned long __weak spl_mmc_get_uboot_raw_sector(struct mmc *mmc)
 {
+#ifdef CONFIG_SYS_MMCSD_RAW_MODE_U_BOOT_SECTOR
 	return CONFIG_SYS_MMCSD_RAW_MODE_U_BOOT_SECTOR;
-}
-#endif
+#else
+	return 0;
+#endif
+}
 
 #ifdef CONFIG_PARSE_CONTAINER
 int __weak mmc_load_image_parse_container(struct spl_image_info *spl_image,
@@ -372,16 +370,6 @@
 }
 #endif
 #endif
-=======
-unsigned long __weak spl_mmc_get_uboot_raw_sector(struct mmc *mmc)
-{
-#ifdef CONFIG_SYS_MMCSD_RAW_MODE_U_BOOT_SECTOR
-	return CONFIG_SYS_MMCSD_RAW_MODE_U_BOOT_SECTOR;
-#else
-	return 0;
-#endif
-}
->>>>>>> 252100a3
 
 int spl_mmc_load(struct spl_image_info *spl_image,
 		 struct spl_boot_device *bootdev,
@@ -414,36 +402,24 @@
 	err = -EINVAL;
 	switch (boot_mode) {
 	case MMCSD_MODE_EMMCBOOT:
-<<<<<<< HEAD
-		part = spl_boot_part(mmc);
-=======
 #ifdef CONFIG_SYS_MMCSD_RAW_MODE_EMMC_BOOT_PARTITION
 		part = CONFIG_SYS_MMCSD_RAW_MODE_EMMC_BOOT_PARTITION;
 #else
-		/*
-		 * We need to check what the partition is configured to.
-		 * 1 and 2 match up to boot0 / boot1 and 7 is user data
-		 * which is the first physical partition (0).
-		 */
-		part = (mmc->part_config >> 3) & PART_ACCESS_MASK;
-
-		if (part == 7)
-			part = 0;
-#endif
->>>>>>> 252100a3
-
-		if (CONFIG_IS_ENABLED(MMC_TINY))
-			err = mmc_switch_part(mmc, part);
-		else
-			err = blk_dselect_hwpart(mmc_get_blk_desc(mmc), part);
-
-		if (err) {
-#ifdef CONFIG_SPL_LIBCOMMON_SUPPORT
-			puts("spl: mmc partition switch failed\n");
-#endif
-			return err;
-		}
-		/* Fall through */
+		part = spl_boot_part(mmc);
+#endif
+
+			if (CONFIG_IS_ENABLED(MMC_TINY))
+				err = mmc_switch_part(mmc, part);
+			else
+				err = blk_dselect_hwpart(mmc_get_blk_desc(mmc), part);
+
+			if (err) {
+#ifdef CONFIG_SPL_LIBCOMMON_SUPPORT
+				puts("spl: mmc partition switch failed\n");
+#endif
+				return err;
+			}
+			/* Fall through */
 	case MMCSD_MODE_RAW:
 		debug("spl: mmc boot mode: raw\n");
 
