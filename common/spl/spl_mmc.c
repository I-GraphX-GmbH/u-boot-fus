// SPDX-License-Identifier: GPL-2.0+
/*
 * (C) Copyright 2010
 * Texas Instruments, <www.ti.com>
 *
 * Aneesh V <aneesh@ti.com>
<<<<<<< HEAD
 *
 * Copyright 2018 NXP
 *
 * SPDX-License-Identifier:	GPL-2.0+
=======
>>>>>>> 4b398755
 */
#include <common.h>
#include <dm.h>
#include <spl.h>
#include <linux/compiler.h>
#include <errno.h>
#include <asm/u-boot.h>
#include <errno.h>
#include <mmc.h>
#include <image.h>

<<<<<<< HEAD
DECLARE_GLOBAL_DATA_PTR;

int mmc_load_legacy(struct spl_image_info *spl_image, struct mmc *mmc,
=======
static int mmc_load_legacy(struct spl_image_info *spl_image, struct mmc *mmc,
>>>>>>> 4b398755
			   ulong sector, struct image_header *header)
{
	u32 image_size_sectors;
	unsigned long count;
	int ret;

	ret = spl_parse_image_header(spl_image, header);
	if (ret)
		return ret;

	/* convert size to sectors - round up */
	image_size_sectors = (spl_image->size + mmc->read_bl_len - 1) /
			     mmc->read_bl_len;

	/* Read the header too to avoid extra memcpy */
	count = blk_dread(mmc_get_blk_desc(mmc), sector, image_size_sectors,
			  (void *)(ulong)spl_image->load_addr);
	debug("read %x sectors to %lx\n", image_size_sectors,
	      spl_image->load_addr);
	if (count != image_size_sectors)
		return -EIO;

	return 0;
}

ulong h_spl_load_read(struct spl_load_info *load, ulong sector,
			     ulong count, void *buf)
{
	struct mmc *mmc = load->dev;

	return blk_dread(mmc_get_blk_desc(mmc), sector, count, buf);
}

#if defined(CONFIG_IMX_TRUSTY_OS) && !defined(CONFIG_AVB_ATX)
/* Pre-declaration of check_rpmb_blob. */
int check_rpmb_blob(struct mmc *mmc);
#endif

#ifdef CONFIG_DUAL_BOOTLOADER
/* Pre-declaration of mmc_load_image_raw_sector_dual_uboot().
 */
extern int mmc_load_image_raw_sector_dual_uboot(struct spl_image_info *spl_image,
						struct mmc *mmc);
extern int mmc_load_image_parse_container_dual_uboot(struct spl_image_info *spl_image,
						struct mmc *mmc);
#else
static __maybe_unused
int mmc_load_image_raw_sector(struct spl_image_info *spl_image,
				     struct mmc *mmc, unsigned long sector)
{
	struct image_header *header = (struct image_header *)(CONFIG_SYS_TEXT_BASE -
					 sizeof(struct image_header));
	int ret = 0;

#if !defined(CONFIG_SPL_RAW_IMAGE_ARM_TRUSTED_FIRMWARE) || defined(CONFIG_SPL_LOAD_FIT)
	unsigned long count = 0;

	/* read image header to find the image size & load address */
	count = blk_dread(mmc_get_blk_desc(mmc), sector, 1, header);
	debug("hdr read sector %lx, count=%lu\n", sector, count);
	if (count == 0) {
#ifdef CONFIG_SPL_LIBCOMMON_SUPPORT
		puts("mmc_load_image_raw_sector: mmc block read error\n");
#endif
		return -1;
	}
#endif
	if (IS_ENABLED(CONFIG_SPL_LOAD_FIT) &&
	    image_get_magic(header) == FDT_MAGIC) {
		struct spl_load_info load;

		debug("Found FIT\n");
		load.dev = mmc;
		load.priv = NULL;
		load.filename = NULL;
		load.bl_len = mmc->read_bl_len;
		load.read = h_spl_load_read;
		ret = spl_load_simple_fit(spl_image, &load, sector, header);
	} else {
		ret = mmc_load_legacy(spl_image, mmc, sector, header);
	}

	if (ret) {
#ifdef CONFIG_SPL_LIBCOMMON_SUPPORT
		puts("mmc_load_image_raw_sector: mmc block read error\n");
#endif
		return -1;
	}

	/* Images loaded, now check the rpmb keyblob for Trusty OS. */
#if defined(CONFIG_IMX_TRUSTY_OS) && !defined(CONFIG_AVB_ATX)
	ret = check_rpmb_blob(mmc);
#endif
	return ret;
}

#endif /* CONFIG_DUAL_BOOTLOADER */

static int spl_mmc_get_device_index(u32 boot_device)
{
	switch (boot_device) {
	case BOOT_DEVICE_MMC1:
		return 0;
	case BOOT_DEVICE_MMC2:
	case BOOT_DEVICE_MMC2_2:
		return 1;
	}

#ifdef CONFIG_SPL_LIBCOMMON_SUPPORT
	printf("spl: unsupported mmc boot device.\n");
#endif

	return -ENODEV;
}

static int spl_mmc_find_device(struct mmc **mmcp, u32 boot_device)
{
#if CONFIG_IS_ENABLED(DM_MMC)
	struct udevice *dev;
#endif
	int err, mmc_dev;

	mmc_dev = spl_mmc_get_device_index(boot_device);
	if (mmc_dev < 0)
		return mmc_dev;

	err = mmc_initialize(NULL);
	if (err) {
#ifdef CONFIG_SPL_LIBCOMMON_SUPPORT
		printf("spl: could not initialize mmc. error: %d\n", err);
#endif
		return err;
	}

#if CONFIG_IS_ENABLED(DM_MMC)
	err = uclass_get_device(UCLASS_MMC, mmc_dev, &dev);
	if (!err)
		*mmcp = mmc_get_mmc_dev(dev);
#else
	*mmcp = find_mmc_device(mmc_dev);
	err = *mmcp ? 0 : -ENODEV;
#endif
	if (err) {
#ifdef CONFIG_SPL_LIBCOMMON_SUPPORT
		printf("spl: could not find mmc device. error: %d\n", err);
#endif
		return err;
	}

	return 0;
}

#ifdef CONFIG_SYS_MMCSD_RAW_MODE_U_BOOT_USE_PARTITION
static int mmc_load_image_raw_partition(struct spl_image_info *spl_image,
					struct mmc *mmc, int partition)
{
	disk_partition_t info;
	int err;

#ifdef CONFIG_SYS_MMCSD_RAW_MODE_U_BOOT_USE_PARTITION_TYPE
	int type_part;
	/* Only support MBR so DOS_ENTRY_NUMBERS */
	for (type_part = 1; type_part <= DOS_ENTRY_NUMBERS; type_part++) {
		err = part_get_info(mmc_get_blk_desc(mmc), type_part, &info);
		if (err)
			continue;
		if (info.sys_ind ==
			CONFIG_SYS_MMCSD_RAW_MODE_U_BOOT_PARTITION_TYPE) {
			partition = type_part;
			break;
		}
	}
#endif

	err = part_get_info(mmc_get_blk_desc(mmc), partition, &info);
	if (err) {
#ifdef CONFIG_SPL_LIBCOMMON_SUPPORT
		puts("spl: partition error\n");
#endif
		return -1;
	}

#ifdef CONFIG_SYS_MMCSD_RAW_MODE_U_BOOT_USE_SECTOR
	return mmc_load_image_raw_sector(spl_image, mmc,
			info.start + CONFIG_SYS_MMCSD_RAW_MODE_U_BOOT_SECTOR);
#else
	return mmc_load_image_raw_sector(spl_image, mmc, info.start);
#endif
}
#endif

#ifdef CONFIG_SPL_OS_BOOT
static int mmc_load_image_raw_os(struct spl_image_info *spl_image,
				 struct mmc *mmc)
{
	unsigned long count;
	int ret;

	count = blk_dread(mmc_get_blk_desc(mmc),
		CONFIG_SYS_MMCSD_RAW_MODE_ARGS_SECTOR,
		CONFIG_SYS_MMCSD_RAW_MODE_ARGS_SECTORS,
		(void *) CONFIG_SYS_SPL_ARGS_ADDR);
	if (count != CONFIG_SYS_MMCSD_RAW_MODE_ARGS_SECTORS) {
#ifdef CONFIG_SPL_LIBCOMMON_SUPPORT
		puts("mmc_load_image_raw_os: mmc block read error\n");
#endif
		return -1;
	}

	ret = mmc_load_image_raw_sector(spl_image, mmc,
		CONFIG_SYS_MMCSD_RAW_MODE_KERNEL_SECTOR);
	if (ret)
		return ret;

	if (spl_image->os != IH_OS_LINUX) {
		puts("Expected Linux image is not found. Trying to start U-boot\n");
		return -ENOENT;
	}

	return 0;
}
#else
int spl_start_uboot(void)
{
	return 1;
}
static int mmc_load_image_raw_os(struct spl_image_info *spl_image,
				 struct mmc *mmc)
{
	return -ENOSYS;
}
#endif

#ifdef CONFIG_SYS_MMCSD_FS_BOOT_PARTITION
static int spl_mmc_do_fs_boot(struct spl_image_info *spl_image, struct mmc *mmc)
{
	int err = -ENOSYS;

#ifdef CONFIG_SPL_FAT_SUPPORT
	if (!spl_start_uboot()) {
		err = spl_load_image_fat_os(spl_image, mmc_get_blk_desc(mmc),
			CONFIG_SYS_MMCSD_FS_BOOT_PARTITION);
		if (!err)
			return err;
	}
#ifdef CONFIG_SPL_FS_LOAD_PAYLOAD_NAME
	err = spl_load_image_fat(spl_image, mmc_get_blk_desc(mmc),
				 CONFIG_SYS_MMCSD_FS_BOOT_PARTITION,
				 CONFIG_SPL_FS_LOAD_PAYLOAD_NAME);
	if (!err)
		return err;
#endif
#endif
#ifdef CONFIG_SPL_EXT_SUPPORT
	if (!spl_start_uboot()) {
		err = spl_load_image_ext_os(spl_image, mmc_get_blk_desc(mmc),
			CONFIG_SYS_MMCSD_FS_BOOT_PARTITION);
		if (!err)
			return err;
	}
#ifdef CONFIG_SPL_FS_LOAD_PAYLOAD_NAME
	err = spl_load_image_ext(spl_image, mmc_get_blk_desc(mmc),
				 CONFIG_SYS_MMCSD_FS_BOOT_PARTITION,
				 CONFIG_SPL_FS_LOAD_PAYLOAD_NAME);
	if (!err)
		return err;
#endif
#endif

#if defined(CONFIG_SPL_FAT_SUPPORT) || defined(CONFIG_SPL_EXT_SUPPORT)
	err = -ENOENT;
#endif

	return err;
}
#else
static int spl_mmc_do_fs_boot(struct spl_image_info *spl_image, struct mmc *mmc)
{
	return -ENOSYS;
}
#endif

u32 __weak spl_boot_mode(const u32 boot_device)
{
#if defined(CONFIG_SPL_FAT_SUPPORT) || defined(CONFIG_SPL_EXT_SUPPORT)
	return MMCSD_MODE_FS;
#elif defined(CONFIG_SUPPORT_EMMC_BOOT)
	return MMCSD_MODE_EMMCBOOT;
#else
	return MMCSD_MODE_RAW;
#endif
}

<<<<<<< HEAD
int __weak spl_boot_part(struct mmc *mmc)
{
	int part;

#ifdef CONFIG_DUAL_BOOTLOADER
	/* Bootloader is stored in eMMC user partition for dual bootloader */
	part = 0;
#else
	/*
	 * We need to check what the partition is configured to.
	 * 1 and 2 match up to boot0 / boot1 and 7 is user data
	 * which is the first physical partition (0).
	 */
	part = (mmc->part_config >> 3) & PART_ACCESS_MASK;
	if (part == 7)
		part = 0;
#endif
	return part;
}

#ifdef CONFIG_SYS_MMCSD_RAW_MODE_U_BOOT_USE_SECTOR
unsigned long __weak spl_mmc_get_uboot_raw_sector(struct mmc *mmc)
{
	return CONFIG_SYS_MMCSD_RAW_MODE_U_BOOT_SECTOR;
}
#endif

#ifdef CONFIG_PARSE_CONTAINER
int __weak mmc_load_image_parse_container(struct spl_image_info *spl_image,
				     struct mmc *mmc, unsigned long sector)
{
	return -ENODEV;
};

#ifdef CONFIG_DUAL_BOOTLOADER
int __weak mmc_load_image_parse_container_dual_bootloader(struct spl_image_info *spl_image,
				     struct mmc *mmc, unsigned long sector)
{
	return -ENODEV;
};
#endif
#endif

=======
#ifdef CONFIG_SYS_MMCSD_RAW_MODE_U_BOOT_USE_PARTITION
__weak
int spl_boot_partition(const u32 boot_device)
{
	return CONFIG_SYS_MMCSD_RAW_MODE_U_BOOT_PARTITION;
}
#endif

>>>>>>> 4b398755
int spl_mmc_load_image(struct spl_image_info *spl_image,
		       struct spl_boot_device *bootdev)
{
	struct mmc *mmc = NULL;
	u32 boot_mode;
	int err = 0;
	__maybe_unused int part;

	err = spl_mmc_find_device(&mmc, bootdev->boot_device);
	if (err)
		return err;

	err = mmc_init(mmc);
	if (err) {
#ifdef CONFIG_SPL_LIBCOMMON_SUPPORT
		printf("spl: mmc init failed with error: %d\n", err);
#endif
		return err;
	}

	boot_mode = spl_boot_mode(bootdev->boot_device);
	err = -EINVAL;
	switch (boot_mode) {
	case MMCSD_MODE_EMMCBOOT:
		part = spl_boot_part(mmc);
		if (CONFIG_IS_ENABLED(MMC_TINY))
			err = mmc_switch_part(mmc, part);
		else
			err = blk_dselect_hwpart(mmc_get_blk_desc(mmc), part);

		if (err) {
#ifdef CONFIG_SPL_LIBCOMMON_SUPPORT
			puts("spl: mmc partition switch failed\n");
#endif
			return err;
		}
		/* Fall through */
	case MMCSD_MODE_RAW:
		debug("spl: mmc boot mode: raw\n");

		if (!spl_start_uboot()) {
			err = mmc_load_image_raw_os(spl_image, mmc);
			if (!err)
				return err;
		}
#ifdef CONFIG_SYS_MMCSD_RAW_MODE_U_BOOT_USE_PARTITION
		err = spl_boot_partition(bootdev->boot_device);
		if (!err)
			return err;

		err = mmc_load_image_raw_partition(spl_image, mmc, err);
		if (!err)
			return err;
#endif
#ifdef CONFIG_SYS_MMCSD_RAW_MODE_U_BOOT_USE_SECTOR
#ifdef CONFIG_DUAL_BOOTLOADER
#ifdef CONFIG_PARSE_CONTAINER
		err = mmc_load_image_parse_container_dual_uboot(spl_image,
								mmc);
#else
		err = mmc_load_image_raw_sector_dual_uboot(spl_image,
							   mmc);
#endif
#else
#ifdef CONFIG_PARSE_CONTAINER
		err = mmc_load_image_parse_container(spl_image, mmc,
				spl_mmc_get_uboot_raw_sector(mmc));
#else
		err = mmc_load_image_raw_sector(spl_image, mmc,
			spl_mmc_get_uboot_raw_sector(mmc));
#endif
#endif
		if (!err)
			return err;
#endif
		/* If RAW mode fails, try FS mode. */
	case MMCSD_MODE_FS:
		debug("spl: mmc boot mode: fs\n");

		err = spl_mmc_do_fs_boot(spl_image, mmc);
		if (!err)
			return err;

		break;
#ifdef CONFIG_SPL_LIBCOMMON_SUPPORT
	default:
		puts("spl: mmc: wrong boot mode\n");
#endif
	}

	return err;
}

SPL_LOAD_IMAGE_METHOD("MMC1", 0, BOOT_DEVICE_MMC1, spl_mmc_load_image);
SPL_LOAD_IMAGE_METHOD("MMC2", 0, BOOT_DEVICE_MMC2, spl_mmc_load_image);
SPL_LOAD_IMAGE_METHOD("MMC2_2", 0, BOOT_DEVICE_MMC2_2, spl_mmc_load_image);<|MERGE_RESOLUTION|>--- conflicted
+++ resolved
@@ -4,13 +4,8 @@
  * Texas Instruments, <www.ti.com>
  *
  * Aneesh V <aneesh@ti.com>
-<<<<<<< HEAD
  *
  * Copyright 2018 NXP
- *
- * SPDX-License-Identifier:	GPL-2.0+
-=======
->>>>>>> 4b398755
  */
 #include <common.h>
 #include <dm.h>
@@ -22,13 +17,7 @@
 #include <mmc.h>
 #include <image.h>
 
-<<<<<<< HEAD
-DECLARE_GLOBAL_DATA_PTR;
-
 int mmc_load_legacy(struct spl_image_info *spl_image, struct mmc *mmc,
-=======
-static int mmc_load_legacy(struct spl_image_info *spl_image, struct mmc *mmc,
->>>>>>> 4b398755
 			   ulong sector, struct image_header *header)
 {
 	u32 image_size_sectors;
@@ -77,7 +66,7 @@
 #else
 static __maybe_unused
 int mmc_load_image_raw_sector(struct spl_image_info *spl_image,
-				     struct mmc *mmc, unsigned long sector)
+			      struct mmc *mmc, unsigned long sector)
 {
 	struct image_header *header = (struct image_header *)(CONFIG_SYS_TEXT_BASE -
 					 sizeof(struct image_header));
@@ -195,7 +184,7 @@
 		err = part_get_info(mmc_get_blk_desc(mmc), type_part, &info);
 		if (err)
 			continue;
-		if (info.sys_ind ==
+		if (info.sys_ind == 
 			CONFIG_SYS_MMCSD_RAW_MODE_U_BOOT_PARTITION_TYPE) {
 			partition = type_part;
 			break;
@@ -322,7 +311,6 @@
 #endif
 }
 
-<<<<<<< HEAD
 int __weak spl_boot_part(struct mmc *mmc)
 {
 	int part;
@@ -343,6 +331,14 @@
 	return part;
 }
 
+#ifdef CONFIG_SYS_MMCSD_RAW_MODE_U_BOOT_USE_PARTITION
+__weak
+int spl_boot_partition(const u32 boot_device)
+{
+	return CONFIG_SYS_MMCSD_RAW_MODE_U_BOOT_PARTITION;
+}
+#endif
+
 #ifdef CONFIG_SYS_MMCSD_RAW_MODE_U_BOOT_USE_SECTOR
 unsigned long __weak spl_mmc_get_uboot_raw_sector(struct mmc *mmc)
 {
@@ -366,16 +362,6 @@
 #endif
 #endif
 
-=======
-#ifdef CONFIG_SYS_MMCSD_RAW_MODE_U_BOOT_USE_PARTITION
-__weak
-int spl_boot_partition(const u32 boot_device)
-{
-	return CONFIG_SYS_MMCSD_RAW_MODE_U_BOOT_PARTITION;
-}
-#endif
-
->>>>>>> 4b398755
 int spl_mmc_load_image(struct spl_image_info *spl_image,
 		       struct spl_boot_device *bootdev)
 {
@@ -401,18 +387,18 @@
 	switch (boot_mode) {
 	case MMCSD_MODE_EMMCBOOT:
 		part = spl_boot_part(mmc);
-		if (CONFIG_IS_ENABLED(MMC_TINY))
-			err = mmc_switch_part(mmc, part);
-		else
-			err = blk_dselect_hwpart(mmc_get_blk_desc(mmc), part);
-
-		if (err) {
-#ifdef CONFIG_SPL_LIBCOMMON_SUPPORT
-			puts("spl: mmc partition switch failed\n");
-#endif
-			return err;
-		}
-		/* Fall through */
+			if (CONFIG_IS_ENABLED(MMC_TINY))
+				err = mmc_switch_part(mmc, part);
+			else
+				err = blk_dselect_hwpart(mmc_get_blk_desc(mmc), part);
+
+			if (err) {
+#ifdef CONFIG_SPL_LIBCOMMON_SUPPORT
+				puts("spl: mmc partition switch failed\n");
+#endif
+				return err;
+			}
+			/* Fall through */
 	case MMCSD_MODE_RAW:
 		debug("spl: mmc boot mode: raw\n");
 
