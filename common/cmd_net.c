--- conflicted
+++ resolved
@@ -174,19 +174,12 @@
 static int netboot_common(enum proto_t proto, cmd_tbl_t *cmdtp, int argc,
 		char * const argv[])
 {
+	char *end;
 	int   rcode;
 	int   size;
-<<<<<<< HEAD
-	char  *filename = NULL;
-	ulong loadaddr = get_loadaddr();
-=======
+	char  *pname = NULL;
+	char  *paddr = NULL;
 	ulong addr;
-
-	/* pre-set load_addr */
-	s = getenv("loadaddr");
-	if (s != NULL)
-		load_addr = simple_strtoul(s, NULL, 16);
->>>>>>> a598340f
 
 	switch (argc) {
 	case 1:
@@ -198,75 +191,52 @@
 		 * form must be written in a format which can not be
 		 * mis-interpreted as a valid number.
 		 */
-<<<<<<< HEAD
-		if (argv[1][0]) {
-			char *end;
-			ulong addr;
-
-			addr = simple_strtoul(argv[1], &end, 16);
-			if (*end == 0) {
-				loadaddr = addr;
-				break;
-			}
-		}
-		filename = argv[1];
+		parse_loadaddr(argv[1], &end);
+		if (*end)
+			pname = argv[1];
+		else
+			paddr = argv[1];
 		break;
 
-	case 3:	loadaddr = parse_loadaddr(argv[1], NULL);
-		filename = argv[2];
-=======
-		addr = simple_strtoul(argv[1], &end, 16);
-		if (end == (argv[1] + strlen(argv[1])))
-			load_addr = addr;
-		else
-			copy_filename(net_boot_file_name, argv[1],
-				      sizeof(net_boot_file_name));
-		break;
-
 	case 3:
-		load_addr = simple_strtoul(argv[1], NULL, 16);
-		copy_filename(net_boot_file_name, argv[2],
-			      sizeof(net_boot_file_name));
-
->>>>>>> a598340f
+		paddr = argv[1];
+		pname = argv[2];
 		break;
 
 #ifdef CONFIG_CMD_TFTPPUT
 	case 4:
-<<<<<<< HEAD
-		loadaddr = parse_loadaddr(argv[1], NULL);
-		if (argv[2][0] == '.')
-			NetBootFileXferSize = getenv_ulong("filesize", 16, 0);
-		else
-			NetBootFileXferSize = simple_strtoul(argv[2], NULL, 16);
-		if (NetBootFileXferSize == 0) {
+	{
+		ulong savesize;
+
+		if ((strict_strtoul(argv[2], 16, &savesize) < 0)
+		    || (savesize == 0)) {
 			puts("Invalid size\n");
 			return CMD_RET_USAGE;
 		}
-		filename = argv[3];
-=======
-		if (strict_strtoul(argv[1], 16, &save_addr) < 0 ||
-		    strict_strtoul(argv[2], 16, &save_size) < 0) {
-			printf("Invalid address/size\n");
-			return CMD_RET_USAGE;
-		}
-		copy_filename(net_boot_file_name, argv[3],
-			      sizeof(net_boot_file_name));
->>>>>>> a598340f
+		net_boot_file_size = savesize;
+		paddr = argv[1];
+		pname = argv[3];
 		break;
+	}
 #endif
 	default:
 		bootstage_error(BOOTSTAGE_ID_NET_START);
 		return CMD_RET_USAGE;
 	}
-	if (filename && (filename[0] == '.') && (filename[1] == 0))
-		filename = getenv("bootfile");
-	if (filename)
-		copy_filename(BootFile, filename, sizeof(BootFile));
-	else
-		BootFile[0] = 0;  /* Use default name made from IP address */
-
-	set_loadaddr(loadaddr);
+	if (paddr) {
+		if (strict_parse_loadaddr(paddr, &addr) < 0) {
+			puts("Invalid address\n");
+			return CMD_RET_USAGE;
+		}
+	} else
+		addr = get_loadaddr();
+	set_loadaddr(addr);
+
+	/* If name not given use default name made from IP address */
+	net_boot_file_name[0] = 0;
+	if (pname)
+		copy_filename(net_boot_file_name, pname,
+			      sizeof(net_boot_file_name));
 
 	bootstage_mark(BOOTSTAGE_ID_NET_START);
 
@@ -287,7 +257,7 @@
 	}
 
 	/* flush cache */
-	flush_cache(loadaddr, size);
+	flush_cache(addr, size);
 
 	bootstage_mark(BOOTSTAGE_ID_NET_LOADED);
 
