--- conflicted
+++ resolved
@@ -120,17 +120,10 @@
 		addr = parse_loadaddr(argv[1], NULL);
 		break;
 	case 4:
-<<<<<<< HEAD
 		addr = parse_loadaddr(argv[1], NULL);
 	        x = simple_strtoul(argv[2], NULL, 10);
 	        y = simple_strtoul(argv[3], NULL, 10);
 	        break;
-=======
-		addr = simple_strtoul(argv[1], NULL, 16);
-		x = simple_strtoul(argv[2], NULL, 10);
-		y = simple_strtoul(argv[3], NULL, 10);
-		break;
->>>>>>> 5373e27d
 	default:
 		return CMD_RET_USAGE;
 	}
