/*
 * (C) Copyright 2000-2009
 * Wolfgang Denk, DENX Software Engineering, wd@denx.de.
 *
 * See file CREDITS for list of people who contributed to this
 * project.
 *
 * This program is free software; you can redistribute it and/or
 * modify it under the terms of the GNU General Public License as
 * published by the Free Software Foundation; either version 2 of
 * the License, or (at your option) any later version.
 *
 * This program is distributed in the hope that it will be useful,
 * but WITHOUT ANY WARRANTY; without even the implied warranty of
 * MERCHANTABILITY or FITNESS FOR A PARTICULAR PURPOSE.  See the
 * GNU General Public License for more details.
 *
 * You should have received a copy of the GNU General Public License
 * along with this program; if not, write to the Free Software
 * Foundation, Inc., 59 Temple Place, Suite 330, Boston,
 * MA 02111-1307 USA
 */


/*
 * Boot support
 */
#include <common.h>
#include <watchdog.h>
#include <command.h>
#include <image.h>
#include <malloc.h>
#include <u-boot/zlib.h>
#include <bzlib.h>
#include <environment.h>
#include <lmb.h>
#include <linux/ctype.h>
#include <asm/byteorder.h>
#include <asm/io.h>
#include <linux/compiler.h>

#if defined(CONFIG_CMD_USB)
#include <usb.h>
#endif

#ifdef CONFIG_SYS_HUSH_PARSER
#include <hush.h>
#endif

#if defined(CONFIG_OF_LIBFDT)
#include <libfdt.h>
#include <fdt_support.h>
#endif

#ifdef CONFIG_LZMA
#include <lzma/LzmaTypes.h>
#include <lzma/LzmaDec.h>
#include <lzma/LzmaTools.h>
#endif /* CONFIG_LZMA */

#ifdef CONFIG_LZO
#include <linux/lzo.h>
#endif /* CONFIG_LZO */

DECLARE_GLOBAL_DATA_PTR;

#ifndef CONFIG_SYS_BOOTM_LEN
#define CONFIG_SYS_BOOTM_LEN	0x800000	/* use 8MByte as default max gunzip size */
#endif

#ifdef CONFIG_BZIP2
extern void bz_internal_error(int);
#endif

#if defined(CONFIG_CMD_IMI)
static int image_info(unsigned long addr);
#endif

#if defined(CONFIG_CMD_IMLS)
#include <flash.h>
#include <mtd/cfi_flash.h>
extern flash_info_t flash_info[]; /* info for FLASH chips */
#endif

#if defined(CONFIG_CMD_IMLS) || defined(CONFIG_CMD_IMLS_NAND)
static int do_imls(cmd_tbl_t *cmdtp, int flag, int argc, char * const argv[]);
#endif

#include <linux/err.h>
#include <nand.h>

#if defined(CONFIG_SILENT_CONSOLE) && !defined(CONFIG_SILENT_U_BOOT_ONLY)
static void fixup_silent_linux(void);
#endif

static const void *boot_get_kernel(cmd_tbl_t *cmdtp, int flag, int argc,
				char * const argv[], bootm_headers_t *images,
				ulong *os_data, ulong *os_len);

/*
 *  Continue booting an OS image; caller already has:
 *  - copied image header to global variable `header'
 *  - checked header magic number, checksums (both header & image),
 *  - verified image architecture (PPC) and type (KERNEL or MULTI),
 *  - loaded (first part of) image to header load address,
 *  - disabled interrupts.
 *
 * @flag: Flags indicating what to do (BOOTM_STATE_...)
 * @argc: Number of arguments. Note that the arguments are shifted down
 *	 so that 0 is the first argument not processed by U-Boot, and
 *	 argc is adjusted accordingly. This avoids confusion as to how
 *	 many arguments are available for the OS.
 * @images: Pointers to os/initrd/fdt
 * @return 1 on error. On success the OS boots so this function does
 * not return.
 */
typedef int boot_os_fn(int flag, int argc, char * const argv[],
			bootm_headers_t *images);

#ifdef CONFIG_BOOTM_LINUX
extern boot_os_fn do_bootm_linux;
#endif
#ifdef CONFIG_BOOTM_NETBSD
static boot_os_fn do_bootm_netbsd;
#endif
#if defined(CONFIG_LYNXKDI)
static boot_os_fn do_bootm_lynxkdi;
extern void lynxkdi_boot(image_header_t *);
#endif
#ifdef CONFIG_BOOTM_RTEMS
static boot_os_fn do_bootm_rtems;
#endif
#if defined(CONFIG_BOOTM_OSE)
static boot_os_fn do_bootm_ose;
#endif
#if defined(CONFIG_BOOTM_PLAN9)
static boot_os_fn do_bootm_plan9;
#endif
#if defined(CONFIG_CMD_ELF)
static boot_os_fn do_bootm_vxworks;
static boot_os_fn do_bootm_qnxelf;
int do_bootvx(cmd_tbl_t *cmdtp, int flag, int argc, char * const argv[]);
int do_bootelf(cmd_tbl_t *cmdtp, int flag, int argc, char * const argv[]);
#endif
#if defined(CONFIG_INTEGRITY)
static boot_os_fn do_bootm_integrity;
#endif

static boot_os_fn *boot_os[] = {
#ifdef CONFIG_BOOTM_LINUX
	[IH_OS_LINUX] = do_bootm_linux,
#endif
#ifdef CONFIG_BOOTM_NETBSD
	[IH_OS_NETBSD] = do_bootm_netbsd,
#endif
#ifdef CONFIG_LYNXKDI
	[IH_OS_LYNXOS] = do_bootm_lynxkdi,
#endif
#ifdef CONFIG_BOOTM_RTEMS
	[IH_OS_RTEMS] = do_bootm_rtems,
#endif
#if defined(CONFIG_BOOTM_OSE)
	[IH_OS_OSE] = do_bootm_ose,
#endif
#if defined(CONFIG_BOOTM_PLAN9)
	[IH_OS_PLAN9] = do_bootm_plan9,
#endif
#if defined(CONFIG_CMD_ELF)
	[IH_OS_VXWORKS] = do_bootm_vxworks,
	[IH_OS_QNX] = do_bootm_qnxelf,
#endif
#ifdef CONFIG_INTEGRITY
	[IH_OS_INTEGRITY] = do_bootm_integrity,
#endif
};

bootm_headers_t images;		/* pointers to os/initrd/fdt images */

/* Allow for arch specific config before we boot */
static void __arch_preboot_os(void)
{
	/* please define platform specific arch_preboot_os() */
}
void arch_preboot_os(void) __attribute__((weak, alias("__arch_preboot_os")));

#define IH_INITRD_ARCH IH_ARCH_DEFAULT

/* Patch the serial port that is used in the uncompression code of the zImage.
   Otherwise uncompression output may hang the board. */
static void patch_sercon(ulong img_addr)
{
#ifdef CONFIG_SYS_PATCH_TTY
	char *p = (char *)img_addr;
	char *end_addr = (char *)img_addr + CONFIG_SYS_PATCH_TTY;
	int len = strlen(CONFIG_SYS_SERCON_NAME);

	/* Patch serial output port */
	do {
		if (!strncmp(p, CONFIG_SYS_SERCON_NAME, len)) {
			char *s = getenv("sercon");
			if (!s || (s[len] == p[len]))
				break;

			printf("## Patching %s at Offset 0x%lx", p,
			       (ulong)p - img_addr);
			p[len] = s[len];
			printf(" to %s\n", p);
			break;
		}
	} while (++p < end_addr);
#endif
}

#ifdef CONFIG_LMB
static void boot_start_lmb(bootm_headers_t *images)
{
	ulong		mem_start;
	phys_size_t	mem_size;

	lmb_init(&images->lmb);

	mem_start = getenv_bootm_low();
	mem_size = getenv_bootm_size();

	lmb_add(&images->lmb, (phys_addr_t)mem_start, mem_size);

	arch_lmb_reserve(&images->lmb);
	board_lmb_reserve(&images->lmb);
}
#else
#define lmb_reserve(lmb, base, size)
static inline void boot_start_lmb(bootm_headers_t *images) { }
#endif

static int bootm_start(cmd_tbl_t *cmdtp, int flag, int argc, char * const argv[])
{
<<<<<<< HEAD
	void		*os_hdr;
	int		ret;
	int		image_format;

=======
>>>>>>> f269e3dc
	memset((void *)&images, 0, sizeof(images));
	images.verify = getenv_yesno("verify");

	boot_start_lmb(&images);

	bootstage_mark_name(BOOTSTAGE_ID_BOOTM_START, "bootm_start");
	images.state = BOOTM_STATE_START;

	return 0;
}

static int bootm_find_os(cmd_tbl_t *cmdtp, int flag, int argc,
			 char * const argv[])
{
	const void *os_hdr;

	/* get kernel image header, start address and length */
	os_hdr = boot_get_kernel(cmdtp, flag, argc, argv,
			&images, &images.os.image_start, &images.os.image_len);
	image_format = genimg_get_format(os_hdr);
	if ((image_format != IMAGE_FORMAT_ZIMAGE)
	    && (images.os.image_len == 0)) {
		puts ("ERROR: can't get kernel image!\n");
		return 1;
	}

	/* get image parameters */
	switch (image_format) {
	case IMAGE_FORMAT_LEGACY:
		images.os.type = image_get_type(os_hdr);
		images.os.comp = image_get_comp(os_hdr);
		images.os.os = image_get_os(os_hdr);

		images.os.end = image_get_image_end(os_hdr);
		images.os.load = image_get_load(os_hdr);

		/* If this is a zImage, then uncompression is done by the
		   image itself. So we get IH_COMP_NONE here and we have to
		   patch the serial line for uncompression output */
		if (images.os.comp == IH_COMP_NONE)
			patch_sercon((ulong)os_hdr);
		break;
	case IMAGE_FORMAT_ZIMAGE:
		images.os.type = IH_TYPE_KERNEL;
		images.os.comp = IH_COMP_NONE;
		images.os.os = IH_OS_LINUX;
		images.os.load = (ulong)os_hdr;
		images.os.end = (ulong)os_hdr;
		images.ep = (ulong)os_hdr;

		patch_sercon((ulong)os_hdr);
		break;
#if defined(CONFIG_FIT)
	case IMAGE_FORMAT_FIT:
		if (fit_image_get_type(images.fit_hdr_os,
					images.fit_noffset_os, &images.os.type)) {
			puts("Can't get image type!\n");
			bootstage_error(BOOTSTAGE_ID_FIT_TYPE);
			return 1;
		}

		if (fit_image_get_comp(images.fit_hdr_os,
					images.fit_noffset_os, &images.os.comp)) {
			puts("Can't get image compression!\n");
			bootstage_error(BOOTSTAGE_ID_FIT_COMPRESSION);
			return 1;
		}

		if (fit_image_get_os(images.fit_hdr_os,
					images.fit_noffset_os, &images.os.os)) {
			puts("Can't get image OS!\n");
			bootstage_error(BOOTSTAGE_ID_FIT_OS);
			return 1;
		}

		images.os.end = fit_get_end(images.fit_hdr_os);

		if (fit_image_get_load(images.fit_hdr_os, images.fit_noffset_os,
					&images.os.load)) {
			puts("Can't get image load address!\n");
			bootstage_error(BOOTSTAGE_ID_FIT_LOADADDR);
			return 1;
		}
		break;
#endif
	default:
		puts("ERROR: unknown image format type!\n");
		return 1;
	}

	if (image_format != IMAGE_FORMAT_ZIMAGE) {
		/* find kernel entry point */
		if (images.legacy_hdr_valid) {
			images.ep = image_get_ep(&images.legacy_hdr_os_copy);
#if defined(CONFIG_FIT)
<<<<<<< HEAD
		} else if (images.fit_uname_os) {
			ret = fit_image_get_entry(images.fit_hdr_os,
					   images.fit_noffset_os, &images.ep);
			if (ret) {
				puts("Can't get entry point property!\n");
				return 1;
			}
#endif
		} else {
			puts("Could not find kernel entry point!\n");
=======
	} else if (images.fit_uname_os) {
		int ret;

		ret = fit_image_get_entry(images.fit_hdr_os,
					  images.fit_noffset_os, &images.ep);
		if (ret) {
			puts("Can't get entry point property!\n");
>>>>>>> f269e3dc
			return 1;
		}

<<<<<<< HEAD
		if (images.os.type == IH_TYPE_KERNEL_NOLOAD) {
			images.os.load = images.os.image_start;
			images.ep += images.os.load;
		}
=======
	if (images.os.type == IH_TYPE_KERNEL_NOLOAD) {
		images.os.load = images.os.image_start;
		images.ep += images.os.load;
	}

	images.os.start = (ulong)os_hdr;

	return 0;
}

static int bootm_find_ramdisk(int flag, int argc, char * const argv[])
{
	int ret;

	/* find ramdisk */
	ret = boot_get_ramdisk(argc, argv, &images, IH_INITRD_ARCH,
			       &images.rd_start, &images.rd_end);
	if (ret) {
		puts("Ramdisk image is corrupt or invalid\n");
		return 1;
	}

	return 0;
}

#if defined(CONFIG_OF_LIBFDT)
static int bootm_find_fdt(int flag, int argc, char * const argv[])
{
	int ret;

	/* find flattened device tree */
	ret = boot_get_fdt(flag, argc, argv, IH_ARCH_DEFAULT, &images,
			   &images.ft_addr, &images.ft_len);
	if (ret) {
		puts("Could not find a valid device tree\n");
		return 1;
	}

	set_working_fdt_addr(images.ft_addr);

	return 0;
}
#endif

static int bootm_find_other(cmd_tbl_t *cmdtp, int flag, int argc,
			    char * const argv[])
{
	if (((images.os.type == IH_TYPE_KERNEL) ||
	     (images.os.type == IH_TYPE_KERNEL_NOLOAD) ||
	     (images.os.type == IH_TYPE_MULTI)) &&
	    (images.os.os == IH_OS_LINUX)) {
		if (bootm_find_ramdisk(flag, argc, argv))
			return 1;
>>>>>>> f269e3dc

		if (((images.os.type == IH_TYPE_KERNEL) ||
		     (images.os.type == IH_TYPE_KERNEL_NOLOAD) ||
		     (images.os.type == IH_TYPE_MULTI)) &&
		    (images.os.os == IH_OS_LINUX)) {
			/* find ramdisk */
			ret = boot_get_ramdisk(argc, argv, &images,
					       IH_INITRD_ARCH, &images.rd_start,
					       &images.rd_end);
			if (ret) {
				puts("Ramdisk image is corrupt or invalid\n");
				return 1;
			}

#if defined(CONFIG_OF_LIBFDT)
<<<<<<< HEAD
			/* find flattened device tree */
			ret = boot_get_fdt(flag, argc, argv, &images,
					    &images.ft_addr, &images.ft_len);
			if (ret) {
				puts("Could not find a valid device tree\n");
				return 1;
			}

			set_working_fdt_addr(images.ft_addr);
=======
		if (bootm_find_fdt(flag, argc, argv))
			return 1;
>>>>>>> f269e3dc
#endif
		}
	}

	return 0;
}

#define BOOTM_ERR_RESET		-1
#define BOOTM_ERR_OVERLAP	-2
#define BOOTM_ERR_UNIMPLEMENTED	-3
static int bootm_load_os(bootm_headers_t *images, unsigned long *load_end,
		int boot_progress)
{
	image_info_t os = images->os;
	uint8_t comp = os.comp;
	ulong load = os.load;
	ulong blob_start = os.start;
	ulong blob_end = os.end;
	ulong image_start = os.image_start;
	ulong image_len = os.image_len;
	__maybe_unused uint unc_len = CONFIG_SYS_BOOTM_LEN;
	int no_overlap = 0;
	void *load_buf, *image_buf;
#if defined(CONFIG_LZMA) || defined(CONFIG_LZO)
	int ret;
#endif /* defined(CONFIG_LZMA) || defined(CONFIG_LZO) */

	const char *type_name = genimg_get_type_name(os.type);

	load_buf = map_sysmem(load, image_len);
	image_buf = map_sysmem(image_start, image_len);
	switch (comp) {
	case IH_COMP_NONE:
		if (load == blob_start || load == image_start) {
			printf("   XIP %s ... ", type_name);
			no_overlap = 1;
		} else {
			printf("   Loading %s ... ", type_name);
			memmove_wd(load_buf, image_buf, image_len, CHUNKSZ);
		}
		*load_end = load + image_len;
		break;
#ifdef CONFIG_GZIP
	case IH_COMP_GZIP:
		printf("   Uncompressing %s ... ", type_name);
		if (gunzip(load_buf, unc_len, image_buf, &image_len) != 0) {
			puts("GUNZIP: uncompress, out-of-mem or overwrite "
				"error - must RESET board to recover\n");
			if (boot_progress)
				bootstage_error(BOOTSTAGE_ID_DECOMP_IMAGE);
			return BOOTM_ERR_RESET;
		}

		*load_end = load + image_len;
		break;
#endif /* CONFIG_GZIP */
#ifdef CONFIG_BZIP2
	case IH_COMP_BZIP2:
		printf("   Uncompressing %s ... ", type_name);
		/*
		 * If we've got less than 4 MB of malloc() space,
		 * use slower decompression algorithm which requires
		 * at most 2300 KB of memory.
		 */
		int i = BZ2_bzBuffToBuffDecompress(load_buf, &unc_len,
			image_buf, image_len,
			CONFIG_SYS_MALLOC_LEN < (4096 * 1024), 0);
		if (i != BZ_OK) {
			printf("BUNZIP2: uncompress or overwrite error %d "
				"- must RESET board to recover\n", i);
			if (boot_progress)
				bootstage_error(BOOTSTAGE_ID_DECOMP_IMAGE);
			return BOOTM_ERR_RESET;
		}

		*load_end = load + unc_len;
		break;
#endif /* CONFIG_BZIP2 */
#ifdef CONFIG_LZMA
	case IH_COMP_LZMA: {
		SizeT lzma_len = unc_len;
		printf("   Uncompressing %s ... ", type_name);

		ret = lzmaBuffToBuffDecompress(load_buf, &lzma_len,
					       image_buf, image_len);
		unc_len = lzma_len;
		if (ret != SZ_OK) {
			printf("LZMA: uncompress or overwrite error %d "
				"- must RESET board to recover\n", ret);
			bootstage_error(BOOTSTAGE_ID_DECOMP_IMAGE);
			return BOOTM_ERR_RESET;
		}
		*load_end = load + unc_len;
		break;
	}
#endif /* CONFIG_LZMA */
#ifdef CONFIG_LZO
	case IH_COMP_LZO:
		printf("   Uncompressing %s ... ", type_name);

		ret = lzop_decompress(image_buf, image_len, load_buf,
				      &unc_len);
		if (ret != LZO_E_OK) {
			printf("LZO: uncompress or overwrite error %d "
			      "- must RESET board to recover\n", ret);
			if (boot_progress)
				bootstage_error(BOOTSTAGE_ID_DECOMP_IMAGE);
			return BOOTM_ERR_RESET;
		}

		*load_end = load + unc_len;
		break;
#endif /* CONFIG_LZO */
	default:
		printf("Unimplemented compression type %d\n", comp);
		return BOOTM_ERR_UNIMPLEMENTED;
	}

	flush_cache(load, (*load_end - load) * sizeof(ulong));

	puts("OK\n");
	debug("   kernel loaded at 0x%08lx, end = 0x%08lx\n", load, *load_end);
	bootstage_mark(BOOTSTAGE_ID_KERNEL_LOADED);

	if (!no_overlap && (load < blob_end) && (*load_end > blob_start)) {
		debug("images.os.start = 0x%lX, images.os.end = 0x%lx\n",
			blob_start, blob_end);
		debug("images.os.load = 0x%lx, load_end = 0x%lx\n", load,
			*load_end);

		/* Check what type of image this is. */
		if (images->legacy_hdr_valid) {
			if (image_get_type(&images->legacy_hdr_os_copy)
					== IH_TYPE_MULTI)
				puts("WARNING: legacy format multi component image overwritten\n");
			return BOOTM_ERR_OVERLAP;
		} else {
			puts("ERROR: new format image overwritten - must RESET the board to recover\n");
			bootstage_error(BOOTSTAGE_ID_OVERWRITTEN);
			return BOOTM_ERR_RESET;
		}
	}

	return 0;
}

static int bootm_start_standalone(int argc, char * const argv[])
{
	char  *s;
	int   (*appl)(int, char * const []);

	/* Don't start if "autostart" is set to "no" */
	if (((s = getenv("autostart")) != NULL) && (strcmp(s, "no") == 0)) {
		setenv_hex("filesize", images.os.image_len);
		return 0;
	}
	appl = (int (*)(int, char * const []))(ulong)ntohl(images.ep);
	(*appl)(argc, argv);
	return 0;
}

/* we overload the cmd field with our state machine info instead of a
 * function pointer */
static cmd_tbl_t cmd_bootm_sub[] = {
	U_BOOT_CMD_MKENT(start, 0, 1, (void *)BOOTM_STATE_START, "", ""),
	U_BOOT_CMD_MKENT(loados, 0, 1, (void *)BOOTM_STATE_LOADOS, "", ""),
#ifdef CONFIG_SYS_BOOT_RAMDISK_HIGH
	U_BOOT_CMD_MKENT(ramdisk, 0, 1, (void *)BOOTM_STATE_RAMDISK, "", ""),
#endif
#ifdef CONFIG_OF_LIBFDT
	U_BOOT_CMD_MKENT(fdt, 0, 1, (void *)BOOTM_STATE_FDT, "", ""),
#endif
	U_BOOT_CMD_MKENT(cmdline, 0, 1, (void *)BOOTM_STATE_OS_CMDLINE, "", ""),
	U_BOOT_CMD_MKENT(bdt, 0, 1, (void *)BOOTM_STATE_OS_BD_T, "", ""),
	U_BOOT_CMD_MKENT(prep, 0, 1, (void *)BOOTM_STATE_OS_PREP, "", ""),
	U_BOOT_CMD_MKENT(fake, 0, 1, (void *)BOOTM_STATE_OS_FAKE_GO, "", ""),
	U_BOOT_CMD_MKENT(go, 0, 1, (void *)BOOTM_STATE_OS_GO, "", ""),
};

static int boot_selected_os(int argc, char * const argv[], int state,
		bootm_headers_t *images, boot_os_fn *boot_fn)
{
	if (images->os.type == IH_TYPE_STANDALONE) {
		/* This may return when 'autostart' is 'no' */
		bootm_start_standalone(argc, argv);
		return 0;
	}
	arch_preboot_os();
	boot_fn(state, argc, argv, images);
	if (state == BOOTM_STATE_OS_FAKE_GO) /* We expect to return */
		return 0;
	bootstage_error(BOOTSTAGE_ID_BOOT_OS_RETURNED);
#ifdef DEBUG
	puts("\n## Control returned to monitor - resetting...\n");
#endif
	return BOOTM_ERR_RESET;
}

/**
 * bootm_disable_interrupts() - Disable interrupts in preparation for load/boot
 *
 * @return interrupt flag (0 if interrupts were disabled, non-zero if they were
 *	enabled)
 */
static ulong bootm_disable_interrupts(void)
{
	ulong iflag;

	/*
	 * We have reached the point of no return: we are going to
	 * overwrite all exception vector code, so we cannot easily
	 * recover from any failures any more...
	 */
	iflag = disable_interrupts();
#ifdef CONFIG_NETCONSOLE
	/* Stop the ethernet stack if NetConsole could have left it up */
	eth_halt();
#endif

#if defined(CONFIG_CMD_USB)
	/*
	 * turn off USB to prevent the host controller from writing to the
	 * SDRAM while Linux is booting. This could happen (at least for OHCI
	 * controller), because the HCCA (Host Controller Communication Area)
	 * lies within the SDRAM and the host controller writes continously to
	 * this area (as busmaster!). The HccaFrameNumber is for example
	 * updated every 1 ms within the HCCA structure in SDRAM! For more
	 * details see the OpenHCI specification.
	 */
	usb_stop();
#endif
	return iflag;
}

/**
 * Execute selected states of the bootm command.
 *
 * Note the arguments to this state must be the first argument, Any 'bootm'
 * or sub-command arguments must have already been taken.
 *
 * Note that if states contains more than one flag it MUST contain
 * BOOTM_STATE_START, since this handles and consumes the command line args.
 *
 * Also note that aside from boot_os_fn functions and bootm_load_os no other
 * functions we store the return value of in 'ret' may use a negative return
 * value, without special handling.
 *
 * @param cmdtp		Pointer to bootm command table entry
 * @param flag		Command flags (CMD_FLAG_...)
 * @param argc		Number of subcommand arguments (0 = no arguments)
 * @param argv		Arguments
 * @param states	Mask containing states to run (BOOTM_STATE_...)
 * @param images	Image header information
 * @param boot_progress 1 to show boot progress, 0 to not do this
 * @return 0 if ok, something else on error. Some errors will cause this
 *	function to perform a reboot! If states contains BOOTM_STATE_OS_GO
 *	then the intent is to boot an OS, so this function will not return
 *	unless the image type is standalone.
 */
static int do_bootm_states(cmd_tbl_t *cmdtp, int flag, int argc,
		char * const argv[], int states, bootm_headers_t *images,
		int boot_progress)
{
	boot_os_fn *boot_fn;
	ulong iflag = 0;
	int ret = 0, need_boot_fn;

	images->state |= states;

	/*
	 * Work through the states and see how far we get. We stop on
	 * any error.
	 */
	if (states & BOOTM_STATE_START)
		ret = bootm_start(cmdtp, flag, argc, argv);

	if (!ret && (states & BOOTM_STATE_FINDOS))
		ret = bootm_find_os(cmdtp, flag, argc, argv);

	if (!ret && (states & BOOTM_STATE_FINDOTHER)) {
		ret = bootm_find_other(cmdtp, flag, argc, argv);
		argc = 0;	/* consume the args */
	}

	/* Load the OS */
	if (!ret && (states & BOOTM_STATE_LOADOS)) {
		ulong load_end;

		iflag = bootm_disable_interrupts();
		ret = bootm_load_os(images, &load_end, 0);
		if (ret == 0)
			lmb_reserve(&images->lmb, images->os.load,
				    (load_end - images->os.load));
		else if (ret && ret != BOOTM_ERR_OVERLAP)
			goto err;
		else if (ret == BOOTM_ERR_OVERLAP)
			ret = 0;
#ifdef CONFIG_SILENT_CONSOLE
		if (images->os.os == IH_OS_LINUX)
			fixup_silent_linux();
#endif
	}

	/* Relocate the ramdisk */
#ifdef CONFIG_SYS_BOOT_RAMDISK_HIGH
	if (!ret && (states & BOOTM_STATE_RAMDISK)) {
		ulong rd_len = images->rd_end - images->rd_start;

		ret = boot_ramdisk_high(&images->lmb, images->rd_start,
			rd_len, &images->initrd_start, &images->initrd_end);
		if (!ret) {
			setenv_hex("initrd_start", images->initrd_start);
			setenv_hex("initrd_end", images->initrd_end);
		}
	}
#endif
#if defined(CONFIG_OF_LIBFDT) && defined(CONFIG_LMB)
	if (!ret && (states & BOOTM_STATE_FDT)) {
		boot_fdt_add_mem_rsv_regions(&images->lmb, images->ft_addr);
		ret = boot_relocate_fdt(&images->lmb, &images->ft_addr,
					&images->ft_len);
	}
#endif

	/* From now on, we need the OS boot function */
	if (ret)
		return ret;
	boot_fn = boot_os[images->os.os];
	need_boot_fn = states & (BOOTM_STATE_OS_CMDLINE |
			BOOTM_STATE_OS_BD_T | BOOTM_STATE_OS_PREP |
			BOOTM_STATE_OS_FAKE_GO | BOOTM_STATE_OS_GO);
	if (boot_fn == NULL && need_boot_fn) {
		if (iflag)
			enable_interrupts();
		printf("ERROR: booting os '%s' (%d) is not supported\n",
		       genimg_get_os_name(images->os.os), images->os.os);
		bootstage_error(BOOTSTAGE_ID_CHECK_BOOT_OS);
		return 1;
	}

	/* Call various other states that are not generally used */
	if (!ret && (states & BOOTM_STATE_OS_CMDLINE))
		ret = boot_fn(BOOTM_STATE_OS_CMDLINE, argc, argv, images);
	if (!ret && (states & BOOTM_STATE_OS_BD_T))
		ret = boot_fn(BOOTM_STATE_OS_BD_T, argc, argv, images);
	if (!ret && (states & BOOTM_STATE_OS_PREP))
		ret = boot_fn(BOOTM_STATE_OS_PREP, argc, argv, images);

#ifdef CONFIG_TRACE
	/* Pretend to run the OS, then run a user command */
	if (!ret && (states & BOOTM_STATE_OS_FAKE_GO)) {
		char *cmd_list = getenv("fakegocmd");

		ret = boot_selected_os(argc, argv, BOOTM_STATE_OS_FAKE_GO,
				images, boot_fn);
		if (!ret && cmd_list)
			ret = run_command_list(cmd_list, -1, flag);
	}
#endif

	/* Check for unsupported subcommand. */
	if (ret) {
		puts("subcommand not supported\n");
		return ret;
	}

	/* Now run the OS! We hope this doesn't return */
	if (!ret && (states & BOOTM_STATE_OS_GO))
		ret = boot_selected_os(argc, argv, BOOTM_STATE_OS_GO,
				images, boot_fn);

	/* Deal with any fallout */
err:
	if (iflag)
		enable_interrupts();

	if (ret == BOOTM_ERR_UNIMPLEMENTED)
		bootstage_error(BOOTSTAGE_ID_DECOMP_UNIMPL);
	else if (ret == BOOTM_ERR_RESET)
		do_reset(cmdtp, flag, argc, argv);

	return ret;
}

static int do_bootm_subcommand(cmd_tbl_t *cmdtp, int flag, int argc,
			char * const argv[])
{
	int ret = 0;
	long state;
	cmd_tbl_t *c;

	c = find_cmd_tbl(argv[0], &cmd_bootm_sub[0], ARRAY_SIZE(cmd_bootm_sub));
	argc--; argv++;

	if (c) {
		state = (long)c->cmd;
		if (state == BOOTM_STATE_START)
			state |= BOOTM_STATE_FINDOS | BOOTM_STATE_FINDOTHER;
	} else {
		/* Unrecognized command */
		return CMD_RET_USAGE;
	}

	if (state != BOOTM_STATE_START && images.state >= state) {
		printf("Trying to execute a command out of order\n");
		return CMD_RET_USAGE;
	}

	ret = do_bootm_states(cmdtp, flag, argc, argv, state, &images, 0);

	return ret;
}

/*******************************************************************/
/* bootm - boot application image from image in memory */
/*******************************************************************/

int do_bootm(cmd_tbl_t *cmdtp, int flag, int argc, char * const argv[])
{
#ifdef CONFIG_NEEDS_MANUAL_RELOC
	static int relocated = 0;

	if (!relocated) {
		int i;

		/* relocate boot function table */
		for (i = 0; i < ARRAY_SIZE(boot_os); i++)
			if (boot_os[i] != NULL)
				boot_os[i] += gd->reloc_off;

		/* relocate names of sub-command table */
		for (i = 0; i < ARRAY_SIZE(cmd_bootm_sub); i++)
			cmd_bootm_sub[i].name += gd->reloc_off;

		relocated = 1;
	}
#endif

	/* determine if we have a sub command */
	argc--; argv++;
	if (argc > 0) {
		char *endp;

<<<<<<< HEAD
		parse_loadaddr(argv[1], &endp);
		/* endp pointing to NULL means that argv[1] was just a
=======
		simple_strtoul(argv[0], &endp, 16);
		/* endp pointing to NULL means that argv[0] was just a
>>>>>>> f269e3dc
		 * valid number, pass it along to the normal bootm processing
		 *
		 * If endp is ':' or '#' assume a FIT identifier so pass
		 * along for normal processing.
		 *
		 * Right now we assume the first arg should never be '-'
		 */
		if ((*endp != 0) && (*endp != ':') && (*endp != '#'))
			return do_bootm_subcommand(cmdtp, flag, argc, argv);
	}

<<<<<<< HEAD
	if (bootm_start(cmdtp, flag, argc, argv))
		return 1;

	/*
	 * We have reached the point of no return: we are going to
	 * overwrite all exception vector code, so we cannot easily
	 * recover from any failures any more...
	 */
	iflag = disable_interrupts();

#ifdef CONFIG_NETCONSOLE
	/* Stop the ethernet stack if NetConsole could have left it up */
	eth_halt();
#endif

#if defined(CONFIG_CMD_USB)
	/*
	 * turn off USB to prevent the host controller from writing to the
	 * SDRAM while Linux is booting. This could happen (at least for OHCI
	 * controller), because the HCCA (Host Controller Communication Area)
	 * lies within the SDRAM and the host controller writes continously to
	 * this area (as busmaster!). The HccaFrameNumber is for example
	 * updated every 1 ms within the HCCA structure in SDRAM! For more
	 * details see the OpenHCI specification.
	 */
	usb_stop();
#endif

	ret = bootm_load_os(images.os, &load_end, 1);

	if (ret < 0) {
		if (ret == BOOTM_ERR_RESET)
			do_reset(cmdtp, flag, argc, argv);
		if (ret == BOOTM_ERR_OVERLAP) {
			if (images.legacy_hdr_valid) {
				image_header_t *hdr;
				hdr = &images.legacy_hdr_os_copy;
				if (image_get_type(hdr) == IH_TYPE_MULTI)
					puts("WARNING: legacy format multi "
						"component image "
						"overwritten\n");
			} else {
				puts("ERROR: new format image overwritten - "
					"must RESET the board to recover\n");
				bootstage_error(BOOTSTAGE_ID_OVERWRITTEN);
				do_reset(cmdtp, flag, argc, argv);
			}
		}
		if (ret == BOOTM_ERR_UNIMPLEMENTED) {
			if (iflag)
				enable_interrupts();
			bootstage_error(BOOTSTAGE_ID_DECOMP_UNIMPL);
			return 1;
		}
	}

	if (load_end - images.os.load > 0)
		lmb_reserve(&images.lmb, images.os.load,
			    (load_end - images.os.load));

	if (images.os.type == IH_TYPE_STANDALONE) {
		if (iflag)
			enable_interrupts();
		/* This may return when 'autostart' is 'no' */
		bootm_start_standalone(iflag, argc, argv);
		return 0;
	}

	bootstage_mark(BOOTSTAGE_ID_CHECK_BOOT_OS);

#if defined(CONFIG_SILENT_CONSOLE) && !defined(CONFIG_SILENT_U_BOOT_ONLY)
	if (images.os.os == IH_OS_LINUX)
		fixup_silent_linux();
#endif

	boot_fn = boot_os[images.os.os];

	if (boot_fn == NULL) {
		if (iflag)
			enable_interrupts();
		printf("ERROR: booting os '%s' (%d) is not supported\n",
			genimg_get_os_name(images.os.os), images.os.os);
		bootstage_error(BOOTSTAGE_ID_CHECK_BOOT_OS);
		return 1;
	}

	arch_preboot_os();

	boot_fn(0, argc, argv, &images);

	bootstage_error(BOOTSTAGE_ID_BOOT_OS_RETURNED);
#ifdef DEBUG
	puts("\n## Control returned to monitor - resetting...\n");
#endif
	do_reset(cmdtp, flag, argc, argv);

	return 1;
=======
	return do_bootm_states(cmdtp, flag, argc, argv, BOOTM_STATE_START |
		BOOTM_STATE_FINDOS | BOOTM_STATE_FINDOTHER |
		BOOTM_STATE_LOADOS | BOOTM_STATE_OS_PREP |
		BOOTM_STATE_OS_FAKE_GO | BOOTM_STATE_OS_GO, &images, 1);
>>>>>>> f269e3dc
}

int bootm_maybe_autostart(cmd_tbl_t *cmdtp, const char *cmd)
{
	const char *ep = getenv("autostart");

	if (ep && !strcmp(ep, "yes")) {
		char *local_args[2];
		local_args[0] = (char *)cmd;
		local_args[1] = NULL;
		printf("Automatic boot of image at addr 0x%08lX ...\n",
		       get_loadaddr());
		return do_bootm(cmdtp, 0, 1, local_args);
	}

	return 0;
}

/**
 * image_get_kernel - verify legacy format kernel image
 * @img_addr: in RAM address of the legacy format image to be verified
 * @verify: data CRC verification flag
 *
 * image_get_kernel() verifies legacy image integrity and returns pointer to
 * legacy image header if image verification was completed successfully.
 *
 * returns:
 *     pointer to a legacy image header if valid image was found
 *     otherwise return NULL
 */
static image_header_t *image_get_kernel(ulong img_addr, int verify)
{
	image_header_t *hdr = (image_header_t *)img_addr;

	if (!image_check_magic(hdr)) {
		puts("Bad Magic Number\n");
		bootstage_error(BOOTSTAGE_ID_CHECK_MAGIC);
		return NULL;
	}
	bootstage_mark(BOOTSTAGE_ID_CHECK_HEADER);

	if (!image_check_hcrc(hdr)) {
		puts("Bad Header Checksum\n");
		bootstage_error(BOOTSTAGE_ID_CHECK_HEADER);
		return NULL;
	}

	bootstage_mark(BOOTSTAGE_ID_CHECK_CHECKSUM);
	image_print_contents(hdr);

	if (verify) {
		puts("   Verifying Checksum ... ");
		if (!image_check_dcrc(hdr)) {
			printf("Bad Data CRC\n");
			bootstage_error(BOOTSTAGE_ID_CHECK_CHECKSUM);
			return NULL;
		}
		puts("OK\n");
	}
	bootstage_mark(BOOTSTAGE_ID_CHECK_ARCH);

	if (!image_check_target_arch(hdr)) {
		printf("Unsupported Architecture 0x%x\n", image_get_arch(hdr));
		bootstage_error(BOOTSTAGE_ID_CHECK_ARCH);
		return NULL;
	}
	return hdr;
}

/**
 * boot_get_kernel - find kernel image
 * @os_data: pointer to a ulong variable, will hold os data start address
 * @os_len: pointer to a ulong variable, will hold os data length
 *
 * boot_get_kernel() tries to find a kernel image, verifies its integrity
 * and locates kernel data.
 *
 * returns:
 *     pointer to image header if valid image was found, plus kernel start
 *     address and length, otherwise NULL
 */
static const void *boot_get_kernel(cmd_tbl_t *cmdtp, int flag, int argc,
		char * const argv[], bootm_headers_t *images, ulong *os_data,
		ulong *os_len)
{
	image_header_t	*hdr;
	ulong		img_addr;
	const void *buf;
#if defined(CONFIG_FIT)
	const char	*fit_uname_config = NULL;
	const char	*fit_uname_kernel = NULL;
	int		os_noffset;
#endif

	/* find out kernel image address */
<<<<<<< HEAD
	if (argc < 2) {
		img_addr = get_loadaddr();
=======
	if (argc < 1) {
		img_addr = load_addr;
>>>>>>> f269e3dc
		debug("*  kernel: default image load address = 0x%08lx\n",
				img_addr);
#if defined(CONFIG_FIT)
<<<<<<< HEAD
	} else if (fit_parse_conf(argv[1], get_loadaddr(), &img_addr,
							&fit_uname_config)) {
		debug("*  kernel: config '%s' from image at 0x%08lx\n",
				fit_uname_config, img_addr);
	} else if (fit_parse_subimage(argv[1], get_loadaddr(), &img_addr,
=======
	} else if (fit_parse_conf(argv[0], load_addr, &img_addr,
							&fit_uname_config)) {
		debug("*  kernel: config '%s' from image at 0x%08lx\n",
				fit_uname_config, img_addr);
	} else if (fit_parse_subimage(argv[0], load_addr, &img_addr,
>>>>>>> f269e3dc
							&fit_uname_kernel)) {
		debug("*  kernel: subimage '%s' from image at 0x%08lx\n",
				fit_uname_kernel, img_addr);
#endif
	} else {
<<<<<<< HEAD
		img_addr = parse_loadaddr(argv[1], NULL);
=======
		img_addr = simple_strtoul(argv[0], NULL, 16);
>>>>>>> f269e3dc
		debug("*  kernel: cmdline image address = 0x%08lx\n", img_addr);
	}

	bootstage_mark(BOOTSTAGE_ID_CHECK_MAGIC);

	/* copy from dataflash if needed */
	img_addr = genimg_get_image(img_addr);

	/* check image type, for FIT images get FIT kernel node */
	*os_data = *os_len = 0;
	buf = map_sysmem(img_addr, 0);
	switch (genimg_get_format(buf)) {
	case IMAGE_FORMAT_LEGACY:
		printf("## Booting kernel from Legacy Image at %08lx ...\n",
				img_addr);
		hdr = image_get_kernel(img_addr, images->verify);
		if (!hdr)
			return NULL;
		bootstage_mark(BOOTSTAGE_ID_CHECK_IMAGETYPE);

		/* get os_data and os_len */
		switch (image_get_type(hdr)) {
		case IH_TYPE_KERNEL:
		case IH_TYPE_KERNEL_NOLOAD:
			*os_data = image_get_data(hdr);
			*os_len = image_get_data_size(hdr);
			break;
		case IH_TYPE_MULTI:
			image_multi_getimg(hdr, 0, os_data, os_len);
			break;
		case IH_TYPE_STANDALONE:
			*os_data = image_get_data(hdr);
			*os_len = image_get_data_size(hdr);
			break;
		default:
			printf("Wrong Image Type for %s command\n",
				cmdtp->name);
			bootstage_error(BOOTSTAGE_ID_CHECK_IMAGETYPE);
			return NULL;
		}

		/*
		 * copy image header to allow for image overwrites during
		 * kernel decompression.
		 */
		memmove(&images->legacy_hdr_os_copy, hdr,
			sizeof(image_header_t));

		/* save pointer to image header */
		images->legacy_hdr_os = hdr;

		images->legacy_hdr_valid = 1;
		bootstage_mark(BOOTSTAGE_ID_DECOMP_IMAGE);
		break;

	case IMAGE_FORMAT_ZIMAGE:
	{
		printf ("## Booting kernel from zImage at %08lx\n", img_addr);
		show_boot_progress(100);
		break;
	}

#if defined(CONFIG_FIT)
	case IMAGE_FORMAT_FIT:
		os_noffset = fit_image_load(images, FIT_KERNEL_PROP,
				img_addr,
				&fit_uname_kernel, &fit_uname_config,
				IH_ARCH_DEFAULT, IH_TYPE_KERNEL,
				BOOTSTAGE_ID_FIT_KERNEL_START,
				FIT_LOAD_IGNORED, os_data, os_len);
		if (os_noffset < 0)
			return NULL;

		images->fit_hdr_os = map_sysmem(img_addr, 0);
		images->fit_uname_os = fit_uname_kernel;
		images->fit_uname_cfg = fit_uname_config;
		images->fit_noffset_os = os_noffset;
		break;
#endif
	default:
		printf("Wrong Image Format for %s command\n", cmdtp->name);
		bootstage_error(BOOTSTAGE_ID_FIT_KERNEL_INFO);
		return NULL;
	}

	debug("   kernel data at 0x%08lx, len = 0x%08lx (%ld)\n",
			*os_data, *os_len, *os_len);

	return buf;
}

#ifdef CONFIG_SYS_LONGHELP
static char bootm_help_text[] =
	"[addr [arg ...]]\n    - boot application image stored in memory\n"
	"\tpassing arguments 'arg ...'; when booting a Linux kernel,\n"
	"\t'arg' can be the address of an initrd image\n"
#if defined(CONFIG_OF_LIBFDT)
	"\tWhen booting a Linux kernel which requires a flat device-tree\n"
	"\ta third argument is required which is the address of the\n"
	"\tdevice-tree blob. To boot that kernel without an initrd image,\n"
	"\tuse a '-' for the second argument. If you do not pass a third\n"
	"\targument, a bd_info struct will be passed instead\n"
#endif
#if defined(CONFIG_FIT)
	"\t\nFor the new multi component uImage format (FIT) addresses\n"
	"\tmust be extened to include component or configuration unit name:\n"
	"\taddr:<subimg_uname> - direct component image specification\n"
	"\taddr#<conf_uname>   - configuration specification\n"
	"\tUse iminfo command to get the list of existing component\n"
	"\timages and configurations.\n"
#endif
	"\nSub-commands to do part of the bootm sequence.  The sub-commands "
	"must be\n"
	"issued in the order below (it's ok to not issue all sub-commands):\n"
	"\tstart [addr [arg ...]]\n"
	"\tloados  - load OS image\n"
#if defined(CONFIG_SYS_BOOT_RAMDISK_HIGH)
	"\tramdisk - relocate initrd, set env initrd_start/initrd_end\n"
#endif
#if defined(CONFIG_OF_LIBFDT)
	"\tfdt     - relocate flat device tree\n"
#endif
	"\tcmdline - OS specific command line processing/setup\n"
	"\tbdt     - OS specific bd_t processing\n"
	"\tprep    - OS specific prep before relocation or go\n"
	"\tgo      - start OS";
#endif

U_BOOT_CMD(
	bootm,	CONFIG_SYS_MAXARGS,	1,	do_bootm,
	"boot application image from memory", bootm_help_text
);

/*******************************************************************/
/* bootd - boot default image */
/*******************************************************************/
#if defined(CONFIG_CMD_BOOTD)
int do_bootd(cmd_tbl_t *cmdtp, int flag, int argc, char * const argv[])
{
	int rcode = 0;

	if (run_command(getenv("bootcmd"), flag) < 0)
		rcode = 1;
	return rcode;
}

U_BOOT_CMD(
	boot,	1,	1,	do_bootd,
	"boot default, i.e., run 'bootcmd'",
	""
);

/* keep old command name "bootd" for backward compatibility */
U_BOOT_CMD(
	bootd, 1,	1,	do_bootd,
	"boot default, i.e., run 'bootcmd'",
	""
);

#endif


/*******************************************************************/
/* iminfo - print header info for a requested image */
/*******************************************************************/
#if defined(CONFIG_CMD_IMI)
static int do_iminfo(cmd_tbl_t *cmdtp, int flag, int argc, char * const argv[])
{
	int	arg;
	ulong	addr;
	int	rcode = 0;

	if (argc < 2) {
		return image_info(get_loadaddr());
	}

	for (arg = 1; arg < argc; ++arg) {
		addr = parse_loadaddr(argv[arg], NULL);
		if (image_info(addr) != 0)
			rcode = 1;
	}
	return rcode;
}

static int image_info(ulong addr)
{
	void *hdr = (void *)addr;

	printf("\n## Checking Image at %08lx ...\n", addr);

	switch (genimg_get_format(hdr)) {
	case IMAGE_FORMAT_LEGACY:
		puts("   Legacy image found\n");
		if (!image_check_magic(hdr)) {
			puts("   Bad Magic Number\n");
			return 1;
		}

		if (!image_check_hcrc(hdr)) {
			puts("   Bad Header Checksum\n");
			return 1;
		}

		image_print_contents(hdr);

		puts("   Verifying Checksum ... ");
		if (!image_check_dcrc(hdr)) {
			puts("   Bad Data CRC\n");
			return 1;
		}
		puts("OK\n");
		return 0;
#if defined(CONFIG_FIT)
	case IMAGE_FORMAT_FIT:
		puts("   FIT image found\n");

		if (!fit_check_format(hdr)) {
			puts("Bad FIT image format!\n");
			return 1;
		}

		fit_print_contents(hdr);

		if (!fit_all_image_verify(hdr)) {
			puts("Bad hash in FIT image!\n");
			return 1;
		}

		return 0;
#endif
	default:
		puts("Unknown image format!\n");
		break;
	}

	return 1;
}

U_BOOT_CMD(
	iminfo,	CONFIG_SYS_MAXARGS,	1,	do_iminfo,
	"print header information for application image",
	"addr [addr ...]\n"
	"    - print header information for application image starting at\n"
	"      address 'addr' in memory; this includes verification of the\n"
	"      image contents (magic number, header and payload checksums)"
);
#endif


/*******************************************************************/
/* imls - list all images found in flash */
/*******************************************************************/
#if defined(CONFIG_CMD_IMLS)
static int do_imls_nor(void)
{
	flash_info_t *info;
	int i, j;
	void *hdr;

	for (i = 0, info = &flash_info[0];
		i < CONFIG_SYS_MAX_FLASH_BANKS; ++i, ++info) {

		if (info->flash_id == FLASH_UNKNOWN)
			goto next_bank;
		for (j = 0; j < info->sector_count; ++j) {

			hdr = (void *)info->start[j];
			if (!hdr)
				goto next_sector;

			switch (genimg_get_format(hdr)) {
			case IMAGE_FORMAT_LEGACY:
				if (!image_check_hcrc(hdr))
					goto next_sector;

				printf("Legacy Image at %08lX:\n", (ulong)hdr);
				image_print_contents(hdr);

				puts("   Verifying Checksum ... ");
				if (!image_check_dcrc(hdr)) {
					puts("Bad Data CRC\n");
				} else {
					puts("OK\n");
				}
				break;
#if defined(CONFIG_FIT)
			case IMAGE_FORMAT_FIT:
				if (!fit_check_format(hdr))
					goto next_sector;

				printf("FIT Image at %08lX:\n", (ulong)hdr);
				fit_print_contents(hdr);
				break;
#endif
			default:
				goto next_sector;
			}

next_sector:		;
		}
next_bank:	;
	}
	return 0;
}
#endif

#if defined(CONFIG_CMD_IMLS_NAND)
static int nand_imls_legacyimage(nand_info_t *nand, int nand_dev, loff_t off,
		size_t len)
{
	void *imgdata;
	int ret;

	imgdata = malloc(len);
	if (!imgdata) {
		printf("May be a Legacy Image at NAND device %d offset %08llX:\n",
				nand_dev, off);
		printf("   Low memory(cannot allocate memory for image)\n");
		return -ENOMEM;
	}

	ret = nand_read_skip_bad(nand, off, &len,
			imgdata);
	if (ret < 0 && ret != -EUCLEAN) {
		free(imgdata);
		return ret;
	}

	if (!image_check_hcrc(imgdata)) {
		free(imgdata);
		return 0;
	}

	printf("Legacy Image at NAND device %d offset %08llX:\n",
			nand_dev, off);
	image_print_contents(imgdata);

	puts("   Verifying Checksum ... ");
	if (!image_check_dcrc(imgdata))
		puts("Bad Data CRC\n");
	else
		puts("OK\n");

	free(imgdata);

	return 0;
}

static int nand_imls_fitimage(nand_info_t *nand, int nand_dev, loff_t off,
		size_t len)
{
	void *imgdata;
	int ret;

	imgdata = malloc(len);
	if (!imgdata) {
		printf("May be a FIT Image at NAND device %d offset %08llX:\n",
				nand_dev, off);
		printf("   Low memory(cannot allocate memory for image)\n");
		return -ENOMEM;
	}

	ret = nand_read_skip_bad(nand, off, &len,
			imgdata);
	if (ret < 0 && ret != -EUCLEAN) {
		free(imgdata);
		return ret;
	}

	if (!fit_check_format(imgdata)) {
		free(imgdata);
		return 0;
	}

	printf("FIT Image at NAND device %d offset %08llX:\n", nand_dev, off);

	fit_print_contents(imgdata);
	free(imgdata);

	return 0;
}

static int do_imls_nand(void)
{
	nand_info_t *nand;
	int nand_dev = nand_curr_device;
	size_t len;
	loff_t off;
	u32 buffer[16];

	if (nand_dev < 0 || nand_dev >= CONFIG_SYS_MAX_NAND_DEVICE) {
		puts("\nNo NAND devices available\n");
		return -ENODEV;
	}

	printf("\n");

	for (nand_dev = 0; nand_dev < CONFIG_SYS_MAX_NAND_DEVICE; nand_dev++) {
		nand = &nand_info[nand_dev];
		if (!nand->name || !nand->size)
			continue;

		for (off = 0; off < nand->size; off += nand->erasesize) {
			const image_header_t *header;
			int ret;

			if (nand_block_isbad(nand, off))
				continue;

			len = sizeof(buffer);

			ret = nand_read(nand, off, &len, (u8 *)buffer);
			if (ret < 0 && ret != -EUCLEAN) {
				printf("NAND read error %d at offset %08llX\n",
						ret, off);
				continue;
			}

			switch (genimg_get_format(buffer)) {
			case IMAGE_FORMAT_LEGACY:
				header = (const image_header_t *)buffer;

				len = image_get_image_size(header);
				nand_imls_legacyimage(nand, nand_dev, off, len);
				break;
#if defined(CONFIG_FIT)
			case IMAGE_FORMAT_FIT:
				len = fit_get_size(buffer);
				nand_imls_fitimage(nand, nand_dev, off, len);
				break;
#endif
			}
		}
	}

	return 0;
}
#endif

#if defined(CONFIG_CMD_IMLS) || defined(CONFIG_CMD_IMLS_NAND)
static int do_imls(cmd_tbl_t *cmdtp, int flag, int argc, char * const argv[])
{
	int ret_nor = 0, ret_nand = 0;

#if defined(CONFIG_CMD_IMLS)
	ret_nor = do_imls_nor();
#endif

#if defined(CONFIG_CMD_IMLS_NAND)
	ret_nand = do_imls_nand();
#endif

	if (ret_nor)
		return ret_nor;

	if (ret_nand)
		return ret_nand;

	return (0);
}

U_BOOT_CMD(
	imls,	1,		1,	do_imls,
	"list all images found in flash",
	"\n"
	"    - Prints information about all images found at sector/block\n"
	"      boundaries in nor/nand flash."
);
#endif

/*******************************************************************/
/* helper routines */
/*******************************************************************/
#if defined(CONFIG_SILENT_CONSOLE) && !defined(CONFIG_SILENT_U_BOOT_ONLY)

#define CONSOLE_ARG     "console="
#define CONSOLE_ARG_LEN (sizeof(CONSOLE_ARG) - 1)

static void fixup_silent_linux(void)
{
	char *buf;
	const char *env_val;
	char *cmdline = getenv("bootargs");

	/* Only fix cmdline when requested */
	if (!(gd->flags & GD_FLG_SILENT))
		return;

	debug("before silent fix-up: %s\n", cmdline);
	if (cmdline && (cmdline[0] != '\0')) {
		char *start = strstr(cmdline, CONSOLE_ARG);

		/* Allocate space for maximum possible new command line */
		buf = malloc(strlen(cmdline) + 1 + CONSOLE_ARG_LEN + 1);
		if (!buf) {
			debug("%s: out of memory\n", __func__);
			return;
		}

		if (start) {
			char *end = strchr(start, ' ');
			int num_start_bytes = start - cmdline + CONSOLE_ARG_LEN;

			strncpy(buf, cmdline, num_start_bytes);
			if (end)
				strcpy(buf + num_start_bytes, end);
			else
				buf[num_start_bytes] = '\0';
		} else {
			sprintf(buf, "%s %s", cmdline, CONSOLE_ARG);
		}
		env_val = buf;
	} else {
		buf = NULL;
		env_val = CONSOLE_ARG;
	}

	setenv("bootargs", env_val);
	debug("after silent fix-up: %s\n", env_val);
	free(buf);
}
#endif /* CONFIG_SILENT_CONSOLE */

#if defined(CONFIG_BOOTM_NETBSD) || defined(CONFIG_BOOTM_PLAN9)
static void copy_args(char *dest, int argc, char * const argv[], char delim)
{
	int i;

	for (i = 0; i < argc; i++) {
		if (i > 0)
			*dest++ = delim;
		strcpy(dest, argv[i]);
		dest += strlen(argv[i]);
	}
}
#endif

/*******************************************************************/
/* OS booting routines */
/*******************************************************************/

#ifdef CONFIG_BOOTM_NETBSD
static int do_bootm_netbsd(int flag, int argc, char * const argv[],
			    bootm_headers_t *images)
{
	void (*loader)(bd_t *, image_header_t *, char *, char *);
	image_header_t *os_hdr, *hdr;
	ulong kernel_data, kernel_len;
	char *consdev;
	char *cmdline;

	if (flag & BOOTM_STATE_OS_PREP)
		return 0;
	if ((flag != 0) && (flag != BOOTM_STATE_OS_GO))
		return 1;

#if defined(CONFIG_FIT)
	if (!images->legacy_hdr_valid) {
		fit_unsupported_reset("NetBSD");
		return 1;
	}
#endif
	hdr = images->legacy_hdr_os;

	/*
	 * Booting a (NetBSD) kernel image
	 *
	 * This process is pretty similar to a standalone application:
	 * The (first part of an multi-) image must be a stage-2 loader,
	 * which in turn is responsible for loading & invoking the actual
	 * kernel.  The only differences are the parameters being passed:
	 * besides the board info strucure, the loader expects a command
	 * line, the name of the console device, and (optionally) the
	 * address of the original image header.
	 */
	os_hdr = NULL;
	if (image_check_type(&images->legacy_hdr_os_copy, IH_TYPE_MULTI)) {
		image_multi_getimg(hdr, 1, &kernel_data, &kernel_len);
		if (kernel_len)
			os_hdr = hdr;
	}

	consdev = "";
#if   defined(CONFIG_8xx_CONS_SMC1)
	consdev = "smc1";
#elif defined(CONFIG_8xx_CONS_SMC2)
	consdev = "smc2";
#elif defined(CONFIG_8xx_CONS_SCC2)
	consdev = "scc2";
#elif defined(CONFIG_8xx_CONS_SCC3)
	consdev = "scc3";
#endif

	if (argc > 0) {
		ulong len;
		int   i;

		for (i = 0, len = 0; i < argc; i += 1)
			len += strlen(argv[i]) + 1;
		cmdline = malloc(len);
		copy_args(cmdline, argc, argv, ' ');
	} else if ((cmdline = getenv("bootargs")) == NULL) {
		cmdline = "";
	}

	loader = (void (*)(bd_t *, image_header_t *, char *, char *))images->ep;

	printf("## Transferring control to NetBSD stage-2 loader "
		"(at address %08lx) ...\n",
		(ulong)loader);

	bootstage_mark(BOOTSTAGE_ID_RUN_OS);

	/*
	 * NetBSD Stage-2 Loader Parameters:
	 *   r3: ptr to board info data
	 *   r4: image address
	 *   r5: console device
	 *   r6: boot args string
	 */
	(*loader)(gd->bd, os_hdr, consdev, cmdline);

	return 1;
}
#endif /* CONFIG_BOOTM_NETBSD*/

#ifdef CONFIG_LYNXKDI
static int do_bootm_lynxkdi(int flag, int argc, char * const argv[],
			     bootm_headers_t *images)
{
	image_header_t *hdr = &images->legacy_hdr_os_copy;

	if (flag & BOOTM_STATE_OS_PREP)
		return 0;
	if ((flag != 0) && (flag != BOOTM_STATE_OS_GO))
		return 1;

#if defined(CONFIG_FIT)
	if (!images->legacy_hdr_valid) {
		fit_unsupported_reset("Lynx");
		return 1;
	}
#endif

	lynxkdi_boot((image_header_t *)hdr);

	return 1;
}
#endif /* CONFIG_LYNXKDI */

#ifdef CONFIG_BOOTM_RTEMS
static int do_bootm_rtems(int flag, int argc, char * const argv[],
			   bootm_headers_t *images)
{
	void (*entry_point)(bd_t *);

	if (flag & BOOTM_STATE_OS_PREP)
		return 0;
	if ((flag != 0) && (flag != BOOTM_STATE_OS_GO))
		return 1;

#if defined(CONFIG_FIT)
	if (!images->legacy_hdr_valid) {
		fit_unsupported_reset("RTEMS");
		return 1;
	}
#endif

	entry_point = (void (*)(bd_t *))images->ep;

	printf("## Transferring control to RTEMS (at address %08lx) ...\n",
		(ulong)entry_point);

	bootstage_mark(BOOTSTAGE_ID_RUN_OS);

	/*
	 * RTEMS Parameters:
	 *   r3: ptr to board info data
	 */
	(*entry_point)(gd->bd);

	return 1;
}
#endif /* CONFIG_BOOTM_RTEMS */

#if defined(CONFIG_BOOTM_OSE)
static int do_bootm_ose(int flag, int argc, char * const argv[],
			   bootm_headers_t *images)
{
	void (*entry_point)(void);

	if (flag & BOOTM_STATE_OS_PREP)
		return 0;
	if ((flag != 0) && (flag != BOOTM_STATE_OS_GO))
		return 1;

#if defined(CONFIG_FIT)
	if (!images->legacy_hdr_valid) {
		fit_unsupported_reset("OSE");
		return 1;
	}
#endif

	entry_point = (void (*)(void))images->ep;

	printf("## Transferring control to OSE (at address %08lx) ...\n",
		(ulong)entry_point);

	bootstage_mark(BOOTSTAGE_ID_RUN_OS);

	/*
	 * OSE Parameters:
	 *   None
	 */
	(*entry_point)();

	return 1;
}
#endif /* CONFIG_BOOTM_OSE */

#if defined(CONFIG_BOOTM_PLAN9)
static int do_bootm_plan9(int flag, int argc, char * const argv[],
			   bootm_headers_t *images)
{
	void (*entry_point)(void);
	char *s;

	if (flag & BOOTM_STATE_OS_PREP)
		return 0;
	if ((flag != 0) && (flag != BOOTM_STATE_OS_GO))
		return 1;

#if defined(CONFIG_FIT)
	if (!images->legacy_hdr_valid) {
		fit_unsupported_reset("Plan 9");
		return 1;
	}
#endif

	/* See README.plan9 */
	s = getenv("confaddr");
	if (s != NULL) {
		char *confaddr = (char *)simple_strtoul(s, NULL, 16);

		if (argc > 0) {
			copy_args(confaddr, argc, argv, '\n');
		} else {
			s = getenv("bootargs");
			if (s != NULL)
				strcpy(confaddr, s);
		}
	}

	entry_point = (void (*)(void))images->ep;

	printf("## Transferring control to Plan 9 (at address %08lx) ...\n",
		(ulong)entry_point);

	bootstage_mark(BOOTSTAGE_ID_RUN_OS);

	/*
	 * Plan 9 Parameters:
	 *   None
	 */
	(*entry_point)();

	return 1;
}
#endif /* CONFIG_BOOTM_PLAN9 */

#if defined(CONFIG_CMD_ELF)
static int do_bootm_vxworks(int flag, int argc, char * const argv[],
			     bootm_headers_t *images)
{
	char str[80];

	if (flag & BOOTM_STATE_OS_PREP)
		return 0;
	if ((flag != 0) && (flag != BOOTM_STATE_OS_GO))
		return 1;

#if defined(CONFIG_FIT)
	if (!images->legacy_hdr_valid) {
		fit_unsupported_reset("VxWorks");
		return 1;
	}
#endif

	sprintf(str, "%lx", images->ep); /* write entry-point into string */
	setenv("loadaddr", str);
	do_bootvx(NULL, 0, 0, NULL);

	return 1;
}

static int do_bootm_qnxelf(int flag, int argc, char * const argv[],
			    bootm_headers_t *images)
{
	char *local_args[2];
	char str[16];

	if (flag & BOOTM_STATE_OS_PREP)
		return 0;
	if ((flag != 0) && (flag != BOOTM_STATE_OS_GO))
		return 1;

#if defined(CONFIG_FIT)
	if (!images->legacy_hdr_valid) {
		fit_unsupported_reset("QNX");
		return 1;
	}
#endif

	sprintf(str, "%lx", images->ep); /* write entry-point into string */
	local_args[0] = argv[0];
	local_args[1] = str;	/* and provide it via the arguments */
	do_bootelf(NULL, 0, 2, local_args);

	return 1;
}
#endif

#ifdef CONFIG_INTEGRITY
static int do_bootm_integrity(int flag, int argc, char * const argv[],
			   bootm_headers_t *images)
{
	void (*entry_point)(void);

	if (flag & BOOTM_STATE_OS_PREP)
		return 0;
	if ((flag != 0) && (flag != BOOTM_STATE_OS_GO))
		return 1;

#if defined(CONFIG_FIT)
	if (!images->legacy_hdr_valid) {
		fit_unsupported_reset("INTEGRITY");
		return 1;
	}
#endif

	entry_point = (void (*)(void))images->ep;

	printf("## Transferring control to INTEGRITY (at address %08lx) ...\n",
		(ulong)entry_point);

	bootstage_mark(BOOTSTAGE_ID_RUN_OS);

	/*
	 * INTEGRITY Parameters:
	 *   None
	 */
	(*entry_point)();

	return 1;
}
#endif

#ifdef CONFIG_CMD_BOOTZ

int __weak bootz_setup(ulong image, ulong *start, ulong *end)
{
	/* Please define bootz_setup() for your platform */

	puts("Your platform's zImage format isn't supported yet!\n");
	return -1;
}

/*
 * zImage booting support
 */
static int bootz_start(cmd_tbl_t *cmdtp, int flag, int argc,
			char * const argv[], bootm_headers_t *images)
{
	int ret;
	ulong zi_start, zi_end;

	ret = do_bootm_states(cmdtp, flag, argc, argv, BOOTM_STATE_START,
			      images, 1);

	/* Setup Linux kernel zImage entry point */
<<<<<<< HEAD
	if (argc < 2) {
		images->ep = get_loadaddr();
=======
	if (!argc) {
		images->ep = load_addr;
>>>>>>> f269e3dc
		debug("*  kernel: default image load address = 0x%08lx\n",
				images->ep);
	} else {
		images->ep = simple_strtoul(argv[0], NULL, 16);
		debug("*  kernel: cmdline image address = 0x%08lx\n",
			images->ep);
	}

	ret = bootz_setup(images->ep, &zi_start, &zi_end);
	if (ret != 0)
		return 1;

	lmb_reserve(&images->lmb, images->ep, zi_end - zi_start);

<<<<<<< HEAD
	patch_sercon(images->ep);

	/* Find ramdisk */
	ret = boot_get_ramdisk(argc, argv, images, IH_INITRD_ARCH,
			&images->rd_start, &images->rd_end);
	if (ret) {
		puts("Ramdisk image is corrupt or invalid\n");
=======
	/*
	 * Handle the BOOTM_STATE_FINDOTHER state ourselves as we do not
	 * have a header that provide this informaiton.
	 */
	if (bootm_find_ramdisk(flag, argc, argv))
>>>>>>> f269e3dc
		return 1;

#if defined(CONFIG_OF_LIBFDT)
	if (bootm_find_fdt(flag, argc, argv))
		return 1;
#endif

	return 0;
}

int do_bootz(cmd_tbl_t *cmdtp, int flag, int argc, char * const argv[])
{
	int ret;

	/* Consume 'bootz' */
	argc--; argv++;

	if (bootz_start(cmdtp, flag, argc, argv, &images))
		return 1;

	/*
	 * We are doing the BOOTM_STATE_LOADOS state ourselves, so must
	 * disable interrupts ourselves
	 */
	bootm_disable_interrupts();

	images.os.os = IH_OS_LINUX;
	ret = do_bootm_states(cmdtp, flag, argc, argv,
			      BOOTM_STATE_OS_PREP | BOOTM_STATE_OS_FAKE_GO |
			      BOOTM_STATE_OS_GO,
			      &images, 1);

	return ret;
}

#ifdef CONFIG_SYS_LONGHELP
static char bootz_help_text[] =
	"[addr [initrd[:size]] [fdt]]\n"
	"    - boot Linux zImage stored in memory\n"
	"\tThe argument 'initrd' is optional and specifies the address\n"
	"\tof the initrd in memory. The optional argument ':size' allows\n"
	"\tspecifying the size of RAW initrd.\n"
#if defined(CONFIG_OF_LIBFDT)
	"\tWhen booting a Linux kernel which requires a flat device-tree\n"
	"\ta third argument is required which is the address of the\n"
	"\tdevice-tree blob. To boot that kernel without an initrd image,\n"
	"\tuse a '-' for the second argument. If you do not pass a third\n"
	"\targument, a bd_info struct will be passed instead\n"
#endif
	"";
#endif

U_BOOT_CMD(
	bootz,	CONFIG_SYS_MAXARGS,	1,	do_bootz,
	"boot Linux zImage image from memory", bootz_help_text
);
#endif	/* CONFIG_CMD_BOOTZ */<|MERGE_RESOLUTION|>--- conflicted
+++ resolved
@@ -234,13 +234,6 @@
 
 static int bootm_start(cmd_tbl_t *cmdtp, int flag, int argc, char * const argv[])
 {
-<<<<<<< HEAD
-	void		*os_hdr;
-	int		ret;
-	int		image_format;
-
-=======
->>>>>>> f269e3dc
 	memset((void *)&images, 0, sizeof(images));
 	images.verify = getenv_yesno("verify");
 
@@ -256,6 +249,7 @@
 			 char * const argv[])
 {
 	const void *os_hdr;
+	int image_format;
 
 	/* get kernel image header, start address and length */
 	os_hdr = boot_get_kernel(cmdtp, flag, argc, argv,
@@ -263,7 +257,7 @@
 	image_format = genimg_get_format(os_hdr);
 	if ((image_format != IMAGE_FORMAT_ZIMAGE)
 	    && (images.os.image_len == 0)) {
-		puts ("ERROR: can't get kernel image!\n");
+		puts("ERROR: can't get kernel image!\n");
 		return 1;
 	}
 
@@ -331,23 +325,16 @@
 		return 1;
 	}
 
-	if (image_format != IMAGE_FORMAT_ZIMAGE) {
-		/* find kernel entry point */
-		if (images.legacy_hdr_valid) {
-			images.ep = image_get_ep(&images.legacy_hdr_os_copy);
+	if (image_format == IMAGE_FORMAT_ZIMAGE) {
+		images.os.start = (ulong)os_hdr;
+
+		return 0;
+	}
+
+	/* find kernel entry point */
+	if (images.legacy_hdr_valid) {
+		images.ep = image_get_ep(&images.legacy_hdr_os_copy);
 #if defined(CONFIG_FIT)
-<<<<<<< HEAD
-		} else if (images.fit_uname_os) {
-			ret = fit_image_get_entry(images.fit_hdr_os,
-					   images.fit_noffset_os, &images.ep);
-			if (ret) {
-				puts("Can't get entry point property!\n");
-				return 1;
-			}
-#endif
-		} else {
-			puts("Could not find kernel entry point!\n");
-=======
 	} else if (images.fit_uname_os) {
 		int ret;
 
@@ -355,16 +342,14 @@
 					  images.fit_noffset_os, &images.ep);
 		if (ret) {
 			puts("Can't get entry point property!\n");
->>>>>>> f269e3dc
 			return 1;
 		}
-
-<<<<<<< HEAD
-		if (images.os.type == IH_TYPE_KERNEL_NOLOAD) {
-			images.os.load = images.os.image_start;
-			images.ep += images.os.load;
-		}
-=======
+#endif
+	} else {
+		puts("Could not find kernel entry point!\n");
+		return 1;
+	}
+
 	if (images.os.type == IH_TYPE_KERNEL_NOLOAD) {
 		images.os.load = images.os.image_start;
 		images.ep += images.os.load;
@@ -418,38 +403,11 @@
 	    (images.os.os == IH_OS_LINUX)) {
 		if (bootm_find_ramdisk(flag, argc, argv))
 			return 1;
->>>>>>> f269e3dc
-
-		if (((images.os.type == IH_TYPE_KERNEL) ||
-		     (images.os.type == IH_TYPE_KERNEL_NOLOAD) ||
-		     (images.os.type == IH_TYPE_MULTI)) &&
-		    (images.os.os == IH_OS_LINUX)) {
-			/* find ramdisk */
-			ret = boot_get_ramdisk(argc, argv, &images,
-					       IH_INITRD_ARCH, &images.rd_start,
-					       &images.rd_end);
-			if (ret) {
-				puts("Ramdisk image is corrupt or invalid\n");
-				return 1;
-			}
 
 #if defined(CONFIG_OF_LIBFDT)
-<<<<<<< HEAD
-			/* find flattened device tree */
-			ret = boot_get_fdt(flag, argc, argv, &images,
-					    &images.ft_addr, &images.ft_len);
-			if (ret) {
-				puts("Could not find a valid device tree\n");
-				return 1;
-			}
-
-			set_working_fdt_addr(images.ft_addr);
-=======
 		if (bootm_find_fdt(flag, argc, argv))
 			return 1;
->>>>>>> f269e3dc
-#endif
-		}
+#endif
 	}
 
 	return 0;
@@ -891,13 +849,8 @@
 	if (argc > 0) {
 		char *endp;
 
-<<<<<<< HEAD
-		parse_loadaddr(argv[1], &endp);
-		/* endp pointing to NULL means that argv[1] was just a
-=======
-		simple_strtoul(argv[0], &endp, 16);
+		parse_loadaddr(argv[0], &endp);
 		/* endp pointing to NULL means that argv[0] was just a
->>>>>>> f269e3dc
 		 * valid number, pass it along to the normal bootm processing
 		 *
 		 * If endp is ':' or '#' assume a FIT identifier so pass
@@ -909,110 +862,10 @@
 			return do_bootm_subcommand(cmdtp, flag, argc, argv);
 	}
 
-<<<<<<< HEAD
-	if (bootm_start(cmdtp, flag, argc, argv))
-		return 1;
-
-	/*
-	 * We have reached the point of no return: we are going to
-	 * overwrite all exception vector code, so we cannot easily
-	 * recover from any failures any more...
-	 */
-	iflag = disable_interrupts();
-
-#ifdef CONFIG_NETCONSOLE
-	/* Stop the ethernet stack if NetConsole could have left it up */
-	eth_halt();
-#endif
-
-#if defined(CONFIG_CMD_USB)
-	/*
-	 * turn off USB to prevent the host controller from writing to the
-	 * SDRAM while Linux is booting. This could happen (at least for OHCI
-	 * controller), because the HCCA (Host Controller Communication Area)
-	 * lies within the SDRAM and the host controller writes continously to
-	 * this area (as busmaster!). The HccaFrameNumber is for example
-	 * updated every 1 ms within the HCCA structure in SDRAM! For more
-	 * details see the OpenHCI specification.
-	 */
-	usb_stop();
-#endif
-
-	ret = bootm_load_os(images.os, &load_end, 1);
-
-	if (ret < 0) {
-		if (ret == BOOTM_ERR_RESET)
-			do_reset(cmdtp, flag, argc, argv);
-		if (ret == BOOTM_ERR_OVERLAP) {
-			if (images.legacy_hdr_valid) {
-				image_header_t *hdr;
-				hdr = &images.legacy_hdr_os_copy;
-				if (image_get_type(hdr) == IH_TYPE_MULTI)
-					puts("WARNING: legacy format multi "
-						"component image "
-						"overwritten\n");
-			} else {
-				puts("ERROR: new format image overwritten - "
-					"must RESET the board to recover\n");
-				bootstage_error(BOOTSTAGE_ID_OVERWRITTEN);
-				do_reset(cmdtp, flag, argc, argv);
-			}
-		}
-		if (ret == BOOTM_ERR_UNIMPLEMENTED) {
-			if (iflag)
-				enable_interrupts();
-			bootstage_error(BOOTSTAGE_ID_DECOMP_UNIMPL);
-			return 1;
-		}
-	}
-
-	if (load_end - images.os.load > 0)
-		lmb_reserve(&images.lmb, images.os.load,
-			    (load_end - images.os.load));
-
-	if (images.os.type == IH_TYPE_STANDALONE) {
-		if (iflag)
-			enable_interrupts();
-		/* This may return when 'autostart' is 'no' */
-		bootm_start_standalone(iflag, argc, argv);
-		return 0;
-	}
-
-	bootstage_mark(BOOTSTAGE_ID_CHECK_BOOT_OS);
-
-#if defined(CONFIG_SILENT_CONSOLE) && !defined(CONFIG_SILENT_U_BOOT_ONLY)
-	if (images.os.os == IH_OS_LINUX)
-		fixup_silent_linux();
-#endif
-
-	boot_fn = boot_os[images.os.os];
-
-	if (boot_fn == NULL) {
-		if (iflag)
-			enable_interrupts();
-		printf("ERROR: booting os '%s' (%d) is not supported\n",
-			genimg_get_os_name(images.os.os), images.os.os);
-		bootstage_error(BOOTSTAGE_ID_CHECK_BOOT_OS);
-		return 1;
-	}
-
-	arch_preboot_os();
-
-	boot_fn(0, argc, argv, &images);
-
-	bootstage_error(BOOTSTAGE_ID_BOOT_OS_RETURNED);
-#ifdef DEBUG
-	puts("\n## Control returned to monitor - resetting...\n");
-#endif
-	do_reset(cmdtp, flag, argc, argv);
-
-	return 1;
-=======
 	return do_bootm_states(cmdtp, flag, argc, argv, BOOTM_STATE_START |
 		BOOTM_STATE_FINDOS | BOOTM_STATE_FINDOTHER |
 		BOOTM_STATE_LOADOS | BOOTM_STATE_OS_PREP |
 		BOOTM_STATE_OS_FAKE_GO | BOOTM_STATE_OS_GO, &images, 1);
->>>>>>> f269e3dc
 }
 
 int bootm_maybe_autostart(cmd_tbl_t *cmdtp, const char *cmd)
@@ -1108,39 +961,22 @@
 #endif
 
 	/* find out kernel image address */
-<<<<<<< HEAD
-	if (argc < 2) {
+	if (argc < 1) {
 		img_addr = get_loadaddr();
-=======
-	if (argc < 1) {
-		img_addr = load_addr;
->>>>>>> f269e3dc
 		debug("*  kernel: default image load address = 0x%08lx\n",
 				img_addr);
 #if defined(CONFIG_FIT)
-<<<<<<< HEAD
-	} else if (fit_parse_conf(argv[1], get_loadaddr(), &img_addr,
+	} else if (fit_parse_conf(argv[0], get_loadaddr(), &img_addr,
 							&fit_uname_config)) {
 		debug("*  kernel: config '%s' from image at 0x%08lx\n",
 				fit_uname_config, img_addr);
-	} else if (fit_parse_subimage(argv[1], get_loadaddr(), &img_addr,
-=======
-	} else if (fit_parse_conf(argv[0], load_addr, &img_addr,
-							&fit_uname_config)) {
-		debug("*  kernel: config '%s' from image at 0x%08lx\n",
-				fit_uname_config, img_addr);
-	} else if (fit_parse_subimage(argv[0], load_addr, &img_addr,
->>>>>>> f269e3dc
+	} else if (fit_parse_subimage(argv[0], get_loadaddr(), &img_addr,
 							&fit_uname_kernel)) {
 		debug("*  kernel: subimage '%s' from image at 0x%08lx\n",
 				fit_uname_kernel, img_addr);
 #endif
 	} else {
-<<<<<<< HEAD
-		img_addr = parse_loadaddr(argv[1], NULL);
-=======
-		img_addr = simple_strtoul(argv[0], NULL, 16);
->>>>>>> f269e3dc
+		img_addr = parse_loadaddr(argv[0], NULL);
 		debug("*  kernel: cmdline image address = 0x%08lx\n", img_addr);
 	}
 
@@ -2021,13 +1857,8 @@
 			      images, 1);
 
 	/* Setup Linux kernel zImage entry point */
-<<<<<<< HEAD
-	if (argc < 2) {
+	if (!argc) {
 		images->ep = get_loadaddr();
-=======
-	if (!argc) {
-		images->ep = load_addr;
->>>>>>> f269e3dc
 		debug("*  kernel: default image load address = 0x%08lx\n",
 				images->ep);
 	} else {
@@ -2042,21 +1873,13 @@
 
 	lmb_reserve(&images->lmb, images->ep, zi_end - zi_start);
 
-<<<<<<< HEAD
 	patch_sercon(images->ep);
 
-	/* Find ramdisk */
-	ret = boot_get_ramdisk(argc, argv, images, IH_INITRD_ARCH,
-			&images->rd_start, &images->rd_end);
-	if (ret) {
-		puts("Ramdisk image is corrupt or invalid\n");
-=======
 	/*
 	 * Handle the BOOTM_STATE_FINDOTHER state ourselves as we do not
 	 * have a header that provide this informaiton.
 	 */
 	if (bootm_find_ramdisk(flag, argc, argv))
->>>>>>> f269e3dc
 		return 1;
 
 #if defined(CONFIG_OF_LIBFDT)
