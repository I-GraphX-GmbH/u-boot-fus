--- conflicted
+++ resolved
@@ -203,24 +203,15 @@
 	/* get kernel image header, start address and length */
 	os_hdr = boot_get_kernel(cmdtp, flag, argc, argv,
 			&images, &images.os.image_start, &images.os.image_len);
-<<<<<<< HEAD
-	image_format = genimg_get_format (os_hdr);
+	image_format = genimg_get_format(os_hdr);
 	if ((image_format != IMAGE_FORMAT_ZIMAGE)
 	    && (images.os.image_len == 0)) {
 		puts ("ERROR: can't get kernel image!\n");
-=======
-	if (images.os.image_len == 0) {
-		puts("ERROR: can't get kernel image!\n");
->>>>>>> 574a70c5
 		return 1;
 	}
 
 	/* get image parameters */
-<<<<<<< HEAD
 	switch (image_format) {
-=======
-	switch (genimg_get_format(os_hdr)) {
->>>>>>> 574a70c5
 	case IMAGE_FORMAT_LEGACY:
 		images.os.type = image_get_type(os_hdr);
 		images.os.comp = image_get_comp(os_hdr);
@@ -275,59 +266,31 @@
 		return 1;
 	}
 
-<<<<<<< HEAD
 	if (image_format != IMAGE_FORMAT_ZIMAGE) {
 		/* find kernel entry point */
 		if (images.legacy_hdr_valid) {
-			images.ep = image_get_ep (&images.legacy_hdr_os_copy);
+			images.ep = image_get_ep(&images.legacy_hdr_os_copy);
 #if defined(CONFIG_FIT)
 		} else if (images.fit_uname_os) {
-			ret = fit_image_get_entry (images.fit_hdr_os,
+			ret = fit_image_get_entry(images.fit_hdr_os,
 					   images.fit_noffset_os, &images.ep);
 			if (ret) {
-				puts ("Can't get entry point property!\n");
+				puts("Can't get entry point property!\n");
 				return 1;
 			}
 #endif
 		} else {
-			puts ("Could not find kernel entry point!\n");
-=======
-	/* find kernel entry point */
-	if (images.legacy_hdr_valid) {
-		images.ep = image_get_ep(&images.legacy_hdr_os_copy);
-#if defined(CONFIG_FIT)
-	} else if (images.fit_uname_os) {
-		ret = fit_image_get_entry(images.fit_hdr_os,
-				images.fit_noffset_os, &images.ep);
-		if (ret) {
-			puts("Can't get entry point property!\n");
+			puts("Could not find kernel entry point!\n");
 			return 1;
 		}
-#endif
-	} else {
-		puts("Could not find kernel entry point!\n");
-		return 1;
-	}
-
-	if (images.os.type == IH_TYPE_KERNEL_NOLOAD) {
-		images.os.load = images.os.image_start;
-		images.ep += images.os.load;
-	}
-
-	if (((images.os.type == IH_TYPE_KERNEL) ||
-	     (images.os.type == IH_TYPE_KERNEL_NOLOAD) ||
-	     (images.os.type == IH_TYPE_MULTI)) &&
-	    (images.os.os == IH_OS_LINUX)) {
-		/* find ramdisk */
-		ret = boot_get_ramdisk(argc, argv, &images, IH_INITRD_ARCH,
-				&images.rd_start, &images.rd_end);
-		if (ret) {
-			puts("Ramdisk image is corrupt or invalid\n");
->>>>>>> 574a70c5
-			return 1;
+
+		if (images.os.type == IH_TYPE_KERNEL_NOLOAD) {
+			images.os.load = images.os.image_start;
+			images.ep += images.os.load;
 		}
 
 		if (((images.os.type == IH_TYPE_KERNEL) ||
+		     (images.os.type == IH_TYPE_KERNEL_NOLOAD) ||
 		     (images.os.type == IH_TYPE_MULTI)) &&
 		    (images.os.os == IH_OS_LINUX)) {
 			/* find ramdisk */
@@ -335,28 +298,18 @@
 					       IH_INITRD_ARCH, &images.rd_start,
 					       &images.rd_end);
 			if (ret) {
-				puts ("Ramdisk image is corrupt or invalid\n");
+				puts("Ramdisk image is corrupt or invalid\n");
 				return 1;
 			}
 
 #if defined(CONFIG_OF_LIBFDT)
-<<<<<<< HEAD
 			/* find flattened device tree */
-			ret = boot_get_fdt (flag, argc, argv, &images,
+			ret = boot_get_fdt(flag, argc, argv, &images,
 					    &images.ft_addr, &images.ft_len);
 			if (ret) {
-				puts ("Could not find a valid device tree\n");
+				puts("Could not find a valid device tree\n");
 				return 1;
 			}
-=======
-		/* find flattened device tree */
-		ret = boot_get_fdt(flag, argc, argv, &images,
-				   &images.ft_addr, &images.ft_len);
-		if (ret) {
-			puts("Could not find a valid device tree\n");
-			return 1;
-		}
->>>>>>> 574a70c5
 
 			set_working_fdt_addr(images.ft_addr);
 #endif
@@ -512,6 +465,7 @@
 	}
 	appl = (int (*)(int, char * const []))(ulong)ntohl(images.ep);
 	(*appl)(argc-1, &argv[1]);
+
 	return 0;
 }
 
