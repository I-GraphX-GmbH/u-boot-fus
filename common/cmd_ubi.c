/*
 * Unsorted Block Image commands
 *
 *  Copyright (C) 2008 Samsung Electronics
 *  Kyungmin Park <kyungmin.park@samsung.com>
 *
 * Copyright 2008-2009 Stefan Roese <sr@denx.de>, DENX Software Engineering
 *
 * This program is free software; you can redistribute it and/or modify
 * it under the terms of the GNU General Public License version 2 as
 * published by the Free Software Foundation.
 */

#include <common.h>
#include <command.h>
#include <exports.h>

#include <nand.h>
#include <onenand_uboot.h>
#include <linux/mtd/mtd.h>
#include <linux/mtd/partitions.h>
#include <ubi_uboot.h>
#include <asm/errno.h>
#include <jffs2/load_kernel.h>

#undef ubi_msg
#define ubi_msg(fmt, ...) printf("UBI: " fmt "\n", ##__VA_ARGS__)

#define DEV_TYPE_NONE		0
#define DEV_TYPE_NAND		1
#define DEV_TYPE_ONENAND	2
#define DEV_TYPE_NOR		3

/* Private own data */
static struct ubi_device *ubi;
static int ubi_initialized;

struct selected_dev {
	char part_name[PARTITION_MAXLEN];
	int selected;
	struct mtd_info *mtd_info;
};

static struct selected_dev ubi_dev;

#ifdef CONFIG_CMD_UBIFS
int ubifs_is_mounted(void);
void cmd_ubifs_umount(void);
#endif

static void ubi_dump_vol_info(const struct ubi_volume *vol)
{
	ubi_msg("volume information dump:");
	ubi_msg("vol_id          %d", vol->vol_id);
	ubi_msg("reserved_pebs   %d", vol->reserved_pebs);
	ubi_msg("alignment       %d", vol->alignment);
	ubi_msg("data_pad        %d", vol->data_pad);
	ubi_msg("vol_type        %d", vol->vol_type);
	ubi_msg("name_len        %d", vol->name_len);
	ubi_msg("usable_leb_size %d", vol->usable_leb_size);
	ubi_msg("used_ebs        %d", vol->used_ebs);
	ubi_msg("used_bytes      %lld", vol->used_bytes);
	ubi_msg("last_eb_bytes   %d", vol->last_eb_bytes);
	ubi_msg("corrupted       %d", vol->corrupted);
	ubi_msg("upd_marker      %d", vol->upd_marker);

	if (vol->name_len <= UBI_VOL_NAME_MAX &&
		strnlen(vol->name, vol->name_len + 1) == vol->name_len) {
		ubi_msg("name            %s", vol->name);
	} else {
		ubi_msg("the 1st 5 characters of the name: %c%c%c%c%c",
				vol->name[0], vol->name[1], vol->name[2],
				vol->name[3], vol->name[4]);
	}
	printf("\n");
}

static void display_volume_info(struct ubi_device *ubi)
{
	int i;

	for (i = 0; i < (ubi->vtbl_slots + 1); i++) {
		if (!ubi->volumes[i])
			continue;	/* Empty record */
		ubi_dump_vol_info(ubi->volumes[i]);
	}
}

static void display_ubi_info(struct ubi_device *ubi)
{
	ubi_msg("MTD device name:            \"%s\"", ubi->mtd->name);
	ubi_msg("MTD device size:            %llu MiB", ubi->flash_size >> 20);
	ubi_msg("physical eraseblock size:   %d bytes (%d KiB)",
			ubi->peb_size, ubi->peb_size >> 10);
	ubi_msg("logical eraseblock size:    %d bytes", ubi->leb_size);
	ubi_msg("number of good PEBs:        %d", ubi->good_peb_count);
	ubi_msg("number of bad PEBs:         %d", ubi->bad_peb_count);
	ubi_msg("smallest flash I/O unit:    %d", ubi->min_io_size);
	ubi_msg("VID header offset:          %d (aligned %d)",
			ubi->vid_hdr_offset, ubi->vid_hdr_aloffset);
	ubi_msg("data offset:                %d", ubi->leb_start);
	ubi_msg("max. allowed volumes:       %d", ubi->vtbl_slots);
	ubi_msg("wear-leveling threshold:    %d", CONFIG_MTD_UBI_WL_THRESHOLD);
	ubi_msg("number of internal volumes: %d", UBI_INT_VOL_COUNT);
	ubi_msg("number of user volumes:     %d",
			ubi->vol_count - UBI_INT_VOL_COUNT);
	ubi_msg("available PEBs:             %d", ubi->avail_pebs);
	ubi_msg("total number of reserved PEBs: %d", ubi->rsvd_pebs);
	ubi_msg("number of PEBs reserved for bad PEB handling: %d",
			ubi->beb_rsvd_pebs);
	ubi_msg("max/mean erase counter: %d/%d", ubi->max_ec, ubi->mean_ec);
}

static int ubi_info(int layout)
{
	if (layout)
		display_volume_info(ubi);
	else
		display_ubi_info(ubi);

	return 0;
}

static int verify_mkvol_req(const struct ubi_device *ubi,
			    const struct ubi_mkvol_req *req)
{
	int n, err = EINVAL;

	if (req->bytes < 0 || req->alignment < 0 || req->vol_type < 0 ||
	    req->name_len < 0)
		goto bad;

	if ((req->vol_id < 0 || req->vol_id >= ubi->vtbl_slots) &&
	    req->vol_id != UBI_VOL_NUM_AUTO)
		goto bad;

	if (req->alignment == 0)
		goto bad;

	if (req->bytes == 0) {
		printf("No space left in UBI device!\n");
		err = ENOMEM;
		goto bad;
	}

	if (req->vol_type != UBI_DYNAMIC_VOLUME &&
	    req->vol_type != UBI_STATIC_VOLUME)
		goto bad;

	if (req->alignment > ubi->leb_size)
		goto bad;

	n = req->alignment % ubi->min_io_size;
	if (req->alignment != 1 && n)
		goto bad;

	if (req->name_len > UBI_VOL_NAME_MAX) {
		printf("Name too long!\n");
		err = ENAMETOOLONG;
		goto bad;
	}

	return 0;
bad:
	return err;
}

static int ubi_create_vol(char *volume, int size, int dynamic)
{
	struct ubi_mkvol_req req;
	int err;

	if (dynamic)
		req.vol_type = UBI_DYNAMIC_VOLUME;
	else
		req.vol_type = UBI_STATIC_VOLUME;

	req.vol_id = UBI_VOL_NUM_AUTO;
	req.alignment = 1;
	req.bytes = size;

	strcpy(req.name, volume);
	req.name_len = strlen(volume);
	req.name[req.name_len] = '\0';
	req.padding1 = 0;
	/* It's duplicated at drivers/mtd/ubi/cdev.c */
	err = verify_mkvol_req(ubi, &req);
	if (err) {
		printf("verify_mkvol_req failed %d\n", err);
		return err;
	}
	printf("Creating %s volume %s of size %d\n",
		dynamic ? "dynamic" : "static", volume, size);
	/* Call real ubi create volume */
	return ubi_create_volume(ubi, &req);
}

static struct ubi_volume *ubi_find_volume(char *volume)
{
	struct ubi_volume *vol = NULL;
	int i;

	for (i = 0; i < ubi->vtbl_slots; i++) {
		vol = ubi->volumes[i];
		if (vol && !strcmp(vol->name, volume))
			return vol;
	}

	printf("Volume %s not found!\n", volume);
	return NULL;
}

static int ubi_remove_vol(char *volume)
{
	int err, reserved_pebs, i;
	struct ubi_volume *vol;

	vol = ubi_find_volume(volume);
	if (vol == NULL)
		return ENODEV;

	printf("Remove UBI volume %s (id %d)\n", vol->name, vol->vol_id);

	if (ubi->ro_mode) {
		printf("It's read-only mode\n");
		err = EROFS;
		goto out_err;
	}

	err = ubi_change_vtbl_record(ubi, vol->vol_id, NULL);
	if (err) {
		printf("Error changing Vol tabel record err=%x\n", err);
		goto out_err;
	}
	reserved_pebs = vol->reserved_pebs;
	for (i = 0; i < vol->reserved_pebs; i++) {
		err = ubi_eba_unmap_leb(ubi, vol, i);
		if (err)
			goto out_err;
	}

	kfree(vol->eba_tbl);
	ubi->volumes[vol->vol_id]->eba_tbl = NULL;
	ubi->volumes[vol->vol_id] = NULL;

	ubi->rsvd_pebs -= reserved_pebs;
	ubi->avail_pebs += reserved_pebs;
	i = ubi->beb_rsvd_level - ubi->beb_rsvd_pebs;
	if (i > 0) {
		i = ubi->avail_pebs >= i ? i : ubi->avail_pebs;
		ubi->avail_pebs -= i;
		ubi->rsvd_pebs += i;
		ubi->beb_rsvd_pebs += i;
		if (i > 0)
			ubi_msg("reserve more %d PEBs", i);
	}
	ubi->vol_count -= 1;

	return 0;
out_err:
	ubi_err("cannot remove volume %s, error %d", volume, err);
	if (err < 0)
		err = -err;
	return err;
}

int ubi_volume_write(char *volume, void *buf, size_t size)
{
	int err = 1;
	int rsvd_bytes = 0;
	struct ubi_volume *vol;

	vol = ubi_find_volume(volume);
	if (vol == NULL)
		return ENODEV;

	rsvd_bytes = vol->reserved_pebs * (ubi->leb_size - vol->data_pad);
	if (size < 0 || size > rsvd_bytes) {
		printf("size > volume size! Aborting!\n");
		return EINVAL;
	}

	err = ubi_start_update(ubi, vol, size);
	if (err < 0) {
		printf("Cannot start volume update\n");
		return -err;
	}

	err = ubi_more_update_data(ubi, vol, buf, size);
	if (err < 0) {
		printf("Couldnt or partially wrote data\n");
		return -err;
	}

	if (err) {
		size = err;

		err = ubi_check_volume(ubi, vol->vol_id);
		if (err < 0)
			return -err;

		if (err) {
			ubi_warn("volume %d on UBI device %d is corrupted",
					vol->vol_id, ubi->ubi_num);
			vol->corrupted = 1;
		}

		vol->checked = 1;
		ubi_gluebi_updated(vol);
	}

	return 0;
}

int ubi_volume_read(char *volume, char *buf, size_t size)
{
	int err, lnum, off, len, tbuf_size;
	void *tbuf;
	unsigned long long tmp;
	struct ubi_volume *vol;
	loff_t offp = 0;
	size_t loaded = 0;

	vol = ubi_find_volume(volume);
	if (vol == NULL)
		return ENODEV;

	if (vol->updating) {
		printf("updating");
		return EBUSY;
	}
	if (vol->upd_marker) {
		printf("damaged volume, update marker is set");
		return EBADF;
	}
	if (offp == vol->used_bytes)
		return 0;

	if (size == 0) {
		printf("No size specified -> Using max size (%lld)\n", vol->used_bytes);
		size = vol->used_bytes;
	}

	if (vol->corrupted)
		printf("read from corrupted volume %d", vol->vol_id);
	if (offp + size > vol->used_bytes)
		size = vol->used_bytes - offp;

	tbuf_size = vol->usable_leb_size;
	if (size < tbuf_size)
		tbuf_size = ALIGN(size, ubi->min_io_size);
	tbuf = malloc(tbuf_size);
	if (!tbuf) {
		printf("NO MEM\n");
		return ENOMEM;
	}
	len = size > tbuf_size ? tbuf_size : size;

	tmp = offp;
	off = do_div(tmp, vol->usable_leb_size);
	lnum = tmp;
	do {
		if (off + len >= vol->usable_leb_size)
			len = vol->usable_leb_size - off;

		err = ubi_eba_read_leb(ubi, vol, lnum, tbuf, off, len, 0);
		if (err) {
			printf("read err %x\n", err);
			err = -err;
			break;
		}
		off += len;
		if (off == vol->usable_leb_size) {
			lnum += 1;
			off -= vol->usable_leb_size;
		}

		size -= len;
		offp += len;
		loaded += len;

		memcpy(buf, tbuf, len);

		buf += len;
		len = size > tbuf_size ? tbuf_size : size;
	} while (size);

	free(tbuf);

	if (!err) {
		char fsizebuf[16];
		sprintf(fsizebuf, "%X", loaded);
		setenv("filesize", fsizebuf);
	}
	return err;
}

extern int get_mtd_info(u8  type, u8 num, struct mtd_info **mtd);

int set_ubi_part(const char *part_name, const char *vid_header_offset)
{
	struct mtd_device *dev;
	struct part_info *part;
	struct mtd_partition mtd_part;
	static char buffer[PARTITION_MAXLEN];
	char ubi_mtd_param_buffer[PARTITION_MAXLEN];
	u8 pnum;
	int err;

	if (ubi_initialized) {
		/* If this is the partition that is already set, we're done */
		if (strcmp(ubi_dev.part_name, part_name) == 0)
			return 0;
#ifdef CONFIG_CMD_UBIFS
		/*
		 * Automatically unmount UBIFS partition when user
		 * changes the UBI device. Otherwise the following
		 * UBIFS commands will crash.
		 */
		if (ubifs_is_mounted())
			cmd_ubifs_umount();
#endif

		/* Call ubi_exit() before re-initializing the UBI subsystem */
		ubi_exit();
		del_mtd_partitions(ubi_dev.mtd_info);
	}

	/*
	 * Search the mtd device number where this partition
	 * is located
	 */
	if (find_dev_and_part(part_name, &dev, &pnum, &part)) {
		printf("Partition %s not found!\n", part_name);
		return 1;
	}

	if (get_mtd_info(dev->id->type, dev->id->num, &ubi_dev.mtd_info))
		return 1;

	ubi_dev.selected = 1;

	strcpy(ubi_dev.part_name, part_name);

	sprintf(buffer, "mtd=%d", pnum);
	memset(&mtd_part, 0, sizeof(mtd_part));
	mtd_part.name = buffer;
	mtd_part.size = part->size;
	mtd_part.offset = part->offset;
	add_mtd_partitions(ubi_dev.mtd_info, &mtd_part, 1);

	if (vid_header_offset)
		sprintf(ubi_mtd_param_buffer, "mtd=%d,%s", pnum,
				vid_header_offset);
	else
		strcpy(ubi_mtd_param_buffer, buffer);
	err = ubi_mtd_param_parse(ubi_mtd_param_buffer, NULL);
	if (!err) {
		err = ubi_init();
		if (!err) {
			ubi_initialized = 1;
			ubi = ubi_devices[0];

			return 0;
		}
	}

	del_mtd_partitions(ubi_dev.mtd_info);

	printf("UBI init error %d\n", err);
	ubi_dev.selected = 0;

	return err;
}

int ubi_part(char *part_name, const char *vid_header_offset)
{
<<<<<<< HEAD
	size_t size;
	ulong addr;

	if (argc < 2)
		return CMD_RET_USAGE;
=======
	int err = 0;
	char mtd_dev[16];
	struct mtd_device *dev;
	struct part_info *part;
	u8 pnum;
>>>>>>> 07044c37

	if (mtdparts_init() != 0) {
		printf("Error initializing mtdparts!\n");
		return 1;
	}

<<<<<<< HEAD
	if (!strcmp(argv[1], "part") && (argc >= 2) && (argc <= 4)) {
=======
#ifdef CONFIG_CMD_UBIFS
	/*
	 * Automatically unmount UBIFS partition when user
	 * changes the UBI device. Otherwise the following
	 * UBIFS commands will crash.
	 */
	if (ubifs_is_mounted())
		cmd_ubifs_umount();
#endif

	/* todo: get dev number for NAND... */
	ubi_dev.nr = 0;

	/*
	 * Call ubi_exit() before re-initializing the UBI subsystem
	 */
	if (ubi_initialized) {
		ubi_exit();
		del_mtd_partitions(ubi_dev.mtd_info);
	}

	/*
	 * Search the mtd device number where this partition
	 * is located
	 */
	if (find_dev_and_part(part_name, &dev, &pnum, &part)) {
		printf("Partition %s not found!\n", part_name);
		return 1;
	}
	sprintf(mtd_dev, "%s%d", MTD_DEV_TYPE(dev->id->type), dev->id->num);
	ubi_dev.mtd_info = get_mtd_device_nm(mtd_dev);
	if (IS_ERR(ubi_dev.mtd_info)) {
		printf("Partition %s not found on device %s!\n", part_name,
		       mtd_dev);
		return 1;
	}

	ubi_dev.selected = 1;

	strcpy(ubi_dev.part_name, part_name);
	err = ubi_dev_scan(ubi_dev.mtd_info, ubi_dev.part_name,
			vid_header_offset);
	if (err) {
		printf("UBI init error %d\n", err);
		ubi_dev.selected = 0;
		return err;
	}

	ubi = ubi_devices[0];

	return 0;
}

static int do_ubi(cmd_tbl_t *cmdtp, int flag, int argc, char * const argv[])
{
	size_t size = 0;
	ulong addr = 0;

	if (argc < 2)
		return CMD_RET_USAGE;

	if (strcmp(argv[1], "part") == 0) {
		const char *vid_header_offset = NULL;

>>>>>>> 07044c37
		/* Print current partition */
		if (argc == 2) {
			if (!ubi_dev.selected)
				goto no_dev;
			printf("UBI on %s, partition %s\n",
			       ubi_dev.mtd_info->name, ubi_dev.part_name);
			return 0;
		}

<<<<<<< HEAD
		return set_ubi_part(argv[2], (argc > 3) ? argv[3] : NULL);
=======
		if (argc < 3)
			return CMD_RET_USAGE;

		if (argc > 3)
			vid_header_offset = argv[3];

		return ubi_part(argv[2], vid_header_offset);
>>>>>>> 07044c37
	}

	if (!ubi_dev.selected) {
	no_dev:
		printf("Error, no UBI device/partition selected!\n");
		return 1;
	}

	if (!strcmp(argv[1], "info") && (argc >= 2) && (argc <= 3)) {
		int layout = 0;
		if ((argc > 2) && (argv[2][0] == 'l'))
			layout = 1;
		return ubi_info(layout);
	}

	if (!strncmp(argv[1], "create", 6) && (argc >= 3) && (argc <= 5)) {
		int dynamic = 1;	/* default: dynamic volume */

		/* Get type */
		if (argc > 4) {
			if (argv[4][0] == 's')
				dynamic = 0;
			else if (argv[4][0] != 'd') {
				printf("Incorrect type\n");
				return 1;
			}
		}				

		/* Get size */
		size = (argc > 3) ? simple_strtoul(argv[3], NULL, 16) : 0;
		if (!size) {
			/* Use maximum available size */
			size = ubi->avail_pebs * ubi->leb_size;
			printf("No size specified -> Using max size (%u)\n",
			       size);
		}

		return ubi_create_vol(argv[2], size, dynamic);
	}

<<<<<<< HEAD
	if (!strncmp(argv[1], "remove", 6) && (argc == 3))
		return ubi_remove_vol(argv[2]);
=======
	if (strncmp(argv[1], "write", 5) == 0) {
		int ret;

		if (argc < 5) {
			printf("Please see usage\n");
			return 1;
		}
>>>>>>> 07044c37

	if (!strncmp(argv[1], "write", 5) && (argc == 5)) {
		addr = parse_loadaddr(argv[2], NULL);
		size = simple_strtoul(argv[4], NULL, 16);
<<<<<<< HEAD
		return ubi_volume_write(argv[3], (void *)addr, size);
	}

	if (!strncmp(argv[1], "read", 4) && (argc >= 4) && (argc <= 5)) {
		addr = parse_loadaddr(argv[2], NULL);
		size = (argc > 4) ? simple_strtoul(argv[4], NULL, 16) : 0;
		return ubi_volume_read(argv[3], (char *)addr, size);
=======

		ret = ubi_volume_write(argv[3], (void *)addr, size);
		if (!ret) {
			printf("%d bytes written to volume %s\n", size,
			       argv[3]);
		}

		return ret;
	}

	if (strncmp(argv[1], "read", 4) == 0) {
		size = 0;

		/* E.g., read volume size */
		if (argc == 5) {
			size = simple_strtoul(argv[4], NULL, 16);
			argc--;
		}

		/* E.g., read volume */
		if (argc == 4) {
			addr = simple_strtoul(argv[2], NULL, 16);
			argc--;
		}

		if (argc == 3) {
			printf("Read %d bytes from volume %s to %lx\n", size,
			       argv[3], addr);

			return ubi_volume_read(argv[3], (char *)addr, size);
		}
>>>>>>> 07044c37
	}

	printf("Please see usage\n");
	return 1;
}

U_BOOT_CMD(
	ubi, 6, 1, do_ubi,
	"ubi commands",
	"part [part [offset]]\n"
		" - Show or set current partition (with optional VID"
		" header offset)\n"
	"ubi info [l[ayout]]"
		" - Display volume and ubi layout information\n"
	"ubi create[vol] volume [size [type]]"
		" - create volume name with size\n"
	"ubi write[vol] address volume size"
		" - Write volume from address with size\n"
	"ubi read[vol] address volume [size]"
		" - Read volume to address with size\n"
	"ubi remove[vol] volume"
		" - Remove volume\n"
	"[Legends]\n"
	" volume: character name\n"
	" size: specified in bytes\n"
	" type: s[tatic] or d[ynamic] (default=dynamic)"
);<|MERGE_RESOLUTION|>--- conflicted
+++ resolved
@@ -264,7 +264,7 @@
 	return err;
 }
 
-int ubi_volume_write(char *volume, void *buf, size_t size)
+static int ubi_volume_write(char *volume, void *buf, size_t size)
 {
 	int err = 1;
 	int rsvd_bytes = 0;
@@ -312,7 +312,7 @@
 	return 0;
 }
 
-int ubi_volume_read(char *volume, char *buf, size_t size)
+static int ubi_volume_read(char *volume, char *buf, size_t size)
 {
 	int err, lnum, off, len, tbuf_size;
 	void *tbuf;
@@ -387,11 +387,8 @@
 
 	free(tbuf);
 
-	if (!err) {
-		char fsizebuf[16];
-		sprintf(fsizebuf, "%X", loaded);
-		setenv("filesize", fsizebuf);
-	}
+	if (!err)
+		setenv_hex("filesize", loaded);
 	return err;
 }
 
@@ -473,95 +470,20 @@
 	return err;
 }
 
-int ubi_part(char *part_name, const char *vid_header_offset)
-{
-<<<<<<< HEAD
+static int do_ubi(cmd_tbl_t * cmdtp, int flag, int argc, char * const argv[])
+{
 	size_t size;
 	ulong addr;
 
 	if (argc < 2)
 		return CMD_RET_USAGE;
-=======
-	int err = 0;
-	char mtd_dev[16];
-	struct mtd_device *dev;
-	struct part_info *part;
-	u8 pnum;
->>>>>>> 07044c37
 
 	if (mtdparts_init() != 0) {
 		printf("Error initializing mtdparts!\n");
 		return 1;
 	}
 
-<<<<<<< HEAD
 	if (!strcmp(argv[1], "part") && (argc >= 2) && (argc <= 4)) {
-=======
-#ifdef CONFIG_CMD_UBIFS
-	/*
-	 * Automatically unmount UBIFS partition when user
-	 * changes the UBI device. Otherwise the following
-	 * UBIFS commands will crash.
-	 */
-	if (ubifs_is_mounted())
-		cmd_ubifs_umount();
-#endif
-
-	/* todo: get dev number for NAND... */
-	ubi_dev.nr = 0;
-
-	/*
-	 * Call ubi_exit() before re-initializing the UBI subsystem
-	 */
-	if (ubi_initialized) {
-		ubi_exit();
-		del_mtd_partitions(ubi_dev.mtd_info);
-	}
-
-	/*
-	 * Search the mtd device number where this partition
-	 * is located
-	 */
-	if (find_dev_and_part(part_name, &dev, &pnum, &part)) {
-		printf("Partition %s not found!\n", part_name);
-		return 1;
-	}
-	sprintf(mtd_dev, "%s%d", MTD_DEV_TYPE(dev->id->type), dev->id->num);
-	ubi_dev.mtd_info = get_mtd_device_nm(mtd_dev);
-	if (IS_ERR(ubi_dev.mtd_info)) {
-		printf("Partition %s not found on device %s!\n", part_name,
-		       mtd_dev);
-		return 1;
-	}
-
-	ubi_dev.selected = 1;
-
-	strcpy(ubi_dev.part_name, part_name);
-	err = ubi_dev_scan(ubi_dev.mtd_info, ubi_dev.part_name,
-			vid_header_offset);
-	if (err) {
-		printf("UBI init error %d\n", err);
-		ubi_dev.selected = 0;
-		return err;
-	}
-
-	ubi = ubi_devices[0];
-
-	return 0;
-}
-
-static int do_ubi(cmd_tbl_t *cmdtp, int flag, int argc, char * const argv[])
-{
-	size_t size = 0;
-	ulong addr = 0;
-
-	if (argc < 2)
-		return CMD_RET_USAGE;
-
-	if (strcmp(argv[1], "part") == 0) {
-		const char *vid_header_offset = NULL;
-
->>>>>>> 07044c37
 		/* Print current partition */
 		if (argc == 2) {
 			if (!ubi_dev.selected)
@@ -571,17 +493,7 @@
 			return 0;
 		}
 
-<<<<<<< HEAD
 		return set_ubi_part(argv[2], (argc > 3) ? argv[3] : NULL);
-=======
-		if (argc < 3)
-			return CMD_RET_USAGE;
-
-		if (argc > 3)
-			vid_header_offset = argv[3];
-
-		return ubi_part(argv[2], vid_header_offset);
->>>>>>> 07044c37
 	}
 
 	if (!ubi_dev.selected) {
@@ -622,31 +534,12 @@
 		return ubi_create_vol(argv[2], size, dynamic);
 	}
 
-<<<<<<< HEAD
 	if (!strncmp(argv[1], "remove", 6) && (argc == 3))
 		return ubi_remove_vol(argv[2]);
-=======
-	if (strncmp(argv[1], "write", 5) == 0) {
-		int ret;
-
-		if (argc < 5) {
-			printf("Please see usage\n");
-			return 1;
-		}
->>>>>>> 07044c37
 
 	if (!strncmp(argv[1], "write", 5) && (argc == 5)) {
 		addr = parse_loadaddr(argv[2], NULL);
 		size = simple_strtoul(argv[4], NULL, 16);
-<<<<<<< HEAD
-		return ubi_volume_write(argv[3], (void *)addr, size);
-	}
-
-	if (!strncmp(argv[1], "read", 4) && (argc >= 4) && (argc <= 5)) {
-		addr = parse_loadaddr(argv[2], NULL);
-		size = (argc > 4) ? simple_strtoul(argv[4], NULL, 16) : 0;
-		return ubi_volume_read(argv[3], (char *)addr, size);
-=======
 
 		ret = ubi_volume_write(argv[3], (void *)addr, size);
 		if (!ret) {
@@ -657,32 +550,16 @@
 		return ret;
 	}
 
-	if (strncmp(argv[1], "read", 4) == 0) {
-		size = 0;
-
-		/* E.g., read volume size */
-		if (argc == 5) {
-			size = simple_strtoul(argv[4], NULL, 16);
-			argc--;
-		}
-
-		/* E.g., read volume */
-		if (argc == 4) {
-			addr = simple_strtoul(argv[2], NULL, 16);
-			argc--;
-		}
-
-		if (argc == 3) {
-			printf("Read %d bytes from volume %s to %lx\n", size,
-			       argv[3], addr);
-
-			return ubi_volume_read(argv[3], (char *)addr, size);
-		}
->>>>>>> 07044c37
-	}
-
-	printf("Please see usage\n");
-	return 1;
+	if (!strncmp(argv[1], "read", 4) && (argc >= 3) && (argc <= 5)) {
+		addr = (argc > 3) ? parse_loadaddr(argv[2], NULL) : get_loadaddr();
+		size = (argc > 4) ? simple_strtoul(argv[4], NULL, 16) : 0;
+		printf("Read %d bytes from volume %s to %lx\n", size,
+			argv[3], addr);
+
+		return ubi_volume_read(argv[3], (char *)addr, size);
+	}
+
+	return CMD_RET_USAGE;
 }
 
 U_BOOT_CMD(
