--- conflicted
+++ resolved
@@ -551,9 +551,6 @@
 		return ubi_info(layout);
 	}
 
-<<<<<<< HEAD
-	if (!strncmp(argv[1], "create", 6) && (argc >= 3) && (argc <= 5)) {
-=======
 	if (strcmp(argv[1], "check") == 0) {
 		if (argc > 2)
 			return ubi_check(argv[2]);
@@ -562,8 +559,7 @@
 		return 1;
 	}
 
-	if (strncmp(argv[1], "create", 6) == 0) {
->>>>>>> 2bd413a8
+	if (!strncmp(argv[1], "create", 6) && (argc >= 3) && (argc <= 5)) {
 		int dynamic = 1;	/* default: dynamic volume */
 
 		/* Get type */
@@ -646,13 +642,9 @@
 		" header offset)\n"
 	"ubi info [l[ayout]]"
 		" - Display volume and ubi layout information\n"
-<<<<<<< HEAD
+	"ubi check volume"
+		" - check if volume name exists\n"
 	"ubi create[vol] volume [size [type]]"
-=======
-	"ubi check volumename"
-		" - check if volumename exists\n"
-	"ubi create[vol] volume [size] [type]"
->>>>>>> 2bd413a8
 		" - create volume name with size\n"
 	"ubi write[vol] address volume size"
 		" - Write volume from address with size\n"
