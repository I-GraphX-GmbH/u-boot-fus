--- conflicted
+++ resolved
@@ -301,9 +301,6 @@
 	return 0;
 }
 
-<<<<<<< HEAD
-int ubi_volume_read(char *volume, char *buf, size_t size, size_t *loaded)
-=======
 int ubi_volume_begin_write(char *volume, void *buf, size_t size,
 	size_t full_size)
 {
@@ -312,8 +309,10 @@
 	struct ubi_volume *vol;
 
 	vol = ubi_find_volume(volume);
-	if (vol == NULL)
+	if (vol == NULL) {
+		printf("No such volume\n");
 		return ENODEV;
+	}
 
 	rsvd_bytes = vol->reserved_pebs * (ubi->leb_size - vol->data_pad);
 	if (size < 0 || size > rsvd_bytes) {
@@ -335,8 +334,7 @@
 	return ubi_volume_begin_write(volume, buf, size, size);
 }
 
-int ubi_volume_read(char *volume, char *buf, size_t size)
->>>>>>> 5373e27d
+int ubi_volume_read(char *volume, char *buf, size_t size, size_t *loaded)
 {
 	int err, lnum, off, len, tbuf_size;
 	void *tbuf;
@@ -499,14 +497,9 @@
 
 static int do_ubi(cmd_tbl_t * cmdtp, int flag, int argc, char * const argv[])
 {
-<<<<<<< HEAD
-	size_t size;
+	int64_t size;
 	ulong addr;
 	int ret;
-=======
-	int64_t size = 0;
-	ulong addr = 0;
->>>>>>> 5373e27d
 
 	if (argc < 2)
 		return CMD_RET_USAGE;
@@ -548,29 +541,15 @@
 				printf("Incorrect type\n");
 				return 1;
 			}
-<<<<<<< HEAD
 		}				
 
 		/* Get size */
-		size = (argc > 3) ? simple_strtoul(argv[3], NULL, 16) : 0;
+		size = (argc > 3) ? simple_strtoull(argv[3], NULL, 16) : 0;
 		if (!size) {
 			/* Use maximum available size */
 			size = ubi->avail_pebs * ubi->leb_size;
-			printf("No size specified -> Using max size (%u)\n",
+			printf("No size specified -> Using max size (%llu)\n",
 			       size);
-=======
-			argc--;
-		}
-		/* E.g., create volume size */
-		if (argc == 4) {
-			size = simple_strtoull(argv[3], NULL, 16);
-			argc--;
-		}
-		/* Use maximum available size */
-		if (!size) {
-			size = (int64_t)ubi->avail_pebs * ubi->leb_size;
-			printf("No size specified -> Using max size (%lld)\n", size);
->>>>>>> 5373e27d
 		}
 
 		return ubi_create_vol(argv[2], size, dynamic);
@@ -579,35 +558,28 @@
 	if (!strncmp(argv[1], "remove", 6) && (argc == 3))
 		return ubi_remove_vol(argv[2]);
 
-	if (!strncmp(argv[1], "write", 5) && (argc == 5)) {
+	if (!strncmp(argv[1], "write", 5) && (argc >= 5) && (argc <= 6)) {
 		addr = parse_loadaddr(argv[2], NULL);
 		size = simple_strtoul(argv[4], NULL, 16);
 
-<<<<<<< HEAD
-		printf("Writing to volume %s ... ", argv[3]);
-		ret = ubi_volume_write(argv[3], (void *)addr, size);
-		if (!ret)
-			printf("OK, %d bytes stored\n", size);
-=======
-		if (strlen(argv[1]) == 10 &&
-		    strncmp(argv[1] + 5, ".part", 5) == 0) {
-			if (argc < 6) {
+		if (!strncmp(argv[1], "write.part", 10)) {
+			printf("Writing partly data to volume %s ... ", argv[3]);
+			if (argc > 5) {
+				size_t full_size;
+
+				full_size = simple_strtoul(argv[5], NULL, 16);
+				ret = ubi_volume_begin_write(argv[3],
+					 (void *)addr, size, full_size);
+			} else {
 				ret = ubi_volume_continue_write(argv[3],
 						(void *)addr, size);
-			} else {
-				size_t full_size;
-				full_size = simple_strtoul(argv[5], NULL, 16);
-				ret = ubi_volume_begin_write(argv[3],
-						(void *)addr, size, full_size);
 			}
 		} else {
+			printf("Writing to volume %s ... ", argv[3]);
 			ret = ubi_volume_write(argv[3], (void *)addr, size);
 		}
-		if (!ret) {
-			printf("%lld bytes written to volume %s\n", size,
-			       argv[3]);
-		}
->>>>>>> 5373e27d
+		if (!ret)
+			printf("OK, %lld bytes stored\n", size);
 
 		return ret;
 	}
@@ -627,16 +599,7 @@
 			printf("OK, %d bytes loaded to 0x%lx\n", loaded, addr);
 		}
 
-<<<<<<< HEAD
 		return ret;
-=======
-		if (argc == 3) {
-			printf("Read %lld bytes from volume %s to %lx\n", size,
-			       argv[3], addr);
-
-			return ubi_volume_read(argv[3], (char *)addr, size);
-		}
->>>>>>> 5373e27d
 	}
 
 	return CMD_RET_USAGE;
