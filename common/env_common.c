--- conflicted
+++ resolved
@@ -37,111 +37,7 @@
 /************************************************************************
  * Default settings to be used when no valid environment is found
  */
-<<<<<<< HEAD
-#define XMK_STR(x)	#x
-#define MK_STR(x)	XMK_STR(x)
-
-const uchar default_environment[] = {
-#ifdef	CONFIG_BOOTARGS
-	"bootargs="	CONFIG_BOOTARGS			"\0"
-#endif
-#ifdef	CONFIG_BOOTCOMMAND
-	"bootcmd="	CONFIG_BOOTCOMMAND		"\0"
-#endif
-#ifdef	CONFIG_MTDPARTITION
-	"mtdpart="	CONFIG_MTDPARTITION		"\0"
-#endif
-#ifdef	CONFIG_RAMBOOTCOMMAND
-	"ramboot="	CONFIG_RAMBOOTCOMMAND		"\0"
-#endif
-#ifdef	CONFIG_NFSBOOTCOMMAND
-	"nfsboot="	CONFIG_NFSBOOTCOMMAND		"\0"
-#endif
-#if defined(CONFIG_BOOTDELAY) && (CONFIG_BOOTDELAY >= 0)
-	"bootdelay="	MK_STR(CONFIG_BOOTDELAY)	"\0"
-#endif
-#if defined(CONFIG_BAUDRATE) && (CONFIG_BAUDRATE >= 0)
-	"baudrate="	MK_STR(CONFIG_BAUDRATE)		"\0"
-#endif
-#ifdef	CONFIG_LOADS_ECHO
-	"loads_echo="	MK_STR(CONFIG_LOADS_ECHO)	"\0"
-#endif
-#ifdef	CONFIG_ETHADDR
-	"ethaddr="	MK_STR(CONFIG_ETHADDR)		"\0"
-#endif
-#ifdef	CONFIG_ETH1ADDR
-	"eth1addr="	MK_STR(CONFIG_ETH1ADDR)		"\0"
-#endif
-#ifdef	CONFIG_ETH2ADDR
-	"eth2addr="	MK_STR(CONFIG_ETH2ADDR)		"\0"
-#endif
-#ifdef	CONFIG_ETH3ADDR
-	"eth3addr="	MK_STR(CONFIG_ETH3ADDR)		"\0"
-#endif
-#ifdef	CONFIG_ETH4ADDR
-	"eth4addr="	MK_STR(CONFIG_ETH4ADDR)		"\0"
-#endif
-#ifdef	CONFIG_ETH5ADDR
-	"eth5addr="	MK_STR(CONFIG_ETH5ADDR)		"\0"
-#endif
-#ifdef	CONFIG_ETHPRIME
-	"ethprime="	CONFIG_ETHPRIME			"\0"
-#endif
-#ifdef	CONFIG_IPADDR
-	"ipaddr="	MK_STR(CONFIG_IPADDR)		"\0"
-#endif
-#ifdef	CONFIG_SERVERIP
-	"serverip="	MK_STR(CONFIG_SERVERIP)		"\0"
-#endif
-#ifdef	CONFIG_SYS_AUTOLOAD
-	"autoload="	CONFIG_SYS_AUTOLOAD		"\0"
-#endif
-#ifdef	CONFIG_PREBOOT
-	"preboot="	CONFIG_PREBOOT			"\0"
-#endif
-#ifdef	CONFIG_ROOTPATH
-	"rootpath="	CONFIG_ROOTPATH			"\0"
-#endif
-#ifdef	CONFIG_GATEWAYIP
-	"gatewayip="	MK_STR(CONFIG_GATEWAYIP)	"\0"
-#endif
-#ifdef	CONFIG_NETMASK
-	"netmask="	MK_STR(CONFIG_NETMASK)		"\0"
-#endif
-#ifdef	CONFIG_HOSTNAME
-	"hostname="	MK_STR(CONFIG_HOSTNAME)		"\0"
-#endif
-#ifdef	CONFIG_BOOTFILE
-	"bootfile="	CONFIG_BOOTFILE			"\0"
-#endif
-#ifdef	CONFIG_LOADADDR
-	"loadaddr="	MK_STR(CONFIG_LOADADDR)		"\0"
-#endif
-#ifdef	CONFIG_CLOCKS_IN_MHZ
-	"clocks_in_mhz=1\0"
-#endif
-#if defined(CONFIG_PCI_BOOTDELAY) && (CONFIG_PCI_BOOTDELAY > 0)
-	"pcidelay="	MK_STR(CONFIG_PCI_BOOTDELAY)	"\0"
-#endif
-#ifdef	CONFIG_ENV_VARS_UBOOT_CONFIG
-	"arch="		CONFIG_SYS_ARCH			"\0"
-	"cpu="		CONFIG_SYS_CPU			"\0"
-	"board="	CONFIG_SYS_BOARD		"\0"
-#ifdef CONFIG_SYS_VENDOR
-	"vendor="	CONFIG_SYS_VENDOR		"\0"
-#endif
-#ifdef CONFIG_SYS_SOC
-	"soc="		CONFIG_SYS_SOC			"\0"
-#endif
-#endif
-#ifdef	CONFIG_EXTRA_ENV_SETTINGS
-	CONFIG_EXTRA_ENV_SETTINGS
-#endif
-	"\0"
-};
-=======
 #include <env_default.h>
->>>>>>> 2acceb0e
 
 struct hsearch_data env_htab = {
 	.change_ok = env_flags_validate,
@@ -224,18 +120,9 @@
 
 void set_default_env(const char *s)
 {
-<<<<<<< HEAD
-	/*
-	 * By default, do not apply changes as they will eventually
-	 * be applied by someone else
-	 */
-	int do_apply = 0;
+	int flags = 0;
+
 	if (sizeof(default_environment) > get_env_size() - ENV_HEADER_SIZE) {
-=======
-	int flags = 0;
-
-	if (sizeof(default_environment) > ENV_SIZE) {
->>>>>>> 2acceb0e
 		puts("*** Error - default environment is too large\n\n");
 		return;
 	}
@@ -295,13 +182,8 @@
 		}
 	}
 
-<<<<<<< HEAD
 	if (himport_r(&env_htab, (char *)(ep + 1), env_size, '\0', 0,
-			0, NULL, 0 /* do_apply */)) {
-=======
-	if (himport_r(&env_htab, (char *)ep->data, ENV_SIZE, '\0', 0,
 			0, NULL)) {
->>>>>>> 2acceb0e
 		gd->flags |= GD_FLG_ENV_READY;
 		return 1;
 	}
