/*
 * (C) Copyright 2000-2010
 * Wolfgang Denk, DENX Software Engineering, wd@denx.de.
 *
 * (C) Copyright 2001 Sysgo Real-Time Solutions, GmbH <www.elinos.com>
 * Andreas Heppel <aheppel@sysgo.de>
 *
 * See file CREDITS for list of people who contributed to this
 * project.
 *
 * This program is free software; you can redistribute it and/or
 * modify it under the terms of the GNU General Public License as
 * published by the Free Software Foundation; either version 2 of
 * the License, or (at your option) any later version.
 *
 * This program is distributed in the hope that it will be useful,
 * but WITHOUT ANY WARRANTY; without even the implied warranty of
 * MERCHANTABILITY or FITNESS FOR A PARTICULAR PURPOSE.	 See the
 * GNU General Public License for more details.
 *
 * You should have received a copy of the GNU General Public License
 * along with this program; if not, write to the Free Software
 * Foundation, Inc., 59 Temple Place, Suite 330, Boston,
 * MA 02111-1307 USA
 */

#include <common.h>
#include <command.h>
#include <environment.h>
#include <linux/stddef.h>
#include <search.h>
#include <errno.h>
#include <malloc.h>

DECLARE_GLOBAL_DATA_PTR;

/************************************************************************
 * Default settings to be used when no valid environment is found
 */
#define XMK_STR(x)	#x
#define MK_STR(x)	XMK_STR(x)

const uchar default_environment[] = {
#ifdef	CONFIG_BOOTARGS
	"bootargs="	CONFIG_BOOTARGS			"\0"
#endif
#ifdef	CONFIG_BOOTCOMMAND
	"bootcmd="	CONFIG_BOOTCOMMAND		"\0"
#endif
#ifdef	CONFIG_MTDPARTITION
	"mtdpart="	CONFIG_MTDPARTITION		"\0"
#endif
#ifdef	CONFIG_RAMBOOTCOMMAND
	"ramboot="	CONFIG_RAMBOOTCOMMAND		"\0"
#endif
#ifdef	CONFIG_NFSBOOTCOMMAND
	"nfsboot="	CONFIG_NFSBOOTCOMMAND		"\0"
#endif
#if defined(CONFIG_BOOTDELAY) && (CONFIG_BOOTDELAY >= 0)
	"bootdelay="	MK_STR(CONFIG_BOOTDELAY)	"\0"
#endif
#if defined(CONFIG_BAUDRATE) && (CONFIG_BAUDRATE >= 0)
	"baudrate="	MK_STR(CONFIG_BAUDRATE)		"\0"
#endif
#ifdef	CONFIG_LOADS_ECHO
	"loads_echo="	MK_STR(CONFIG_LOADS_ECHO)	"\0"
#endif
#ifdef	CONFIG_ETHADDR
	"ethaddr="	MK_STR(CONFIG_ETHADDR)		"\0"
#endif
#ifdef	CONFIG_ETH1ADDR
	"eth1addr="	MK_STR(CONFIG_ETH1ADDR)		"\0"
#endif
#ifdef	CONFIG_ETH2ADDR
	"eth2addr="	MK_STR(CONFIG_ETH2ADDR)		"\0"
#endif
#ifdef	CONFIG_ETH3ADDR
	"eth3addr="	MK_STR(CONFIG_ETH3ADDR)		"\0"
#endif
#ifdef	CONFIG_ETH4ADDR
	"eth4addr="	MK_STR(CONFIG_ETH4ADDR)		"\0"
#endif
#ifdef	CONFIG_ETH5ADDR
	"eth5addr="	MK_STR(CONFIG_ETH5ADDR)		"\0"
#endif
#ifdef	CONFIG_ETHPRIME
	"ethprime="	CONFIG_ETHPRIME			"\0"
#endif
#ifdef	CONFIG_IPADDR
	"ipaddr="	MK_STR(CONFIG_IPADDR)		"\0"
#endif
#ifdef	CONFIG_SERVERIP
	"serverip="	MK_STR(CONFIG_SERVERIP)		"\0"
#endif
#ifdef	CONFIG_SYS_AUTOLOAD
	"autoload="	CONFIG_SYS_AUTOLOAD		"\0"
#endif
#ifdef	CONFIG_PREBOOT
	"preboot="	CONFIG_PREBOOT			"\0"
#endif
#ifdef	CONFIG_ROOTPATH
	"rootpath="	CONFIG_ROOTPATH			"\0"
#endif
#ifdef	CONFIG_GATEWAYIP
	"gatewayip="	MK_STR(CONFIG_GATEWAYIP)	"\0"
#endif
#ifdef	CONFIG_NETMASK
	"netmask="	MK_STR(CONFIG_NETMASK)		"\0"
#endif
#ifdef	CONFIG_HOSTNAME
	"hostname="	MK_STR(CONFIG_HOSTNAME)		"\0"
#endif
#ifdef	CONFIG_BOOTFILE
	"bootfile="	CONFIG_BOOTFILE			"\0"
#endif
#ifdef	CONFIG_LOADADDR
	"loadaddr="	MK_STR(CONFIG_LOADADDR)		"\0"
#endif
#ifdef	CONFIG_CLOCKS_IN_MHZ
	"clocks_in_mhz=1\0"
#endif
#if defined(CONFIG_PCI_BOOTDELAY) && (CONFIG_PCI_BOOTDELAY > 0)
	"pcidelay="	MK_STR(CONFIG_PCI_BOOTDELAY)	"\0"
#endif
#ifdef	CONFIG_ENV_VARS_UBOOT_CONFIG
	"arch="		CONFIG_SYS_ARCH			"\0"
	"cpu="		CONFIG_SYS_CPU			"\0"
	"board="	CONFIG_SYS_BOARD		"\0"
#ifdef CONFIG_SYS_VENDOR
	"vendor="	CONFIG_SYS_VENDOR		"\0"
#endif
#ifdef CONFIG_SYS_SOC
	"soc="		CONFIG_SYS_SOC			"\0"
#endif
#endif
#ifdef	CONFIG_EXTRA_ENV_SETTINGS
	CONFIG_EXTRA_ENV_SETTINGS
#endif
	"\0"
};

struct hsearch_data env_htab = {
	.apply = env_check_apply,
};

static uchar __env_get_char_spec(int index)
{
	return *((uchar *)(gd->env_addr + index));
}
uchar env_get_char_spec(int)
	__attribute__((weak, alias("__env_get_char_spec")));

size_t get_default_env_size(void)
{
	return sizeof(default_environment) + ENV_HEADER_SIZE;
}

static uchar env_get_char_init(int index)
{
	/* if crc was bad, use the default environment */
	if (gd->env_valid)
		return env_get_char_spec(index);
	else
		return default_environment[index];
}

uchar env_get_char_memory(int index)
{
	return *env_get_addr(index);
}

uchar env_get_char(int index)
{
	/* if relocated to RAM */
	if (gd->flags & GD_FLG_RELOC)
		return env_get_char_memory(index);
	else
		return env_get_char_init(index);
}

const uchar *env_get_addr(int index)
{
	if (gd->env_valid)
		return (uchar *)(gd->env_addr + index);
	else
		return &default_environment[index];
}

void set_default_env(const char *s)
{
<<<<<<< HEAD
	if (sizeof(default_environment) > get_env_size() - ENV_HEADER_SIZE) {
=======
	/*
	 * By default, do not apply changes as they will eventually
	 * be applied by someone else
	 */
	int do_apply = 0;
	if (sizeof(default_environment) > ENV_SIZE) {
>>>>>>> a0215a44
		puts("*** Error - default environment is too large\n\n");
		return;
	}

	if (s) {
		if (*s == '!') {
			printf("*** Warning - %s, "
				"using default environment\n\n",
				s + 1);
		} else {
			/*
			 * This set_to_default was explicitly asked for
			 * by the user, as opposed to being a recovery
			 * mechanism.  Therefore we check every single
			 * variable and apply changes to the system
			 * right away (e.g. baudrate, console).
			 */
			do_apply = 1;
			puts(s);
		}
	} else {
		puts("Using default environment\n\n");
	}

	if (himport_r(&env_htab, (char *)default_environment,
			sizeof(default_environment), '\0', 0,
			0, NULL, do_apply) == 0)
		error("Environment import failed: errno = %d\n", errno);

	gd->flags |= GD_FLG_ENV_READY;
}


/* [re]set individual variables to their value in the default environment */
int set_default_vars(int nvars, char * const vars[])
{
	/*
	 * Special use-case: import from default environment
	 * (and use \0 as a separator)
	 */
	return himport_r(&env_htab, (const char *)default_environment,
				sizeof(default_environment), '\0', H_NOCLEAR,
				nvars, vars, 1 /* do_apply */);
}

#ifndef CONFIG_SPL_BUILD
/*
 * Check if CRC is valid and (if yes) import the environment.
 * Note that "buf" may or may not be aligned.
 */
int env_import(const char *buf, int check, size_t env_size)
{
	env_t *ep = (env_t *)buf;

	env_size -= ENV_HEADER_SIZE;
	if (check) {
		uint32_t crc;

		memcpy(&crc, &ep->crc, sizeof(crc));

		if (crc32(0, (unsigned char *)(ep + 1), env_size) != crc) {
			set_default_env("!bad CRC");
			return 0;
		}
	}

<<<<<<< HEAD
	if (himport_r(&env_htab, (char *)(ep + 1), env_size, '\0', 0)) {
=======
	if (himport_r(&env_htab, (char *)ep->data, ENV_SIZE, '\0', 0,
			0, NULL, 0 /* do_apply */)) {
>>>>>>> a0215a44
		gd->flags |= GD_FLG_ENV_READY;
		return 1;
	}

	error("Cannot import environment: errno = %d\n", errno);

	set_default_env("!import failed");

	return 0;
}
#endif

void env_relocate(void)
{
#if defined(CONFIG_NEEDS_MANUAL_RELOC)
	env_reloc();
#endif
	if (gd->env_valid == 0) {
#if defined(CONFIG_ENV_IS_NOWHERE) || defined(CONFIG_SPL_BUILD)
		/* Environment not changable */
		set_default_env(NULL);
#else
		bootstage_error(BOOTSTAGE_ID_NET_CHECKSUM);
		set_default_env("!bad CRC");
#endif
	} else {
		env_relocate_spec();
	}
}

#if defined(CONFIG_AUTO_COMPLETE) && !defined(CONFIG_SPL_BUILD)
int env_complete(char *var, int maxv, char *cmdv[], int bufsz, char *buf)
{
	ENTRY *match;
	int found, idx;

	idx = 0;
	found = 0;
	cmdv[0] = NULL;

	while ((idx = hmatch_r(var, idx, &match, &env_htab))) {
		int vallen = strlen(match->key) + 1;

		if (found >= maxv - 2 || bufsz < vallen)
			break;

		cmdv[found++] = buf;
		memcpy(buf, match->key, vallen);
		buf += vallen;
		bufsz -= vallen;
	}

	qsort(cmdv, found, sizeof(cmdv[0]), strcmp_compar);

	if (idx)
		cmdv[found++] = "...";

	cmdv[found] = NULL;
	return found;
}
#endif<|MERGE_RESOLUTION|>--- conflicted
+++ resolved
@@ -188,16 +188,12 @@
 
 void set_default_env(const char *s)
 {
-<<<<<<< HEAD
-	if (sizeof(default_environment) > get_env_size() - ENV_HEADER_SIZE) {
-=======
 	/*
 	 * By default, do not apply changes as they will eventually
 	 * be applied by someone else
 	 */
 	int do_apply = 0;
-	if (sizeof(default_environment) > ENV_SIZE) {
->>>>>>> a0215a44
+	if (sizeof(default_environment) > get_env_size() - ENV_HEADER_SIZE) {
 		puts("*** Error - default environment is too large\n\n");
 		return;
 	}
@@ -264,12 +260,8 @@
 		}
 	}
 
-<<<<<<< HEAD
-	if (himport_r(&env_htab, (char *)(ep + 1), env_size, '\0', 0)) {
-=======
-	if (himport_r(&env_htab, (char *)ep->data, ENV_SIZE, '\0', 0,
+	if (himport_r(&env_htab, (char *)(ep + 1), env_size, '\0', 0,
 			0, NULL, 0 /* do_apply */)) {
->>>>>>> a0215a44
 		gd->flags |= GD_FLG_ENV_READY;
 		return 1;
 	}
