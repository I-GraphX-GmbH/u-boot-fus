--- conflicted
+++ resolved
@@ -334,142 +334,7 @@
 
 int do_diskboot(cmd_tbl_t *cmdtp, int flag, int argc, char *const argv[])
 {
-<<<<<<< HEAD
-	char *boot_device = NULL;
-	char *ep;
-	int dev, part = 0;
-	ulong addr, cnt;
-	disk_partition_t info;
-	image_header_t *hdr;
-
-#if defined(CONFIG_FIT)
-	const void *fit_hdr = NULL;
-#endif
-
-	bootstage_mark(BOOTSTAGE_ID_IDE_START);
-	addr = (argc > 1) ? parse_loadaddr(argv[1], NULL) : get_loadaddr();
-	boot_device = (argc > 2) ? argv[2] : getenv("bootdevice");
-	set_loadaddr(addr);
-	bootstage_mark(BOOTSTAGE_ID_IDE_ADDR);
-
-	if (!boot_device) {
-		puts("\n** No boot device **\n");
-		bootstage_error(BOOTSTAGE_ID_IDE_BOOT_DEVICE);
-		return 1;
-	}
-	bootstage_mark(BOOTSTAGE_ID_IDE_BOOT_DEVICE);
-
-	dev = simple_strtoul(boot_device, &ep, 16);
-
-	if (ide_dev_desc[dev].type == DEV_TYPE_UNKNOWN) {
-		printf("\n** Device %d not available\n", dev);
-		bootstage_error(BOOTSTAGE_ID_IDE_TYPE);
-		return 1;
-	}
-	bootstage_mark(BOOTSTAGE_ID_IDE_TYPE);
-
-	if (*ep) {
-		if (*ep != ':') {
-			puts("\n** Invalid boot device, use `dev[:part]' **\n");
-			bootstage_error(BOOTSTAGE_ID_IDE_PART);
-			return 1;
-		}
-		part = simple_strtoul(++ep, NULL, 16);
-	}
-	bootstage_mark(BOOTSTAGE_ID_IDE_PART);
-
-	if (get_partition_info(&ide_dev_desc[dev], part, &info)) {
-		bootstage_error(BOOTSTAGE_ID_IDE_PART_INFO);
-		return 1;
-	}
-	bootstage_mark(BOOTSTAGE_ID_IDE_PART_INFO);
-
-	if ((strncmp((char *)info.type, BOOT_PART_TYPE, sizeof(info.type)) != 0)
-	    &&
-	    (strncmp((char *)info.type, BOOT_PART_COMP, sizeof(info.type)) != 0)
-	   ) {
-		printf("\n** Invalid partition type \"%.32s\"" " (expect \""
-			BOOT_PART_TYPE "\")\n",
-			info.type);
-		bootstage_error(BOOTSTAGE_ID_IDE_PART_TYPE);
-		return 1;
-	}
-	bootstage_mark(BOOTSTAGE_ID_IDE_PART_TYPE);
-
-	printf("\nLoading from IDE device %d, partition %d: "
-	       "Name: %.32s  Type: %.32s\n", dev, part, info.name, info.type);
-
-	debug("First Block: %ld,  # of blocks: %ld, Block Size: %ld\n",
-	      info.start, info.size, info.blksz);
-
-	if (ide_dev_desc[dev].
-	    block_read(dev, info.start, 1, (ulong *) addr) != 1) {
-		printf("** Read error on %d:%d\n", dev, part);
-		bootstage_error(BOOTSTAGE_ID_IDE_PART_READ);
-		return 1;
-	}
-	bootstage_mark(BOOTSTAGE_ID_IDE_PART_READ);
-
-	switch (genimg_get_format((void *) addr)) {
-	case IMAGE_FORMAT_LEGACY:
-		hdr = (image_header_t *) addr;
-
-		bootstage_mark(BOOTSTAGE_ID_IDE_FORMAT);
-
-		if (!image_check_hcrc(hdr)) {
-			puts("\n** Bad Header Checksum **\n");
-			bootstage_error(BOOTSTAGE_ID_IDE_CHECKSUM);
-			return 1;
-		}
-		bootstage_mark(BOOTSTAGE_ID_IDE_CHECKSUM);
-
-		image_print_contents(hdr);
-
-		cnt = image_get_image_size(hdr);
-		break;
-#if defined(CONFIG_FIT)
-	case IMAGE_FORMAT_FIT:
-		fit_hdr = (const void *) addr;
-		puts("Fit image detected...\n");
-
-		cnt = fit_get_size(fit_hdr);
-		break;
-#endif
-	default:
-		bootstage_error(BOOTSTAGE_ID_IDE_FORMAT);
-		puts("** Unknown image type\n");
-		return 1;
-	}
-
-	cnt += info.blksz - 1;
-	cnt /= info.blksz;
-	cnt -= 1;
-
-	if (ide_dev_desc[dev].block_read(dev, info.start + 1, cnt,
-					 (ulong *)(addr + info.blksz)) != cnt) {
-		printf("** Read error on %d:%d\n", dev, part);
-		bootstage_error(BOOTSTAGE_ID_IDE_READ);
-		return 1;
-	}
-	bootstage_mark(BOOTSTAGE_ID_IDE_READ);
-
-#if defined(CONFIG_FIT)
-	/* This cannot be done earlier, we need complete FIT image in RAM first */
-	if (genimg_get_format((void *) addr) == IMAGE_FORMAT_FIT) {
-		if (!fit_check_format(fit_hdr)) {
-			bootstage_error(BOOTSTAGE_ID_IDE_FIT_READ);
-			puts("** Bad FIT image format\n");
-			return 1;
-		}
-		bootstage_mark(BOOTSTAGE_ID_IDE_FIT_READ_OK);
-		fit_print_contents(fit_hdr);
-	}
-#endif
-
-	return bootm_maybe_autostart(cmdtp, argv[0]);
-=======
 	return common_diskboot(cmdtp, "ide", argc, argv);
->>>>>>> a0215a44
 }
 
 /* ------------------------------------------------------------------------- */
