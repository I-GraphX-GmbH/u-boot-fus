/*
 * (C) Copyright 2000-2009
 * Wolfgang Denk, DENX Software Engineering, wd@denx.de.
 *
 * SPDX-License-Identifier:	GPL-2.0+
 */

#include <common.h>
#include <bootm.h>
#include <fdt_support.h>
#include <libfdt.h>
#include <malloc.h>
#include <vxworks.h>

DECLARE_GLOBAL_DATA_PTR;

static int do_bootm_standalone(int flag, int argc, char * const argv[],
			       bootm_headers_t *images)
{
	char *s;
	int (*appl)(int, char *const[]);

	/* Don't start if "autostart" is set to "no" */
	s = env_get("autostart");
	if ((s != NULL) && !strcmp(s, "no")) {
<<<<<<< HEAD
		set_fileaddr(images->os.image_start);
		setenv_fileinfo(images->os.image_len);
=======
		env_set_hex("filesize", images->os.image_len);
>>>>>>> 83f07da0
		return 0;
	}
	appl = (int (*)(int, char * const []))images->ep;
	appl(argc, argv);
	return 0;
}

/*******************************************************************/
/* OS booting routines */
/*******************************************************************/

#if defined(CONFIG_BOOTM_NETBSD) || defined(CONFIG_BOOTM_PLAN9)
static void copy_args(char *dest, int argc, char * const argv[], char delim)
{
	int i;

	for (i = 0; i < argc; i++) {
		if (i > 0)
			*dest++ = delim;
		strcpy(dest, argv[i]);
		dest += strlen(argv[i]);
	}
}
#endif

#ifdef CONFIG_BOOTM_NETBSD
static int do_bootm_netbsd(int flag, int argc, char * const argv[],
			    bootm_headers_t *images)
{
	void (*loader)(bd_t *, image_header_t *, char *, char *);
	image_header_t *os_hdr, *hdr;
	ulong kernel_data, kernel_len;
	char *cmdline;

	if (flag != BOOTM_STATE_OS_GO)
		return 0;

#if defined(CONFIG_FIT)
	if (!images->legacy_hdr_valid) {
		fit_unsupported_reset("NetBSD");
		return 1;
	}
#endif
	hdr = images->legacy_hdr_os;

	/*
	 * Booting a (NetBSD) kernel image
	 *
	 * This process is pretty similar to a standalone application:
	 * The (first part of an multi-) image must be a stage-2 loader,
	 * which in turn is responsible for loading & invoking the actual
	 * kernel.  The only differences are the parameters being passed:
	 * besides the board info strucure, the loader expects a command
	 * line, the name of the console device, and (optionally) the
	 * address of the original image header.
	 */
	os_hdr = NULL;
	if (image_check_type(&images->legacy_hdr_os_copy, IH_TYPE_MULTI)) {
		image_multi_getimg(hdr, 1, &kernel_data, &kernel_len);
		if (kernel_len)
			os_hdr = hdr;
	}

	if (argc > 0) {
		ulong len;
		int   i;

		for (i = 0, len = 0; i < argc; i += 1)
			len += strlen(argv[i]) + 1;
		cmdline = malloc(len);
		copy_args(cmdline, argc, argv, ' ');
	} else {
		cmdline = env_get("bootargs");
		if (cmdline == NULL)
			cmdline = "";
	}

	loader = (void (*)(bd_t *, image_header_t *, char *, char *))images->ep;

	printf("## Transferring control to NetBSD stage-2 loader (at address %08lx) ...\n",
	       (ulong)loader);

	bootstage_mark(BOOTSTAGE_ID_RUN_OS);

	/*
	 * NetBSD Stage-2 Loader Parameters:
	 *   arg[0]: pointer to board info data
	 *   arg[1]: image load address
	 *   arg[2]: char pointer to the console device to use
	 *   arg[3]: char pointer to the boot arguments
	 */
	(*loader)(gd->bd, os_hdr, "", cmdline);

	return 1;
}
#endif /* CONFIG_BOOTM_NETBSD*/

#ifdef CONFIG_LYNXKDI
static int do_bootm_lynxkdi(int flag, int argc, char * const argv[],
			     bootm_headers_t *images)
{
	image_header_t *hdr = &images->legacy_hdr_os_copy;

	if (flag != BOOTM_STATE_OS_GO)
		return 0;

#if defined(CONFIG_FIT)
	if (!images->legacy_hdr_valid) {
		fit_unsupported_reset("Lynx");
		return 1;
	}
#endif

	lynxkdi_boot((image_header_t *)hdr);

	return 1;
}
#endif /* CONFIG_LYNXKDI */

#ifdef CONFIG_BOOTM_RTEMS
static int do_bootm_rtems(int flag, int argc, char * const argv[],
			   bootm_headers_t *images)
{
	void (*entry_point)(bd_t *);

	if (flag != BOOTM_STATE_OS_GO)
		return 0;

#if defined(CONFIG_FIT)
	if (!images->legacy_hdr_valid) {
		fit_unsupported_reset("RTEMS");
		return 1;
	}
#endif

	entry_point = (void (*)(bd_t *))images->ep;

	printf("## Transferring control to RTEMS (at address %08lx) ...\n",
	       (ulong)entry_point);

	bootstage_mark(BOOTSTAGE_ID_RUN_OS);

	/*
	 * RTEMS Parameters:
	 *   r3: ptr to board info data
	 */
	(*entry_point)(gd->bd);

	return 1;
}
#endif /* CONFIG_BOOTM_RTEMS */

#if defined(CONFIG_BOOTM_OSE)
static int do_bootm_ose(int flag, int argc, char * const argv[],
			   bootm_headers_t *images)
{
	void (*entry_point)(void);

	if (flag != BOOTM_STATE_OS_GO)
		return 0;

#if defined(CONFIG_FIT)
	if (!images->legacy_hdr_valid) {
		fit_unsupported_reset("OSE");
		return 1;
	}
#endif

	entry_point = (void (*)(void))images->ep;

	printf("## Transferring control to OSE (at address %08lx) ...\n",
	       (ulong)entry_point);

	bootstage_mark(BOOTSTAGE_ID_RUN_OS);

	/*
	 * OSE Parameters:
	 *   None
	 */
	(*entry_point)();

	return 1;
}
#endif /* CONFIG_BOOTM_OSE */

#if defined(CONFIG_BOOTM_PLAN9)
static int do_bootm_plan9(int flag, int argc, char * const argv[],
			   bootm_headers_t *images)
{
	void (*entry_point)(void);
	char *s;

	if (flag != BOOTM_STATE_OS_GO)
		return 0;

#if defined(CONFIG_FIT)
	if (!images->legacy_hdr_valid) {
		fit_unsupported_reset("Plan 9");
		return 1;
	}
#endif

	/* See README.plan9 */
	s = env_get("confaddr");
	if (s != NULL) {
		char *confaddr = (char *)simple_strtoul(s, NULL, 16);

		if (argc > 0) {
			copy_args(confaddr, argc, argv, '\n');
		} else {
			s = env_get("bootargs");
			if (s != NULL)
				strcpy(confaddr, s);
		}
	}

	entry_point = (void (*)(void))images->ep;

	printf("## Transferring control to Plan 9 (at address %08lx) ...\n",
	       (ulong)entry_point);

	bootstage_mark(BOOTSTAGE_ID_RUN_OS);

	/*
	 * Plan 9 Parameters:
	 *   None
	 */
	(*entry_point)();

	return 1;
}
#endif /* CONFIG_BOOTM_PLAN9 */

#if defined(CONFIG_BOOTM_VXWORKS) && \
	(defined(CONFIG_PPC) || defined(CONFIG_ARM))

void do_bootvx_fdt(bootm_headers_t *images)
{
#if defined(CONFIG_OF_LIBFDT)
	int ret;
	char *bootline;
	ulong of_size = images->ft_len;
	char **of_flat_tree = &images->ft_addr;
	struct lmb *lmb = &images->lmb;

	if (*of_flat_tree) {
		boot_fdt_add_mem_rsv_regions(lmb, *of_flat_tree);

		ret = boot_relocate_fdt(lmb, of_flat_tree, &of_size);
		if (ret)
			return;

		/* Update ethernet nodes */
		fdt_fixup_ethernet(*of_flat_tree);

		ret = fdt_add_subnode(*of_flat_tree, 0, "chosen");
		if ((ret >= 0 || ret == -FDT_ERR_EXISTS)) {
			bootline = env_get("bootargs");
			if (bootline) {
				ret = fdt_find_and_setprop(*of_flat_tree,
						"/chosen", "bootargs",
						bootline,
						strlen(bootline) + 1, 1);
				if (ret < 0) {
					printf("## ERROR: %s : %s\n", __func__,
					       fdt_strerror(ret));
					return;
				}
			}
		} else {
			printf("## ERROR: %s : %s\n", __func__,
			       fdt_strerror(ret));
			return;
		}
	}
#endif

	boot_prep_vxworks(images);

	bootstage_mark(BOOTSTAGE_ID_RUN_OS);

#if defined(CONFIG_OF_LIBFDT)
	printf("## Starting vxWorks at 0x%08lx, device tree at 0x%08lx ...\n",
	       (ulong)images->ep, (ulong)*of_flat_tree);
#else
	printf("## Starting vxWorks at 0x%08lx\n", (ulong)images->ep);
#endif

	boot_jump_vxworks(images);

	puts("## vxWorks terminated\n");
}

static int do_bootm_vxworks(int flag, int argc, char * const argv[],
			     bootm_headers_t *images)
{
	if (flag != BOOTM_STATE_OS_GO)
		return 0;

#if defined(CONFIG_FIT)
	if (!images->legacy_hdr_valid) {
		fit_unsupported_reset("VxWorks");
		return 1;
	}
#endif

	do_bootvx_fdt(images);

	return 1;
}
#endif

#if defined(CONFIG_CMD_ELF)
static int do_bootm_qnxelf(int flag, int argc, char * const argv[],
			    bootm_headers_t *images)
{
	char *local_args[2];
	char str[16];
	int dcache;

	if (flag != BOOTM_STATE_OS_GO)
		return 0;

#if defined(CONFIG_FIT)
	if (!images->legacy_hdr_valid) {
		fit_unsupported_reset("QNX");
		return 1;
	}
#endif

	sprintf(str, "%lx", images->ep); /* write entry-point into string */
	local_args[0] = argv[0];
	local_args[1] = str;	/* and provide it via the arguments */

	/*
	 * QNX images require the data cache is disabled.
	 */
	dcache = dcache_status();
	if (dcache)
		dcache_disable();

	do_bootelf(NULL, 0, 2, local_args);

	if (dcache)
		dcache_enable();

	return 1;
}
#endif

#ifdef CONFIG_INTEGRITY
static int do_bootm_integrity(int flag, int argc, char * const argv[],
			   bootm_headers_t *images)
{
	void (*entry_point)(void);

	if (flag != BOOTM_STATE_OS_GO)
		return 0;

#if defined(CONFIG_FIT)
	if (!images->legacy_hdr_valid) {
		fit_unsupported_reset("INTEGRITY");
		return 1;
	}
#endif

	entry_point = (void (*)(void))images->ep;

	printf("## Transferring control to INTEGRITY (at address %08lx) ...\n",
	       (ulong)entry_point);

	bootstage_mark(BOOTSTAGE_ID_RUN_OS);

	/*
	 * INTEGRITY Parameters:
	 *   None
	 */
	(*entry_point)();

	return 1;
}
#endif

#ifdef CONFIG_BOOTM_OPENRTOS
static int do_bootm_openrtos(int flag, int argc, char * const argv[],
			   bootm_headers_t *images)
{
	void (*entry_point)(void);

	if (flag != BOOTM_STATE_OS_GO)
		return 0;

	entry_point = (void (*)(void))images->ep;

	printf("## Transferring control to OpenRTOS (at address %08lx) ...\n",
		(ulong)entry_point);

	bootstage_mark(BOOTSTAGE_ID_RUN_OS);

	/*
	 * OpenRTOS Parameters:
	 *   None
	 */
	(*entry_point)();

	return 1;
}
#endif

static boot_os_fn *boot_os[] = {
	[IH_OS_U_BOOT] = do_bootm_standalone,
#ifdef CONFIG_BOOTM_LINUX
	[IH_OS_LINUX] = do_bootm_linux,
#endif
#ifdef CONFIG_BOOTM_NETBSD
	[IH_OS_NETBSD] = do_bootm_netbsd,
#endif
#ifdef CONFIG_LYNXKDI
	[IH_OS_LYNXOS] = do_bootm_lynxkdi,
#endif
#ifdef CONFIG_BOOTM_RTEMS
	[IH_OS_RTEMS] = do_bootm_rtems,
#endif
#if defined(CONFIG_BOOTM_OSE)
	[IH_OS_OSE] = do_bootm_ose,
#endif
#if defined(CONFIG_BOOTM_PLAN9)
	[IH_OS_PLAN9] = do_bootm_plan9,
#endif
#if defined(CONFIG_BOOTM_VXWORKS) && \
	(defined(CONFIG_PPC) || defined(CONFIG_ARM))
	[IH_OS_VXWORKS] = do_bootm_vxworks,
#endif
#if defined(CONFIG_CMD_ELF)
	[IH_OS_QNX] = do_bootm_qnxelf,
#endif
#ifdef CONFIG_INTEGRITY
	[IH_OS_INTEGRITY] = do_bootm_integrity,
#endif
#ifdef CONFIG_BOOTM_OPENRTOS
	[IH_OS_OPENRTOS] = do_bootm_openrtos,
#endif
};

/* Allow for arch specific config before we boot */
__weak void arch_preboot_os(void)
{
	/* please define platform specific arch_preboot_os() */
}

/* Allow for board specific config before we boot */
__weak void board_preboot_os(void)
{
	/* please define platform specific arch_preboot_os() */
}

int boot_selected_os(int argc, char * const argv[], int state,
		     bootm_headers_t *images, boot_os_fn *boot_fn)
{
	arch_preboot_os();
	board_preboot_os();
	boot_fn(state, argc, argv, images);

	/* Stand-alone may return when 'autostart' is 'no' */
	if (images->os.type == IH_TYPE_STANDALONE ||
	    IS_ENABLED(CONFIG_SANDBOX) ||
	    state == BOOTM_STATE_OS_FAKE_GO) /* We expect to return */
		return 0;
	bootstage_error(BOOTSTAGE_ID_BOOT_OS_RETURNED);
	debug("\n## Control returned to monitor - resetting...\n");

	return BOOTM_ERR_RESET;
}

boot_os_fn *bootm_os_get_boot_func(int os)
{
#ifdef CONFIG_NEEDS_MANUAL_RELOC
	static bool relocated;

	if (!relocated) {
		int i;

		/* relocate boot function table */
		for (i = 0; i < ARRAY_SIZE(boot_os); i++)
			if (boot_os[i] != NULL)
				boot_os[i] += gd->reloc_off;

		relocated = true;
	}
#endif
	return boot_os[os];
}<|MERGE_RESOLUTION|>--- conflicted
+++ resolved
@@ -23,12 +23,8 @@
 	/* Don't start if "autostart" is set to "no" */
 	s = env_get("autostart");
 	if ((s != NULL) && !strcmp(s, "no")) {
-<<<<<<< HEAD
 		set_fileaddr(images->os.image_start);
-		setenv_fileinfo(images->os.image_len);
-=======
-		env_set_hex("filesize", images->os.image_len);
->>>>>>> 83f07da0
+		env_set_fileinfo(images->os.image_len);
 		return 0;
 	}
 	appl = (int (*)(int, char * const []))images->ep;
