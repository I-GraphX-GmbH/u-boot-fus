--- conflicted
+++ resolved
@@ -509,11 +509,7 @@
 /* Allow for board specific config before we boot */
 __weak void board_preboot_os(void)
 {
-<<<<<<< HEAD
-	/* please define platform specific arch_preboot_os() */
-=======
 	/* please define board specific board_preboot_os() */
->>>>>>> 715e07fd
 }
 
 int boot_selected_os(int argc, char * const argv[], int state,
