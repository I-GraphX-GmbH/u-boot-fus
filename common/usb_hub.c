/*
 * Most of this source has been derived from the Linux USB
 * project:
 * (C) Copyright Linus Torvalds 1999
 * (C) Copyright Johannes Erdfelt 1999-2001
 * (C) Copyright Andreas Gal 1999
 * (C) Copyright Gregory P. Smith 1999
 * (C) Copyright Deti Fliegl 1999 (new USB architecture)
 * (C) Copyright Randy Dunlap 2000
 * (C) Copyright David Brownell 2000 (kernel hotplug, usb_device_id)
 * (C) Copyright Yggdrasil Computing, Inc. 2000
 *     (usb_device_id matching changes by Adam J. Richter)
 *
 * Adapted for U-Boot:
 * (C) Copyright 2001 Denis Peter, MPL AG Switzerland
 *
 * SPDX-License-Identifier:	GPL-2.0+
 */

/****************************************************************************
 * HUB "Driver"
 * Probes device for being a hub and configurate it
 */

#include <common.h>
#include <command.h>
#include <asm/processor.h>
#include <asm/unaligned.h>
#include <linux/ctype.h>
#include <asm/byteorder.h>
#include <asm/unaligned.h>

#include <usb.h>
#ifdef CONFIG_4xx
#include <asm/4xx_pci.h>
#endif

#define USB_BUFSIZ	512

static struct usb_hub_device hub_dev[USB_MAX_HUB];
static int usb_hub_index;

__weak void usb_hub_reset_devices(int port)
{
	return;
}

static int usb_get_hub_descriptor(struct usb_device *dev, void *data, int size)
{
	return usb_control_msg(dev, usb_rcvctrlpipe(dev, 0),
		USB_REQ_GET_DESCRIPTOR, USB_DIR_IN | USB_RT_HUB,
		USB_DT_HUB << 8, 0, data, size, USB_CNTL_TIMEOUT);
}

static int usb_clear_port_feature(struct usb_device *dev, int port, int feature)
{
	return usb_control_msg(dev, usb_sndctrlpipe(dev, 0),
				USB_REQ_CLEAR_FEATURE, USB_RT_PORT, feature,
				port, NULL, 0, USB_CNTL_TIMEOUT);
}

static int usb_set_port_feature(struct usb_device *dev, int port, int feature)
{
	return usb_control_msg(dev, usb_sndctrlpipe(dev, 0),
				USB_REQ_SET_FEATURE, USB_RT_PORT, feature,
				port, NULL, 0, USB_CNTL_TIMEOUT);
}

static int usb_get_hub_status(struct usb_device *dev, void *data)
{
	return usb_control_msg(dev, usb_rcvctrlpipe(dev, 0),
			USB_REQ_GET_STATUS, USB_DIR_IN | USB_RT_HUB, 0, 0,
			data, sizeof(struct usb_hub_status), USB_CNTL_TIMEOUT);
}

static int usb_get_port_status(struct usb_device *dev, int port, void *data)
{
	return usb_control_msg(dev, usb_rcvctrlpipe(dev, 0),
			USB_REQ_GET_STATUS, USB_DIR_IN | USB_RT_PORT, 0, port,
			data, sizeof(struct usb_hub_status), USB_CNTL_TIMEOUT);
}


static void usb_hub_power_on(struct usb_hub_device *hub)
{
	int i;
	struct usb_device *dev;
	unsigned pgood_delay = hub->desc.bPwrOn2PwrGood * 2;
<<<<<<< HEAD
	const char *env;
=======
>>>>>>> 4d07f703

	dev = hub->pusb_dev;

	debug("enabling power on all ports\n");
	for (i = 0; i < dev->maxchild; i++) {
		usb_set_port_feature(dev, i + 1, USB_PORT_FEAT_POWER);
		debug("port %d returns %lX\n", i + 1, dev->status);
	}

	/*
	 * Wait for power to become stable,
	 * plus spec-defined max time for device to connect
	 * but allow this time to be increased via env variable as some
	 * devices break the spec and require longer warm-up times
	 */
	env = getenv("usb_pgood_delay");
	if (env)
		pgood_delay = max(pgood_delay,
			          (unsigned)simple_strtol(env, NULL, 0));
	debug("pgood_delay=%dms\n", pgood_delay);
	mdelay(pgood_delay + 1000);
}

void usb_hub_reset(void)
{
	usb_hub_index = 0;
}

static struct usb_hub_device *usb_hub_allocate(void)
{
	if (usb_hub_index < USB_MAX_HUB)
		return &hub_dev[usb_hub_index++];

	printf("ERROR: USB_MAX_HUB (%d) reached\n", USB_MAX_HUB);
	return NULL;
}

#define MAX_TRIES 5

static inline char *portspeed(int portstatus)
{
	char *speed_str;

	switch (portstatus & USB_PORT_STAT_SPEED_MASK) {
	case USB_PORT_STAT_SUPER_SPEED:
		speed_str = "5 Gb/s";
		break;
	case USB_PORT_STAT_HIGH_SPEED:
		speed_str = "480 Mb/s";
		break;
	case USB_PORT_STAT_LOW_SPEED:
		speed_str = "1.5 Mb/s";
		break;
	default:
		speed_str = "12 Mb/s";
		break;
	}

	return speed_str;
}

int hub_port_reset(struct usb_device *dev, int port,
			unsigned short *portstat)
{
	int tries;
	ALLOC_CACHE_ALIGN_BUFFER(struct usb_port_status, portsts, 1);
	unsigned short portstatus, portchange;

	debug("hub_port_reset: resetting port %d...\n", port + 1);
	for (tries = 0; tries < MAX_TRIES; tries++) {

		usb_set_port_feature(dev, port + 1, USB_PORT_FEAT_RESET);
		mdelay(200);

		if (usb_get_port_status(dev, port + 1, portsts) < 0) {
			debug("get_port_status failed status %lX\n",
			      dev->status);
			return -1;
		}
		portstatus = le16_to_cpu(portsts->wPortStatus);
		portchange = le16_to_cpu(portsts->wPortChange);

		debug("portstatus %x, change %x, %s\n", portstatus, portchange,
							portspeed(portstatus));

		debug("STAT_C_CONNECTION = %d STAT_CONNECTION = %d" \
		      "  USB_PORT_STAT_ENABLE %d\n",
		      (portchange & USB_PORT_STAT_C_CONNECTION) ? 1 : 0,
		      (portstatus & USB_PORT_STAT_CONNECTION) ? 1 : 0,
		      (portstatus & USB_PORT_STAT_ENABLE) ? 1 : 0);

		/*
		 * Perhaps we should check for the following here:
		 * - C_CONNECTION hasn't been set.
		 * - CONNECTION is still set.
		 *
		 * Doing so would ensure that the device is still connected
		 * to the bus, and hasn't been unplugged or replaced while the
		 * USB bus reset was going on.
		 *
		 * However, if we do that, then (at least) a San Disk Ultra
		 * USB 3.0 16GB device fails to reset on (at least) an NVIDIA
		 * Tegra Jetson TK1 board. For some reason, the device appears
		 * to briefly drop off the bus when this second bus reset is
		 * executed, yet if we retry this loop, it'll eventually come
		 * back after another reset or two.
		 */

		if (portstatus & USB_PORT_STAT_ENABLE)
			break;

		mdelay(200);
	}

	if (tries == MAX_TRIES) {
		debug("Cannot enable port %i after %i retries, " \
		      "disabling port.\n", port + 1, MAX_TRIES);
		debug("Maybe the USB cable is bad?\n");
		return -1;
	}

	usb_clear_port_feature(dev, port + 1, USB_PORT_FEAT_C_RESET);
	*portstat = portstatus;
	return 0;
}


void usb_hub_port_connect_change(struct usb_device *dev, int port)
{
	struct usb_device *usb;
	ALLOC_CACHE_ALIGN_BUFFER(struct usb_port_status, portsts, 1);
	unsigned short portstatus;

	/* Check status */
	if (usb_get_port_status(dev, port + 1, portsts) < 0) {
		debug("get_port_status failed\n");
		return;
	}

	portstatus = le16_to_cpu(portsts->wPortStatus);
	debug("portstatus %x, change %x, %s\n",
	      portstatus,
	      le16_to_cpu(portsts->wPortChange),
	      portspeed(portstatus));

	/* Clear the connection change status */
	usb_clear_port_feature(dev, port + 1, USB_PORT_FEAT_C_CONNECTION);

	/* Disconnect any existing devices under this port */
	if (((!(portstatus & USB_PORT_STAT_CONNECTION)) &&
	     (!(portstatus & USB_PORT_STAT_ENABLE))) || (dev->children[port])) {
		debug("usb_disconnect(&hub->children[port]);\n");
		/* Return now if nothing is connected */
		if (!(portstatus & USB_PORT_STAT_CONNECTION))
			return;
	}
	mdelay(200);

	/* Reset the port */
	if (hub_port_reset(dev, port, &portstatus) < 0) {
		printf("cannot reset port %i!?\n", port + 1);
		return;
	}

	mdelay(200);

	/* Allocate a new device struct for it */
	usb = usb_alloc_new_device(dev->controller);

	switch (portstatus & USB_PORT_STAT_SPEED_MASK) {
	case USB_PORT_STAT_SUPER_SPEED:
		usb->speed = USB_SPEED_SUPER;
		break;
	case USB_PORT_STAT_HIGH_SPEED:
		usb->speed = USB_SPEED_HIGH;
		break;
	case USB_PORT_STAT_LOW_SPEED:
		usb->speed = USB_SPEED_LOW;
		break;
	default:
		usb->speed = USB_SPEED_FULL;
		break;
	}

	dev->children[port] = usb;
	usb->parent = dev;
	usb->portnr = port + 1;
	/* Run it through the hoops (find a driver, etc) */
	if (usb_new_device(usb)) {
		/* Woops, disable the port */
		usb_free_device();
		dev->children[port] = NULL;
		debug("hub: disabling port %d\n", port + 1);
		usb_clear_port_feature(dev, port + 1, USB_PORT_FEAT_ENABLE);
	}
}


static int usb_hub_configure(struct usb_device *dev)
{
	int i, length;
	ALLOC_CACHE_ALIGN_BUFFER(unsigned char, buffer, USB_BUFSIZ);
	unsigned char *bitmap;
	short hubCharacteristics;
	struct usb_hub_descriptor *descriptor;
	struct usb_hub_device *hub;
	__maybe_unused struct usb_hub_status *hubsts;

	/* "allocate" Hub device */
	hub = usb_hub_allocate();
	if (hub == NULL)
		return -1;
	hub->pusb_dev = dev;
	/* Get the the hub descriptor */
	if (usb_get_hub_descriptor(dev, buffer, 4) < 0) {
		debug("usb_hub_configure: failed to get hub " \
		      "descriptor, giving up %lX\n", dev->status);
		return -1;
	}
	descriptor = (struct usb_hub_descriptor *)buffer;

	length = min_t(int, descriptor->bLength,
		       sizeof(struct usb_hub_descriptor));

	if (usb_get_hub_descriptor(dev, buffer, length) < 0) {
		debug("usb_hub_configure: failed to get hub " \
		      "descriptor 2nd giving up %lX\n", dev->status);
		return -1;
	}
	memcpy((unsigned char *)&hub->desc, buffer, length);
	/* adjust 16bit values */
	put_unaligned(le16_to_cpu(get_unaligned(
			&descriptor->wHubCharacteristics)),
			&hub->desc.wHubCharacteristics);
	/* set the bitmap */
	bitmap = (unsigned char *)&hub->desc.DeviceRemovable[0];
	/* devices not removable by default */
	memset(bitmap, 0xff, (USB_MAXCHILDREN+1+7)/8);
	bitmap = (unsigned char *)&hub->desc.PortPowerCtrlMask[0];
	memset(bitmap, 0xff, (USB_MAXCHILDREN+1+7)/8); /* PowerMask = 1B */

	for (i = 0; i < ((hub->desc.bNbrPorts + 1 + 7)/8); i++)
		hub->desc.DeviceRemovable[i] = descriptor->DeviceRemovable[i];

	for (i = 0; i < ((hub->desc.bNbrPorts + 1 + 7)/8); i++)
		hub->desc.PortPowerCtrlMask[i] = descriptor->PortPowerCtrlMask[i];

	dev->maxchild = descriptor->bNbrPorts;
	debug("%d ports detected\n", dev->maxchild);

	hubCharacteristics = get_unaligned(&hub->desc.wHubCharacteristics);
	switch (hubCharacteristics & HUB_CHAR_LPSM) {
	case 0x00:
		debug("ganged power switching\n");
		break;
	case 0x01:
		debug("individual port power switching\n");
		break;
	case 0x02:
	case 0x03:
		debug("unknown reserved power switching mode\n");
		break;
	}

	if (hubCharacteristics & HUB_CHAR_COMPOUND)
		debug("part of a compound device\n");
	else
		debug("standalone hub\n");

	switch (hubCharacteristics & HUB_CHAR_OCPM) {
	case 0x00:
		debug("global over-current protection\n");
		break;
	case 0x08:
		debug("individual port over-current protection\n");
		break;
	case 0x10:
	case 0x18:
		debug("no over-current protection\n");
		break;
	}

	debug("power on to power good time: %dms\n",
	      descriptor->bPwrOn2PwrGood * 2);
	debug("hub controller current requirement: %dmA\n",
	      descriptor->bHubContrCurrent);

	for (i = 0; i < dev->maxchild; i++)
		debug("port %d is%s removable\n", i + 1,
		      hub->desc.DeviceRemovable[(i + 1) / 8] & \
		      (1 << ((i + 1) % 8)) ? " not" : "");

	if (sizeof(struct usb_hub_status) > USB_BUFSIZ) {
		debug("usb_hub_configure: failed to get Status - " \
		      "too long: %d\n", descriptor->bLength);
		return -1;
	}

	if (usb_get_hub_status(dev, buffer) < 0) {
		debug("usb_hub_configure: failed to get Status %lX\n",
		      dev->status);
		return -1;
	}

#ifdef DEBUG
	hubsts = (struct usb_hub_status *)buffer;
#endif

	debug("get_hub_status returned status %X, change %X\n",
	      le16_to_cpu(hubsts->wHubStatus),
	      le16_to_cpu(hubsts->wHubChange));
	debug("local power source is %s\n",
	      (le16_to_cpu(hubsts->wHubStatus) & HUB_STATUS_LOCAL_POWER) ? \
	      "lost (inactive)" : "good");
	debug("%sover-current condition exists\n",
	      (le16_to_cpu(hubsts->wHubStatus) & HUB_STATUS_OVERCURRENT) ? \
	      "" : "no ");
	usb_hub_power_on(hub);

	/*
	 * Reset any devices that may be in a bad state when applying
	 * the power.  This is a __weak function.  Resetting of the devices
	 * should occur in the board file of the device.
	 */
	for (i = 0; i < dev->maxchild; i++)
		usb_hub_reset_devices(i + 1);

	for (i = 0; i < dev->maxchild; i++) {
		ALLOC_CACHE_ALIGN_BUFFER(struct usb_port_status, portsts, 1);
		unsigned short portstatus, portchange;
		int ret;
		ulong start = get_timer(0);

		/*
		 * Wait for (whichever finishes first)
		 *  - A maximum of 10 seconds
		 *    This is a purely observational value driven by connecting
		 *    a few broken pen drives and taking the max * 1.5 approach
		 *  - connection_change and connection state to report same
		 *    state
		 */
		do {
			ret = usb_get_port_status(dev, i + 1, portsts);
			if (ret < 0) {
				debug("get_port_status failed\n");
				break;
			}

			portstatus = le16_to_cpu(portsts->wPortStatus);
			portchange = le16_to_cpu(portsts->wPortChange);

			if ((portchange & USB_PORT_STAT_C_CONNECTION) ==
				(portstatus & USB_PORT_STAT_CONNECTION))
				break;

		} while (get_timer(start) < CONFIG_SYS_HZ * 10);

		if (ret < 0)
			continue;

		debug("Port %d Status %X Change %X\n",
		      i + 1, portstatus, portchange);

		if (portchange & USB_PORT_STAT_C_CONNECTION) {
			debug("port %d connection change\n", i + 1);
			usb_hub_port_connect_change(dev, i);
		}
		if (portchange & USB_PORT_STAT_C_ENABLE) {
			debug("port %d enable change, status %x\n",
			      i + 1, portstatus);
			usb_clear_port_feature(dev, i + 1,
						USB_PORT_FEAT_C_ENABLE);
			/*
			 * The following hack causes a ghost device problem
			 * to Faraday EHCI
			 */
#ifndef CONFIG_USB_EHCI_FARADAY
			/* EM interference sometimes causes bad shielded USB
			 * devices to be shutdown by the hub, this hack enables
			 * them again. Works at least with mouse driver */
			if (!(portstatus & USB_PORT_STAT_ENABLE) &&
			     (portstatus & USB_PORT_STAT_CONNECTION) &&
			     ((dev->children[i]))) {
				debug("already running port %i "  \
				      "disabled by hub (EMI?), " \
				      "re-enabling...\n", i + 1);
				      usb_hub_port_connect_change(dev, i);
			}
#endif
		}
		if (portstatus & USB_PORT_STAT_SUSPEND) {
			debug("port %d suspend change\n", i + 1);
			usb_clear_port_feature(dev, i + 1,
						USB_PORT_FEAT_SUSPEND);
		}

		if (portchange & USB_PORT_STAT_C_OVERCURRENT) {
			debug("port %d over-current change\n", i + 1);
			usb_clear_port_feature(dev, i + 1,
						USB_PORT_FEAT_C_OVER_CURRENT);
			usb_hub_power_on(hub);
		}

		if (portchange & USB_PORT_STAT_C_RESET) {
			debug("port %d reset change\n", i + 1);
			usb_clear_port_feature(dev, i + 1,
						USB_PORT_FEAT_C_RESET);
		}
	} /* end for i all ports */

	return 0;
}

int usb_hub_probe(struct usb_device *dev, int ifnum)
{
	struct usb_interface *iface;
	struct usb_endpoint_descriptor *ep;
	int ret;

	iface = &dev->config.if_desc[ifnum];
	/* Is it a hub? */
	if (iface->desc.bInterfaceClass != USB_CLASS_HUB)
		return 0;
	/* Some hubs have a subclass of 1, which AFAICT according to the */
	/*  specs is not defined, but it works */
	if ((iface->desc.bInterfaceSubClass != 0) &&
	    (iface->desc.bInterfaceSubClass != 1))
		return 0;
	/* Multiple endpoints? What kind of mutant ninja-hub is this? */
	if (iface->desc.bNumEndpoints != 1)
		return 0;
	ep = &iface->ep_desc[0];
	/* Output endpoint? Curiousier and curiousier.. */
	if (!(ep->bEndpointAddress & USB_DIR_IN))
		return 0;
	/* If it's not an interrupt endpoint, we'd better punt! */
	if ((ep->bmAttributes & 3) != 3)
		return 0;
	/* We found a hub */
	debug("USB hub found\n");
	ret = usb_hub_configure(dev);
	return ret;
}<|MERGE_RESOLUTION|>--- conflicted
+++ resolved
@@ -86,10 +86,7 @@
 	int i;
 	struct usb_device *dev;
 	unsigned pgood_delay = hub->desc.bPwrOn2PwrGood * 2;
-<<<<<<< HEAD
 	const char *env;
-=======
->>>>>>> 4d07f703
 
 	dev = hub->pusb_dev;
 
