--- conflicted
+++ resolved
@@ -33,60 +33,8 @@
 #define CONFIG_SYS_EEPROM_PAGE_WRITE_DELAY_MS	0
 #endif
 
-<<<<<<< HEAD
-/* ------------------------------------------------------------------------- */
-
-#if defined(CONFIG_CMD_EEPROM)
-static int do_eeprom(cmd_tbl_t *cmdtp, int flag, int argc, char * const argv[])
-{
-	const char *const fmt =
-		"\nEEPROM @0x%lX %s: addr %08lx  off %04lx  count %ld ... ";
-
-#if defined(CONFIG_SYS_I2C_MULTI_EEPROMS)
-	if (argc == 6) {
-		ulong dev_addr = simple_strtoul (argv[2], NULL, 16);
-		ulong addr = parse_loadaddr(argv[3], NULL);
-		ulong off  = simple_strtoul (argv[4], NULL, 16);
-		ulong cnt  = simple_strtoul (argv[5], NULL, 16);
-#else
-	if (argc == 5) {
-		ulong dev_addr = CONFIG_SYS_DEF_EEPROM_ADDR;
-		ulong addr = parse_loadaddr(argv[2], NULL);
-		ulong off  = simple_strtoul (argv[3], NULL, 16);
-		ulong cnt  = simple_strtoul (argv[4], NULL, 16);
-#endif /* CONFIG_SYS_I2C_MULTI_EEPROMS */
-
-# if !defined(CONFIG_SPI) || defined(CONFIG_ENV_EEPROM_IS_ON_I2C)
-		eeprom_init ();
-# endif /* !CONFIG_SPI */
-
-		if (strcmp (argv[1], "read") == 0) {
-			int rcode;
-
-			printf (fmt, dev_addr, argv[1], addr, off, cnt);
-
-			rcode = eeprom_read (dev_addr, off, (uchar *) addr, cnt);
-
-			puts ("done\n");
-			return rcode;
-		} else if (strcmp (argv[1], "write") == 0) {
-			int rcode;
-
-			printf (fmt, dev_addr, argv[1], addr, off, cnt);
-
-			rcode = eeprom_write (dev_addr, off, (uchar *) addr, cnt);
-
-			puts ("done\n");
-			return rcode;
-		}
-	}
-
-	return CMD_RET_USAGE;
-}
-=======
 #ifndef CONFIG_SYS_EEPROM_PAGE_WRITE_BITS
 #define CONFIG_SYS_EEPROM_PAGE_WRITE_BITS	8
->>>>>>> 7952bb7e
 #endif
 
 #define	EEPROM_PAGE_SIZE	(1 << CONFIG_SYS_EEPROM_PAGE_WRITE_BITS)
@@ -283,7 +231,7 @@
 		return CMD_RET_USAGE;
 	}
 
-	addr = simple_strtoul(*args++, NULL, 16);
+	addr = parse_loadaddr(*args++, NULL);
 	off = simple_strtoul(*args++, NULL, 16);
 	cnt = simple_strtoul(*args++, NULL, 16);
 
