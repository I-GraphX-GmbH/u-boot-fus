--- conflicted
+++ resolved
@@ -645,16 +645,6 @@
 }
 #endif
 
-<<<<<<< HEAD
-#ifdef CONFIG_PS2KBD
-static int initr_kbd(void)
-{
-	puts("PS/2:  ");
-	kbd_init();
-	return 0;
-}
-#endif
-
 #if defined(AVB_RPMB) && !defined(CONFIG_SPL)
 extern int init_avbkey(void);
 static int initr_avbkey(void)
@@ -695,8 +685,6 @@
 }
 #endif
 
-=======
->>>>>>> 4b398755
 static int run_main_loop(void)
 {
 #ifdef CONFIG_SANDBOX
@@ -908,10 +896,6 @@
 #if defined(CONFIG_PRAM)
 	initr_mem,
 #endif
-<<<<<<< HEAD
-#ifdef CONFIG_PS2KBD
-	initr_kbd,
-#endif
 #if defined(AVB_RPMB) && !defined(CONFIG_SPL)
 	initr_avbkey,
 #endif
@@ -924,8 +908,6 @@
 #ifdef CONFIG_DUAL_BOOTLOADER
 	initr_check_spl_recovery,
 #endif
-=======
->>>>>>> 4b398755
 	run_main_loop,
 };
 
