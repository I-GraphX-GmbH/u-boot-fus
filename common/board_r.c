/*
 * Copyright (c) 2011 The Chromium OS Authors.
 * (C) Copyright 2002-2006
 * Wolfgang Denk, DENX Software Engineering, wd@denx.de.
 *
 * (C) Copyright 2002
 * Sysgo Real-Time Solutions, GmbH <www.elinos.com>
 * Marius Groeger <mgroeger@sysgo.de>
 *
 * SPDX-License-Identifier:	GPL-2.0+
 */

#include <common.h>
#include <api.h>
/* TODO: can we just include all these headers whether needed or not? */
#if defined(CONFIG_CMD_BEDBUG)
#include <bedbug/type.h>
#endif
#include <command.h>
#include <console.h>
#ifdef CONFIG_HAS_DATAFLASH
#include <dataflash.h>
#endif
#include <dm.h>
#include <environment.h>
#include <fdtdec.h>
#include <ide.h>
#include <initcall.h>
#include <init_helpers.h>
#ifdef CONFIG_PS2KBD
#include <keyboard.h>
#endif
#if defined(CONFIG_CMD_KGDB)
#include <kgdb.h>
#endif
#include <logbuff.h>
#include <malloc.h>
#include <mapmem.h>
#ifdef CONFIG_BITBANGMII
#include <miiphy.h>
#endif
#include <mmc.h>
#include <nand.h>
#include <of_live.h>
#include <onenand_uboot.h>
#include <scsi.h>
#include <serial.h>
#include <spi.h>
#include <stdio_dev.h>
#include <timer.h>
#include <trace.h>
#include <watchdog.h>
#ifdef CONFIG_ADDR_MAP
#include <asm/mmu.h>
#endif
#include <asm/sections.h>
#include <dm/root.h>
#include <linux/compiler.h>
#include <linux/err.h>
#include <efi_loader.h>

DECLARE_GLOBAL_DATA_PTR;

ulong monitor_flash_len;

__weak int board_flash_wp_on(void)
{
	/*
	 * Most flashes can't be detected when write protection is enabled,
	 * so provide a way to let U-Boot gracefully ignore write protected
	 * devices.
	 */
	return 0;
}

__weak void cpu_secondary_init_r(void)
{
}

static int initr_secondary_cpu(void)
{
	/*
	 * after non-volatile devices & environment is setup and cpu code have
	 * another round to deal with any initialization that might require
	 * full access to the environment or loading of some image (firmware)
	 * from a non-volatile device
	 */
	/* TODO: maybe define this for all archs? */
	cpu_secondary_init_r();

	return 0;
}

static int initr_trace(void)
{
#ifdef CONFIG_TRACE
	trace_init(gd->trace_buff, CONFIG_TRACE_BUFFER_SIZE);
#endif

	return 0;
}

static int initr_reloc(void)
{
	/* tell others: relocation done */
	gd->flags |= GD_FLG_RELOC | GD_FLG_FULL_MALLOC_INIT;

	return 0;
}

#ifdef CONFIG_ARM
/*
 * Some of these functions are needed purely because the functions they
 * call return void. If we change them to return 0, these stubs can go away.
 */
static int initr_caches(void)
{
	/* Enable caches */
	enable_caches();
	return 0;
}
#endif

__weak int fixup_cpu(void)
{
	return 0;
}

static int initr_reloc_global_data(void)
{
#ifdef __ARM__
	monitor_flash_len = _end - __image_copy_start;
#elif defined(CONFIG_NDS32)
	monitor_flash_len = (ulong)&_end - (ulong)&_start;
#elif !defined(CONFIG_SANDBOX) && !defined(CONFIG_NIOS2)
	monitor_flash_len = (ulong)&__init_end - gd->relocaddr;
#endif
#if defined(CONFIG_MPC85xx) || defined(CONFIG_MPC86xx)
	/*
	 * The gd->cpu pointer is set to an address in flash before relocation.
	 * We need to update it to point to the same CPU entry in RAM.
	 * TODO: why not just add gd->reloc_ofs?
	 */
	gd->arch.cpu += gd->relocaddr - CONFIG_SYS_MONITOR_BASE;

	/*
	 * If we didn't know the cpu mask & # cores, we can save them of
	 * now rather than 'computing' them constantly
	 */
	fixup_cpu();
#endif
#ifdef CONFIG_SYS_EXTRA_ENV_RELOC
	/*
	 * Some systems need to relocate the env_addr pointer early because the
	 * location it points to will get invalidated before env_relocate is
	 * called.  One example is on systems that might use a L2 or L3 cache
	 * in SRAM mode and initialize that cache from SRAM mode back to being
	 * a cache in cpu_init_r.
	 */
	gd->env_addr += gd->relocaddr - CONFIG_SYS_MONITOR_BASE;
#endif
#ifdef CONFIG_OF_EMBED
	/*
	* The fdt_blob needs to be moved to new relocation address
	* incase of FDT blob is embedded with in image
	*/
	gd->fdt_blob += gd->reloc_off;
#endif
#ifdef CONFIG_EFI_LOADER
	efi_runtime_relocate(gd->relocaddr, NULL);
#endif

	return 0;
}

static int initr_serial(void)
{
	serial_initialize();
	return 0;
}

#if defined(CONFIG_PPC) || defined(CONFIG_M68K) || defined(CONFIG_MIPS)
static int initr_trap(void)
{
	/*
	 * Setup trap handlers
	 */
#if defined(CONFIG_PPC)
	trap_init(gd->relocaddr);
#else
	trap_init(CONFIG_SYS_SDRAM_BASE);
#endif
	return 0;
}
#endif

#ifdef CONFIG_ADDR_MAP
static int initr_addr_map(void)
{
	init_addr_map();

	return 0;
}
#endif

#ifdef CONFIG_LOGBUFFER
unsigned long logbuffer_base(void)
{
	return gd->ram_top - LOGBUFF_LEN;
}

static int initr_logbuffer(void)
{
	logbuff_init_ptrs();
	return 0;
}
#endif

#ifdef CONFIG_POST
static int initr_post_backlog(void)
{
	post_output_backlog();
	return 0;
}
#endif

#if defined(CONFIG_SYS_INIT_RAM_LOCK) && defined(CONFIG_E500)
static int initr_unlock_ram_in_cache(void)
{
	unlock_ram_in_cache();	/* it's time to unlock D-cache in e500 */
	return 0;
}
#endif

#ifdef CONFIG_PCI
static int initr_pci(void)
{
#ifndef CONFIG_DM_PCI
	pci_init();
#endif

	return 0;
}
#endif

static int initr_barrier(void)
{
#ifdef CONFIG_PPC
	/* TODO: Can we not use dmb() macros for this? */
	asm("sync ; isync");
#endif
	return 0;
}

static int initr_malloc(void)
{
	ulong malloc_start;

#if CONFIG_VAL(SYS_MALLOC_F_LEN)
	debug("Pre-reloc malloc() used %#lx bytes (%ld KB)\n", gd->malloc_ptr,
	      gd->malloc_ptr / 1024);
#endif
	/* The malloc area is immediately below the monitor copy in DRAM */
	malloc_start = gd->relocaddr - TOTAL_MALLOC_LEN;
	mem_malloc_init((ulong)map_sysmem(malloc_start, TOTAL_MALLOC_LEN),
			TOTAL_MALLOC_LEN);
	return 0;
}

static int initr_console_record(void)
{
#if defined(CONFIG_CONSOLE_RECORD)
	return console_record_init();
#else
	return 0;
#endif
}

#ifdef CONFIG_SYS_NONCACHED_MEMORY
static int initr_noncached(void)
{
	noncached_init();
	return 0;
}
#endif

#ifdef CONFIG_OF_LIVE
static int initr_of_live(void)
{
	int ret;

	bootstage_start(BOOTSTAGE_ID_ACCUM_OF_LIVE, "of_live");
	ret = of_live_build(gd->fdt_blob, (struct device_node **)&gd->of_root);
	bootstage_accum(BOOTSTAGE_ID_ACCUM_OF_LIVE);
	if (ret)
		return ret;

	return 0;
}
#endif

#ifdef CONFIG_DM
static int initr_dm(void)
{
	int ret;

	/* Save the pre-reloc driver model and start a new one */
	gd->dm_root_f = gd->dm_root;
	gd->dm_root = NULL;
#ifdef CONFIG_TIMER
	gd->timer = NULL;
#endif
	bootstage_start(BOOTSTATE_ID_ACCUM_DM_R, "dm_r");
	ret = dm_init_and_scan(false);
	bootstage_accum(BOOTSTATE_ID_ACCUM_DM_R);
	if (ret)
		return ret;
#ifdef CONFIG_TIMER_EARLY
	ret = dm_timer_init();
	if (ret)
		return ret;
#endif

	return 0;
}
#endif

static int initr_bootstage(void)
{
	bootstage_mark_name(BOOTSTAGE_ID_START_UBOOT_R, "board_init_r");

	return 0;
}

__weak int power_init_board(void)
{
	return 0;
}

static int initr_announce(void)
{
	debug("Now running in RAM - U-Boot at: %08lx\n", gd->relocaddr);
	return 0;
}

#ifdef CONFIG_NEEDS_MANUAL_RELOC
static int initr_manual_reloc_cmdtable(void)
{
	fixup_cmdtable(ll_entry_start(cmd_tbl_t, cmd),
		       ll_entry_count(cmd_tbl_t, cmd));
	return 0;
}
#endif

#if defined(CONFIG_MTD_NOR_FLASH)
static int initr_flash(void)
{
	ulong flash_size = 0;
	bd_t *bd = gd->bd;

	puts("Flash: ");

	if (board_flash_wp_on())
		printf("Uninitialized - Write Protect On\n");
	else
		flash_size = flash_init();

	print_size(flash_size, "");
#ifdef CONFIG_SYS_FLASH_CHECKSUM
	/*
	* Compute and print flash CRC if flashchecksum is set to 'y'
	*
	* NOTE: Maybe we should add some WATCHDOG_RESET()? XXX
	*/
	if (env_get_yesno("flashchecksum") == 1) {
		printf("  CRC: %08X", crc32(0,
			(const unsigned char *) CONFIG_SYS_FLASH_BASE,
			flash_size));
	}
#endif /* CONFIG_SYS_FLASH_CHECKSUM */
	putc('\n');

	/* update start of FLASH memory    */
#ifdef CONFIG_SYS_FLASH_BASE
	bd->bi_flashstart = CONFIG_SYS_FLASH_BASE;
#endif
	/* size of FLASH memory (final value) */
	bd->bi_flashsize = flash_size;

#if defined(CONFIG_SYS_UPDATE_FLASH_SIZE)
	/* Make a update of the Memctrl. */
	update_flash_size(flash_size);
#endif


#if defined(CONFIG_OXC) || defined(CONFIG_RMU)
	/* flash mapped at end of memory map */
	bd->bi_flashoffset = CONFIG_SYS_TEXT_BASE + flash_size;
#elif CONFIG_SYS_MONITOR_BASE == CONFIG_SYS_FLASH_BASE
	bd->bi_flashoffset = monitor_flash_len;	/* reserved area for monitor */
#endif
	return 0;
}
#endif

#if defined(CONFIG_PPC) && !defined(CONFIG_DM_SPI)
static int initr_spi(void)
{
	/* PPC does this here */
#ifdef CONFIG_SPI
#if !defined(CONFIG_ENV_IS_IN_EEPROM)
	spi_init_f();
#endif
	spi_init_r();
#endif
	return 0;
}
#endif

#ifdef CONFIG_CMD_NAND
/* go init the NAND */
static int initr_nand(void)
{
	puts("NAND:  ");
	nand_init();
	printf("%lu MiB\n", nand_size() / 1024);
	return 0;
}
#endif

#if defined(CONFIG_CMD_ONENAND)
/* go init the NAND */
static int initr_onenand(void)
{
	puts("NAND:  ");
	onenand_init();
	return 0;
}
#endif

#ifdef CONFIG_MMC
static int initr_mmc(void)
{
	puts("MMC:   ");
	mmc_initialize(gd->bd);
	return 0;
}
#endif

#ifdef CONFIG_HAS_DATAFLASH
static int initr_dataflash(void)
{
	AT91F_DataflashInit();
	dataflash_print_info();
	return 0;
}
#endif

/*
 * Tell if it's OK to load the environment early in boot.
 *
 * If CONFIG_OF_CONTROL is defined, we'll check with the FDT to see
 * if this is OK (defaulting to saying it's OK).
 *
 * NOTE: Loading the environment early can be a bad idea if security is
 *       important, since no verification is done on the environment.
 *
 * @return 0 if environment should not be loaded, !=0 if it is ok to load
 */
static int should_load_env(void)
{
#ifdef CONFIG_OF_CONTROL
	return fdtdec_get_config_int(gd->fdt_blob, "load-environment", 1);
#elif defined CONFIG_DELAY_ENVIRONMENT
	return 0;
#else
	return 1;
#endif
}

static int initr_env(void)
{
	/* initialize environment */
	if (should_load_env())
		env_relocate();
	else
		set_default_env(NULL);
#ifdef CONFIG_OF_CONTROL
	env_set_addr("fdtcontroladdr", gd->fdt_blob);
#endif

<<<<<<< HEAD
	/* Initialize load address from environment */
#ifdef CONFIG_SYS_LOAD_ADDR
	/* Default is configured load address */
	set_loadaddr(getenv_ulong("loadaddr", 16, CONFIG_SYS_LOAD_ADDR));
#else
	/* Default is start of RAM plus configured offset */
	set_loadaddr(getenv_ulong("loadaddr", 16,
				  CONFIG_SYS_SDRAM_BASE + CONFIG_SYS_LOAD_OFFS));
#endif
=======
	/* Initialize from environment */
	load_addr = env_get_ulong("loadaddr", 16, load_addr);
>>>>>>> 83f07da0

	return 0;
}

#ifdef CONFIG_SYS_BOOTPARAMS_LEN
static int initr_malloc_bootparams(void)
{
	gd->bd->bi_boot_params = (ulong)malloc(CONFIG_SYS_BOOTPARAMS_LEN);
	if (!gd->bd->bi_boot_params) {
		puts("WARNING: Cannot allocate space for boot parameters\n");
		return -ENOMEM;
	}
	return 0;
}
#endif

static int initr_jumptable(void)
{
	jumptable_init();
	return 0;
}

#if defined(CONFIG_API)
static int initr_api(void)
{
	/* Initialize API */
	api_init();
	return 0;
}
#endif

/* enable exceptions */
#ifdef CONFIG_ARM
static int initr_enable_interrupts(void)
{
	enable_interrupts();
	return 0;
}
#endif

#ifdef CONFIG_CMD_NET
static int initr_ethaddr(void)
{
	bd_t *bd = gd->bd;

	/* kept around for legacy kernels only ... ignore the next section */
	eth_env_get_enetaddr("ethaddr", bd->bi_enetaddr);
#ifdef CONFIG_HAS_ETH1
	eth_env_get_enetaddr("eth1addr", bd->bi_enet1addr);
#endif
#ifdef CONFIG_HAS_ETH2
	eth_env_get_enetaddr("eth2addr", bd->bi_enet2addr);
#endif
#ifdef CONFIG_HAS_ETH3
	eth_env_get_enetaddr("eth3addr", bd->bi_enet3addr);
#endif
#ifdef CONFIG_HAS_ETH4
	eth_env_get_enetaddr("eth4addr", bd->bi_enet4addr);
#endif
#ifdef CONFIG_HAS_ETH5
	eth_env_get_enetaddr("eth5addr", bd->bi_enet5addr);
#endif
	return 0;
}
#endif /* CONFIG_CMD_NET */

#ifdef CONFIG_CMD_KGDB
static int initr_kgdb(void)
{
	puts("KGDB:  ");
	kgdb_init();
	return 0;
}
#endif

#if defined(CONFIG_LED_STATUS)
static int initr_status_led(void)
{
#if defined(CONFIG_LED_STATUS_BOOT)
	status_led_set(CONFIG_LED_STATUS_BOOT, CONFIG_LED_STATUS_BLINKING);
#else
	status_led_init();
#endif
	return 0;
}
#endif

#if defined(CONFIG_SCSI) && !defined(CONFIG_DM_SCSI)
static int initr_scsi(void)
{
	puts("SCSI:  ");
	scsi_init();

	return 0;
}
#endif

#ifdef CONFIG_BITBANGMII
static int initr_bbmii(void)
{
	bb_miiphy_init();
	return 0;
}
#endif

#ifdef CONFIG_CMD_NET
static int initr_net(void)
{
	puts("Net:   ");
	eth_initialize();
#if defined(CONFIG_RESET_PHY_R)
	debug("Reset Ethernet PHY\n");
	reset_phy();
#endif
	return 0;
}
#endif

#ifdef CONFIG_POST
static int initr_post(void)
{
	post_run(NULL, POST_RAM | post_bootmode_get(0));
	return 0;
}
#endif

#if defined(CONFIG_CMD_PCMCIA) && !defined(CONFIG_IDE)
static int initr_pcmcia(void)
{
	puts("PCMCIA:");
	pcmcia_init();
	return 0;
}
#endif

#if defined(CONFIG_IDE)
static int initr_ide(void)
{
	puts("IDE:   ");
#if defined(CONFIG_START_IDE)
	if (board_start_ide())
		ide_init();
#else
	ide_init();
#endif
	return 0;
}
#endif

#if defined(CONFIG_PRAM) || defined(CONFIG_LOGBUFFER)
/*
 * Export available size of memory for Linux, taking into account the
 * protected RAM at top of memory
 */
int initr_mem(void)
{
	ulong pram = 0;
	char memsz[32];

# ifdef CONFIG_PRAM
	pram = env_get_ulong("pram", 10, CONFIG_PRAM);
# endif
# if defined(CONFIG_LOGBUFFER) && !defined(CONFIG_ALT_LB_ADDR)
	/* Also take the logbuffer into account (pram is in kB) */
	pram += (LOGBUFF_LEN + LOGBUFF_OVERHEAD) / 1024;
# endif
	sprintf(memsz, "%ldk", (long int) ((gd->ram_size / 1024) - pram));
	env_set("mem", memsz);

	return 0;
}
#endif

#ifdef CONFIG_CMD_BEDBUG
static int initr_bedbug(void)
{
	bedbug_init();

	return 0;
}
#endif

#ifdef CONFIG_PS2KBD
static int initr_kbd(void)
{
	puts("PS/2:  ");
	kbd_init();
	return 0;
}
#endif

static int run_main_loop(void)
{
#ifdef CONFIG_SANDBOX
	sandbox_main_loop_init();
#endif
	/* main_loop() can return to retry autoboot, if so just run it again */
	for (;;)
		main_loop();
	return 0;
}

/*
 * Over time we hope to remove these functions with code fragments and
 * stub funtcions, and instead call the relevant function directly.
 *
 * We also hope to remove most of the driver-related init and do it if/when
 * the driver is later used.
 *
 * TODO: perhaps reset the watchdog in the initcall function after each call?
 */
static init_fnc_t init_sequence_r[] = {
	initr_trace,
	initr_reloc,
	/* TODO: could x86/PPC have this also perhaps? */
#ifdef CONFIG_ARM
	initr_caches,
	/* Note: For Freescale LS2 SoCs, new MMU table is created in DDR.
	 *	 A temporary mapping of IFC high region is since removed,
	 *	 so environmental variables in NOR flash is not availble
	 *	 until board_init() is called below to remap IFC to high
	 *	 region.
	 */
#endif
	initr_reloc_global_data,
#if defined(CONFIG_SYS_INIT_RAM_LOCK) && defined(CONFIG_E500)
	initr_unlock_ram_in_cache,
#endif
	initr_barrier,
	initr_malloc,
	initr_bootstage,	/* Needs malloc() but has its own timer */
	initr_console_record,
#ifdef CONFIG_SYS_NONCACHED_MEMORY
	initr_noncached,
#endif
	bootstage_relocate,
#ifdef CONFIG_OF_LIVE
	initr_of_live,
#endif
#ifdef CONFIG_DM
	initr_dm,
#endif
#if defined(CONFIG_ARM) || defined(CONFIG_NDS32)
	board_init,	/* Setup chipselects */
#endif
	/*
	 * TODO: printing of the clock inforamtion of the board is now
	 * implemented as part of bdinfo command. Currently only support for
	 * davinci SOC's is added. Remove this check once all the board
	 * implement this.
	 */
#ifdef CONFIG_CLOCKS
	set_cpu_clk_info, /* Setup clock information */
#endif
#ifdef CONFIG_EFI_LOADER
	efi_memory_init,
#endif
	stdio_init_tables,
	initr_serial,
	initr_announce,
	INIT_FUNC_WATCHDOG_RESET
#ifdef CONFIG_NEEDS_MANUAL_RELOC
	initr_manual_reloc_cmdtable,
#endif
#if defined(CONFIG_PPC) || defined(CONFIG_M68K) || defined(CONFIG_MIPS)
	initr_trap,
#endif
#ifdef CONFIG_ADDR_MAP
	initr_addr_map,
#endif
#if defined(CONFIG_BOARD_EARLY_INIT_R)
	board_early_init_r,
#endif
	INIT_FUNC_WATCHDOG_RESET
#ifdef CONFIG_LOGBUFFER
	initr_logbuffer,
#endif
#ifdef CONFIG_POST
	initr_post_backlog,
#endif
	INIT_FUNC_WATCHDOG_RESET
#if defined(CONFIG_PCI) && defined(CONFIG_SYS_EARLY_PCI_INIT)
	/*
	 * Do early PCI configuration _before_ the flash gets initialised,
	 * because PCU ressources are crucial for flash access on some boards.
	 */
	initr_pci,
#endif
#ifdef CONFIG_ARCH_EARLY_INIT_R
	arch_early_init_r,
#endif
	power_init_board,
#ifdef CONFIG_MTD_NOR_FLASH
	initr_flash,
#endif
	INIT_FUNC_WATCHDOG_RESET
#if defined(CONFIG_PPC) || defined(CONFIG_M68K) || defined(CONFIG_X86)
	/* initialize higher level parts of CPU like time base and timers */
	cpu_init_r,
#endif
#ifdef CONFIG_PPC
	initr_spi,
#endif
#ifdef CONFIG_CMD_NAND
	initr_nand,
#endif
#ifdef CONFIG_CMD_ONENAND
	initr_onenand,
#endif
#ifdef CONFIG_MMC
	initr_mmc,
#endif
#ifdef CONFIG_HAS_DATAFLASH
	initr_dataflash,
#endif
	initr_env,
#ifdef CONFIG_SYS_BOOTPARAMS_LEN
	initr_malloc_bootparams,
#endif
	INIT_FUNC_WATCHDOG_RESET
	initr_secondary_cpu,
#if defined(CONFIG_ID_EEPROM) || defined(CONFIG_SYS_I2C_MAC_OFFSET)
	mac_read_from_eeprom,
#endif
	INIT_FUNC_WATCHDOG_RESET
#if defined(CONFIG_PCI) && !defined(CONFIG_SYS_EARLY_PCI_INIT)
	/*
	 * Do pci configuration
	 */
	initr_pci,
#endif
	stdio_add_devices,
	initr_jumptable,
#ifdef CONFIG_API
	initr_api,
#endif
	console_init_r,		/* fully init console as a device */
#ifdef CONFIG_DISPLAY_BOARDINFO_LATE
	console_announce_r,
	show_board_info,
#endif
#ifdef CONFIG_ARCH_MISC_INIT
	arch_misc_init,		/* miscellaneous arch-dependent init */
#endif
#ifdef CONFIG_MISC_INIT_R
	misc_init_r,		/* miscellaneous platform-dependent init */
#endif
	INIT_FUNC_WATCHDOG_RESET
#ifdef CONFIG_CMD_KGDB
	initr_kgdb,
#endif
	interrupt_init,
#ifdef CONFIG_ARM
	initr_enable_interrupts,
#endif
#if defined(CONFIG_MICROBLAZE) || defined(CONFIG_M68K)
	timer_init,		/* initialize timer */
#endif
#if defined(CONFIG_LED_STATUS)
	initr_status_led,
#endif
	/* PPC has a udelay(20) here dating from 2002. Why? */
#ifdef CONFIG_CMD_NET
	initr_ethaddr,
#endif
#ifdef CONFIG_BOARD_LATE_INIT
	board_late_init,
#endif
#if defined(CONFIG_SCSI) && !defined(CONFIG_DM_SCSI)
	INIT_FUNC_WATCHDOG_RESET
	initr_scsi,
#endif
#ifdef CONFIG_BITBANGMII
	initr_bbmii,
#endif
#ifdef CONFIG_CMD_NET
	INIT_FUNC_WATCHDOG_RESET
	initr_net,
#endif
#ifdef CONFIG_POST
	initr_post,
#endif
#if defined(CONFIG_CMD_PCMCIA) && !defined(CONFIG_IDE)
	initr_pcmcia,
#endif
#if defined(CONFIG_IDE)
	initr_ide,
#endif
#ifdef CONFIG_LAST_STAGE_INIT
	INIT_FUNC_WATCHDOG_RESET
	/*
	 * Some parts can be only initialized if all others (like
	 * Interrupts) are up and running (i.e. the PC-style ISA
	 * keyboard).
	 */
	last_stage_init,
#endif
#ifdef CONFIG_CMD_BEDBUG
	INIT_FUNC_WATCHDOG_RESET
	initr_bedbug,
#endif
#if defined(CONFIG_PRAM) || defined(CONFIG_LOGBUFFER)
	initr_mem,
#endif
#ifdef CONFIG_PS2KBD
	initr_kbd,
#endif
	run_main_loop,
};

void board_init_r(gd_t *new_gd, ulong dest_addr)
{
	/*
	 * Set up the new global data pointer. So far only x86 does this
	 * here.
	 * TODO(sjg@chromium.org): Consider doing this for all archs, or
	 * dropping the new_gd parameter.
	 */
#if CONFIG_IS_ENABLED(X86_64)
	arch_setup_gd(new_gd);
#endif

#ifdef CONFIG_NEEDS_MANUAL_RELOC
	int i;
#endif

#if !defined(CONFIG_X86) && !defined(CONFIG_ARM) && !defined(CONFIG_ARM64)
	gd = new_gd;
#endif

#ifdef CONFIG_NEEDS_MANUAL_RELOC
	for (i = 0; i < ARRAY_SIZE(init_sequence_r); i++)
		init_sequence_r[i] += gd->reloc_off;
#endif

	if (initcall_run_list(init_sequence_r))
		hang();

	/* NOTREACHED - run_main_loop() does not return */
	hang();
}<|MERGE_RESOLUTION|>--- conflicted
+++ resolved
@@ -489,20 +489,15 @@
 	env_set_addr("fdtcontroladdr", gd->fdt_blob);
 #endif
 
-<<<<<<< HEAD
 	/* Initialize load address from environment */
 #ifdef CONFIG_SYS_LOAD_ADDR
 	/* Default is configured load address */
-	set_loadaddr(getenv_ulong("loadaddr", 16, CONFIG_SYS_LOAD_ADDR));
+	set_loadaddr(env_get_ulong("loadaddr", 16, CONFIG_SYS_LOAD_ADDR));
 #else
 	/* Default is start of RAM plus configured offset */
-	set_loadaddr(getenv_ulong("loadaddr", 16,
-				  CONFIG_SYS_SDRAM_BASE + CONFIG_SYS_LOAD_OFFS));
-#endif
-=======
-	/* Initialize from environment */
-	load_addr = env_get_ulong("loadaddr", 16, load_addr);
->>>>>>> 83f07da0
+	set_loadaddr(env_get_ulong("loadaddr", 16,
+				   CONFIG_SYS_SDRAM_BASE + CONFIG_SYS_LOAD_OFFS));
+#endif
 
 	return 0;
 }
