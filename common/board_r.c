--- conflicted
+++ resolved
@@ -333,9 +333,9 @@
 	int ret;
 
 	if (IS_ENABLED(CONFIG_TIMER_EARLY)) {
-		ret = dm_timer_init();
-		if (ret)
-			return ret;
+	ret = dm_timer_init();
+	if (ret)
+		return ret;
 	}
 
 	return 0;
@@ -492,14 +492,9 @@
 		    (unsigned long)map_to_sysmem(gd->fdt_blob));
 #endif
 
-<<<<<<< HEAD
 	/* Initialize load address; the internal value is set via callback */
 	env_set_hex("loadaddr",
 		    env_get_ulong("loadaddr", 16, CONFIG_SYS_LOAD_ADDR));
-=======
-	/* Initialize from environment */
-	image_load_addr = env_get_ulong("loadaddr", 16, image_load_addr);
->>>>>>> 3373c7c3
 
 	return 0;
 }
@@ -921,7 +916,9 @@
 #if defined(CONFIG_PRAM)
 	initr_mem,
 #endif
-<<<<<<< HEAD
+#if defined(CONFIG_M68K) && defined(CONFIG_BLOCK_CACHE)
+	blkcache_init,
+#endif
 #if defined(AVB_RPMB) && !defined(CONFIG_SPL)
 	initr_avbkey,
 #endif
@@ -933,10 +930,6 @@
 #endif
 #ifdef CONFIG_DUAL_BOOTLOADER
 	initr_check_spl_recovery,
-=======
-#if defined(CONFIG_M68K) && defined(CONFIG_BLOCK_CACHE)
-	blkcache_init,
->>>>>>> 3373c7c3
 #endif
 	run_main_loop,
 };
