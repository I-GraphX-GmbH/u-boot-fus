--- conflicted
+++ resolved
@@ -323,26 +323,10 @@
 	bootstage_accum(BOOTSTATE_ID_ACCUM_DM_R);
 	if (ret)
 		return ret;
-<<<<<<< HEAD
-
-	return 0;
-}
-#endif
-
-static int initr_dm_devices(void)
-{
-	int ret;
-
-	if (IS_ENABLED(CONFIG_TIMER_EARLY)) {
-	ret = dm_timer_init();
-	if (ret)
-		return ret;
-	}
-=======
->>>>>>> 0ea138a2
-
-	return 0;
-}
+
+	return 0;
+}
+#endif
 
 static int initr_dm_devices(void)
 {
@@ -508,14 +492,9 @@
 		    (unsigned long)map_to_sysmem(gd->fdt_blob));
 #endif
 
-<<<<<<< HEAD
 	/* Initialize load address; the internal value is set via callback */
 	env_set_hex("loadaddr",
 		    env_get_ulong("loadaddr", 16, CONFIG_SYS_LOAD_ADDR));
-=======
-	/* Initialize from environment */
-	image_load_addr = env_get_ulong("loadaddr", 16, image_load_addr);
->>>>>>> 0ea138a2
 
 	return 0;
 }
