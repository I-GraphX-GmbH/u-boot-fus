--- conflicted
+++ resolved
@@ -63,6 +63,12 @@
 #ifdef STATUS_LED_BIT3
 led_function_group(led3, STATUS_LED_BIT3)
 #endif
+#ifdef STATUS_LED_BIT4
+led_function_group(led4, STATUS_LED_BIT4)
+#endif
+#ifdef STATUS_LED_BIT5
+led_function_group(led5, STATUS_LED_BIT5)
+#endif
 
 static const led_tbl_t led_commands[] = {
 #ifdef CONFIG_BOARD_SPECIFIC_LED
@@ -79,10 +85,10 @@
 	{ "3", STATUS_LED_BIT3, led3_off, led3_on, led3_toggle },
 #endif
 #ifdef STATUS_LED_BIT4
-	{ "4", STATUS_LED_BIT4, NULL, NULL, NULL },
+	{ "4", STATUS_LED_BIT4, led4_off, led4_on, led4_toggle },
 #endif
 #ifdef STATUS_LED_BIT5
-	{ "5", STATUS_LED_BIT5, NULL, NULL, NULL },
+	{ "5", STATUS_LED_BIT5, led5_off, led5_on, led5_toggle },
 #endif
 #endif
 #ifdef STATUS_LED_GREEN
@@ -99,20 +105,15 @@
 #endif
 };
 
-<<<<<<< HEAD
 #define LED_OFF		0
 #define LED_ON		1
 #define LED_TOGGLE	2
 #define LED_BLINK       4
 
 static int led_state[ARRAY_SIZE(led_commands)];
-=======
-enum led_cmd { LED_ON, LED_OFF, LED_TOGGLE, LED_BLINK };
->>>>>>> a598340f
 
 static void led_toggle(const struct led_tbl_s *led_command, int led)
 {
-<<<<<<< HEAD
 	if (led_command->toggle)
 		led_command->toggle();
 	else {
@@ -134,22 +135,9 @@
 		if (led_state[led] & LED_BLINK)
 			led_toggle(&led_commands[led], led);
 	}
-=======
-	if (strcmp(var, "off") == 0)
-		return LED_OFF;
-	if (strcmp(var, "on") == 0)
-		return LED_ON;
-	if (strcmp(var, "toggle") == 0)
-		return LED_TOGGLE;
-	if (strcmp(var, "blink") == 0)
-		return LED_BLINK;
-
-	return -1;
->>>>>>> a598340f
 }
 #endif
 
-<<<<<<< HEAD
 int do_led(cmd_tbl_t *cmdtp, int flag, int argc, char * const argv[])
 {
 	int led, match = 0;
@@ -161,24 +149,6 @@
 
 	/* Validate arguments */
 	if (argc != 3)
-=======
-/*
- * LED drivers providing a blinking LED functionality, like the
- * PCA9551, can override this empty weak function
- */
-void __weak __led_blink(led_id_t mask, int freq)
-{
-}
-
-int do_led (cmd_tbl_t *cmdtp, int flag, int argc, char * const argv[])
-{
-	int i, match = 0;
-	enum led_cmd cmd;
-	int freq;
-
-	/* Validate arguments */
-	if ((argc < 3) || (argc > 4))
->>>>>>> a598340f
 		return CMD_RET_USAGE;
 
 	if (strcmp(argv[2], "off") == 0)
@@ -213,29 +183,12 @@
 					led_command->on();
 				break;
 			case LED_TOGGLE:
-<<<<<<< HEAD
 				led_state[led] &= LED_ON;
 				led_toggle(led_command, led);
 				break;
 #ifdef CONFIG_CMD_BLINK
 			case LED_BLINK:
 				led_state[led] |= LED_BLINK;
-=======
-				if (led_commands[i].toggle)
-					led_commands[i].toggle();
-				else
-					__led_toggle(led_commands[i].mask);
-				break;
-			case LED_BLINK:
-				if (argc != 4)
-					return CMD_RET_USAGE;
-
-				freq = simple_strtoul(argv[3], NULL, 10);
-				__led_blink(led_commands[i].mask, freq);
-			}
-			/* Need to set only 1 led if led_name wasn't 'all' */
-			if (strcmp("all", argv[1]) != 0)
->>>>>>> a598340f
 				break;
 #endif
 			}
@@ -282,10 +235,10 @@
 	"3, "
 #endif
 #ifdef STATUS_LED_BIT4
-	"4|"
+	"4, "
 #endif
 #ifdef STATUS_LED_BIT5
-	"5|"
+	"5, "
 #endif
 #endif
 #ifdef STATUS_LED_GREEN
@@ -309,10 +262,5 @@
 #ifdef CONFIG_CMD_BLINK
 	"|blink"
 #endif
-<<<<<<< HEAD
 	"] sets or clears led(s)"
-=======
-	"all] [on|off|toggle|blink] [blink-freq in ms]",
-	"[led_name] [on|off|toggle|blink] sets or clears led(s)"
->>>>>>> a598340f
 );