--- conflicted
+++ resolved
@@ -357,17 +357,8 @@
 	int i, j, k, len, seplen, argc;
 	int cnt;
 	char last_char;
-#ifdef CONFIG_CMDLINE_PS_SUPPORT
-	const char *ps_prompt = env_get("PS1");
-#else
-	const char *ps_prompt = CONFIG_SYS_PROMPT;
-#endif
-
-<<<<<<< HEAD
+
 	if (strcmp(prompt, get_sys_prompt()) != 0)
-=======
-	if (strcmp(prompt, ps_prompt) != 0)
->>>>>>> 412eca96
 		return 0;	/* not in normal console */
 
 	cnt = strlen(buf);
