/*
 * Copyright (c) 2012 The Chromium OS Authors.
 *
 * (C) Copyright 2011
 * Joe Hershberger, National Instruments, joe.hershberger@ni.com
 *
 * (C) Copyright 2000
 * Wolfgang Denk, DENX Software Engineering, wd@denx.de.
 *
 * This program is free software; you can redistribute it and/or
 * modify it under the terms of the GNU General Public License as
 * published by the Free Software Foundation; either version 2 of
 * the License, or (at your option) any later version.
 *
 * This program is distributed in the hope that it will be useful,
 * but WITHOUT ANY WARRANTY; without even the implied warranty of
 * MERCHANTABILITY or FITNESS FOR A PARTICULAR PURPOSE.  See the
 * GNU General Public License for more details.
 *
 * You should have received a copy of the GNU General Public License
 * along with this program; if not, write to the Free Software
 * Foundation, Inc., 59 Temple Place, Suite 330, Boston,
 * MA 02111-1307 USA
 */

#include <common.h>
#include <command.h>
#include <hw_sha.h>
#include <hash.h>
#include <sha1.h>
#include <sha256.h>
#include <asm/io.h>

/*
 * These are the hash algorithms we support. Chips which support accelerated
 * crypto could perhaps add named version of these algorithms here. Note that
 * algorithm names must be in lower case.
 */
static struct hash_algo hash_algo[] = {
	/*
	 * CONFIG_SHA_HW_ACCEL is defined if hardware acceleration is
	 * available.
	 */
#ifdef CONFIG_SHA_HW_ACCEL
	{
		"sha1",
		SHA1_SUM_LEN,
		hw_sha1,
		CHUNKSZ_SHA1,
	}, {
		"sha256",
		SHA256_SUM_LEN,
		hw_sha256,
		CHUNKSZ_SHA256,
	},
#endif
	/*
	 * This is CONFIG_CMD_SHA1SUM instead of CONFIG_SHA1 since otherwise
	 * it bloats the code for boards which use SHA1 but not the 'hash'
	 * or 'sha1sum' commands.
	 */
#ifdef CONFIG_CMD_SHA1SUM
	{
		"sha1",
		SHA1_SUM_LEN,
		sha1_csum_wd,
		CHUNKSZ_SHA1,
	},
#define MULTI_HASH
#endif
#ifdef CONFIG_SHA256
	{
		"sha256",
		SHA256_SUM_LEN,
		sha256_csum_wd,
		CHUNKSZ_SHA256,
	},
#define MULTI_HASH
#endif
	{
		"crc32",
		4,
		crc32_wd_buf,
		CHUNKSZ_CRC32,
	},
};

#if defined(CONFIG_HASH_VERIFY) || defined(CONFIG_CMD_HASH)
#define MULTI_HASH
#endif

/* Try to minimize code size for boards that don't want much hashing */
#ifdef MULTI_HASH
#define multi_hash()	1
#else
#define multi_hash()	0
#endif

/**
 * store_result: Store the resulting sum to an address or variable
 *
 * @algo:		Hash algorithm being used
 * @sum:		Hash digest (algo->digest_size bytes)
 * @dest:		Destination, interpreted as a hex address if it starts
 *			with * (or allow_env_vars is 0) or otherwise as an
 *			environment variable.
 * @allow_env_vars:	non-zero to permit storing the result to an
 *			variable environment
 */
static void store_result(struct hash_algo *algo, const u8 *sum,
			 const char *dest, int allow_env_vars)
{
	unsigned int i;
	int env_var = 0;

	/*
	 * If environment variables are allowed, then we assume that 'dest'
	 * is an environment variable, unless it starts with *, in which
	 * case we assume it is an address. If not allowed, it is always an
	 * address. This is to support the crc32 command.
	 */
	if (allow_env_vars) {
		if (*dest == '*')
			dest++;
		else
			env_var = 1;
	}

	if (env_var) {
		char str_output[HASH_MAX_DIGEST_SIZE * 2 + 1];
		char *str_ptr = str_output;

		for (i = 0; i < algo->digest_size; i++) {
			sprintf(str_ptr, "%02x", sum[i]);
			str_ptr += 2;
		}
		str_ptr = '\0';
		setenv(dest, str_output);
	} else {
		ulong addr;
		void *buf;

		addr = simple_strtoul(dest, NULL, 16);
		buf = map_sysmem(addr, algo->digest_size);
		memcpy(buf, sum, algo->digest_size);
		unmap_sysmem(buf);
	}
}

/**
 * parse_verify_sum: Parse a hash verification parameter
 *
 * @algo:		Hash algorithm being used
 * @verify_str:		Argument to parse. If it starts with * then it is
 *			interpreted as a hex address containing the hash.
 *			If the length is exactly the right number of hex digits
 *			for the digest size, then we assume it is a hex digest.
 *			Otherwise we assume it is an environment variable, and
 *			look up its value (it must contain a hex digest).
 * @vsum:		Returns binary digest value (algo->digest_size bytes)
 * @allow_env_vars:	non-zero to permit storing the result to an environment
 *			variable. If 0 then verify_str is assumed to be an
 *			address, and the * prefix is not expected.
 * @return 0 if ok, non-zero on error
 */
static int parse_verify_sum(struct hash_algo *algo, char *verify_str, u8 *vsum,
			    int allow_env_vars)
{
	int env_var = 0;

	/* See comment above in store_result() */
	if (allow_env_vars) {
		if (*verify_str == '*')
			verify_str++;
		else
			env_var = 1;
	}

	if (env_var) {
		ulong addr;
		void *buf;

		addr = simple_strtoul(verify_str, NULL, 16);
		buf = map_sysmem(addr, algo->digest_size);
		memcpy(vsum, buf, algo->digest_size);
	} else {
		unsigned int i;
		char *vsum_str;
		int digits = algo->digest_size * 2;

		/*
		 * As with the original code from sha1sum.c, we assume that a
		 * string which matches the digest size exactly is a hex
		 * string and not an environment variable.
		 */
		if (strlen(verify_str) == digits)
			vsum_str = verify_str;
		else {
			vsum_str = getenv(verify_str);
			if (vsum_str == NULL || strlen(vsum_str) != digits) {
				printf("Expected %d hex digits in env var\n",
				       digits);
				return 1;
			}
		}

		for (i = 0; i < algo->digest_size; i++) {
			char *nullp = vsum_str + (i + 1) * 2;
			char end = *nullp;

			*nullp = '\0';
			vsum[i] = simple_strtoul(vsum_str + (i * 2), NULL, 16);
			*nullp = end;
		}
	}
	return 0;
}

static struct hash_algo *find_hash_algo(const char *name)
{
	int i;

	for (i = 0; i < ARRAY_SIZE(hash_algo); i++) {
		if (!strcmp(name, hash_algo[i].name))
			return &hash_algo[i];
	}

	return NULL;
}

static void show_hash(struct hash_algo *algo, ulong addr, ulong len,
		      u8 *output)
{
	int i;

	printf("%s for %08lx ... %08lx ==> ", algo->name, addr, addr + len - 1);
	for (i = 0; i < algo->digest_size; i++)
		printf("%02x", output[i]);
}

int hash_command(const char *algo_name, int flags, cmd_tbl_t *cmdtp, int flag,
		 int argc, char * const argv[])
{
	ulong addr, len;

	if (argc < 2)
		return CMD_RET_USAGE;

<<<<<<< HEAD
	algo = find_hash_algo(algo_name);
	if (!algo) {
		printf("Unknown hash algorithm '%s'\n", algo_name);
		return CMD_RET_USAGE;
	}
	addr = parse_loadaddr(*argv++, NULL);
=======
	addr = simple_strtoul(*argv++, NULL, 16);
>>>>>>> 07044c37
	len = simple_strtoul(*argv++, NULL, 16);

	if (multi_hash()) {
		struct hash_algo *algo;
		u8 output[HASH_MAX_DIGEST_SIZE];
		u8 vsum[HASH_MAX_DIGEST_SIZE];
		void *buf;

		algo = find_hash_algo(algo_name);
		if (!algo) {
			printf("Unknown hash algorithm '%s'\n", algo_name);
			return CMD_RET_USAGE;
		}
		argc -= 2;

		if (algo->digest_size > HASH_MAX_DIGEST_SIZE) {
			puts("HASH_MAX_DIGEST_SIZE exceeded\n");
			return 1;
		}

		buf = map_sysmem(addr, len);
		algo->hash_func_ws(buf, len, output, algo->chunk_size);
		unmap_sysmem(buf);

		/* Try to avoid code bloat when verify is not needed */
#ifdef CONFIG_HASH_VERIFY
		if (flags & HASH_FLAG_VERIFY) {
#else
		if (0) {
#endif
			if (!argc)
				return CMD_RET_USAGE;
			if (parse_verify_sum(algo, *argv, vsum,
					flags & HASH_FLAG_ENV)) {
				printf("ERROR: %s does not contain a valid "
					"%s sum\n", *argv, algo->name);
				return 1;
			}
			if (memcmp(output, vsum, algo->digest_size) != 0) {
				int i;

				show_hash(algo, addr, len, output);
				printf(" != ");
				for (i = 0; i < algo->digest_size; i++)
					printf("%02x", vsum[i]);
				puts(" ** ERROR **\n");
				return 1;
			}
		} else {
			show_hash(algo, addr, len, output);
			printf("\n");

			if (argc) {
				store_result(algo, output, *argv,
					flags & HASH_FLAG_ENV);
			}
		}

	/* Horrible code size hack for boards that just want crc32 */
	} else {
		ulong crc;
		ulong *ptr;

		crc = crc32_wd(0, (const uchar *)addr, len, CHUNKSZ_CRC32);

		printf("CRC32 for %08lx ... %08lx ==> %08lx\n",
				addr, addr + len - 1, crc);

		if (argc > 3) {
			ptr = (ulong *)simple_strtoul(argv[3], NULL, 16);
			*ptr = crc;
		}
	}

	return 0;
}<|MERGE_RESOLUTION|>--- conflicted
+++ resolved
@@ -246,16 +246,7 @@
 	if (argc < 2)
 		return CMD_RET_USAGE;
 
-<<<<<<< HEAD
-	algo = find_hash_algo(algo_name);
-	if (!algo) {
-		printf("Unknown hash algorithm '%s'\n", algo_name);
-		return CMD_RET_USAGE;
-	}
 	addr = parse_loadaddr(*argv++, NULL);
-=======
-	addr = simple_strtoul(*argv++, NULL, 16);
->>>>>>> 07044c37
 	len = simple_strtoul(*argv++, NULL, 16);
 
 	if (multi_hash()) {
