/*
 * (C) Copyright 2000-2009
 * Wolfgang Denk, DENX Software Engineering, wd@denx.de.
 *
 * SPDX-License-Identifier:	GPL-2.0+
 */

#ifndef USE_HOSTCC
#include <common.h>
#include <bootstage.h>
#include <bzlib.h>
#include <errno.h>
#include <fdt_support.h>
#include <lmb.h>
#include <malloc.h>
#include <asm/io.h>
#include <linux/lzo.h>
#include <lzma/LzmaTypes.h>
#include <lzma/LzmaDec.h>
#include <lzma/LzmaTools.h>
#if defined(CONFIG_CMD_USB)
#include <usb.h>
#endif
#else
#include "mkimage.h"
#endif

#include <command.h>
#include <bootm.h>
#include <image.h>

#ifndef CONFIG_SYS_BOOTM_LEN
/* use 8MByte as default max gunzip size */
#define CONFIG_SYS_BOOTM_LEN	0x800000
#endif

#define IH_INITRD_ARCH IH_ARCH_DEFAULT

#ifndef USE_HOSTCC

DECLARE_GLOBAL_DATA_PTR;

static const void *boot_get_kernel(cmd_tbl_t *cmdtp, int flag, int argc,
				   char * const argv[], bootm_headers_t *images,
				   ulong *os_data, ulong *os_len);

/* Patch the serial port that is used in the uncompression code of the zImage.
   Otherwise uncompression output may hang the board. */
void patch_sercon(ulong img_addr)
{
#ifdef CONFIG_SYS_PATCH_TTY
	char *p = (char *)img_addr;
	char *end_addr = (char *)img_addr + CONFIG_SYS_PATCH_TTY;
	int len = strlen(CONFIG_SYS_SERCON_NAME);

	/* Patch serial output port */
	do {
		if (!strncmp(p, CONFIG_SYS_SERCON_NAME, len)) {
			char *s = getenv("sercon");
			if (!s || (s[len] == p[len]))
				break;

			printf("## Patching %s at Offset 0x%lx", p,
			       (ulong)p - img_addr);
			p[len] = s[len];
			printf(" to %s\n", p);
			break;
		}
	} while (++p < end_addr);
#endif
}

#ifdef CONFIG_LMB
static void boot_start_lmb(bootm_headers_t *images)
{
	ulong		mem_start;
	phys_size_t	mem_size;

	lmb_init(&images->lmb);

	mem_start = getenv_bootm_low();
	mem_size = getenv_bootm_size();

	lmb_add(&images->lmb, (phys_addr_t)mem_start, mem_size);

	arch_lmb_reserve(&images->lmb);
	board_lmb_reserve(&images->lmb);
}
#else
#define lmb_reserve(lmb, base, size)
static inline void boot_start_lmb(bootm_headers_t *images) { }
#endif

static int bootm_start(cmd_tbl_t *cmdtp, int flag, int argc,
		       char * const argv[])
{
	memset((void *)&images, 0, sizeof(images));
	images.verify = getenv_yesno("verify");

	boot_start_lmb(&images);

	bootstage_mark_name(BOOTSTAGE_ID_BOOTM_START, "bootm_start");
	images.state = BOOTM_STATE_START;

	return 0;
}

static int bootm_find_os(cmd_tbl_t *cmdtp, int flag, int argc,
			 char * const argv[])
{
	const void *os_hdr;
	int image_format;
	bool ep_found = false;
	int ret;

	/* get kernel image header, start address and length */
	os_hdr = boot_get_kernel(cmdtp, flag, argc, argv,
			&images, &images.os.image_start, &images.os.image_len);
	image_format = genimg_get_format(os_hdr);
	if ((image_format != IMAGE_FORMAT_ZIMAGE)
	    && (images.os.image_len == 0)) {
		puts("ERROR: can't get kernel image!\n");
		return 1;
	}

	/* get image parameters */
	switch (image_format) {
#if defined(CONFIG_IMAGE_FORMAT_LEGACY)
	case IMAGE_FORMAT_LEGACY:
		images.os.type = image_get_type(os_hdr);
		images.os.comp = image_get_comp(os_hdr);
		images.os.os = image_get_os(os_hdr);

		images.os.end = image_get_image_end(os_hdr);
		images.os.load = image_get_load(os_hdr);
<<<<<<< HEAD

		/* If this is a zImage, then uncompression is done by the
		   image itself. So we get IH_COMP_NONE here and we have to
		   patch the serial line for uncompression output */
		if (images.os.comp == IH_COMP_NONE)
			patch_sercon((ulong)os_hdr);
=======
		images.os.arch = image_get_arch(os_hdr);
>>>>>>> 4d07f703
		break;
#endif
	case IMAGE_FORMAT_ZIMAGE:
		images.os.type = IH_TYPE_KERNEL;
		images.os.comp = IH_COMP_NONE;
		images.os.os = IH_OS_LINUX;
		images.os.load = (ulong)os_hdr;
		images.os.end = (ulong)os_hdr;
		images.ep = (ulong)os_hdr;

		patch_sercon((ulong)os_hdr);
		break;
#if defined(CONFIG_FIT)
	case IMAGE_FORMAT_FIT:
		if (fit_image_get_type(images.fit_hdr_os,
				       images.fit_noffset_os,
				       &images.os.type)) {
			puts("Can't get image type!\n");
			bootstage_error(BOOTSTAGE_ID_FIT_TYPE);
			return 1;
		}

		if (fit_image_get_comp(images.fit_hdr_os,
				       images.fit_noffset_os,
				       &images.os.comp)) {
			puts("Can't get image compression!\n");
			bootstage_error(BOOTSTAGE_ID_FIT_COMPRESSION);
			return 1;
		}

		if (fit_image_get_os(images.fit_hdr_os, images.fit_noffset_os,
				     &images.os.os)) {
			puts("Can't get image OS!\n");
			bootstage_error(BOOTSTAGE_ID_FIT_OS);
			return 1;
		}

		if (fit_image_get_arch(images.fit_hdr_os,
				       images.fit_noffset_os,
				       &images.os.arch)) {
			puts("Can't get image ARCH!\n");
			return 1;
		}

		images.os.end = fit_get_end(images.fit_hdr_os);

		if (fit_image_get_load(images.fit_hdr_os, images.fit_noffset_os,
				       &images.os.load)) {
			puts("Can't get image load address!\n");
			bootstage_error(BOOTSTAGE_ID_FIT_LOADADDR);
			return 1;
		}
		break;
#endif
#ifdef CONFIG_ANDROID_BOOT_IMAGE
	case IMAGE_FORMAT_ANDROID:
		images.os.type = IH_TYPE_KERNEL;
		images.os.comp = IH_COMP_NONE;
		images.os.os = IH_OS_LINUX;

		images.os.end = android_image_get_end(os_hdr);
		images.os.load = android_image_get_kload(os_hdr);
		images.ep = images.os.load;
		ep_found = true;
		break;
#endif
	default:
		puts("ERROR: unknown image format type!\n");
		return 1;
	}

<<<<<<< HEAD
	if (image_format == IMAGE_FORMAT_ZIMAGE) {
		images.os.start = (ulong)os_hdr;

		return 0;
	}

	/* find kernel entry point */
	if (images.legacy_hdr_valid) {
=======
	/* If we have a valid setup.bin, we will use that for entry (x86) */
	if (images.os.arch == IH_ARCH_I386 ||
	    images.os.arch == IH_ARCH_X86_64) {
		ulong len;

		ret = boot_get_setup(&images, IH_ARCH_I386, &images.ep, &len);
		if (ret < 0 && ret != -ENOENT) {
			puts("Could not find a valid setup.bin for x86\n");
			return 1;
		}
		/* Kernel entry point is the setup.bin */
	} else if (images.legacy_hdr_valid) {
>>>>>>> 4d07f703
		images.ep = image_get_ep(&images.legacy_hdr_os_copy);
#if defined(CONFIG_FIT)
	} else if (images.fit_uname_os) {
		int ret;

		ret = fit_image_get_entry(images.fit_hdr_os,
					  images.fit_noffset_os, &images.ep);
		if (ret) {
			puts("Can't get entry point property!\n");
			return 1;
		}
#endif
	} else if (!ep_found) {
		puts("Could not find kernel entry point!\n");
		return 1;
	}

	if (images.os.type == IH_TYPE_KERNEL_NOLOAD) {
		images.os.load = images.os.image_start;
		images.ep += images.os.load;
	}

	images.os.start = (ulong)os_hdr;

	return 0;
}

static int bootm_find_ramdisk(int flag, int argc, char * const argv[])
{
	int ret;

	/* find ramdisk */
	ret = boot_get_ramdisk(argc, argv, &images, IH_INITRD_ARCH,
			       &images.rd_start, &images.rd_end);
	if (ret) {
		puts("Ramdisk image is corrupt or invalid\n");
		return 1;
	}

	return 0;
}

#if defined(CONFIG_OF_LIBFDT)
static int bootm_find_fdt(int flag, int argc, char * const argv[])
{
	int ret;

	/* find flattened device tree */
	ret = boot_get_fdt(flag, argc, argv, IH_ARCH_DEFAULT, &images,
			   &images.ft_addr, &images.ft_len);
	if (ret) {
		puts("Could not find a valid device tree\n");
		return 1;
	}

	set_working_fdt_addr(images.ft_addr);

	return 0;
}
#endif

int bootm_find_ramdisk_fdt(int flag, int argc, char * const argv[])
{
	if (bootm_find_ramdisk(flag, argc, argv))
		return 1;

#if defined(CONFIG_OF_LIBFDT)
	if (bootm_find_fdt(flag, argc, argv))
		return 1;
#endif

	return 0;
}

static int bootm_find_other(cmd_tbl_t *cmdtp, int flag, int argc,
			    char * const argv[])
{
	if (((images.os.type == IH_TYPE_KERNEL) ||
	     (images.os.type == IH_TYPE_KERNEL_NOLOAD) ||
	     (images.os.type == IH_TYPE_MULTI)) &&
	    (images.os.os == IH_OS_LINUX ||
		 images.os.os == IH_OS_VXWORKS))
		return bootm_find_ramdisk_fdt(flag, argc, argv);

	return 0;
}
#endif /* USE_HOSTCC */

/**
 * decomp_image() - decompress the operating system
 *
 * @comp:	Compression algorithm that is used (IH_COMP_...)
 * @load:	Destination load address in U-Boot memory
 * @image_start Image start address (where we are decompressing from)
 * @type:	OS type (IH_OS_...)
 * @load_bug:	Place to decompress to
 * @image_buf:	Address to decompress from
 * @return 0 if OK, -ve on error (BOOTM_ERR_...)
 */
static int decomp_image(int comp, ulong load, ulong image_start, int type,
			void *load_buf, void *image_buf, ulong image_len,
			ulong *load_end)
{
	const char *type_name = genimg_get_type_name(type);
	__attribute__((unused)) uint unc_len = CONFIG_SYS_BOOTM_LEN;

	*load_end = load;
	switch (comp) {
	case IH_COMP_NONE:
		if (load == image_start) {
			printf("   XIP %s ... ", type_name);
		} else {
			printf("   Loading %s ... ", type_name);
			memmove_wd(load_buf, image_buf, image_len, CHUNKSZ);
		}
		*load_end = load + image_len;
		break;
#ifdef CONFIG_GZIP
	case IH_COMP_GZIP:
		printf("   Uncompressing %s ... ", type_name);
		if (gunzip(load_buf, unc_len, image_buf, &image_len) != 0) {
			puts("GUNZIP: uncompress, out-of-mem or overwrite error - must RESET board to recover\n");
			return BOOTM_ERR_RESET;
		}

		*load_end = load + image_len;
		break;
#endif /* CONFIG_GZIP */
#ifdef CONFIG_BZIP2
	case IH_COMP_BZIP2:
		printf("   Uncompressing %s ... ", type_name);
		/*
		 * If we've got less than 4 MB of malloc() space,
		 * use slower decompression algorithm which requires
		 * at most 2300 KB of memory.
		 */
		int i = BZ2_bzBuffToBuffDecompress(load_buf, &unc_len,
			image_buf, image_len,
			CONFIG_SYS_MALLOC_LEN < (4096 * 1024), 0);
		if (i != BZ_OK) {
			printf("BUNZIP2: uncompress or overwrite error %d - must RESET board to recover\n",
			       i);
			return BOOTM_ERR_RESET;
		}

		*load_end = load + unc_len;
		break;
#endif /* CONFIG_BZIP2 */
#ifdef CONFIG_LZMA
	case IH_COMP_LZMA: {
		SizeT lzma_len = unc_len;
		int ret;

		printf("   Uncompressing %s ... ", type_name);

		ret = lzmaBuffToBuffDecompress(load_buf, &lzma_len,
					       image_buf, image_len);
		unc_len = lzma_len;
		if (ret != SZ_OK) {
			printf("LZMA: uncompress or overwrite error %d - must RESET board to recover\n",
			       ret);
			bootstage_error(BOOTSTAGE_ID_DECOMP_IMAGE);
			return BOOTM_ERR_RESET;
		}
		*load_end = load + unc_len;
		break;
	}
#endif /* CONFIG_LZMA */
#ifdef CONFIG_LZO
	case IH_COMP_LZO: {
		size_t size = unc_len;
		int ret;

		printf("   Uncompressing %s ... ", type_name);

		ret = lzop_decompress(image_buf, image_len, load_buf, &size);
		if (ret != LZO_E_OK) {
			printf("LZO: uncompress or overwrite error %d - must RESET board to recover\n",
			       ret);
			return BOOTM_ERR_RESET;
		}

		*load_end = load + size;
		break;
	}
#endif /* CONFIG_LZO */
	default:
		printf("Unimplemented compression type %d\n", comp);
		return BOOTM_ERR_UNIMPLEMENTED;
	}

	puts("OK\n");

	return 0;
}

#ifndef USE_HOSTCC
static int bootm_load_os(bootm_headers_t *images, unsigned long *load_end,
			 int boot_progress)
{
	image_info_t os = images->os;
	ulong load = os.load;
	ulong blob_start = os.start;
	ulong blob_end = os.end;
	ulong image_start = os.image_start;
	ulong image_len = os.image_len;
	bool no_overlap;
	void *load_buf, *image_buf;
	int err;

	load_buf = map_sysmem(load, 0);
	image_buf = map_sysmem(os.image_start, image_len);
	err = decomp_image(os.comp, load, os.image_start, os.type, load_buf,
			   image_buf, image_len, load_end);
	if (err) {
		bootstage_error(BOOTSTAGE_ID_DECOMP_IMAGE);
		return err;
	}
	flush_cache(load, (*load_end - load) * sizeof(ulong));

	debug("   kernel loaded at 0x%08lx, end = 0x%08lx\n", load, *load_end);
	bootstage_mark(BOOTSTAGE_ID_KERNEL_LOADED);

	no_overlap = (os.comp == IH_COMP_NONE && load == image_start);

	if (!no_overlap && (load < blob_end) && (*load_end > blob_start)) {
		debug("images.os.start = 0x%lX, images.os.end = 0x%lx\n",
		      blob_start, blob_end);
		debug("images.os.load = 0x%lx, load_end = 0x%lx\n", load,
		      *load_end);

		/* Check what type of image this is. */
		if (images->legacy_hdr_valid) {
			if (image_get_type(&images->legacy_hdr_os_copy)
					== IH_TYPE_MULTI)
				puts("WARNING: legacy format multi component image overwritten\n");
			return BOOTM_ERR_OVERLAP;
		} else {
			puts("ERROR: new format image overwritten - must RESET the board to recover\n");
			bootstage_error(BOOTSTAGE_ID_OVERWRITTEN);
			return BOOTM_ERR_RESET;
		}
	}

	return 0;
}

/**
 * bootm_disable_interrupts() - Disable interrupts in preparation for load/boot
 *
 * @return interrupt flag (0 if interrupts were disabled, non-zero if they were
 *	enabled)
 */
ulong bootm_disable_interrupts(void)
{
	ulong iflag;

	/*
	 * We have reached the point of no return: we are going to
	 * overwrite all exception vector code, so we cannot easily
	 * recover from any failures any more...
	 */
	iflag = disable_interrupts();
#ifdef CONFIG_NETCONSOLE
	/* Stop the ethernet stack if NetConsole could have left it up */
	eth_halt();
	eth_unregister(eth_get_dev());
#endif

#if defined(CONFIG_CMD_USB)
	/*
	 * turn off USB to prevent the host controller from writing to the
	 * SDRAM while Linux is booting. This could happen (at least for OHCI
	 * controller), because the HCCA (Host Controller Communication Area)
	 * lies within the SDRAM and the host controller writes continously to
	 * this area (as busmaster!). The HccaFrameNumber is for example
	 * updated every 1 ms within the HCCA structure in SDRAM! For more
	 * details see the OpenHCI specification.
	 */
	usb_stop();
#endif
	return iflag;
}

#if defined(CONFIG_SILENT_CONSOLE) && !defined(CONFIG_SILENT_U_BOOT_ONLY)

#define CONSOLE_ARG     "console="
#define CONSOLE_ARG_LEN (sizeof(CONSOLE_ARG) - 1)

static void fixup_silent_linux(void)
{
	char *buf;
	const char *env_val;
	char *cmdline = getenv("bootargs");
	int want_silent;

	/*
	 * Only fix cmdline when requested. The environment variable can be:
	 *
	 *	no - we never fixup
	 *	yes - we always fixup
	 *	unset - we rely on the console silent flag
	 */
	want_silent = getenv_yesno("silent_linux");
	if (want_silent == 0)
		return;
	else if (want_silent == -1 && !(gd->flags & GD_FLG_SILENT))
		return;

	debug("before silent fix-up: %s\n", cmdline);
	if (cmdline && (cmdline[0] != '\0')) {
		char *start = strstr(cmdline, CONSOLE_ARG);

		/* Allocate space for maximum possible new command line */
		buf = malloc(strlen(cmdline) + 1 + CONSOLE_ARG_LEN + 1);
		if (!buf) {
			debug("%s: out of memory\n", __func__);
			return;
		}

		if (start) {
			char *end = strchr(start, ' ');
			int num_start_bytes = start - cmdline + CONSOLE_ARG_LEN;

			strncpy(buf, cmdline, num_start_bytes);
			if (end)
				strcpy(buf + num_start_bytes, end);
			else
				buf[num_start_bytes] = '\0';
		} else {
			sprintf(buf, "%s %s", cmdline, CONSOLE_ARG);
		}
		env_val = buf;
	} else {
		buf = NULL;
		env_val = CONSOLE_ARG;
	}

	setenv("bootargs", env_val);
	debug("after silent fix-up: %s\n", env_val);
	free(buf);
}
#endif /* CONFIG_SILENT_CONSOLE */

/**
 * Execute selected states of the bootm command.
 *
 * Note the arguments to this state must be the first argument, Any 'bootm'
 * or sub-command arguments must have already been taken.
 *
 * Note that if states contains more than one flag it MUST contain
 * BOOTM_STATE_START, since this handles and consumes the command line args.
 *
 * Also note that aside from boot_os_fn functions and bootm_load_os no other
 * functions we store the return value of in 'ret' may use a negative return
 * value, without special handling.
 *
 * @param cmdtp		Pointer to bootm command table entry
 * @param flag		Command flags (CMD_FLAG_...)
 * @param argc		Number of subcommand arguments (0 = no arguments)
 * @param argv		Arguments
 * @param states	Mask containing states to run (BOOTM_STATE_...)
 * @param images	Image header information
 * @param boot_progress 1 to show boot progress, 0 to not do this
 * @return 0 if ok, something else on error. Some errors will cause this
 *	function to perform a reboot! If states contains BOOTM_STATE_OS_GO
 *	then the intent is to boot an OS, so this function will not return
 *	unless the image type is standalone.
 */
int do_bootm_states(cmd_tbl_t *cmdtp, int flag, int argc, char * const argv[],
		    int states, bootm_headers_t *images, int boot_progress)
{
	boot_os_fn *boot_fn;
	ulong iflag = 0;
	int ret = 0, need_boot_fn;

	images->state |= states;

	/*
	 * Work through the states and see how far we get. We stop on
	 * any error.
	 */
	if (states & BOOTM_STATE_START)
		ret = bootm_start(cmdtp, flag, argc, argv);

	if (!ret && (states & BOOTM_STATE_FINDOS))
		ret = bootm_find_os(cmdtp, flag, argc, argv);

	if (!ret && (states & BOOTM_STATE_FINDOTHER)) {
		ret = bootm_find_other(cmdtp, flag, argc, argv);
		argc = 0;	/* consume the args */
	}

	/* Load the OS */
	if (!ret && (states & BOOTM_STATE_LOADOS)) {
		ulong load_end;

		iflag = bootm_disable_interrupts();
		ret = bootm_load_os(images, &load_end, 0);
		if (ret == 0)
			lmb_reserve(&images->lmb, images->os.load,
				    (load_end - images->os.load));
		else if (ret && ret != BOOTM_ERR_OVERLAP)
			goto err;
		else if (ret == BOOTM_ERR_OVERLAP)
			ret = 0;
#if defined(CONFIG_SILENT_CONSOLE) && !defined(CONFIG_SILENT_U_BOOT_ONLY)
		if (images->os.os == IH_OS_LINUX)
			fixup_silent_linux();
#endif
	}

	/* Relocate the ramdisk */
#ifdef CONFIG_SYS_BOOT_RAMDISK_HIGH
	if (!ret && (states & BOOTM_STATE_RAMDISK)) {
		ulong rd_len = images->rd_end - images->rd_start;

		ret = boot_ramdisk_high(&images->lmb, images->rd_start,
			rd_len, &images->initrd_start, &images->initrd_end);
		if (!ret) {
			setenv_hex("initrd_start", images->initrd_start);
			setenv_hex("initrd_end", images->initrd_end);
		}
	}
#endif
#if defined(CONFIG_OF_LIBFDT) && defined(CONFIG_LMB)
	if (!ret && (states & BOOTM_STATE_FDT)) {
		boot_fdt_add_mem_rsv_regions(&images->lmb, images->ft_addr);
		ret = boot_relocate_fdt(&images->lmb, &images->ft_addr,
					&images->ft_len);
	}
#endif

	/* From now on, we need the OS boot function */
	if (ret)
		return ret;
	boot_fn = bootm_os_get_boot_func(images->os.os);
	need_boot_fn = states & (BOOTM_STATE_OS_CMDLINE |
			BOOTM_STATE_OS_BD_T | BOOTM_STATE_OS_PREP |
			BOOTM_STATE_OS_FAKE_GO | BOOTM_STATE_OS_GO);
	if (boot_fn == NULL && need_boot_fn) {
		if (iflag)
			enable_interrupts();
		printf("ERROR: booting os '%s' (%d) is not supported\n",
		       genimg_get_os_name(images->os.os), images->os.os);
		bootstage_error(BOOTSTAGE_ID_CHECK_BOOT_OS);
		return 1;
	}

	/* Call various other states that are not generally used */
	if (!ret && (states & BOOTM_STATE_OS_CMDLINE))
		ret = boot_fn(BOOTM_STATE_OS_CMDLINE, argc, argv, images);
	if (!ret && (states & BOOTM_STATE_OS_BD_T))
		ret = boot_fn(BOOTM_STATE_OS_BD_T, argc, argv, images);
	if (!ret && (states & BOOTM_STATE_OS_PREP))
		ret = boot_fn(BOOTM_STATE_OS_PREP, argc, argv, images);

#ifdef CONFIG_TRACE
	/* Pretend to run the OS, then run a user command */
	if (!ret && (states & BOOTM_STATE_OS_FAKE_GO)) {
		char *cmd_list = getenv("fakegocmd");

		ret = boot_selected_os(argc, argv, BOOTM_STATE_OS_FAKE_GO,
				images, boot_fn);
		if (!ret && cmd_list)
			ret = run_command_list(cmd_list, -1, flag);
	}
#endif

	/* Check for unsupported subcommand. */
	if (ret) {
		puts("subcommand not supported\n");
		return ret;
	}

	/* Now run the OS! We hope this doesn't return */
	if (!ret && (states & BOOTM_STATE_OS_GO))
		ret = boot_selected_os(argc, argv, BOOTM_STATE_OS_GO,
				images, boot_fn);

	/* Deal with any fallout */
err:
	if (iflag)
		enable_interrupts();

	if (ret == BOOTM_ERR_UNIMPLEMENTED)
		bootstage_error(BOOTSTAGE_ID_DECOMP_UNIMPL);
	else if (ret == BOOTM_ERR_RESET)
		do_reset(cmdtp, flag, argc, argv);

	return ret;
}

#if defined(CONFIG_IMAGE_FORMAT_LEGACY)
/**
 * image_get_kernel - verify legacy format kernel image
 * @img_addr: in RAM address of the legacy format image to be verified
 * @verify: data CRC verification flag
 *
 * image_get_kernel() verifies legacy image integrity and returns pointer to
 * legacy image header if image verification was completed successfully.
 *
 * returns:
 *     pointer to a legacy image header if valid image was found
 *     otherwise return NULL
 */
static image_header_t *image_get_kernel(ulong img_addr, int verify)
{
	image_header_t *hdr = (image_header_t *)img_addr;

	if (!image_check_magic(hdr)) {
		puts("Bad Magic Number\n");
		bootstage_error(BOOTSTAGE_ID_CHECK_MAGIC);
		return NULL;
	}
	bootstage_mark(BOOTSTAGE_ID_CHECK_HEADER);

	if (!image_check_hcrc(hdr)) {
		puts("Bad Header Checksum\n");
		bootstage_error(BOOTSTAGE_ID_CHECK_HEADER);
		return NULL;
	}

	bootstage_mark(BOOTSTAGE_ID_CHECK_CHECKSUM);
	image_print_contents(hdr);

	if (verify) {
		puts("   Verifying Checksum ... ");
		if (!image_check_dcrc(hdr)) {
			printf("Bad Data CRC\n");
			bootstage_error(BOOTSTAGE_ID_CHECK_CHECKSUM);
			return NULL;
		}
		puts("OK\n");
	}
	bootstage_mark(BOOTSTAGE_ID_CHECK_ARCH);

	if (!image_check_target_arch(hdr)) {
		printf("Unsupported Architecture 0x%x\n", image_get_arch(hdr));
		bootstage_error(BOOTSTAGE_ID_CHECK_ARCH);
		return NULL;
	}
	return hdr;
}
#endif

/**
 * boot_get_kernel - find kernel image
 * @os_data: pointer to a ulong variable, will hold os data start address
 * @os_len: pointer to a ulong variable, will hold os data length
 *
 * boot_get_kernel() tries to find a kernel image, verifies its integrity
 * and locates kernel data.
 *
 * returns:
 *     pointer to image header if valid image was found, plus kernel start
 *     address and length, otherwise NULL
 */
static const void *boot_get_kernel(cmd_tbl_t *cmdtp, int flag, int argc,
				   char * const argv[], bootm_headers_t *images,
				   ulong *os_data, ulong *os_len)
{
#if defined(CONFIG_IMAGE_FORMAT_LEGACY)
	image_header_t	*hdr;
#endif
	ulong		img_addr;
	const void *buf;
	const char	*fit_uname_config = NULL;
	const char	*fit_uname_kernel = NULL;
#if defined(CONFIG_FIT)
	int		os_noffset;
#endif

	img_addr = genimg_get_kernel_addr_fit(argc < 1 ? NULL : argv[0],
					      &fit_uname_config,
					      &fit_uname_kernel);

	bootstage_mark(BOOTSTAGE_ID_CHECK_MAGIC);

	/* copy from dataflash if needed */
	img_addr = genimg_get_image(img_addr);

	/* check image type, for FIT images get FIT kernel node */
	*os_data = *os_len = 0;
	buf = map_sysmem(img_addr, 0);
	switch (genimg_get_format(buf)) {
#if defined(CONFIG_IMAGE_FORMAT_LEGACY)
	case IMAGE_FORMAT_LEGACY:
		printf("## Booting kernel from Legacy Image at %08lx ...\n",
		       img_addr);
		hdr = image_get_kernel(img_addr, images->verify);
		if (!hdr)
			return NULL;
		bootstage_mark(BOOTSTAGE_ID_CHECK_IMAGETYPE);

		/* get os_data and os_len */
		switch (image_get_type(hdr)) {
		case IH_TYPE_KERNEL:
		case IH_TYPE_KERNEL_NOLOAD:
			*os_data = image_get_data(hdr);
			*os_len = image_get_data_size(hdr);
			break;
		case IH_TYPE_MULTI:
			image_multi_getimg(hdr, 0, os_data, os_len);
			break;
		case IH_TYPE_STANDALONE:
			*os_data = image_get_data(hdr);
			*os_len = image_get_data_size(hdr);
			break;
		default:
			printf("Wrong Image Type for %s command\n",
			       cmdtp->name);
			bootstage_error(BOOTSTAGE_ID_CHECK_IMAGETYPE);
			return NULL;
		}

		/*
		 * copy image header to allow for image overwrites during
		 * kernel decompression.
		 */
		memmove(&images->legacy_hdr_os_copy, hdr,
			sizeof(image_header_t));

		/* save pointer to image header */
		images->legacy_hdr_os = hdr;

		images->legacy_hdr_valid = 1;
		bootstage_mark(BOOTSTAGE_ID_DECOMP_IMAGE);
		break;
#endif

	case IMAGE_FORMAT_ZIMAGE:
	{
		printf ("## Booting kernel from zImage at %08lx\n", img_addr);
		show_boot_progress(100);
		break;
	}

#if defined(CONFIG_FIT)
	case IMAGE_FORMAT_FIT:
		os_noffset = fit_image_load(images, img_addr,
				&fit_uname_kernel, &fit_uname_config,
				IH_ARCH_DEFAULT, IH_TYPE_KERNEL,
				BOOTSTAGE_ID_FIT_KERNEL_START,
				FIT_LOAD_IGNORED, os_data, os_len);
		if (os_noffset < 0)
			return NULL;

		images->fit_hdr_os = map_sysmem(img_addr, 0);
		images->fit_uname_os = fit_uname_kernel;
		images->fit_uname_cfg = fit_uname_config;
		images->fit_noffset_os = os_noffset;
		break;
#endif
#ifdef CONFIG_ANDROID_BOOT_IMAGE
	case IMAGE_FORMAT_ANDROID:
		printf("## Booting Android Image at 0x%08lx ...\n", img_addr);
		if (android_image_get_kernel(buf, images->verify,
					     os_data, os_len))
			return NULL;
		break;
#endif
	default:
		printf("Wrong Image Format for %s command\n", cmdtp->name);
		bootstage_error(BOOTSTAGE_ID_FIT_KERNEL_INFO);
		return NULL;
	}

	debug("   kernel data at 0x%08lx, len = 0x%08lx (%ld)\n",
	      *os_data, *os_len, *os_len);

	return buf;
}
#else /* USE_HOSTCC */

void memmove_wd(void *to, void *from, size_t len, ulong chunksz)
{
	memmove(to, from, len);
}

static int bootm_host_load_image(const void *fit, int req_image_type)
{
	const char *fit_uname_config = NULL;
	ulong data, len;
	bootm_headers_t images;
	int noffset;
	ulong load_end;
	uint8_t image_type;
	uint8_t imape_comp;
	void *load_buf;
	int ret;

	memset(&images, '\0', sizeof(images));
	images.verify = 1;
	noffset = fit_image_load(&images, (ulong)fit,
		NULL, &fit_uname_config,
		IH_ARCH_DEFAULT, req_image_type, -1,
		FIT_LOAD_IGNORED, &data, &len);
	if (noffset < 0)
		return noffset;
	if (fit_image_get_type(fit, noffset, &image_type)) {
		puts("Can't get image type!\n");
		return -EINVAL;
	}

	if (fit_image_get_comp(fit, noffset, &imape_comp)) {
		puts("Can't get image compression!\n");
		return -EINVAL;
	}

	/* Allow the image to expand by a factor of 4, should be safe */
	load_buf = malloc((1 << 20) + len * 4);
	ret = decomp_image(imape_comp, 0, data, image_type, load_buf,
			   (void *)data, len, &load_end);
	free(load_buf);
	if (ret && ret != BOOTM_ERR_UNIMPLEMENTED)
		return ret;

	return 0;
}

int bootm_host_load_images(const void *fit, int cfg_noffset)
{
	static uint8_t image_types[] = {
		IH_TYPE_KERNEL,
		IH_TYPE_FLATDT,
		IH_TYPE_RAMDISK,
	};
	int err = 0;
	int i;

	for (i = 0; i < ARRAY_SIZE(image_types); i++) {
		int ret;

		ret = bootm_host_load_image(fit, image_types[i]);
		if (!err && ret && ret != -ENOENT)
			err = ret;
	}

	/* Return the first error we found */
	return err;
}

#endif /* ndef USE_HOSTCC */<|MERGE_RESOLUTION|>--- conflicted
+++ resolved
@@ -133,16 +133,13 @@
 
 		images.os.end = image_get_image_end(os_hdr);
 		images.os.load = image_get_load(os_hdr);
-<<<<<<< HEAD
+		images.os.arch = image_get_arch(os_hdr);
 
 		/* If this is a zImage, then uncompression is done by the
 		   image itself. So we get IH_COMP_NONE here and we have to
 		   patch the serial line for uncompression output */
 		if (images.os.comp == IH_COMP_NONE)
 			patch_sercon((ulong)os_hdr);
-=======
-		images.os.arch = image_get_arch(os_hdr);
->>>>>>> 4d07f703
 		break;
 #endif
 	case IMAGE_FORMAT_ZIMAGE:
@@ -214,16 +211,12 @@
 		return 1;
 	}
 
-<<<<<<< HEAD
 	if (image_format == IMAGE_FORMAT_ZIMAGE) {
 		images.os.start = (ulong)os_hdr;
 
 		return 0;
 	}
 
-	/* find kernel entry point */
-	if (images.legacy_hdr_valid) {
-=======
 	/* If we have a valid setup.bin, we will use that for entry (x86) */
 	if (images.os.arch == IH_ARCH_I386 ||
 	    images.os.arch == IH_ARCH_X86_64) {
@@ -236,7 +229,6 @@
 		}
 		/* Kernel entry point is the setup.bin */
 	} else if (images.legacy_hdr_valid) {
->>>>>>> 4d07f703
 		images.ep = image_get_ep(&images.legacy_hdr_os_copy);
 #if defined(CONFIG_FIT)
 	} else if (images.fit_uname_os) {
