// SPDX-License-Identifier: GPL-2.0+
/*
 * (C) Copyright 2000-2009
 * Wolfgang Denk, DENX Software Engineering, wd@denx.de.
 */

#ifndef USE_HOSTCC
#include <common.h>
#include <bootstage.h>
#include <env.h>
#include <errno.h>
#include <fdt_support.h>
#include <lmb.h>
#include <malloc.h>
#include <mapmem.h>
#include <asm/io.h>
#if defined(CONFIG_CMD_USB)
#include <usb.h>
#endif
#else
#include "mkimage.h"
#endif

#include <command.h>
#include <bootm.h>
#include <image.h>

#ifdef CONFIG_FS_SECURE_BOOT
#include <asm/mach-imx/checkboot.h>
#endif

#ifndef CONFIG_SYS_BOOTM_LEN
/* use 8MByte as default max gunzip size */
#define CONFIG_SYS_BOOTM_LEN	0x800000
#endif

#define IH_INITRD_ARCH IH_ARCH_DEFAULT

#ifndef USE_HOSTCC

DECLARE_GLOBAL_DATA_PTR;

bootm_headers_t images;		/* pointers to os/initrd/fdt images */

static const void *boot_get_kernel(cmd_tbl_t *cmdtp, int flag, int argc,
				   char * const argv[], bootm_headers_t *images,
				   ulong *os_data, ulong *os_len);

__weak void board_quiesce_devices(void)
{
}

#ifdef CONFIG_LMB
static void boot_start_lmb(bootm_headers_t *images)
{
	ulong		mem_start;
	phys_size_t	mem_size;

	mem_start = env_get_bootm_low();
	mem_size = env_get_bootm_size();

	lmb_init_and_reserve_range(&images->lmb, (phys_addr_t)mem_start,
				   mem_size, NULL);
}
#else
#define lmb_reserve(lmb, base, size)
static inline void boot_start_lmb(bootm_headers_t *images) { }
#endif

static int bootm_start(cmd_tbl_t *cmdtp, int flag, int argc,
		       char * const argv[])
{
	memset((void *)&images, 0, sizeof(images));
	images.verify = env_get_yesno("verify");

	boot_start_lmb(&images);

	bootstage_mark_name(BOOTSTAGE_ID_BOOTM_START, "bootm_start");
	images.state = BOOTM_STATE_START;

	return 0;
}

static int bootm_find_os(cmd_tbl_t *cmdtp, int flag, int argc,
			 char * const argv[])
{
	const void *os_hdr;
	int image_format;
	bool ep_found = false;
	int ret;

	/* get kernel image header, start address and length */
	os_hdr = boot_get_kernel(cmdtp, flag, argc, argv,
			&images, &images.os.image_start, &images.os.image_len);
	image_format = genimg_get_format(os_hdr);
	if ((image_format != IMAGE_FORMAT_ZIMAGE)
	    && (images.os.image_len == 0)) {
		puts("ERROR: can't get kernel image!\n");
		return 1;
	}

	/* get image parameters */
<<<<<<< HEAD
	switch (image_format) {
#if defined(CONFIG_IMAGE_FORMAT_LEGACY)
=======
	switch (genimg_get_format(os_hdr)) {
#if CONFIG_IS_ENABLED(LEGACY_IMAGE_FORMAT)
>>>>>>> 412eca96
	case IMAGE_FORMAT_LEGACY:
		images.os.type = image_get_type(os_hdr);
		images.os.comp = image_get_comp(os_hdr);
		images.os.os = image_get_os(os_hdr);

		images.os.end = image_get_image_end(os_hdr);
		images.os.load = image_get_load(os_hdr);
		images.os.arch = image_get_arch(os_hdr);
		break;
#endif
	case IMAGE_FORMAT_ZIMAGE:
		images.os.type = IH_TYPE_KERNEL;
		images.os.comp = IH_COMP_NONE;
		images.os.os = IH_OS_LINUX;
		images.os.load = (ulong)os_hdr;
		images.os.end = (ulong)os_hdr;
		images.ep = (ulong)os_hdr;
		break;
#if IMAGE_ENABLE_FIT
	case IMAGE_FORMAT_FIT:
		if (fit_image_get_type(images.fit_hdr_os,
				       images.fit_noffset_os,
				       &images.os.type)) {
			puts("Can't get image type!\n");
			bootstage_error(BOOTSTAGE_ID_FIT_TYPE);
			return 1;
		}

		if (fit_image_get_comp(images.fit_hdr_os,
				       images.fit_noffset_os,
				       &images.os.comp)) {
			puts("Can't get image compression!\n");
			bootstage_error(BOOTSTAGE_ID_FIT_COMPRESSION);
			return 1;
		}

		if (fit_image_get_os(images.fit_hdr_os, images.fit_noffset_os,
				     &images.os.os)) {
			puts("Can't get image OS!\n");
			bootstage_error(BOOTSTAGE_ID_FIT_OS);
			return 1;
		}

		if (fit_image_get_arch(images.fit_hdr_os,
				       images.fit_noffset_os,
				       &images.os.arch)) {
			puts("Can't get image ARCH!\n");
			return 1;
		}

		images.os.end = fit_get_end(images.fit_hdr_os);

		if (fit_image_get_load(images.fit_hdr_os, images.fit_noffset_os,
				       &images.os.load)) {
			puts("Can't get image load address!\n");
			bootstage_error(BOOTSTAGE_ID_FIT_LOADADDR);
			return 1;
		}
		break;
#endif
#ifdef CONFIG_ANDROID_BOOT_IMAGE
	case IMAGE_FORMAT_ANDROID:
		images.os.type = IH_TYPE_KERNEL;
		images.os.comp = android_image_get_kcomp(os_hdr);
		images.os.os = IH_OS_LINUX;

		images.os.end = android_image_get_end(os_hdr);
		images.os.load = android_image_get_kload(os_hdr);
		images.ep = images.os.load;
		ep_found = true;
		break;
#endif
	default:
		puts("ERROR: unknown image format type!\n");
		return 1;
	}

	if (image_format == IMAGE_FORMAT_ZIMAGE) {
		images.os.start = (ulong)os_hdr;

		return 0;
	}

	/* If we have a valid setup.bin, we will use that for entry (x86) */
	if (images.os.arch == IH_ARCH_I386 ||
	    images.os.arch == IH_ARCH_X86_64) {
		ulong len;

		ret = boot_get_setup(&images, IH_ARCH_I386, &images.ep, &len);
		if (ret < 0 && ret != -ENOENT) {
			puts("Could not find a valid setup.bin for x86\n");
			return 1;
		}
		/* Kernel entry point is the setup.bin */
	} else if (images.legacy_hdr_valid) {
		images.ep = image_get_ep(&images.legacy_hdr_os_copy);
#if IMAGE_ENABLE_FIT
	} else if (images.fit_uname_os) {
		int ret;

		ret = fit_image_get_entry(images.fit_hdr_os,
					  images.fit_noffset_os, &images.ep);
		if (ret) {
			puts("Can't get entry point property!\n");
			return 1;
		}
#endif
	} else if (!ep_found) {
		puts("Could not find kernel entry point!\n");
		return 1;
	}

	if (images.os.type == IH_TYPE_KERNEL_NOLOAD) {
		if (CONFIG_IS_ENABLED(CMD_BOOTI) &&
		    images.os.arch == IH_ARCH_ARM64) {
			ulong image_addr;
			ulong image_size;

			ret = booti_setup(images.os.image_start, &image_addr,
					  &image_size, true);
			if (ret != 0)
				return 1;

			images.os.type = IH_TYPE_KERNEL;
			images.os.load = image_addr;
			images.ep = image_addr;
		} else {
			images.os.load = images.os.image_start;
			images.ep += images.os.image_start;
		}
	}

	images.os.start = map_to_sysmem(os_hdr);

	return 0;
}

/**
 * bootm_find_images - wrapper to find and locate various images
 * @flag: Ignored Argument
 * @argc: command argument count
 * @argv: command argument list
 *
 * boot_find_images() will attempt to load an available ramdisk,
 * flattened device tree, as well as specifically marked
 * "loadable" images (loadables are FIT only)
 *
 * Note: bootm_find_images will skip an image if it is not found
 *
 * @return:
 *     0, if all existing images were loaded correctly
 *     1, if an image is found but corrupted, or invalid
 */
int bootm_find_images(int flag, int argc, char * const argv[])
{
	int ret;

	/* find ramdisk */
	ret = boot_get_ramdisk(argc, argv, &images, IH_INITRD_ARCH,
			       &images.rd_start, &images.rd_end);
	if (ret) {
		puts("Ramdisk image is corrupt or invalid\n");
		return 1;
	}

#if IMAGE_ENABLE_OF_LIBFDT
	/* find flattened device tree */
	ret = boot_get_fdt(flag, argc, argv, IH_ARCH_DEFAULT, &images,
			   &images.ft_addr, &images.ft_len);
	if (ret) {
		puts("Could not find a valid device tree\n");
		return 1;
	}
	if (CONFIG_IS_ENABLED(CMD_FDT))
		set_working_fdt_addr(map_to_sysmem(images.ft_addr));
#endif

#if IMAGE_ENABLE_FIT
#if defined(CONFIG_FPGA)
	/* find bitstreams */
	ret = boot_get_fpga(argc, argv, &images, IH_ARCH_DEFAULT,
			    NULL, NULL);
	if (ret) {
		printf("FPGA image is corrupted or invalid\n");
		return 1;
	}
#endif

	/* find all of the loadables */
	ret = boot_get_loadable(argc, argv, &images, IH_ARCH_DEFAULT,
			       NULL, NULL);
	if (ret) {
		printf("Loadable(s) is corrupt or invalid\n");
		return 1;
	}
#endif

	return 0;
}

static int bootm_find_other(cmd_tbl_t *cmdtp, int flag, int argc,
			    char * const argv[])
{
	if (((images.os.type == IH_TYPE_KERNEL) ||
	     (images.os.type == IH_TYPE_KERNEL_NOLOAD) ||
	     (images.os.type == IH_TYPE_MULTI)) &&
	    (images.os.os == IH_OS_LINUX ||
		 images.os.os == IH_OS_VXWORKS))
		return bootm_find_images(flag, argc, argv);

	return 0;
}
#endif /* USE_HOSTC */

#if !defined(USE_HOSTCC) || defined(CONFIG_FIT_SIGNATURE)
/**
 * handle_decomp_error() - display a decompression error
 *
 * This function tries to produce a useful message. In the case where the
 * uncompressed size is the same as the available space, we can assume that
 * the image is too large for the buffer.
 *
 * @comp_type:		Compression type being used (IH_COMP_...)
 * @uncomp_size:	Number of bytes uncompressed
 * @ret:		errno error code received from compression library
 * @return Appropriate BOOTM_ERR_ error code
 */
static int handle_decomp_error(int comp_type, size_t uncomp_size, int ret)
{
	const char *name = genimg_get_comp_name(comp_type);

	/* ENOSYS means unimplemented compression type, don't reset. */
	if (ret == -ENOSYS)
		return BOOTM_ERR_UNIMPLEMENTED;

	if (uncomp_size >= CONFIG_SYS_BOOTM_LEN)
		printf("Image too large: increase CONFIG_SYS_BOOTM_LEN\n");
	else
		printf("%s: uncompress error %d\n", name, ret);

	/*
	 * The decompression routines are now safe, so will not write beyond
	 * their bounds. Probably it is not necessary to reset, but maintain
	 * the current behaviour for now.
	 */
	printf("Must RESET board to recover\n");
#ifndef USE_HOSTCC
	bootstage_error(BOOTSTAGE_ID_DECOMP_IMAGE);
#endif

	return BOOTM_ERR_RESET;
}
#endif

#ifndef USE_HOSTCC
static int bootm_load_os(bootm_headers_t *images, int boot_progress)
{
	image_info_t os = images->os;
	ulong load = os.load;
	ulong load_end;
	ulong blob_start = os.start;
	ulong blob_end = os.end;
	ulong image_start = os.image_start;
	ulong image_len = os.image_len;
	ulong flush_start = ALIGN_DOWN(load, ARCH_DMA_MINALIGN);
	bool no_overlap;
	void *load_buf, *image_buf;
	int err;

	load_buf = map_sysmem(load, 0);
	image_buf = map_sysmem(os.image_start, image_len);
	err = image_decomp(os.comp, load, os.image_start, os.type,
			   load_buf, image_buf, image_len,
			   CONFIG_SYS_BOOTM_LEN, &load_end);
	if (err) {
		err = handle_decomp_error(os.comp, load_end - load, err);
		bootstage_error(BOOTSTAGE_ID_DECOMP_IMAGE);
		return err;
	}

	flush_cache(flush_start, ALIGN(load_end, ARCH_DMA_MINALIGN) - flush_start);

	debug("   kernel loaded at 0x%08lx, end = 0x%08lx\n", load, load_end);
	bootstage_mark(BOOTSTAGE_ID_KERNEL_LOADED);

	no_overlap = (os.comp == IH_COMP_NONE && load == image_start);

	if (!no_overlap && load < blob_end && load_end > blob_start) {
		debug("images.os.start = 0x%lX, images.os.end = 0x%lx\n",
		      blob_start, blob_end);
		debug("images.os.load = 0x%lx, load_end = 0x%lx\n", load,
		      load_end);

		/* Check what type of image this is. */
		if (images->legacy_hdr_valid) {
			if (image_get_type(&images->legacy_hdr_os_copy)
					== IH_TYPE_MULTI)
				puts("WARNING: legacy format multi component image overwritten\n");
			return BOOTM_ERR_OVERLAP;
		} else {
			puts("ERROR: new format image overwritten - must RESET the board to recover\n");
			bootstage_error(BOOTSTAGE_ID_OVERWRITTEN);
			return BOOTM_ERR_RESET;
		}
	}

	lmb_reserve(&images->lmb, images->os.load, (load_end -
						    images->os.load));
	return 0;
}

/**
 * bootm_disable_interrupts() - Disable interrupts in preparation for load/boot
 *
 * @return interrupt flag (0 if interrupts were disabled, non-zero if they were
 *	enabled)
 */
ulong bootm_disable_interrupts(void)
{
	ulong iflag;

	/*
	 * We have reached the point of no return: we are going to
	 * overwrite all exception vector code, so we cannot easily
	 * recover from any failures any more...
	 */
	iflag = disable_interrupts();
#ifdef CONFIG_NETCONSOLE
	/* Stop the ethernet stack if NetConsole could have left it up */
	eth_halt();
# ifndef CONFIG_DM_ETH
	eth_unregister(eth_get_dev());
# endif
#endif

#if defined(CONFIG_CMD_USB)
	/*
	 * turn off USB to prevent the host controller from writing to the
	 * SDRAM while Linux is booting. This could happen (at least for OHCI
	 * controller), because the HCCA (Host Controller Communication Area)
	 * lies within the SDRAM and the host controller writes continously to
	 * this area (as busmaster!). The HccaFrameNumber is for example
	 * updated every 1 ms within the HCCA structure in SDRAM! For more
	 * details see the OpenHCI specification.
	 */
	usb_stop();
#endif
	return iflag;
}

#if defined(CONFIG_SILENT_CONSOLE) && !defined(CONFIG_SILENT_U_BOOT_ONLY)

#define CONSOLE_ARG     "console="
#define CONSOLE_ARG_LEN (sizeof(CONSOLE_ARG) - 1)

static void fixup_silent_linux(void)
{
	char *buf;
	const char *env_val;
	char *cmdline = env_get("bootargs");
	int want_silent;

	/*
	 * Only fix cmdline when requested. The environment variable can be:
	 *
	 *	no - we never fixup
	 *	yes - we always fixup
	 *	unset - we rely on the console silent flag
	 */
	want_silent = env_get_yesno("silent_linux");
	if (want_silent == 0)
		return;
	else if (want_silent == -1 && !(gd->flags & GD_FLG_SILENT))
		return;

	debug("before silent fix-up: %s\n", cmdline);
	if (cmdline && (cmdline[0] != '\0')) {
		char *start = strstr(cmdline, CONSOLE_ARG);

		/* Allocate space for maximum possible new command line */
		buf = malloc(strlen(cmdline) + 1 + CONSOLE_ARG_LEN + 1);
		if (!buf) {
			debug("%s: out of memory\n", __func__);
			return;
		}

		if (start) {
			char *end = strchr(start, ' ');
			int num_start_bytes = start - cmdline + CONSOLE_ARG_LEN;

			strncpy(buf, cmdline, num_start_bytes);
			if (end)
				strcpy(buf + num_start_bytes, end);
			else
				buf[num_start_bytes] = '\0';
		} else {
			sprintf(buf, "%s %s", cmdline, CONSOLE_ARG);
		}
		env_val = buf;
	} else {
		buf = NULL;
		env_val = CONSOLE_ARG;
	}

	env_set("bootargs", env_val);
	debug("after silent fix-up: %s\n", env_val);
	free(buf);
}
#endif /* CONFIG_SILENT_CONSOLE */

/**
 * Execute selected states of the bootm command.
 *
 * Note the arguments to this state must be the first argument, Any 'bootm'
 * or sub-command arguments must have already been taken.
 *
 * Note that if states contains more than one flag it MUST contain
 * BOOTM_STATE_START, since this handles and consumes the command line args.
 *
 * Also note that aside from boot_os_fn functions and bootm_load_os no other
 * functions we store the return value of in 'ret' may use a negative return
 * value, without special handling.
 *
 * @param cmdtp		Pointer to bootm command table entry
 * @param flag		Command flags (CMD_FLAG_...)
 * @param argc		Number of subcommand arguments (0 = no arguments)
 * @param argv		Arguments
 * @param states	Mask containing states to run (BOOTM_STATE_...)
 * @param images	Image header information
 * @param boot_progress 1 to show boot progress, 0 to not do this
 * @return 0 if ok, something else on error. Some errors will cause this
 *	function to perform a reboot! If states contains BOOTM_STATE_OS_GO
 *	then the intent is to boot an OS, so this function will not return
 *	unless the image type is standalone.
 */
int do_bootm_states(cmd_tbl_t *cmdtp, int flag, int argc, char * const argv[],
		    int states, bootm_headers_t *images, int boot_progress)
{
	boot_os_fn *boot_fn;
	ulong iflag = 0;
	int ret = 0, need_boot_fn;

#ifdef CONFIG_FS_SECURE_BOOT
	/* prepare images for authentification */
	if (states & BOOTM_STATE_START)
		if (parse_images_for_authentification(argc, argv))
			return 1;
#endif

	images->state |= states;

	/*
	 * Work through the states and see how far we get. We stop on
	 * any error.
	 */
	if (states & BOOTM_STATE_START)
		ret = bootm_start(cmdtp, flag, argc, argv);

	if (!ret && (states & BOOTM_STATE_FINDOS))
		ret = bootm_find_os(cmdtp, flag, argc, argv);

	if (!ret && (states & BOOTM_STATE_FINDOTHER))
		ret = bootm_find_other(cmdtp, flag, argc, argv);

	/* Load the OS */
	if (!ret && (states & BOOTM_STATE_LOADOS)) {
		iflag = bootm_disable_interrupts();
		ret = bootm_load_os(images, 0);
		if (ret && ret != BOOTM_ERR_OVERLAP)
			goto err;
		else if (ret == BOOTM_ERR_OVERLAP)
			ret = 0;
	}

	/* Relocate the ramdisk */
#ifdef CONFIG_SYS_BOOT_RAMDISK_HIGH
	if (!ret && (states & BOOTM_STATE_RAMDISK)) {
		ulong rd_len = images->rd_end - images->rd_start;

		ret = boot_ramdisk_high(&images->lmb, images->rd_start,
			rd_len, &images->initrd_start, &images->initrd_end);
		if (!ret) {
			env_set_hex("initrd_start", images->initrd_start);
			env_set_hex("initrd_end", images->initrd_end);
		}
	}
#endif
#if IMAGE_ENABLE_OF_LIBFDT && defined(CONFIG_LMB)
	if (!ret && (states & BOOTM_STATE_FDT)) {
		boot_fdt_add_mem_rsv_regions(&images->lmb, images->ft_addr);
		ret = boot_relocate_fdt(&images->lmb, &images->ft_addr,
					&images->ft_len);
	}
#endif

	/* From now on, we need the OS boot function */
	if (ret)
		return ret;
	boot_fn = bootm_os_get_boot_func(images->os.os);
	need_boot_fn = states & (BOOTM_STATE_OS_CMDLINE |
			BOOTM_STATE_OS_BD_T | BOOTM_STATE_OS_PREP |
			BOOTM_STATE_OS_FAKE_GO | BOOTM_STATE_OS_GO);
	if (boot_fn == NULL && need_boot_fn) {
		if (iflag)
			enable_interrupts();
		printf("ERROR: booting os '%s' (%d) is not supported\n",
		       genimg_get_os_name(images->os.os), images->os.os);
		bootstage_error(BOOTSTAGE_ID_CHECK_BOOT_OS);
		return 1;
	}


	/* Call various other states that are not generally used */
	if (!ret && (states & BOOTM_STATE_OS_CMDLINE))
		ret = boot_fn(BOOTM_STATE_OS_CMDLINE, argc, argv, images);
	if (!ret && (states & BOOTM_STATE_OS_BD_T))
		ret = boot_fn(BOOTM_STATE_OS_BD_T, argc, argv, images);
	if (!ret && (states & BOOTM_STATE_OS_PREP)) {
#if defined(CONFIG_SILENT_CONSOLE) && !defined(CONFIG_SILENT_U_BOOT_ONLY)
		if (images->os.os == IH_OS_LINUX)
			fixup_silent_linux();
#endif
		ret = boot_fn(BOOTM_STATE_OS_PREP, argc, argv, images);
	}

#ifdef CONFIG_TRACE
	/* Pretend to run the OS, then run a user command */
	if (!ret && (states & BOOTM_STATE_OS_FAKE_GO)) {
		char *cmd_list = env_get("fakegocmd");

		ret = boot_selected_os(argc, argv, BOOTM_STATE_OS_FAKE_GO,
				images, boot_fn);
		if (!ret && cmd_list)
			ret = run_command_list(cmd_list, -1, flag);
	}
#endif

	/* Check for unsupported subcommand. */
	if (ret) {
		puts("subcommand not supported\n");
		return ret;
	}

	/* Now run the OS! We hope this doesn't return */
	if (!ret && (states & BOOTM_STATE_OS_GO))
		ret = boot_selected_os(argc, argv, BOOTM_STATE_OS_GO,
				images, boot_fn);

	/* Deal with any fallout */
err:
	if (iflag)
		enable_interrupts();

	if (ret == BOOTM_ERR_UNIMPLEMENTED)
		bootstage_error(BOOTSTAGE_ID_DECOMP_UNIMPL);
	else if (ret == BOOTM_ERR_RESET)
		do_reset(cmdtp, flag, argc, argv);

	return ret;
}

#if CONFIG_IS_ENABLED(LEGACY_IMAGE_FORMAT)
/**
 * image_get_kernel - verify legacy format kernel image
 * @img_addr: in RAM address of the legacy format image to be verified
 * @verify: data CRC verification flag
 *
 * image_get_kernel() verifies legacy image integrity and returns pointer to
 * legacy image header if image verification was completed successfully.
 *
 * returns:
 *     pointer to a legacy image header if valid image was found
 *     otherwise return NULL
 */
static image_header_t *image_get_kernel(ulong img_addr, int verify)
{
	image_header_t *hdr = (image_header_t *)img_addr;

	if (!image_check_magic(hdr)) {
		puts("Bad Magic Number\n");
		bootstage_error(BOOTSTAGE_ID_CHECK_MAGIC);
		return NULL;
	}
	bootstage_mark(BOOTSTAGE_ID_CHECK_HEADER);

	if (!image_check_hcrc(hdr)) {
		puts("Bad Header Checksum\n");
		bootstage_error(BOOTSTAGE_ID_CHECK_HEADER);
		return NULL;
	}

	bootstage_mark(BOOTSTAGE_ID_CHECK_CHECKSUM);
	image_print_contents(hdr);

	if (verify) {
		puts("   Verifying Checksum ... ");
		if (!image_check_dcrc(hdr)) {
			printf("Bad Data CRC\n");
			bootstage_error(BOOTSTAGE_ID_CHECK_CHECKSUM);
			return NULL;
		}
		puts("OK\n");
	}
	bootstage_mark(BOOTSTAGE_ID_CHECK_ARCH);

	if (!image_check_target_arch(hdr)) {
		printf("Unsupported Architecture 0x%x\n", image_get_arch(hdr));
		bootstage_error(BOOTSTAGE_ID_CHECK_ARCH);
		return NULL;
	}
	return hdr;
}
#endif

/**
 * boot_get_kernel - find kernel image
 * @os_data: pointer to a ulong variable, will hold os data start address
 * @os_len: pointer to a ulong variable, will hold os data length
 *
 * boot_get_kernel() tries to find a kernel image, verifies its integrity
 * and locates kernel data.
 *
 * returns:
 *     pointer to image header if valid image was found, plus kernel start
 *     address and length, otherwise NULL
 */
static const void *boot_get_kernel(cmd_tbl_t *cmdtp, int flag, int argc,
				   char * const argv[], bootm_headers_t *images,
				   ulong *os_data, ulong *os_len)
{
#if CONFIG_IS_ENABLED(LEGACY_IMAGE_FORMAT)
	image_header_t	*hdr;
#endif
	ulong		img_addr;
	const void *buf;
	const char	*fit_uname_config = NULL;
	const char	*fit_uname_kernel = NULL;
#if IMAGE_ENABLE_FIT
	int		os_noffset;
#endif

	img_addr = genimg_get_kernel_addr_fit(argc < 1 ? NULL : argv[0],
					      &fit_uname_config,
					      &fit_uname_kernel);

	bootstage_mark(BOOTSTAGE_ID_CHECK_MAGIC);

	/* check image type, for FIT images get FIT kernel node */
	*os_data = *os_len = 0;
	buf = map_sysmem(img_addr, 0);
	switch (genimg_get_format(buf)) {
#if CONFIG_IS_ENABLED(LEGACY_IMAGE_FORMAT)
	case IMAGE_FORMAT_LEGACY:
		printf("## Booting kernel from Legacy Image at %08lx ...\n",
		       img_addr);
		hdr = image_get_kernel(img_addr, images->verify);
		if (!hdr)
			return NULL;
		bootstage_mark(BOOTSTAGE_ID_CHECK_IMAGETYPE);

		/* get os_data and os_len */
		switch (image_get_type(hdr)) {
		case IH_TYPE_KERNEL:
		case IH_TYPE_KERNEL_NOLOAD:
			*os_data = image_get_data(hdr);
			*os_len = image_get_data_size(hdr);
			break;
		case IH_TYPE_MULTI:
			image_multi_getimg(hdr, 0, os_data, os_len);
			break;
		case IH_TYPE_STANDALONE:
			*os_data = image_get_data(hdr);
			*os_len = image_get_data_size(hdr);
			break;
		default:
			printf("Wrong Image Type for %s command\n",
			       cmdtp->name);
			bootstage_error(BOOTSTAGE_ID_CHECK_IMAGETYPE);
			return NULL;
		}

		/*
		 * copy image header to allow for image overwrites during
		 * kernel decompression.
		 */
		memmove(&images->legacy_hdr_os_copy, hdr,
			sizeof(image_header_t));

		/* save pointer to image header */
		images->legacy_hdr_os = hdr;

		images->legacy_hdr_valid = 1;
		bootstage_mark(BOOTSTAGE_ID_DECOMP_IMAGE);
		break;
#endif

	case IMAGE_FORMAT_ZIMAGE:
	{
		printf ("## Booting kernel from zImage at %08lx\n", img_addr);
		show_boot_progress(100);
		break;
	}

#if IMAGE_ENABLE_FIT
	case IMAGE_FORMAT_FIT:
		os_noffset = fit_image_load(images, img_addr,
				&fit_uname_kernel, &fit_uname_config,
				IH_ARCH_DEFAULT, IH_TYPE_KERNEL,
				BOOTSTAGE_ID_FIT_KERNEL_START,
				FIT_LOAD_IGNORED, os_data, os_len);
		if (os_noffset < 0)
			return NULL;

		images->fit_hdr_os = map_sysmem(img_addr, 0);
		images->fit_uname_os = fit_uname_kernel;
		images->fit_uname_cfg = fit_uname_config;
		images->fit_noffset_os = os_noffset;
		break;
#endif
#ifdef CONFIG_ANDROID_BOOT_IMAGE
	case IMAGE_FORMAT_ANDROID:
		printf("## Booting Android Image at 0x%08lx ...\n", img_addr);
		if (android_image_get_kernel(buf, images->verify,
					     os_data, os_len))
			return NULL;
		break;
#endif
	default:
		printf("Wrong Image Format for %s command\n", cmdtp->name);
		bootstage_error(BOOTSTAGE_ID_FIT_KERNEL_INFO);
		return NULL;
	}

	debug("   kernel data at 0x%08lx, len = 0x%08lx (%ld)\n",
	      *os_data, *os_len, *os_len);

	return buf;
}

/**
 * switch_to_non_secure_mode() - switch to non-secure mode
 *
 * This routine is overridden by architectures requiring this feature.
 */
void __weak switch_to_non_secure_mode(void)
{
}

#else /* USE_HOSTCC */

#if defined(CONFIG_FIT_SIGNATURE)
static int bootm_host_load_image(const void *fit, int req_image_type)
{
	const char *fit_uname_config = NULL;
	ulong data, len;
	bootm_headers_t images;
	int noffset;
	ulong load_end;
	uint8_t image_type;
	uint8_t imape_comp;
	void *load_buf;
	int ret;

	memset(&images, '\0', sizeof(images));
	images.verify = 1;
	noffset = fit_image_load(&images, (ulong)fit,
		NULL, &fit_uname_config,
		IH_ARCH_DEFAULT, req_image_type, -1,
		FIT_LOAD_IGNORED, &data, &len);
	if (noffset < 0)
		return noffset;
	if (fit_image_get_type(fit, noffset, &image_type)) {
		puts("Can't get image type!\n");
		return -EINVAL;
	}

	if (fit_image_get_comp(fit, noffset, &imape_comp)) {
		puts("Can't get image compression!\n");
		return -EINVAL;
	}

	/* Allow the image to expand by a factor of 4, should be safe */
	load_buf = malloc((1 << 20) + len * 4);
	ret = image_decomp(imape_comp, 0, data, image_type, load_buf,
			   (void *)data, len, CONFIG_SYS_BOOTM_LEN,
			   &load_end);
	free(load_buf);

	if (ret) {
		ret = handle_decomp_error(imape_comp, load_end - 0, ret);
		if (ret != BOOTM_ERR_UNIMPLEMENTED)
			return ret;
	}

	return 0;
}

int bootm_host_load_images(const void *fit, int cfg_noffset)
{
	static uint8_t image_types[] = {
		IH_TYPE_KERNEL,
		IH_TYPE_FLATDT,
		IH_TYPE_RAMDISK,
	};
	int err = 0;
	int i;

	for (i = 0; i < ARRAY_SIZE(image_types); i++) {
		int ret;

		ret = bootm_host_load_image(fit, image_types[i]);
		if (!err && ret && ret != -ENOENT)
			err = ret;
	}

	/* Return the first error we found */
	return err;
}
#endif

#endif /* ndef USE_HOSTCC */<|MERGE_RESOLUTION|>--- conflicted
+++ resolved
@@ -100,13 +100,8 @@
 	}
 
 	/* get image parameters */
-<<<<<<< HEAD
 	switch (image_format) {
-#if defined(CONFIG_IMAGE_FORMAT_LEGACY)
-=======
-	switch (genimg_get_format(os_hdr)) {
 #if CONFIG_IS_ENABLED(LEGACY_IMAGE_FORMAT)
->>>>>>> 412eca96
 	case IMAGE_FORMAT_LEGACY:
 		images.os.type = image_get_type(os_hdr);
 		images.os.comp = image_get_comp(os_hdr);
@@ -379,8 +374,8 @@
 	load_buf = map_sysmem(load, 0);
 	image_buf = map_sysmem(os.image_start, image_len);
 	err = image_decomp(os.comp, load, os.image_start, os.type,
-			   load_buf, image_buf, image_len,
-			   CONFIG_SYS_BOOTM_LEN, &load_end);
+				 load_buf, image_buf, image_len,
+				 CONFIG_SYS_BOOTM_LEN, &load_end);
 	if (err) {
 		err = handle_decomp_error(os.comp, load_end - load, err);
 		bootstage_error(BOOTSTAGE_ID_DECOMP_IMAGE);
@@ -891,14 +886,14 @@
 	/* Allow the image to expand by a factor of 4, should be safe */
 	load_buf = malloc((1 << 20) + len * 4);
 	ret = image_decomp(imape_comp, 0, data, image_type, load_buf,
-			   (void *)data, len, CONFIG_SYS_BOOTM_LEN,
-			   &load_end);
+				 (void *)data, len, CONFIG_SYS_BOOTM_LEN,
+				 &load_end);
 	free(load_buf);
 
 	if (ret) {
 		ret = handle_decomp_error(imape_comp, load_end - 0, ret);
 		if (ret != BOOTM_ERR_UNIMPLEMENTED)
-			return ret;
+		return ret;
 	}
 
 	return 0;
