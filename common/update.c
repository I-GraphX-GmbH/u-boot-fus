--- conflicted
+++ resolved
@@ -43,16 +43,12 @@
 
 extern ulong tftp_timeout_ms;
 extern int tftp_timeout_count_max;
-<<<<<<< HEAD
-
-#ifndef CONFIG_SYS_NO_FLASH
-=======
-extern ulong load_addr;
+
 #ifdef CONFIG_MTD_NOR_FLASH
->>>>>>> 6e922a94
 extern flash_info_t flash_info[];
 static uchar *saved_prot_info;
 #endif
+
 static int update_load(char *filename, ulong msec_max, int cnt_max, ulong addr)
 {
 	int size, rv;
