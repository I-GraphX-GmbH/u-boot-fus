/*
 * (C) Copyright 2012
 * Hartmut Keller, F&S Elektronik Systeme GmbH, keller@fs-net.de
 *
 * (C) Copyright 2001
 * Kyle Harris, kharris@nexus-tech.net
 *
 * See file CREDITS for list of people who contributed to this
 * project.
 *
 * This program is free software; you can redistribute it and/or
 * modify it under the terms of the GNU General Public License as
 * published by the Free Software Foundation; either version 2 of
 * the License, or (at your option) any later version.
 *
 * This program is distributed in the hope that it will be useful,
 * but WITHOUT ANY WARRANTY; without even the implied warranty of
 * MERCHANTABILITY or FITNESS FOR A PARTICULAR PURPOSE.  See the
 * GNU General Public License for more details.
 *
 * You should have received a copy of the GNU General Public License
 * along with this program; if not, write to the Free Software
 * Foundation, Inc., 59 Temple Place, Suite 330, Boston,
 * MA 02111-1307 USA
 */

/*
 * The "source" command allows to define "script images", i. e. files
 * that contain command sequences that can be executed by the command
 * interpreter. It returns the exit status of the last command
 * executed from the script. This is very similar to running a shell
 * script in a UNIX shell, hence the name for the command.
 */

/* #define DEBUG */

#include <common.h>
#include <command.h>
#include <image.h>
#include <malloc.h>
#include <fat.h>			/* fat_register_device(), ... */
#ifdef CONFIG_CMD_UPDATE
#include <net.h>			/* proto_t, NetLoop() */
#endif
#ifdef CONFIG_MMC
#include <mmc.h>			/* mmc_init() */
#endif
#ifdef CONFIG_USB_STORAGE
#include <usb.h>			/* usb_init(), usb_stor_scan() */
#endif
#ifdef CONFIG_CMD_UBIFS
#include <mtd/ubi-user.h>		/* UBI_MAX_VOLUME_NAME */
#endif
#include <asm/byteorder.h>
#if defined(CONFIG_8xx)
#include <mpc8xx.h>
#endif
<<<<<<< HEAD
#ifdef CONFIG_SYS_HUSH_PARSER
#include <hush.h>
#endif
#include <linux/ctype.h>		/* isdigit(), isalnum(), ... */
#include <jffs2/load_kernel.h>		/* struct mtd_device, ... */


=======
>>>>>>> a0215a44

int
source (ulong addr, const char *fit_uname)
{
	ulong		len;
	image_header_t	*hdr;
	ulong		*data;
	int		verify;
#if defined(CONFIG_FIT)
	const void*	fit_hdr;
	int		noffset;
	const void	*fit_data;
	size_t		fit_len;
#endif

	verify = getenv_yesno ("verify");

	switch (genimg_get_format ((void *)addr)) {
	case IMAGE_FORMAT_LEGACY:
		hdr = (image_header_t *)addr;

		if (!image_check_magic (hdr)) {
			puts ("Bad magic number\n");
			return 1;
		}

		if (!image_check_hcrc (hdr)) {
			puts ("Bad header crc\n");
			return 1;
		}

		if (verify) {
			if (!image_check_dcrc (hdr)) {
				puts ("Bad data crc\n");
				return 1;
			}
		}

		if (!image_check_type (hdr, IH_TYPE_SCRIPT)) {
			puts ("Bad image type\n");
			return 1;
		}

		/* get length of script */
		data = (ulong *)image_get_data (hdr);

		if ((len = uimage_to_cpu (*data)) == 0) {
			puts ("Empty Script\n");
			return 1;
		}

		/*
		 * scripts are just multi-image files with one component, seek
		 * past the zero-terminated sequence of image lengths to get
		 * to the actual image data
		 */
		while (*data++);
		break;
#if defined(CONFIG_FIT)
	case IMAGE_FORMAT_FIT:
		if (fit_uname == NULL) {
			puts ("No FIT subimage unit name\n");
			return 1;
		}

		fit_hdr = (const void *)addr;
		if (!fit_check_format (fit_hdr)) {
			puts ("Bad FIT image format\n");
			return 1;
		}

		/* get script component image node offset */
		noffset = fit_image_get_node (fit_hdr, fit_uname);
		if (noffset < 0) {
			printf ("Can't find '%s' FIT subimage\n", fit_uname);
			return 1;
		}

		if (!fit_image_check_type (fit_hdr, noffset, IH_TYPE_SCRIPT)) {
			puts ("Not a image image\n");
			return 1;
		}

		/* verify integrity */
		if (verify) {
			if (!fit_image_check_hashes (fit_hdr, noffset)) {
				puts ("Bad Data Hash\n");
				return 1;
			}
		}

		/* get script subimage data address and length */
		if (fit_image_get_data (fit_hdr, noffset, &fit_data, &fit_len)) {
			puts ("Could not find script subimage data\n");
			return 1;
		}

		data = (ulong *)fit_data;
		len = (ulong)fit_len;
		break;
#endif
	default:
		puts ("Wrong image format for \"source\" command\n");
		return 1;
	}

	debug ("** Script length: %ld\n", len);
	return run_command_list((char *)data, len, 0);
}

/**************************************************/
#if defined(CONFIG_CMD_SOURCE)
int
do_source (cmd_tbl_t *cmdtp, int flag, int argc, char * const argv[])
{
	ulong addr;
	int rcode;
	const char *fit_uname = NULL;

	/* Find script image */
	if (argc < 2) {
		addr = get_loadaddr();
		debug ("*  source: default load address = 0x%08lx\n", addr);
#if defined(CONFIG_FIT)
	} else if (fit_parse_subimage(argv[1], get_loadaddr(), &addr,
				       &fit_uname)) {
		debug ("*  source: subimage '%s' from FIT image at 0x%08lx\n",
				fit_uname, addr);
#endif
	} else {
		addr = parse_loadaddr(argv[1], NULL);
		debug ("*  source: cmdline image address = 0x%08lx\n", addr);
	}

	printf ("## Executing script at %08lx\n", addr);
	rcode = source (addr, fit_uname);
	return rcode;
}

U_BOOT_CMD(
	source, 2, 0,	do_source,
	"run script from memory",
	"[addr]\n"
	"\t- run script starting at addr\n"
	"\t- A valid image header must be present"
#if defined(CONFIG_FIT)
	"\n"
	"For FIT format uImage addr must include subimage\n"
	"unit name in the form of addr:<subimg_uname>"
#endif
);


#ifdef CONFIG_CMD_UPDATE

static int update_ram(const char *action, const char **check,
		      unsigned long *addr)
{
	const char *p = *check + 3;	/* Skip "ram" */
	unsigned long newaddr = *addr;

	if ((*p == '@') && isxdigit(*(++p)))
		newaddr = simple_strtoul(p, (char **)&p, 16);

	if (*p && (*p != ','))
		return 1;		/* Parse error */

	*check = p;
	*addr = newaddr;
	printf("---- Trying %s from ram@%08lx ----\n", action, newaddr);

	return 0;
}

#ifdef CONFIG_CMD_MTDPARTS
#ifdef CONFIG_CMD_UBIFS
extern int cmd_ubifs_mount(const char *vol_name);
extern int set_ubi_part(const char *part_name, const char *vid_header_offset);
extern int ubifs_load(const char *filename, u32 addr, u32 size);

static int update_ubi(const char *action, const char *part_name,
		      const char *vol_name, const char *fname,
		      unsigned long addr)
{
	printf("---- Trying %s from %s on ubi volume %s with %s ----\n",
	       action, part_name, vol_name, fname);

	if (set_ubi_part(part_name, NULL))
		return -1;
	if (cmd_ubifs_mount(vol_name))
		return -1;
	if (ubifs_load(fname, addr, 0))
		return -1;

	return 0;
}
#endif /* CONFIG_CMD_UBIFS */

extern int nand_load_image(int index, ulong offset, ulong addr, int show);

static int update_mtd(const char *action, const char **check, const char *fname,
		      unsigned long addr, unsigned int len)
{
	char part_name[PARTITION_MAXLEN];
#ifdef CONFIG_CMD_UBIFS
	char vol_name[UBI_MAX_VOLUME_NAME] = "";
#endif
	const char *p = *check + len;	/* skip "nand" */
	unsigned long offset = 0;
	struct mtd_device *dev;
	struct part_info *part;
	u8 pnum;

	if (len) {
		int devnum, partnum;

		memcpy(part_name, *check, len);
		if (!isdigit(*p))
			return 1;

		devnum = (int)simple_strtoul(p, (char **)&p, 10);
		if ((*p != ':') || !isdigit(*(++p)))
			return 1;

		partnum = (int)simple_strtoul(p, (char **)&p, 10);

		sprintf(part_name + len, "%d,%d", devnum, partnum);
	} else {
		while (*p && (*p != ',') && (*p != '.') && (*p != '+')) {
			part_name[len++] = *p++;
			if (len >= PARTITION_MAXLEN)
				return 1;
		}
		part_name[len] = 0;
	}

	if (*p == '.') {
		p++;
		if (strncmp(p, "jffs2", 5) == 0)
			p += 5;
		else if ((*p == 'e') || (*p == 'i'))
			p++;
#ifdef CONFIG_CMD_UBIFS
		else if (strncmp(p, "ubi(", 4) == 0) {
			p += 4;

			len = 0;
			while (*p && (*p != ')')) {
				vol_name[len++] = *p++;
				if (len >= UBI_MAX_VOLUME_NAME)
					return 1;
			}
			if ((len == 0) || *p++ != ')')
				return 1;
			vol_name[len] = 0;
		}
#endif
		else
			return 1;
	}
	if ((*p == '+') && isxdigit(*(++p)))
		offset = simple_strtoul(p, (char **)&p, 16);

	if (*p && (*p != ','))
		return 1;

	*check = p;
	if (mtdparts_init())
		return -1;

#ifdef CONFIG_CMD_UBIFS
	if (vol_name[0])
		return update_ubi(action, part_name, vol_name, fname, addr);
#endif
	printf("---- Trying %s from %s+%08lx ----\n", action, part_name,
	       offset);

	if (find_dev_and_part(part_name, &dev, &pnum, &part)) {
		printf("Partition %s not found!\n", part_name);
		return -1;
	}

	if (nand_load_image(dev->id->num, part->offset, addr, 0))
		return -1;

	return 0;
}
#endif /* CONFIG_CMD_MTDPARTS */


#if defined(CONFIG_MMC) && defined(CONFIG_CMD_FAT)
static int update_mmc(const char *action, const char **check, const char *fname,
		      unsigned long addr)
{
	const char *p = *check + 3;	/* Skip "mmc" */
	int devnum = 0;
	int partnum = 1;
	struct mmc *mmc;
	block_dev_desc_t *dev_desc;

	/* Get devnum and partnum by numbers */
	if (isdigit(*p))
		devnum = (int)simple_strtoul(p, (char **)&p, 0);
	if ((*p == ':') && isdigit(*(++p)))
		partnum = (int)simple_strtoul(p, (char **)&p, 10);

	if (*p && (*p != ','))
		return 1;		/* Parse error */

	*check = p;
	printf("---- Trying %s from mmc%d:%d with %s ----\n", action, devnum,
	       partnum, fname);

	mmc = find_mmc_device(devnum);
	if (!mmc)
		return -1;

	mmc_init(mmc);

	/* If the device is valid and we can open the partition, try to
	   load the update file */
	dev_desc = get_dev("mmc", devnum);
	if (!dev_desc || (fat_register_device(dev_desc, partnum) < 0))
		return -1;		  /* Device or partition not valid */

	if (file_fat_read(fname, (unsigned char *)addr, 0) < 0)
		return -1;		  /* File not found or I/O error */

	return 0;
}
#endif /* CONFIG_MMC && CONFIG_CMD_FAT */

#if defined(CONFIG_USB_STORAGE) && defined(CONFIG_CMD_FAT)
static int update_usb(const char *action, const char **check, const char *fname,
		      unsigned long addr)
{
	const char *p = *check + 3;	/* Skip "usb" */
	int devnum = 0;
	int partnum = 1;
	static int usb_init_done = 0;
	block_dev_desc_t *dev_desc;

	/* Get devnum and partnum by numbers */
	if (isdigit(*p))
		devnum = (int)simple_strtoul(p, (char **)&p, 0);
	if ((*p == ':') && isdigit(*(++p)))
		partnum = (int)simple_strtoul(p, (char **)&p, 10);

	if (*p && (*p != ','))
		return 1;		/* Parse error */

	*check = p;
	printf("---- Trying %s from usb%d:%d with %s ----\n", action, devnum,
	       partnum, fname);

	/* Init USB only once during update */
	if (!usb_init_done) {
	        if (usb_init() < 0)
			return -1;

		/* Try to recognize storage devices immediately */
		usb_stor_scan(1);
		usb_init_done = 1;
	}

	/* If the device is valid and we can open the partition, try to
	   load the update file */
	dev_desc = get_dev("usb", devnum);
	if (!dev_desc || (fat_register_device(dev_desc, partnum) < 0))
		return -1;		  /* Device or partition not valid */

	if (file_fat_read(fname, (unsigned char *)addr, 0) < 0)
		return -1;		  /* File not found or I/O error */

	return 0;
}
#endif /* CONFIG_USB_STORAGE && CONFIG_CMD_FAT */

#ifdef CONFIG_CMD_NET
static int update_net(const char *action, const char **check, const char *fname,
		      unsigned long addr, enum proto_t proto, int len)
{
	int size;
	int i;
	const char *p = *check;

	if (p[len] && (p[len] != ','))
		return 1;		/* Parse error */

	*check = p + len;
	printf("---- Trying %s from ", action);
	for (i = 0; i < len; i++)
		putc(p[i]);
	printf(" with %s ----\n", fname);

	copy_filename(BootFile, fname, sizeof(BootFile));
	set_loadaddr(addr);
	size = NetLoop(proto);
	if (size < 0)
		return -1;

	/* flush cache */
	flush_cache(addr, size);

	return 0;
}
#endif /* CONFIG_CMD_NET */

/*
 * Check the devices given as comma separated list in check whether they
 * contain an update script with name given in fname. If yes, load it to the
 * address given in addr and execute it (by sourcing it). If not, check next
 * device. The action is usually "update" or "install". It is shown to the
 * user and is also used to determine the names of the environment variables
 * and/or the script name that are used as defaults if the arguments are zero.
 */
int update_script(enum update_action action_id, const char *check,
		  const char *fname, unsigned long addr)
{
	char varname[20];
	int ret;
	char *action;

	switch (action_id) {
	default:
	case UPDATE_ACTION_NONE:
		return 1;
	case UPDATE_ACTION_UPDATE:
		action = "update";
		break;
	case UPDATE_ACTION_INSTALL:
		action = "install";
		break;
	case UPDATE_ACTION_RECOVER:
		action = "recover";
		break;
	}

	/* If called without devices argument, get devices to check from
	   environment variable "<action>check", i.e. "updatecheck" or
	   "installcheck". */
	if (!check) {
		sprintf(varname, "%scheck", action);
		check = getenv(varname);
		if (!check)
			return 1;	  /* Variable not set */
	}

	/* If called without load address argument, get address from
	   environment variable "<action>addr, i.e. "updateaddr" or
	   "installaddr". If the variable does not exist, use $(loadaddr) */
	if (!addr) {
		sprintf(varname, "%saddr", action);
		addr = getenv_ulong(varname, 16, get_loadaddr());
	}

	/* If called without script filename argument, get filename from
	   environment variable "<action>script", i.e. "updatescript" or
	   "installscript". If the variable does not exist, use
	   "<action>.scr" as default script name, i.e. "update.scr" or
	   "install.scr". */
	if (!fname) {
		sprintf(varname, "%sscript", action);
		fname = getenv(varname);
		if (!fname) {
			sprintf(varname, "%s.scr", action);
			fname = varname;
		}
	}

	/* Parse devices and check for script */
	do {
		/* Skip any commas and whitespace */
		while ((*check == ',') || (*check == ' ') || (*check == '\t'))
		       check++;
		if (!*check)
			break;

		if (!isalpha(*check) && (*check != '_'))
			ret = 1;
		else if (strncmp(check, "ram", 3) == 0)
			ret = update_ram(action, &check, &addr);
#if defined(CONFIG_MMC) && defined(CONFIG_CMD_FAT)
		else if (strncmp(check, "mmc", 3) == 0)
			ret = update_mmc(action, &check, fname, addr);
#endif
#if defined(CONFIG_USB_STORAGE) && defined(CONFIG_CMD_FAT)
		else if (strncmp(check, "usb", 3) == 0)
			ret = update_usb(action, &check, fname, addr);
#endif
#ifdef CONFIG_CMD_NET
		else if (strncmp(check, "tftp", 4) == 0)
			ret = update_net(action, &check, fname, addr, TFTPGET, 4);
		else if (strncmp(check, "nfs", 3) == 0)
			ret = update_net(action, &check, fname, addr, NFS, 3);
		else if (strncmp(check, "dhcp", 4) == 0)
			ret = update_net(action, &check, fname, addr, DHCP, 4);
#endif
#ifdef CONFIG_CMD_MTDPARTS
		else if (strncmp(check, "nand", 4) == 0)
			ret = update_mtd(action, &check, fname, addr, 4);
		else
			ret = update_mtd(action, &check, fname, addr, 0);
#else
		else
			ret = 1;
#endif

		if (!ret) {
			/* Do a simple check if we have a valid image */
			switch (genimg_get_format((void *)addr)) {
			case IMAGE_FORMAT_LEGACY:
#if defined(CONFIG_FIT)
			case IMAGE_FORMAT_FIT:
#endif
				puts("Loaded!\n");

				ret = source(addr, NULL);

				printf("---- %s %s ----\n", action,
				       ret ? "FAILED!" : "COMPLETE!");

				/* Kill the magic number to avoid that the
				   script in RAM triggers again at the next
				   start. */
				*(unsigned int *)addr = 0;

				/* If the script fails due to an error, we
				   return 0 nonetheless because otherwise we
				   might unintentionally boot the system */
				return 0;

			default:
				ret = -1;
				break;
			}
		}
		if (ret < 0)
			puts("Failed!\n");
		else {
			printf("---- Invalid %s device ", action);
			while (*check && (*check != ','))
				putc(*check++);
			puts(", ignored ----\n");
		}
	} while (*check);
	printf("---- No %s script found ----\n", action);

	return 1;
}

int do_update(cmd_tbl_t *cmdtp, int flag, int argc, char * const argv[])
{
	char *check = NULL;
	char *fname = NULL;
	unsigned long addr = 0;
	enum update_action action_id = UPDATE_ACTION_UPDATE;
	const char *ext;

	/* Take action from extension if given */
	ext = strchr(argv[0], '.');
	if (ext) {
		size_t len = strlen(++ext);
		if (len) {
			if (strncmp(ext, "install", len) == 0)
				action_id = UPDATE_ACTION_INSTALL;
			else if (strncmp(ext, "recover", len) == 0)
				action_id = UPDATE_ACTION_RECOVER;
			else if (strncmp(ext, "update", len) != 0)
				return 1;
		}
	}

	/* Take arguments if given */
	if (argc > 1) {
		if (strcmp(argv[1], ".") != 0)
			check = argv[1];
		if (argc > 2) {
			if (strcmp(argv[2], ".") != 0)
				fname = argv[2];
			if (argc > 3)
				addr = parse_loadaddr(argv[3], NULL);
		}
	}

	return update_script(action_id, check, fname, addr);
}


U_BOOT_CMD(
	update, 4, 0,	do_update,
	"update system from external device",
	"[updatecheck [updatescript [updateaddr]]]\n"
	"   Check the devices given in updatecheck whether they contain a\n"
	"   scriptfile as given in updatescript. If the script is found\n"
	"   anywhere, load it to the address given in updateaddr and update\n"
	"   the system by sourcing (executing) it. You can use '.' to skip an\n"
	"   argument.\n\n"
	"   updatecheck is a comma separated list built from the following\n"
	"   device specifications:\n\n"
	"   ram[@addr]\n"
	"      Execute script from RAM at address <addr>\n"
#if defined(CONFIG_MMC) && defined(CONFIG_CMD_FAT)
	"   mmc[<dev_num>[:<part_num>]]\n"
	"      Load script from MMC device <dev_num>, partition <part_num>\n"
#endif
#if defined(CONFIG_USB_STORAGE) && defined(CONFIG_CMD_FAT)
	"   usb{<dev_num>[:<part_num>]]\n"
	"      Load script from USB device <dev_num>, partition <part_num>\n"
#endif
#ifdef CONFIG_CMD_MTDPARTS
	"   nand[<dev_num>[:<part_num>]][+<offset>]   or\n"
	"   <part_name>[+<offset>]\n"
	"      Load script from MTD device given by device number <dev_num> and\n"
	"      partition number <part_num> or by partition name <part_name>\n"
	"      at offset <offset>.\n"
#ifdef CONFIG_CMD_UBIFS
	"   nand[<dev_num>[:<part_num>]].ubi(<vol_name>)   or\n"
	"   <part_name>.ubi(<vol_name>)\n"
	"      Load script from UBI volume <vol_name> on MTD device given by\n"
	"      device number <dev_num> and partition number <part_num> or by\n"
	"      partition name <part_name>. The filesystem in the volume must\n"
	"      be ubifs.\n"
#endif
#endif
	"\n"
	"   Any missing argument is replaced by the environment variable of\n"
	"   the same name or, if no such variable exists, by the following\n"
	"   default values:\n"
	"     updatecheck:   empty, don't update automatically\n"
	"     updatescript:  update.scr\n"
	"     updateaddr:    $loadaddr\n"
	"\nupdate.install [installcheck [installscript [installaddr]]]\n"
	"   Same as above, with following environment variables/defaults:\n"
	"     installcheck:  empty, don't install automatically\n"
	"     installscript: install.scr\n"
	"     installaddr:   $loadaddr\n"
	"\nupdate.recover [recovercheck [recoverscript [recoveraddr]]]\n"
	"   Same as above, with following environment variables/defaults:\n"
	"     recovercheck:  empty, don't recover automatically\n"
	"     recoverscript: recover.scr\n"
	"     recoveraddr:   $loadaddr\n"
);

#endif /* CONFIG_CMD_UPDATE */

#endif /* CONFIG_CMD_SOURCE */<|MERGE_RESOLUTION|>--- conflicted
+++ resolved
@@ -55,16 +55,11 @@
 #if defined(CONFIG_8xx)
 #include <mpc8xx.h>
 #endif
-<<<<<<< HEAD
 #ifdef CONFIG_SYS_HUSH_PARSER
 #include <hush.h>
 #endif
 #include <linux/ctype.h>		/* isdigit(), isalnum(), ... */
 #include <jffs2/load_kernel.h>		/* struct mtd_device, ... */
-
-
-=======
->>>>>>> a0215a44
 
 int
 source (ulong addr, const char *fit_uname)
