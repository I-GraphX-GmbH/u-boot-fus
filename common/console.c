--- conflicted
+++ resolved
@@ -113,7 +113,7 @@
 	case stdin:
 	case stdout:
 	case stderr:
-	/* Start new device */
+		/* Start new device */
 		if (dev->start) {
 			error = dev->start(dev);
 			/* If it's not started dont use it */
@@ -121,24 +121,24 @@
 				break;
 		}
 
-	/* Assign the new device (leaving the existing one started) */
+		/* Assign the new device (leaving the existing one started) */
 		stdio_devices[file] = dev;
 
-	/*
-	 * Update monitor functions
-	 * (to use the console stuff by other applications)
-	 */
-	switch (file) {
-	case stdin:
-		gd->jt->getc = getc;
-		gd->jt->tstc = tstc;
-		break;
-	case stdout:
-		gd->jt->putc = putc;
-		gd->jt->puts = puts;
-		gd->jt->printf = printf;
-		break;
-	}
+		/*
+		 * Update monitor functions
+		 * (to use the console stuff by other applications)
+		 */
+		switch (file) {
+		case stdin:
+			gd->jt->getc = getc;
+			gd->jt->tstc = tstc;
+			break;
+		case stdout:
+			gd->jt->putc  = putc;
+			gd->jt->puts  = puts;
+			gd->jt->printf = printf;
+			break;
+		}
 		break;
 
 	default:		/* Invalid file ID */
@@ -290,12 +290,8 @@
 {
 	console_setfile(file, dev);
 }
-<<<<<<< HEAD
+#endif
 #endif /* CONFIG_IS_ENABLED(CONSOLE_MUX) */
-=======
-#endif
-#endif /* CONIFIG_IS_ENABLED(CONSOLE_MUX) */
->>>>>>> 252100a3
 
 /** U-Boot INITIAL CONSOLE-NOT COMPATIBLE FUNCTIONS *************************/
 
@@ -347,7 +343,7 @@
 		}
 	}
 
-		return -1;
+	return -1;
 }
 
 int ftstc(int file)
@@ -565,7 +561,7 @@
 			int ch = *s++;
 
 			printch(ch);
-}
+		}
 		return;
 	}
 #endif
@@ -790,21 +786,21 @@
 	if (stdio_devices[stdin] == NULL) {
 		puts("No input devices available!\n");
 	} else {
-		printf("%s\n", stdio_devices[stdin]->name);
+		printf ("%s\n", stdio_devices[stdin]->name);
 	}
 
 	puts("Out:   ");
 	if (stdio_devices[stdout] == NULL) {
 		puts("No output devices available!\n");
 	} else {
-		printf("%s\n", stdio_devices[stdout]->name);
+		printf ("%s\n", stdio_devices[stdout]->name);
 	}
 
 	puts("Err:   ");
 	if (stdio_devices[stderr] == NULL) {
 		puts("No error devices available!\n");
 	} else {
-		printf("%s\n", stdio_devices[stderr]->name);
+		printf ("%s\n", stdio_devices[stderr]->name);
 	}
 }
 
