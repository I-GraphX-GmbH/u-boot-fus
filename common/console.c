--- conflicted
+++ resolved
@@ -136,86 +136,6 @@
 	return 0;
 }
 
-<<<<<<< HEAD
-=======
-static void console_putc(int file, const char c)
-{
-	int i;
-	struct stdio_dev *dev;
-
-	for (i = 0; i < cd_count[file]; i++) {
-		dev = console_devices[file][i];
-		if (dev->putc != NULL)
-			dev->putc(dev, c);
-	}
-}
-
-#if CONFIG_IS_ENABLED(PRE_CONSOLE_BUFFER)
-static void console_puts_noserial(int file, const char *s)
-{
-	int i;
-	struct stdio_dev *dev;
-
-	for (i = 0; i < cd_count[file]; i++) {
-		dev = console_devices[file][i];
-		if (dev->puts != NULL && strcmp(dev->name, "serial") != 0)
-			dev->puts(dev, s);
-	}
-}
-#endif
-
-static void console_puts(int file, const char *s)
-{
-	int i;
-	struct stdio_dev *dev;
-
-	for (i = 0; i < cd_count[file]; i++) {
-		dev = console_devices[file][i];
-		if (dev->puts != NULL)
-			dev->puts(dev, s);
-	}
-}
-
-static inline void console_doenv(int file, struct stdio_dev *dev)
-{
-	iomux_doenv(file, dev->name);
-}
-#else
-static inline int console_getc(int file)
-{
-	return stdio_devices[file]->getc(stdio_devices[file]);
-}
-
-static inline int console_tstc(int file)
-{
-	return stdio_devices[file]->tstc(stdio_devices[file]);
-}
-
-static inline void console_putc(int file, const char c)
-{
-	stdio_devices[file]->putc(stdio_devices[file], c);
-}
-
-#if CONFIG_IS_ENABLED(PRE_CONSOLE_BUFFER)
-static inline void console_puts_noserial(int file, const char *s)
-{
-	if (strcmp(stdio_devices[file]->name, "serial") != 0)
-		stdio_devices[file]->puts(stdio_devices[file], s);
-}
-#endif
-
-static inline void console_puts(int file, const char *s)
-{
-	stdio_devices[file]->puts(stdio_devices[file], s);
-}
-
-static inline void console_doenv(int file, struct stdio_dev *dev)
-{
-	console_setfile(file, dev);
-}
-#endif /* defined(CONFIG_CONSOLE_MUX) */
-
->>>>>>> fde831bc
 /** U-Boot INITIAL CONSOLE-NOT COMPATIBLE FUNCTIONS *************************/
 
 int serial_printf(const char *fmt, ...)
@@ -240,36 +160,7 @@
 /* Similar functions for I/O multiplexing are defined in iomux.c */
 int fgetc(int file)
 {
-<<<<<<< HEAD
 	struct stdio_dev *pdev;
-=======
-	if (file < MAX_FILES) {
-#if defined(CONFIG_CONSOLE_MUX)
-		/*
-		 * Effectively poll for input wherever it may be available.
-		 */
-		for (;;) {
-			WATCHDOG_RESET();
-			/*
-			 * Upper layer may have already called tstc() so
-			 * check for that first.
-			 */
-			if (tstcdev != NULL)
-				return console_getc(file);
-			console_tstc(file);
-#ifdef CONFIG_WATCHDOG
-			/*
-			 * If the watchdog must be rate-limited then it should
-			 * already be handled in board-specific code.
-			 */
-			 udelay(1);
-#endif
-		}
-#else
-		return console_getc(file);
-#endif
-	}
->>>>>>> fde831bc
 
 	if (file >= MAX_FILES)
 		return -1;
@@ -376,14 +267,7 @@
 	return serial_tstc(NULL);
 }
 
-<<<<<<< HEAD
-#ifdef CONFIG_PRE_CONSOLE_BUFFER
-=======
-#define PRE_CONSOLE_FLUSHPOINT1_SERIAL			0
-#define PRE_CONSOLE_FLUSHPOINT2_EVERYTHING_BUT_SERIAL	1
-
 #if CONFIG_IS_ENABLED(PRE_CONSOLE_BUFFER)
->>>>>>> fde831bc
 #define CIRC_BUF_IDX(idx) ((idx) % (unsigned long)CONFIG_PRE_CON_BUF_SZ)
 
 static void pre_console_putc(const char c)
