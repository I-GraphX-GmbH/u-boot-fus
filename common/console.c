/*
 * (C) Copyright 2000
 * Paolo Scaffardi, AIRVENT SAM s.p.a - RIMINI(ITALY), arsenio@tin.it
 *
 * SPDX-License-Identifier:	GPL-2.0+
 */

#include <common.h>
#include <stdarg.h>
#include <malloc.h>
#include <os.h>
#include <serial.h>			  /* serial_*() */
#include <stdio_dev.h>
#include <exports.h>
#include <environment.h>

DECLARE_GLOBAL_DATA_PTR;

static int on_console(const char *name, const char *value, enum env_op op,
	int flags)
{
	int console = -1;

	/* Check for console redirection */
	if (strcmp(name, "stdin") == 0)
		console = stdin;
	else if (strcmp(name, "stdout") == 0)
		console = stdout;
	else if (strcmp(name, "stderr") == 0)
		console = stderr;

	/* if not actually setting a console variable, we don't care */
	if (console == -1 || (gd->flags & GD_FLG_DEVINIT) == 0)
		return 0;

	switch (op) {
	case env_op_create:
	case env_op_overwrite:

#ifdef CONFIG_CONSOLE_MUX
		if (iomux_doenv(console, value))
			return 1;
#else
		/* Try assigning specified device */
		if (console_assign(console, value) < 0)
			return 1;
#endif /* CONFIG_CONSOLE_MUX */
		return 0;

	case env_op_delete:
		if ((flags & H_FORCE) == 0)
			printf("Can't delete \"%s\"\n", name);
		return 1;

	default:
		return 0;
	}
}
U_BOOT_ENV_CALLBACK(console, on_console);

#ifdef CONFIG_SILENT_CONSOLE
static int on_silent(const char *name, const char *value, enum env_op op,
	int flags)
{
#ifndef CONFIG_SILENT_CONSOLE_UPDATE_ON_SET
	if (flags & H_INTERACTIVE)
		return 0;
#endif
#ifndef CONFIG_SILENT_CONSOLE_UPDATE_ON_RELOC
	if ((flags & H_INTERACTIVE) == 0)
		return 0;
#endif

	if (value != NULL)
		gd->flags |= GD_FLG_SILENT;
	else
		gd->flags &= ~GD_FLG_SILENT;

	return 0;
}
U_BOOT_ENV_CALLBACK(silent, on_silent);
#endif

#ifdef CONFIG_SYS_CONSOLE_IS_IN_ENV
/*
 * if overwrite_console returns 1, the stdin, stderr and stdout
 * are switched to the serial port, else the settings in the
 * environment are used
 */
#ifdef CONFIG_SYS_CONSOLE_OVERWRITE_ROUTINE
extern int overwrite_console(void);
#define OVERWRITE_CONSOLE overwrite_console()
#else
#define OVERWRITE_CONSOLE 0
#endif /* CONFIG_SYS_CONSOLE_OVERWRITE_ROUTINE */

#endif /* CONFIG_SYS_CONSOLE_IS_IN_ENV */

static int console_setfile(int file, struct stdio_dev *pdev)
{
	int error = 0;

	if (!pdev || file >= MAX_FILES)
		return -1;

	/* Start new device */
	if (pdev->start) {
		error = pdev->start(pdev);
		/* If it's not started dont use it */
		if (error < 0)
			return error;
	}

	/* Assign the new device (leaving the existing one started) */
	stdio_devices[file] = pdev;

	/*
	 * Update monitor functions
	 * (to use the console stuff by other applications)
	 */
	switch (file) {
	case stdin:
		gd->jt[XF_getc] = pdev->getc;
		gd->jt[XF_tstc] = pdev->tstc;
		break;
	case stdout:
<<<<<<< HEAD
		gd->jt[XF_putc] = pdev->putc;
		gd->jt[XF_puts] = pdev->puts;
		gd->jt[XF_printf] = printf;
		break;
=======
	case stderr:
		/* Start new device */
		if (dev->start) {
			error = dev->start(dev);
			/* If it's not started dont use it */
			if (error < 0)
				break;
		}

		/* Assign the new device (leaving the existing one started) */
		stdio_devices[file] = dev;

		/*
		 * Update monitor functions
		 * (to use the console stuff by other applications)
		 */
		switch (file) {
		case stdin:
			gd->jt[XF_getc] = dev->getc;
			gd->jt[XF_tstc] = dev->tstc;
			break;
		case stdout:
			gd->jt[XF_putc] = dev->putc;
			gd->jt[XF_puts] = dev->puts;
			gd->jt[XF_printf] = printf;
			break;
		}
		break;

	default:		/* Invalid file ID */
		error = -1;
	}
	return error;
}

#if defined(CONFIG_CONSOLE_MUX)
/** Console I/O multiplexing *******************************************/

static struct stdio_dev *tstcdev;
struct stdio_dev **console_devices[MAX_FILES];
int cd_count[MAX_FILES];

/*
 * This depends on tstc() always being called before getc().
 * This is guaranteed to be true because this routine is called
 * only from fgetc() which assures it.
 * No attempt is made to demultiplex multiple input sources.
 */
static int console_getc(int file)
{
	unsigned char ret;

	/* This is never called with testcdev == NULL */
	ret = tstcdev->getc(tstcdev);
	tstcdev = NULL;
	return ret;
}

static int console_tstc(int file)
{
	int i, ret;
	struct stdio_dev *dev;

	disable_ctrlc(1);
	for (i = 0; i < cd_count[file]; i++) {
		dev = console_devices[file][i];
		if (dev->tstc != NULL) {
			ret = dev->tstc(dev);
			if (ret > 0) {
				tstcdev = dev;
				disable_ctrlc(0);
				return ret;
			}
		}
>>>>>>> 8c893cb8
	}

	return 0;
}

<<<<<<< HEAD
=======
static void console_putc(int file, const char c)
{
	int i;
	struct stdio_dev *dev;

	for (i = 0; i < cd_count[file]; i++) {
		dev = console_devices[file][i];
		if (dev->putc != NULL)
			dev->putc(dev, c);
	}
}

static void console_puts(int file, const char *s)
{
	int i;
	struct stdio_dev *dev;

	for (i = 0; i < cd_count[file]; i++) {
		dev = console_devices[file][i];
		if (dev->puts != NULL)
			dev->puts(dev, s);
	}
}

static inline void console_printdevs(int file)
{
	iomux_printdevs(file);
}

static inline void console_doenv(int file, struct stdio_dev *dev)
{
	iomux_doenv(file, dev->name);
}
#else
static inline int console_getc(int file)
{
	return stdio_devices[file]->getc(stdio_devices[file]);
}

static inline int console_tstc(int file)
{
	return stdio_devices[file]->tstc(stdio_devices[file]);
}

static inline void console_putc(int file, const char c)
{
	stdio_devices[file]->putc(stdio_devices[file], c);
}

static inline void console_puts(int file, const char *s)
{
	stdio_devices[file]->puts(stdio_devices[file], s);
}

static inline void console_printdevs(int file)
{
	printf("%s\n", stdio_devices[file]->name);
}

static inline void console_doenv(int file, struct stdio_dev *dev)
{
	console_setfile(file, dev);
}
#endif /* defined(CONFIG_CONSOLE_MUX) */

>>>>>>> 8c893cb8
/** U-Boot INITIAL CONSOLE-NOT COMPATIBLE FUNCTIONS *************************/

int serial_printf(const char *fmt, ...)
{
	va_list args;
	uint i;
	char printbuffer[CONFIG_SYS_PBSIZE];

	va_start(args, fmt);

	/* For this to work, printbuffer must be larger than
	 * anything we ever want to print.
	 */
	i = vscnprintf(printbuffer, sizeof(printbuffer), fmt, args);
	va_end(args);

	serial_puts(NULL, printbuffer);
	return i;
}

#ifndef CONFIG_CONSOLE_MUX
/* Similar functions for I/O multiplexing are defined in iomux.c */
int fgetc(int file)
{
	struct stdio_dev *pdev;

	if (file >= MAX_FILES)
		return -1;

	pdev = stdio_devices[file];
	return pdev->getc(pdev);
}

int ftstc(int file)
{
	struct stdio_dev *pdev;

	if (file >= MAX_FILES)
		return -1;

	pdev = stdio_devices[file];
	return pdev->tstc(pdev);
}

void fputc(int file, const char c)
{
	struct stdio_dev *pdev;

	if (file >= MAX_FILES)
		return;

	pdev = stdio_devices[file];
	pdev->putc(pdev, c);
}

void fputs(int file, const char *s)
{
	struct stdio_dev *pdev;

	if (file >= MAX_FILES)
		return;
	pdev = stdio_devices[file];
	pdev->puts(pdev, s);
}

static inline void console_doenv(int file, struct stdio_dev *dev)
{
	console_setfile(file, dev);
}
#endif /* defined(CONFIG_CONSOLE_MUX) */


int fprintf(int file, const char *fmt, ...)
{
	va_list args;
	uint i;
	char printbuffer[CONFIG_SYS_PBSIZE];

	va_start(args, fmt);

	/* For this to work, printbuffer must be larger than
	 * anything we ever want to print.
	 */
	i = vscnprintf(printbuffer, sizeof(printbuffer), fmt, args);
	va_end(args);

	/* Send to desired file */
	fputs(file, printbuffer);
	return i;
}

/** U-Boot INITIAL CONSOLE-COMPATIBLE FUNCTION *****************************/

int getc(void)
{
#ifdef CONFIG_DISABLE_CONSOLE
	if (gd->flags & GD_FLG_DISABLE_CONSOLE)
		return 0;
#endif

	if (!gd->have_console)
		return 0;

	if (gd->flags & GD_FLG_DEVINIT) {
		/* Get from the standard input */
		return fgetc(stdin);
	}

	/* Send directly to the handler */
	return serial_getc(NULL);
}

int tstc(void)
{
#ifdef CONFIG_DISABLE_CONSOLE
	if (gd->flags & GD_FLG_DISABLE_CONSOLE)
		return 0;
#endif

	if (!gd->have_console)
		return 0;

	if (gd->flags & GD_FLG_DEVINIT) {
		/* Test the standard input */
		return ftstc(stdin);
	}

	/* Send directly to the handler */
	return serial_tstc(NULL);
}

#ifdef CONFIG_PRE_CONSOLE_BUFFER
#define CIRC_BUF_IDX(idx) ((idx) % (unsigned long)CONFIG_PRE_CON_BUF_SZ)

static void pre_console_putc(const char c)
{
	char *buffer = (char *)CONFIG_PRE_CON_BUF_ADDR;

	buffer[CIRC_BUF_IDX(gd->precon_buf_idx++)] = c;
}

static void pre_console_puts(const char *s)
{
	while (*s)
		pre_console_putc(*s++);
}

static void print_pre_console_buffer(void)
{
	unsigned long i = 0;
	char *buffer = (char *)CONFIG_PRE_CON_BUF_ADDR;

	if (gd->precon_buf_idx > CONFIG_PRE_CON_BUF_SZ)
		i = gd->precon_buf_idx - CONFIG_PRE_CON_BUF_SZ;

	while (i < gd->precon_buf_idx)
		putc(buffer[CIRC_BUF_IDX(i++)]);
}
#else
static inline void pre_console_putc(const char c) {}
static inline void pre_console_puts(const char *s) {}
static inline void print_pre_console_buffer(void) {}
#endif

void putc(const char c)
{
#ifdef CONFIG_SANDBOX
	if (!gd || !(gd->flags & GD_FLG_SERIAL_READY)) {
		os_putc(c);
		return;
	}
#endif
#ifdef CONFIG_SILENT_CONSOLE
	if (gd->flags & GD_FLG_SILENT)
		return;
#endif

#ifdef CONFIG_DISABLE_CONSOLE
	if (gd->flags & GD_FLG_DISABLE_CONSOLE)
		return;
#endif

	if (!gd->have_console)
		pre_console_putc(c);
	else if (gd->flags & GD_FLG_DEVINIT)
		fputc(stdout, c);	  /* Send to the standard output */
	else
		serial_putc(NULL, c);	  /* Send directly to the handler */
}

void puts(const char *s)
{
#ifdef CONFIG_SANDBOX
	if (!gd || !(gd->flags & GD_FLG_SERIAL_READY)) {
		os_puts(s);
		return;
	}
#endif

#ifdef CONFIG_SILENT_CONSOLE
	if (gd->flags & GD_FLG_SILENT)
		return;
#endif

#ifdef CONFIG_DISABLE_CONSOLE
	if (gd->flags & GD_FLG_DISABLE_CONSOLE)
		return;
#endif

	if (!gd->have_console)
		pre_console_puts(s);
	else if (gd->flags & GD_FLG_DEVINIT)
		fputs(stdout, s);	  /* Send to the standard output */
	else
		serial_puts(NULL, s);	  /* Send directly to the handler */
}

int printf(const char *fmt, ...)
{
	va_list args;
	uint i;
	char printbuffer[CONFIG_SYS_PBSIZE];

#if !defined(CONFIG_SANDBOX) && !defined(CONFIG_PRE_CONSOLE_BUFFER)
	if (!gd->have_console)
		return 0;
#endif

	va_start(args, fmt);

	/* For this to work, printbuffer must be larger than
	 * anything we ever want to print.
	 */
	i = vscnprintf(printbuffer, sizeof(printbuffer), fmt, args);
	va_end(args);

	/* Print the string */
	puts(printbuffer);

	return i;
}

int vprintf(const char *fmt, va_list args)
{
	uint i;
	char printbuffer[CONFIG_SYS_PBSIZE];

#if defined(CONFIG_PRE_CONSOLE_BUFFER) && !defined(CONFIG_SANDBOX)
	if (!gd->have_console)
		return 0;
#endif

	/* For this to work, printbuffer must be larger than
	 * anything we ever want to print.
	 */
	i = vscnprintf(printbuffer, sizeof(printbuffer), fmt, args);

	/* Print the string */
	puts(printbuffer);
	return i;
}

/* test if ctrl-c was pressed */
static int ctrlc_disabled = 0;	/* see disable_ctrl() */
static int ctrlc_was_pressed = 0;
int ctrlc(void)
{
#ifndef CONFIG_SANDBOX
	if (!ctrlc_disabled && gd->have_console) {
		if (tstc()) {
			switch (getc()) {
			case 0x03:		/* ^C - Control C */
				ctrlc_was_pressed = 1;
				return 1;
			default:
				break;
			}
		}
	}
#endif

	return 0;
}
/* Reads user's confirmation.
   Returns 1 if user's input is "y", "Y", "yes" or "YES"
*/
int confirm_yesno(void)
{
	int i;
	char str_input[5];

	/* Flush input */
	while (tstc())
		getc();
	i = 0;
	while (i < sizeof(str_input)) {
		str_input[i] = getc();
		putc(str_input[i]);
		if (str_input[i] == '\r')
			break;
		i++;
	}
	putc('\n');
	if (strncmp(str_input, "y\r", 2) == 0 ||
	    strncmp(str_input, "Y\r", 2) == 0 ||
	    strncmp(str_input, "yes\r", 4) == 0 ||
	    strncmp(str_input, "YES\r", 4) == 0)
		return 1;
	return 0;
}
/* pass 1 to disable ctrlc() checking, 0 to enable.
 * returns previous state
 */
int disable_ctrlc(int disable)
{
	int prev = ctrlc_disabled;	/* save previous state */

	ctrlc_disabled = disable;
	return prev;
}

int had_ctrlc (void)
{
	return ctrlc_was_pressed;
}

void clear_ctrlc(void)
{
	ctrlc_was_pressed = 0;
}

#ifdef CONFIG_MODEM_SUPPORT_DEBUG
char	screen[1024];
char *cursor = screen;
int once = 0;
inline void dbg(const char *fmt, ...)
{
	va_list	args;
	uint	i;
	char	printbuffer[CONFIG_SYS_PBSIZE];

	if (!once) {
		memset(screen, 0, sizeof(screen));
		once++;
	}

	va_start(args, fmt);

	/* For this to work, printbuffer must be larger than
	 * anything we ever want to print.
	 */
	i = vsnprintf(printbuffer, sizeof(printbuffer), fmt, args);
	va_end(args);

	if ((screen + sizeof(screen) - 1 - cursor)
	    < strlen(printbuffer) + 1) {
		memset(screen, 0, sizeof(screen));
		cursor = screen;
	}
	sprintf(cursor, printbuffer);
	cursor += strlen(printbuffer);

}
#else
inline void dbg(const char *fmt, ...)
{
}
#endif

/** U-Boot INIT FUNCTIONS *************************************************/

static struct stdio_dev *search_device(int flags, const char *name)
{
	struct stdio_dev *pdev;

	pdev = stdio_get_by_name(name);

	if (pdev && (pdev->flags & flags))
		return pdev;

	return NULL;
}

int console_assign(int file, const char *devname)
{
	int flag;
	struct stdio_dev *pdev;

	/* Check for valid file */
	switch (file) {
	case stdin:
		flag = DEV_FLAGS_INPUT;
		break;
	case stdout:
	case stderr:
		flag = DEV_FLAGS_OUTPUT;
		break;
	default:
		return -1;
	}

	/* Check for valid device name */

	pdev = search_device(flag, devname);
	if (pdev)
		return console_setfile(file, pdev);

	return -1;
}

/* Called before relocation - use serial functions */
int console_init_f(void)
{
	gd->have_console = 1;

#ifdef CONFIG_SILENT_CONSOLE
	if (getenv("silent") != NULL)
		gd->flags |= GD_FLG_SILENT;
#endif

	print_pre_console_buffer();

	return 0;
}

void stdio_print_current_devices(void)
{
	/* Print information */
	puts("In:    ");
	if (stdio_devices[stdin] == NULL) {
		puts("No input devices available!\n");
	} else {
#ifdef CONFIG_CONSOLE_MUX
		struct stdio_dev *p;

		for (p = stdio_devices[stdin]; p; p = p->file_next[stdin])
			printf("%s ", p->name);
#else
		printf("%s\n", stdio_devices[stdin]->name);
#endif
	}

	puts("Out:   ");
	if (stdio_devices[stdout] == NULL) {
		puts("No output devices available!\n");
	} else {
#ifdef CONFIG_CONSOLE_MUX
		struct stdio_dev *p;

		for (p = stdio_devices[stdout]; p; p = p->file_next[stdout])
			printf("%s ", p->name);
#else
		printf("%s\n", stdio_devices[stdout]->name);
#endif
	}

	puts("Err:   ");
	if (stdio_devices[stderr] == NULL) {
		puts("No error devices available!\n");
	} else {
#ifdef CONFIG_CONSOLE_MUX
		struct stdio_dev *p;

		for (p = stdio_devices[stderr]; p; p = p->file_next[stderr])
			printf("%s ", p->name);
#else
		printf("%s\n", stdio_devices[stderr]->name);
#endif
	}
}

#ifdef CONFIG_SYS_CONSOLE_IS_IN_ENV
/* Called after the relocation - use desired console functions */
int console_init_r(void)
{
	char *stdinname, *stdoutname, *stderrname;
	struct stdio_dev *inputdev = NULL, *outputdev = NULL, *errdev = NULL;
#ifdef CONFIG_SYS_CONSOLE_ENV_OVERWRITE
	int i;
#endif /* CONFIG_SYS_CONSOLE_ENV_OVERWRITE */

	/* set default handlers at first */
	gd->jt[XF_getc] = serial_getc;
	gd->jt[XF_tstc] = serial_tstc;
	gd->jt[XF_putc] = serial_putc;
	gd->jt[XF_puts] = serial_puts;
	gd->jt[XF_printf] = serial_printf;

	/* stdin stdout and stderr are in environment */
	/* scan for it */
	stdinname  = getenv("stdin");
	stdoutname = getenv("stdout");
	stderrname = getenv("stderr");

	if (OVERWRITE_CONSOLE == 0) {	/* if not overwritten by config switch */
#ifdef CONFIG_CONSOLE_MUX
		int iomux_err = 0;

		iomux_err = iomux_doenv(stdin, stdinname);
		iomux_err += iomux_doenv(stdout, stdoutname);
		iomux_err += iomux_doenv(stderr, stderrname);
		if (!iomux_err)
			/* Successful, so skip all the code below. */
			goto done;
#endif
		inputdev  = search_device(DEV_FLAGS_INPUT,  stdinname);
		outputdev = search_device(DEV_FLAGS_OUTPUT, stdoutname);
		errdev    = search_device(DEV_FLAGS_OUTPUT, stderrname);
	}
	/* if the devices are overwritten or not found, use default device */
	if (inputdev == NULL) {
		inputdev  = search_device(DEV_FLAGS_INPUT,  "serial");
	}
	if (outputdev == NULL) {
		outputdev = search_device(DEV_FLAGS_OUTPUT, "serial");
	}
	if (errdev == NULL) {
		errdev    = search_device(DEV_FLAGS_OUTPUT, "serial");
	}
	/* Initializes output console first */
	if (outputdev != NULL) {
		/* need to set a console if not done above. */
		console_doenv(stdout, outputdev);
	}
	if (errdev != NULL) {
		/* need to set a console if not done above. */
		console_doenv(stderr, errdev);
	}
	if (inputdev != NULL) {
		/* need to set a console if not done above. */
		console_doenv(stdin, inputdev);
	}

#ifdef CONFIG_CONSOLE_MUX
done:
#endif

#ifndef CONFIG_SYS_CONSOLE_INFO_QUIET
	stdio_print_current_devices();
#endif /* CONFIG_SYS_CONSOLE_INFO_QUIET */

#ifdef CONFIG_SYS_CONSOLE_ENV_OVERWRITE
	/* set the environment variables (will overwrite previous env settings) */
	for (i = 0; i < 3; i++) {
		setenv(stdio_names[i], stdio_devices[i]->name);
	}
#endif /* CONFIG_SYS_CONSOLE_ENV_OVERWRITE */

	gd->flags |= GD_FLG_DEVINIT;	/* device initialization completed */

	return 0;
}

#else /* CONFIG_SYS_CONSOLE_IS_IN_ENV */

/* Called after the relocation - use desired console functions */
int console_init_r(void)
{
	struct stdio_dev *inputdev = NULL, *outputdev = NULL;
	int i;
	struct stdio_dev *dev;

#ifdef CONFIG_SPLASH_SCREEN
	/*
	 * suppress all output if splash screen is enabled and we have
	 * a bmp to display. We redirect the output from frame buffer
	 * console to serial console in this case or suppress it if
	 * "silent" mode was requested.
	 */
	if (getenv("splashimage") != NULL) {
		if (!(gd->flags & GD_FLG_SILENT))
			outputdev = search_device (DEV_FLAGS_OUTPUT, "serial");
	}
#endif

	/* Scan devices looking for input and output devices */
	for (dev = stdio_get_list(); dev; dev = dev->next) {
		if ((dev->flags & DEV_FLAGS_INPUT) && (inputdev == NULL)) {
			inputdev = dev;
		}
		if ((dev->flags & DEV_FLAGS_OUTPUT) && (outputdev == NULL)) {
			outputdev = dev;
		}
		if(inputdev && outputdev)
			break;
	}

	/* Initializes output console first */
	if (outputdev != NULL) {
		console_setfile(stdout, outputdev);
		console_setfile(stderr, outputdev);
	}

	/* Initializes input console */
	if (inputdev != NULL)
		console_setfile(stdin, inputdev);

#ifndef CONFIG_SYS_CONSOLE_INFO_QUIET
	stdio_print_current_devices();
#endif /* CONFIG_SYS_CONSOLE_INFO_QUIET */

	/* Setting environment variables */
	for (i = 0; i < 3; i++) {
		setenv(stdio_names[i], stdio_devices[i]->name);
	}

	gd->flags |= GD_FLG_DEVINIT;	/* device initialization completed */

	return 0;
}

#endif /* CONFIG_SYS_CONSOLE_IS_IN_ENV */<|MERGE_RESOLUTION|>--- conflicted
+++ resolved
@@ -124,160 +124,15 @@
 		gd->jt[XF_tstc] = pdev->tstc;
 		break;
 	case stdout:
-<<<<<<< HEAD
 		gd->jt[XF_putc] = pdev->putc;
 		gd->jt[XF_puts] = pdev->puts;
 		gd->jt[XF_printf] = printf;
 		break;
-=======
-	case stderr:
-		/* Start new device */
-		if (dev->start) {
-			error = dev->start(dev);
-			/* If it's not started dont use it */
-			if (error < 0)
-				break;
-		}
-
-		/* Assign the new device (leaving the existing one started) */
-		stdio_devices[file] = dev;
-
-		/*
-		 * Update monitor functions
-		 * (to use the console stuff by other applications)
-		 */
-		switch (file) {
-		case stdin:
-			gd->jt[XF_getc] = dev->getc;
-			gd->jt[XF_tstc] = dev->tstc;
-			break;
-		case stdout:
-			gd->jt[XF_putc] = dev->putc;
-			gd->jt[XF_puts] = dev->puts;
-			gd->jt[XF_printf] = printf;
-			break;
-		}
-		break;
-
-	default:		/* Invalid file ID */
-		error = -1;
-	}
-	return error;
-}
-
-#if defined(CONFIG_CONSOLE_MUX)
-/** Console I/O multiplexing *******************************************/
-
-static struct stdio_dev *tstcdev;
-struct stdio_dev **console_devices[MAX_FILES];
-int cd_count[MAX_FILES];
-
-/*
- * This depends on tstc() always being called before getc().
- * This is guaranteed to be true because this routine is called
- * only from fgetc() which assures it.
- * No attempt is made to demultiplex multiple input sources.
- */
-static int console_getc(int file)
-{
-	unsigned char ret;
-
-	/* This is never called with testcdev == NULL */
-	ret = tstcdev->getc(tstcdev);
-	tstcdev = NULL;
-	return ret;
-}
-
-static int console_tstc(int file)
-{
-	int i, ret;
-	struct stdio_dev *dev;
-
-	disable_ctrlc(1);
-	for (i = 0; i < cd_count[file]; i++) {
-		dev = console_devices[file][i];
-		if (dev->tstc != NULL) {
-			ret = dev->tstc(dev);
-			if (ret > 0) {
-				tstcdev = dev;
-				disable_ctrlc(0);
-				return ret;
-			}
-		}
->>>>>>> 8c893cb8
 	}
 
 	return 0;
 }
 
-<<<<<<< HEAD
-=======
-static void console_putc(int file, const char c)
-{
-	int i;
-	struct stdio_dev *dev;
-
-	for (i = 0; i < cd_count[file]; i++) {
-		dev = console_devices[file][i];
-		if (dev->putc != NULL)
-			dev->putc(dev, c);
-	}
-}
-
-static void console_puts(int file, const char *s)
-{
-	int i;
-	struct stdio_dev *dev;
-
-	for (i = 0; i < cd_count[file]; i++) {
-		dev = console_devices[file][i];
-		if (dev->puts != NULL)
-			dev->puts(dev, s);
-	}
-}
-
-static inline void console_printdevs(int file)
-{
-	iomux_printdevs(file);
-}
-
-static inline void console_doenv(int file, struct stdio_dev *dev)
-{
-	iomux_doenv(file, dev->name);
-}
-#else
-static inline int console_getc(int file)
-{
-	return stdio_devices[file]->getc(stdio_devices[file]);
-}
-
-static inline int console_tstc(int file)
-{
-	return stdio_devices[file]->tstc(stdio_devices[file]);
-}
-
-static inline void console_putc(int file, const char c)
-{
-	stdio_devices[file]->putc(stdio_devices[file], c);
-}
-
-static inline void console_puts(int file, const char *s)
-{
-	stdio_devices[file]->puts(stdio_devices[file], s);
-}
-
-static inline void console_printdevs(int file)
-{
-	printf("%s\n", stdio_devices[file]->name);
-}
-
-static inline void console_doenv(int file, struct stdio_dev *dev)
-{
-	console_setfile(file, dev);
-}
-#endif /* defined(CONFIG_CONSOLE_MUX) */
-
->>>>>>> 8c893cb8
 /** U-Boot INITIAL CONSOLE-NOT COMPATIBLE FUNCTIONS *************************/
 
 int serial_printf(const char *fmt, ...)
