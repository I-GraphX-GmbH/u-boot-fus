/*
 * (C) Copyright 2000
 * Paolo Scaffardi, AIRVENT SAM s.p.a - RIMINI(ITALY), arsenio@tin.it
 *
 * SPDX-License-Identifier:	GPL-2.0+
 */

#include <common.h>
#include <stdarg.h>
#include <malloc.h>
<<<<<<< HEAD
#include <serial.h>			  /* serial_*() */
=======
#include <os.h>
#include <serial.h>
>>>>>>> d36ae3bc
#include <stdio_dev.h>
#include <exports.h>
#include <environment.h>

DECLARE_GLOBAL_DATA_PTR;

static int on_console(const char *name, const char *value, enum env_op op,
	int flags)
{
	int console = -1;

	/* Check for console redirection */
	if (strcmp(name, "stdin") == 0)
		console = stdin;
	else if (strcmp(name, "stdout") == 0)
		console = stdout;
	else if (strcmp(name, "stderr") == 0)
		console = stderr;

	/* if not actually setting a console variable, we don't care */
	if (console == -1 || (gd->flags & GD_FLG_DEVINIT) == 0)
		return 0;

	switch (op) {
	case env_op_create:
	case env_op_overwrite:

#ifdef CONFIG_CONSOLE_MUX
		if (iomux_doenv(console, value))
			return 1;
#else
		/* Try assigning specified device */
		if (console_assign(console, value) < 0)
			return 1;
#endif /* CONFIG_CONSOLE_MUX */
		return 0;

	case env_op_delete:
		if ((flags & H_FORCE) == 0)
			printf("Can't delete \"%s\"\n", name);
		return 1;

	default:
		return 0;
	}
}
U_BOOT_ENV_CALLBACK(console, on_console);

#ifdef CONFIG_SILENT_CONSOLE
static int on_silent(const char *name, const char *value, enum env_op op,
	int flags)
{
#ifndef CONFIG_SILENT_CONSOLE_UPDATE_ON_SET
	if (flags & H_INTERACTIVE)
		return 0;
#endif
#ifndef CONFIG_SILENT_CONSOLE_UPDATE_ON_RELOC
	if ((flags & H_INTERACTIVE) == 0)
		return 0;
#endif

	if (value != NULL)
		gd->flags |= GD_FLG_SILENT;
	else
		gd->flags &= ~GD_FLG_SILENT;

	return 0;
}
U_BOOT_ENV_CALLBACK(silent, on_silent);
#endif

#ifdef CONFIG_SYS_CONSOLE_IS_IN_ENV
/*
 * if overwrite_console returns 1, the stdin, stderr and stdout
 * are switched to the serial port, else the settings in the
 * environment are used
 */
#ifdef CONFIG_SYS_CONSOLE_OVERWRITE_ROUTINE
extern int overwrite_console(void);
#define OVERWRITE_CONSOLE overwrite_console()
#else
#define OVERWRITE_CONSOLE 0
#endif /* CONFIG_SYS_CONSOLE_OVERWRITE_ROUTINE */

#endif /* CONFIG_SYS_CONSOLE_IS_IN_ENV */

static int console_setfile(int file, struct stdio_dev *pdev)
{
	int error = 0;

	if (!pdev || file >= MAX_FILES)
		return -1;

	/* Start new device */
	if (pdev->start) {
		error = pdev->start(pdev);
		/* If it's not started dont use it */
		if (error < 0)
			return error;
	}

	/* Assign the new device (leaving the existing one started) */
	stdio_devices[file] = pdev;

	/*
	 * Update monitor functions
	 * (to use the console stuff by other applications)
	 */
	switch (file) {
	case stdin:
		gd->jt[XF_getc] = pdev->getc;
		gd->jt[XF_tstc] = pdev->tstc;
		break;
	case stdout:
		gd->jt[XF_putc] = pdev->putc;
		gd->jt[XF_puts] = pdev->puts;
		gd->jt[XF_printf] = printf;
		break;
	}

	return 0;
}

/** U-Boot INITIAL CONSOLE-NOT COMPATIBLE FUNCTIONS *************************/

int serial_printf(const char *fmt, ...)
{
	va_list args;
	uint i;
	char printbuffer[CONFIG_SYS_PBSIZE];

	va_start(args, fmt);

	/* For this to work, printbuffer must be larger than
	 * anything we ever want to print.
	 */
	i = vscnprintf(printbuffer, sizeof(printbuffer), fmt, args);
	va_end(args);

	serial_puts(NULL, printbuffer);
	return i;
}

#ifndef CONFIG_CONSOLE_MUX
/* Similar functions for I/O multiplexing are defined in iomux.c */
int fgetc(int file)
{
	struct stdio_dev *pdev;

	if (file >= MAX_FILES)
		return -1;

	pdev = stdio_devices[file];
	return pdev->getc(pdev);
}

int ftstc(int file)
{
	struct stdio_dev *pdev;

	if (file >= MAX_FILES)
		return -1;

	pdev = stdio_devices[file];
	return pdev->tstc(pdev);
}

void fputc(int file, const char c)
{
	struct stdio_dev *pdev;

	if (file >= MAX_FILES)
		return;

	pdev = stdio_devices[file];
	pdev->putc(pdev, c);
}

void fputs(int file, const char *s)
{
	struct stdio_dev *pdev;

	if (file >= MAX_FILES)
		return;
	pdev = stdio_devices[file];
	pdev->puts(pdev, s);
}

static inline void console_doenv(int file, struct stdio_dev *dev)
{
	console_setfile(file, dev);
}
#endif /* defined(CONFIG_CONSOLE_MUX) */


int fprintf(int file, const char *fmt, ...)
{
	va_list args;
	uint i;
	char printbuffer[CONFIG_SYS_PBSIZE];

	va_start(args, fmt);

	/* For this to work, printbuffer must be larger than
	 * anything we ever want to print.
	 */
	i = vscnprintf(printbuffer, sizeof(printbuffer), fmt, args);
	va_end(args);

	/* Send to desired file */
	fputs(file, printbuffer);
	return i;
}

/** U-Boot INITIAL CONSOLE-COMPATIBLE FUNCTION *****************************/

int getc(void)
{
#ifdef CONFIG_DISABLE_CONSOLE
	if (gd->flags & GD_FLG_DISABLE_CONSOLE)
		return 0;
#endif

	if (!gd->have_console)
		return 0;

	if (gd->flags & GD_FLG_DEVINIT) {
		/* Get from the standard input */
		return fgetc(stdin);
	}

	/* Send directly to the handler */
	return serial_getc(NULL);
}

int tstc(void)
{
#ifdef CONFIG_DISABLE_CONSOLE
	if (gd->flags & GD_FLG_DISABLE_CONSOLE)
		return 0;
#endif

	if (!gd->have_console)
		return 0;

	if (gd->flags & GD_FLG_DEVINIT) {
		/* Test the standard input */
		return ftstc(stdin);
	}

	/* Send directly to the handler */
	return serial_tstc(NULL);
}

#ifdef CONFIG_PRE_CONSOLE_BUFFER
#define CIRC_BUF_IDX(idx) ((idx) % (unsigned long)CONFIG_PRE_CON_BUF_SZ)

static void pre_console_putc(const char c)
{
	char *buffer = (char *)CONFIG_PRE_CON_BUF_ADDR;

	buffer[CIRC_BUF_IDX(gd->precon_buf_idx++)] = c;
}

static void pre_console_puts(const char *s)
{
	while (*s)
		pre_console_putc(*s++);
}

static void print_pre_console_buffer(void)
{
	unsigned long i = 0;
	char *buffer = (char *)CONFIG_PRE_CON_BUF_ADDR;

	if (gd->precon_buf_idx > CONFIG_PRE_CON_BUF_SZ)
		i = gd->precon_buf_idx - CONFIG_PRE_CON_BUF_SZ;

	while (i < gd->precon_buf_idx)
		putc(buffer[CIRC_BUF_IDX(i++)]);
}
#else
static inline void pre_console_putc(const char c) {}
static inline void pre_console_puts(const char *s) {}
static inline void print_pre_console_buffer(void) {}
#endif

void putc(const char c)
{
#ifdef CONFIG_SANDBOX
	if (!gd) {
		os_putc(c);
		return;
	}
#endif
#ifdef CONFIG_SILENT_CONSOLE
	if (gd->flags & GD_FLG_SILENT)
		return;
#endif

#ifdef CONFIG_DISABLE_CONSOLE
	if (gd->flags & GD_FLG_DISABLE_CONSOLE)
		return;
#endif

	if (!gd->have_console)
		pre_console_putc(c);
	else if (gd->flags & GD_FLG_DEVINIT)
		fputc(stdout, c);	  /* Send to the standard output */
	else
		serial_putc(NULL, c);	  /* Send directly to the handler */
}

void puts(const char *s)
{
#ifdef CONFIG_SANDBOX
	if (!gd) {
		os_puts(s);
		return;
	}
#endif

#ifdef CONFIG_SILENT_CONSOLE
	if (gd->flags & GD_FLG_SILENT)
		return;
#endif

#ifdef CONFIG_DISABLE_CONSOLE
	if (gd->flags & GD_FLG_DISABLE_CONSOLE)
		return;
#endif

	if (!gd->have_console)
		pre_console_puts(s);
	else if (gd->flags & GD_FLG_DEVINIT)
		fputs(stdout, s);	  /* Send to the standard output */
	else
		serial_puts(NULL, s);	  /* Send directly to the handler */
}

int printf(const char *fmt, ...)
{
	va_list args;
	uint i;
	char printbuffer[CONFIG_SYS_PBSIZE];

#if !defined(CONFIG_SANDBOX) && !defined(CONFIG_PRE_CONSOLE_BUFFER)
	if (!gd->have_console)
		return 0;
#endif

	va_start(args, fmt);

	/* For this to work, printbuffer must be larger than
	 * anything we ever want to print.
	 */
	i = vscnprintf(printbuffer, sizeof(printbuffer), fmt, args);
	va_end(args);

	/* Print the string */
	puts(printbuffer);

	return i;
}

int vprintf(const char *fmt, va_list args)
{
	uint i;
	char printbuffer[CONFIG_SYS_PBSIZE];

#ifndef CONFIG_PRE_CONSOLE_BUFFER
	if (!gd->have_console)
		return 0;
#endif

	/* For this to work, printbuffer must be larger than
	 * anything we ever want to print.
	 */
	i = vscnprintf(printbuffer, sizeof(printbuffer), fmt, args);

	/* Print the string */
	puts(printbuffer);
	return i;
}

/* test if ctrl-c was pressed */
static int ctrlc_disabled = 0;	/* see disable_ctrl() */
static int ctrlc_was_pressed = 0;
int ctrlc(void)
{
	if (!ctrlc_disabled && gd->have_console) {
		if (tstc()) {
			switch (getc()) {
			case 0x03:		/* ^C - Control C */
				ctrlc_was_pressed = 1;
				return 1;
			default:
				break;
			}
		}
	}
	return 0;
}

/* pass 1 to disable ctrlc() checking, 0 to enable.
 * returns previous state
 */
int disable_ctrlc(int disable)
{
	int prev = ctrlc_disabled;	/* save previous state */

	ctrlc_disabled = disable;
	return prev;
}

int had_ctrlc (void)
{
	return ctrlc_was_pressed;
}

void clear_ctrlc(void)
{
	ctrlc_was_pressed = 0;
}

#ifdef CONFIG_MODEM_SUPPORT_DEBUG
char	screen[1024];
char *cursor = screen;
int once = 0;
inline void dbg(const char *fmt, ...)
{
	va_list	args;
	uint	i;
	char	printbuffer[CONFIG_SYS_PBSIZE];

	if (!once) {
		memset(screen, 0, sizeof(screen));
		once++;
	}

	va_start(args, fmt);

	/* For this to work, printbuffer must be larger than
	 * anything we ever want to print.
	 */
	i = vsnprintf(printbuffer, sizeof(printbuffer), fmt, args);
	va_end(args);

	if ((screen + sizeof(screen) - 1 - cursor)
	    < strlen(printbuffer) + 1) {
		memset(screen, 0, sizeof(screen));
		cursor = screen;
	}
	sprintf(cursor, printbuffer);
	cursor += strlen(printbuffer);

}
#else
inline void dbg(const char *fmt, ...)
{
}
#endif

/** U-Boot INIT FUNCTIONS *************************************************/

static struct stdio_dev *search_device(int flags, const char *name)
{
	struct stdio_dev *pdev;

	pdev = stdio_get_by_name(name);

	if (pdev && (pdev->flags & flags))
		return pdev;

	return NULL;
}

int console_assign(int file, const char *devname)
{
	int flag;
	struct stdio_dev *pdev;

	/* Check for valid file */
	switch (file) {
	case stdin:
		flag = DEV_FLAGS_INPUT;
		break;
	case stdout:
	case stderr:
		flag = DEV_FLAGS_OUTPUT;
		break;
	default:
		return -1;
	}

	/* Check for valid device name */

	pdev = search_device(flag, devname);
	if (pdev)
		return console_setfile(file, pdev);

	return -1;
}

/* Called before relocation - use serial functions */
int console_init_f(void)
{
	gd->have_console = 1;

#ifdef CONFIG_SILENT_CONSOLE
	if (getenv("silent") != NULL)
		gd->flags |= GD_FLG_SILENT;
#endif

	print_pre_console_buffer();

	return 0;
}

void stdio_print_current_devices(void)
{
	/* Print information */
	puts("In:    ");
	if (stdio_devices[stdin] == NULL) {
		puts("No input devices available!\n");
	} else {
#ifdef CONFIG_CONSOLE_MUX
		struct stdio_dev *p;

		for (p = stdio_devices[stdin]; p; p = p->file_next[stdin])
			printf("%s ", p->name);
#else
		printf("%s\n", stdio_devices[stdin]->name);
#endif
	}

	puts("Out:   ");
	if (stdio_devices[stdout] == NULL) {
		puts("No output devices available!\n");
	} else {
#ifdef CONFIG_CONSOLE_MUX
		struct stdio_dev *p;

		for (p = stdio_devices[stdout]; p; p = p->file_next[stdout])
			printf("%s ", p->name);
#else
		printf("%s\n", stdio_devices[stdout]->name);
#endif
	}

	puts("Err:   ");
	if (stdio_devices[stderr] == NULL) {
		puts("No error devices available!\n");
	} else {
#ifdef CONFIG_CONSOLE_MUX
		struct stdio_dev *p;

		for (p = stdio_devices[stderr]; p; p = p->file_next[stderr])
			printf("%s ", p->name);
#else
		printf("%s\n", stdio_devices[stderr]->name);
#endif
	}
}

#ifdef CONFIG_SYS_CONSOLE_IS_IN_ENV
/* Called after the relocation - use desired console functions */
int console_init_r(void)
{
	char *stdinname, *stdoutname, *stderrname;
	struct stdio_dev *inputdev = NULL, *outputdev = NULL, *errdev = NULL;
#ifdef CONFIG_SYS_CONSOLE_ENV_OVERWRITE
	int i;
#endif /* CONFIG_SYS_CONSOLE_ENV_OVERWRITE */

	/* set default handlers at first */
	gd->jt[XF_getc] = serial_getc;
	gd->jt[XF_tstc] = serial_tstc;
	gd->jt[XF_putc] = serial_putc;
	gd->jt[XF_puts] = serial_puts;
	gd->jt[XF_printf] = serial_printf;

	/* stdin stdout and stderr are in environment */
	/* scan for it */
	stdinname  = getenv("stdin");
	stdoutname = getenv("stdout");
	stderrname = getenv("stderr");

	if (OVERWRITE_CONSOLE == 0) {	/* if not overwritten by config switch */
#ifdef CONFIG_CONSOLE_MUX
		int iomux_err = 0;

		iomux_err = iomux_doenv(stdin, stdinname);
		iomux_err += iomux_doenv(stdout, stdoutname);
		iomux_err += iomux_doenv(stderr, stderrname);
		if (!iomux_err)
			/* Successful, so skip all the code below. */
			goto done;
#endif
		inputdev  = search_device(DEV_FLAGS_INPUT,  stdinname);
		outputdev = search_device(DEV_FLAGS_OUTPUT, stdoutname);
		errdev    = search_device(DEV_FLAGS_OUTPUT, stderrname);
	}
	/* if the devices are overwritten or not found, use default device */
	if (inputdev == NULL) {
		inputdev  = search_device(DEV_FLAGS_INPUT,  "serial");
	}
	if (outputdev == NULL) {
		outputdev = search_device(DEV_FLAGS_OUTPUT, "serial");
	}
	if (errdev == NULL) {
		errdev    = search_device(DEV_FLAGS_OUTPUT, "serial");
	}
	/* Initializes output console first */
	if (outputdev != NULL) {
		/* need to set a console if not done above. */
		console_doenv(stdout, outputdev);
	}
	if (errdev != NULL) {
		/* need to set a console if not done above. */
		console_doenv(stderr, errdev);
	}
	if (inputdev != NULL) {
		/* need to set a console if not done above. */
		console_doenv(stdin, inputdev);
	}

#ifdef CONFIG_CONSOLE_MUX
done:
#endif

#ifndef CONFIG_SYS_CONSOLE_INFO_QUIET
	stdio_print_current_devices();
#endif /* CONFIG_SYS_CONSOLE_INFO_QUIET */

#ifdef CONFIG_SYS_CONSOLE_ENV_OVERWRITE
	/* set the environment variables (will overwrite previous env settings) */
	for (i = 0; i < 3; i++) {
		setenv(stdio_names[i], stdio_devices[i]->name);
	}
#endif /* CONFIG_SYS_CONSOLE_ENV_OVERWRITE */

	gd->flags |= GD_FLG_DEVINIT;	/* device initialization completed */

	return 0;
}

#else /* CONFIG_SYS_CONSOLE_IS_IN_ENV */

/* Called after the relocation - use desired console functions */
int console_init_r(void)
{
	struct stdio_dev *inputdev = NULL, *outputdev = NULL;
	int i;
	struct stdio_dev *dev;

#ifdef CONFIG_SPLASH_SCREEN
	/*
	 * suppress all output if splash screen is enabled and we have
	 * a bmp to display. We redirect the output from frame buffer
	 * console to serial console in this case or suppress it if
	 * "silent" mode was requested.
	 */
	if (getenv("splashimage") != NULL) {
		if (!(gd->flags & GD_FLG_SILENT))
			outputdev = search_device (DEV_FLAGS_OUTPUT, "serial");
	}
#endif

	/* Scan devices looking for input and output devices */
	for (dev = stdio_get_list(); dev; dev = dev->next) {
		if ((dev->flags & DEV_FLAGS_INPUT) && (inputdev == NULL)) {
			inputdev = dev;
		}
		if ((dev->flags & DEV_FLAGS_OUTPUT) && (outputdev == NULL)) {
			outputdev = dev;
		}
		if(inputdev && outputdev)
			break;
	}

	/* Initializes output console first */
	if (outputdev != NULL) {
		console_setfile(stdout, outputdev);
		console_setfile(stderr, outputdev);
	}

	/* Initializes input console */
	if (inputdev != NULL)
		console_setfile(stdin, inputdev);

#ifndef CONFIG_SYS_CONSOLE_INFO_QUIET
	stdio_print_current_devices();
#endif /* CONFIG_SYS_CONSOLE_INFO_QUIET */

	/* Setting environment variables */
	for (i = 0; i < 3; i++) {
		setenv(stdio_names[i], stdio_devices[i]->name);
	}

	gd->flags |= GD_FLG_DEVINIT;	/* device initialization completed */

	return 0;
}

#endif /* CONFIG_SYS_CONSOLE_IS_IN_ENV */<|MERGE_RESOLUTION|>--- conflicted
+++ resolved
@@ -8,12 +8,8 @@
 #include <common.h>
 #include <stdarg.h>
 #include <malloc.h>
-<<<<<<< HEAD
+#include <os.h>
 #include <serial.h>			  /* serial_*() */
-=======
-#include <os.h>
-#include <serial.h>
->>>>>>> d36ae3bc
 #include <stdio_dev.h>
 #include <exports.h>
 #include <environment.h>
