--- conflicted
+++ resolved
@@ -238,15 +238,6 @@
 	if (!gd->have_console)
 		return 0;
 
-#ifdef CONFIG_CONSOLE_RECORD
-	if (gd->console_in.start) {
-		int ch;
-
-		ch = membuff_getbyte(&gd->console_in);
-		if (ch != -1)
-			return 1;
-	}
-#endif
 	if (gd->flags & GD_FLG_DEVINIT) {
 		/* Get from the standard input */
 		return fgetc(stdin);
@@ -265,12 +256,7 @@
 
 	if (!gd->have_console)
 		return 0;
-#ifdef CONFIG_CONSOLE_RECORD
-	if (gd->console_in.start) {
-		if (membuff_peekbyte(&gd->console_in) != -1)
-			return 1;
-	}
-#endif
+
 	if (gd->flags & GD_FLG_DEVINIT) {
 		/* Test the standard input */
 		return ftstc(stdin);
@@ -328,10 +314,6 @@
 		printch(c);
 		return;
 	}
-#endif
-#ifdef CONFIG_CONSOLE_RECORD
-	if (gd && (gd->flags & GD_FLG_RECORD) && gd->console_out.start)
-		membuff_putbyte(&gd->console_out, c);
 #endif
 #ifdef CONFIG_SILENT_CONSOLE
 	if (gd->flags & GD_FLG_SILENT)
@@ -371,10 +353,6 @@
 		return;
 	}
 #endif
-#ifdef CONFIG_CONSOLE_RECORD
-	if (gd && (gd->flags & GD_FLG_RECORD) && gd->console_out.start)
-		membuff_put(&gd->console_out, s, strlen(s));
-#endif
 #ifdef CONFIG_SILENT_CONSOLE
 	if (gd->flags & GD_FLG_SILENT)
 		return;
@@ -392,45 +370,6 @@
 	else
 		serial_puts(NULL, s);	  /* Send directly to the handler */
 }
-
-#ifdef CONFIG_CONSOLE_RECORD
-int console_record_init(void)
-{
-	int ret;
-
-	ret = membuff_new(&gd->console_out, CONFIG_CONSOLE_RECORD_OUT_SIZE);
-	if (ret)
-		return ret;
-	ret = membuff_new(&gd->console_in, CONFIG_CONSOLE_RECORD_IN_SIZE);
-
-<<<<<<< HEAD
-	/* For this to work, printbuffer must be larger than
-	 * anything we ever want to print.
-	 */
-	i = vscnprintf(printbuffer, sizeof(printbuffer), fmt, args);
-	va_end(args);
-
-	/* Print the string */
-	puts(printbuffer);
-
-	return i;
-=======
-	return ret;
->>>>>>> 7952bb7e
-}
-
-void console_record_reset(void)
-{
-	membuff_purge(&gd->console_out);
-	membuff_purge(&gd->console_in);
-}
-
-void console_record_reset_enable(void)
-{
-	console_record_reset();
-	gd->flags |= GD_FLG_RECORD;
-}
-#endif
 
 /* test if ctrl-c was pressed */
 static int ctrlc_disabled = 0;	/* see disable_ctrl() */
