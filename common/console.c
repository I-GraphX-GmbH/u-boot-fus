--- conflicted
+++ resolved
@@ -24,11 +24,7 @@
 #include <common.h>
 #include <stdarg.h>
 #include <malloc.h>
-<<<<<<< HEAD
 #include <serial.h>			  /* serial_*() */
-=======
-#include <serial.h>
->>>>>>> 2acceb0e
 #include <stdio_dev.h>
 #include <exports.h>
 #include <environment.h>
@@ -243,8 +239,6 @@
 	return i;
 }
 
-
-
 /** U-Boot INITIAL CONSOLE-COMPATIBLE FUNCTION *****************************/
 
 int getc(void)
@@ -592,8 +586,6 @@
 #ifdef CONFIG_SYS_CONSOLE_ENV_OVERWRITE
 	int i;
 #endif /* CONFIG_SYS_CONSOLE_ENV_OVERWRITE */
-#ifdef CONFIG_CONSOLE_MUX
-#endif
 
 	/* set default handlers at first */
 	gd->jt[XF_getc] = serial_getc;
@@ -662,16 +654,8 @@
 	}
 #endif /* CONFIG_SYS_CONSOLE_ENV_OVERWRITE */
 
-<<<<<<< HEAD
-=======
 	gd->flags |= GD_FLG_DEVINIT;	/* device initialization completed */
 
-#if 0
-	/* If nothing usable installed, use only the initial console */
-	if ((stdio_devices[stdin] == NULL) && (stdio_devices[stdout] == NULL))
-		return 0;
-#endif
->>>>>>> 2acceb0e
 	return 0;
 }
 
@@ -728,17 +712,8 @@
 		setenv(stdio_names[i], stdio_devices[i]->name);
 	}
 
-<<<<<<< HEAD
-=======
 	gd->flags |= GD_FLG_DEVINIT;	/* device initialization completed */
 
-#if 0
-	/* If nothing usable installed, use only the initial console */
-	if ((stdio_devices[stdin] == NULL) && (stdio_devices[stdout] == NULL))
-		return 0;
-#endif
-
->>>>>>> 2acceb0e
 	return 0;
 }
 
