/*
 * (C) Copyright 2000
 * Paolo Scaffardi, AIRVENT SAM s.p.a - RIMINI(ITALY), arsenio@tin.it
 *
 * SPDX-License-Identifier:	GPL-2.0+
 */

#include <common.h>
#include <console.h>
#include <debug_uart.h>
#include <stdarg.h>
#include <malloc.h>
#include <os.h>
#include <serial.h>			  /* serial_*() */
#include <stdio_dev.h>
#include <exports.h>
#include <environment.h>

DECLARE_GLOBAL_DATA_PTR;

static int on_console(const char *name, const char *value, enum env_op op,
	int flags)
{
	int console = -1;

	/* Check for console redirection */
	if (strcmp(name, "stdin") == 0)
		console = stdin;
	else if (strcmp(name, "stdout") == 0)
		console = stdout;
	else if (strcmp(name, "stderr") == 0)
		console = stderr;

	/* if not actually setting a console variable, we don't care */
	if (console == -1 || (gd->flags & GD_FLG_DEVINIT) == 0)
		return 0;

	switch (op) {
	case env_op_create:
	case env_op_overwrite:

#ifdef CONFIG_CONSOLE_MUX
		if (iomux_doenv(console, value))
			return 1;
#else
		/* Try assigning specified device */
		if (console_assign(console, value) < 0)
			return 1;
#endif /* CONFIG_CONSOLE_MUX */
		return 0;

	case env_op_delete:
		if ((flags & H_FORCE) == 0)
			printf("Can't delete \"%s\"\n", name);
		return 1;

	default:
		return 0;
	}
}
U_BOOT_ENV_CALLBACK(console, on_console);

#ifdef CONFIG_SILENT_CONSOLE
static int on_silent(const char *name, const char *value, enum env_op op,
	int flags)
{
#ifndef CONFIG_SILENT_CONSOLE_UPDATE_ON_SET
	if (flags & H_INTERACTIVE)
		return 0;
#endif
#ifndef CONFIG_SILENT_CONSOLE_UPDATE_ON_RELOC
	if ((flags & H_INTERACTIVE) == 0)
		return 0;
#endif

	if (value != NULL)
		gd->flags |= GD_FLG_SILENT;
	else
		gd->flags &= ~GD_FLG_SILENT;

	return 0;
}
U_BOOT_ENV_CALLBACK(silent, on_silent);
#endif

#ifdef CONFIG_SYS_CONSOLE_IS_IN_ENV
/*
 * if overwrite_console returns 1, the stdin, stderr and stdout
 * are switched to the serial port, else the settings in the
 * environment are used
 */
#ifdef CONFIG_SYS_CONSOLE_OVERWRITE_ROUTINE
extern int overwrite_console(void);
#define OVERWRITE_CONSOLE overwrite_console()
#else
#define OVERWRITE_CONSOLE 0
#endif /* CONFIG_SYS_CONSOLE_OVERWRITE_ROUTINE */

#endif /* CONFIG_SYS_CONSOLE_IS_IN_ENV */

static int console_setfile(int file, struct stdio_dev *pdev)
{
	int error = 0;

	if (!pdev || file >= MAX_FILES)
		return -1;

	/* Start new device */
	if (pdev->start) {
		error = pdev->start(pdev);
		/* If it's not started dont use it */
		if (error < 0)
			return error;
	}

	/* Assign the new device (leaving the existing one started) */
	stdio_devices[file] = pdev;

	/*
	 * Update monitor functions
	 * (to use the console stuff by other applications)
	 */
	switch (file) {
	case stdin:
		gd->jt->getc = getc;
		gd->jt->tstc = tstc;
		break;
	case stdout:
		gd->jt->putc = putc;
		gd->jt->puts = puts;
		gd->jt->printf = printf;
		break;
	}

	return 0;
}

<<<<<<< HEAD
=======
static void console_putc(int file, const char c)
{
	int i;
	struct stdio_dev *dev;

	for (i = 0; i < cd_count[file]; i++) {
		dev = console_devices[file][i];
		if (dev->putc != NULL)
			dev->putc(dev, c);
	}
}

#ifdef CONFIG_PRE_CONSOLE_BUFFER
static void console_puts_noserial(int file, const char *s)
{
	int i;
	struct stdio_dev *dev;

	for (i = 0; i < cd_count[file]; i++) {
		dev = console_devices[file][i];
		if (dev->puts != NULL && strcmp(dev->name, "serial") != 0)
			dev->puts(dev, s);
	}
}
#endif

static void console_puts(int file, const char *s)
{
	int i;
	struct stdio_dev *dev;

	for (i = 0; i < cd_count[file]; i++) {
		dev = console_devices[file][i];
		if (dev->puts != NULL)
			dev->puts(dev, s);
	}
}

static inline void console_doenv(int file, struct stdio_dev *dev)
{
	iomux_doenv(file, dev->name);
}
#else
static inline int console_getc(int file)
{
	return stdio_devices[file]->getc(stdio_devices[file]);
}

static inline int console_tstc(int file)
{
	return stdio_devices[file]->tstc(stdio_devices[file]);
}

static inline void console_putc(int file, const char c)
{
	stdio_devices[file]->putc(stdio_devices[file], c);
}

#ifdef CONFIG_PRE_CONSOLE_BUFFER
static inline void console_puts_noserial(int file, const char *s)
{
	if (strcmp(stdio_devices[file]->name, "serial") != 0)
		stdio_devices[file]->puts(stdio_devices[file], s);
}
#endif

static inline void console_puts(int file, const char *s)
{
	stdio_devices[file]->puts(stdio_devices[file], s);
}

static inline void console_doenv(int file, struct stdio_dev *dev)
{
	console_setfile(file, dev);
}
#endif /* defined(CONFIG_CONSOLE_MUX) */

>>>>>>> 37908968
/** U-Boot INITIAL CONSOLE-NOT COMPATIBLE FUNCTIONS *************************/

int serial_printf(const char *fmt, ...)
{
	va_list args;
	uint i;
	char printbuffer[CONFIG_SYS_PBSIZE];

	va_start(args, fmt);

	/* For this to work, printbuffer must be larger than
	 * anything we ever want to print.
	 */
	i = vscnprintf(printbuffer, sizeof(printbuffer), fmt, args);
	va_end(args);

	serial_puts(NULL, printbuffer);
	return i;
}

#ifndef CONFIG_CONSOLE_MUX
/* Similar functions for I/O multiplexing are defined in iomux.c */
int fgetc(int file)
{
	struct stdio_dev *pdev;

	if (file >= MAX_FILES)
		return -1;

	pdev = stdio_devices[file];
	return pdev->getc(pdev);
}

int ftstc(int file)
{
	struct stdio_dev *pdev;

	if (file >= MAX_FILES)
		return -1;

	pdev = stdio_devices[file];
	return pdev->tstc(pdev);
}

void fputc(int file, const char c)
{
	struct stdio_dev *pdev;

	if (file >= MAX_FILES)
		return;

	pdev = stdio_devices[file];
	pdev->putc(pdev, c);
}

void fputs(int file, const char *s)
{
	struct stdio_dev *pdev;

	if (file >= MAX_FILES)
		return;
	pdev = stdio_devices[file];
	pdev->puts(pdev, s);
}

static inline void console_doenv(int file, struct stdio_dev *dev)
{
	console_setfile(file, dev);
}
#endif /* defined(CONFIG_CONSOLE_MUX) */


int fprintf(int file, const char *fmt, ...)
{
	va_list args;
	uint i;
	char printbuffer[CONFIG_SYS_PBSIZE];

	va_start(args, fmt);

	/* For this to work, printbuffer must be larger than
	 * anything we ever want to print.
	 */
	i = vscnprintf(printbuffer, sizeof(printbuffer), fmt, args);
	va_end(args);

	/* Send to desired file */
	fputs(file, printbuffer);
	return i;
}

/** U-Boot INITIAL CONSOLE-COMPATIBLE FUNCTION *****************************/

int getc(void)
{
#ifdef CONFIG_DISABLE_CONSOLE
	if (gd->flags & GD_FLG_DISABLE_CONSOLE)
		return 0;
#endif

	if (!gd->have_console)
		return 0;

	if (gd->flags & GD_FLG_DEVINIT) {
		/* Get from the standard input */
		return fgetc(stdin);
	}

	/* Send directly to the handler */
	return serial_getc(NULL);
}

int tstc(void)
{
#ifdef CONFIG_DISABLE_CONSOLE
	if (gd->flags & GD_FLG_DISABLE_CONSOLE)
		return 0;
#endif

	if (!gd->have_console)
		return 0;

	if (gd->flags & GD_FLG_DEVINIT) {
		/* Test the standard input */
		return ftstc(stdin);
	}

	/* Send directly to the handler */
	return serial_tstc(NULL);
}

#ifdef CONFIG_PRE_CONSOLE_BUFFER
#define CIRC_BUF_IDX(idx) ((idx) % (unsigned long)CONFIG_PRE_CON_BUF_SZ)

static void pre_console_putc(const char c)
{
	char *buffer = (char *)CONFIG_PRE_CON_BUF_ADDR;

	buffer[CIRC_BUF_IDX(gd->precon_buf_idx++)] = c;
}

static void pre_console_puts(const char *s)
{
	while (*s)
		pre_console_putc(*s++);
}

static void print_pre_console_buffer(void)
{
	unsigned long i = 0;
	char *buffer = (char *)CONFIG_PRE_CON_BUF_ADDR;

	if (gd->precon_buf_idx > CONFIG_PRE_CON_BUF_SZ)
		i = gd->precon_buf_idx - CONFIG_PRE_CON_BUF_SZ;

	while (i < gd->precon_buf_idx)
		putc(buffer[CIRC_BUF_IDX(i++)]);
}
#else
static inline void pre_console_putc(const char c) {}
static inline void pre_console_puts(const char *s) {}
static inline void print_pre_console_buffer(void) {}
#endif

void putc(const char c)
{
#ifdef CONFIG_SANDBOX
	/* sandbox can send characters to stdout before it has a console */
	if (!gd || !(gd->flags & GD_FLG_SERIAL_READY)) {
		os_putc(c);
		return;
	}
#endif
#ifdef CONFIG_DEBUG_UART
	/* if we don't have a console yet, use the debug UART */
	if (!gd || !(gd->flags & GD_FLG_SERIAL_READY)) {
		printch(c);
		return;
	}
#endif
#ifdef CONFIG_SILENT_CONSOLE
	if (gd->flags & GD_FLG_SILENT)
		return;
#endif

#ifdef CONFIG_DISABLE_CONSOLE
	if (gd->flags & GD_FLG_DISABLE_CONSOLE)
		return;
#endif

	if (!gd->have_console)
		pre_console_putc(c);
	else if (gd->flags & GD_FLG_DEVINIT)
		fputc(stdout, c);	  /* Send to the standard output */
	else
		serial_putc(NULL, c);	  /* Send directly to the handler */
}

void puts(const char *s)
{
#ifdef CONFIG_SANDBOX
	if (!gd || !(gd->flags & GD_FLG_SERIAL_READY)) {
		os_puts(s);
		return;
	}
#endif
#ifdef CONFIG_DEBUG_UART
	if (!gd || !(gd->flags & GD_FLG_SERIAL_READY)) {
		while (*s) {
			int ch = *s++;

			printch(ch);
			if (ch == '\n')
				printch('\r');
		}
		return;
	}
#endif
#ifdef CONFIG_SILENT_CONSOLE
	if (gd->flags & GD_FLG_SILENT)
		return;
#endif

#ifdef CONFIG_DISABLE_CONSOLE
	if (gd->flags & GD_FLG_DISABLE_CONSOLE)
		return;
#endif

	if (!gd->have_console)
		pre_console_puts(s);
	else if (gd->flags & GD_FLG_DEVINIT)
		fputs(stdout, s);	  /* Send to the standard output */
	else
		serial_puts(NULL, s);	  /* Send directly to the handler */
}

/* test if ctrl-c was pressed */
static int ctrlc_disabled = 0;	/* see disable_ctrl() */
static int ctrlc_was_pressed = 0;
int ctrlc(void)
{
#ifndef CONFIG_SANDBOX
	if (!ctrlc_disabled && gd->have_console) {
		if (tstc()) {
			switch (getc()) {
			case 0x03:		/* ^C - Control C */
				ctrlc_was_pressed = 1;
				return 1;
			default:
				break;
			}
		}
	}
#endif

	return 0;
}
/* Reads user's confirmation.
   Returns 1 if user's input is "y", "Y", "yes" or "YES"
*/
int confirm_yesno(void)
{
	int i;
	char str_input[5];

	/* Flush input */
	while (tstc())
		getc();
	i = 0;
	while (i < sizeof(str_input)) {
		str_input[i] = getc();
		putc(str_input[i]);
		if (str_input[i] == '\r')
			break;
		i++;
	}
	putc('\n');
	if (strncmp(str_input, "y\r", 2) == 0 ||
	    strncmp(str_input, "Y\r", 2) == 0 ||
	    strncmp(str_input, "yes\r", 4) == 0 ||
	    strncmp(str_input, "YES\r", 4) == 0)
		return 1;
	return 0;
}
/* pass 1 to disable ctrlc() checking, 0 to enable.
 * returns previous state
 */
int disable_ctrlc(int disable)
{
	int prev = ctrlc_disabled;	/* save previous state */

	ctrlc_disabled = disable;
	return prev;
}

int had_ctrlc (void)
{
	return ctrlc_was_pressed;
}

void clear_ctrlc(void)
{
	ctrlc_was_pressed = 0;
}

<<<<<<< HEAD
#ifdef CONFIG_MODEM_SUPPORT_DEBUG
char	screen[1024];
char *cursor = screen;
int once = 0;
inline void dbg(const char *fmt, ...)
{
	va_list	args;
	uint	i;
	char	printbuffer[CONFIG_SYS_PBSIZE];

	if (!once) {
		memset(screen, 0, sizeof(screen));
		once++;
	}

	va_start(args, fmt);

	/* For this to work, printbuffer must be larger than
	 * anything we ever want to print.
	 */
	i = vsnprintf(printbuffer, sizeof(printbuffer), fmt, args);
	va_end(args);

	if ((screen + sizeof(screen) - 1 - cursor)
	    < strlen(printbuffer) + 1) {
		memset(screen, 0, sizeof(screen));
		cursor = screen;
	}
	sprintf(cursor, printbuffer);
	cursor += strlen(printbuffer);

}
#else
inline void dbg(const char *fmt, ...)
{
}
#endif

=======
>>>>>>> 37908968
/** U-Boot INIT FUNCTIONS *************************************************/

static struct stdio_dev *search_device(int flags, const char *name)
{
	struct stdio_dev *pdev;

<<<<<<< HEAD
	pdev = stdio_get_by_name(name);
=======
	dev = stdio_get_by_name(name);
#ifdef CONFIG_VIDCONSOLE_AS_LCD
	if (!dev && !strcmp(name, "lcd"))
		dev = stdio_get_by_name("vidconsole");
#endif
>>>>>>> 37908968

	if (pdev && (pdev->flags & flags))
		return pdev;

	return NULL;
}

int console_assign(int file, const char *devname)
{
	int flag;
	struct stdio_dev *pdev;

	/* Check for valid file */
	switch (file) {
	case stdin:
		flag = DEV_FLAGS_INPUT;
		break;
	case stdout:
	case stderr:
		flag = DEV_FLAGS_OUTPUT;
		break;
	default:
		return -1;
	}

	/* Check for valid device name */

	pdev = search_device(flag, devname);
	if (pdev)
		return console_setfile(file, pdev);

	return -1;
}

/* Called before relocation - use serial functions */
int console_init_f(void)
{
	gd->have_console = 1;

#ifdef CONFIG_SILENT_CONSOLE
	if (getenv("silent") != NULL)
		gd->flags |= GD_FLG_SILENT;
#endif

	print_pre_console_buffer();

	return 0;
}

void stdio_print_current_devices(void)
{
	/* Print information */
	puts("In:    ");
	if (stdio_devices[stdin] == NULL) {
		puts("No input devices available!\n");
	} else {
#ifdef CONFIG_CONSOLE_MUX
		struct stdio_dev *p;

		for (p = stdio_devices[stdin]; p; p = p->file_next[stdin])
			printf("%s ", p->name);
#else
		printf("%s\n", stdio_devices[stdin]->name);
#endif
	}

	puts("Out:   ");
	if (stdio_devices[stdout] == NULL) {
		puts("No output devices available!\n");
	} else {
#ifdef CONFIG_CONSOLE_MUX
		struct stdio_dev *p;

		for (p = stdio_devices[stdout]; p; p = p->file_next[stdout])
			printf("%s ", p->name);
#else
		printf("%s\n", stdio_devices[stdout]->name);
#endif
	}

	puts("Err:   ");
	if (stdio_devices[stderr] == NULL) {
		puts("No error devices available!\n");
	} else {
#ifdef CONFIG_CONSOLE_MUX
		struct stdio_dev *p;

		for (p = stdio_devices[stderr]; p; p = p->file_next[stderr])
			printf("%s ", p->name);
#else
		printf("%s\n", stdio_devices[stderr]->name);
#endif
	}
}

#ifdef CONFIG_SYS_CONSOLE_IS_IN_ENV
/* Called after the relocation - use desired console functions */
int console_init_r(void)
{
	char *stdinname, *stdoutname, *stderrname;
	struct stdio_dev *inputdev = NULL, *outputdev = NULL, *errdev = NULL;
#ifdef CONFIG_SYS_CONSOLE_ENV_OVERWRITE
	int i;
#endif /* CONFIG_SYS_CONSOLE_ENV_OVERWRITE */

	/* set default handlers at first */
	gd->jt->getc = getc;
	gd->jt->tstc = tstc;
	gd->jt->putc = putc;
	gd->jt->puts = puts;
	gd->jt->printf = printf;

	/* stdin stdout and stderr are in environment */
	/* scan for it */
	stdinname  = getenv("stdin");
	stdoutname = getenv("stdout");
	stderrname = getenv("stderr");

	if (OVERWRITE_CONSOLE == 0) {	/* if not overwritten by config switch */
#ifdef CONFIG_CONSOLE_MUX
		int iomux_err = 0;

		iomux_err = iomux_doenv(stdin, stdinname);
		iomux_err += iomux_doenv(stdout, stdoutname);
		iomux_err += iomux_doenv(stderr, stderrname);
		if (!iomux_err)
			/* Successful, so skip all the code below. */
			goto done;
#endif
		inputdev  = search_device(DEV_FLAGS_INPUT,  stdinname);
		outputdev = search_device(DEV_FLAGS_OUTPUT, stdoutname);
		errdev    = search_device(DEV_FLAGS_OUTPUT, stderrname);
	}
	/* if the devices are overwritten or not found, use default device */
	if (inputdev == NULL) {
		inputdev  = search_device(DEV_FLAGS_INPUT,  "serial");
	}
	if (outputdev == NULL) {
		outputdev = search_device(DEV_FLAGS_OUTPUT, "serial");
	}
	if (errdev == NULL) {
		errdev    = search_device(DEV_FLAGS_OUTPUT, "serial");
	}
	/* Initializes output console first */
	if (outputdev != NULL) {
		/* need to set a console if not done above. */
		console_doenv(stdout, outputdev);
	}
	if (errdev != NULL) {
		/* need to set a console if not done above. */
		console_doenv(stderr, errdev);
	}
	if (inputdev != NULL) {
		/* need to set a console if not done above. */
		console_doenv(stdin, inputdev);
	}

#ifdef CONFIG_CONSOLE_MUX
done:
#endif

#ifndef CONFIG_SYS_CONSOLE_INFO_QUIET
	stdio_print_current_devices();
#endif /* CONFIG_SYS_CONSOLE_INFO_QUIET */
#ifdef CONFIG_VIDCONSOLE_AS_LCD
	if (strstr(stdoutname, "lcd"))
		printf("Warning: Please change 'lcd' to 'vidconsole' in stdout/stderr environment vars\n");
#endif

#ifdef CONFIG_SYS_CONSOLE_ENV_OVERWRITE
	/* set the environment variables (will overwrite previous env settings) */
	for (i = 0; i < 3; i++) {
		setenv(stdio_names[i], stdio_devices[i]->name);
	}
#endif /* CONFIG_SYS_CONSOLE_ENV_OVERWRITE */

	gd->flags |= GD_FLG_DEVINIT;	/* device initialization completed */

	return 0;
}

#else /* CONFIG_SYS_CONSOLE_IS_IN_ENV */

/* Called after the relocation - use desired console functions */
int console_init_r(void)
{
	struct stdio_dev *inputdev = NULL, *outputdev = NULL;
	int i;
	struct stdio_dev *dev;

#ifdef CONFIG_SPLASH_SCREEN
	/*
	 * suppress all output if splash screen is enabled and we have
	 * a bmp to display. We redirect the output from frame buffer
	 * console to serial console in this case or suppress it if
	 * "silent" mode was requested.
	 */
	if (getenv("splashimage") != NULL) {
		if (!(gd->flags & GD_FLG_SILENT))
			outputdev = search_device (DEV_FLAGS_OUTPUT, "serial");
	}
#endif

	/* Scan devices looking for input and output devices */
	for (dev = stdio_get_list(); dev; dev = dev->next) {
		if ((dev->flags & DEV_FLAGS_INPUT) && (inputdev == NULL)) {
			inputdev = dev;
		}
		if ((dev->flags & DEV_FLAGS_OUTPUT) && (outputdev == NULL)) {
			outputdev = dev;
		}
		if(inputdev && outputdev)
			break;
	}

	/* Initializes output console first */
	if (outputdev != NULL) {
		console_setfile(stdout, outputdev);
		console_setfile(stderr, outputdev);
	}

	/* Initializes input console */
	if (inputdev != NULL)
		console_setfile(stdin, inputdev);

#ifndef CONFIG_SYS_CONSOLE_INFO_QUIET
	stdio_print_current_devices();
#endif /* CONFIG_SYS_CONSOLE_INFO_QUIET */

	/* Setting environment variables */
	for (i = 0; i < 3; i++) {
		setenv(stdio_names[i], stdio_devices[i]->name);
	}

	gd->flags |= GD_FLG_DEVINIT;	/* device initialization completed */

	return 0;
}

#endif /* CONFIG_SYS_CONSOLE_IS_IN_ENV */<|MERGE_RESOLUTION|>--- conflicted
+++ resolved
@@ -135,86 +135,6 @@
 	return 0;
 }
 
-<<<<<<< HEAD
-=======
-static void console_putc(int file, const char c)
-{
-	int i;
-	struct stdio_dev *dev;
-
-	for (i = 0; i < cd_count[file]; i++) {
-		dev = console_devices[file][i];
-		if (dev->putc != NULL)
-			dev->putc(dev, c);
-	}
-}
-
-#ifdef CONFIG_PRE_CONSOLE_BUFFER
-static void console_puts_noserial(int file, const char *s)
-{
-	int i;
-	struct stdio_dev *dev;
-
-	for (i = 0; i < cd_count[file]; i++) {
-		dev = console_devices[file][i];
-		if (dev->puts != NULL && strcmp(dev->name, "serial") != 0)
-			dev->puts(dev, s);
-	}
-}
-#endif
-
-static void console_puts(int file, const char *s)
-{
-	int i;
-	struct stdio_dev *dev;
-
-	for (i = 0; i < cd_count[file]; i++) {
-		dev = console_devices[file][i];
-		if (dev->puts != NULL)
-			dev->puts(dev, s);
-	}
-}
-
-static inline void console_doenv(int file, struct stdio_dev *dev)
-{
-	iomux_doenv(file, dev->name);
-}
-#else
-static inline int console_getc(int file)
-{
-	return stdio_devices[file]->getc(stdio_devices[file]);
-}
-
-static inline int console_tstc(int file)
-{
-	return stdio_devices[file]->tstc(stdio_devices[file]);
-}
-
-static inline void console_putc(int file, const char c)
-{
-	stdio_devices[file]->putc(stdio_devices[file], c);
-}
-
-#ifdef CONFIG_PRE_CONSOLE_BUFFER
-static inline void console_puts_noserial(int file, const char *s)
-{
-	if (strcmp(stdio_devices[file]->name, "serial") != 0)
-		stdio_devices[file]->puts(stdio_devices[file], s);
-}
-#endif
-
-static inline void console_puts(int file, const char *s)
-{
-	stdio_devices[file]->puts(stdio_devices[file], s);
-}
-
-static inline void console_doenv(int file, struct stdio_dev *dev)
-{
-	console_setfile(file, dev);
-}
-#endif /* defined(CONFIG_CONSOLE_MUX) */
-
->>>>>>> 37908968
 /** U-Boot INITIAL CONSOLE-NOT COMPATIBLE FUNCTIONS *************************/
 
 int serial_printf(const char *fmt, ...)
@@ -520,62 +440,17 @@
 	ctrlc_was_pressed = 0;
 }
 
-<<<<<<< HEAD
-#ifdef CONFIG_MODEM_SUPPORT_DEBUG
-char	screen[1024];
-char *cursor = screen;
-int once = 0;
-inline void dbg(const char *fmt, ...)
-{
-	va_list	args;
-	uint	i;
-	char	printbuffer[CONFIG_SYS_PBSIZE];
-
-	if (!once) {
-		memset(screen, 0, sizeof(screen));
-		once++;
-	}
-
-	va_start(args, fmt);
-
-	/* For this to work, printbuffer must be larger than
-	 * anything we ever want to print.
-	 */
-	i = vsnprintf(printbuffer, sizeof(printbuffer), fmt, args);
-	va_end(args);
-
-	if ((screen + sizeof(screen) - 1 - cursor)
-	    < strlen(printbuffer) + 1) {
-		memset(screen, 0, sizeof(screen));
-		cursor = screen;
-	}
-	sprintf(cursor, printbuffer);
-	cursor += strlen(printbuffer);
-
-}
-#else
-inline void dbg(const char *fmt, ...)
-{
-}
-#endif
-
-=======
->>>>>>> 37908968
 /** U-Boot INIT FUNCTIONS *************************************************/
 
 static struct stdio_dev *search_device(int flags, const char *name)
 {
 	struct stdio_dev *pdev;
 
-<<<<<<< HEAD
 	pdev = stdio_get_by_name(name);
-=======
-	dev = stdio_get_by_name(name);
 #ifdef CONFIG_VIDCONSOLE_AS_LCD
-	if (!dev && !strcmp(name, "lcd"))
-		dev = stdio_get_by_name("vidconsole");
-#endif
->>>>>>> 37908968
+	if (!pdev && !strcmp(name, "lcd"))
+		pdev = stdio_get_by_name("vidconsole");
+#endif
 
 	if (pdev && (pdev->flags & flags))
 		return pdev;
