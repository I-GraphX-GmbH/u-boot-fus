--- conflicted
+++ resolved
@@ -58,115 +58,6 @@
 	return nargs;
 }
 
-<<<<<<< HEAD
-=======
-void cli_simple_process_macros(const char *input, char *output)
-{
-	char c, prev;
-	const char *varname_start = NULL;
-	int inputcnt = strlen(input);
-	int outputcnt = CONFIG_SYS_CBSIZE;
-	int state = 0;		/* 0 = waiting for '$'  */
-
-	/* 1 = waiting for '(' or '{' */
-	/* 2 = waiting for ')' or '}' */
-	/* 3 = waiting for '''  */
-	char __maybe_unused *output_start = output;
-
-	debug_parser("[PROCESS_MACROS] INPUT len %zd: \"%s\"\n", strlen(input),
-		     input);
-
-	prev = '\0';		/* previous character   */
-
-	while (inputcnt && outputcnt) {
-		c = *input++;
-		inputcnt--;
-
-		if (state != 3) {
-			/* remove one level of escape characters */
-			if ((c == '\\') && (prev != '\\')) {
-				if (inputcnt-- == 0)
-					break;
-				prev = c;
-				c = *input++;
-			}
-		}
-
-		switch (state) {
-		case 0:	/* Waiting for (unescaped) $    */
-			if ((c == '\'') && (prev != '\\')) {
-				state = 3;
-				break;
-			}
-			if ((c == '$') && (prev != '\\')) {
-				state++;
-			} else {
-				*(output++) = c;
-				outputcnt--;
-			}
-			break;
-		case 1:	/* Waiting for (        */
-			if (c == '(' || c == '{') {
-				state++;
-				varname_start = input;
-			} else {
-				state = 0;
-				*(output++) = '$';
-				outputcnt--;
-
-				if (outputcnt) {
-					*(output++) = c;
-					outputcnt--;
-				}
-			}
-			break;
-		case 2:	/* Waiting for )        */
-			if (c == ')' || c == '}') {
-				int i;
-				char envname[CONFIG_SYS_CBSIZE], *envval;
-				/* Varname # of chars */
-				int envcnt = input - varname_start - 1;
-
-				/* Get the varname */
-				for (i = 0; i < envcnt; i++)
-					envname[i] = varname_start[i];
-				envname[i] = 0;
-
-				/* Get its value */
-				envval = env_get(envname);
-
-				/* Copy into the line if it exists */
-				if (envval != NULL)
-					while ((*envval) && outputcnt) {
-						*(output++) = *(envval++);
-						outputcnt--;
-					}
-				/* Look for another '$' */
-				state = 0;
-			}
-			break;
-		case 3:	/* Waiting for '        */
-			if ((c == '\'') && (prev != '\\')) {
-				state = 0;
-			} else {
-				*(output++) = c;
-				outputcnt--;
-			}
-			break;
-		}
-		prev = c;
-	}
-
-	if (outputcnt)
-		*output = 0;
-	else
-		*(output - 1) = 0;
-
-	debug_parser("[PROCESS_MACROS] OUTPUT len %zd: \"%s\"\n",
-		     strlen(output_start), output_start);
-}
-
->>>>>>> 83f07da0
  /*
  * WARNING:
  *
@@ -329,7 +220,7 @@
 					   after the $( or ${ respectively;
 					   read the environment variable */
 					output[out] = 0;
-					s = getenv(output + varindex + 2);
+					s = env_get(output + varindex + 2);
 #if DEBUG_PARSER
 					printf("[$(%s)='",
 					       output + varindex + 2);
