--- conflicted
+++ resolved
@@ -27,23 +27,14 @@
 	if (pdevstart) {
 		pdev = pdevstart;
 		do {
-			printf("%-16s%08x %c%c%c ",
+			printf("%-16s%08x %c%c ",
 			       pdev->name, pdev->flags,
-			       (pdev->flags & DEV_FLAGS_SYSTEM) ? 'S' : '.',
 			       (pdev->flags & DEV_FLAGS_INPUT) ? 'I' : '.',
 			       (pdev->flags & DEV_FLAGS_OUTPUT) ? 'O' : '.');
 
-<<<<<<< HEAD
 			for (l = 0; l < MAX_FILES; l++) {
 #ifdef CONFIG_CONSOLE_MUX
 				struct stdio_dev *p;
-=======
-		printf ("%-8s %08x %c%c ",
-			dev->name,
-			dev->flags,
-			(dev->flags & DEV_FLAGS_INPUT) ? 'I' : '.',
-			(dev->flags & DEV_FLAGS_OUTPUT) ? 'O' : '.');
->>>>>>> 7952bb7e
 
 				for (p = stdio_devices[l]; p;
 				     p = p->file_next[l]) {
