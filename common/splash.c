/*
 * Copyright (C) 2013, Boundary Devices <info@boundarydevices.com>
 *
 * See file CREDITS for list of people who contributed to this
 * project.
 *
 * This program is free software; you can redistribute it and/or
 * modify it under the terms of the GNU General Public License as
 * published by the Free Software Foundation; either version 2 of
 * the License, or (at your option) any later version.
 *
 * This program is distributed in the hope that it will be useful,
 * but WITHOUT ANY WARRANTY; without even the implied warranty of
 * MERCHANTABILITY or FITNESS FOR A PARTICULAR PURPOSE.	 See the
 * GNU General Public License for more details.
 *
 * You should have received a copy of the GNU General Public License
 * along with this program; if not, write to the Free Software
 * Foundation, Inc., http://www.fsf.org/about/contact/
 *
 */

#include <common.h>
#include <env.h>
#include <splash.h>
#include <lcd.h>

static struct splash_location default_splash_locations[] = {
	{
		.name = "sf",
		.storage = SPLASH_STORAGE_SF,
		.flags = SPLASH_STORAGE_RAW,
		.offset = 0x0,
	},
	{
		.name = "mmc_fs",
		.storage = SPLASH_STORAGE_MMC,
		.flags = SPLASH_STORAGE_FS,
		.devpart = "0:1",
	},
	{
		.name = "usb_fs",
		.storage = SPLASH_STORAGE_USB,
		.flags = SPLASH_STORAGE_FS,
		.devpart = "0:1",
	},
	{
		.name = "sata_fs",
		.storage = SPLASH_STORAGE_SATA,
		.flags = SPLASH_STORAGE_FS,
		.devpart = "0:1",
	},
};

#if defined(CONFIG_DM_VIDEO) && defined(CONFIG_VIDEO_LOGO)

#include <bmp_logo_data.h>

static int splash_video_logo_load(void)
{
	char *splashimage;
<<<<<<< HEAD
	u32 bmp_load_addr;
=======
	ulong bmp_load_addr;
>>>>>>> 0ea138a2

	splashimage = env_get("splashimage");
	if (!splashimage)
		return -ENOENT;

	bmp_load_addr = simple_strtoul(splashimage, 0, 16);
	if (!bmp_load_addr) {
		printf("Error: bad 'splashimage' address\n");
		return -EFAULT;
	}

	memcpy((void *)bmp_load_addr, bmp_logo_bitmap,
	       ARRAY_SIZE(bmp_logo_bitmap));

	return 0;
}
#else
static inline int splash_video_logo_load(void) { return -ENOSYS; }
#endif

__weak int splash_screen_prepare(void)
{
	if (CONFIG_IS_ENABLED(SPLASH_SOURCE))
		return splash_source_load(default_splash_locations,
					  ARRAY_SIZE(default_splash_locations));

	return splash_video_logo_load();
}

#ifdef CONFIG_SPLASH_SCREEN_ALIGN
void splash_get_pos(int *x, int *y)
{
	char *s = env_get("splashpos");

	if (!s)
		return;

	if (s[0] == 'm')
		*x = BMP_ALIGN_CENTER;
	else
		*x = simple_strtol(s, NULL, 0);

	s = strchr(s + 1, ',');
	if (s != NULL) {
		if (s[1] == 'm')
			*y = BMP_ALIGN_CENTER;
		else
			*y = simple_strtol(s + 1, NULL, 0);
	}
}
#endif /* CONFIG_SPLASH_SCREEN_ALIGN */

#if defined(CONFIG_DM_VIDEO) && !defined(CONFIG_HIDE_LOGO_VERSION)

#ifdef CONFIG_VIDEO_LOGO
#include <bmp_logo.h>
#endif
#include <dm.h>
#include <video_console.h>
#include <video_font.h>

void splash_display_banner(void)
{
	struct udevice *dev;
	char buf[DISPLAY_OPTIONS_BANNER_LENGTH];
	int col, row, ret;

	ret = uclass_get_device(UCLASS_VIDEO_CONSOLE, 0, &dev);
	if (ret)
		return;

#ifdef CONFIG_VIDEO_LOGO
	col = BMP_LOGO_WIDTH / VIDEO_FONT_WIDTH + 1;
	row = BMP_LOGO_HEIGHT / VIDEO_FONT_HEIGHT + 1;
#else
	col = 0;
	row = 0;
#endif

	display_options_get_banner(false, buf, sizeof(buf));
	vidconsole_position_cursor(dev, col, 1);
	vidconsole_put_string(dev, buf);
	vidconsole_position_cursor(dev, 0, row);
}
#endif /* CONFIG_DM_VIDEO && !CONFIG_HIDE_LOGO_VERSION */

/*
 * Common function to show a splash image if env("splashimage") is set.
 * Is used for both dm_video and lcd video stacks. For additional
 * details please refer to doc/README.splashprepare.
 */
#if defined(CONFIG_SPLASH_SCREEN) && defined(CONFIG_CMD_BMP)
int splash_display(void)
{
	ulong addr;
	char *s;
	int x = 0, y = 0, ret;

	s = env_get("splashimage");
	if (!s)
		return -EINVAL;

	addr = simple_strtoul(s, NULL, 16);
	ret = splash_screen_prepare();
	if (ret)
		return ret;

	splash_get_pos(&x, &y);

	ret = bmp_display(addr, x, y);

	/* Skip banner output on video console if the logo is not at 0,0 */
	if (x || y)
		goto end;

#if defined(CONFIG_DM_VIDEO) && !defined(CONFIG_HIDE_LOGO_VERSION)
	splash_display_banner();
#endif
end:
	return ret;
}
#endif<|MERGE_RESOLUTION|>--- conflicted
+++ resolved
@@ -59,11 +59,7 @@
 static int splash_video_logo_load(void)
 {
 	char *splashimage;
-<<<<<<< HEAD
-	u32 bmp_load_addr;
-=======
 	ulong bmp_load_addr;
->>>>>>> 0ea138a2
 
 	splashimage = env_get("splashimage");
 	if (!splashimage)
