menu "Boot timing"

config BOOTSTAGE
	bool "Boot timing and reporting"
	help
	  Enable recording of boot time while booting. To use it, insert
	  calls to bootstage_mark() with a suitable BOOTSTAGE_ID from
	  bootstage.h. Only a single entry is recorded for each ID. You can
	  give the entry a name with bootstage_mark_name(). You can also
	  record elapsed time in a particular stage using bootstage_start()
	  before starting and bootstage_accum() when finished. Bootstage will
	  add up all the accumulated time and report it.

	  Normally, IDs are defined in bootstage.h but a small number of
	  additional 'user' IDs can be used by passing BOOTSTAGE_ID_ALLOC
	  as the ID.

	  Calls to show_boot_progress() will also result in log entries but
	  these will not have names.

config SPL_BOOTSTAGE
	bool "Boot timing and reported in SPL"
	depends on BOOTSTAGE
	help
	  Enable recording of boot time in SPL. To make this visible to U-Boot
	  proper, enable BOOTSTAGE_STASH as well. This will stash the timing
	  information when SPL finishes and load it when U-Boot proper starts
	  up.

config BOOTSTAGE_REPORT
	bool "Display a detailed boot timing report before booting the OS"
	depends on BOOTSTAGE
	help
	  Enable output of a boot time report just before the OS is booted.
	  This shows how long it took U-Boot to go through each stage of the
	  boot process. The report looks something like this:

		Timer summary in microseconds:
		       Mark    Elapsed  Stage
			  0          0  reset
		  3,575,678  3,575,678  board_init_f start
		  3,575,695         17  arch_cpu_init A9
		  3,575,777         82  arch_cpu_init done
		  3,659,598     83,821  board_init_r start
		  3,910,375    250,777  main_loop
		 29,916,167 26,005,792  bootm_start
		 30,361,327    445,160  start_kernel

config BOOTSTAGE_USER_COUNT
	int "Number of boot ID numbers available for user use"
	default 20
	help
	  This is the number of available user bootstage records.
	  Each time you call bootstage_mark(BOOTSTAGE_ID_ALLOC, ...)
	  a new ID will be allocated from this stash. If you exceed
	  the limit, recording will stop.

config BOOTSTAGE_RECORD_COUNT
	int "Number of boot stage records to store"
	default 30
	help
	  This is the size of the bootstage record list and is the maximum
	  number of bootstage records that can be recorded.

config BOOTSTAGE_FDT
	bool "Store boot timing information in the OS device tree"
	depends on BOOTSTAGE
	help
	  Stash the bootstage information in the FDT. A root 'bootstage'
	  node is created with each bootstage id as a child. Each child
	  has a 'name' property and either 'mark' containing the
	  mark time in microseconds, or 'accum' containing the
	  accumulated time for that bootstage id in microseconds.
	  For example:

		bootstage {
			154 {
				name = "board_init_f";
				mark = <3575678>;
			};
			170 {
				name = "lcd";
				accum = <33482>;
			};
		};

	  Code in the Linux kernel can find this in /proc/devicetree.

config BOOTSTAGE_STASH
	bool "Stash the boot timing information in memory before booting OS"
	depends on BOOTSTAGE
	help
	  Some OSes do not support device tree. Bootstage can instead write
	  the boot timing information in a binary format at a given address.
	  This happens through a call to bootstage_stash(), typically in
	  the CPU's cleanup_before_linux() function. You can use the
	  'bootstage stash' and 'bootstage unstash' commands to do this on
	  the command line.

config BOOTSTAGE_STASH_ADDR
	hex "Address to stash boot timing information"
	default 0
	help
	  Provide an address which will not be overwritten by the OS when it
	  starts, so that it can read this information when ready.

config BOOTSTAGE_STASH_SIZE
	hex "Size of boot timing stash region"
	default 0x1000
	help
	  This should be large enough to hold the bootstage stash. A value of
	  4096 (4KiB) is normally plenty.

endmenu

menu "Boot media"

config NOR_BOOT
	bool "Support for booting from NOR flash"
	depends on NOR
	help
	  Enabling this will make a U-Boot binary that is capable of being
	  booted via NOR.  In this case we will enable certain pinmux early
	  as the ROM only partially sets up pinmux.  We also default to using
	  NOR for environment.

config NAND_BOOT
	bool "Support for booting from NAND flash"
	default n
	help
	  Enabling this will make a U-Boot binary that is capable of being
	  booted via NAND flash. This is not a must, some SoCs need this,
	  some not.

config ONENAND_BOOT
	bool "Support for booting from ONENAND"
	default n
	help
	  Enabling this will make a U-Boot binary that is capable of being
	  booted via ONENAND. This is not a must, some SoCs need this,
	  some not.

config QSPI_BOOT
	bool "Support for booting from QSPI flash"
	default n
	help
	  Enabling this will make a U-Boot binary that is capable of being
	  booted via QSPI flash. This is not a must, some SoCs need this,
	  some not.

config SATA_BOOT
	bool "Support for booting from SATA"
	default n
	help
	  Enabling this will make a U-Boot binary that is capable of being
	  booted via SATA. This is not a must, some SoCs need this,
	  some not.

config SD_BOOT
	bool "Support for booting from SD/EMMC"
	default n
	help
	  Enabling this will make a U-Boot binary that is capable of being
	  booted via SD/EMMC. This is not a must, some SoCs need this,
	  some not.

config SPI_BOOT
	bool "Support for booting from SPI flash"
	default n
	help
	  Enabling this will make a U-Boot binary that is capable of being
	  booted via SPI flash. This is not a must, some SoCs need this,
	  some not.

endmenu

<<<<<<< HEAD
menu "Environment"

if ARCH_SUNXI

choice
	prompt "Environment Device"
	default ENV_IS_IN_MMC if ARCH_SUNXI

config ENV_IS_IN_MMC
	bool "Environment in an MMC device"
	depends on CMD_MMC
	help
	  Define this if you have an MMC device which you want to use for the
	  environment.

config ENV_IS_IN_NAND
	bool "Environment in a NAND device"
	depends on CMD_NAND
	help
	  Define this if you have a NAND device which you want to use for the
	  environment.

config ENV_IS_IN_UBI
	bool "Environment in a UBI volume"
	depends on CMD_UBI
	depends on CMD_MTDPARTS
	help
	  Define this if you have a UBI volume which you want to use for the
	  environment.

config ENV_IS_NOWHERE
	bool "Environment is not stored"
	help
	  Define this if you don't want to or can't have an environment stored
	  on a storage medium

endchoice

config ENV_OFFSET
	hex "Environment Offset"
	depends on !ENV_IS_IN_UBI
	depends on !ENV_IS_NOWHERE
	default 0x88000 if ARCH_SUNXI
	help
	  Offset from the start of the device (or partition)

config ENV_SIZE
	hex "Environment Size"
	depends on !ENV_IS_NOWHERE
	default 0x20000 if ARCH_SUNXI
	help
	  Size of the environment storage area

config ENV_UBI_PART
	string "UBI partition name"
	depends on ENV_IS_IN_UBI
	help
	  MTD partition containing the UBI device

config ENV_UBI_VOLUME
	string "UBI volume name"
	depends on ENV_IS_IN_UBI
	help
	  Name of the volume that you want to store the environment in.

endif

endmenu

config SET_BOOTDELAY
	bool "Set specific boot delay"
	default y

=======
>>>>>>> 83f07da0
config BOOTDELAY
	int "delay in seconds before automatically booting"
	default 2
	depends on AUTOBOOT
	depends on SET_BOOTDELAY
	help
	  Delay before automatically running bootcmd;
	  set to 0 to autoboot with no delay, but you can stop it by key input.
	  set to -1 to disable autoboot.
	  set to -2 to autoboot with no delay and not check for abort

	  See doc/README.autoboot for details.

config USE_BOOTARGS
	bool "Enable boot arguments"
	help
	  Provide boot arguments to bootm command. Boot arguments are specified
	  in CONFIG_BOOTARGS option. Enable this option to be able to specify
	  CONFIG_BOOTARGS string. If this option is disabled, CONFIG_BOOTARGS
	  will be undefined and won't take any space in U-Boot image.

config BOOTARGS
	string "Boot arguments"
	depends on USE_BOOTARGS
	help
	  This can be used to pass arguments to the bootm command. The value of
	  CONFIG_BOOTARGS goes into the environment value "bootargs". Note that
	  this value will also override the "chosen" node in FDT blob.

menu "Console"

config MENU
	bool
	help
	  This is the library functionality to provide a text-based menu of
	  choices for the user to make choices with.

config CONSOLE_RECORD
	bool "Console recording"
	help
	  This provides a way to record console output (and provide console
	  input) through circular buffers. This is mostly useful for testing.
	  Console output is recorded even when the console is silent.
	  To enable console recording, call console_record_reset_enable()
	  from your code.

config CONSOLE_RECORD_OUT_SIZE
	hex "Output buffer size"
	depends on CONSOLE_RECORD
	default 0x400 if CONSOLE_RECORD
	help
	  Set the size of the console output buffer. When this fills up, no
	  more data will be recorded until some is removed. The buffer is
	  allocated immediately after the malloc() region is ready.

config CONSOLE_RECORD_IN_SIZE
	hex "Input buffer size"
	depends on CONSOLE_RECORD
	default 0x100 if CONSOLE_RECORD
	help
	  Set the size of the console input buffer. When this contains data,
	  tstc() and getc() will use this in preference to real device input.
	  The buffer is allocated immediately after the malloc() region is
	  ready.

config IDENT_STRING
	string "Board specific string to be added to uboot version string"
	help
	  This options adds the board specific name to u-boot version.

config SILENT_CONSOLE
	bool "Support a silent console"
	help
	  This option allows the console to be silenced, meaning that no
	  output will appear on the console devices. This is controlled by
	  setting the environment vaariable 'silent' to a non-empty value.
	  Note this also silences the console when booting Linux.

	  When the console is set up, the variable is checked, and the
	  GD_FLG_SILENT flag is set. Changing the environment variable later
	  will update the flag.

config SILENT_U_BOOT_ONLY
	bool "Only silence the U-Boot console"
	depends on SILENT_CONSOLE
	help
	  Normally when the U-Boot console is silenced, Linux's console is
	  also silenced (assuming the board boots into Linux). This option
	  allows the linux console to operate normally, even if U-Boot's
	  is silenced.

config SILENT_CONSOLE_UPDATE_ON_SET
	bool "Changes to the 'silent' environment variable update immediately"
	depends on SILENT_CONSOLE
	default y if SILENT_CONSOLE
	help
	  When the 'silent' environment variable is changed, update the
	  console silence flag immediately. This allows 'setenv' to be used
	  to silence or un-silence the console.

	  The effect is that any change to the variable will affect the
	  GD_FLG_SILENT flag.

config SILENT_CONSOLE_UPDATE_ON_RELOC
	bool "Allow flags to take effect on relocation"
	depends on SILENT_CONSOLE
	help
	  In some cases the environment is not available until relocation
	  (e.g. NAND). This option makes the value of the 'silent'
	  environment variable take effect at relocation.

config PRE_CONSOLE_BUFFER
	bool "Buffer characters before the console is available"
	help
	  Prior to the console being initialised (i.e. serial UART
	  initialised etc) all console output is silently discarded.
	  Defining CONFIG_PRE_CONSOLE_BUFFER will cause U-Boot to
	  buffer any console messages prior to the console being
	  initialised to a buffer. The buffer is a circular buffer, so
	  if it overflows, earlier output is discarded.

	  Note that this is not currently supported in SPL. It would be
	  useful to be able to share the pre-console buffer with SPL.

config PRE_CON_BUF_SZ
	int "Sets the size of the pre-console buffer"
	depends on PRE_CONSOLE_BUFFER
	default 4096
	help
	  The size of the pre-console buffer affects how much console output
	  can be held before it overflows and starts discarding earlier
	  output. Normally there is very little output at this early stage,
	  unless debugging is enabled, so allow enough for ~10 lines of
	  text.

	  This is a useful feature if you are using a video console and
	  want to see the full boot output on the console. Without this
	  option only the post-relocation output will be displayed.

config PRE_CON_BUF_ADDR
	hex "Address of the pre-console buffer"
	depends on PRE_CONSOLE_BUFFER
	default 0x2f000000 if ARCH_SUNXI && MACH_SUN9I
	default 0x4f000000 if ARCH_SUNXI && !MACH_SUN9I
	help
	  This sets the start address of the pre-console buffer. This must
	  be in available memory and is accessed before relocation and
	  possibly before DRAM is set up. Therefore choose an address
	  carefully.

	  We should consider removing this option and allocating the memory
	  in board_init_f_init_reserve() instead.

config CONSOLE_MUX
	bool "Enable console multiplexing"
	default y if DM_VIDEO || VIDEO || LCD
	help
	  This allows multiple devices to be used for each console 'file'.
	  For example, stdout can be set to go to serial and video.
	  Similarly, stdin can be set to come from serial and keyboard.
	  Input can be provided from either source. Console multiplexing
	  adds a small amount of size to U-Boot.  Changes to the environment
	  variables stdout, stdin and stderr will take effect immediately.

config SYS_CONSOLE_IS_IN_ENV
	bool "Select console devices from the environment"
	default y if CONSOLE_MUX
	help
	  This allows multiple input/output devices to be set at boot time.
	  For example, if stdout is set to "serial,video" then output will
	  be sent to both the serial and video devices on boot. The
	  environment variables can be updated after boot to change the
	  input/output devices.

config SYS_CONSOLE_OVERWRITE_ROUTINE
	bool "Allow board control over console overwriting"
	help
	  If this is enabled, and the board-specific function
	  overwrite_console() returns 1, the stdin, stderr and stdout are
	  switched to the serial port, else the settings in the environment
	  are used. If this is not enabled, the console will not be switched
	  to serial.

config SYS_CONSOLE_ENV_OVERWRITE
	bool "Update environment variables during console init"
	help
	  The console environment variables (stdout, stdin, stderr) can be
	  used to determine the correct console devices on start-up. This
	  option writes the console devices to these variables on console
	  start-up (after relocation). This causes the environment to be
	  updated to match the console devices actually chosen.

config SYS_CONSOLE_INFO_QUIET
	bool "Don't display the console devices on boot"
	help
	  Normally U-Boot displays the current settings for stdout, stdin
	  and stderr on boot when the post-relocation console is set up.
	  Enable this option to supress this output. It can be obtained by
	  calling stdio_print_current_devices() from board code.

config SYS_STDIO_DEREGISTER
	bool "Allow deregistering stdio devices"
	default y if USB_KEYBOARD
	help
	  Generally there is no need to deregister stdio devices since they
	  are never deactivated. But if a stdio device is used which can be
	  removed (for example a USB keyboard) then this option can be
	  enabled to ensure this is handled correctly.

endmenu

config DTB_RESELECT
	bool "Support swapping dtbs at a later point in boot"
	depends on FIT_EMBED
	help
	  It is possible during initial boot you may need to use a generic
	  dtb until you can fully determine the board your running on. This
	  config allows boards to implement a function at a later point
	  during boot to switch to the "correct" dtb.

config FIT_EMBED
	bool "Support a FIT image embedded in the U-boot image"
	help
	  This option provides hooks to allow U-boot to parse an
	  appended FIT image and enable board specific code to then select
	  the correct DTB to be used.

config DEFAULT_FDT_FILE
	string "Default fdt file"
	help
	  This option is used to set the default fdt file to boot OS.

config VERSION_VARIABLE
	bool "add U-Boot environment variable vers"
	default n
	help
	  If this variable is defined, an environment variable
	  named "ver" is created by U-Boot showing the U-Boot
	  version as printed by the "version" command.
	  Any change to this variable will be reverted at the
	  next reset.

config BOARD_LATE_INIT
	bool
	help
	  Sometimes board require some initialization code that might
	  require once the actual init done, example saving board specific env,
	  boot-modes etc. which eventually done at late.

	  So this config enable the late init code with the help of board_late_init
	  function which should defined on respective boards.

config DISPLAY_CPUINFO
	bool "Display information about the CPU during start up"
	default y if ARM || NIOS2 || X86 || XTENSA
	help
	  Display information about the CPU that U-Boot is running on
	  when U-Boot starts up. The function print_cpuinfo() is called
	  to do this.

config DISPLAY_BOARDINFO
	bool "Display information about the board during start up"
	default y if ARM || M68K || MIPS || PPC || SANDBOX || XTENSA
	help
	  Display information about the board that U-Boot is running on
	  when U-Boot starts up. The board function checkboard() is called
	  to do this.

menu "Start-up hooks"

config ARCH_EARLY_INIT_R
	bool "Call arch-specific init soon after relocation"
	help
	  With this option U-Boot will call arch_early_init_r() soon after
	  relocation. Driver model is running by this point, and the cache
	  is on. Note that board_early_init_r() is called first, if
	  enabled. This can be used to set up architecture-specific devices.

config ARCH_MISC_INIT
	bool "Call arch-specific init after relocation, when console is ready"
	help
	  With this option U-Boot will call arch_misc_init() after
	  relocation to allow miscellaneous arch-dependent initialisation
	  to be performed. This function should be defined by the board
	  and will be called after the console is set up, after relocaiton.

config BOARD_EARLY_INIT_F
	bool "Call board-specific init before relocation"
	help
	  Some boards need to perform initialisation as soon as possible
	  after boot. With this option, U-Boot calls board_early_init_f()
	  after driver model is ready in the pre-relocation init sequence.
	  Note that the normal serial console is not yet set up, but the
	  debug UART will be available if enabled.

endmenu

menu "Security support"

config HASH
	bool # "Support hashing API (SHA1, SHA256, etc.)"
	help
	  This provides a way to hash data in memory using various supported
	  algorithms (such as SHA1, MD5, CRC32). The API is defined in hash.h
	  and the algorithms it supports are defined in common/hash.c. See
	  also CMD_HASH for command-line access.

endmenu

source "common/spl/Kconfig"<|MERGE_RESOLUTION|>--- conflicted
+++ resolved
@@ -174,82 +174,10 @@
 
 endmenu
 
-<<<<<<< HEAD
-menu "Environment"
-
-if ARCH_SUNXI
-
-choice
-	prompt "Environment Device"
-	default ENV_IS_IN_MMC if ARCH_SUNXI
-
-config ENV_IS_IN_MMC
-	bool "Environment in an MMC device"
-	depends on CMD_MMC
-	help
-	  Define this if you have an MMC device which you want to use for the
-	  environment.
-
-config ENV_IS_IN_NAND
-	bool "Environment in a NAND device"
-	depends on CMD_NAND
-	help
-	  Define this if you have a NAND device which you want to use for the
-	  environment.
-
-config ENV_IS_IN_UBI
-	bool "Environment in a UBI volume"
-	depends on CMD_UBI
-	depends on CMD_MTDPARTS
-	help
-	  Define this if you have a UBI volume which you want to use for the
-	  environment.
-
-config ENV_IS_NOWHERE
-	bool "Environment is not stored"
-	help
-	  Define this if you don't want to or can't have an environment stored
-	  on a storage medium
-
-endchoice
-
-config ENV_OFFSET
-	hex "Environment Offset"
-	depends on !ENV_IS_IN_UBI
-	depends on !ENV_IS_NOWHERE
-	default 0x88000 if ARCH_SUNXI
-	help
-	  Offset from the start of the device (or partition)
-
-config ENV_SIZE
-	hex "Environment Size"
-	depends on !ENV_IS_NOWHERE
-	default 0x20000 if ARCH_SUNXI
-	help
-	  Size of the environment storage area
-
-config ENV_UBI_PART
-	string "UBI partition name"
-	depends on ENV_IS_IN_UBI
-	help
-	  MTD partition containing the UBI device
-
-config ENV_UBI_VOLUME
-	string "UBI volume name"
-	depends on ENV_IS_IN_UBI
-	help
-	  Name of the volume that you want to store the environment in.
-
-endif
-
-endmenu
-
 config SET_BOOTDELAY
 	bool "Set specific boot delay"
 	default y
 
-=======
->>>>>>> 83f07da0
 config BOOTDELAY
 	int "delay in seconds before automatically booting"
 	default 2
