--- conflicted
+++ resolved
@@ -988,12 +988,11 @@
 	default 100
 	depends on UPDATE_TFTP
 
-<<<<<<< HEAD
 config FS_UPDATE_SUPPORT
 	bool "U-Boot support for F&S Updater"
 	help
 		Provides the U-Boot support for the buildroot packge
-=======
+
 config ANDROID_AB
 	bool "Android A/B updates"
 	default n
@@ -1003,7 +1002,6 @@
 	  information provided by userspace via the Android boot_ctrl HAL. This
 	  allows a bootloader to try a new version of the system but roll back
 	  to previous version if the new one didn't boot all the way.
->>>>>>> 412eca96
 
 endmenu
 
