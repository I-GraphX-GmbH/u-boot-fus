/*
 * (C) Copyright 2000
 * Wolfgang Denk, DENX Software Engineering, wd@denx.de.
 *
 * SPDX-License-Identifier:	GPL-2.0+
 */

/* #define	DEBUG	*/

#include <common.h>
#include <autoboot.h>
#include <cli.h>
#include <version.h>

DECLARE_GLOBAL_DATA_PTR;

/*
 * Board-specific Platform code can reimplement show_boot_progress () if needed
 */
<<<<<<< HEAD
static inline void __show_boot_progress (int val) {}
void show_boot_progress (int val) __attribute__((weak, alias("__show_boot_progress")));
=======
__weak void show_boot_progress(int val) {}
>>>>>>> 8c893cb8

static void modem_init(void)
{
#ifdef CONFIG_MODEM_SUPPORT
	debug("DEBUG: main_loop:   gd->do_mdm_init=%lu\n", gd->do_mdm_init);
	if (gd->do_mdm_init) {
		char *str = getenv("mdm_cmd");

		setenv("preboot", str);  /* set or delete definition */
		mdm_init(); /* wait for modem connection */
	}
#endif  /* CONFIG_MODEM_SUPPORT */
}

static void run_preboot_environment_command(void)
{
#ifdef CONFIG_PREBOOT
	char *p;

	p = getenv("preboot");
	if (p != NULL) {
# ifdef CONFIG_AUTOBOOT_KEYED
		int prev = disable_ctrlc(1);	/* disable Control C checking */
# endif

		run_command_list(p, -1, 0);

# ifdef CONFIG_AUTOBOOT_KEYED
		disable_ctrlc(prev);	/* restore Control C checking */
# endif
	}
#endif /* CONFIG_PREBOOT */
}

/* We come here after U-Boot is initialised and ready to process commands */
void main_loop(void)
{
	const char *s;

	bootstage_mark_name(BOOTSTAGE_ID_MAIN_LOOP, "main_loop");

#ifndef CONFIG_SYS_GENERIC_BOARD
	puts("Warning: Your board does not use generic board. Please read\n");
	puts("doc/README.generic-board and take action. Boards not\n");
	puts("upgraded by the late 2014 may break or be removed.\n");
#endif

	modem_init();
#ifdef CONFIG_VERSION_VARIABLE
	setenv("ver", version_string);  /* set version variable */
#endif /* CONFIG_VERSION_VARIABLE */

	cli_init();

	run_preboot_environment_command();

#if defined(CONFIG_UPDATE_TFTP)
	update_tftp(0UL);
#endif /* CONFIG_UPDATE_TFTP */

	s = bootdelay_process();
	if (cli_process_fdt(&s))
		cli_secure_boot_cmd(s);

	autoboot_command(s);

	cli_loop();
}<|MERGE_RESOLUTION|>--- conflicted
+++ resolved
@@ -17,12 +17,7 @@
 /*
  * Board-specific Platform code can reimplement show_boot_progress () if needed
  */
-<<<<<<< HEAD
-static inline void __show_boot_progress (int val) {}
-void show_boot_progress (int val) __attribute__((weak, alias("__show_boot_progress")));
-=======
 __weak void show_boot_progress(int val) {}
->>>>>>> 8c893cb8
 
 static void modem_init(void)
 {
