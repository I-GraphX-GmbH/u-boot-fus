/*
 * (C) Copyright 2000
 * Wolfgang Denk, DENX Software Engineering, wd@denx.de.
 *
 * Add to readline cmdline-editing by
 * (C) Copyright 2005
 * JinHua Luo, GuangDong Linux Center, <luo.jinhua@gd-linux.com>
 *
 * See file CREDITS for list of people who contributed to this
 * project.
 *
 * This program is free software; you can redistribute it and/or
 * modify it under the terms of the GNU General Public License as
 * published by the Free Software Foundation; either version 2 of
 * the License, or (at your option) any later version.
 *
 * This program is distributed in the hope that it will be useful,
 * but WITHOUT ANY WARRANTY; without even the implied warranty of
 * MERCHANTABILITY or FITNESS FOR A PARTICULAR PURPOSE.  See the
 * GNU General Public License for more details.
 *
 * You should have received a copy of the GNU General Public License
 * along with this program; if not, write to the Free Software
 * Foundation, Inc., 59 Temple Place, Suite 330, Boston,
 * MA 02111-1307 USA
 */

/* #define	DEBUG */

#include <common.h>
#include <watchdog.h>
#include <command.h>
#include <fdtdec.h>
#include <malloc.h>
#include <version.h>
#ifdef CONFIG_MODEM_SUPPORT
#include <malloc.h>		/* for free() prototype */
#endif

#ifdef CONFIG_SYS_HUSH_PARSER
#include <hush.h>
#endif

#ifdef CONFIG_OF_CONTROL
#include <fdtdec.h>
#endif

#ifdef CONFIG_OF_LIBFDT
#include <fdt_support.h>
#endif /* CONFIG_OF_LIBFDT */

#include <post.h>
#include <linux/ctype.h>
#include <menu.h>

DECLARE_GLOBAL_DATA_PTR;

#define XMK_STR(x)	#x
#define MK_STR(x)	XMK_STR(x)

/*
 * Board-specific Platform code can reimplement show_boot_progress () if needed
 */
void __show_boot_progress (int val) {}
void show_boot_progress (int val) __attribute__((weak, alias("__show_boot_progress")));


/*
 * Board-specific Platform code can reimplement board_check_recovery() if needed
 */
enum update_action __board_check_for_recover(void) {
	return UPDATE_ACTION_UPDATE;
}
enum update_action board_check_for_recover(void)
	__attribute__((weak, alias("__board_check_for_recover")));

#if defined(CONFIG_UPDATE_TFTP)
int update_tftp (ulong addr);
#endif /* CONFIG_UPDATE_TFTP */

#define MAX_DELAY_STOP_STR 32

#undef DEBUG_PARSER

char        console_buffer[CONFIG_SYS_CBSIZE + 1];	/* console I/O buffer	*/

#ifndef CONFIG_CMDLINE_EDITING
static char * delete_char (char *buffer, char *p, int *colp, int *np, int plen);
static const char erase_seq[] = "\b \b";		/* erase sequence	*/
static const char   tab_seq[] = "        ";		/* used to expand TABs	*/
#endif

#ifdef CONFIG_BOOT_RETRY_TIME
static uint64_t endtime = 0;  /* must be set, default is instant timeout */
static int      retry_time = -1; /* -1 so can call readline before main_loop */
#endif

#define	endtick(seconds) (get_ticks() + (uint64_t)(seconds) * get_tbclk())

#ifndef CONFIG_BOOT_RETRY_MIN
#define CONFIG_BOOT_RETRY_MIN CONFIG_BOOT_RETRY_TIME
#endif

#ifdef CONFIG_MODEM_SUPPORT
int do_mdm_init = 0;
extern void mdm_init(void); /* defined in board.c */
#endif


/* You can either define CONFIG_SYS_BOARDNAME in your config header file or
   provide your own function get_board_name(). If neither is given, assume
   "u-boot" as board name. */
#ifndef CONFIG_SYS_BOARDNAME
#define CONFIG_SYS_BOARDNAME "u-boot"
#endif

inline char *__get_board_name(void)
{
	return CONFIG_SYS_BOARDNAME;
}
char *get_board_name(void) __attribute__((weak, alias("__get_board_name")));


/* You can either define CONFIG_SYS_PROMPT in your config header file or
   provide your own function get_sys_prompt(). If neither is given, assume
   board name followed by " # " as system prompt. */
#ifndef CONFIG_SYS_PROMPT
#define CONFIG_SYS_PROMPT CONFIG_SYS_BOARDNAME " # "
#endif

inline char *__get_sys_prompt(void)
{
	return CONFIG_SYS_PROMPT;
}

char *get_sys_prompt(void) __attribute__((weak, alias("__get_sys_prompt")));


/***************************************************************************
 * Watch for 'delay' seconds for autoboot stop or autoboot delay string.
 * returns: 0 -  no key string, allow autoboot 1 - got key string, abort
 */
#if defined(CONFIG_BOOTDELAY)
# if defined(CONFIG_AUTOBOOT_KEYED)
#ifndef CONFIG_MENU
static inline
#endif
int abortboot(int bootdelay)
{
	int abort = 0;
	uint64_t etime = endtick(bootdelay);
	struct {
		char* str;
		u_int len;
		int retry;
	}
	delaykey [] = {
		{ str: getenv ("bootdelaykey"),  retry: 1 },
		{ str: getenv ("bootdelaykey2"), retry: 1 },
		{ str: getenv ("bootstopkey"),   retry: 0 },
		{ str: getenv ("bootstopkey2"),  retry: 0 },
	};

	char presskey [MAX_DELAY_STOP_STR];
	u_int presskey_len = 0;
	u_int presskey_max = 0;
	u_int i;

#ifndef CONFIG_ZERO_BOOTDELAY_CHECK
	if (bootdelay == 0)
		return 0;
#endif

#  ifdef CONFIG_AUTOBOOT_PROMPT
	printf(CONFIG_AUTOBOOT_PROMPT);
#  endif

#  ifdef CONFIG_AUTOBOOT_DELAY_STR
	if (delaykey[0].str == NULL)
		delaykey[0].str = CONFIG_AUTOBOOT_DELAY_STR;
#  endif
#  ifdef CONFIG_AUTOBOOT_DELAY_STR2
	if (delaykey[1].str == NULL)
		delaykey[1].str = CONFIG_AUTOBOOT_DELAY_STR2;
#  endif
#  ifdef CONFIG_AUTOBOOT_STOP_STR
	if (delaykey[2].str == NULL)
		delaykey[2].str = CONFIG_AUTOBOOT_STOP_STR;
#  endif
#  ifdef CONFIG_AUTOBOOT_STOP_STR2
	if (delaykey[3].str == NULL)
		delaykey[3].str = CONFIG_AUTOBOOT_STOP_STR2;
#  endif

	for (i = 0; i < sizeof(delaykey) / sizeof(delaykey[0]); i ++) {
		delaykey[i].len = delaykey[i].str == NULL ?
				    0 : strlen (delaykey[i].str);
		delaykey[i].len = delaykey[i].len > MAX_DELAY_STOP_STR ?
				    MAX_DELAY_STOP_STR : delaykey[i].len;

		presskey_max = presskey_max > delaykey[i].len ?
				    presskey_max : delaykey[i].len;

#  if DEBUG_BOOTKEYS
		printf("%s key:<%s>\n",
		       delaykey[i].retry ? "delay" : "stop",
		       delaykey[i].str ? delaykey[i].str : "NULL");
#  endif
	}

	/* In order to keep up with incoming data, check timeout only
	 * when catch up.
	 */
	do {
		if (tstc()) {
			if (presskey_len < presskey_max) {
				presskey [presskey_len ++] = getc();
			}
			else {
				for (i = 0; i < presskey_max - 1; i ++)
					presskey [i] = presskey [i + 1];

				presskey [i] = getc();
			}
		}

		for (i = 0; i < sizeof(delaykey) / sizeof(delaykey[0]); i ++) {
			if (delaykey[i].len > 0 &&
			    presskey_len >= delaykey[i].len &&
			    memcmp (presskey + presskey_len - delaykey[i].len,
				    delaykey[i].str,
				    delaykey[i].len) == 0) {
#  if DEBUG_BOOTKEYS
				printf("got %skey\n",
				       delaykey[i].retry ? "delay" : "stop");
#  endif

#  ifdef CONFIG_BOOT_RETRY_TIME
				/* don't retry auto boot */
				if (! delaykey[i].retry)
					retry_time = -1;
#  endif
				abort = 1;
			}
		}
	} while (!abort && get_ticks() <= etime);

#  if DEBUG_BOOTKEYS
	if (!abort)
		puts("key timeout\n");
#  endif

#ifdef CONFIG_SILENT_CONSOLE
	if (abort)
		gd->flags &= ~GD_FLG_SILENT;
#endif

	return abort;
}

# else	/* !defined(CONFIG_AUTOBOOT_KEYED) */

#ifdef CONFIG_MENUKEY
static int menukey = 0;
#endif

#ifndef CONFIG_MENU
static inline
#endif
int abortboot(int bootdelay)
{
	int abort = 0;
	unsigned long ts;

#ifdef CONFIG_MENUPROMPT
	printf(CONFIG_MENUPROMPT);
#else
	if (bootdelay >= 0)
		printf("Hit any key to stop autoboot: %2d ", bootdelay);
#endif

#if defined CONFIG_ZERO_BOOTDELAY_CHECK
	/*
	 * Check if key already pressed
	 * Don't check if bootdelay < 0
	 */
	if (bootdelay >= 0) {
		if (tstc()) {	/* we got a key press	*/
			(void) getc();  /* consume input	*/
			puts ("\b\b\b 0");
			abort = 1;	/* don't auto boot	*/
		}
	}
#endif

	while ((bootdelay > 0) && (!abort)) {
		--bootdelay;
		/* delay 1000 ms */
		ts = get_timer(0);
		do {
			if (tstc()) {	/* we got a key press	*/
				abort  = 1;	/* don't auto boot	*/
				bootdelay = 0;	/* no more delay	*/
# ifdef CONFIG_MENUKEY
				menukey = getc();
# else
				(void) getc();  /* consume input	*/
# endif
				break;
			}
			udelay(10000);
		} while (!abort && get_timer(ts) < 1000);

		printf("\b\b\b%2d ", bootdelay);
	}

	putc('\n');

#ifdef CONFIG_SILENT_CONSOLE
	if (abort)
		gd->flags &= ~GD_FLG_SILENT;
#endif

	return abort;
}
# endif	/* CONFIG_AUTOBOOT_KEYED */
#endif	/* CONFIG_BOOTDELAY */

/*
 * Runs the given boot command securely.  Specifically:
 * - Doesn't run the command with the shell (run_command or parse_string_outer),
 *   since that's a lot of code surface that an attacker might exploit.
 *   Because of this, we don't do any argument parsing--the secure boot command
 *   has to be a full-fledged u-boot command.
 * - Doesn't check for keypresses before booting, since that could be a
 *   security hole; also disables Ctrl-C.
 * - Doesn't allow the command to return.
 *
 * Upon any failures, this function will drop into an infinite loop after
 * printing the error message to console.
 */

#if defined(CONFIG_BOOTDELAY) && defined(CONFIG_OF_CONTROL)
static void secure_boot_cmd(char *cmd)
{
	cmd_tbl_t *cmdtp;
	int rc;

	if (!cmd) {
		printf("## Error: Secure boot command not specified\n");
		goto err;
	}

	/* Disable Ctrl-C just in case some command is used that checks it. */
	disable_ctrlc(1);

	/* Find the command directly. */
	cmdtp = find_cmd(cmd);
	if (!cmdtp) {
		printf("## Error: \"%s\" not defined\n", cmd);
		goto err;
	}

	/* Run the command, forcing no flags and faking argc and argv. */
	rc = (cmdtp->cmd)(cmdtp, 0, 1, &cmd);

	/* Shouldn't ever return from boot command. */
	printf("## Error: \"%s\" returned (code %d)\n", cmd, rc);

err:
	/*
	 * Not a whole lot to do here.  Rebooting won't help much, since we'll
	 * just end up right back here.  Just loop.
	 */
	hang();
}

static void process_fdt_options(const void *blob)
{
	ulong addr;

	/* Add an env variable to point to a kernel payload, if available */
	addr = fdtdec_get_config_int(gd->fdt_blob, "kernel-offset", 0);
	if (addr)
		setenv_addr("kernaddr", (void *)(CONFIG_SYS_TEXT_BASE + addr));

	/* Add an env variable to point to a root disk, if available */
	addr = fdtdec_get_config_int(gd->fdt_blob, "rootdisk-offset", 0);
	if (addr)
		setenv_addr("rootaddr", (void *)(CONFIG_SYS_TEXT_BASE + addr));
}
#endif /* CONFIG_OF_CONTROL */


/****************************************************************************/

void main_loop (void)
{
#ifndef CONFIG_SYS_HUSH_PARSER
	static char lastcommand[CONFIG_SYS_CBSIZE] = { 0, };
	int len;
	int rc = 1;
	int flag;
#endif
#if defined(CONFIG_BOOTDELAY) && defined(CONFIG_OF_CONTROL)
	char *env;
#endif
#if defined(CONFIG_BOOTDELAY)
	char *s;
	int bootdelay;
#endif
#ifdef CONFIG_PREBOOT
	char *p;
#endif
#ifdef CONFIG_BOOTCOUNT_LIMIT
	unsigned long bootcount = 0;
	unsigned long bootlimit = 0;
	char *bcs;
	char bcs_set[16];
#endif /* CONFIG_BOOTCOUNT_LIMIT */

	bootstage_mark_name(BOOTSTAGE_ID_MAIN_LOOP, "main_loop");

#if defined CONFIG_OF_CONTROL
       set_working_fdt_addr((void *)gd->fdt_blob);
#endif /* CONFIG_OF_CONTROL */

#ifdef CONFIG_BOOTCOUNT_LIMIT
	bootcount = bootcount_load();
	bootcount++;
	bootcount_store (bootcount);
	sprintf (bcs_set, "%lu", bootcount);
	setenv ("bootcount", bcs_set);
	bcs = getenv ("bootlimit");
	bootlimit = bcs ? simple_strtoul (bcs, NULL, 10) : 0;
#endif /* CONFIG_BOOTCOUNT_LIMIT */

#ifdef CONFIG_MODEM_SUPPORT
	debug ("DEBUG: main_loop:   do_mdm_init=%d\n", do_mdm_init);
	if (do_mdm_init) {
		char *str = strdup(getenv("mdm_cmd"));
		setenv ("preboot", str);  /* set or delete definition */
		if (str != NULL)
			free (str);
		mdm_init(); /* wait for modem connection */
	}
#endif  /* CONFIG_MODEM_SUPPORT */

#ifdef CONFIG_VERSION_VARIABLE
	{
		setenv ("ver", version_string);  /* set version variable */
	}
#endif /* CONFIG_VERSION_VARIABLE */

#ifdef CONFIG_SYS_HUSH_PARSER
	u_boot_hush_start ();
#endif

#if defined(CONFIG_HUSH_INIT_VAR)
	hush_init_var ();
#endif

#ifdef CONFIG_PREBOOT
	if ((p = getenv ("preboot")) != NULL) {
# ifdef CONFIG_AUTOBOOT_KEYED
		int prev = disable_ctrlc(1);	/* disable Control C checking */
# endif

		run_command_list(p, -1, 0);

# ifdef CONFIG_AUTOBOOT_KEYED
		disable_ctrlc(prev);	/* restore Control C checking */
# endif
	}
#endif /* CONFIG_PREBOOT */

#if defined(CONFIG_UPDATE_TFTP)
	update_tftp (0UL);
#endif /* CONFIG_UPDATE_TFTP */

#if defined(CONFIG_BOOTDELAY)
	s = getenv ("bootdelay");
	bootdelay = (int)simple_strtol(s ? s : MK_STR(CONFIG_BOOTDELAY),
				       NULL, 10);

	debug ("### main_loop entered: bootdelay=%d\n\n", bootdelay);

#if defined(CONFIG_MENU_SHOW)
	bootdelay = menu_show(bootdelay);
#endif
# ifdef CONFIG_BOOT_RETRY_TIME
	init_cmd_timeout ();
# endif	/* CONFIG_BOOT_RETRY_TIME */

#ifdef CONFIG_POST
	if (gd->flags & GD_FLG_POSTFAIL) {
		s = getenv("failbootcmd");
	}
	else
#endif /* CONFIG_POST */
#ifdef CONFIG_BOOTCOUNT_LIMIT
	if (bootlimit && (bootcount > bootlimit)) {
		printf ("Warning: Bootlimit (%u) exceeded. Using altbootcmd.\n",
		        (unsigned)bootlimit);
		s = getenv ("altbootcmd");
	}
	else
#endif /* CONFIG_BOOTCOUNT_LIMIT */
		s = getenv ("bootcmd");
#ifdef CONFIG_OF_CONTROL
	/* Allow the fdt to override the boot command */
	env = fdtdec_get_config_string(gd->fdt_blob, "bootcmd");
	if (env)
		s = env;

	process_fdt_options(gd->fdt_blob);

	/*
	 * If the bootsecure option was chosen, use secure_boot_cmd().
	 * Always use 'env' in this case, since bootsecure requres that the
	 * bootcmd was specified in the FDT too.
	 */
	if (fdtdec_get_config_int(gd->fdt_blob, "bootsecure", 0))
		secure_boot_cmd(env);

#endif /* CONFIG_OF_CONTROL */

	debug ("### main_loop: bootcmd=\"%s\"\n", s ? s : "<UNDEFINED>");

	if (bootdelay != -1 && s && !abortboot(bootdelay)) {
#ifdef CONFIG_CMD_UPDATE
		/* Before the boot command is executed, check if we should
		   load a system recovery or update script; which of these
		   should be tested is platform dependend. For example a
		   special button must be pressed at boot time to start a
		   recovery. So you have to override board_check_recovery() in
		   this case. By default we only check for updates. */
		if (update_script(board_check_for_recover(), NULL, NULL, 0))
#endif
		{
# ifdef CONFIG_AUTOBOOT_KEYED
			/* Disable Control C checking */
			int prev = disable_ctrlc(1);
# endif

			run_command_list(s, -1, 0);

# ifdef CONFIG_AUTOBOOT_KEYED
			/* Restore Control C checking */
			disable_ctrlc(prev);
# endif

#ifdef CONFIG_CMD_UPDATE
			/* The bootcmd usually only returns if booting failed.
			   Then we assume that the system is not correctly
			   installed and try to load an install script */
			update_script(UPDATE_ACTION_INSTALL, NULL, NULL, 0);
#endif
		}
	}

# ifdef CONFIG_MENUKEY
	if (menukey == CONFIG_MENUKEY) {
		s = getenv("menucmd");
		if (s)
			run_command_list(s, -1, 0);
	}
#endif /* CONFIG_MENUKEY */
#endif /* CONFIG_BOOTDELAY */

	/*
	 * Main Loop for Monitor Command Processing
	 */
#ifdef CONFIG_SYS_HUSH_PARSER
	parse_file_outer();
	/* This point is never reached */
	for (;;);
#else
	for (;;) {
#ifdef CONFIG_BOOT_RETRY_TIME
		if (rc >= 0) {
			/* Saw enough of a valid command to
			 * restart the timeout.
			 */
			reset_cmd_timeout();
		}
#endif
		len = readline (get_sys_prompt());

		flag = 0;	/* assume no special flags for now */
		if (len > 0)
			strcpy (lastcommand, console_buffer);
		else if (len == 0)
			flag |= CMD_FLAG_REPEAT;
#ifdef CONFIG_BOOT_RETRY_TIME
		else if (len == -2) {
			/* -2 means timed out, retry autoboot
			 */
			puts ("\nTimed out waiting for command\n");
# ifdef CONFIG_RESET_TO_RETRY
			/* Reinit board to run initialization code again */
			do_reset (NULL, 0, 0, NULL);
# else
			return;		/* retry autoboot */
# endif
		}
#endif

		if (len == -1)
			puts ("<INTERRUPT>\n");
		else
			rc = run_command(lastcommand, flag);

		if (rc <= 0) {
			/* invalid command or not repeatable, forget it */
			lastcommand[0] = 0;
		}
	}
#endif /*CONFIG_SYS_HUSH_PARSER*/
}

#ifdef CONFIG_BOOT_RETRY_TIME
/***************************************************************************
 * initialize command line timeout
 */
void init_cmd_timeout(void)
{
	char *s = getenv ("bootretry");

	if (s != NULL)
		retry_time = (int)simple_strtol(s, NULL, 10);
	else
		retry_time =  CONFIG_BOOT_RETRY_TIME;

	if (retry_time >= 0 && retry_time < CONFIG_BOOT_RETRY_MIN)
		retry_time = CONFIG_BOOT_RETRY_MIN;
}

/***************************************************************************
 * reset command line timeout to retry_time seconds
 */
void reset_cmd_timeout(void)
{
	endtime = endtick(retry_time);
}
#endif

#ifdef CONFIG_CMDLINE_EDITING

/*
 * cmdline-editing related codes from vivi.
 * Author: Janghoon Lyu <nandy@mizi.com>
 */

#define putnstr(str,n)	do {			\
		printf ("%.*s", (int)n, str);	\
	} while (0)

#define CTL_CH(c)		((c) - 'a' + 1)
#define CTL_BACKSPACE		('\b')
#define DEL			((char)255)
#define DEL7			((char)127)
#define CREAD_HIST_CHAR		('!')

#define getcmd_putch(ch)	putc(ch)
#define getcmd_getch()		getc()
#define getcmd_cbeep()		getcmd_putch('\a')

#define HIST_MAX		20
#define HIST_SIZE		CONFIG_SYS_CBSIZE

static int hist_max;
static int hist_add_idx;
static int hist_cur = -1;
static unsigned hist_num;

static char *hist_list[HIST_MAX];
static char hist_lines[HIST_MAX][HIST_SIZE + 1];	/* Save room for NULL */

#define add_idx_minus_one() ((hist_add_idx == 0) ? hist_max : hist_add_idx-1)

static void hist_init(void)
{
	int i;

	hist_max = 0;
	hist_add_idx = 0;
	hist_cur = -1;
	hist_num = 0;

	for (i = 0; i < HIST_MAX; i++) {
		hist_list[i] = hist_lines[i];
		hist_list[i][0] = '\0';
	}
}

static void cread_add_to_hist(char *line)
{
	strcpy(hist_list[hist_add_idx], line);

	if (++hist_add_idx >= HIST_MAX)
		hist_add_idx = 0;

	if (hist_add_idx > hist_max)
		hist_max = hist_add_idx;

	hist_num++;
}

static char* hist_prev(void)
{
	char *ret;
	int old_cur;

	if (hist_cur < 0)
		return NULL;

	old_cur = hist_cur;
	if (--hist_cur < 0)
		hist_cur = hist_max;

	if (hist_cur == hist_add_idx) {
		hist_cur = old_cur;
		ret = NULL;
	} else
		ret = hist_list[hist_cur];

	return (ret);
}

static char* hist_next(void)
{
	char *ret;

	if (hist_cur < 0)
		return NULL;

	if (hist_cur == hist_add_idx)
		return NULL;

	if (++hist_cur > hist_max)
		hist_cur = 0;

	if (hist_cur == hist_add_idx) {
		ret = "";
	} else
		ret = hist_list[hist_cur];

	return (ret);
}

#ifndef CONFIG_CMDLINE_EDITING
static void cread_print_hist_list(void)
{
	int i;
	unsigned long n;

	n = hist_num - hist_max;

	i = hist_add_idx + 1;
	while (1) {
		if (i > hist_max)
			i = 0;
		if (i == hist_add_idx)
			break;
		printf("%s\n", hist_list[i]);
		n++;
		i++;
	}
}
#endif /* CONFIG_CMDLINE_EDITING */

#define BEGINNING_OF_LINE() {			\
	while (num) {				\
		getcmd_putch(CTL_BACKSPACE);	\
		num--;				\
	}					\
}

#define ERASE_TO_EOL() {				\
	if (num < eol_num) {				\
		printf("%*s", (int)(eol_num - num), ""); \
		do {					\
			getcmd_putch(CTL_BACKSPACE);	\
		} while (--eol_num > num);		\
	}						\
}

#define REFRESH_TO_EOL() {			\
	if (num < eol_num) {			\
		wlen = eol_num - num;		\
		putnstr(buf + num, wlen);	\
		num = eol_num;			\
	}					\
}

static void cread_add_char(char ichar, int insert, unsigned long *num,
	       unsigned long *eol_num, char *buf, unsigned long len)
{
	unsigned long wlen;

	/* room ??? */
	if (insert || *num == *eol_num) {
		if (*eol_num > len - 1) {
			getcmd_cbeep();
			return;
		}
		(*eol_num)++;
	}

	if (insert) {
		wlen = *eol_num - *num;
		if (wlen > 1) {
			memmove(&buf[*num+1], &buf[*num], wlen-1);
		}

		buf[*num] = ichar;
		putnstr(buf + *num, wlen);
		(*num)++;
		while (--wlen) {
			getcmd_putch(CTL_BACKSPACE);
		}
	} else {
		/* echo the character */
		wlen = 1;
		buf[*num] = ichar;
		putnstr(buf + *num, wlen);
		(*num)++;
	}
}

static void cread_add_str(char *str, int strsize, int insert, unsigned long *num,
	      unsigned long *eol_num, char *buf, unsigned long len)
{
	while (strsize--) {
		cread_add_char(*str, insert, num, eol_num, buf, len);
		str++;
	}
}

static int cread_line(const char *const prompt, char *buf, unsigned int *len,
		int timeout)
{
	unsigned long num = 0;
	unsigned long eol_num = 0;
	unsigned long wlen;
	char ichar;
	int insert = 1;
	int esc_len = 0;
	char esc_save[8];
	int init_len = strlen(buf);
	int first = 1;

	if (init_len)
		cread_add_str(buf, init_len, 1, &num, &eol_num, buf, *len);

	while (1) {
#ifdef CONFIG_BOOT_RETRY_TIME
		while (!tstc()) {	/* while no incoming data */
			if (retry_time >= 0 && get_ticks() > endtime)
				return (-2);	/* timed out */
			WATCHDOG_RESET();
		}
#endif
		if (first && timeout) {
			uint64_t etime = endtick(timeout);

			while (!tstc()) {	/* while no incoming data */
				if (get_ticks() >= etime)
					return -2;	/* timed out */
				WATCHDOG_RESET();
			}
			first = 0;
		}

		ichar = getcmd_getch();

		if ((ichar == '\n') || (ichar == '\r')) {
			putc('\n');
			break;
		}

		/*
		 * handle standard linux xterm esc sequences for arrow key, etc.
		 */
		if (esc_len != 0) {
			if (esc_len == 1) {
				if (ichar == '[') {
					esc_save[esc_len] = ichar;
					esc_len = 2;
				} else {
					cread_add_str(esc_save, esc_len, insert,
						      &num, &eol_num, buf, *len);
					esc_len = 0;
				}
				continue;
			}

			switch (ichar) {

			case 'D':	/* <- key */
				ichar = CTL_CH('b');
				esc_len = 0;
				break;
			case 'C':	/* -> key */
				ichar = CTL_CH('f');
				esc_len = 0;
				break;	/* pass off to ^F handler */
			case 'H':	/* Home key */
				ichar = CTL_CH('a');
				esc_len = 0;
				break;	/* pass off to ^A handler */
			case 'A':	/* up arrow */
				ichar = CTL_CH('p');
				esc_len = 0;
				break;	/* pass off to ^P handler */
			case 'B':	/* down arrow */
				ichar = CTL_CH('n');
				esc_len = 0;
				break;	/* pass off to ^N handler */
			default:
				esc_save[esc_len++] = ichar;
				cread_add_str(esc_save, esc_len, insert,
					      &num, &eol_num, buf, *len);
				esc_len = 0;
				continue;
			}
		}

		switch (ichar) {
		case 0x1b:
			if (esc_len == 0) {
				esc_save[esc_len] = ichar;
				esc_len = 1;
			} else {
				puts("impossible condition #876\n");
				esc_len = 0;
			}
			break;

		case CTL_CH('a'):
			BEGINNING_OF_LINE();
			break;
		case CTL_CH('c'):	/* ^C - break */
			*buf = '\0';	/* discard input */
			return (-1);
		case CTL_CH('f'):
			if (num < eol_num) {
				getcmd_putch(buf[num]);
				num++;
			}
			break;
		case CTL_CH('b'):
			if (num) {
				getcmd_putch(CTL_BACKSPACE);
				num--;
			}
			break;
		case CTL_CH('d'):
			if (num < eol_num) {
				wlen = eol_num - num - 1;
				if (wlen) {
					memmove(&buf[num], &buf[num+1], wlen);
					putnstr(buf + num, wlen);
				}

				getcmd_putch(' ');
				do {
					getcmd_putch(CTL_BACKSPACE);
				} while (wlen--);
				eol_num--;
			}
			break;
		case CTL_CH('k'):
			ERASE_TO_EOL();
			break;
		case CTL_CH('e'):
			REFRESH_TO_EOL();
			break;
		case CTL_CH('o'):
			insert = !insert;
			break;
		case CTL_CH('x'):
		case CTL_CH('u'):
			BEGINNING_OF_LINE();
			ERASE_TO_EOL();
			break;
		case DEL:
		case DEL7:
		case 8:
			if (num) {
				wlen = eol_num - num;
				num--;
				memmove(&buf[num], &buf[num+1], wlen);
				getcmd_putch(CTL_BACKSPACE);
				putnstr(buf + num, wlen);
				getcmd_putch(' ');
				do {
					getcmd_putch(CTL_BACKSPACE);
				} while (wlen--);
				eol_num--;
			}
			break;
		case CTL_CH('p'):
		case CTL_CH('n'):
		{
			char * hline;

			esc_len = 0;

			if (ichar == CTL_CH('p'))
				hline = hist_prev();
			else
				hline = hist_next();

			if (!hline) {
				getcmd_cbeep();
				continue;
			}

			/* nuke the current line */
			/* first, go home */
			BEGINNING_OF_LINE();

			/* erase to end of line */
			ERASE_TO_EOL();

			/* copy new line into place and display */
			strcpy(buf, hline);
			eol_num = strlen(buf);
			REFRESH_TO_EOL();
			continue;
		}
#ifdef CONFIG_AUTO_COMPLETE
		case '\t': {
			int num2, col;

			/* do not autocomplete when in the middle */
			if (num < eol_num) {
				getcmd_cbeep();
				break;
			}

			buf[num] = '\0';
			col = strlen(prompt) + eol_num;
			num2 = num;
			if (cmd_auto_complete(prompt, buf, &num2, &col)) {
				col = num2 - num;
				num += col;
				eol_num += col;
			}
			break;
		}
#endif
		default:
			cread_add_char(ichar, insert, &num, &eol_num, buf, *len);
			break;
		}
	}
	*len = eol_num;
	buf[eol_num] = '\0';	/* lose the newline */

	if (buf[0] && buf[0] != CREAD_HIST_CHAR)
		cread_add_to_hist(buf);
	hist_cur = hist_add_idx;

	return 0;
}

#endif /* CONFIG_CMDLINE_EDITING */

/****************************************************************************/

/*
 * Prompt for input and read a line.
 * If  CONFIG_BOOT_RETRY_TIME is defined and retry_time >= 0,
 * time out when time goes past endtime (timebase time in ticks).
 * Return:	number of read characters
 *		-1 if break
 *		-2 if timed out
 */
int readline (const char *const prompt)
{
	/*
	 * If console_buffer isn't 0-length the user will be prompted to modify
	 * it instead of entering it from scratch as desired.
	 */
	console_buffer[0] = '\0';

	return readline_into_buffer(prompt, console_buffer, 0);
}


int readline_into_buffer(const char *const prompt, char *buffer, int timeout)
{
	char *p = buffer;
#ifdef CONFIG_CMDLINE_EDITING
	unsigned int len = CONFIG_SYS_CBSIZE;
	int rc;
	static int initted = 0;

	/*
	 * History uses a global array which is not
	 * writable until after relocation to RAM.
	 * Revert to non-history version if still
	 * running from flash.
	 */
	//if (gd->flags & GD_FLG_RELOC) {
		if (!initted) {
			hist_init();
			initted = 1;
		}

		if (prompt)
			puts (prompt);

		rc = cread_line(prompt, p, &len, timeout);
		return rc < 0 ? rc : len;

	//} else {
//#endif	/* CONFIG_CMDLINE_EDITING */
#else
	char * p_buf = p;
	int	n = 0;				/* buffer index		*/
	int	plen = 0;			/* prompt length	*/
	int	col;				/* output column cnt	*/
	char	c;

	/* print prompt */
	if (prompt) {
		plen = strlen (prompt);
		puts (prompt);
	}
	col = plen;

	for (;;) {
#ifdef CONFIG_BOOT_RETRY_TIME
		while (!tstc()) {	/* while no incoming data */
			if (retry_time >= 0 && get_ticks() > endtime)
				return (-2);	/* timed out */
			WATCHDOG_RESET();
		}
#endif
		WATCHDOG_RESET();		/* Trigger watchdog, if needed */

#ifdef CONFIG_SHOW_ACTIVITY
		while (!tstc()) {
			show_activity(0);
			WATCHDOG_RESET();
		}
#endif
		c = getc();

		/*
		 * Special character handling
		 */
		switch (c) {
		case '\r':				/* Enter		*/
		case '\n':
			*p = '\0';
			puts ("\r\n");
			return (p - p_buf);

		case '\0':				/* nul			*/
			continue;

		case 0x03:				/* ^C - break		*/
			p_buf[0] = '\0';	/* discard input */
			return (-1);

		case 0x15:				/* ^U - erase line	*/
			while (col > plen) {
				puts (erase_seq);
				--col;
			}
			p = p_buf;
			n = 0;
			continue;

		case 0x17:				/* ^W - erase word	*/
			p=delete_char(p_buf, p, &col, &n, plen);
			while ((n > 0) && (*p != ' ')) {
				p=delete_char(p_buf, p, &col, &n, plen);
			}
			continue;

		case 0x08:				/* ^H  - backspace	*/
		case 0x7F:				/* DEL - backspace	*/
			p=delete_char(p_buf, p, &col, &n, plen);
			continue;

		default:
			/*
			 * Must be a normal character then
			 */
			if (n < CONFIG_SYS_CBSIZE-2) {
				if (c == '\t') {	/* expand TABs		*/
#ifdef CONFIG_AUTO_COMPLETE
					/* if auto completion triggered just continue */
					*p = '\0';
					if (cmd_auto_complete(prompt, console_buffer, &n, &col)) {
						p = p_buf + n;	/* reset */
						continue;
					}
#endif
					puts (tab_seq+(col&07));
					col += 8 - (col&07);
				} else {
					char buf[2];

					/*
					 * Echo input using puts() to force am
					 * LCD flush if we are using an LCD
					 */
					++col;
					buf[0] = c;
					buf[1] = '\0';
					puts(buf);
				}
				*p++ = c;
				++n;
			} else {			/* Buffer full		*/
				putc ('\a');
			}
		}
	}
//#ifdef CONFIG_CMDLINE_EDITING
//	}
#endif
}

/****************************************************************************/

#ifndef CONFIG_CMDLINE_EDITING
static char * delete_char (char *buffer, char *p, int *colp, int *np, int plen)
{
	char *s;

	if (*np == 0) {
		return (p);
	}

	if (*(--p) == '\t') {			/* will retype the whole line	*/
		while (*colp > plen) {
			puts (erase_seq);
			(*colp)--;
		}
		for (s=buffer; s<p; ++s) {
			if (*s == '\t') {
				puts (tab_seq+((*colp) & 07));
				*colp += 8 - ((*colp) & 07);
			} else {
				++(*colp);
				putc (*s);
			}
		}
	} else {
		puts (erase_seq);
		(*colp)--;
	}
	(*np)--;
	return (p);
}
#endif /*CONFIG_CMDLINE_EDITING*/

/****************************************************************************/

/****************************************************************************
 * returns:
 *	1  - command executed, repeatable
 *	0  - command executed but not repeatable, interrupted commands are
 *	     always considered not repeatable
 *	-1 - not executed (unrecognized, bootd recursion or too many args)
 *           (If cmd is NULL or "" or longer than CONFIG_SYS_CBSIZE-1 it is
 *           considered unrecognized)
 *
 * WARNING:
 *
 * We must create a temporary copy of the command since the command we get
 * may be the result from getenv(), which returns a pointer directly to
 * the environment data, which may change magically when the command we run
 * creates or modifies environment variables (like "bootp" does).
 */
#ifndef CONFIG_SYS_HUSH_PARSER
static int builtin_run_command(const char *cmd, int flag)
{
	char cmdbuf[CONFIG_SYS_CBSIZE];	/* working copy of cmd		*/
	char output[CONFIG_SYS_CBSIZE];
	char *argv[CONFIG_SYS_MAXARGS + 1];	/* NULL terminated	*/
	int argc;
	int repeatable = 1;
	int rc = 0;
	char c;
	char delim;
	int varindex;
	char *input = cmdbuf;
	char *s;
	int out;
	int error;

	/* The parser uses a state machine to decide how a character is to be
	   interpreted. */
	enum parse_state {
		PS_WS,	      /* Ignoring whitespace at beginning of argument */
		PS_NORMAL,    /* Normal unquoted argument */
		PS_SQ,	      /* Within single quotes */
		PS_DQ,	      /* Within double quotes */
	} ps;

#ifdef DEBUG_PARSER
	printf("[RUN_COMMAND] cmd[%p]=\"", cmd);
	puts(cmd ? cmd : "NULL");	/* use puts - string may be loooong */
	puts("\"\n");
#endif

	clear_ctrlc();		/* forget any previous Control C */

	if (!cmd || !*cmd) {
		return -1;	/* empty command */
	}

	if (strlen(cmd) >= CONFIG_SYS_CBSIZE) {
		puts ("## Command too long!\n");
		return -1;
	}

	strcpy (cmdbuf, cmd);

	/* Parse commands, check for invalid and repeatable commands and
	   execute command */

	c = *input++;
	do {
		/* New command */
		out = 0;
		error = 0;
		argc = 0;
		argv[argc] = output;
		ps = PS_WS;
		do {
			/* Command separator */
			if (c == ';') {
				if ((ps == PS_WS) || (ps == PS_NORMAL)) {
					c = *input++;
					break;
				}
				output[out++] = c;
			} else if (c == '\\') {
				c = *input++;
				if (!c) {
					output[out++] = '\\';
					break;
				}
				output[out++] = c;
			} else {
				switch (c) {
				case ' ':
				case '\t':
					if ((ps == PS_DQ) || (ps == PS_SQ))
						output[out++] = c;
					else if (ps == PS_NORMAL) {
						/* Start new argument */
						output[out++] = 0;
						argv[argc] = output + out;
						ps = PS_WS;
					}
					break;

				case '\'':
					if (ps == PS_DQ)
						output[out++] = c;
					else if (ps == PS_SQ)
						ps = PS_NORMAL;
					else {
						if (ps == PS_WS)
							argc++;
						ps = PS_SQ;
					}
					break;

				case '\"':
					if (ps == PS_SQ)
						output[out++] = c;
					else if (ps == PS_DQ)
						ps = PS_NORMAL;
					else {
						if (ps == PS_WS)
							argc++;
						ps = PS_DQ;
					}
					break;

				case '$':
					if (ps == PS_SQ) {
						output[out++] = c;
						break;
					}
					if (ps == PS_WS) {
						argc++;
						ps = PS_NORMAL;
					}
					/* Save start of variable */
					varindex = out;
					output[out++] = c;
					if (out >= CONFIG_SYS_CBSIZE)
						break;

					/* Check for opening brace */
					c = *input++;
					if (!c)
						break;

					if (c == '(')
						delim = ')';
					else if (c == '{')
						delim = '}';
					else {
						output[out++] = c;
						break;
					}

					/* Copy var name */
					do {
						output[out++] = c;
						c = *input++;
					} while (c && (c != delim)
						 && (out < CONFIG_SYS_CBSIZE));

					/* Unexpected end of command or no
					   more room in buffer */
					if (!c || (out >= CONFIG_SYS_CBSIZE))
						break;

					/* The variable name starts 2 chars
					   after the $( or ${ respectively;
					   read the environment variable */
					output[out] = 0;
					s = getenv(output + varindex + 2);
#ifdef DEBUG_PARSER
					printf("[$(%s)='",
					       output + varindex + 2);
					puts(s);
					puts("']\n");
#endif

					/* Resume to start of variable */
					out = varindex;

					/* Copy var content to output */
					if (s) {
						do {
							char cc;
							cc = *s++;
							if (!cc)
								break;
							output[out++] = cc;
						} while (out < CONFIG_SYS_CBSIZE);
					}
					break;

				default:  /* Any other character */
					output[out++] = c;
					if (ps == PS_WS) {
						argc++;
						ps = PS_NORMAL;
					}
					break;
				}
			}
			if (!c)
				break;
			/* Make sure that we don't exceed the allowed number
			   of arguments */
			if (argc >= CONFIG_SYS_MAXARGS) {
				argc--;
				error |= 1; /* Remember as error */
			}

			/* If string is too long, store all remaining
			   characters in the last character; this will give a
			   strange result but as we don't execute this command
			   anyway, it does not matter. By doing this here, we
			   don't need to check for enough space in the buffer
			   in the loop above and we also automatically find
			   the end of the current command. */
			if (out >= CONFIG_SYS_CBSIZE) {
				out--;
				error |= 2; /* Remember as error */
			}

			/* Get next character */
			c = *input++;
		} while (c);

		/* Write final 0 */
		output[out] = 0;

#ifdef DEBUG_PARSER
		{
			int i;

			for (i=0; i<argc; i++)
				printf("[argv[%d]='%s']\n", i, argv[i]);
		}
#endif

		/* argv is NULL terminated */
		argv[argc] = NULL;

		/* Check for some errors that may have appeared while parsing
		   the command */
		if (error) {
			char *pReason;
			if (error & 1)
				pReason = "Too many command arguments!\n";
			else
				pReason = "Expanded command too long!\n";
			puts(pReason);
			rc = -1;
			continue;
		}

<<<<<<< HEAD
		/* Do we have an empty command? */
		if (!argc) {
			rc = -1;
			continue;
		}

		/* Find and execute the command */
		if (cmd_process(flag, argc, argv, &repeatable))
=======
		if (cmd_process(flag, argc, argv, &repeatable, NULL))
>>>>>>> 07044c37
			rc = -1;

		/* Did the user stop this? */
		if (had_ctrlc ())
			return -1;	/* if stopped then not repeatable */
	} while (c);

	return rc ? rc : repeatable;
}
#endif

/*
 * Run a command using the selected parser.
 *
 * @param cmd	Command to run
 * @param flag	Execution flags (CMD_FLAG_...)
 * @return 0 on success, or != 0 on error.
 */
int run_command(const char *cmd, int flag)
{
#ifndef CONFIG_SYS_HUSH_PARSER
	/*
	 * builtin_run_command can return 0 or 1 for success, so clean up
	 * its result.
	 */
	if (builtin_run_command(cmd, flag) == -1)
		return 1;

	return 0;
#else
	return parse_string_outer(cmd,
			FLAG_PARSE_SEMICOLON | FLAG_EXIT_FROM_LOOP);
#endif
}

#ifndef CONFIG_SYS_HUSH_PARSER
/**
 * Execute a list of command separated by ; or \n using the built-in parser.
 *
 * This function cannot take a const char * for the command, since if it
 * finds newlines in the string, it replaces them with \0.
 *
 * @param cmd	String containing list of commands
 * @param flag	Execution flags (CMD_FLAG_...)
 * @return 0 on success, or != 0 on error.
 */
static int builtin_run_command_list(char *cmd, int flag)
{
	char *line, *next;
	int rcode = 0;

	/*
	 * Break into individual lines, and execute each line; terminate on
	 * error.
	 */
	line = next = cmd;
	while (*next) {
		if (*next == '\n') {
			*next = '\0';
			/* run only non-empty commands */
			if (*line) {
				debug("** exec: \"%s\"\n", line);
				if (builtin_run_command(line, 0) < 0) {
					rcode = 1;
					break;
				}
			}
			line = next + 1;
		}
		++next;
	}
	if (rcode == 0 && *line)
		rcode = (builtin_run_command(line, 0) >= 0);

	return rcode;
}
#endif

int run_command_list(const char *cmd, int len, int flag)
{
	int need_buff = 1;
	char *buff = (char *)cmd;	/* cast away const */
	int rcode = 0;

	if (len == -1) {
		len = strlen(cmd);
#ifdef CONFIG_SYS_HUSH_PARSER
		/* hush will never change our string */
		need_buff = 0;
#else
		/* the built-in parser will change our string if it sees \n */
		need_buff = strchr(cmd, '\n') != NULL;
#endif
	}
	if (need_buff) {
		buff = malloc(len + 1);
		if (!buff)
			return 1;
		memcpy(buff, cmd, len);
		buff[len] = '\0';
	}
#ifdef CONFIG_SYS_HUSH_PARSER
	rcode = parse_string_outer(buff, FLAG_PARSE_SEMICOLON);
#else
	/*
	 * This function will overwrite any \n it sees with a \0, which
	 * is why it can't work with a const char *. Here we are making
	 * using of internal knowledge of this function, to avoid always
	 * doing a malloc() which is actually required only in a case that
	 * is pretty rare.
	 */
	rcode = builtin_run_command_list(buff, flag);
	if (need_buff)
		free(buff);
#endif

	return rcode;
}

/****************************************************************************/

#if defined(CONFIG_CMD_RUN)
int do_run (cmd_tbl_t * cmdtp, int flag, int argc, char * const argv[])
{
	int i;

	if (argc < 2)
		return CMD_RET_USAGE;

	for (i=1; i<argc; ++i) {
		char *arg;

		if ((arg = getenv (argv[i])) == NULL) {
			printf ("## Error: \"%s\" not defined\n", argv[i]);
			return 1;
		}

		if (run_command(arg, flag) != 0)
			return 1;
	}
	return 0;
}
#endif<|MERGE_RESOLUTION|>--- conflicted
+++ resolved
@@ -1520,7 +1520,6 @@
 			continue;
 		}
 
-<<<<<<< HEAD
 		/* Do we have an empty command? */
 		if (!argc) {
 			rc = -1;
@@ -1528,10 +1527,7 @@
 		}
 
 		/* Find and execute the command */
-		if (cmd_process(flag, argc, argv, &repeatable))
-=======
 		if (cmd_process(flag, argc, argv, &repeatable, NULL))
->>>>>>> 07044c37
 			rc = -1;
 
 		/* Did the user stop this? */
