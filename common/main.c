/*
 * (C) Copyright 2000
 * Wolfgang Denk, DENX Software Engineering, wd@denx.de.
 *
 * Add to readline cmdline-editing by
 * (C) Copyright 2005
 * JinHua Luo, GuangDong Linux Center, <luo.jinhua@gd-linux.com>
 *
 * See file CREDITS for list of people who contributed to this
 * project.
 *
 * This program is free software; you can redistribute it and/or
 * modify it under the terms of the GNU General Public License as
 * published by the Free Software Foundation; either version 2 of
 * the License, or (at your option) any later version.
 *
 * This program is distributed in the hope that it will be useful,
 * but WITHOUT ANY WARRANTY; without even the implied warranty of
 * MERCHANTABILITY or FITNESS FOR A PARTICULAR PURPOSE.  See the
 * GNU General Public License for more details.
 *
 * You should have received a copy of the GNU General Public License
 * along with this program; if not, write to the Free Software
 * Foundation, Inc., 59 Temple Place, Suite 330, Boston,
 * MA 02111-1307 USA
 */

/* #define	DEBUG */

#include <common.h>
#include <watchdog.h>
#include <command.h>
#include <version.h>
#ifdef CONFIG_MODEM_SUPPORT
#include <malloc.h>		/* for free() prototype */
#endif

#ifdef CONFIG_SYS_HUSH_PARSER
#include <hush.h>
#endif

#include <post.h>
#include <linux/ctype.h>
#include <menu.h>

#if defined(CONFIG_SILENT_CONSOLE) || defined(CONFIG_POST) || defined(CONFIG_CMDLINE_EDITING)
DECLARE_GLOBAL_DATA_PTR;
#endif

/*
 * Board-specific Platform code can reimplement show_boot_progress () if needed
 */
void __show_boot_progress (int val) {}
void show_boot_progress (int val) __attribute__((weak, alias("__show_boot_progress")));

#if defined(CONFIG_UPDATE_TFTP)
int update_tftp (ulong addr);
#endif /* CONFIG_UPDATE_TFTP */

#define MAX_DELAY_STOP_STR 32

#undef DEBUG_PARSER

char        console_buffer[CONFIG_SYS_CBSIZE + 1];	/* console I/O buffer	*/

#ifndef CONFIG_CMDLINE_EDITING
static char * delete_char (char *buffer, char *p, int *colp, int *np, int plen);
static const char erase_seq[] = "\b \b";		/* erase sequence	*/
static const char   tab_seq[] = "        ";		/* used to expand TABs	*/
#endif

#ifdef CONFIG_BOOT_RETRY_TIME
static uint64_t endtime = 0;  /* must be set, default is instant timeout */
static int      retry_time = -1; /* -1 so can call readline before main_loop */
#endif

#define	endtick(seconds) (get_ticks() + (uint64_t)(seconds) * get_tbclk())

#ifndef CONFIG_BOOT_RETRY_MIN
#define CONFIG_BOOT_RETRY_MIN CONFIG_BOOT_RETRY_TIME
#endif

#ifdef CONFIG_MODEM_SUPPORT
int do_mdm_init = 0;
extern void mdm_init(void); /* defined in board.c */
#endif


/* You can either define CONFIG_SYS_BOARDNAME in your config header file or
   provide your own function get_board_name(). If neither is given, assume
   "u-boot" as board name. */
#ifndef CONFIG_SYS_BOARDNAME
#define CONFIG_SYS_BOARDNAME "u-boot"
#endif

inline char *__get_board_name(void)
{
	return CONFIG_SYS_BOARDNAME;
}
char *get_board_name(void) __attribute__((weak, alias("__get_board_name")));


/* You can either define CONFIG_SYS_PROMPT in your config header file or
   provide your own function get_sys_prompt(). If neither is given, assume
   board name followed by " # " as system prompt. */
#ifndef CONFIG_SYS_PROMPT
#define CONFIG_SYS_PROMPT CONFIG_SYS_BOARDNAME " # "
#endif

inline char *__get_sys_prompt(void)
{
	return CONFIG_SYS_PROMPT;
}

char *get_sys_prompt(void) __attribute__((weak, alias("__get_sys_prompt")));


/***************************************************************************
 * Watch for 'delay' seconds for autoboot stop or autoboot delay string.
 * returns: 0 -  no key string, allow autoboot 1 - got key string, abort
 */
#if defined(CONFIG_BOOTDELAY) && (CONFIG_BOOTDELAY >= 0)
# if defined(CONFIG_AUTOBOOT_KEYED)
#ifndef CONFIG_MENU
static inline
#endif
int abortboot(int bootdelay)
{
	int abort = 0;
	uint64_t etime = endtick(bootdelay);
	struct {
		char* str;
		u_int len;
		int retry;
	}
	delaykey [] = {
		{ str: getenv ("bootdelaykey"),  retry: 1 },
		{ str: getenv ("bootdelaykey2"), retry: 1 },
		{ str: getenv ("bootstopkey"),   retry: 0 },
		{ str: getenv ("bootstopkey2"),  retry: 0 },
	};

	char presskey [MAX_DELAY_STOP_STR];
	u_int presskey_len = 0;
	u_int presskey_max = 0;
	u_int i;

#  ifdef CONFIG_AUTOBOOT_PROMPT
	printf(CONFIG_AUTOBOOT_PROMPT);
#  endif

#  ifdef CONFIG_AUTOBOOT_DELAY_STR
	if (delaykey[0].str == NULL)
		delaykey[0].str = CONFIG_AUTOBOOT_DELAY_STR;
#  endif
#  ifdef CONFIG_AUTOBOOT_DELAY_STR2
	if (delaykey[1].str == NULL)
		delaykey[1].str = CONFIG_AUTOBOOT_DELAY_STR2;
#  endif
#  ifdef CONFIG_AUTOBOOT_STOP_STR
	if (delaykey[2].str == NULL)
		delaykey[2].str = CONFIG_AUTOBOOT_STOP_STR;
#  endif
#  ifdef CONFIG_AUTOBOOT_STOP_STR2
	if (delaykey[3].str == NULL)
		delaykey[3].str = CONFIG_AUTOBOOT_STOP_STR2;
#  endif

	for (i = 0; i < sizeof(delaykey) / sizeof(delaykey[0]); i ++) {
		delaykey[i].len = delaykey[i].str == NULL ?
				    0 : strlen (delaykey[i].str);
		delaykey[i].len = delaykey[i].len > MAX_DELAY_STOP_STR ?
				    MAX_DELAY_STOP_STR : delaykey[i].len;

		presskey_max = presskey_max > delaykey[i].len ?
				    presskey_max : delaykey[i].len;

#  if DEBUG_BOOTKEYS
		printf("%s key:<%s>\n",
		       delaykey[i].retry ? "delay" : "stop",
		       delaykey[i].str ? delaykey[i].str : "NULL");
#  endif
	}

	/* In order to keep up with incoming data, check timeout only
	 * when catch up.
	 */
	do {
		if (tstc()) {
			if (presskey_len < presskey_max) {
				presskey [presskey_len ++] = getc();
			}
			else {
				for (i = 0; i < presskey_max - 1; i ++)
					presskey [i] = presskey [i + 1];

				presskey [i] = getc();
			}
		}

		for (i = 0; i < sizeof(delaykey) / sizeof(delaykey[0]); i ++) {
			if (delaykey[i].len > 0 &&
			    presskey_len >= delaykey[i].len &&
			    memcmp (presskey + presskey_len - delaykey[i].len,
				    delaykey[i].str,
				    delaykey[i].len) == 0) {
#  if DEBUG_BOOTKEYS
				printf("got %skey\n",
				       delaykey[i].retry ? "delay" : "stop");
#  endif

#  ifdef CONFIG_BOOT_RETRY_TIME
				/* don't retry auto boot */
				if (! delaykey[i].retry)
					retry_time = -1;
#  endif
				abort = 1;
			}
		}
	} while (!abort && get_ticks() <= etime);

#  if DEBUG_BOOTKEYS
	if (!abort)
		puts("key timeout\n");
#  endif

#ifdef CONFIG_SILENT_CONSOLE
	if (abort)
		gd->flags &= ~GD_FLG_SILENT;
#endif

	return abort;
}

# else	/* !defined(CONFIG_AUTOBOOT_KEYED) */

#ifdef CONFIG_MENUKEY
static int menukey = 0;
#endif

#ifndef CONFIG_MENU
static inline
#endif
int abortboot(int bootdelay)
{
	int abort = 0;

#ifdef CONFIG_MENUPROMPT
	printf(CONFIG_MENUPROMPT);
#else
	printf("Hit any key to stop autoboot: %2d ", bootdelay);
#endif

#if defined CONFIG_ZERO_BOOTDELAY_CHECK
	/*
	 * Check if key already pressed
	 * Don't check if bootdelay < 0
	 */
	if (bootdelay >= 0) {
		if (tstc()) {	/* we got a key press	*/
			(void) getc();  /* consume input	*/
			puts ("\b\b\b 0");
			abort = 1;	/* don't auto boot	*/
		}
	}
#endif

	while ((bootdelay > 0) && (!abort)) {
		int i;

		--bootdelay;
		/* delay 100 * 10ms */
		for (i=0; !abort && i<100; ++i) {
			if (tstc()) {	/* we got a key press	*/
				abort  = 1;	/* don't auto boot	*/
				bootdelay = 0;	/* no more delay	*/
# ifdef CONFIG_MENUKEY
				menukey = getc();
# else
				(void) getc();  /* consume input	*/
# endif
				break;
			}
			udelay(10000);
		}

		printf("\b\b\b%2d ", bootdelay);
	}

	putc('\n');

#ifdef CONFIG_SILENT_CONSOLE
	if (abort)
		gd->flags &= ~GD_FLG_SILENT;
#endif

	return abort;
}
# endif	/* CONFIG_AUTOBOOT_KEYED */
#endif	/* CONFIG_BOOTDELAY >= 0  */

/****************************************************************************/

void main_loop (void)
{
#ifndef CONFIG_SYS_HUSH_PARSER
	static char lastcommand[CONFIG_SYS_CBSIZE] = { 0, };
	int len;
	int rc = 1;
	int flag;
#endif

#if defined(CONFIG_BOOTDELAY) && (CONFIG_BOOTDELAY >= 0)
	char *s;
	int bootdelay;
#endif
#ifdef CONFIG_PREBOOT
	char *p;
#endif
#ifdef CONFIG_BOOTCOUNT_LIMIT
	unsigned long bootcount = 0;
	unsigned long bootlimit = 0;
	char *bcs;
	char bcs_set[16];
#endif /* CONFIG_BOOTCOUNT_LIMIT */

#ifdef CONFIG_BOOTCOUNT_LIMIT
	bootcount = bootcount_load();
	bootcount++;
	bootcount_store (bootcount);
	sprintf (bcs_set, "%lu", bootcount);
	setenv ("bootcount", bcs_set);
	bcs = getenv ("bootlimit");
	bootlimit = bcs ? simple_strtoul (bcs, NULL, 10) : 0;
#endif /* CONFIG_BOOTCOUNT_LIMIT */

#ifdef CONFIG_MODEM_SUPPORT
	debug ("DEBUG: main_loop:   do_mdm_init=%d\n", do_mdm_init);
	if (do_mdm_init) {
		char *str = strdup(getenv("mdm_cmd"));
		setenv ("preboot", str);  /* set or delete definition */
		if (str != NULL)
			free (str);
		mdm_init(); /* wait for modem connection */
	}
#endif  /* CONFIG_MODEM_SUPPORT */

#ifdef CONFIG_VERSION_VARIABLE
	{
		setenv ("ver", version_string);  /* set version variable */
	}
#endif /* CONFIG_VERSION_VARIABLE */

#ifdef CONFIG_SYS_HUSH_PARSER
	u_boot_hush_start ();
#endif

#if defined(CONFIG_HUSH_INIT_VAR)
	hush_init_var ();
#endif

#ifdef CONFIG_PREBOOT
	if ((p = getenv ("preboot")) != NULL) {
# ifdef CONFIG_AUTOBOOT_KEYED
		int prev = disable_ctrlc(1);	/* disable Control C checking */
# endif

		run_command(p, 0);

# ifdef CONFIG_AUTOBOOT_KEYED
		disable_ctrlc(prev);	/* restore Control C checking */
# endif
	}
#endif /* CONFIG_PREBOOT */

#if defined(CONFIG_UPDATE_TFTP)
	update_tftp (0UL);
#endif /* CONFIG_UPDATE_TFTP */

#if defined(CONFIG_BOOTDELAY) && (CONFIG_BOOTDELAY >= 0)
	s = getenv ("bootdelay");
	bootdelay = s ? (int)simple_strtol(s, NULL, 10) : CONFIG_BOOTDELAY;

	debug ("### main_loop entered: bootdelay=%d\n\n", bootdelay);

#if defined(CONFIG_MENU_SHOW)
	bootdelay = menu_show(bootdelay);
#endif
# ifdef CONFIG_BOOT_RETRY_TIME
	init_cmd_timeout ();
# endif	/* CONFIG_BOOT_RETRY_TIME */

#ifdef CONFIG_POST
	if (gd->flags & GD_FLG_POSTFAIL) {
		s = getenv("failbootcmd");
	}
	else
#endif /* CONFIG_POST */
#ifdef CONFIG_BOOTCOUNT_LIMIT
	if (bootlimit && (bootcount > bootlimit)) {
		printf ("Warning: Bootlimit (%u) exceeded. Using altbootcmd.\n",
		        (unsigned)bootlimit);
		s = getenv ("altbootcmd");
	}
	else
#endif /* CONFIG_BOOTCOUNT_LIMIT */
		s = getenv ("bootcmd");

	debug ("### main_loop: bootcmd=\"%s\"\n", s ? s : "<UNDEFINED>");

	if (bootdelay >= 0 && s && !abortboot (bootdelay)) {
#ifdef CONFIG_CMD_SOURCE
		/* Before the boot command is executed, check if we should
		   load a system update script */
		if (autoload_script(1, NULL, NULL, 0))
#endif
		{
# ifdef CONFIG_AUTOBOOT_KEYED
			/* Disable Control C checking */
			int prev = disable_ctrlc(1);
# endif

<<<<<<< HEAD
			/* Run bootcmd */
			run_command2(s, 0);
=======
		run_command(s, 0);
>>>>>>> de1e6b12

# ifdef CONFIG_AUTOBOOT_KEYED
			/* Restore Control C checking */
			disable_ctrlc(prev);
# endif

#ifdef CONFIG_CMD_SOURCE
			/* The bootcmd usually only returns if booting failed.
			   Then we assume that the system is not correctly
			   installed and try to load an install script */
			autoload_script(0, NULL, NULL, 0);
#endif
		}
	}

# ifdef CONFIG_MENUKEY
	if (menukey == CONFIG_MENUKEY) {
		s = getenv("menucmd");
		if (s)
			run_command(s, 0);
	}
#endif /* CONFIG_MENUKEY */
#endif /* CONFIG_BOOTDELAY */

	/*
	 * Main Loop for Monitor Command Processing
	 */
#ifdef CONFIG_SYS_HUSH_PARSER
	parse_file_outer();
	/* This point is never reached */
	for (;;);
#else
	for (;;) {
#ifdef CONFIG_BOOT_RETRY_TIME
		if (rc >= 0) {
			/* Saw enough of a valid command to
			 * restart the timeout.
			 */
			reset_cmd_timeout();
		}
#endif
		len = readline (get_sys_prompt());

		flag = 0;	/* assume no special flags for now */
		if (len > 0)
			strcpy (lastcommand, console_buffer);
		else if (len == 0)
			flag |= CMD_FLAG_REPEAT;
#ifdef CONFIG_BOOT_RETRY_TIME
		else if (len == -2) {
			/* -2 means timed out, retry autoboot
			 */
			puts ("\nTimed out waiting for command\n");
# ifdef CONFIG_RESET_TO_RETRY
			/* Reinit board to run initialization code again */
			do_reset (NULL, 0, 0, NULL);
# else
			return;		/* retry autoboot */
# endif
		}
#endif

		if (len == -1)
			puts ("<INTERRUPT>\n");
		else
			rc = run_command(lastcommand, flag);

		if (rc <= 0) {
			/* invalid command or not repeatable, forget it */
			lastcommand[0] = 0;
		}
	}
#endif /*CONFIG_SYS_HUSH_PARSER*/
}

#ifdef CONFIG_BOOT_RETRY_TIME
/***************************************************************************
 * initialize command line timeout
 */
void init_cmd_timeout(void)
{
	char *s = getenv ("bootretry");

	if (s != NULL)
		retry_time = (int)simple_strtol(s, NULL, 10);
	else
		retry_time =  CONFIG_BOOT_RETRY_TIME;

	if (retry_time >= 0 && retry_time < CONFIG_BOOT_RETRY_MIN)
		retry_time = CONFIG_BOOT_RETRY_MIN;
}

/***************************************************************************
 * reset command line timeout to retry_time seconds
 */
void reset_cmd_timeout(void)
{
	endtime = endtick(retry_time);
}
#endif

#ifdef CONFIG_CMDLINE_EDITING

/*
 * cmdline-editing related codes from vivi.
 * Author: Janghoon Lyu <nandy@mizi.com>
 */

#define putnstr(str,n)	do {			\
		printf ("%.*s", (int)n, str);	\
	} while (0)

#define CTL_CH(c)		((c) - 'a' + 1)
#define CTL_BACKSPACE		('\b')
#define DEL			((char)255)
#define DEL7			((char)127)
#define CREAD_HIST_CHAR		('!')

#define getcmd_putch(ch)	putc(ch)
#define getcmd_getch()		getc()
#define getcmd_cbeep()		getcmd_putch('\a')

#define HIST_MAX		20
#define HIST_SIZE		CONFIG_SYS_CBSIZE

static int hist_max = 0;
static int hist_add_idx = 0;
static int hist_cur = -1;
unsigned hist_num = 0;

char* hist_list[HIST_MAX];
char hist_lines[HIST_MAX][HIST_SIZE + 1];	 /* Save room for NULL */

#define add_idx_minus_one() ((hist_add_idx == 0) ? hist_max : hist_add_idx-1)

static void hist_init(void)
{
	int i;

	hist_max = 0;
	hist_add_idx = 0;
	hist_cur = -1;
	hist_num = 0;

	for (i = 0; i < HIST_MAX; i++) {
		hist_list[i] = hist_lines[i];
		hist_list[i][0] = '\0';
	}
}

static void cread_add_to_hist(char *line)
{
	strcpy(hist_list[hist_add_idx], line);

	if (++hist_add_idx >= HIST_MAX)
		hist_add_idx = 0;

	if (hist_add_idx > hist_max)
		hist_max = hist_add_idx;

	hist_num++;
}

static char* hist_prev(void)
{
	char *ret;
	int old_cur;

	if (hist_cur < 0)
		return NULL;

	old_cur = hist_cur;
	if (--hist_cur < 0)
		hist_cur = hist_max;

	if (hist_cur == hist_add_idx) {
		hist_cur = old_cur;
		ret = NULL;
	} else
		ret = hist_list[hist_cur];

	return (ret);
}

static char* hist_next(void)
{
	char *ret;

	if (hist_cur < 0)
		return NULL;

	if (hist_cur == hist_add_idx)
		return NULL;

	if (++hist_cur > hist_max)
		hist_cur = 0;

	if (hist_cur == hist_add_idx) {
		ret = "";
	} else
		ret = hist_list[hist_cur];

	return (ret);
}

#ifndef CONFIG_CMDLINE_EDITING
static void cread_print_hist_list(void)
{
	int i;
	unsigned long n;

	n = hist_num - hist_max;

	i = hist_add_idx + 1;
	while (1) {
		if (i > hist_max)
			i = 0;
		if (i == hist_add_idx)
			break;
		printf("%s\n", hist_list[i]);
		n++;
		i++;
	}
}
#endif /* CONFIG_CMDLINE_EDITING */

#define BEGINNING_OF_LINE() {			\
	while (num) {				\
		getcmd_putch(CTL_BACKSPACE);	\
		num--;				\
	}					\
}

#define ERASE_TO_EOL() {				\
	if (num < eol_num) {				\
		printf("%*s", (int)(eol_num - num), ""); \
		do {					\
			getcmd_putch(CTL_BACKSPACE);	\
		} while (--eol_num > num);		\
	}						\
}

#define REFRESH_TO_EOL() {			\
	if (num < eol_num) {			\
		wlen = eol_num - num;		\
		putnstr(buf + num, wlen);	\
		num = eol_num;			\
	}					\
}

static void cread_add_char(char ichar, int insert, unsigned long *num,
	       unsigned long *eol_num, char *buf, unsigned long len)
{
	unsigned long wlen;

	/* room ??? */
	if (insert || *num == *eol_num) {
		if (*eol_num > len - 1) {
			getcmd_cbeep();
			return;
		}
		(*eol_num)++;
	}

	if (insert) {
		wlen = *eol_num - *num;
		if (wlen > 1) {
			memmove(&buf[*num+1], &buf[*num], wlen-1);
		}

		buf[*num] = ichar;
		putnstr(buf + *num, wlen);
		(*num)++;
		while (--wlen) {
			getcmd_putch(CTL_BACKSPACE);
		}
	} else {
		/* echo the character */
		wlen = 1;
		buf[*num] = ichar;
		putnstr(buf + *num, wlen);
		(*num)++;
	}
}

static void cread_add_str(char *str, int strsize, int insert, unsigned long *num,
	      unsigned long *eol_num, char *buf, unsigned long len)
{
	while (strsize--) {
		cread_add_char(*str, insert, num, eol_num, buf, len);
		str++;
	}
}

static int cread_line(const char *const prompt, char *buf, unsigned int *len,
		int timeout)
{
	unsigned long num = 0;
	unsigned long eol_num = 0;
	unsigned long wlen;
	char ichar;
	int insert = 1;
	int esc_len = 0;
	char esc_save[8];
	int init_len = strlen(buf);
	int first = 1;

	if (init_len)
		cread_add_str(buf, init_len, 1, &num, &eol_num, buf, *len);

	while (1) {
#ifdef CONFIG_BOOT_RETRY_TIME
		while (!tstc()) {	/* while no incoming data */
			if (retry_time >= 0 && get_ticks() > endtime)
				return (-2);	/* timed out */
			WATCHDOG_RESET();
		}
#endif
		if (first && timeout) {
			uint64_t etime = endtick(timeout);

			while (!tstc()) {	/* while no incoming data */
				if (get_ticks() >= etime)
					return -2;	/* timed out */
				WATCHDOG_RESET();
			}
			first = 0;
		}

		ichar = getcmd_getch();

		if ((ichar == '\n') || (ichar == '\r')) {
			putc('\n');
			break;
		}

		/*
		 * handle standard linux xterm esc sequences for arrow key, etc.
		 */
		if (esc_len != 0) {
			if (esc_len == 1) {
				if (ichar == '[') {
					esc_save[esc_len] = ichar;
					esc_len = 2;
				} else {
					cread_add_str(esc_save, esc_len, insert,
						      &num, &eol_num, buf, *len);
					esc_len = 0;
				}
				continue;
			}

			switch (ichar) {

			case 'D':	/* <- key */
				ichar = CTL_CH('b');
				esc_len = 0;
				break;
			case 'C':	/* -> key */
				ichar = CTL_CH('f');
				esc_len = 0;
				break;	/* pass off to ^F handler */
			case 'H':	/* Home key */
				ichar = CTL_CH('a');
				esc_len = 0;
				break;	/* pass off to ^A handler */
			case 'A':	/* up arrow */
				ichar = CTL_CH('p');
				esc_len = 0;
				break;	/* pass off to ^P handler */
			case 'B':	/* down arrow */
				ichar = CTL_CH('n');
				esc_len = 0;
				break;	/* pass off to ^N handler */
			default:
				esc_save[esc_len++] = ichar;
				cread_add_str(esc_save, esc_len, insert,
					      &num, &eol_num, buf, *len);
				esc_len = 0;
				continue;
			}
		}

		switch (ichar) {
		case 0x1b:
			if (esc_len == 0) {
				esc_save[esc_len] = ichar;
				esc_len = 1;
			} else {
				puts("impossible condition #876\n");
				esc_len = 0;
			}
			break;

		case CTL_CH('a'):
			BEGINNING_OF_LINE();
			break;
		case CTL_CH('c'):	/* ^C - break */
			*buf = '\0';	/* discard input */
			return (-1);
		case CTL_CH('f'):
			if (num < eol_num) {
				getcmd_putch(buf[num]);
				num++;
			}
			break;
		case CTL_CH('b'):
			if (num) {
				getcmd_putch(CTL_BACKSPACE);
				num--;
			}
			break;
		case CTL_CH('d'):
			if (num < eol_num) {
				wlen = eol_num - num - 1;
				if (wlen) {
					memmove(&buf[num], &buf[num+1], wlen);
					putnstr(buf + num, wlen);
				}

				getcmd_putch(' ');
				do {
					getcmd_putch(CTL_BACKSPACE);
				} while (wlen--);
				eol_num--;
			}
			break;
		case CTL_CH('k'):
			ERASE_TO_EOL();
			break;
		case CTL_CH('e'):
			REFRESH_TO_EOL();
			break;
		case CTL_CH('o'):
			insert = !insert;
			break;
		case CTL_CH('x'):
		case CTL_CH('u'):
			BEGINNING_OF_LINE();
			ERASE_TO_EOL();
			break;
		case DEL:
		case DEL7:
		case 8:
			if (num) {
				wlen = eol_num - num;
				num--;
				memmove(&buf[num], &buf[num+1], wlen);
				getcmd_putch(CTL_BACKSPACE);
				putnstr(buf + num, wlen);
				getcmd_putch(' ');
				do {
					getcmd_putch(CTL_BACKSPACE);
				} while (wlen--);
				eol_num--;
			}
			break;
		case CTL_CH('p'):
		case CTL_CH('n'):
		{
			char * hline;

			esc_len = 0;

			if (ichar == CTL_CH('p'))
				hline = hist_prev();
			else
				hline = hist_next();

			if (!hline) {
				getcmd_cbeep();
				continue;
			}

			/* nuke the current line */
			/* first, go home */
			BEGINNING_OF_LINE();

			/* erase to end of line */
			ERASE_TO_EOL();

			/* copy new line into place and display */
			strcpy(buf, hline);
			eol_num = strlen(buf);
			REFRESH_TO_EOL();
			continue;
		}
#ifdef CONFIG_AUTO_COMPLETE
		case '\t': {
			int num2, col;

			/* do not autocomplete when in the middle */
			if (num < eol_num) {
				getcmd_cbeep();
				break;
			}

			buf[num] = '\0';
			col = strlen(prompt) + eol_num;
			num2 = num;
			if (cmd_auto_complete(prompt, buf, &num2, &col)) {
				col = num2 - num;
				num += col;
				eol_num += col;
			}
			break;
		}
#endif
		default:
			cread_add_char(ichar, insert, &num, &eol_num, buf, *len);
			break;
		}
	}
	*len = eol_num;
	buf[eol_num] = '\0';	/* lose the newline */

	if (buf[0] && buf[0] != CREAD_HIST_CHAR)
		cread_add_to_hist(buf);
	hist_cur = hist_add_idx;

	return 0;
}

#endif /* CONFIG_CMDLINE_EDITING */

/****************************************************************************/

/*
 * Prompt for input and read a line.
 * If  CONFIG_BOOT_RETRY_TIME is defined and retry_time >= 0,
 * time out when time goes past endtime (timebase time in ticks).
 * Return:	number of read characters
 *		-1 if break
 *		-2 if timed out
 */
int readline (const char *const prompt)
{
	/*
	 * If console_buffer isn't 0-length the user will be prompted to modify
	 * it instead of entering it from scratch as desired.
	 */
	console_buffer[0] = '\0';

	return readline_into_buffer(prompt, console_buffer, 0);
}


int readline_into_buffer(const char *const prompt, char *buffer, int timeout)
{
	char *p = buffer;
#ifdef CONFIG_CMDLINE_EDITING
	unsigned int len = CONFIG_SYS_CBSIZE;
	int rc;
	static int initted = 0;

	/*
	 * History uses a global array which is not
	 * writable until after relocation to RAM.
	 * Revert to non-history version if still
	 * running from flash.
	 */
	//if (gd->flags & GD_FLG_RELOC) {
		if (!initted) {
			hist_init();
			initted = 1;
		}

		if (prompt)
			puts (prompt);

		rc = cread_line(prompt, p, &len, timeout);
		return rc < 0 ? rc : len;

	//} else {
//#endif	/* CONFIG_CMDLINE_EDITING */
#else
	char * p_buf = p;
	int	n = 0;				/* buffer index		*/
	int	plen = 0;			/* prompt length	*/
	int	col;				/* output column cnt	*/
	char	c;

	/* print prompt */
	if (prompt) {
		plen = strlen (prompt);
		puts (prompt);
	}
	col = plen;

	for (;;) {
#ifdef CONFIG_BOOT_RETRY_TIME
		while (!tstc()) {	/* while no incoming data */
			if (retry_time >= 0 && get_ticks() > endtime)
				return (-2);	/* timed out */
			WATCHDOG_RESET();
		}
#endif
		WATCHDOG_RESET();		/* Trigger watchdog, if needed */

#ifdef CONFIG_SHOW_ACTIVITY
		while (!tstc()) {
			extern void show_activity(int arg);
			show_activity(0);
			WATCHDOG_RESET();
		}
#endif
		c = getc();

		/*
		 * Special character handling
		 */
		switch (c) {
		case '\r':				/* Enter		*/
		case '\n':
			*p = '\0';
			puts ("\r\n");
			return (p - p_buf);

		case '\0':				/* nul			*/
			continue;

		case 0x03:				/* ^C - break		*/
			p_buf[0] = '\0';	/* discard input */
			return (-1);

		case 0x15:				/* ^U - erase line	*/
			while (col > plen) {
				puts (erase_seq);
				--col;
			}
			p = p_buf;
			n = 0;
			continue;

		case 0x17:				/* ^W - erase word	*/
			p=delete_char(p_buf, p, &col, &n, plen);
			while ((n > 0) && (*p != ' ')) {
				p=delete_char(p_buf, p, &col, &n, plen);
			}
			continue;

		case 0x08:				/* ^H  - backspace	*/
		case 0x7F:				/* DEL - backspace	*/
			p=delete_char(p_buf, p, &col, &n, plen);
			continue;

		default:
			/*
			 * Must be a normal character then
			 */
			if (n < CONFIG_SYS_CBSIZE-2) {
				if (c == '\t') {	/* expand TABs		*/
#ifdef CONFIG_AUTO_COMPLETE
					/* if auto completion triggered just continue */
					*p = '\0';
					if (cmd_auto_complete(prompt, console_buffer, &n, &col)) {
						p = p_buf + n;	/* reset */
						continue;
					}
#endif
					puts (tab_seq+(col&07));
					col += 8 - (col&07);
				} else {
					++col;		/* echo input		*/
					putc (c);
				}
				*p++ = c;
				++n;
			} else {			/* Buffer full		*/
				putc ('\a');
			}
		}
	}
//#ifdef CONFIG_CMDLINE_EDITING
//	}
#endif
}

/****************************************************************************/

#ifndef CONFIG_CMDLINE_EDITING
static char * delete_char (char *buffer, char *p, int *colp, int *np, int plen)
{
	char *s;

	if (*np == 0) {
		return (p);
	}

	if (*(--p) == '\t') {			/* will retype the whole line	*/
		while (*colp > plen) {
			puts (erase_seq);
			(*colp)--;
		}
		for (s=buffer; s<p; ++s) {
			if (*s == '\t') {
				puts (tab_seq+((*colp) & 07));
				*colp += 8 - ((*colp) & 07);
			} else {
				++(*colp);
				putc (*s);
			}
		}
	} else {
		puts (erase_seq);
		(*colp)--;
	}
	(*np)--;
	return (p);
}
#endif /*CONFIG_CMDLINE_EDITING*/

/****************************************************************************/

<<<<<<< HEAD
=======
int parse_line (char *line, char *argv[])
{
	int nargs = 0;

#ifdef DEBUG_PARSER
	printf ("parse_line: \"%s\"\n", line);
#endif
	while (nargs < CONFIG_SYS_MAXARGS) {

		/* skip any white space */
		while (isblank(*line))
			++line;

		if (*line == '\0') {	/* end of line, no more args	*/
			argv[nargs] = NULL;
#ifdef DEBUG_PARSER
		printf ("parse_line: nargs=%d\n", nargs);
#endif
			return (nargs);
		}

		argv[nargs++] = line;	/* begin of argument string	*/

		/* find end of string */
		while (*line && !isblank(*line))
			++line;

		if (*line == '\0') {	/* end of line, no more args	*/
			argv[nargs] = NULL;
#ifdef DEBUG_PARSER
		printf ("parse_line: nargs=%d\n", nargs);
#endif
			return (nargs);
		}

		*line++ = '\0';		/* terminate current arg	 */
	}

	printf ("** Too many args (max. %d) **\n", CONFIG_SYS_MAXARGS);

#ifdef DEBUG_PARSER
	printf ("parse_line: nargs=%d\n", nargs);
#endif
	return (nargs);
}

/****************************************************************************/

#ifndef CONFIG_SYS_HUSH_PARSER
static void process_macros (const char *input, char *output)
{
	char c, prev;
	const char *varname_start = NULL;
	int inputcnt = strlen (input);
	int outputcnt = CONFIG_SYS_CBSIZE;
	int state = 0;		/* 0 = waiting for '$'  */

	/* 1 = waiting for '(' or '{' */
	/* 2 = waiting for ')' or '}' */
	/* 3 = waiting for '''  */
#ifdef DEBUG_PARSER
	char *output_start = output;

	printf ("[PROCESS_MACROS] INPUT len %d: \"%s\"\n", strlen (input),
		input);
#endif

	prev = '\0';		/* previous character   */

	while (inputcnt && outputcnt) {
		c = *input++;
		inputcnt--;

		if (state != 3) {
			/* remove one level of escape characters */
			if ((c == '\\') && (prev != '\\')) {
				if (inputcnt-- == 0)
					break;
				prev = c;
				c = *input++;
			}
		}

		switch (state) {
		case 0:	/* Waiting for (unescaped) $    */
			if ((c == '\'') && (prev != '\\')) {
				state = 3;
				break;
			}
			if ((c == '$') && (prev != '\\')) {
				state++;
			} else {
				*(output++) = c;
				outputcnt--;
			}
			break;
		case 1:	/* Waiting for (        */
			if (c == '(' || c == '{') {
				state++;
				varname_start = input;
			} else {
				state = 0;
				*(output++) = '$';
				outputcnt--;

				if (outputcnt) {
					*(output++) = c;
					outputcnt--;
				}
			}
			break;
		case 2:	/* Waiting for )        */
			if (c == ')' || c == '}') {
				int i;
				char envname[CONFIG_SYS_CBSIZE], *envval;
				int envcnt = input - varname_start - 1;	/* Varname # of chars */

				/* Get the varname */
				for (i = 0; i < envcnt; i++) {
					envname[i] = varname_start[i];
				}
				envname[i] = 0;

				/* Get its value */
				envval = getenv (envname);

				/* Copy into the line if it exists */
				if (envval != NULL)
					while ((*envval) && outputcnt) {
						*(output++) = *(envval++);
						outputcnt--;
					}
				/* Look for another '$' */
				state = 0;
			}
			break;
		case 3:	/* Waiting for '        */
			if ((c == '\'') && (prev != '\\')) {
				state = 0;
			} else {
				*(output++) = c;
				outputcnt--;
			}
			break;
		}
		prev = c;
	}

	if (outputcnt)
		*output = 0;
	else
		*(output - 1) = 0;

#ifdef DEBUG_PARSER
	printf ("[PROCESS_MACROS] OUTPUT len %d: \"%s\"\n",
		strlen (output_start), output_start);
#endif
}

>>>>>>> de1e6b12
/****************************************************************************
 * returns:
 *	1  - command executed, repeatable
 *	0  - command executed but not repeatable, interrupted commands are
 *	     always considered not repeatable
 *	-1 - not executed (unrecognized, bootd recursion or too many args)
 *           (If cmd is NULL or "" or longer than CONFIG_SYS_CBSIZE-1 it is
 *           considered unrecognized)
 *
 * WARNING:
 *
 * We must create a temporary copy of the command since the command we get
 * may be the result from getenv(), which returns a pointer directly to
 * the environment data, which may change magically when the command we run
 * creates or modifies environment variables (like "bootp" does).
 */
static int builtin_run_command(const char *cmd, int flag)
{
	char cmdbuf[CONFIG_SYS_CBSIZE];	/* working copy of cmd		*/
	char output[CONFIG_SYS_CBSIZE];
	char *argv[CONFIG_SYS_MAXARGS + 1];	/* NULL terminated	*/
	int argc;
	int repeatable = 1;
	int rc = 0;
	char c;
	char delim;
	int varindex;
	char *input = cmdbuf;
	char *s;
	int out;
	int error;

	/* The parser uses a state machine to decide how a character is to be
	   interpreted. */
	enum parse_state {
		PS_WS,	      /* Ignoring whitespace at beginning of argument */
		PS_NORMAL,    /* Normal unquoted argument */
		PS_SQ,	      /* Within single quotes */
		PS_DQ,	      /* Within double quotes */
	} ps;

#ifdef DEBUG_PARSER
	printf("[RUN_COMMAND] cmd[%p]=\"", cmd);
	puts(cmd ? cmd : "NULL");	/* use puts - string may be loooong */
	puts("\"\n");
#endif

	clear_ctrlc();		/* forget any previous Control C */

	if (!cmd || !*cmd) {
		return -1;	/* empty command */
	}

	if (strlen(cmd) >= CONFIG_SYS_CBSIZE) {
		puts ("## Command too long!\n");
		return -1;
	}

	strcpy (cmdbuf, cmd);

	/* Parse commands, check for invalid and repeatable commands and
	   execute command */

	c = *input++;
	do {
		/* New command */
		out = 0;
		error = 0;
		argc = 0;
		argv[argc] = output;
		ps = PS_WS;
		do {
			/* Command separator */
			if (c == ';') {
				if ((ps == PS_WS) || (ps == PS_NORMAL)) {
					c = *input++;
					break;
				}
				output[out++] = c;
			} else if (c == '\\') {
				c = *input++;
				if (!c) {
					output[out++] = '\\';
					break;
				}
				output[out++] = c;
			} else {
				switch (c) {
				case ' ':
				case '\t':
					if ((ps == PS_DQ) || (ps == PS_SQ))
						output[out++] = c;
					else if (ps == PS_NORMAL) {
						/* Start new argument */
						output[out++] = 0;
						argv[argc] = output + out;
						ps = PS_WS;
					}
					break;

				case '\'':
					if (ps == PS_DQ)
						output[out++] = c;
					else if (ps == PS_SQ)
						ps = PS_NORMAL;
					else {
						if (ps == PS_WS)
							argc++;
						ps = PS_SQ;
					}
					break;

				case '\"':
					if (ps == PS_SQ)
						output[out++] = c;
					else if (ps == PS_DQ)
						ps = PS_NORMAL;
					else {
						if (ps == PS_WS)
							argc++;
						ps = PS_DQ;
					}
					break;

				case '$':
					if (ps == PS_SQ) {
						output[out++] = c;
						break;
					}
					if (ps == PS_WS) {
						argc++;
						ps = PS_NORMAL;
					}
					/* Save start of variable */
					varindex = out;
					output[out++] = c;
					if (out >= CONFIG_SYS_CBSIZE)
						break;

					/* Check for opening brace */
					c = *input++;
					if (!c)
						break;

					if (c == '(')
						delim = ')';
					else if (c == '{')
						delim = '}';
					else {
						output[out++] = c;
						break;
					}

					/* Copy var name */
					do {
						output[out++] = c;
						c = *input++;
					} while (c && (c != delim)
						 && (out < CONFIG_SYS_CBSIZE));

					/* Unexpected end of command or no
					   more room in buffer */
					if (!c || (out >= CONFIG_SYS_CBSIZE))
						break;

					/* The variable name starts 2 chars
					   after the $( or ${ respectively;
					   read the environment variable */
					output[out] = 0;
					s = getenv(output + varindex + 2);
#ifdef DEBUG_PARSER
					printf("[$(%s)='",
					       output + varindex + 2);
					puts(s);
					puts("']\n");
#endif

					/* Resume to start of variable */
					out = varindex;

					/* Copy var content to output */
					if (s) {
						do {
							char cc;
							cc = *s++;
							if (!cc)
								break;
							output[out++] = cc;
						} while (out < CONFIG_SYS_CBSIZE);
					}
					break;

				default:  /* Any other character */
					output[out++] = c;
					if (ps == PS_WS) {
						argc++;
						ps = PS_NORMAL;
					}
					break;
				}
			}
			if (!c)
				break;
			/* Make sure that we don't exceed the allowed number
			   of arguments */
			if (argc >= CONFIG_SYS_MAXARGS) {
				argc--;
				error |= 1; /* Remember as error */
			}

			/* If string is too long, store all remaining
			   characters in the last character; this will give a
			   strange result but as we don't execute this command
			   anyway, it does not matter. By doing this here, we
			   don't need to check for enough space in the buffer
			   in the loop above and we also automatically find
			   the end of the current command. */
			if (out >= CONFIG_SYS_CBSIZE) {
				out--;
				error |= 2; /* Remember as error */
			}

			/* Get next character */
			c = *input++;
		} while (c);

		/* Write final 0 */
		output[out] = 0;

#ifdef DEBUG_PARSER
		{
			int i;

			for (i=0; i<argc; i++)
				printf("[argv[%d]='%s']\n", i, argv[i]);
		}
#endif

		/* argv is NULL terminated */
		argv[argc] = NULL;

		/* Check for some errors that may have appeared while parsing
		   the command */
		if (error) {
			char *pReason;
			if (error & 1)
				pReason = "Too many command arguments!\n";
			else
				pReason = "Expanded command too long!\n";
			puts(pReason);
			rc = -1;
			continue;
		}

		/* Do we have an empty command? */
		if (!argc) {
			rc = -1;
			continue;
		}

<<<<<<< HEAD
		/* Look up command in command table */
		if ((cmdtp = find_cmd(argv[0])) == NULL) {
			printf ("Unknown command '%s' - try 'help'\n", argv[0]);
			rc = -1;	/* give up after bad command */
			continue;
		}

		/* Found - check max args */
		if (argc > cmdtp->maxargs) {
			cmd_usage(cmdtp);
			rc = -1;
			continue;
		}


#if defined(CONFIG_CMD_BOOTD)
		/* avoid "bootd" recursion */
		if (cmdtp->cmd == do_bootd) {
#ifdef DEBUG_PARSER
			printf ("[%s]\n", output);
#endif
			if (flag & CMD_FLAG_BOOTD) {
				puts ("'bootd' recursion detected\n");
				rc = -1;
				continue;
			} else {
				flag |= CMD_FLAG_BOOTD;
			}
		}
#endif

		/* OK - call function to do the command */
		if ((cmdtp->cmd) (cmdtp, flag, argc, argv) != 0) {
			rc = -1;
		}

		repeatable &= cmdtp->repeatable;
=======
		if (cmd_process(flag, argc, argv, &repeatable))
			rc = -1;
>>>>>>> de1e6b12

		/* Did the user stop this? */
		if (had_ctrlc ())
			return -1;	/* if stopped then not repeatable */
	} while (c);

	return rc ? rc : repeatable;
}
#endif

/*
 * Run a command using the selected parser.
 *
 * @param cmd	Command to run
 * @param flag	Execution flags (CMD_FLAG_...)
 * @return 0 on success, or != 0 on error.
 */
int run_command(const char *cmd, int flag)
{
#ifndef CONFIG_SYS_HUSH_PARSER
	/*
	 * builtin_run_command can return 0 or 1 for success, so clean up
	 * its result.
	 */
	if (builtin_run_command(cmd, flag) == -1)
		return 1;

	return 0;
#else
	return parse_string_outer(cmd,
			FLAG_PARSE_SEMICOLON | FLAG_EXIT_FROM_LOOP);
#endif
}

/****************************************************************************/

#if defined(CONFIG_CMD_RUN)
int do_run (cmd_tbl_t * cmdtp, int flag, int argc, char * const argv[])
{
	int i;

	if (argc < 2)
		return CMD_RET_USAGE;

	for (i=1; i<argc; ++i) {
		char *arg;

		if ((arg = getenv (argv[i])) == NULL) {
			printf ("## Error: \"%s\" not defined\n", argv[i]);
			return 1;
		}

		if (run_command(arg, flag) != 0)
			return 1;
	}
	return 0;
}
#endif<|MERGE_RESOLUTION|>--- conflicted
+++ resolved
@@ -420,12 +420,7 @@
 			int prev = disable_ctrlc(1);
 # endif
 
-<<<<<<< HEAD
-			/* Run bootcmd */
-			run_command2(s, 0);
-=======
-		run_command(s, 0);
->>>>>>> de1e6b12
+			run_command(s, 0);
 
 # ifdef CONFIG_AUTOBOOT_KEYED
 			/* Restore Control C checking */
@@ -1140,168 +1135,6 @@
 
 /****************************************************************************/
 
-<<<<<<< HEAD
-=======
-int parse_line (char *line, char *argv[])
-{
-	int nargs = 0;
-
-#ifdef DEBUG_PARSER
-	printf ("parse_line: \"%s\"\n", line);
-#endif
-	while (nargs < CONFIG_SYS_MAXARGS) {
-
-		/* skip any white space */
-		while (isblank(*line))
-			++line;
-
-		if (*line == '\0') {	/* end of line, no more args	*/
-			argv[nargs] = NULL;
-#ifdef DEBUG_PARSER
-		printf ("parse_line: nargs=%d\n", nargs);
-#endif
-			return (nargs);
-		}
-
-		argv[nargs++] = line;	/* begin of argument string	*/
-
-		/* find end of string */
-		while (*line && !isblank(*line))
-			++line;
-
-		if (*line == '\0') {	/* end of line, no more args	*/
-			argv[nargs] = NULL;
-#ifdef DEBUG_PARSER
-		printf ("parse_line: nargs=%d\n", nargs);
-#endif
-			return (nargs);
-		}
-
-		*line++ = '\0';		/* terminate current arg	 */
-	}
-
-	printf ("** Too many args (max. %d) **\n", CONFIG_SYS_MAXARGS);
-
-#ifdef DEBUG_PARSER
-	printf ("parse_line: nargs=%d\n", nargs);
-#endif
-	return (nargs);
-}
-
-/****************************************************************************/
-
-#ifndef CONFIG_SYS_HUSH_PARSER
-static void process_macros (const char *input, char *output)
-{
-	char c, prev;
-	const char *varname_start = NULL;
-	int inputcnt = strlen (input);
-	int outputcnt = CONFIG_SYS_CBSIZE;
-	int state = 0;		/* 0 = waiting for '$'  */
-
-	/* 1 = waiting for '(' or '{' */
-	/* 2 = waiting for ')' or '}' */
-	/* 3 = waiting for '''  */
-#ifdef DEBUG_PARSER
-	char *output_start = output;
-
-	printf ("[PROCESS_MACROS] INPUT len %d: \"%s\"\n", strlen (input),
-		input);
-#endif
-
-	prev = '\0';		/* previous character   */
-
-	while (inputcnt && outputcnt) {
-		c = *input++;
-		inputcnt--;
-
-		if (state != 3) {
-			/* remove one level of escape characters */
-			if ((c == '\\') && (prev != '\\')) {
-				if (inputcnt-- == 0)
-					break;
-				prev = c;
-				c = *input++;
-			}
-		}
-
-		switch (state) {
-		case 0:	/* Waiting for (unescaped) $    */
-			if ((c == '\'') && (prev != '\\')) {
-				state = 3;
-				break;
-			}
-			if ((c == '$') && (prev != '\\')) {
-				state++;
-			} else {
-				*(output++) = c;
-				outputcnt--;
-			}
-			break;
-		case 1:	/* Waiting for (        */
-			if (c == '(' || c == '{') {
-				state++;
-				varname_start = input;
-			} else {
-				state = 0;
-				*(output++) = '$';
-				outputcnt--;
-
-				if (outputcnt) {
-					*(output++) = c;
-					outputcnt--;
-				}
-			}
-			break;
-		case 2:	/* Waiting for )        */
-			if (c == ')' || c == '}') {
-				int i;
-				char envname[CONFIG_SYS_CBSIZE], *envval;
-				int envcnt = input - varname_start - 1;	/* Varname # of chars */
-
-				/* Get the varname */
-				for (i = 0; i < envcnt; i++) {
-					envname[i] = varname_start[i];
-				}
-				envname[i] = 0;
-
-				/* Get its value */
-				envval = getenv (envname);
-
-				/* Copy into the line if it exists */
-				if (envval != NULL)
-					while ((*envval) && outputcnt) {
-						*(output++) = *(envval++);
-						outputcnt--;
-					}
-				/* Look for another '$' */
-				state = 0;
-			}
-			break;
-		case 3:	/* Waiting for '        */
-			if ((c == '\'') && (prev != '\\')) {
-				state = 0;
-			} else {
-				*(output++) = c;
-				outputcnt--;
-			}
-			break;
-		}
-		prev = c;
-	}
-
-	if (outputcnt)
-		*output = 0;
-	else
-		*(output - 1) = 0;
-
-#ifdef DEBUG_PARSER
-	printf ("[PROCESS_MACROS] OUTPUT len %d: \"%s\"\n",
-		strlen (output_start), output_start);
-#endif
-}
-
->>>>>>> de1e6b12
 /****************************************************************************
  * returns:
  *	1  - command executed, repeatable
@@ -1318,6 +1151,7 @@
  * the environment data, which may change magically when the command we run
  * creates or modifies environment variables (like "bootp" does).
  */
+#ifndef CONFIG_SYS_HUSH_PARSER
 static int builtin_run_command(const char *cmd, int flag)
 {
 	char cmdbuf[CONFIG_SYS_CBSIZE];	/* working copy of cmd		*/
@@ -1562,48 +1396,9 @@
 			continue;
 		}
 
-<<<<<<< HEAD
-		/* Look up command in command table */
-		if ((cmdtp = find_cmd(argv[0])) == NULL) {
-			printf ("Unknown command '%s' - try 'help'\n", argv[0]);
-			rc = -1;	/* give up after bad command */
-			continue;
-		}
-
-		/* Found - check max args */
-		if (argc > cmdtp->maxargs) {
-			cmd_usage(cmdtp);
-			rc = -1;
-			continue;
-		}
-
-
-#if defined(CONFIG_CMD_BOOTD)
-		/* avoid "bootd" recursion */
-		if (cmdtp->cmd == do_bootd) {
-#ifdef DEBUG_PARSER
-			printf ("[%s]\n", output);
-#endif
-			if (flag & CMD_FLAG_BOOTD) {
-				puts ("'bootd' recursion detected\n");
-				rc = -1;
-				continue;
-			} else {
-				flag |= CMD_FLAG_BOOTD;
-			}
-		}
-#endif
-
-		/* OK - call function to do the command */
-		if ((cmdtp->cmd) (cmdtp, flag, argc, argv) != 0) {
-			rc = -1;
-		}
-
-		repeatable &= cmdtp->repeatable;
-=======
+		/* Find and execute the command */
 		if (cmd_process(flag, argc, argv, &repeatable))
 			rc = -1;
->>>>>>> de1e6b12
 
 		/* Did the user stop this? */
 		if (had_ctrlc ())
