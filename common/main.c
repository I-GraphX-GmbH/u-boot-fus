--- conflicted
+++ resolved
@@ -441,7 +441,6 @@
 	debug ("### main_loop: bootcmd=\"%s\"\n", s ? s : "<UNDEFINED>");
 
 	if (bootdelay != -1 && s && !abortboot(bootdelay)) {
-<<<<<<< HEAD
 #ifdef CONFIG_CMD_UPDATE
 		/* Before the boot command is executed, check if we should
 		   load a system recovery or update script; which of these
@@ -450,21 +449,16 @@
 		   recovery. So you have to override board_check_recovery() in
 		   this case. By default we only check for updates. */
 		if (update_script(board_check_for_recover(), NULL, NULL, 0))
-=======
+#endif
+		{
 #if defined(CONFIG_AUTOBOOT_KEYED) && !defined(CONFIG_AUTOBOOT_KEYED_CTRLC)
-		int prev = disable_ctrlc(1);	/* disable Control C checking */
->>>>>>> d36ae3bc
-#endif
-		{
-# ifdef CONFIG_AUTOBOOT_KEYED
 			/* Disable Control C checking */
 			int prev = disable_ctrlc(1);
 # endif
 
 			run_command_list(s, -1, 0);
 
-<<<<<<< HEAD
-# ifdef CONFIG_AUTOBOOT_KEYED
+#if defined(CONFIG_AUTOBOOT_KEYED) && !defined(CONFIG_AUTOBOOT_KEYED_CTRLC)
 			/* Restore Control C checking */
 			disable_ctrlc(prev);
 # endif
@@ -474,10 +468,6 @@
 			   Then we assume that the system is not correctly
 			   installed and try to load an install script */
 			update_script(UPDATE_ACTION_INSTALL, NULL, NULL, 0);
-=======
-#if defined(CONFIG_AUTOBOOT_KEYED) && !defined(CONFIG_AUTOBOOT_KEYED_CTRLC)
-		disable_ctrlc(prev);	/* restore Control C checking */
->>>>>>> d36ae3bc
 #endif
 		}
 	}
