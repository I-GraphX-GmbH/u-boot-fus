--- conflicted
+++ resolved
@@ -655,96 +655,6 @@
 		0x00000055,	/* four non-adjacent bits */
 		0xaaaaaaaa,	/* alternating 1/0 */
 	};
-<<<<<<< HEAD
-#else
-	ulong	incr;
-	ulong	pattern;
-#endif
-
-	if (argc > 1)
-		start = (ulong *)parse_loadaddr(argv[1], NULL);
-	else {
-#ifdef CONFIG_SYS_MEMTEST_START
-		/* Start at configured address */
-		start = (ulong *)CONFIG_SYS_MEMTEST_START;
-#else
-		DECLARE_GLOBAL_DATA_PTR;
-
-		/* Start at beginning of RAM */
-		start = (ulong *)gd->ram_base;
-#endif
-	}
-
-	if (argc > 2)
-		end = (ulong *)parse_loadaddr(argv[2], NULL);
-	else {
-#ifdef CONFIG_SYS_MEMTEST_END
-		/* End at configured address */
-		end = (ulong *)(CONFIG_SYS_MEMTEST_END);
-#else
-		DECLARE_GLOBAL_DATA_PTR;
-
-		/* End before stack that is before u-boot code at end of RAM */
-		end = (ulong *)(gd->start_addr_sp - CONFIG_SYS_STACK_SIZE);
-#endif
-	}
-
-	if (argc > 3)
-		pattern = (ulong)simple_strtoul(argv[3], NULL, 16);
-	else
-		pattern = 0;
-
-	if (argc > 4)
-		iteration_limit = (ulong)simple_strtoul(argv[4], NULL, 16);
-	else
-		iteration_limit = 0;
-
-#if defined(CONFIG_SYS_ALT_MEMTEST)
-	printf ("Testing %08x ... %08x:\n", (uint)start, (uint)end);
-	debug("%s:%d: start 0x%p end 0x%p\n",
-		__FUNCTION__, __LINE__, start, end);
-
-	for (;;) {
-		if (ctrlc()) {
-			putc ('\n');
-			return 1;
-		}
-
-
-		if (iteration_limit && iterations > iteration_limit) {
-			printf("Tested %d iteration(s) with %lu errors.\n",
-				iterations-1, errs);
-			return errs != 0;
-		}
-
-		printf("Iteration: %6d\r", iterations);
-		debug("\n");
-		iterations++;
-
-		/*
-		 * Data line test: write a pattern to the first
-		 * location, write the 1's complement to a 'parking'
-		 * address (changes the state of the data bus so a
-		 * floating bus doen't give a false OK), and then
-		 * read the value back. Note that we read it back
-		 * into a variable because the next time we read it,
-		 * it might be right (been there, tough to explain to
-		 * the quality guys why it prints a failure when the
-		 * "is" and "should be" are obviously the same in the
-		 * error message).
-		 *
-		 * Rather than exhaustively testing, we test some
-		 * patterns by shifting '1' bits through a field of
-		 * '0's and '0' bits through a field of '1's (i.e.
-		 * pattern and ~pattern).
-		 */
-		addr = start;
-		for (j = 0; j < sizeof(bitpattern)/sizeof(bitpattern[0]); j++) {
-		    val = bitpattern[j];
-		    for(; val != 0; val <<= 1) {
-			*addr  = val;
-			*dummy  = ~val; /* clear the test data off of the bus */
-=======
 
 	num_words = (end_addr - start_addr) / sizeof(vu_long);
 
@@ -771,7 +681,6 @@
 		for (; val != 0; val <<= 1) {
 			*addr = val;
 			*dummy  = ~val; /* clear the test data off the bus */
->>>>>>> 07044c37
 			readback = *addr;
 			if (readback != val) {
 				printf("FAILURE (data line): "
@@ -1024,14 +933,32 @@
 #endif
 
 	if (argc > 1)
-		start = simple_strtoul(argv[1], NULL, 16);
-	else
-		start = CONFIG_SYS_MEMTEST_START;
+		start = (ulong *)parse_loadaddr(argv[1], NULL);
+	else {
+#ifdef CONFIG_SYS_MEMTEST_START
+		/* Start at configured address */
+		start = (ulong *)CONFIG_SYS_MEMTEST_START;
+#else
+		DECLARE_GLOBAL_DATA_PTR;
+
+		/* Start at beginning of RAM */
+		start = (ulong *)gd->ram_base;
+#endif
+	}
 
 	if (argc > 2)
-		end = simple_strtoul(argv[2], NULL, 16);
-	else
-		end = CONFIG_SYS_MEMTEST_END;
+		end = (ulong *)parse_loadaddr(argv[2], NULL);
+	else {
+#ifdef CONFIG_SYS_MEMTEST_END
+		/* End at configured address */
+		end = (ulong *)(CONFIG_SYS_MEMTEST_END);
+#else
+		DECLARE_GLOBAL_DATA_PTR;
+
+		/* End before stack that is before u-boot code at end of RAM */
+		end = (ulong *)(gd->start_addr_sp - CONFIG_SYS_STACK_SIZE);
+#endif
+	}
 
 	if (argc > 3)
 		pattern = (ulong)simple_strtoul(argv[3], NULL, 16);
@@ -1211,44 +1138,7 @@
 
 static int do_mem_crc(cmd_tbl_t *cmdtp, int flag, int argc, char * const argv[])
 {
-<<<<<<< HEAD
-	ulong addr, length;
-	ulong crc;
-	ulong *ptr;
-
-	if (argc < 3)
-		return CMD_RET_USAGE;
-
-	addr = parse_loadaddr(argv[1], NULL);
-	addr += base_address;
-
-	length = simple_strtoul (argv[2], NULL, 16);
-
-	crc = crc32_wd (0, (const uchar *) addr, length, CHUNKSZ_CRC32);
-
-	printf ("CRC32 for %08lx ... %08lx ==> %08lx\n",
-			addr, addr + length - 1, crc);
-
-	if (argc > 3) {
-		ptr = (ulong *) simple_strtoul (argv[3], NULL, 16);
-		*ptr = crc;
-	}
-
-	return 0;
-}
-
-#else	/* CONFIG_CRC32_VERIFY */
-
-int do_mem_crc (cmd_tbl_t *cmdtp, int flag, int argc, char * const argv[])
-{
-	ulong addr, length;
-	ulong crc;
-	ulong *ptr;
-	ulong vcrc;
-	int verify;
-=======
 	int flags = 0;
->>>>>>> 07044c37
 	int ac;
 	char * const *av;
 
@@ -1262,34 +1152,6 @@
 		flags |= HASH_FLAG_VERIFY;
 		av++;
 		ac--;
-<<<<<<< HEAD
-		if (ac < 3)
-			goto usage;
-	} else
-		verify = 0;
-
-	addr = parse_loadaddr(*av++, NULL);
-	addr += base_address;
-	length = simple_strtoul(*av++, NULL, 16);
-
-	crc = crc32_wd (0, (const uchar *) addr, length, CHUNKSZ_CRC32);
-
-	if (!verify) {
-		printf ("CRC32 for %08lx ... %08lx ==> %08lx\n",
-				addr, addr + length - 1, crc);
-		if (ac > 2) {
-			ptr = (ulong *) simple_strtoul (*av++, NULL, 16);
-			*ptr = crc;
-		}
-	} else {
-		vcrc = simple_strtoul(*av++, NULL, 16);
-		if (vcrc != crc) {
-			printf ("CRC32 for %08lx ... %08lx ==> %08lx != %08lx ** ERROR **\n",
-					addr, addr + length - 1, crc, vcrc);
-			return 1;
-		}
-=======
->>>>>>> 07044c37
 	}
 #endif
 
