--- conflicted
+++ resolved
@@ -669,14 +669,9 @@
 	else
 		iteration_limit = 0;
 
-	printf ("Testing %08x - %08x:\n", (uint)start, (uint)end);
 #if defined(CONFIG_SYS_ALT_MEMTEST)
-<<<<<<< HEAD
-	PRINTF("%s:%d: start 0x%p end 0x%p\n",
-=======
 	printf ("Testing %08x ... %08x:\n", (uint)start, (uint)end);
 	debug("%s:%d: start 0x%p end 0x%p\n",
->>>>>>> c439bb79
 		__FUNCTION__, __LINE__, start, end);
 
 	for (;;) {
