/*
 * (C) Copyright 2000
 * Wolfgang Denk, DENX Software Engineering, wd@denx.de.
 *
 * SPDX-License-Identifier:	GPL-2.0+
 */

/*
 * Memory Functions
 *
 * Copied from FADS ROM, Dan Malek (dmalek@jlc.net)
 */

#include <common.h>
#include <bootretry.h>
#include <cli.h>
#include <command.h>
#ifdef CONFIG_HAS_DATAFLASH
#include <dataflash.h>
#endif
#include <hash.h>
#include <inttypes.h>
#include <watchdog.h>
#include <asm/io.h>
#include <linux/compiler.h>

DECLARE_GLOBAL_DATA_PTR;

#ifndef CONFIG_SYS_MEMTEST_SCRATCH
#define CONFIG_SYS_MEMTEST_SCRATCH 0
#endif

static int mod_mem(cmd_tbl_t *, int, int, int, char * const []);

/* Display values from last command.
 * Memory modify remembered values are different from display memory.
 */
static uint	dp_last_addr, dp_last_size;
static uint	dp_last_length = 0x40;
static uint	mm_last_addr, mm_last_size;

static	ulong	base_address = 0;

/* Memory Display
 *
 * Syntax:
 *	md{.b, .w, .l, .q} {addr} {len}
 */
#define DISP_LINE_LEN	16
static int do_mem_md(cmd_tbl_t *cmdtp, int flag, int argc, char * const argv[])
{
	ulong	addr, length;
#if defined(CONFIG_HAS_DATAFLASH)
	ulong	nbytes, linebytes;
#endif
	int	size;
	int rc = 0;

	/* We use the last specified parameters, unless new ones are
	 * entered.
	 */
	addr = dp_last_addr;
	size = dp_last_size;
	length = dp_last_length;

	if (argc < 2)
		return CMD_RET_USAGE;

	if ((flag & CMD_FLAG_REPEAT) == 0) {
		/* New command specified.  Check for a size specification.
		 * Defaults to long if no or incorrect specification.
		 */
		if ((size = cmd_get_data_size(argv[0], 4)) < 0)
			return 1;

		/* Address is specified since argc > 1
		*/
		addr = parse_loadaddr(argv[1], NULL);
		addr += base_address;

		/* If another parameter, it is the length to display.
		 * Length is the number of objects, not number of bytes.
		 */
		if (argc > 2)
			length = simple_strtoul(argv[2], NULL, 16);
	}

#if defined(CONFIG_HAS_DATAFLASH)
	/* Print the lines.
	 *
	 * We buffer all read data, so we can make sure data is read only
	 * once, and all accesses are with the specified bus width.
	 */
	nbytes = length * size;
	do {
		char	linebuf[DISP_LINE_LEN];
		void* p;
		linebytes = (nbytes>DISP_LINE_LEN)?DISP_LINE_LEN:nbytes;

		rc = read_dataflash(addr, (linebytes/size)*size, linebuf);
		p = (rc == DATAFLASH_OK) ? linebuf : (void*)addr;
		print_buffer(addr, p, size, linebytes/size, DISP_LINE_LEN/size);

		nbytes -= linebytes;
		addr += linebytes;
		if (ctrlc()) {
			rc = 1;
			break;
		}
	} while (nbytes > 0);
#else

# if defined(CONFIG_BLACKFIN)
	/* See if we're trying to display L1 inst */
	if (addr_bfin_on_chip_mem(addr)) {
		char linebuf[DISP_LINE_LEN];
		ulong linebytes, nbytes = length * size;
		do {
			linebytes = (nbytes > DISP_LINE_LEN) ? DISP_LINE_LEN : nbytes;
			memcpy(linebuf, (void *)addr, linebytes);
			print_buffer(addr, linebuf, size, linebytes/size, DISP_LINE_LEN/size);

			nbytes -= linebytes;
			addr += linebytes;
			if (ctrlc()) {
				rc = 1;
				break;
			}
		} while (nbytes > 0);
	} else
# endif

	{
		ulong bytes = size * length;
		const void *buf = map_sysmem(addr, bytes);

		/* Print the lines. */
		print_buffer(addr, buf, size, length, DISP_LINE_LEN / size);
		addr += bytes;
		unmap_sysmem(buf);
	}
#endif

	dp_last_addr = addr;
	dp_last_length = length;
	dp_last_size = size;
	return (rc);
}

static int do_mem_mm(cmd_tbl_t *cmdtp, int flag, int argc, char * const argv[])
{
	return mod_mem (cmdtp, 1, flag, argc, argv);
}
static int do_mem_nm(cmd_tbl_t *cmdtp, int flag, int argc, char * const argv[])
{
	return mod_mem (cmdtp, 0, flag, argc, argv);
}

static int do_mem_mw(cmd_tbl_t *cmdtp, int flag, int argc, char * const argv[])
{
#ifdef CONFIG_SYS_SUPPORT_64BIT_DATA
	u64 writeval;
#else
	ulong writeval;
#endif
	ulong	addr, count;
	int	size;
	void *buf;
	ulong bytes;

	if ((argc < 3) || (argc > 4))
		return CMD_RET_USAGE;

	/* Check for size specification.
	*/
	if ((size = cmd_get_data_size(argv[0], 4)) < 1)
		return 1;

	/* Address is specified since argc > 1
	*/
	addr = parse_loadaddr(argv[1], NULL);
	addr += base_address;

	/* Get the value to write.
	*/
#ifdef CONFIG_SYS_SUPPORT_64BIT_DATA
	writeval = simple_strtoull(argv[2], NULL, 16);
#else
	writeval = simple_strtoul(argv[2], NULL, 16);
#endif

	/* Count ? */
	if (argc == 4) {
		count = simple_strtoul(argv[3], NULL, 16);
	} else {
		count = 1;
	}

	bytes = size * count;
	buf = map_sysmem(addr, bytes);
	while (count-- > 0) {
		if (size == 4)
			*((u32 *)buf) = (u32)writeval;
#ifdef CONFIG_SYS_SUPPORT_64BIT_DATA
		else if (size == 8)
			*((u64 *)buf) = (u64)writeval;
#endif
		else if (size == 2)
			*((u16 *)buf) = (u16)writeval;
		else
			*((u8 *)buf) = (u8)writeval;
		buf += size;
	}
	unmap_sysmem(buf);
	return 0;
}

#ifdef CONFIG_MX_CYCLIC
static int do_mem_mdc(cmd_tbl_t *cmdtp, int flag, int argc, char * const argv[])
{
	int i;
	ulong count;

	if (argc < 4)
		return CMD_RET_USAGE;

	count = simple_strtoul(argv[3], NULL, 10);

	for (;;) {
		do_mem_md (NULL, 0, 3, argv);

		/* delay for <count> ms... */
		for (i=0; i<count; i++)
			udelay (1000);

		/* check for ctrl-c to abort... */
		if (ctrlc()) {
			puts("Abort\n");
			return 0;
		}
	}

	return 0;
}

static int do_mem_mwc(cmd_tbl_t *cmdtp, int flag, int argc, char * const argv[])
{
	int i;
	ulong count;

	if (argc < 4)
		return CMD_RET_USAGE;

	count = simple_strtoul(argv[3], NULL, 10);

	for (;;) {
		do_mem_mw (NULL, 0, 3, argv);

		/* delay for <count> ms... */
		for (i=0; i<count; i++)
			udelay (1000);

		/* check for ctrl-c to abort... */
		if (ctrlc()) {
			puts("Abort\n");
			return 0;
		}
	}

	return 0;
}
#endif /* CONFIG_MX_CYCLIC */

static int do_mem_cmp(cmd_tbl_t *cmdtp, int flag, int argc, char * const argv[])
{
	ulong	addr1, addr2, count, ngood, bytes;
	int	size;
	int     rcode = 0;
	const char *type;
	const void *buf1, *buf2, *base;
#ifdef CONFIG_SYS_SUPPORT_64BIT_DATA
	u64 word1, word2;
#else
	ulong word1, word2;
#endif

	if (argc != 4)
		return CMD_RET_USAGE;

	/* Check for size specification.
	*/
	if ((size = cmd_get_data_size(argv[0], 4)) < 0)
		return 1;
	type = size == 8 ? "double word" :
	       size == 4 ? "word" :
	       size == 2 ? "halfword" : "byte";

	addr1 = parse_loadaddr(argv[1], NULL);
	addr1 += base_address;

	addr2 = parse_loadaddr(argv[2], NULL);
	addr2 += base_address;

	count = simple_strtoul(argv[3], NULL, 16);

#ifdef CONFIG_HAS_DATAFLASH
	if (addr_dataflash(addr1) | addr_dataflash(addr2)){
		puts ("Comparison with DataFlash space not supported.\n\r");
		return 0;
	}
#endif

#ifdef CONFIG_BLACKFIN
	if (addr_bfin_on_chip_mem(addr1) || addr_bfin_on_chip_mem(addr2)) {
		puts ("Comparison with L1 instruction memory not supported.\n\r");
		return 0;
	}
#endif

	bytes = size * count;
	base = buf1 = map_sysmem(addr1, bytes);
	buf2 = map_sysmem(addr2, bytes);
	for (ngood = 0; ngood < count; ++ngood) {
		if (size == 4) {
			word1 = *(u32 *)buf1;
			word2 = *(u32 *)buf2;
#ifdef CONFIG_SYS_SUPPORT_64BIT_DATA
		} else if (size == 8) {
			word1 = *(u64 *)buf1;
			word2 = *(u64 *)buf2;
#endif
		} else if (size == 2) {
			word1 = *(u16 *)buf1;
			word2 = *(u16 *)buf2;
		} else {
			word1 = *(u8 *)buf1;
			word2 = *(u8 *)buf2;
		}
		if (word1 != word2) {
			ulong offset = buf1 - base;
#ifdef CONFIG_SYS_SUPPORT_64BIT_DATA
			printf("%s at 0x%p (%#0*"PRIx64") != %s at 0x%p (%#0*"
			       PRIx64 ")\n",
			       type, (void *)(addr1 + offset), size, word1,
			       type, (void *)(addr2 + offset), size, word2);
#else
			printf("%s at 0x%08lx (%#0*lx) != %s at 0x%08lx (%#0*lx)\n",
				type, (ulong)(addr1 + offset), size, word1,
				type, (ulong)(addr2 + offset), size, word2);
#endif
			rcode = 1;
			break;
		}

		buf1 += size;
		buf2 += size;

		/* reset watchdog from time to time */
		if ((ngood % (64 << 10)) == 0)
			WATCHDOG_RESET();
	}
	unmap_sysmem(buf1);
	unmap_sysmem(buf2);

	printf("Total of %ld %s(s) were the same\n", ngood, type);
	return rcode;
}

static int do_mem_cp(cmd_tbl_t *cmdtp, int flag, int argc, char * const argv[])
{
	ulong	addr, dest, count, bytes;
	int	size;
	const void *src;
	void *buf;

	if (argc != 4)
		return CMD_RET_USAGE;

	/* Check for size specification.
	*/
	if ((size = cmd_get_data_size(argv[0], 4)) < 0)
		return 1;

	addr = parse_loadaddr(argv[1], NULL);
	addr += base_address;

	dest = simple_strtoul(argv[2], NULL, 16);
	dest += base_address;

	count = simple_strtoul(argv[3], NULL, 16);

	if (count == 0) {
		puts ("Zero length ???\n");
		return 1;
	}

#ifndef CONFIG_SYS_NO_FLASH
	/* check if we are copying to Flash */
	if ( (addr2info(dest) != NULL)
#ifdef CONFIG_HAS_DATAFLASH
	   && (!addr_dataflash(dest))
#endif
	   ) {
		int rc;

		puts ("Copy to Flash... ");

		rc = flash_write ((char *)addr, dest, count*size);
		if (rc != 0) {
			flash_perror (rc);
			return (1);
		}
		puts ("done\n");
		return 0;
	}
#endif

#ifdef CONFIG_HAS_DATAFLASH
	/* Check if we are copying from RAM or Flash to DataFlash */
	if (addr_dataflash(dest) && !addr_dataflash(addr)){
		int rc;

		puts ("Copy to DataFlash... ");

		rc = write_dataflash (dest, addr, count*size);

		if (rc != 1) {
			dataflash_perror (rc);
			return (1);
		}
		puts ("done\n");
		return 0;
	}

	/* Check if we are copying from DataFlash to RAM */
	if (addr_dataflash(addr) && !addr_dataflash(dest)
#ifndef CONFIG_SYS_NO_FLASH
				 && (addr2info(dest) == NULL)
#endif
	   ){
		int rc;
		rc = read_dataflash(addr, count * size, (char *) dest);
		if (rc != 1) {
			dataflash_perror (rc);
			return (1);
		}
		return 0;
	}

	if (addr_dataflash(addr) && addr_dataflash(dest)){
		puts ("Unsupported combination of source/destination.\n\r");
		return 1;
	}
#endif

#ifdef CONFIG_BLACKFIN
	/* See if we're copying to/from L1 inst */
	if (addr_bfin_on_chip_mem(dest) || addr_bfin_on_chip_mem(addr)) {
		memcpy((void *)dest, (void *)addr, count * size);
		return 0;
	}
#endif

	bytes = size * count;
	buf = map_sysmem(dest, bytes);
	src = map_sysmem(addr, bytes);
	while (count-- > 0) {
		if (size == 4)
			*((u32 *)buf) = *((u32  *)src);
#ifdef CONFIG_SYS_SUPPORT_64BIT_DATA
		else if (size == 8)
			*((u64 *)buf) = *((u64 *)src);
#endif
		else if (size == 2)
			*((u16 *)buf) = *((u16 *)src);
		else
			*((u8 *)buf) = *((u8 *)src);
		src += size;
		buf += size;

		/* reset watchdog from time to time */
		if ((count % (64 << 10)) == 0)
			WATCHDOG_RESET();
	}
	unmap_sysmem(buf);
	unmap_sysmem(src);

	return 0;
}

static int do_mem_base(cmd_tbl_t *cmdtp, int flag, int argc,
		       char * const argv[])
{
	if (argc > 1) {
		/* Set new base address.
		*/
		base_address = parse_loadaddr(argv[1], NULL);
	}
	/* Print the current base address.
	*/
	printf("Base Address: 0x%08lx\n", base_address);
	return 0;
}

static int do_mem_loop(cmd_tbl_t *cmdtp, int flag, int argc,
		       char * const argv[])
{
	ulong	addr, length, i, bytes;
	int	size;
#ifdef CONFIG_SYS_SUPPORT_64BIT_DATA
	volatile u64 *llp;
#endif
	volatile u32 *longp;
	volatile u16 *shortp;
	volatile u8 *cp;
	const void *buf;

	if (argc < 3)
		return CMD_RET_USAGE;

	/*
	 * Check for a size specification.
	 * Defaults to long if no or incorrect specification.
	 */
	if ((size = cmd_get_data_size(argv[0], 4)) < 0)
		return 1;

	/* Address is always specified.
	*/
	addr = parse_loadaddr(argv[1], NULL);

	/* Length is the number of objects, not number of bytes.
	*/
	length = simple_strtoul(argv[2], NULL, 16);

	bytes = size * length;
	buf = map_sysmem(addr, bytes);

	/* We want to optimize the loops to run as fast as possible.
	 * If we have only one object, just run infinite loops.
	 */
	if (length == 1) {
#ifdef CONFIG_SYS_SUPPORT_64BIT_DATA
		if (size == 8) {
			llp = (u64 *)buf;
			for (;;)
				i = *llp;
		}
#endif
		if (size == 4) {
			longp = (u32 *)buf;
			for (;;)
				i = *longp;
		}
		if (size == 2) {
			shortp = (u16 *)buf;
			for (;;)
				i = *shortp;
		}
		cp = (u8 *)buf;
		for (;;)
			i = *cp;
	}

#ifdef CONFIG_SYS_SUPPORT_64BIT_DATA
	if (size == 8) {
		for (;;) {
			llp = (u64 *)buf;
			i = length;
			while (i-- > 0)
				*llp++;
		}
	}
#endif
	if (size == 4) {
		for (;;) {
			longp = (u32 *)buf;
			i = length;
			while (i-- > 0)
				*longp++;
		}
	}
	if (size == 2) {
		for (;;) {
			shortp = (u16 *)buf;
			i = length;
			while (i-- > 0)
				*shortp++;
		}
	}
	for (;;) {
		cp = (u8 *)buf;
		i = length;
		while (i-- > 0)
			*cp++;
	}
	unmap_sysmem(buf);

	return 0;
}

#ifdef CONFIG_LOOPW
static int do_mem_loopw(cmd_tbl_t *cmdtp, int flag, int argc,
			char * const argv[])
{
	ulong	addr, length, i, bytes;
	int	size;
#ifdef CONFIG_SYS_SUPPORT_64BIT_DATA
	volatile u64 *llp;
	u64 data;
#else
	ulong	data;
#endif
	volatile u32 *longp;
	volatile u16 *shortp;
	volatile u8 *cp;
	void *buf;

	if (argc < 4)
		return CMD_RET_USAGE;

	/*
	 * Check for a size specification.
	 * Defaults to long if no or incorrect specification.
	 */
	if ((size = cmd_get_data_size(argv[0], 4)) < 0)
		return 1;

	/* Address is always specified.
	*/
	addr = parse_loadaddr(argv[1], NULL);

	/* Length is the number of objects, not number of bytes.
	*/
	length = simple_strtoul(argv[2], NULL, 16);

	/* data to write */
#ifdef CONFIG_SYS_SUPPORT_64BIT_DATA
	data = simple_strtoull(argv[3], NULL, 16);
#else
	data = simple_strtoul(argv[3], NULL, 16);
#endif

	bytes = size * length;
	buf = map_sysmem(addr, bytes);

	/* We want to optimize the loops to run as fast as possible.
	 * If we have only one object, just run infinite loops.
	 */
	if (length == 1) {
#ifdef CONFIG_SYS_SUPPORT_64BIT_DATA
		if (size == 8) {
			llp = (u64 *)buf;
			for (;;)
				*llp = data;
		}
#endif
		if (size == 4) {
			longp = (u32 *)buf;
			for (;;)
				*longp = data;
		}
		if (size == 2) {
			shortp = (u16 *)buf;
			for (;;)
				*shortp = data;
		}
		cp = (u8 *)buf;
		for (;;)
			*cp = data;
	}

#ifdef CONFIG_SYS_SUPPORT_64BIT_DATA
	if (size == 8) {
		for (;;) {
			llp = (u64 *)buf;
			i = length;
			while (i-- > 0)
				*llp++ = data;
		}
	}
#endif
	if (size == 4) {
		for (;;) {
			longp = (u32 *)buf;
			i = length;
			while (i-- > 0)
				*longp++ = data;
		}
	}
	if (size == 2) {
		for (;;) {
			shortp = (u16 *)buf;
			i = length;
			while (i-- > 0)
				*shortp++ = data;
		}
	}
	for (;;) {
		cp = (u8 *)buf;
		i = length;
		while (i-- > 0)
			*cp++ = data;
	}
}
#endif /* CONFIG_LOOPW */

#ifdef CONFIG_CMD_MEMTEST
static ulong mem_test_alt(vu_long *buf, ulong start_addr, ulong end_addr,
			  vu_long *dummy)
{
	vu_long *addr;
	ulong errs = 0;
	ulong val, readback;
	int j;
	vu_long offset;
	vu_long test_offset;
	vu_long pattern;
	vu_long temp;
	vu_long anti_pattern;
	vu_long num_words;
	static const ulong bitpattern[] = {
		0x00000001,	/* single bit */
		0x00000003,	/* two adjacent bits */
		0x00000007,	/* three adjacent bits */
		0x0000000F,	/* four adjacent bits */
		0x00000005,	/* two non-adjacent bits */
		0x00000015,	/* three non-adjacent bits */
		0x00000055,	/* four non-adjacent bits */
		0xaaaaaaaa,	/* alternating 1/0 */
	};

	num_words = (end_addr - start_addr) / sizeof(vu_long);

	/*
	 * Data line test: write a pattern to the first
	 * location, write the 1's complement to a 'parking'
	 * address (changes the state of the data bus so a
	 * floating bus doesn't give a false OK), and then
	 * read the value back. Note that we read it back
	 * into a variable because the next time we read it,
	 * it might be right (been there, tough to explain to
	 * the quality guys why it prints a failure when the
	 * "is" and "should be" are obviously the same in the
	 * error message).
	 *
	 * Rather than exhaustively testing, we test some
	 * patterns by shifting '1' bits through a field of
	 * '0's and '0' bits through a field of '1's (i.e.
	 * pattern and ~pattern).
	 */
	addr = buf;
	for (j = 0; j < sizeof(bitpattern) / sizeof(bitpattern[0]); j++) {
		val = bitpattern[j];
		for (; val != 0; val <<= 1) {
			*addr = val;
			*dummy  = ~val; /* clear the test data off the bus */
			readback = *addr;
			if (readback != val) {
				printf("FAILURE (data line): "
					"expected %08lx, actual %08lx\n",
						val, readback);
				errs++;
				if (ctrlc())
					return -1;
			}
			*addr  = ~val;
			*dummy  = val;
			readback = *addr;
			if (readback != ~val) {
				printf("FAILURE (data line): "
					"Is %08lx, should be %08lx\n",
						readback, ~val);
				errs++;
				if (ctrlc())
					return -1;
			}
		}
	}

	/*
	 * Based on code whose Original Author and Copyright
	 * information follows: Copyright (c) 1998 by Michael
	 * Barr. This software is placed into the public
	 * domain and may be used for any purpose. However,
	 * this notice must not be changed or removed and no
	 * warranty is either expressed or implied by its
	 * publication or distribution.
	 */

	/*
	* Address line test

	 * Description: Test the address bus wiring in a
	 *              memory region by performing a walking
	 *              1's test on the relevant bits of the
	 *              address and checking for aliasing.
	 *              This test will find single-bit
	 *              address failures such as stuck-high,
	 *              stuck-low, and shorted pins. The base
	 *              address and size of the region are
	 *              selected by the caller.

	 * Notes:	For best results, the selected base
	 *              address should have enough LSB 0's to
	 *              guarantee single address bit changes.
	 *              For example, to test a 64-Kbyte
	 *              region, select a base address on a
	 *              64-Kbyte boundary. Also, select the
	 *              region size as a power-of-two if at
	 *              all possible.
	 *
	 * Returns:     0 if the test succeeds, 1 if the test fails.
	 */
	pattern = (vu_long) 0xaaaaaaaa;
	anti_pattern = (vu_long) 0x55555555;

	debug("%s:%d: length = 0x%.8lx\n", __func__, __LINE__, num_words);
	/*
	 * Write the default pattern at each of the
	 * power-of-two offsets.
	 */
	for (offset = 1; offset < num_words; offset <<= 1)
		addr[offset] = pattern;

	/*
	 * Check for address bits stuck high.
	 */
	test_offset = 0;
	addr[test_offset] = anti_pattern;

	for (offset = 1; offset < num_words; offset <<= 1) {
		temp = addr[offset];
		if (temp != pattern) {
			printf("\nFAILURE: Address bit stuck high @ 0x%.8lx:"
				" expected 0x%.8lx, actual 0x%.8lx\n",
				start_addr + offset*sizeof(vu_long),
				pattern, temp);
			errs++;
			if (ctrlc())
				return -1;
		}
	}
	addr[test_offset] = pattern;
	WATCHDOG_RESET();

	/*
	 * Check for addr bits stuck low or shorted.
	 */
	for (test_offset = 1; test_offset < num_words; test_offset <<= 1) {
		addr[test_offset] = anti_pattern;

		for (offset = 1; offset < num_words; offset <<= 1) {
			temp = addr[offset];
			if ((temp != pattern) && (offset != test_offset)) {
				printf("\nFAILURE: Address bit stuck low or"
					" shorted @ 0x%.8lx: expected 0x%.8lx,"
					" actual 0x%.8lx\n",
					start_addr + offset*sizeof(vu_long),
					pattern, temp);
				errs++;
				if (ctrlc())
					return -1;
			}
		}
		addr[test_offset] = pattern;
	}

	/*
	 * Description: Test the integrity of a physical
	 *		memory device by performing an
	 *		increment/decrement test over the
	 *		entire region. In the process every
	 *		storage bit in the device is tested
	 *		as a zero and a one. The base address
	 *		and the size of the region are
	 *		selected by the caller.
	 *
	 * Returns:     0 if the test succeeds, 1 if the test fails.
	 */
	num_words++;

	/*
	 * Fill memory with a known pattern.
	 */
	for (pattern = 1, offset = 0; offset < num_words; pattern++, offset++) {
		WATCHDOG_RESET();
		addr[offset] = pattern;
	}

	/*
	 * Check each location and invert it for the second pass.
	 */
	for (pattern = 1, offset = 0; offset < num_words; pattern++, offset++) {
		WATCHDOG_RESET();
		temp = addr[offset];
		if (temp != pattern) {
			printf("\nFAILURE (read/write) @ 0x%.8lx:"
				" expected 0x%.8lx, actual 0x%.8lx)\n",
				start_addr + offset*sizeof(vu_long),
				pattern, temp);
			errs++;
			if (ctrlc())
				return -1;
		}

		anti_pattern = ~pattern;
		addr[offset] = anti_pattern;
	}

	/*
	 * Check each location for the inverted pattern and zero it.
	 */
	for (pattern = 1, offset = 0; offset < num_words; pattern++, offset++) {
		WATCHDOG_RESET();
		anti_pattern = ~pattern;
		temp = addr[offset];
		if (temp != anti_pattern) {
			printf("\nFAILURE (read/write): @ 0x%.8lx:"
				" expected 0x%.8lx, actual 0x%.8lx)\n",
				start_addr + offset*sizeof(vu_long),
				anti_pattern, temp);
			errs++;
			if (ctrlc())
				return -1;
		}
		addr[offset] = 0;
	}

	return 0;
}

static ulong mem_test_quick(vu_long *buf, ulong start_addr, ulong end_addr,
			    vu_long pattern, int iteration)
{
	vu_long *end;
	vu_long *addr;
	ulong errs = 0;
	ulong incr, length;
	ulong val, readback;

	/* Alternate the pattern */
	incr = 1;
	if (iteration & 1) {
		incr = -incr;
		/*
		 * Flip the pattern each time to make lots of zeros and
		 * then, the next time, lots of ones.  We decrement
		 * the "negative" patterns and increment the "positive"
		 * patterns to preserve this feature.
		 */
		if (pattern & 0x80000000)
			pattern = -pattern;	/* complement & increment */
		else
			pattern = ~pattern;
	}
	length = (end_addr - start_addr) / sizeof(ulong);
	end = buf + length;
	printf("\rPattern %08lX  Writing..."
		"%12s"
		"\b\b\b\b\b\b\b\b\b\b",
		pattern, "");

	for (addr = buf, val = pattern; addr < end; addr++) {
		WATCHDOG_RESET();
		*addr = val;
		val += incr;
	}

	puts("Reading...");

	for (addr = buf, val = pattern; addr < end; addr++) {
		WATCHDOG_RESET();
		readback = *addr;
		if (readback != val) {
			ulong offset = addr - buf;

			printf("\nMem error @ 0x%08X: "
				"found %08lX, expected %08lX\n",
				(uint)(uintptr_t)(start_addr + offset*sizeof(vu_long)),
				readback, val);
			errs++;
			if (ctrlc())
				return -1;
		}
		val += incr;
	}

	return 0;
}

/*
 * Perform a memory test. A more complete alternative test can be
 * configured using CONFIG_SYS_ALT_MEMTEST. The complete test loops until
 * interrupted by ctrl-c or by a failure of one of the sub-tests.
 */
static int do_mem_mtest(cmd_tbl_t *cmdtp, int flag, int argc,
			char * const argv[])
{
	ulong start, end;
	vu_long *buf, *dummy;
	ulong iteration_limit = 0;
	int ret;
	ulong errs = 0;	/* number of errors, or -1 if interrupted */
	ulong pattern = 0;
	int iteration;
#if defined(CONFIG_SYS_ALT_MEMTEST)
	const int alt_test = 1;
#else
	const int alt_test = 0;
#endif

	start = CONFIG_SYS_MEMTEST_START;
	end = CONFIG_SYS_MEMTEST_END;

	if (argc > 1)
<<<<<<< HEAD
		start = (ulong *)parse_loadaddr(argv[1], NULL);
	else {
#ifdef CONFIG_SYS_MEMTEST_START
		/* Start at configured address */
		start = (ulong *)CONFIG_SYS_MEMTEST_START;
#else
		DECLARE_GLOBAL_DATA_PTR;

		/* Start at beginning of RAM */
		start = (ulong *)gd->ram_base;
#endif
	}

	if (argc > 2)
		end = (ulong *)parse_loadaddr(argv[2], NULL);
	else {
#ifdef CONFIG_SYS_MEMTEST_END
		/* End at configured address */
		end = (ulong *)(CONFIG_SYS_MEMTEST_END);
#else
		DECLARE_GLOBAL_DATA_PTR;

		/* End before stack that is before u-boot code at end of RAM */
		end = (ulong *)(gd->start_addr_sp - CONFIG_SYS_STACK_SIZE);
#endif
	}
=======
		if (strict_strtoul(argv[1], 16, &start) < 0)
			return CMD_RET_USAGE;

	if (argc > 2)
		if (strict_strtoul(argv[2], 16, &end) < 0)
			return CMD_RET_USAGE;
>>>>>>> f11b24e5

	if (argc > 3)
		if (strict_strtoul(argv[3], 16, &pattern) < 0)
			return CMD_RET_USAGE;

	if (argc > 4)
		if (strict_strtoul(argv[4], 16, &iteration_limit) < 0)
			return CMD_RET_USAGE;

	if (end < start) {
		printf("Refusing to do empty test\n");
		return -1;
	}

	printf("Testing %08x ... %08x:\n", (uint)start, (uint)end);
	debug("%s:%d: start %#08lx end %#08lx\n", __func__, __LINE__,
	      start, end);

	buf = map_sysmem(start, end - start);
	dummy = map_sysmem(CONFIG_SYS_MEMTEST_SCRATCH, sizeof(vu_long));
	for (iteration = 0;
			!iteration_limit || iteration < iteration_limit;
			iteration++) {
		if (ctrlc()) {
			errs = -1UL;
			break;
		}

		printf("Iteration: %6d\r", iteration + 1);
		debug("\n");
		if (alt_test) {
			errs = mem_test_alt(buf, start, end, dummy);
		} else {
			errs = mem_test_quick(buf, start, end, pattern,
					      iteration);
		}
		if (errs == -1UL)
			break;
	}

	/*
	 * Work-around for eldk-4.2 which gives this warning if we try to
	 * case in the unmap_sysmem() call:
	 * warning: initialization discards qualifiers from pointer target type
	 */
	{
		void *vbuf = (void *)buf;
		void *vdummy = (void *)dummy;

		unmap_sysmem(vbuf);
		unmap_sysmem(vdummy);
	}

	if (errs == -1UL) {
		/* Memory test was aborted - write a newline to finish off */
		putc('\n');
		ret = 1;
	} else {
		printf("Tested %d iteration(s) with %lu errors.\n",
			iteration, errs);
		ret = errs != 0;
	}

	return ret;
}
#endif	/* CONFIG_CMD_MEMTEST */

/* Modify memory.
 *
 * Syntax:
 *	mm{.b, .w, .l, .q} {addr}
 *	nm{.b, .w, .l, .q} {addr}
 */
static int
mod_mem(cmd_tbl_t *cmdtp, int incrflag, int flag, int argc, char * const argv[])
{
	ulong	addr;
#ifdef CONFIG_SYS_SUPPORT_64BIT_DATA
	u64 i;
#else
	ulong i;
#endif
	int	nbytes, size;
	void *ptr = NULL;

	if (argc != 2)
		return CMD_RET_USAGE;

	bootretry_reset_cmd_timeout();	/* got a good command to get here */
	/* We use the last specified parameters, unless new ones are
	 * entered.
	 */
	addr = mm_last_addr;
	size = mm_last_size;

	if ((flag & CMD_FLAG_REPEAT) == 0) {
		/* New command specified.  Check for a size specification.
		 * Defaults to long if no or incorrect specification.
		 */
		if ((size = cmd_get_data_size(argv[0], 4)) < 0)
			return 1;

		/* Address is specified since argc > 1
		*/
		addr = parse_loadaddr(argv[1], NULL);
		addr += base_address;
	}

#ifdef CONFIG_HAS_DATAFLASH
	if (addr_dataflash(addr)){
		puts ("Can't modify DataFlash in place. Use cp instead.\n\r");
		return 0;
	}
#endif

#ifdef CONFIG_BLACKFIN
	if (addr_bfin_on_chip_mem(addr)) {
		puts ("Can't modify L1 instruction in place. Use cp instead.\n\r");
		return 0;
	}
#endif

	/* Print the address, followed by value.  Then accept input for
	 * the next value.  A non-converted value exits.
	 */
	do {
		ptr = map_sysmem(addr, size);
		printf("%08lx:", addr);
		if (size == 4)
			printf(" %08x", *((u32 *)ptr));
#ifdef CONFIG_SYS_SUPPORT_64BIT_DATA
		else if (size == 8)
			printf(" %016" PRIx64, *((u64 *)ptr));
#endif
		else if (size == 2)
			printf(" %04x", *((u16 *)ptr));
		else
			printf(" %02x", *((u8 *)ptr));

		nbytes = cli_readline(" ? ");
		if (nbytes == 0 || (nbytes == 1 && console_buffer[0] == '-')) {
			/* <CR> pressed as only input, don't modify current
			 * location and move to next. "-" pressed will go back.
			 */
			if (incrflag)
				addr += nbytes ? -size : size;
			nbytes = 1;
			/* good enough to not time out */
			bootretry_reset_cmd_timeout();
		}
#ifdef CONFIG_BOOT_RETRY_TIME
		else if (nbytes == -2) {
			break;	/* timed out, exit the command	*/
		}
#endif
		else {
			char *endp;
#ifdef CONFIG_SYS_SUPPORT_64BIT_DATA
			i = simple_strtoull(console_buffer, &endp, 16);
#else
			i = simple_strtoul(console_buffer, &endp, 16);
#endif
			nbytes = endp - console_buffer;
			if (nbytes) {
				/* good enough to not time out
				 */
				bootretry_reset_cmd_timeout();
				if (size == 4)
					*((u32 *)ptr) = i;
#ifdef CONFIG_SYS_SUPPORT_64BIT_DATA
				else if (size == 8)
					*((u64 *)ptr) = i;
#endif
				else if (size == 2)
					*((u16 *)ptr) = i;
				else
					*((u8 *)ptr) = i;
				if (incrflag)
					addr += size;
			}
		}
	} while (nbytes);
	if (ptr)
		unmap_sysmem(ptr);

	mm_last_addr = addr;
	mm_last_size = size;
	return 0;
}

#ifdef CONFIG_CMD_CRC32

static int do_mem_crc(cmd_tbl_t *cmdtp, int flag, int argc, char * const argv[])
{
	int flags = 0;
	int ac;
	char * const *av;

	if (argc < 3)
		return CMD_RET_USAGE;

	av = argv + 1;
	ac = argc - 1;
#ifdef CONFIG_HASH_VERIFY
	if (strcmp(*av, "-v") == 0) {
		flags |= HASH_FLAG_VERIFY;
		av++;
		ac--;
	}
#endif

	return hash_command("crc32", flags, cmdtp, flag, ac, av);
}

#endif

/**************************************************/
U_BOOT_CMD(
	md,	3,	1,	do_mem_md,
	"memory display",
#ifdef CONFIG_SYS_SUPPORT_64BIT_DATA
	"[.b, .w, .l, .q] address [# of objects]"
#else
	"[.b, .w, .l] address [# of objects]"
#endif
);


U_BOOT_CMD(
	mm,	2,	1,	do_mem_mm,
	"memory modify (auto-incrementing address)",
#ifdef CONFIG_SYS_SUPPORT_64BIT_DATA
	"[.b, .w, .l, .q] address"
#else
	"[.b, .w, .l] address"
#endif
);


U_BOOT_CMD(
	nm,	2,	1,	do_mem_nm,
	"memory modify (constant address)",
#ifdef CONFIG_SYS_SUPPORT_64BIT_DATA
	"[.b, .w, .l, .q] address"
#else
	"[.b, .w, .l] address"
#endif
);

U_BOOT_CMD(
	mw,	4,	1,	do_mem_mw,
	"memory write (fill)",
#ifdef CONFIG_SYS_SUPPORT_64BIT_DATA
	"[.b, .w, .l, .q] address value [count]"
#else
	"[.b, .w, .l] address value [count]"
#endif
);

U_BOOT_CMD(
	cp,	4,	1,	do_mem_cp,
	"memory copy",
#ifdef CONFIG_SYS_SUPPORT_64BIT_DATA
	"[.b, .w, .l, .q] source target count"
#else
	"[.b, .w, .l] source target count"
#endif
);

U_BOOT_CMD(
	cmp,	4,	1,	do_mem_cmp,
	"memory compare",
#ifdef CONFIG_SYS_SUPPORT_64BIT_DATA
	"[.b, .w, .l, .q] addr1 addr2 count"
#else
	"[.b, .w, .l] addr1 addr2 count"
#endif
);

#ifdef CONFIG_CMD_CRC32

#ifndef CONFIG_CRC32_VERIFY

U_BOOT_CMD(
	crc32,	4,	1,	do_mem_crc,
	"checksum calculation",
	"address count [addr]\n    - compute CRC32 checksum [save at addr]"
);

#else	/* CONFIG_CRC32_VERIFY */

U_BOOT_CMD(
	crc32,	5,	1,	do_mem_crc,
	"checksum calculation",
	"address count [addr]\n    - compute CRC32 checksum [save at addr]\n"
	"-v address count crc\n    - verify crc of memory area"
);

#endif	/* CONFIG_CRC32_VERIFY */

#endif

#ifdef CONFIG_CMD_MEMINFO
__weak void board_show_dram(ulong size)
{
	puts("DRAM:  ");
	print_size(size, "\n");
}

static int do_mem_info(cmd_tbl_t *cmdtp, int flag, int argc,
		       char * const argv[])
{
	board_show_dram(gd->ram_size);

	return 0;
}
#endif

U_BOOT_CMD(
	base,	2,	1,	do_mem_base,
	"print or set address offset",
	"\n    - print address offset for memory commands\n"
	"base off\n    - set address offset for memory commands to 'off'"
);

U_BOOT_CMD(
	loop,	3,	1,	do_mem_loop,
	"infinite loop on address range",
#ifdef CONFIG_SYS_SUPPORT_64BIT_DATA
	"[.b, .w, .l, .q] address number_of_objects"
#else
	"[.b, .w, .l] address number_of_objects"
#endif
);

#ifdef CONFIG_LOOPW
U_BOOT_CMD(
	loopw,	4,	1,	do_mem_loopw,
	"infinite write loop on address range",
#ifdef CONFIG_SYS_SUPPORT_64BIT_DATA
	"[.b, .w, .l, .q] address number_of_objects data_to_write"
#else
	"[.b, .w, .l] address number_of_objects data_to_write"
#endif
);
#endif /* CONFIG_LOOPW */

#ifdef CONFIG_CMD_MEMTEST
U_BOOT_CMD(
	mtest,	5,	1,	do_mem_mtest,
	"simple RAM read/write test",
	"[start [end [pattern [iterations]]]]"
);
#endif	/* CONFIG_CMD_MEMTEST */

#ifdef CONFIG_MX_CYCLIC
U_BOOT_CMD(
	mdc,	4,	1,	do_mem_mdc,
	"memory display cyclic",
#ifdef CONFIG_SYS_SUPPORT_64BIT_DATA
	"[.b, .w, .l, .q] address count delay(ms)"
#else
	"[.b, .w, .l] address count delay(ms)"
#endif
);

U_BOOT_CMD(
	mwc,	4,	1,	do_mem_mwc,
	"memory write cyclic",
#ifdef CONFIG_SYS_SUPPORT_64BIT_DATA
	"[.b, .w, .l, .q] address value delay(ms)"
#else
	"[.b, .w, .l] address value delay(ms)"
#endif
);
#endif /* CONFIG_MX_CYCLIC */

#ifdef CONFIG_CMD_MEMINFO
U_BOOT_CMD(
	meminfo,	3,	1,	do_mem_info,
	"display memory information",
	""
);
#endif<|MERGE_RESOLUTION|>--- conflicted
+++ resolved
@@ -1014,7 +1014,6 @@
 	end = CONFIG_SYS_MEMTEST_END;
 
 	if (argc > 1)
-<<<<<<< HEAD
 		start = (ulong *)parse_loadaddr(argv[1], NULL);
 	else {
 #ifdef CONFIG_SYS_MEMTEST_START
@@ -1041,14 +1040,6 @@
 		end = (ulong *)(gd->start_addr_sp - CONFIG_SYS_STACK_SIZE);
 #endif
 	}
-=======
-		if (strict_strtoul(argv[1], 16, &start) < 0)
-			return CMD_RET_USAGE;
-
-	if (argc > 2)
-		if (strict_strtoul(argv[2], 16, &end) < 0)
-			return CMD_RET_USAGE;
->>>>>>> f11b24e5
 
 	if (argc > 3)
 		if (strict_strtoul(argv[3], 16, &pattern) < 0)
