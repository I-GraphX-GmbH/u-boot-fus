/*
 * (C) Copyright 2000-2010
 * Wolfgang Denk, DENX Software Engineering, wd@denx.de.
 *
 * (C) Copyright 2008
 * Stuart Wood, Lab X Technologies <stuart.wood@labxtechnologies.com>
 *
 * (C) Copyright 2004
 * Jian Zhang, Texas Instruments, jzhang@ti.com.
 *
 * (C) Copyright 2001 Sysgo Real-Time Solutions, GmbH <www.elinos.com>
 * Andreas Heppel <aheppel@sysgo.de>
 *
 * SPDX-License-Identifier:	GPL-2.0+
 */

#include <common.h>
#include <command.h>
#include <environment.h>
#include <linux/stddef.h>
#include <malloc.h>
#include <nand.h>
#include <search.h>
#include <errno.h>

#if defined(CONFIG_CMD_SAVEENV) && defined(CONFIG_CMD_NAND)
#define CMD_SAVEENV
#elif defined(CONFIG_ENV_OFFSET_REDUND)
#error CONFIG_ENV_OFFSET_REDUND must have CONFIG_CMD_SAVEENV & CONFIG_CMD_NAND
#endif

#if defined(CONFIG_ENV_SIZE_REDUND) &&	\
	(CONFIG_ENV_SIZE_REDUND != CONFIG_ENV_SIZE)
#error CONFIG_ENV_SIZE_REDUND should be the same as CONFIG_ENV_SIZE
#endif

char *env_name_spec = "NAND";

#ifdef CONFIG_NAND_ENV_DST
static env_t *get_env_ptr(void)
{
	return  (env_t *)CONFIG_NAND_ENV_DST;
}

static env_t *get_redundand_env_ptr(void)
{
	return (env_t *)(CONFIG_NAND_ENV_DST + get_env_size());
}
#endif

DECLARE_GLOBAL_DATA_PTR;

#if defined(CONFIG_ENV_RANGE) || defined(CONFIG_ENV_SIZE)
inline size_t __get_env_range(void)
{
#ifdef CONFIG_ENV_RANGE
	return CONFIG_ENV_RANGE;
#else
	return CONIG_ENV_SIZE;
#endif
}
/* We may define our own get_env_range() or use the default one here */
size_t get_env_range(void) __attribute__((weak, alias("__get_env_range")));
#else
/* We must have get_env_range() */
size_t get_env_range(void);
#endif

uchar env_get_char_spec(int index)
{
	return *((uchar *)(gd->env_addr + index));
}

/*
 * This is called before nand_init() so we can't read NAND to
 * validate env data.
 *
 * Mark it OK for now. env_relocate() in env_common.c will call our
 * relocate function which does the real validation.
 *
 * When using a NAND boot image (like sequoia_nand), the environment
 * can be embedded or attached to the U-Boot image in NAND flash.
 * This way the SPL loads not only the U-Boot image from NAND but
 * also the environment.
 */
int env_init(void)
{
#if defined(ENV_IS_EMBEDDED) || defined(CONFIG_NAND_ENV_DST)
	size_t env_size = get_env_size();
	env_t *env1 = get_env_ptr();
	int crc1_ok;

	gd->env_size = env_size;
	env_size -= ENV_HEADER_SIZE;
	crc1_ok = (crc32(0, (u_char *)(env1 + 1), env_size) == env1->crc);

#ifdef CONFIG_ENV_OFFSET_REDUND
	{
		env_t *env2 = get_redundand_env_ptr();
		int crc2_ok =
		       (crc32(0, (u_char *)(env2 + 1), env_size) == env2->crc);

		if (crc1_ok && crc2_ok) {
			/* both ok - check serial */
			if ((env1->flags < env2->flags)
			    || (env1->flags == 255 && env2->flags == 0)) {
				/* env2 is newer */
				gd->env_valid = 2;
				gd->env_addr = env2;
			} else {
				/* env1 is newer (or same age) */
				gd->env_valid = 1;
				gd->env_addr = env1;
			}
			return 0;
		} else if (crc2_ok) {
			gd->env_valid = 2;
			gd->env_addr = env2;
			return 0;
		}
	}
#endif
	if (crc1_ok) {
		gd->env_valid = 1;
		gd->env_addr = env1;
	} else {
		gd->env_valid = 0;
		gd->env_addr = NULL;
	}

#else /* ENV_IS_EMBEDDED || CONFIG_NAND_ENV_DST */
	gd->env_addr	= (ulong)&default_environment[0];
	gd->env_valid	= 1;
	gd->env_size	= get_default_env_size();
#endif /* ENV_IS_EMBEDDED || CONFIG_NAND_ENV_DST */

	return 0;
}

#ifdef CMD_SAVEENV
/*
 * The legacy NAND code saved the environment in the first NAND device i.e.,
 * nand_dev_desc + 0. This is also the behaviour using the new NAND code.
 */
static int writeenv(size_t offset, u_char *buf, size_t env_size)
{
	size_t end = offset + get_env_range();
	size_t amount_saved = 0;
	size_t blocksize, len;

	blocksize = nand_info[0].erasesize;
	len = min(blocksize, env_size);

	while (amount_saved < env_size && offset < end) {
		if (nand_block_isbad(&nand_info[0], offset)) {
			offset += blocksize;
		} else {
			if (nand_write(&nand_info[0], offset, &len, buf))
				return 1;

			offset += blocksize;
			buf += len;
			amount_saved += len;
		}
	}
	if (amount_saved != env_size)
		return 1;

	return 0;
}

struct env_location {
	const char *name;
	const nand_erase_options_t erase_opts;
};

static int erase_and_write_env(const struct env_location *location,
		u_char *env_new)
{
<<<<<<< HEAD
	nand_erase_options_t nand_erase_options;
	env_t *env_new;
	char *data;
	size_t env_offset;
	size_t env_range = get_env_range();
	size_t env_size = get_env_size();
	size_t env_offset;

	if (env_range < env_size)
		return 1;

	env_new = (env_t *)malloc(env_size);
	if (!env_new) {
		puts("malloc ");
		goto FAILED;
	}

	data = (char *)(env_new + 1);
	env_size -= ENV_HEADER_SIZE;
	if (hexport_r(&env_htab, '\0', 0, data, env_size, 0, NULL) < 0) {
		printf("Export environment: errno = %d ", errno);
		goto FAILED;
	}
	env_new.crc	= crc32(0, (u_char *)data, env_size);
	env_new.flags	= ++env_flags; /* increase the serial */

	if (gd->env_valid == 1) {
		env_offset = CONFIG_ENV_OFFSET_REDUND;;
		puts("Erasing redundant NAND...\n");
	} else {
		env_offset = get_env_offset();
		puts("Erasing NAND...\n");
	}
	memset(&nand_erase_options, 0, sizeof(nand_erase_options));
	nand_erase_options.length = env_range;
	nand_erase_options.offset = env_offset;
	if (!nand_erase_opts(&nand_info[0], &nand_erase_options)) {
		puts(gd->env_valid == 1 ?
		     "Writing to redundant NAND... " : "Writing to NAND... ");
		if (!writeenv(env_offset, (u_char *)env_new)) {
			gd->env_valid = (gd->env_valid == 2) ? 1 : 2;
			puts("done\n");
			free(env_new);

			return 0;
		}
	}

FAILED:
	free(env_new);
	puts("FAILED!\n");
=======
	int ret = 0;

	printf("Erasing %s...\n", location->name);
	if (nand_erase_opts(&nand_info[0], &location->erase_opts))
		return 1;

	printf("Writing to %s... ", location->name);
	ret = writeenv(location->erase_opts.offset, env_new);
	puts(ret ? "FAILED!\n" : "OK\n");
>>>>>>> 5373e27d

	return 1;
}

#ifdef CONFIG_ENV_OFFSET_REDUND
static unsigned char env_flags;
#endif

int saveenv(void)
{
<<<<<<< HEAD
	env_t	*env_new;
	char *data;
	nand_erase_options_t nand_erase_options;
	size_t env_size = get_env_size();
	size_t env_offset;
	size_t env_range = get_env_range();

	if (env_range < env_size)
=======
	int	ret = 0;
	ALLOC_CACHE_ALIGN_BUFFER(env_t, env_new, 1);
	ssize_t	len;
	char	*res;
	int	env_idx = 0;
	static const struct env_location location[] = {
		{
			.name = "NAND",
			.erase_opts = {
				.length = CONFIG_ENV_RANGE,
				.offset = CONFIG_ENV_OFFSET,
			},
		},
#ifdef CONFIG_ENV_OFFSET_REDUND
		{
			.name = "redundant NAND",
			.erase_opts = {
				.length = CONFIG_ENV_RANGE,
				.offset = CONFIG_ENV_OFFSET_REDUND,
			},
		},
#endif
	};


	if (CONFIG_ENV_RANGE < CONFIG_ENV_SIZE)
>>>>>>> 5373e27d
		return 1;

	env_new = (env_t *)malloc(env_size);
	if (!env_new) {
		puts("malloc ");
		goto FAILED;
	}
<<<<<<< HEAD

	data = (char *)(env_new + 1);
	if (hexport_r(&env_htab, '\0', 0, &data, env_size - ENV_HEADER_SIZE, 0,
		      NULL) < 0) {
		printf("Export environment: errno = %d ", errno);
		goto FAILED;
	}
	env_new->crc = crc32(0, (u_char *)data, env_size - ENV_HEADER_SIZE);

	puts("Erasing Nand...\n");
	env_offset = get_env_offset();
	memset(&nand_erase_options, 0, sizeof(nand_erase_options));
	nand_erase_options.length = env_range;
	nand_erase_options.offset = env_offset;
	if (!nand_erase_opts(&nand_info[0], &nand_erase_options)) {
		puts("Writing to Nand... ");
		if (!writeenv(env_offset, (u_char *)env_new, env_size)) {
			puts("done\n");
			free(env_new);
			return 0;
		}
	}

FAILED:
	free(env_new);
	puts("FAILED!\n");

	return 1;
=======
	env_new->crc   = crc32(0, env_new->data, ENV_SIZE);
#ifdef CONFIG_ENV_OFFSET_REDUND
	env_new->flags = ++env_flags; /* increase the serial */
	env_idx = (gd->env_valid == 1);
#endif

	ret = erase_and_write_env(&location[env_idx], (u_char *)env_new);
#ifdef CONFIG_ENV_OFFSET_REDUND
	if (!ret) {
		/* preset other copy for next write */
		gd->env_valid = gd->env_valid == 2 ? 1 : 2;
		return ret;
	}

	env_idx = (env_idx + 1) & 1;
	ret = erase_and_write_env(&location[env_idx], (u_char *)env_new);
	if (!ret)
		printf("Warning: primary env write failed,"
				" redundancy is lost!\n");
#endif

	return ret;
>>>>>>> 5373e27d
}
#endif /* CMD_SAVEENV */

static int readenv(size_t offset, u_char *buf, size_t env_size)
{
	size_t end = offset + get_env_range();
	size_t amount_loaded = 0;
	size_t blocksize, len;
	u_char *char_ptr;

	blocksize = nand_info[0].erasesize;
	if (!blocksize)
		return 1;

	while (amount_loaded < env_size && offset < end) {
		len = min(blocksize, env_size - amount_loaded);
		if (!nand_block_isbad(&nand_info[0], offset)) {
			char_ptr = &buf[amount_loaded];
			if (nand_read_skip_bad(&nand_info[0], offset,
					       &len, NULL,
					       nand_info[0].size, char_ptr))
				return 1;

			amount_loaded += len;
		}
		offset += blocksize;
	}

	if (amount_loaded != env_size)
		return 1;

	return 0;
}

#ifdef CONFIG_ENV_OFFSET_OOB
int get_nand_env_oob(nand_info_t *nand, unsigned long *result)
{
	struct mtd_oob_ops ops;
	uint32_t oob_buf[ENV_OFFSET_SIZE / sizeof(uint32_t)];
	int ret;

	ops.datbuf	= NULL;
	ops.mode	= MTD_OOB_AUTO;
	ops.ooboffs	= 0;
	ops.ooblen	= ENV_OFFSET_SIZE;
	ops.oobbuf	= (void *)oob_buf;

	ret = nand->read_oob(nand, ENV_OFFSET_SIZE, &ops);
	if (ret) {
		printf("error reading OOB block 0\n");
		return ret;
	}

	if (oob_buf[0] == ENV_OOB_MARKER) {
		*result = oob_buf[1] * nand->erasesize;
	} else if (oob_buf[0] == ENV_OOB_MARKER_OLD) {
		*result = oob_buf[1];
	} else {
		printf("No dynamic environment marker in OOB block 0\n");
		return -ENOENT;
	}

	return 0;
}
#endif

#ifdef CONFIG_ENV_OFFSET_REDUND
void env_relocate_spec(void)
{
#if !defined(ENV_IS_EMBEDDED)
	int read1_fail = 0, read2_fail = 0;
	int crc1_ok = 0, crc2_ok = 0;
	env_t *ep, *env1, *env2;
	env_size = get_env_size();

	env1 = (env_t *)malloc(env_size);
	env2 = (env_t *)malloc(env_size);
	if (env1 == NULL || env2 == NULL) {
		puts("Can't allocate buffers for environment\n");
		set_default_env("!malloc() failed");
		goto done;
	}

	read1_fail = readenv(CONFIG_ENV_OFFSET, (u_char *)env1, env_size);
	read2_fail = readenv(CONFIG_ENV_OFFSET_REDUND, (u_char *)env2, env_size);

	gd->env_size = env_size;
	env_size -= ENV_HEADER_SIZE;

	if (read1_fail && read2_fail)
		puts("*** Error - No Valid Environment Area found\n");
	else if (read1_fail || read2_fail)
		puts("*** Warning - some problems detected "
		     "reading environment; recovered successfully\n");

	crc1_ok = !read1_fail &&
		(crc32(0, tmp_env1->data, ENV_SIZE) == tmp_env1->crc);
	crc2_ok = !read2_fail &&
		(crc32(0, tmp_env2->data, ENV_SIZE) == tmp_env2->crc);

	if (crc1_ok && crc2_ok) {
		/* both ok - check serial */
		if ((env1->flags < env2->flags)
		    || (env1->flags == 255 && env2->flags == 0)) {
			/* env2 is newer */
			gd->env_valid = 2;
		} else {
			/* env1 is newer (or same age) */
			gd->env_valid = 1;
		}
	} else if (crc2_ok) {
		gd->env_valid = 2;
	} else if (crc2_ok) {
		gd->env_valid = 1;
	} else {
		set_default_env("!bad CRC");
		goto done;
	}

        if (gd->env_valid == 1)
                ep = env1;
        else
                ep = env2;

        env_flags = ep->flags;
        env_import((char *)ep, 0);

done:
	free(env1);
	free(env2);

#endif /* ! ENV_IS_EMBEDDED */
}
#else /* ! CONFIG_ENV_OFFSET_REDUND */
/*
 * The legacy NAND code saved the environment in the first NAND
 * device i.e., nand_dev_desc + 0. This is also the behaviour using
 * the new NAND code.
 */
void env_relocate_spec(void)
{
#if !defined(ENV_IS_EMBEDDED)
	char *buf;
	size_t env_size;

#if defined(CONFIG_ENV_OFFSET_OOB)
	/*
	 * If unable to read environment offset from NAND OOB then fall through
	 * to the normal environment reading code below
	 */
	if (!get_nand_env_oob(&nand_info[0], &nand_env_oob_offset)) {
		printf("Found Environment offset in OOB..\n");
	} else {
		set_default_env("!no env offset in OOB");
		return;
	}
#endif

	env_size = get_env_size();
	buf = malloc(env_size);
	if (buf && (readenv(get_env_offset(), (u_char *)buf, env_size) == 0))
		env_import(buf, 1, env_size);
	else
		set_default_env("!readenv() failed");
	free(buf);
#endif /* ! ENV_IS_EMBEDDED */
}
#endif /* CONFIG_ENV_OFFSET_REDUND */<|MERGE_RESOLUTION|>--- conflicted
+++ resolved
@@ -177,59 +177,6 @@
 static int erase_and_write_env(const struct env_location *location,
 		u_char *env_new)
 {
-<<<<<<< HEAD
-	nand_erase_options_t nand_erase_options;
-	env_t *env_new;
-	char *data;
-	size_t env_offset;
-	size_t env_range = get_env_range();
-	size_t env_size = get_env_size();
-	size_t env_offset;
-
-	if (env_range < env_size)
-		return 1;
-
-	env_new = (env_t *)malloc(env_size);
-	if (!env_new) {
-		puts("malloc ");
-		goto FAILED;
-	}
-
-	data = (char *)(env_new + 1);
-	env_size -= ENV_HEADER_SIZE;
-	if (hexport_r(&env_htab, '\0', 0, data, env_size, 0, NULL) < 0) {
-		printf("Export environment: errno = %d ", errno);
-		goto FAILED;
-	}
-	env_new.crc	= crc32(0, (u_char *)data, env_size);
-	env_new.flags	= ++env_flags; /* increase the serial */
-
-	if (gd->env_valid == 1) {
-		env_offset = CONFIG_ENV_OFFSET_REDUND;;
-		puts("Erasing redundant NAND...\n");
-	} else {
-		env_offset = get_env_offset();
-		puts("Erasing NAND...\n");
-	}
-	memset(&nand_erase_options, 0, sizeof(nand_erase_options));
-	nand_erase_options.length = env_range;
-	nand_erase_options.offset = env_offset;
-	if (!nand_erase_opts(&nand_info[0], &nand_erase_options)) {
-		puts(gd->env_valid == 1 ?
-		     "Writing to redundant NAND... " : "Writing to NAND... ");
-		if (!writeenv(env_offset, (u_char *)env_new)) {
-			gd->env_valid = (gd->env_valid == 2) ? 1 : 2;
-			puts("done\n");
-			free(env_new);
-
-			return 0;
-		}
-	}
-
-FAILED:
-	free(env_new);
-	puts("FAILED!\n");
-=======
 	int ret = 0;
 
 	printf("Erasing %s...\n", location->name);
@@ -239,7 +186,10 @@
 	printf("Writing to %s... ", location->name);
 	ret = writeenv(location->erase_opts.offset, env_new);
 	puts(ret ? "FAILED!\n" : "OK\n");
->>>>>>> 5373e27d
+
+	return ret;
+}
+
 
 	return 1;
 }
@@ -250,87 +200,60 @@
 
 int saveenv(void)
 {
-<<<<<<< HEAD
-	env_t	*env_new;
-	char *data;
+	int	ret = 0;
+	env_t *env_new;
 	nand_erase_options_t nand_erase_options;
+	int env_idx = 0;
+	ssize_t	len;
+	char *res;
 	size_t env_size = get_env_size();
-	size_t env_offset;
 	size_t env_range = get_env_range();
-
-	if (env_range < env_size)
-=======
-	int	ret = 0;
-	ALLOC_CACHE_ALIGN_BUFFER(env_t, env_new, 1);
-	ssize_t	len;
-	char	*res;
-	int	env_idx = 0;
-	static const struct env_location location[] = {
+	size_t env_offset = get_env_offset();
+#ifdef CONFIG_ENV_OFFSET_REDUND
+	size_t env_offset_redund = get_env_offset_redund();
+#endif
+	static struct env_location location[] = {
 		{
 			.name = "NAND",
 			.erase_opts = {
-				.length = CONFIG_ENV_RANGE,
-				.offset = CONFIG_ENV_OFFSET,
+				.length = env_range,
+				.offset = env_offset,
 			},
 		},
 #ifdef CONFIG_ENV_OFFSET_REDUND
 		{
 			.name = "redundant NAND",
 			.erase_opts = {
-				.length = CONFIG_ENV_RANGE,
-				.offset = CONFIG_ENV_OFFSET_REDUND,
+				.length = env_range,
+				.offset = env_offset_redund,
 			},
 		},
 #endif
 	};
 
-
-	if (CONFIG_ENV_RANGE < CONFIG_ENV_SIZE)
->>>>>>> 5373e27d
+	if (env_range < env_size)
 		return 1;
 
 	env_new = (env_t *)malloc(env_size);
 	if (!env_new) {
-		puts("malloc ");
-		goto FAILED;
-	}
-<<<<<<< HEAD
-
-	data = (char *)(env_new + 1);
-	if (hexport_r(&env_htab, '\0', 0, &data, env_size - ENV_HEADER_SIZE, 0,
-		      NULL) < 0) {
-		printf("Export environment: errno = %d ", errno);
-		goto FAILED;
+		printf("Malloc failed\n");
+		goto DONE;
+
+	res = (char *)(env_new + 1);
+	len = hexport_r(&env_htab, '\0', 0, &data, env_size - ENV_HEADER_SIZE, 0,
+		      NULL);
+	if (len < 0) {
+		error("Cannot export environment: errno = %d\n", errno);
+		goto DONE;
 	}
 	env_new->crc = crc32(0, (u_char *)data, env_size - ENV_HEADER_SIZE);
-
-	puts("Erasing Nand...\n");
-	env_offset = get_env_offset();
-	memset(&nand_erase_options, 0, sizeof(nand_erase_options));
-	nand_erase_options.length = env_range;
-	nand_erase_options.offset = env_offset;
-	if (!nand_erase_opts(&nand_info[0], &nand_erase_options)) {
-		puts("Writing to Nand... ");
-		if (!writeenv(env_offset, (u_char *)env_new, env_size)) {
-			puts("done\n");
-			free(env_new);
-			return 0;
-		}
-	}
-
-FAILED:
-	free(env_new);
-	puts("FAILED!\n");
-
-	return 1;
-=======
-	env_new->crc   = crc32(0, env_new->data, ENV_SIZE);
 #ifdef CONFIG_ENV_OFFSET_REDUND
 	env_new->flags = ++env_flags; /* increase the serial */
 	env_idx = (gd->env_valid == 1);
 #endif
 
 	ret = erase_and_write_env(&location[env_idx], (u_char *)env_new);
+
 #ifdef CONFIG_ENV_OFFSET_REDUND
 	if (!ret) {
 		/* preset other copy for next write */
@@ -345,8 +268,10 @@
 				" redundancy is lost!\n");
 #endif
 
+DONE:
+	free(env_new);
+
 	return ret;
->>>>>>> 5373e27d
 }
 #endif /* CMD_SAVEENV */
 
