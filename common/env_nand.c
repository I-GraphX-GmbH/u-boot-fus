/*
 * (C) Copyright 2000-2010
 * Wolfgang Denk, DENX Software Engineering, wd@denx.de.
 *
 * (C) Copyright 2008
 * Stuart Wood, Lab X Technologies <stuart.wood@labxtechnologies.com>
 *
 * (C) Copyright 2004
 * Jian Zhang, Texas Instruments, jzhang@ti.com.
 *
 * (C) Copyright 2001 Sysgo Real-Time Solutions, GmbH <www.elinos.com>
 * Andreas Heppel <aheppel@sysgo.de>
 *
 * SPDX-License-Identifier:	GPL-2.0+
 */

#include <common.h>
#include <command.h>
#include <environment.h>
#include <linux/stddef.h>
#include <malloc.h>
#include <nand.h>
#include <search.h>
#include <errno.h>

#if defined(CONFIG_CMD_SAVEENV) && defined(CONFIG_CMD_NAND)
#define CMD_SAVEENV
#elif defined(CONFIG_ENV_OFFSET_REDUND)
#error CONFIG_ENV_OFFSET_REDUND must have CONFIG_CMD_SAVEENV & CONFIG_CMD_NAND
#endif

#if defined(CONFIG_ENV_SIZE_REDUND) &&	\
	(CONFIG_ENV_SIZE_REDUND != CONFIG_ENV_SIZE)
#error CONFIG_ENV_SIZE_REDUND should be the same as CONFIG_ENV_SIZE
#endif

char *env_name_spec = "NAND";

#ifdef CONFIG_NAND_ENV_DST
static env_t *get_env_ptr(void)
{
	return  (env_t *)CONFIG_NAND_ENV_DST;
}

static env_t *get_redundand_env_ptr(void)
{
	return (env_t *)(CONFIG_NAND_ENV_DST + get_env_size());
}
#endif

DECLARE_GLOBAL_DATA_PTR;

#ifdef CONFIG_ENV_SIZE
inline size_t get_env_range(void)
{
#ifdef CONFIG_ENV_RANGE
	return CONFIG_ENV_RANGE;
#else
	return CONIG_ENV_SIZE;
#endif
}

inline size_t get_env_size(void)
{
	return CONIG_ENV_SIZE;
}
#else
extern size_t get_env_range(void);
extern size_t get_env_size(void);
#endif

#ifdef CONFIG_ENV_OFFSET
inline size_t get_env_offset(void)
{
	return CONFIG_ENV_OFFSET;
}

#ifdef CONFIG_ENV_OFFSET_REDUND
inline size_t __get_env_offset_redund(void)
{
	return CONFIG_ENV_OFFSET_REDUND;
}
#endif
#else
extern size_t get_env_offset(void);
#ifdef CONFIG_ENV_OFFSET_REDUND
extern size_t get_env_offset_redund(void);
#endif
#endif

uchar env_get_char_spec(int index)
{
	return *((uchar *)(gd->env_addr + index));
}

/*
 * This is called before nand_init() so we can't read NAND to
 * validate env data.
 *
 * Mark it OK for now. env_relocate() in env_common.c will call our
 * relocate function which does the real validation.
 *
 * When using a NAND boot image (like sequoia_nand), the environment
 * can be embedded or attached to the U-Boot image in NAND flash.
 * This way the SPL loads not only the U-Boot image from NAND but
 * also the environment.
 */
int env_init(void)
{
#if defined(ENV_IS_EMBEDDED) || defined(CONFIG_NAND_ENV_DST)
	size_t env_size = get_env_size();
	env_t *env1 = get_env_ptr();
	int crc1_ok;

	gd->env_size = env_size;
	env_size -= ENV_HEADER_SIZE;
	crc1_ok = (crc32(0, (u_char *)(env1 + 1), env_size) == env1->crc);

#ifdef CONFIG_ENV_OFFSET_REDUND
	{
		env_t *env2 = get_redundand_env_ptr();
		int crc2_ok =
		       (crc32(0, (u_char *)(env2 + 1), env_size) == env2->crc);

		if (crc1_ok && crc2_ok) {
			/* both ok - check serial */
			if ((env1->flags < env2->flags)
			    || (env1->flags == 255 && env2->flags == 0)) {
				/* env2 is newer */
				gd->env_valid = 2;
				gd->env_addr = env2;
			} else {
				/* env1 is newer (or same age) */
				gd->env_valid = 1;
				gd->env_addr = env1;
			}
			return 0;
		} else if (crc2_ok) {
			gd->env_valid = 2;
			gd->env_addr = env2;
			return 0;
		}
	}
#endif
	if (crc1_ok) {
		gd->env_valid = 1;
		gd->env_addr = env1;
	} else {
		gd->env_valid = 0;
		gd->env_addr = NULL;
	}

#else /* ENV_IS_EMBEDDED || CONFIG_NAND_ENV_DST */
	gd->env_addr	= (ulong)&default_environment[0];
	gd->env_valid	= 1;
	gd->env_size	= get_default_env_size();
#endif /* ENV_IS_EMBEDDED || CONFIG_NAND_ENV_DST */

	return 0;
}

#ifdef CMD_SAVEENV
struct env_location {
	const char *name;
	size_t env_size;
	nand_erase_options_t erase_opts;
};

/*
 * The legacy NAND code saved the environment in the first NAND device i.e.,
 * nand_dev_desc + 0. This is also the behaviour using the new NAND code.
 */
static int writeenv(const struct env_location *location, u_char *buf)
{
	size_t offset = location->erase_opts.offset;
	size_t end = offset + location->erase_opts.length;
	size_t env_size = location->env_size;
	size_t amount_saved = 0;
	size_t blocksize, len;

	blocksize = nand_info[0].erasesize;
	len = min(blocksize, env_size);

	while ((amount_saved < env_size) && (offset < end)) {
		if (nand_block_isbad(&nand_info[0], offset)) {
			offset += blocksize;
		} else {
			if (nand_write(&nand_info[0], offset, &len, buf))
				return 1;

			offset += blocksize;
			buf += len;
			amount_saved += len;
		}
	}
	if (amount_saved != env_size)
		return 1;

	return 0;
}

static int erase_and_write_env(const struct env_location *location,
			       u_char *env_new)
{
	int ret;

	printf("Erasing %s... ", location->name);
	ret = nand_erase_opts(&nand_info[0], &location->erase_opts);
	if (!ret) {
		printf("OK\n"
		       "Writing to %s... ", location->name);
		ret = writeenv(location, env_new);
	}
	puts(ret ? "FAILED!\n" : "OK\n");

	return ret;
}

#ifdef CONFIG_ENV_OFFSET_REDUND
static unsigned char env_flags;
#endif

int saveenv(void)
{
	int	ret = 0;
<<<<<<< HEAD
	env_t *env_new;
	int env_idx = 0;
	ssize_t	len;
	char *res;
	size_t env_size = get_env_size();
	size_t env_range = get_env_range();
	static struct env_location location[] = {
=======
	ALLOC_CACHE_ALIGN_BUFFER(env_t, env_new, 1);
	int	env_idx = 0;
	static const struct env_location location[] = {
>>>>>>> fb2a8f83
		{
			.name = "NAND",
		},
#ifdef CONFIG_ENV_OFFSET_REDUND
		{
			.name = "redundant NAND",
		},
#endif
	};

	if (env_range < env_size)
		return 1;

<<<<<<< HEAD
	env_new = (env_t *)malloc(env_size);
	if (!env_new) {
		printf("Cannot export environment: malloc() failed\n");
		return -1;
	}

	res = (char *)(env_new + 1);
	len = hexport_r(&env_htab, '\0', 0, &res, env_size - ENV_HEADER_SIZE,
			0, NULL);
	if (len < 0) {
		error("Cannot export environment: errno = %d\n", errno);
		free(env_new);
		return -1;
	}
	env_new->crc = crc32(0, (u_char *)res, env_size - ENV_HEADER_SIZE);

	location[0].env_size = env_size;
	location[0].erase_opts.length = env_range;
	location[0].erase_opts.offset = get_env_offset();
=======
	ret = env_export(env_new);
	if (ret)
		return ret;
>>>>>>> fb2a8f83

#ifdef CONFIG_ENV_OFFSET_REDUND
	location[1].env_size = env_size;
	location[1].erase_opts-length = env_range;
	location[1].erase_opts.offset = get_env_offset_redund();
	env_new->flags = ++env_flags; /* increase the serial */
	env_idx = (gd->env_valid == 1);
#endif

	ret = erase_and_write_env(&location[env_idx], (u_char *)env_new);

#ifdef CONFIG_ENV_OFFSET_REDUND
	if (!ret) {
		/* preset other copy for next write */
		gd->env_valid = gd->env_valid == 2 ? 1 : 2;
		goto DONE;
	}

	env_idx = (env_idx + 1) & 1;
	ret = erase_and_write_env(&location[env_idx], (u_char *)env_new);
	if (!ret)
		printf("Warning: primary env write failed,"
				" redundancy is lost!\n");
DONE:
#endif

	free(env_new);

	return ret;
}
#endif /* CMD_SAVEENV */

static int readenv(size_t offset, u_char *buf, size_t env_size)
{
	size_t end = offset + get_env_range();
	size_t amount_loaded = 0;
	size_t blocksize, len;
	u_char *char_ptr;

	blocksize = nand_info[0].erasesize;
	if (!blocksize)
		return 1;

	while (amount_loaded < env_size && offset < end) {
		len = min(blocksize, env_size - amount_loaded);
		if (!nand_block_isbad(&nand_info[0], offset)) {
			char_ptr = &buf[amount_loaded];
			if (nand_read_skip_bad(&nand_info[0], offset,
					       &len, NULL,
					       nand_info[0].size, char_ptr))
				return 1;

			amount_loaded += len;
		}
		offset += blocksize;
	}

	if (amount_loaded != env_size)
		return 1;

	return 0;
}

#ifdef CONFIG_ENV_OFFSET_OOB
int get_nand_env_oob(nand_info_t *nand, unsigned long *result)
{
	struct mtd_oob_ops ops;
	uint32_t oob_buf[ENV_OFFSET_SIZE / sizeof(uint32_t)];
	int ret;

	ops.datbuf	= NULL;
	ops.mode	= MTD_OOB_AUTO;
	ops.ooboffs	= 0;
	ops.ooblen	= ENV_OFFSET_SIZE;
	ops.oobbuf	= (void *)oob_buf;

	ret = nand->read_oob(nand, ENV_OFFSET_SIZE, &ops);
	if (ret) {
		printf("error reading OOB block 0\n");
		return ret;
	}

	if (oob_buf[0] == ENV_OOB_MARKER) {
		*result = oob_buf[1] * nand->erasesize;
	} else if (oob_buf[0] == ENV_OOB_MARKER_OLD) {
		*result = oob_buf[1];
	} else {
		printf("No dynamic environment marker in OOB block 0\n");
		return -ENOENT;
	}

	return 0;
}
#endif

#ifdef CONFIG_ENV_OFFSET_REDUND
void env_relocate_spec(void)
{
#if !defined(ENV_IS_EMBEDDED)
	int read1_fail = 0, read2_fail = 0;
	int crc1_ok = 0, crc2_ok = 0;
	env_t *ep, *env1, *env2;
	env_size = get_env_size();

	env1 = (env_t *)malloc(env_size);
	env2 = (env_t *)malloc(env_size);
	if (env1 == NULL || env2 == NULL) {
		puts("Can't allocate buffers for environment\n");
		set_default_env("!malloc() failed");
		goto done;
	}

	read1_fail = readenv(get_env_offset(), (u_char *)env1, env_size);
	read2_fail = readenv(get_env_offset_redund(), (u_char *)env2, env_size);

	gd->env_size = env_size;
	env_size -= ENV_HEADER_SIZE;

	if (read1_fail && read2_fail)
		puts("*** Error - No Valid Environment Area found\n");
	else if (read1_fail || read2_fail)
		puts("*** Warning - some problems detected "
		     "reading environment; recovered successfully\n");

	crc1_ok = !read1_fail &&
		(crc32(0, tmp_env1->data, ENV_SIZE) == tmp_env1->crc);
	crc2_ok = !read2_fail &&
		(crc32(0, tmp_env2->data, ENV_SIZE) == tmp_env2->crc);

	if (crc1_ok && crc2_ok) {
		/* both ok - check serial */
		if ((env1->flags < env2->flags)
		    || (env1->flags == 255 && env2->flags == 0)) {
			/* env2 is newer */
			gd->env_valid = 2;
		} else {
			/* env1 is newer (or same age) */
			gd->env_valid = 1;
		}
	} else if (crc2_ok) {
		gd->env_valid = 2;
	} else if (crc2_ok) {
		gd->env_valid = 1;
	} else {
		set_default_env("!bad CRC");
		goto done;
	}

        if (gd->env_valid == 1)
                ep = env1;
        else
                ep = env2;

        env_flags = ep->flags;
        env_import((char *)ep, 0);

done:
	free(env1);
	free(env2);

#endif /* ! ENV_IS_EMBEDDED */
}
#else /* ! CONFIG_ENV_OFFSET_REDUND */
/*
 * The legacy NAND code saved the environment in the first NAND
 * device i.e., nand_dev_desc + 0. This is also the behaviour using
 * the new NAND code.
 */
void env_relocate_spec(void)
{
#if !defined(ENV_IS_EMBEDDED)
	char *buf;
	size_t env_size;

#if defined(CONFIG_ENV_OFFSET_OOB)
	/*
	 * If unable to read environment offset from NAND OOB then fall through
	 * to the normal environment reading code below
	 */
	if (!get_nand_env_oob(&nand_info[0], &nand_env_oob_offset)) {
		printf("Found Environment offset in OOB..\n");
	} else {
		set_default_env("!no env offset in OOB");
		return;
	}
#endif

	env_size = get_env_size();
	buf = malloc(env_size);
	if (buf && (readenv(get_env_offset(), (u_char *)buf, env_size) == 0))
		env_import(buf, 1, env_size);
	else
		set_default_env("!readenv() failed");
	free(buf);
#endif /* ! ENV_IS_EMBEDDED */
}
#endif /* CONFIG_ENV_OFFSET_REDUND */<|MERGE_RESOLUTION|>--- conflicted
+++ resolved
@@ -223,19 +223,11 @@
 int saveenv(void)
 {
 	int	ret = 0;
-<<<<<<< HEAD
 	env_t *env_new;
 	int env_idx = 0;
-	ssize_t	len;
-	char *res;
 	size_t env_size = get_env_size();
 	size_t env_range = get_env_range();
 	static struct env_location location[] = {
-=======
-	ALLOC_CACHE_ALIGN_BUFFER(env_t, env_new, 1);
-	int	env_idx = 0;
-	static const struct env_location location[] = {
->>>>>>> fb2a8f83
 		{
 			.name = "NAND",
 		},
@@ -249,31 +241,19 @@
 	if (env_range < env_size)
 		return 1;
 
-<<<<<<< HEAD
 	env_new = (env_t *)malloc(env_size);
 	if (!env_new) {
 		printf("Cannot export environment: malloc() failed\n");
 		return -1;
 	}
 
-	res = (char *)(env_new + 1);
-	len = hexport_r(&env_htab, '\0', 0, &res, env_size - ENV_HEADER_SIZE,
-			0, NULL);
-	if (len < 0) {
-		error("Cannot export environment: errno = %d\n", errno);
-		free(env_new);
-		return -1;
-	}
-	env_new->crc = crc32(0, (u_char *)res, env_size - ENV_HEADER_SIZE);
+	ret = env_export(env_new);
+	if (ret)
+		return ret;
 
 	location[0].env_size = env_size;
 	location[0].erase_opts.length = env_range;
 	location[0].erase_opts.offset = get_env_offset();
-=======
-	ret = env_export(env_new);
-	if (ret)
-		return ret;
->>>>>>> fb2a8f83
 
 #ifdef CONFIG_ENV_OFFSET_REDUND
 	location[1].env_size = env_size;
