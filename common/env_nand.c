/*
 * (C) Copyright 2000-2010
 * Wolfgang Denk, DENX Software Engineering, wd@denx.de.
 *
 * (C) Copyright 2008
 * Stuart Wood, Lab X Technologies <stuart.wood@labxtechnologies.com>
 *
 * (C) Copyright 2004
 * Jian Zhang, Texas Instruments, jzhang@ti.com.
 *
 * (C) Copyright 2001 Sysgo Real-Time Solutions, GmbH <www.elinos.com>
 * Andreas Heppel <aheppel@sysgo.de>
 *
 * See file CREDITS for list of people who contributed to this
 * project.
 *
 * This program is free software; you can redistribute it and/or
 * modify it under the terms of the GNU General Public License as
 * published by the Free Software Foundation; either version 2 of
 * the License, or (at your option) any later version.
 *
 * This program is distributed in the hope that it will be useful,
 * but WITHOUT ANY WARRANTY; without even the implied warranty of
 * MERCHANTABILITY or FITNESS FOR A PARTICULAR PURPOSE.	 See the
 * GNU General Public License for more details.
 *
 * You should have received a copy of the GNU General Public License
 * along with this program; if not, write to the Free Software
 * Foundation, Inc., 59 Temple Place, Suite 330, Boston,
 * MA 02111-1307 USA
 */

#include <common.h>
#include <command.h>
#include <environment.h>
#include <linux/stddef.h>
#include <malloc.h>
#include <nand.h>
#include <search.h>
#include <errno.h>

#if defined(CONFIG_CMD_SAVEENV) && defined(CONFIG_CMD_NAND)
#define CMD_SAVEENV
#elif defined(CONFIG_ENV_OFFSET_REDUND)
#error CONFIG_ENV_OFFSET_REDUND must have CONFIG_CMD_SAVEENV & CONFIG_CMD_NAND
#endif

#if defined(CONFIG_ENV_SIZE_REDUND) &&	\
	(CONFIG_ENV_SIZE_REDUND != CONFIG_ENV_SIZE)
#error CONFIG_ENV_SIZE_REDUND should be the same as CONFIG_ENV_SIZE
#endif

char *env_name_spec = "NAND";

#ifdef CONFIG_NAND_ENV_DST
static env_t *get_env_ptr(void)
{
	return  (env_t *)CONFIG_NAND_ENV_DST;
}

static env_t *get_redundand_env_ptr(void)
{
	return (env_t *)(CONFIG_NAND_ENV_DST + get_env_size());
}
#endif

DECLARE_GLOBAL_DATA_PTR;

#if defined(CONFIG_ENV_RANGE) || defined(CONFIG_ENV_SIZE)
inline size_t __get_env_range(void)
{
#ifdef CONFIG_ENV_RANGE
	return CONFIG_ENV_RANGE;
#else
	return CONIG_ENV_SIZE;
#endif
}
/* We may define our own get_env_range() or use the default one here */
size_t get_env_range(void) __attribute__((weak, alias("__get_env_range")));
#else
/* We must have get_env_range() */
size_t get_env_range(void);
#endif

uchar env_get_char_spec(int index)
{
	return *((uchar *)(gd->env_addr + index));
}

/*
 * This is called before nand_init() so we can't read NAND to
 * validate env data.
 *
 * Mark it OK for now. env_relocate() in env_common.c will call our
 * relocate function which does the real validation.
 *
 * When using a NAND boot image (like sequoia_nand), the environment
 * can be embedded or attached to the U-Boot image in NAND flash.
 * This way the SPL loads not only the U-Boot image from NAND but
 * also the environment.
 */
int env_init(void)
{
#if defined(ENV_IS_EMBEDDED) || defined(CONFIG_NAND_ENV_DST)
	size_t env_size = get_env_size();
	env_t *env1 = get_env_ptr();
	int crc1_ok;

	gd->env_size = env_size;
	env_size -= ENV_HEADER_SIZE;
	crc1_ok = (crc32(0, (u_char *)(env1 + 1), env_size) == env1->crc);

#ifdef CONFIG_ENV_OFFSET_REDUND
	{
		env_t *env2 = get_redundand_env_ptr();
		int crc2_ok =
		       (crc32(0, (u_char *)(env2 + 1), env_size) == env2->crc);

		if (crc1_ok && crc2_ok) {
			/* both ok - check serial */
			if ((env1->flags < env2->flags)
			    || (env1->flags == 255 && env2->flags == 0)) {
				/* env2 is newer */
				gd->env_valid = 2;
				gd->env_addr = env2;
			} else {
				/* env1 is newer (or same age) */
				gd->env_valid = 1;
				gd->env_addr = env1;
			}
			return 0;
		} else if (crc2_ok) {
			gd->env_valid = 2;
			gd->env_addr = env2;
			return 0;
		}
	}
#endif
	if (crc1_ok) {
		gd->env_valid = 1;
		gd->env_addr = env1;
	} else {
		gd->env_valid = 0;
		gd->env_addr = NULL;
	}

#else /* ENV_IS_EMBEDDED || CONFIG_NAND_ENV_DST */
	gd->env_addr	= (ulong)&default_environment[0];
	gd->env_valid	= 1;
	gd->env_size	= get_default_env_size();
#endif /* ENV_IS_EMBEDDED || CONFIG_NAND_ENV_DST */

	return 0;
}

#ifdef CMD_SAVEENV
/*
 * The legacy NAND code saved the environment in the first NAND device i.e.,
 * nand_dev_desc + 0. This is also the behaviour using the new NAND code.
 */
static int writeenv(size_t offset, u_char *buf, size_t env_size)
{
	size_t end = offset + get_env_range();
	size_t amount_saved = 0;
	size_t blocksize, len;

	blocksize = nand_info[0].erasesize;
	len = min(blocksize, env_size);

	while (amount_saved < env_size && offset < end) {
		if (nand_block_isbad(&nand_info[0], offset)) {
			offset += blocksize;
		} else {
			if (nand_write(&nand_info[0], offset, &len, buf))
				return 1;

			offset += blocksize;
			buf += len;
			amount_saved += len;
		}
	}
	if (amount_saved != env_size)
		return 1;

	return 0;
}

#ifdef CONFIG_ENV_OFFSET_REDUND
static unsigned char env_flags;

int saveenv(void)
{
	nand_erase_options_t nand_erase_options;
	env_t *env_new;
	char *data;
	size_t env_offset;
	size_t env_range = get_env_range();
	size_t env_size = get_env_size();
	size_t env_offset;

	if (env_range < env_size)
		return 1;

	env_new = (env_t *)malloc(env_size);
	if (!env_new) {
		puts("malloc ");
		goto FAILED;
	}

	data = (char *)(env_new + 1);
	env_size -= ENV_HEADER_SIZE;
	if (hexport_r(&env_htab, '\0', data, env_size, 0, NULL) < 0) {
		printf("Export environment: errno = %d ", errno);
		goto FAILED;
	}
	env_new.crc	= crc32(0, (u_char *)data, env_size);
	env_new.flags	= ++env_flags; /* increase the serial */

	if (gd->env_valid == 1) {
		env_offset = CONFIG_ENV_OFFSET_REDUND;;
		puts("Erasing redundant NAND...\n");
	} else {
		env_offset = get_env_offset();
		puts("Erasing NAND...\n");
	}
	memset(&nand_erase_options, 0, sizeof(nand_erase_options));
	nand_erase_options.length = env_range;
	nand_erase_options.offset = env_offset;
	if (!nand_erase_opts(&nand_info[0], &nand_erase_options)) {
		puts(gd->env_valid == 1 ?
		     "Writing to redundant NAND... " : "Writing to NAND... ");
		if (!writeenv(env_offset, (u_char *)env_new)) {
			gd->env_valid = (gd->env_valid == 2) ? 1 : 2;
			puts("done\n");
			free(env_new);

			return 0;
		}
	}

FAILED:
	free(env_new);
	puts("FAILED!\n");

	return 1;
}
#else /* ! CONFIG_ENV_OFFSET_REDUND */
int saveenv(void)
{
<<<<<<< HEAD
	env_t	*env_new;
	char *data;
=======
	int	ret = 0;
	ALLOC_CACHE_ALIGN_BUFFER(env_t, env_new, 1);
	ssize_t	len;
	char	*res;
>>>>>>> a0215a44
	nand_erase_options_t nand_erase_options;
	size_t env_size = get_env_size();
	size_t env_offset;
	size_t env_range = get_env_range();

	if (env_range < env_size)
		return 1;

<<<<<<< HEAD
	env_new = (env_t *)malloc(env_size);
	if (!env_new) {
		puts("malloc ");
		goto FAILED;
	}
=======
	res = (char *)&env_new->data;
	len = hexport_r(&env_htab, '\0', &res, ENV_SIZE, 0, NULL);
	if (len < 0) {
		error("Cannot export environment: errno = %d\n", errno);
		return 1;
	}
	env_new->crc = crc32(0, env_new->data, ENV_SIZE);
>>>>>>> a0215a44

	data = (char *)(env_new + 1);
	if (hexport_r(&env_htab, '\0', &data, env_size - ENV_HEADER_SIZE, 0,
		      NULL) < 0) {
		printf("Export environment: errno = %d ", errno);
		goto FAILED;
	}
	env_new->crc = crc32(0, (u_char *)data, env_size - ENV_HEADER_SIZE);

<<<<<<< HEAD
	puts("Erasing Nand...\n");
	env_offset = get_env_offset();
	memset(&nand_erase_options, 0, sizeof(nand_erase_options));
	nand_erase_options.length = env_range;
	nand_erase_options.offset = env_offset;
	if (!nand_erase_opts(&nand_info[0], &nand_erase_options)) {
		puts("Writing to Nand... ");
		if (!writeenv(env_offset, (u_char *)env_new, env_size)) {
			puts("done\n");
			free(env_new);
			return 0;
		}
=======
	puts("Writing to Nand... ");
	if (writeenv(CONFIG_ENV_OFFSET, (u_char *)env_new)) {
		puts("FAILED!\n");
		return 1;
>>>>>>> a0215a44
	}

FAILED:
	free(env_new);
	puts("FAILED!\n");

	return 1;
}
#endif /* CONFIG_ENV_OFFSET_REDUND */
#endif /* CMD_SAVEENV */

static int readenv(size_t offset, u_char *buf, size_t env_size)
{
	size_t end = offset + get_env_range();
	size_t amount_loaded = 0;
	size_t blocksize, len;
	u_char *char_ptr;

	blocksize = nand_info[0].erasesize;
	if (!blocksize)
		return 1;

	while (amount_loaded < env_size && offset < end) {
		len = min(blocksize, env_size - amount_loaded);
		if (!nand_block_isbad(&nand_info[0], offset)) {
			char_ptr = &buf[amount_loaded];
			if (nand_read_skip_bad(&nand_info[0], offset,
					       &len, NULL,
					       nand_info[0].size, char_ptr))
				return 1;

			amount_loaded += len;
		}
		offset += blocksize;
	}

	if (amount_loaded != env_size)
		return 1;

	return 0;
}

#ifdef CONFIG_ENV_OFFSET_OOB
int get_nand_env_oob(nand_info_t *nand, unsigned long *result)
{
	struct mtd_oob_ops ops;
	uint32_t oob_buf[ENV_OFFSET_SIZE / sizeof(uint32_t)];
	int ret;

	ops.datbuf	= NULL;
	ops.mode	= MTD_OOB_AUTO;
	ops.ooboffs	= 0;
	ops.ooblen	= ENV_OFFSET_SIZE;
	ops.oobbuf	= (void *)oob_buf;

	ret = nand->read_oob(nand, ENV_OFFSET_SIZE, &ops);
	if (ret) {
		printf("error reading OOB block 0\n");
		return ret;
	}

	if (oob_buf[0] == ENV_OOB_MARKER) {
		*result = oob_buf[1] * nand->erasesize;
	} else if (oob_buf[0] == ENV_OOB_MARKER_OLD) {
		*result = oob_buf[1];
	} else {
		printf("No dynamic environment marker in OOB block 0\n");
		return -ENOENT;
	}

	return 0;
}
#endif

#ifdef CONFIG_ENV_OFFSET_REDUND
void env_relocate_spec(void)
{
#if !defined(ENV_IS_EMBEDDED)
	int crc1_ok = 0, crc2_ok = 0;
	env_t *ep, *env1, *env2;
	env_size = get_env_size();

	env1 = (env_t *)malloc(env_size);
	env2 = (env_t *)malloc(env_size);
	if (env1 == NULL || env2 == NULL) {
		puts("Can't allocate buffers for environment\n");
		set_default_env("!malloc() failed");
		goto done;
	}

	if (readenv(CONFIG_ENV_OFFSET, (u_char *)env1, env_size))
		puts("No Valid Environment Area found\n");

	if (readenv(CONFIG_ENV_OFFSET_REDUND, (u_char *)env2, env_size))
		puts("No Valid Redundant Environment Area found\n");

	gd->env_size = env_size;
	env_size -= ENV_HEADER_SIZE;
	crc1_ok = (crc32(0, (u_char *)(env1 + 1), env_size) == env1->crc);
	crc2_ok = (crc32(0, (u_char *)(env2 + 1), env_size) == env2->crc);

	if (crc1_ok && crc2_ok) {
		/* both ok - check serial */
		if ((env1->flags < env2->flags)
		    || (env1->flags == 255 && env2->flags == 0)) {
			/* env2 is newer */
			gd->env_valid = 2;
		} else {
			/* env1 is newer (or same age) */
			gd->env_valid = 1;
		}
	} else if (crc2_ok) {
		gd->env_valid = 2;
	} else if (crc2_ok) {
		gd->env_valid = 1;
	} else {
		set_default_env("!bad CRC");
		goto done;
	}

        if (gd->env_valid == 1)
                ep = env1;
        else
                ep = env2;

        env_flags = ep->flags;
        env_import((char *)ep, 0);

done:
	free(env1);
	free(env2);

#endif /* ! ENV_IS_EMBEDDED */
}
#else /* ! CONFIG_ENV_OFFSET_REDUND */
/*
 * The legacy NAND code saved the environment in the first NAND
 * device i.e., nand_dev_desc + 0. This is also the behaviour using
 * the new NAND code.
 */
void env_relocate_spec(void)
{
#if !defined(ENV_IS_EMBEDDED)
<<<<<<< HEAD
	char *buf;
	size_t env_size;
=======
	int ret;
	ALLOC_CACHE_ALIGN_BUFFER(char, buf, CONFIG_ENV_SIZE);
>>>>>>> a0215a44

#if defined(CONFIG_ENV_OFFSET_OOB)
	ret = get_nand_env_oob(&nand_info[0], &nand_env_oob_offset);
	/*
	 * If unable to read environment offset from NAND OOB then fall through
	 * to the normal environment reading code below
	 */
	if (!ret) {
		printf("Found Environment offset in OOB..\n");
	} else {
		set_default_env("!no env offset in OOB");
		return;
	}
#endif

	env_size = get_env_size();
	buf = malloc(env_size);
	if (buf && (readenv(get_env_offset(), (u_char *)buf, env_size) == 0))
		env_import(buf, 1, env_size);
	else
		set_default_env("!readenv() failed");
	free(buf);
#endif /* ! ENV_IS_EMBEDDED */
}
#endif /* CONFIG_ENV_OFFSET_REDUND */<|MERGE_RESOLUTION|>--- conflicted
+++ resolved
@@ -247,15 +247,8 @@
 #else /* ! CONFIG_ENV_OFFSET_REDUND */
 int saveenv(void)
 {
-<<<<<<< HEAD
 	env_t	*env_new;
 	char *data;
-=======
-	int	ret = 0;
-	ALLOC_CACHE_ALIGN_BUFFER(env_t, env_new, 1);
-	ssize_t	len;
-	char	*res;
->>>>>>> a0215a44
 	nand_erase_options_t nand_erase_options;
 	size_t env_size = get_env_size();
 	size_t env_offset;
@@ -264,21 +257,11 @@
 	if (env_range < env_size)
 		return 1;
 
-<<<<<<< HEAD
 	env_new = (env_t *)malloc(env_size);
 	if (!env_new) {
 		puts("malloc ");
 		goto FAILED;
 	}
-=======
-	res = (char *)&env_new->data;
-	len = hexport_r(&env_htab, '\0', &res, ENV_SIZE, 0, NULL);
-	if (len < 0) {
-		error("Cannot export environment: errno = %d\n", errno);
-		return 1;
-	}
-	env_new->crc = crc32(0, env_new->data, ENV_SIZE);
->>>>>>> a0215a44
 
 	data = (char *)(env_new + 1);
 	if (hexport_r(&env_htab, '\0', &data, env_size - ENV_HEADER_SIZE, 0,
@@ -288,7 +271,6 @@
 	}
 	env_new->crc = crc32(0, (u_char *)data, env_size - ENV_HEADER_SIZE);
 
-<<<<<<< HEAD
 	puts("Erasing Nand...\n");
 	env_offset = get_env_offset();
 	memset(&nand_erase_options, 0, sizeof(nand_erase_options));
@@ -301,12 +283,6 @@
 			free(env_new);
 			return 0;
 		}
-=======
-	puts("Writing to Nand... ");
-	if (writeenv(CONFIG_ENV_OFFSET, (u_char *)env_new)) {
-		puts("FAILED!\n");
-		return 1;
->>>>>>> a0215a44
 	}
 
 FAILED:
@@ -450,21 +426,15 @@
 void env_relocate_spec(void)
 {
 #if !defined(ENV_IS_EMBEDDED)
-<<<<<<< HEAD
 	char *buf;
 	size_t env_size;
-=======
-	int ret;
-	ALLOC_CACHE_ALIGN_BUFFER(char, buf, CONFIG_ENV_SIZE);
->>>>>>> a0215a44
 
 #if defined(CONFIG_ENV_OFFSET_OOB)
-	ret = get_nand_env_oob(&nand_info[0], &nand_env_oob_offset);
 	/*
 	 * If unable to read environment offset from NAND OOB then fall through
 	 * to the normal environment reading code below
 	 */
-	if (!ret) {
+	if (!get_nand_env_oob(&nand_info[0], &nand_env_oob_offset)) {
 		printf("Found Environment offset in OOB..\n");
 	} else {
 		set_default_env("!no env offset in OOB");
