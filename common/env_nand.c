--- conflicted
+++ resolved
@@ -203,18 +203,10 @@
 static int erase_and_write_env(const struct env_location *location,
 			       u_char *env_new)
 {
-<<<<<<< HEAD
 	int ret;
-=======
-	int ret = 0;
 
 	if (!nand_info[0])
 		return 1;
-
-	printf("Erasing %s...\n", location->name);
-	if (nand_erase_opts(nand_info[0], &location->erase_opts))
-		return 1;
->>>>>>> 2c5e1752
 
 	printf("Erasing %s... ", location->name);
 	ret = nand_erase_opts(nand_info[0], &location->erase_opts);
@@ -314,19 +306,11 @@
 	if (!nand_info[0])
 		return 1;
 
-<<<<<<< HEAD
+	blocksize = nand_info[0]->erasesize;
+
 	while (amount_loaded < env_size && offset < end) {
 		len = min(blocksize, env_size - amount_loaded);
 		if (!nand_block_isbad(nand_info[0], offset)) {
-=======
-	blocksize = nand_info[0]->erasesize;
-	len = min(blocksize, (size_t)CONFIG_ENV_SIZE);
-
-	while (amount_loaded < CONFIG_ENV_SIZE && offset < end) {
-		if (nand_block_isbad(nand_info[0], offset)) {
-			offset += blocksize;
-		} else {
->>>>>>> 2c5e1752
 			char_ptr = &buf[amount_loaded];
 			if (nand_read_skip_bad(nand_info[0], offset,
 					       &len, NULL,
@@ -461,12 +445,8 @@
 	 * If unable to read environment offset from NAND OOB then fall through
 	 * to the normal environment reading code below
 	 */
-<<<<<<< HEAD
-	if (!get_nand_env_oob(nand_info[0], &nand_env_oob_offset)) {
-=======
 	if (nand_info[0] && !get_nand_env_oob(nand_info[0],
 					      &nand_env_oob_offset)) {
->>>>>>> 2c5e1752
 		printf("Found Environment offset in OOB..\n");
 	} else {
 		set_default_env("!no env offset in OOB");
