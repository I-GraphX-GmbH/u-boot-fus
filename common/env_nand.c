--- conflicted
+++ resolved
@@ -374,20 +374,11 @@
 		goto done;
 	}
 
-<<<<<<< HEAD
-	if (readenv(CONFIG_ENV_OFFSET, (u_char *)env1, env_size))
-		puts("No Valid Environment Area found\n");
-
-	if (readenv(CONFIG_ENV_OFFSET_REDUND, (u_char *)env2, env_size))
-		puts("No Valid Redundant Environment Area found\n");
+	read1_fail = readenv(CONFIG_ENV_OFFSET, (u_char *)env1, env_size);
+	read2_fail = readenv(CONFIG_ENV_OFFSET_REDUND, (u_char *)env2, env_size);
 
 	gd->env_size = env_size;
 	env_size -= ENV_HEADER_SIZE;
-	crc1_ok = (crc32(0, (u_char *)(env1 + 1), env_size) == env1->crc);
-	crc2_ok = (crc32(0, (u_char *)(env2 + 1), env_size) == env2->crc);
-=======
-	read1_fail = readenv(CONFIG_ENV_OFFSET, (u_char *) tmp_env1);
-	read2_fail = readenv(CONFIG_ENV_OFFSET_REDUND, (u_char *) tmp_env2);
 
 	if (read1_fail && read2_fail)
 		puts("*** Error - No Valid Environment Area found\n");
@@ -399,7 +390,6 @@
 		(crc32(0, tmp_env1->data, ENV_SIZE) == tmp_env1->crc);
 	crc2_ok = !read2_fail &&
 		(crc32(0, tmp_env2->data, ENV_SIZE) == tmp_env2->crc);
->>>>>>> 07044c37
 
 	if (crc1_ok && crc2_ok) {
 		/* both ok - check serial */
