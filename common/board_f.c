// SPDX-License-Identifier: GPL-2.0+
/*
 * Copyright (c) 2011 The Chromium OS Authors.
 * (C) Copyright 2002-2006
 * Wolfgang Denk, DENX Software Engineering, wd@denx.de.
 *
 * (C) Copyright 2002
 * Sysgo Real-Time Solutions, GmbH <www.elinos.com>
 * Marius Groeger <mgroeger@sysgo.de>
 */

#include <common.h>
#include <bloblist.h>
#include <bootstage.h>
#include <clock_legacy.h>
#include <console.h>
#include <cpu.h>
#include <cpu_func.h>
#include <dm.h>
#include <env.h>
#include <env_internal.h>
#include <fdtdec.h>
#include <fs.h>
#include <hang.h>
#include <i2c.h>
#include <init.h>
#include <initcall.h>
#include <lcd.h>
#include <log.h>
#include <malloc.h>
#include <mapmem.h>
#include <os.h>
#include <post.h>
#include <relocate.h>
#include <serial.h>
#ifdef CONFIG_SPL
#include <spl.h>
#endif
#include <status_led.h>
#include <sysreset.h>
#include <timer.h>
#include <trace.h>
#include <video.h>
#include <watchdog.h>
#include <asm/cache.h>
#ifdef CONFIG_MACH_TYPE
#include <asm/mach-types.h>
#endif
#if defined(CONFIG_MP) && defined(CONFIG_PPC)
#include <asm/mp.h>
#endif
#include <asm/global_data.h>
#include <asm/io.h>
#include <asm/sections.h>
#include <dm/root.h>
#include <linux/errno.h>

/*
 * Pointer to initial global data area
 *
 * Here we initialize it if needed.
 */
#ifdef XTRN_DECLARE_GLOBAL_DATA_PTR
#undef	XTRN_DECLARE_GLOBAL_DATA_PTR
#define XTRN_DECLARE_GLOBAL_DATA_PTR	/* empty = allocate here */
DECLARE_GLOBAL_DATA_PTR = (gd_t *)(CONFIG_SYS_INIT_GD_ADDR);
#else
DECLARE_GLOBAL_DATA_PTR;
#endif

/*
 * Why is gd allocated a register? Prior to reloc it might be better to
 * just pass it around to each function in this file?
 *
 * After reloc one could argue that it is hardly used and doesn't need
 * to be in a register. Or if it is it should perhaps hold pointers to all
 * global data for all modules, so that post-reloc we can avoid the massive
 * literal pool we get on ARM. Or perhaps just encourage each module to use
 * a structure...
 */

#if defined(CONFIG_WATCHDOG) || defined(CONFIG_HW_WATCHDOG)
static int init_func_watchdog_init(void)
{
# if defined(CONFIG_HW_WATCHDOG) && \
	(defined(CONFIG_M68K) || defined(CONFIG_MICROBLAZE) || \
	defined(CONFIG_SH) || \
	defined(CONFIG_DESIGNWARE_WATCHDOG) || \
	defined(CONFIG_IMX_WATCHDOG))
	hw_watchdog_init();
	puts("       Watchdog enabled\n");
# endif
	WATCHDOG_RESET();

	return 0;
}

int init_func_watchdog_reset(void)
{
	WATCHDOG_RESET();

	return 0;
}
#endif /* CONFIG_WATCHDOG */

__weak void board_add_ram_info(int use_default)
{
	/* please define platform specific board_add_ram_info() */
}

static int init_baud_rate(void)
{
	gd->baudrate = env_get_ulong("baudrate", 10, CONFIG_BAUDRATE);
	return 0;
}

static int display_text_info(void)
{
#if !defined(CONFIG_SANDBOX) && !defined(CONFIG_EFI_APP)
	ulong bss_start, bss_end, text_base;

	bss_start = (ulong)&__bss_start;
	bss_end = (ulong)&__bss_end;

#ifdef CONFIG_SYS_TEXT_BASE
	text_base = CONFIG_SYS_TEXT_BASE;
#else
	text_base = CONFIG_SYS_MONITOR_BASE;
#endif

	debug("U-Boot code: %08lX -> %08lX  BSS: -> %08lX\n",
	      text_base, bss_start, bss_end);
#endif

#ifdef CONFIG_USE_IRQ
	debug("IRQ Stack: %08lx\n", IRQ_STACK_START);
	debug("FIQ Stack: %08lx\n", FIQ_STACK_START);
#endif

	return 0;
}

#ifdef CONFIG_SYSRESET
static int print_resetinfo(void)
{
	struct udevice *dev;
	char status[256];
	int ret;

	ret = uclass_first_device_err(UCLASS_SYSRESET, &dev);
	if (ret) {
		debug("%s: No sysreset device found (error: %d)\n",
		      __func__, ret);
		/* Not all boards have sysreset drivers available during early
		 * boot, so don't fail if one can't be found.
		 */
		return 0;
	}

	if (!sysreset_get_status(dev, status, sizeof(status)))
		printf("%s", status);

	return 0;
}
#endif

#if defined(CONFIG_DISPLAY_CPUINFO) && CONFIG_IS_ENABLED(CPU)
static int print_cpuinfo(void)
{
	struct udevice *dev;
	char desc[512];
	int ret;

	dev = cpu_get_current_dev();
	if (!dev) {
		debug("%s: Could not get CPU device\n",
		      __func__);
		return -ENODEV;
	}

	ret = cpu_get_desc(dev, desc, sizeof(desc));
	if (ret) {
		debug("%s: Could not get CPU description (err = %d)\n",
		      dev->name, ret);
		return ret;
	}

	printf("CPU:   %s\n", desc);

	return 0;
}
#endif

static int announce_dram_init(void)
{
	puts("DRAM:  ");
	return 0;
}

static int show_dram_config(void)
{
	unsigned long long size;
	int i;

	debug("\nRAM Configuration:\n");
	for (i = size = 0; i < CONFIG_NR_DRAM_BANKS; i++) {
		size += gd->bd->bi_dram[i].size;
		debug("Bank #%d: %llx ", i,
		      (unsigned long long)(gd->bd->bi_dram[i].start));
#ifdef DEBUG
		print_size(gd->bd->bi_dram[i].size, "\n");
#endif
	}
	debug("\nDRAM:  ");

	print_size(size, "");
	board_add_ram_info(0);
	putc('\n');

	return 0;
}

__weak int dram_init_banksize(void)
{
	gd->bd->bi_dram[0].start = gd->ram_base;
	gd->bd->bi_dram[0].size = get_effective_memsize();

	return 0;
}

#if defined(CONFIG_SYS_I2C)
static int init_func_i2c(void)
{
	puts("I2C:   ");
	i2c_init_all();
	puts("ready\n");
	return 0;
}
#endif

#if defined(CONFIG_VID)
__weak int init_func_vid(void)
{
	return 0;
}
#endif

static int setup_mon_len(void)
{
#if defined(__ARM__) || defined(__MICROBLAZE__)
	gd->mon_len = (ulong)&__bss_end - (ulong)_start;
#elif defined(CONFIG_SANDBOX) || defined(CONFIG_EFI_APP)
	gd->mon_len = (ulong)&_end - (ulong)_init;
#elif defined(CONFIG_NIOS2) || defined(CONFIG_XTENSA)
	gd->mon_len = CONFIG_SYS_MONITOR_LEN;
#elif defined(CONFIG_NDS32) || defined(CONFIG_SH) || defined(CONFIG_RISCV)
	gd->mon_len = (ulong)(&__bss_end) - (ulong)(&_start);
#elif defined(CONFIG_SYS_MONITOR_BASE)
	/* TODO: use (ulong)&__bss_end - (ulong)&__text_start; ? */
	gd->mon_len = (ulong)&__bss_end - CONFIG_SYS_MONITOR_BASE;
#endif
	return 0;
}

static int setup_spl_handoff(void)
{
#if CONFIG_IS_ENABLED(HANDOFF)
	gd->spl_handoff = bloblist_find(BLOBLISTT_SPL_HANDOFF,
					sizeof(struct spl_handoff));
	debug("Found SPL hand-off info %p\n", gd->spl_handoff);
#endif

	return 0;
}

__weak int arch_cpu_init(void)
{
	return 0;
}

__weak int mach_cpu_init(void)
{
	return 0;
}

/* Get the top of usable RAM */
__weak ulong board_get_usable_ram_top(ulong total_size)
{
#if defined(CONFIG_SYS_SDRAM_BASE) && CONFIG_SYS_SDRAM_BASE > 0
	/*
	 * Detect whether we have so much RAM that it goes past the end of our
	 * 32-bit address space. If so, clip the usable RAM so it doesn't.
	 */
	if (gd->ram_top < CONFIG_SYS_SDRAM_BASE)
		/*
		 * Will wrap back to top of 32-bit space when reservations
		 * are made.
		 */
		return 0;
#endif
	return gd->ram_top;
}

static int setup_dest_addr(void)
{
	debug("Monitor len: %08lX\n", gd->mon_len);
	/*
	 * Ram is setup, size stored in gd !!
	 */
	debug("Ram size: %08lX\n", (ulong)gd->ram_size);
#if defined(CONFIG_SYS_MEM_TOP_HIDE)
	/*
	 * Subtract specified amount of memory to hide so that it won't
	 * get "touched" at all by U-Boot. By fixing up gd->ram_size
	 * the Linux kernel should now get passed the now "corrected"
	 * memory size and won't touch it either. This should work
	 * for arch/ppc and arch/powerpc. Only Linux board ports in
	 * arch/powerpc with bootwrapper support, that recalculate the
	 * memory size from the SDRAM controller setup will have to
	 * get fixed.
	 */
	gd->ram_size -= CONFIG_SYS_MEM_TOP_HIDE;
#endif
#ifdef CONFIG_SYS_SDRAM_BASE
	gd->ram_base = CONFIG_SYS_SDRAM_BASE;
#endif
	gd->ram_top = gd->ram_base + get_effective_memsize();
	gd->ram_top = board_get_usable_ram_top(gd->mon_len);
	gd->relocaddr = gd->ram_top;
	debug("Ram top: %08lX\n", (ulong)gd->ram_top);
#if defined(CONFIG_MP) && (defined(CONFIG_MPC86xx) || defined(CONFIG_E500))
	/*
	 * We need to make sure the location we intend to put secondary core
	 * boot code is reserved and not used by any part of u-boot
	 */
	if (gd->relocaddr > determine_mp_bootpg(NULL)) {
		gd->relocaddr = determine_mp_bootpg(NULL);
		debug("Reserving MP boot page to %08lx\n", gd->relocaddr);
	}
#endif
	return 0;
}

#ifdef CONFIG_PRAM
/* reserve protected RAM */
static int reserve_pram(void)
{
	ulong reg;

	reg = env_get_ulong("pram", 10, CONFIG_PRAM);
	gd->relocaddr -= (reg << 10);		/* size is in kB */
	debug("Reserving %ldk for protected RAM at %08lx\n", reg,
	      gd->relocaddr);
	return 0;
}
#endif /* CONFIG_PRAM */

/* Round memory pointer down to next 4 kB limit */
static int reserve_round_4k(void)
{
	gd->relocaddr &= ~(4096 - 1);
	return 0;
}

__weak int arch_reserve_mmu(void)
{
	return 0;
}

static int reserve_video(void)
{
#ifdef CONFIG_DM_VIDEO
	ulong addr;
	int ret;

	addr = gd->relocaddr;
	ret = video_reserve(&addr);
	if (ret)
		return ret;
	debug("Reserving %luk for video at: %08lx\n",
	      (unsigned long)gd->relocaddr - addr, addr);
	gd->relocaddr = addr;
#elif defined(CONFIG_LCD)
#  ifdef CONFIG_FB_ADDR
	gd->fb_base = CONFIG_FB_ADDR;
#  else
	/* reserve memory for LCD display (always full pages) */
	gd->relocaddr = lcd_setmem(gd->relocaddr);
	gd->fb_base = gd->relocaddr;
#  endif /* CONFIG_FB_ADDR */
#endif

	return 0;
}

static int reserve_trace(void)
{
#ifdef CONFIG_TRACE
	gd->relocaddr -= CONFIG_TRACE_BUFFER_SIZE;
	gd->trace_buff = map_sysmem(gd->relocaddr, CONFIG_TRACE_BUFFER_SIZE);
	debug("Reserving %luk for trace data at: %08lx\n",
	      (unsigned long)CONFIG_TRACE_BUFFER_SIZE >> 10, gd->relocaddr);
#endif

	return 0;
}

static int reserve_uboot(void)
{
	if (!(gd->flags & GD_FLG_SKIP_RELOC)) {
		/*
		 * reserve memory for U-Boot code, data & bss
		 * round down to next 4 kB limit
		 */
		gd->relocaddr -= gd->mon_len;
		gd->relocaddr &= ~(4096 - 1);
	#if defined(CONFIG_E500) || defined(CONFIG_MIPS)
		/* round down to next 64 kB limit so that IVPR stays aligned */
		gd->relocaddr &= ~(65536 - 1);
	#endif

		debug("Reserving %ldk for U-Boot at: %08lx\n",
		      gd->mon_len >> 10, gd->relocaddr);
	}

	gd->start_addr_sp = gd->relocaddr;

	return 0;
}

/*
 * reserve after start_addr_sp the requested size and make the stack pointer
 * 16-byte aligned, this alignment is needed for cast on the reserved memory
 * ref = x86_64 ABI: https://reviews.llvm.org/D30049: 16 bytes
 *     = ARMv8 Instruction Set Overview: quad word, 16 bytes
 */
static unsigned long reserve_stack_aligned(size_t size)
{
	return ALIGN_DOWN(gd->start_addr_sp - size, 16);
}

#ifdef CONFIG_SYS_NONCACHED_MEMORY
static int reserve_noncached(void)
{
	/*
	 * The value of gd->start_addr_sp must match the value of malloc_start
	 * calculated in boatrd_f.c:initr_malloc(), which is passed to
	 * board_r.c:mem_malloc_init() and then used by
	 * cache.c:noncached_init()
	 *
	 * These calculations must match the code in cache.c:noncached_init()
	 */
	gd->start_addr_sp = ALIGN(gd->start_addr_sp, MMU_SECTION_SIZE) -
		MMU_SECTION_SIZE;
	gd->start_addr_sp -= ALIGN(CONFIG_SYS_NONCACHED_MEMORY,
				   MMU_SECTION_SIZE);
	debug("Reserving %dM for noncached_alloc() at: %08lx\n",
	      CONFIG_SYS_NONCACHED_MEMORY >> 20, gd->start_addr_sp);

	return 0;
}
#endif

/* reserve memory for malloc() area */
static int reserve_malloc(void)
{
	gd->start_addr_sp = reserve_stack_aligned(TOTAL_MALLOC_LEN);
	debug("Reserving %dk for malloc() at: %08lx\n",
	      TOTAL_MALLOC_LEN >> 10, gd->start_addr_sp);
#ifdef CONFIG_SYS_NONCACHED_MEMORY
	reserve_noncached();
#endif

	return 0;
}

/* (permanently) allocate a Board Info struct */
static int reserve_board(void)
{
	if (!gd->bd) {
		gd->start_addr_sp = reserve_stack_aligned(sizeof(struct bd_info));
		gd->bd = (struct bd_info *)map_sysmem(gd->start_addr_sp,
						      sizeof(struct bd_info));
		memset(gd->bd, '\0', sizeof(struct bd_info));
		debug("Reserving %zu Bytes for Board Info at: %08lx\n",
		      sizeof(struct bd_info), gd->start_addr_sp);
	}
	return 0;
}

static int reserve_global_data(void)
{
	gd->start_addr_sp = reserve_stack_aligned(sizeof(gd_t));
	gd->new_gd = (gd_t *)map_sysmem(gd->start_addr_sp, sizeof(gd_t));
	debug("Reserving %zu Bytes for Global Data at: %08lx\n",
	      sizeof(gd_t), gd->start_addr_sp);
	return 0;
}

static int reserve_fdt(void)
{
<<<<<<< HEAD
#ifndef CONFIG_OF_EMBED
	/*
	 * If the device tree is sitting immediately above our image then we
	 * must relocate it. If it is embedded in the data section, then it
	 * will be relocated with other data.
	 */
	if (gd->fdt_blob) {
		gd->fdt_size = ALIGN(fdt_totalsize(gd->fdt_blob), 32);

		gd->start_addr_sp = reserve_stack_aligned(gd->fdt_size);
		gd->new_fdt = map_sysmem(gd->start_addr_sp, gd->fdt_size);
		debug("Reserving %lu Bytes for FDT at: %08lx\n",
		      gd->fdt_size, gd->start_addr_sp);
=======
	if (!IS_ENABLED(CONFIG_OF_EMBED)) {
		/*
		 * If the device tree is sitting immediately above our image
		 * then we must relocate it. If it is embedded in the data
		 * section, then it will be relocated with other data.
		 */
		if (gd->fdt_blob) {
			gd->fdt_size = ALIGN(fdt_totalsize(gd->fdt_blob), 32);

			gd->start_addr_sp = reserve_stack_aligned(gd->fdt_size);
			gd->new_fdt = map_sysmem(gd->start_addr_sp, gd->fdt_size);
			debug("Reserving %lu Bytes for FDT at: %08lx\n",
			      gd->fdt_size, gd->start_addr_sp);
		}
>>>>>>> b517c527
	}

	return 0;
}

static int reserve_bootstage(void)
{
#ifdef CONFIG_BOOTSTAGE
	int size = bootstage_get_size();

	gd->start_addr_sp = reserve_stack_aligned(size);
	gd->new_bootstage = map_sysmem(gd->start_addr_sp, size);
	debug("Reserving %#x Bytes for bootstage at: %08lx\n", size,
	      gd->start_addr_sp);
#endif

	return 0;
}

__weak int arch_reserve_stacks(void)
{
	return 0;
}

static int reserve_stacks(void)
{
	/* make stack pointer 16-byte aligned */
	gd->start_addr_sp = reserve_stack_aligned(16);

	/*
	 * let the architecture-specific code tailor gd->start_addr_sp and
	 * gd->irq_sp
	 */
	return arch_reserve_stacks();
}

static int reserve_bloblist(void)
{
#ifdef CONFIG_BLOBLIST
<<<<<<< HEAD
	gd->start_addr_sp = reserve_stack_aligned(CONFIG_BLOBLIST_SIZE);
	gd->new_bloblist = map_sysmem(gd->start_addr_sp, CONFIG_BLOBLIST_SIZE);
=======
	/* Align to a 4KB boundary for easier reading of addresses */
	gd->start_addr_sp = ALIGN_DOWN(gd->start_addr_sp -
				       CONFIG_BLOBLIST_SIZE_RELOC, 0x1000);
	gd->new_bloblist = map_sysmem(gd->start_addr_sp,
				      CONFIG_BLOBLIST_SIZE_RELOC);
>>>>>>> b517c527
#endif

	return 0;
}

static int display_new_sp(void)
{
	debug("New Stack Pointer is: %08lx\n", gd->start_addr_sp);

	return 0;
}

__weak int arch_setup_bdinfo(void)
{
	return 0;
}

int setup_bdinfo(void)
{
	struct bd_info *bd = gd->bd;

	if (IS_ENABLED(CONFIG_SYS_HAS_SRAM)) {
		bd->bi_sramstart = CONFIG_SYS_SRAM_BASE; /* start of SRAM */
		bd->bi_sramsize = CONFIG_SYS_SRAM_SIZE;  /* size  of SRAM */
	}

#ifdef CONFIG_MACH_TYPE
	bd->bi_arch_number = CONFIG_MACH_TYPE; /* board id for Linux */
#endif

	return arch_setup_bdinfo();
}

#ifdef CONFIG_POST
static int init_post(void)
{
	post_bootmode_init();
	post_run(NULL, POST_ROM | post_bootmode_get(0));

	return 0;
}
#endif

static int reloc_fdt(void)
{
<<<<<<< HEAD
#ifndef CONFIG_OF_EMBED
	if (gd->flags & GD_FLG_SKIP_RELOC)
		return 0;
	if (gd->new_fdt) {
		memcpy(gd->new_fdt, gd->fdt_blob, fdt_totalsize(gd->fdt_blob));
		gd->fdt_blob = gd->new_fdt;
=======
	if (!IS_ENABLED(CONFIG_OF_EMBED)) {
		if (gd->flags & GD_FLG_SKIP_RELOC)
			return 0;
		if (gd->new_fdt) {
			memcpy(gd->new_fdt, gd->fdt_blob,
			       fdt_totalsize(gd->fdt_blob));
			gd->fdt_blob = gd->new_fdt;
		}
>>>>>>> b517c527
	}

	return 0;
}

static int reloc_bootstage(void)
{
#ifdef CONFIG_BOOTSTAGE
	if (gd->flags & GD_FLG_SKIP_RELOC)
		return 0;
	if (gd->new_bootstage) {
		int size = bootstage_get_size();

		debug("Copying bootstage from %p to %p, size %x\n",
		      gd->bootstage, gd->new_bootstage, size);
		memcpy(gd->new_bootstage, gd->bootstage, size);
		gd->bootstage = gd->new_bootstage;
		bootstage_relocate();
	}
#endif

	return 0;
}

static int reloc_bloblist(void)
{
#ifdef CONFIG_BLOBLIST
	if (gd->flags & GD_FLG_SKIP_RELOC)
		return 0;
	if (gd->new_bloblist) {
		int size = CONFIG_BLOBLIST_SIZE;

		debug("Copying bloblist from %p to %p, size %x\n",
		      gd->bloblist, gd->new_bloblist, size);
		bloblist_reloc(gd->new_bloblist, CONFIG_BLOBLIST_SIZE_RELOC,
			       gd->bloblist, size);
		gd->bloblist = gd->new_bloblist;
	}
#endif

	return 0;
}

static int setup_reloc(void)
{
	if (gd->flags & GD_FLG_SKIP_RELOC) {
		debug("Skipping relocation due to flag\n");
		return 0;
	}

#ifdef CONFIG_SYS_TEXT_BASE
#ifdef ARM
	gd->reloc_off = gd->relocaddr - (unsigned long)__image_copy_start;
#elif defined(CONFIG_M68K)
	/*
	 * On all ColdFire arch cpu, monitor code starts always
	 * just after the default vector table location, so at 0x400
	 */
	gd->reloc_off = gd->relocaddr - (CONFIG_SYS_TEXT_BASE + 0x400);
#elif !defined(CONFIG_SANDBOX)
	gd->reloc_off = gd->relocaddr - CONFIG_SYS_TEXT_BASE;
#endif
#endif
	memcpy(gd->new_gd, (char *)gd, sizeof(gd_t));

	debug("Relocation Offset is: %08lx\n", gd->reloc_off);
	debug("Relocating to %08lx, new gd at %08lx, sp at %08lx\n",
	      gd->relocaddr, (ulong)map_to_sysmem(gd->new_gd),
	      gd->start_addr_sp);

	return 0;
}

#ifdef CONFIG_OF_BOARD_FIXUP
static int fix_fdt(void)
{
	return board_fix_fdt((void *)gd->fdt_blob);
}
#endif

/* ARM calls relocate_code from its crt0.S */
#if !defined(CONFIG_ARM) && !defined(CONFIG_SANDBOX) && \
		!CONFIG_IS_ENABLED(X86_64)

static int jump_to_copy(void)
{
	if (gd->flags & GD_FLG_SKIP_RELOC)
		return 0;
	/*
	 * x86 is special, but in a nice way. It uses a trampoline which
	 * enables the dcache if possible.
	 *
	 * For now, other archs use relocate_code(), which is implemented
	 * similarly for all archs. When we do generic relocation, hopefully
	 * we can make all archs enable the dcache prior to relocation.
	 */
#if defined(CONFIG_X86) || defined(CONFIG_ARC)
	/*
	 * SDRAM and console are now initialised. The final stack can now
	 * be setup in SDRAM. Code execution will continue in Flash, but
	 * with the stack in SDRAM and Global Data in temporary memory
	 * (CPU cache)
	 */
	arch_setup_gd(gd->new_gd);
	board_init_f_r_trampoline(gd->start_addr_sp);
#else
	relocate_code(gd->start_addr_sp, gd->new_gd, gd->relocaddr);
#endif

	return 0;
}
#endif

/* Record the board_init_f() bootstage (after arch_cpu_init()) */
static int initf_bootstage(void)
{
	bool from_spl = IS_ENABLED(CONFIG_SPL_BOOTSTAGE) &&
			IS_ENABLED(CONFIG_BOOTSTAGE_STASH);
	int ret;

	ret = bootstage_init(!from_spl);
	if (ret)
		return ret;
	if (from_spl) {
		const void *stash = map_sysmem(CONFIG_BOOTSTAGE_STASH_ADDR,
					       CONFIG_BOOTSTAGE_STASH_SIZE);

		ret = bootstage_unstash(stash, CONFIG_BOOTSTAGE_STASH_SIZE);
		if (ret && ret != -ENOENT) {
			debug("Failed to unstash bootstage: err=%d\n", ret);
			return ret;
		}
	}

	bootstage_mark_name(BOOTSTAGE_ID_START_UBOOT_F, "board_init_f");

	return 0;
}

static int initf_dm(void)
{
#if defined(CONFIG_DM) && CONFIG_VAL(SYS_MALLOC_F_LEN)
	int ret;

	bootstage_start(BOOTSTAGE_ID_ACCUM_DM_F, "dm_f");
	ret = dm_init_and_scan(true);
	bootstage_accum(BOOTSTAGE_ID_ACCUM_DM_F);
	if (ret)
		return ret;

	if (IS_ENABLED(CONFIG_TIMER_EARLY)) {
		ret = dm_timer_init();
		if (ret)
			return ret;
	}
#endif

	return 0;
}

/* Architecture-specific memory reservation */
__weak int reserve_arch(void)
{
	return 0;
}

__weak int arch_cpu_init_dm(void)
{
	return 0;
}

__weak int checkcpu(void)
{
	return 0;
}

__weak int clear_bss(void)
{
	return 0;
}

static const init_fnc_t init_sequence_f[] = {
	setup_mon_len,
#ifdef CONFIG_OF_CONTROL
	fdtdec_setup,
#endif
#ifdef CONFIG_TRACE_EARLY
	trace_early_init,
#endif
	initf_malloc,
	log_init,
	initf_bootstage,	/* uses its own timer, so does not need DM */
#ifdef CONFIG_BLOBLIST
	bloblist_init,
#endif
	setup_spl_handoff,
#if defined(CONFIG_CONSOLE_RECORD_INIT_F)
	console_record_init,
#endif
#if defined(CONFIG_HAVE_FSP)
	arch_fsp_init,
#endif
	arch_cpu_init,		/* basic arch cpu dependent setup */
	mach_cpu_init,		/* SoC/machine dependent CPU setup */
	initf_dm,
	arch_cpu_init_dm,
#if defined(CONFIG_BOARD_EARLY_INIT_F)
	board_early_init_f,
#endif
#if defined(CONFIG_PPC) || defined(CONFIG_SYS_FSL_CLK) || defined(CONFIG_M68K)
	/* get CPU and bus clocks according to the environment variable */
	get_clocks,		/* get CPU and bus clocks (etc.) */
#endif
#if !defined(CONFIG_M68K)
	timer_init,		/* initialize timer */
#endif
#if defined(CONFIG_BOARD_POSTCLK_INIT)
	board_postclk_init,
#endif
	env_init,		/* initialize environment */
	init_baud_rate,		/* initialze baudrate settings */
#ifndef CONFIG_ANDROID_AUTO_SUPPORT
	serial_init,		/* serial communications setup */
#endif
	console_init_f,		/* stage 1 init of console */
	display_options,	/* say that we are here */
	display_text_info,	/* show debugging info if required */
	checkcpu,
#if defined(CONFIG_SYSRESET)
	print_resetinfo,
#endif
#if defined(CONFIG_DISPLAY_CPUINFO)
	print_cpuinfo,		/* display cpu info (and speed) */
#endif
#if defined(CONFIG_DTB_RESELECT)
	embedded_dtb_select,
#endif
#if defined(CONFIG_DISPLAY_BOARDINFO)
	show_board_info,
#endif
	INIT_FUNC_WATCHDOG_INIT
#if defined(CONFIG_MISC_INIT_F)
	misc_init_f,
#endif
	INIT_FUNC_WATCHDOG_RESET
#if defined(CONFIG_SYS_I2C)
	init_func_i2c,
#endif
#if defined(CONFIG_VID) && !defined(CONFIG_SPL)
	init_func_vid,
#endif
	announce_dram_init,
	dram_init,		/* configure available RAM banks */
#ifdef CONFIG_POST
	post_init_f,
#endif
	INIT_FUNC_WATCHDOG_RESET
#if defined(CONFIG_SYS_DRAM_TEST)
	testdram,
#endif /* CONFIG_SYS_DRAM_TEST */
	INIT_FUNC_WATCHDOG_RESET

#ifdef CONFIG_POST
	init_post,
#endif
	INIT_FUNC_WATCHDOG_RESET
	/*
	 * Now that we have DRAM mapped and working, we can
	 * relocate the code and continue running from DRAM.
	 *
	 * Reserve memory at end of RAM for (top down in that order):
	 *  - area that won't get touched by U-Boot and Linux (optional)
	 *  - kernel log buffer
	 *  - protected RAM
	 *  - LCD framebuffer
	 *  - monitor code
	 *  - board info struct
	 */
	setup_dest_addr,
#ifdef CONFIG_OF_BOARD_FIXUP
	fix_fdt,
#endif
#ifdef CONFIG_PRAM
	reserve_pram,
#endif
	reserve_round_4k,
	arch_reserve_mmu,
	reserve_video,
	reserve_trace,
	reserve_uboot,
	reserve_malloc,
	reserve_board,
	reserve_global_data,
	reserve_fdt,
	reserve_bootstage,
	reserve_bloblist,
	reserve_arch,
	reserve_stacks,
	dram_init_banksize,
	show_dram_config,
	INIT_FUNC_WATCHDOG_RESET
	setup_bdinfo,
	display_new_sp,
	INIT_FUNC_WATCHDOG_RESET
	reloc_fdt,
	reloc_bootstage,
	reloc_bloblist,
	setup_reloc,
#if defined(CONFIG_X86) || defined(CONFIG_ARC)
	copy_uboot_to_ram,
	do_elf_reloc_fixups,
#endif
	clear_bss,
#if !defined(CONFIG_ARM) && !defined(CONFIG_SANDBOX) && \
		!CONFIG_IS_ENABLED(X86_64)
	jump_to_copy,
#endif
	NULL,
};

void board_init_f(ulong boot_flags)
{
	gd->flags = boot_flags;
	gd->have_console = 0;

	if (initcall_run_list(init_sequence_f))
		hang();

#if !defined(CONFIG_ARM) && !defined(CONFIG_SANDBOX) && \
		!defined(CONFIG_EFI_APP) && !CONFIG_IS_ENABLED(X86_64) && \
		!defined(CONFIG_ARC)
	/* NOTREACHED - jump_to_copy() does not return */
	hang();
#endif
}

#if defined(CONFIG_X86) || defined(CONFIG_ARC)
/*
 * For now this code is only used on x86.
 *
 * init_sequence_f_r is the list of init functions which are run when
 * U-Boot is executing from Flash with a semi-limited 'C' environment.
 * The following limitations must be considered when implementing an
 * '_f_r' function:
 *  - 'static' variables are read-only
 *  - Global Data (gd->xxx) is read/write
 *
 * The '_f_r' sequence must, as a minimum, copy U-Boot to RAM (if
 * supported).  It _should_, if possible, copy global data to RAM and
 * initialise the CPU caches (to speed up the relocation process)
 *
 * NOTE: At present only x86 uses this route, but it is intended that
 * all archs will move to this when generic relocation is implemented.
 */
static const init_fnc_t init_sequence_f_r[] = {
#if !CONFIG_IS_ENABLED(X86_64)
	init_cache_f_r,
#endif

	NULL,
};

void board_init_f_r(void)
{
	if (initcall_run_list(init_sequence_f_r))
		hang();

	/*
	 * The pre-relocation drivers may be using memory that has now gone
	 * away. Mark serial as unavailable - this will fall back to the debug
	 * UART if available.
	 *
	 * Do the same with log drivers since the memory may not be available.
	 */
	gd->flags &= ~(GD_FLG_SERIAL_READY | GD_FLG_LOG_READY);
#ifdef CONFIG_TIMER
	gd->timer = NULL;
#endif

	/*
	 * U-Boot has been copied into SDRAM, the BSS has been cleared etc.
	 * Transfer execution from Flash to RAM by calculating the address
	 * of the in-RAM copy of board_init_r() and calling it
	 */
	(board_init_r + gd->reloc_off)((gd_t *)gd, gd->relocaddr);

	/* NOTREACHED - board_init_r() does not return */
	hang();
}
#endif /* CONFIG_X86 */<|MERGE_RESOLUTION|>--- conflicted
+++ resolved
@@ -499,21 +499,6 @@
 
 static int reserve_fdt(void)
 {
-<<<<<<< HEAD
-#ifndef CONFIG_OF_EMBED
-	/*
-	 * If the device tree is sitting immediately above our image then we
-	 * must relocate it. If it is embedded in the data section, then it
-	 * will be relocated with other data.
-	 */
-	if (gd->fdt_blob) {
-		gd->fdt_size = ALIGN(fdt_totalsize(gd->fdt_blob), 32);
-
-		gd->start_addr_sp = reserve_stack_aligned(gd->fdt_size);
-		gd->new_fdt = map_sysmem(gd->start_addr_sp, gd->fdt_size);
-		debug("Reserving %lu Bytes for FDT at: %08lx\n",
-		      gd->fdt_size, gd->start_addr_sp);
-=======
 	if (!IS_ENABLED(CONFIG_OF_EMBED)) {
 		/*
 		 * If the device tree is sitting immediately above our image
@@ -528,7 +513,6 @@
 			debug("Reserving %lu Bytes for FDT at: %08lx\n",
 			      gd->fdt_size, gd->start_addr_sp);
 		}
->>>>>>> b517c527
 	}
 
 	return 0;
@@ -568,16 +552,11 @@
 static int reserve_bloblist(void)
 {
 #ifdef CONFIG_BLOBLIST
-<<<<<<< HEAD
-	gd->start_addr_sp = reserve_stack_aligned(CONFIG_BLOBLIST_SIZE);
-	gd->new_bloblist = map_sysmem(gd->start_addr_sp, CONFIG_BLOBLIST_SIZE);
-=======
 	/* Align to a 4KB boundary for easier reading of addresses */
 	gd->start_addr_sp = ALIGN_DOWN(gd->start_addr_sp -
 				       CONFIG_BLOBLIST_SIZE_RELOC, 0x1000);
 	gd->new_bloblist = map_sysmem(gd->start_addr_sp,
 				      CONFIG_BLOBLIST_SIZE_RELOC);
->>>>>>> b517c527
 #endif
 
 	return 0;
@@ -623,14 +602,6 @@
 
 static int reloc_fdt(void)
 {
-<<<<<<< HEAD
-#ifndef CONFIG_OF_EMBED
-	if (gd->flags & GD_FLG_SKIP_RELOC)
-		return 0;
-	if (gd->new_fdt) {
-		memcpy(gd->new_fdt, gd->fdt_blob, fdt_totalsize(gd->fdt_blob));
-		gd->fdt_blob = gd->new_fdt;
-=======
 	if (!IS_ENABLED(CONFIG_OF_EMBED)) {
 		if (gd->flags & GD_FLG_SKIP_RELOC)
 			return 0;
@@ -639,7 +610,6 @@
 			       fdt_totalsize(gd->fdt_blob));
 			gd->fdt_blob = gd->new_fdt;
 		}
->>>>>>> b517c527
 	}
 
 	return 0;
