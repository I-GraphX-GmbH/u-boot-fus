--- conflicted
+++ resolved
@@ -44,12 +44,9 @@
 #include <os.h>
 #include <post.h>
 #include <spi.h>
-<<<<<<< HEAD
 #include <serial.h>
-=======
 #include <status_led.h>
 #include <timer.h>
->>>>>>> 37908968
 #include <trace.h>
 #include <video.h>
 #include <watchdog.h>
