--- conflicted
+++ resolved
@@ -850,11 +850,7 @@
 			} else
 #endif
 			{
-<<<<<<< HEAD
-				rd_addr = parse_loadaddr(argv[2], NULL);
-=======
-				rd_addr = simple_strtoul(select, NULL, 16);
->>>>>>> f269e3dc
+				rd_addr = parse_loadaddr(select, NULL);
 				debug("*  ramdisk: cmdline image address = "
 						"0x%08lx\n",
 						rd_addr);
@@ -1067,573 +1063,6 @@
 }
 #endif /* CONFIG_SYS_BOOT_RAMDISK_HIGH */
 
-<<<<<<< HEAD
-#ifdef CONFIG_OF_LIBFDT
-static void fdt_error(const char *msg)
-{
-	puts("ERROR: ");
-	puts(msg);
-	puts(" - must RESET the board to recover.\n");
-}
-
-static const image_header_t *image_get_fdt(ulong fdt_addr)
-{
-	const image_header_t *fdt_hdr = (const image_header_t *)fdt_addr;
-
-	image_print_contents(fdt_hdr);
-
-	puts("   Verifying Checksum ... ");
-	if (!image_check_hcrc(fdt_hdr)) {
-		fdt_error("fdt header checksum invalid");
-		return NULL;
-	}
-
-	if (!image_check_dcrc(fdt_hdr)) {
-		fdt_error("fdt checksum invalid");
-		return NULL;
-	}
-	puts("OK\n");
-
-	if (!image_check_type(fdt_hdr, IH_TYPE_FLATDT)) {
-		fdt_error("uImage is not a fdt");
-		return NULL;
-	}
-	if (image_get_comp(fdt_hdr) != IH_COMP_NONE) {
-		fdt_error("uImage is compressed");
-		return NULL;
-	}
-	if (fdt_check_header((char *)image_get_data(fdt_hdr)) != 0) {
-		fdt_error("uImage data is not a fdt");
-		return NULL;
-	}
-	return fdt_hdr;
-}
-
-/**
- * fit_check_fdt - verify FIT format FDT subimage
- * @fit_hdr: pointer to the FIT  header
- * fdt_noffset: FDT subimage node offset within FIT image
- * @verify: data CRC verification flag
- *
- * fit_check_fdt() verifies integrity of the FDT subimage and from
- * specified FIT image.
- *
- * returns:
- *     1, on success
- *     0, on failure
- */
-#if defined(CONFIG_FIT)
-static int fit_check_fdt(const void *fit, int fdt_noffset, int verify)
-{
-	fit_image_print(fit, fdt_noffset, "   ");
-
-	if (verify) {
-		puts("   Verifying Hash Integrity ... ");
-		if (!fit_image_check_hashes(fit, fdt_noffset)) {
-			fdt_error("Bad Data Hash");
-			return 0;
-		}
-		puts("OK\n");
-	}
-
-	if (!fit_image_check_type(fit, fdt_noffset, IH_TYPE_FLATDT)) {
-		fdt_error("Not a FDT image");
-		return 0;
-	}
-
-	if (!fit_image_check_comp(fit, fdt_noffset, IH_COMP_NONE)) {
-		fdt_error("FDT image is compressed");
-		return 0;
-	}
-
-	return 1;
-}
-#endif /* CONFIG_FIT */
-
-#ifndef CONFIG_SYS_FDT_PAD
-#define CONFIG_SYS_FDT_PAD 0x3000
-#endif
-
-#if defined(CONFIG_OF_LIBFDT)
-/**
- * boot_fdt_add_mem_rsv_regions - Mark the memreserve sections as unusable
- * @lmb: pointer to lmb handle, will be used for memory mgmt
- * @fdt_blob: pointer to fdt blob base address
- *
- * Adds the memreserve regions in the dtb to the lmb block.  Adding the
- * memreserve regions prevents u-boot from using them to store the initrd
- * or the fdt blob.
- */
-void boot_fdt_add_mem_rsv_regions(struct lmb *lmb, void *fdt_blob)
-{
-	uint64_t addr, size;
-	int i, total;
-
-	if (fdt_check_header(fdt_blob) != 0)
-		return;
-
-	total = fdt_num_mem_rsv(fdt_blob);
-	for (i = 0; i < total; i++) {
-		if (fdt_get_mem_rsv(fdt_blob, i, &addr, &size) != 0)
-			continue;
-		printf("   reserving fdt memory region: addr=%llx size=%llx\n",
-			(unsigned long long)addr, (unsigned long long)size);
-		lmb_reserve(lmb, addr, size);
-	}
-}
-
-/**
- * boot_relocate_fdt - relocate flat device tree
- * @lmb: pointer to lmb handle, will be used for memory mgmt
- * @of_flat_tree: pointer to a char* variable, will hold fdt start address
- * @of_size: pointer to a ulong variable, will hold fdt length
- *
- * boot_relocate_fdt() allocates a region of memory within the bootmap and
- * relocates the of_flat_tree into that region, even if the fdt is already in
- * the bootmap.  It also expands the size of the fdt by CONFIG_SYS_FDT_PAD
- * bytes.
- *
- * of_flat_tree and of_size are set to final (after relocation) values
- *
- * returns:
- *      0 - success
- *      1 - failure
- */
-int boot_relocate_fdt(struct lmb *lmb, char **of_flat_tree, ulong *of_size)
-{
-	void	*fdt_blob = *of_flat_tree;
-	void	*of_start = NULL;
-	char	*fdt_high;
-	ulong	of_len = 0;
-	int	err;
-	int	disable_relocation = 0;
-
-	/* nothing to do */
-	if (*of_size == 0)
-		return 0;
-
-	if (fdt_check_header(fdt_blob) != 0) {
-		fdt_error("image is not a fdt");
-		goto error;
-	}
-
-	/* position on a 4K boundary before the alloc_current */
-	/* Pad the FDT by a specified amount */
-	of_len = *of_size + CONFIG_SYS_FDT_PAD;
-
-	/* If fdt_high is set use it to select the relocation address */
-	fdt_high = getenv("fdt_high");
-	if (fdt_high) {
-		void *desired_addr = (void *)simple_strtoul(fdt_high, NULL, 16);
-
-		if (((ulong) desired_addr) == ~0UL) {
-			/* All ones means use fdt in place */
-			of_start = fdt_blob;
-			lmb_reserve(lmb, (ulong)of_start, of_len);
-			disable_relocation = 1;
-		} else if (desired_addr) {
-			of_start =
-			    (void *)(ulong) lmb_alloc_base(lmb, of_len, 0x1000,
-							   (ulong)desired_addr);
-			if (of_start == NULL) {
-				puts("Failed using fdt_high value for Device Tree");
-				goto error;
-			}
-		} else {
-			of_start =
-			    (void *)(ulong) lmb_alloc(lmb, of_len, 0x1000);
-		}
-	} else {
-		of_start =
-		    (void *)(ulong) lmb_alloc_base(lmb, of_len, 0x1000,
-						   getenv_bootm_mapsize()
-						   + getenv_bootm_low());
-	}
-
-	if (of_start == NULL) {
-		puts("device tree - allocation error\n");
-		goto error;
-	}
-
-	if (disable_relocation) {
-		/* We assume there is space after the existing fdt to use for padding */
-		fdt_set_totalsize(of_start, of_len);
-		printf("   Using Device Tree in place at %p, end %p\n",
-		       of_start, of_start + of_len - 1);
-	} else {
-		debug("## device tree at %p ... %p (len=%ld [0x%lX])\n",
-			fdt_blob, fdt_blob + *of_size - 1, of_len, of_len);
-
-		printf("   Loading Device Tree to %p, end %p ... ",
-			of_start, of_start + of_len - 1);
-
-		err = fdt_open_into(fdt_blob, of_start, of_len);
-		if (err != 0) {
-			fdt_error("fdt move failed");
-			goto error;
-		}
-		puts("OK\n");
-	}
-
-	*of_flat_tree = of_start;
-	*of_size = of_len;
-
-	set_working_fdt_addr(*of_flat_tree);
-	return 0;
-
-error:
-	return 1;
-}
-#endif /* CONFIG_OF_LIBFDT */
-
-/**
- * boot_get_fdt - main fdt handling routine
- * @argc: command argument count
- * @argv: command argument list
- * @images: pointer to the bootm images structure
- * @of_flat_tree: pointer to a char* variable, will hold fdt start address
- * @of_size: pointer to a ulong variable, will hold fdt length
- *
- * boot_get_fdt() is responsible for finding a valid flat device tree image.
- * Curently supported are the following ramdisk sources:
- *      - multicomponent kernel/ramdisk image,
- *      - commandline provided address of decicated ramdisk image.
- *
- * returns:
- *     0, if fdt image was found and valid, or skipped
- *     of_flat_tree and of_size are set to fdt start address and length if
- *     fdt image is found and valid
- *
- *     1, if fdt image is found but corrupted
- *     of_flat_tree and of_size are set to 0 if no fdt exists
- */
-int boot_get_fdt(int flag, int argc, char * const argv[],
-		bootm_headers_t *images, char **of_flat_tree, ulong *of_size)
-{
-	const image_header_t *fdt_hdr;
-	ulong		fdt_addr;
-	char		*fdt_blob = NULL;
-	ulong		image_start, image_data, image_end;
-	ulong		load_start, load_end;
-#if defined(CONFIG_FIT)
-	void		*fit_hdr;
-	const char	*fit_uname_config = NULL;
-	const char	*fit_uname_fdt = NULL;
-	ulong		default_addr;
-	int		cfg_noffset;
-	int		fdt_noffset;
-	const void	*data;
-	size_t		size;
-#endif
-
-	*of_flat_tree = NULL;
-	*of_size = 0;
-
-	if (argc > 3 || genimg_has_config(images)) {
-#if defined(CONFIG_FIT)
-		if (argc > 3) {
-			/*
-			 * If the FDT blob comes from the FIT image and the
-			 * FIT image address is omitted in the command line
-			 * argument, try to use ramdisk or os FIT image
-			 * address or default load address.
-			 */
-			if (images->fit_uname_rd)
-				default_addr = (ulong)images->fit_hdr_rd;
-			else if (images->fit_uname_os)
-				default_addr = (ulong)images->fit_hdr_os;
-			else
-				default_addr = get_loadaddr();
-
-			if (fit_parse_conf(argv[3], default_addr,
-						&fdt_addr, &fit_uname_config)) {
-				debug("*  fdt: config '%s' from image at "
-						"0x%08lx\n",
-						fit_uname_config, fdt_addr);
-			} else if (fit_parse_subimage(argv[3], default_addr,
-						&fdt_addr, &fit_uname_fdt)) {
-				debug("*  fdt: subimage '%s' from image at "
-						"0x%08lx\n",
-						fit_uname_fdt, fdt_addr);
-			} else
-#endif
-			{
-				fdt_addr = parse_loadaddr(argv[3], NULL);
-				debug("*  fdt: cmdline image address = "
-						"0x%08lx\n",
-						fdt_addr);
-			}
-#if defined(CONFIG_FIT)
-		} else {
-			/* use FIT configuration provided in first bootm
-			 * command argument
-			 */
-			fdt_addr = (ulong)images->fit_hdr_os;
-			fit_uname_config = images->fit_uname_cfg;
-			debug("*  fdt: using config '%s' from image "
-					"at 0x%08lx\n",
-					fit_uname_config, fdt_addr);
-
-			/*
-			 * Check whether configuration has FDT blob defined,
-			 * if not quit silently.
-			 */
-			fit_hdr = (void *)fdt_addr;
-			cfg_noffset = fit_conf_get_node(fit_hdr,
-					fit_uname_config);
-			if (cfg_noffset < 0) {
-				debug("*  fdt: no such config\n");
-				return 0;
-			}
-
-			fdt_noffset = fit_conf_get_fdt_node(fit_hdr,
-					cfg_noffset);
-			if (fdt_noffset < 0) {
-				debug("*  fdt: no fdt in config\n");
-				return 0;
-			}
-		}
-#endif
-
-		debug("## Checking for 'FDT'/'FDT Image' at %08lx\n",
-				fdt_addr);
-
-		/* copy from dataflash if needed */
-		fdt_addr = genimg_get_image(fdt_addr);
-
-		/*
-		 * Check if there is an FDT image at the
-		 * address provided in the second bootm argument
-		 * check image type, for FIT images get a FIT node.
-		 */
-		switch (genimg_get_format((void *)fdt_addr)) {
-		case IMAGE_FORMAT_LEGACY:
-			/* verify fdt_addr points to a valid image header */
-			printf("## Flattened Device Tree from Legacy Image "
-					"at %08lx\n",
-					fdt_addr);
-			fdt_hdr = image_get_fdt(fdt_addr);
-			if (!fdt_hdr)
-				goto error;
-
-			/*
-			 * move image data to the load address,
-			 * make sure we don't overwrite initial image
-			 */
-			image_start = (ulong)fdt_hdr;
-			image_data = (ulong)image_get_data(fdt_hdr);
-			image_end = image_get_image_end(fdt_hdr);
-
-			load_start = image_get_load(fdt_hdr);
-			load_end = load_start + image_get_data_size(fdt_hdr);
-
-			if (load_start == image_start ||
-			    load_start == image_data) {
-				fdt_blob = (char *)image_data;
-				break;
-			}
-
-			if ((load_start < image_end) && (load_end > image_start)) {
-				fdt_error("fdt overwritten");
-				goto error;
-			}
-
-			debug("   Loading FDT from 0x%08lx to 0x%08lx\n",
-					image_data, load_start);
-
-			memmove((void *)load_start,
-					(void *)image_data,
-					image_get_data_size(fdt_hdr));
-
-			fdt_blob = (char *)load_start;
-			break;
-		case IMAGE_FORMAT_FIT:
-			/*
-			 * This case will catch both: new uImage format
-			 * (libfdt based) and raw FDT blob (also libfdt
-			 * based).
-			 */
-#if defined(CONFIG_FIT)
-			/* check FDT blob vs FIT blob */
-			if (fit_check_format((const void *)fdt_addr)) {
-				/*
-				 * FIT image
-				 */
-				fit_hdr = (void *)fdt_addr;
-				printf("## Flattened Device Tree from FIT "
-						"Image at %08lx\n",
-						fdt_addr);
-
-				if (!fit_uname_fdt) {
-					/*
-					 * no FDT blob image node unit name,
-					 * try to get config node first. If
-					 * config unit node name is NULL
-					 * fit_conf_get_node() will try to
-					 * find default config node
-					 */
-					cfg_noffset = fit_conf_get_node(fit_hdr,
-							fit_uname_config);
-
-					if (cfg_noffset < 0) {
-						fdt_error("Could not find "
-							    "configuration "
-							    "node\n");
-						goto error;
-					}
-
-					fit_uname_config = fdt_get_name(fit_hdr,
-							cfg_noffset, NULL);
-					printf("   Using '%s' configuration\n",
-							fit_uname_config);
-
-					fdt_noffset = fit_conf_get_fdt_node(
-							fit_hdr,
-							cfg_noffset);
-					fit_uname_fdt = fit_get_name(fit_hdr,
-							fdt_noffset, NULL);
-				} else {
-					/* get FDT component image node offset */
-					fdt_noffset = fit_image_get_node(
-								fit_hdr,
-								fit_uname_fdt);
-				}
-				if (fdt_noffset < 0) {
-					fdt_error("Could not find subimage "
-							"node\n");
-					goto error;
-				}
-
-				printf("   Trying '%s' FDT blob subimage\n",
-						fit_uname_fdt);
-
-				if (!fit_check_fdt(fit_hdr, fdt_noffset,
-							images->verify))
-					goto error;
-
-				/* get ramdisk image data address and length */
-				if (fit_image_get_data(fit_hdr, fdt_noffset,
-							&data, &size)) {
-					fdt_error("Could not find FDT "
-							"subimage data");
-					goto error;
-				}
-
-				/* verift that image data is a proper FDT blob */
-				if (fdt_check_header((char *)data) != 0) {
-					fdt_error("Subimage data is not a FTD");
-					goto error;
-				}
-
-				/*
-				 * move image data to the load address,
-				 * make sure we don't overwrite initial image
-				 */
-				image_start = (ulong)fit_hdr;
-				image_end = fit_get_end(fit_hdr);
-
-				if (fit_image_get_load(fit_hdr, fdt_noffset,
-							&load_start) == 0) {
-					load_end = load_start + size;
-
-					if ((load_start < image_end) &&
-							(load_end > image_start)) {
-						fdt_error("FDT overwritten");
-						goto error;
-					}
-
-					printf("   Loading FDT from 0x%08lx "
-							"to 0x%08lx\n",
-							(ulong)data,
-							load_start);
-
-					memmove((void *)load_start,
-							(void *)data, size);
-
-					fdt_blob = (char *)load_start;
-				} else {
-					fdt_blob = (char *)data;
-				}
-
-				images->fit_hdr_fdt = fit_hdr;
-				images->fit_uname_fdt = fit_uname_fdt;
-				images->fit_noffset_fdt = fdt_noffset;
-				break;
-			} else
-#endif
-			{
-				/*
-				 * FDT blob
-				 */
-				fdt_blob = (char *)fdt_addr;
-				debug("*  fdt: raw FDT blob\n");
-				printf("## Flattened Device Tree blob at "
-					"%08lx\n", (long)fdt_blob);
-			}
-			break;
-		default:
-			puts("ERROR: Did not find a cmdline Flattened Device "
-				"Tree\n");
-			goto error;
-		}
-
-		printf("   Booting using the fdt blob at 0x%p\n", fdt_blob);
-
-	} else if (images->legacy_hdr_valid &&
-			image_check_type(&images->legacy_hdr_os_copy,
-						IH_TYPE_MULTI)) {
-
-		ulong fdt_data, fdt_len;
-
-		/*
-		 * Now check if we have a legacy multi-component image,
-		 * get second entry data start address and len.
-		 */
-		printf("## Flattened Device Tree from multi "
-			"component Image at %08lX\n",
-			(ulong)images->legacy_hdr_os);
-
-		image_multi_getimg(images->legacy_hdr_os, 2, &fdt_data,
-					&fdt_len);
-		if (fdt_len) {
-
-			fdt_blob = (char *)fdt_data;
-			printf("   Booting using the fdt at 0x%p\n", fdt_blob);
-
-			if (fdt_check_header(fdt_blob) != 0) {
-				fdt_error("image is not a fdt");
-				goto error;
-			}
-
-			if (fdt_totalsize(fdt_blob) != fdt_len) {
-				fdt_error("fdt size != image size");
-				goto error;
-			}
-		} else {
-			debug("## No Flattened Device Tree\n");
-			return 0;
-		}
-	} else {
-		debug("## No Flattened Device Tree\n");
-		return 0;
-	}
-
-	*of_flat_tree = fdt_blob;
-	*of_size = fdt_totalsize(fdt_blob);
-	debug("   of_flat_tree at 0x%08lx size 0x%08lx\n",
-			(ulong)*of_flat_tree, *of_size);
-
-	return 0;
-
-error:
-	*of_flat_tree = NULL;
-	*of_size = 0;
-	return 1;
-}
-#endif /* CONFIG_OF_LIBFDT */
-
-=======
->>>>>>> f269e3dc
 #ifdef CONFIG_SYS_BOOT_GET_CMDLINE
 /**
  * boot_get_cmdline - allocate and initialize kernel cmdline
@@ -1722,12 +1151,6 @@
 	if (IMAGE_ENABLE_OF_LIBFDT)
 		boot_fdt_add_mem_rsv_regions(lmb, *of_flat_tree);
 
-<<<<<<< HEAD
-	sep = strchr(spec, sepc);
-	if (sep) {
-		if (sep - spec > 0)
-			*addr = parse_loadaddr(spec, NULL);
-=======
 	if (IMAGE_BOOT_GET_CMDLINE) {
 		ret = boot_get_cmdline(lmb, &images->cmdline_start,
 				&images->cmdline_end);
@@ -1743,7 +1166,6 @@
 		if (ret)
 			return ret;
 	}
->>>>>>> f269e3dc
 
 	if (IMAGE_ENABLE_OF_LIBFDT) {
 		ret = boot_relocate_fdt(lmb, of_flat_tree, &of_size);
