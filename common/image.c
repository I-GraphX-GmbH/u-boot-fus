--- conflicted
+++ resolved
@@ -714,15 +714,9 @@
 	if (!img_addr) {
 		kernel_addr = get_loadaddr();
 		debug("*  kernel: default image load address = 0x%08lx\n",
-<<<<<<< HEAD
 		      kernel_addr);
-#if defined(CONFIG_FIT)
+#if CONFIG_IS_ENABLED(FIT)
 	} else if (fit_parse_conf(img_addr, get_loadaddr(), &kernel_addr,
-=======
-		      load_addr);
-#if CONFIG_IS_ENABLED(FIT)
-	} else if (fit_parse_conf(img_addr, load_addr, &kernel_addr,
->>>>>>> 84e54d04
 				  fit_uname_config)) {
 		debug("*  kernel: config '%s' from image at 0x%08lx\n",
 		      *fit_uname_config, kernel_addr);
@@ -776,13 +770,9 @@
 	if (image_check_magic(hdr))
 		return IMAGE_FORMAT_LEGACY;
 #endif
-<<<<<<< HEAD
 	if (*(ulong *)(img_addr + 9*4) == IH_ZMAGIC)
 		return IMAGE_FORMAT_ZIMAGE;
-#if defined(CONFIG_FIT) || defined(CONFIG_OF_LIBFDT)
-=======
 #if IMAGE_ENABLE_FIT || IMAGE_ENABLE_OF_LIBFDT
->>>>>>> 84e54d04
 	if (fdt_check_header(img_addr) == 0)
 		return IMAGE_FORMAT_FIT;
 #endif
