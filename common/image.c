--- conflicted
+++ resolved
@@ -558,7 +558,6 @@
 /* Shared dual-format routines */
 /*****************************************************************************/
 #ifndef USE_HOSTCC
-<<<<<<< HEAD
 static ulong load_addr;			/* Default Load Address */
 static ulong file_addr;			/* Load address for current file */
 
@@ -607,11 +606,6 @@
 
 	return 0;
 }
-=======
-ulong image_load_addr = CONFIG_SYS_LOAD_ADDR;	/* Default Load Address */
-ulong image_save_addr;			/* Default Save Address */
-ulong image_save_size;			/* Default Save Size (in bytes) */
->>>>>>> 3373c7c3
 
 static int on_loadaddr(const char *name, const char *value, enum env_op op,
 	int flags)
@@ -619,7 +613,7 @@
 	switch (op) {
 	case env_op_create:
 	case env_op_overwrite:
-		image_load_addr = simple_strtoul(value, NULL, 16);
+		load_addr = simple_strtoul(value, NULL, 16);
 		break;
 	default:
 		break;
@@ -988,7 +982,6 @@
 
 	/* find out kernel image address */
 	if (!img_addr) {
-<<<<<<< HEAD
 		kernel_addr = get_loadaddr();
 		debug("*  kernel: default image load address = 0x%08lx\n",
 		      kernel_addr);
@@ -998,17 +991,6 @@
 		debug("*  kernel: config '%s' from image at 0x%08lx\n",
 		      *fit_uname_config, kernel_addr);
 	} else if (fit_parse_subimage(img_addr, get_loadaddr(), &kernel_addr,
-=======
-		kernel_addr = image_load_addr;
-		debug("*  kernel: default image load address = 0x%08lx\n",
-		      image_load_addr);
-#if CONFIG_IS_ENABLED(FIT)
-	} else if (fit_parse_conf(img_addr, image_load_addr, &kernel_addr,
-				  fit_uname_config)) {
-		debug("*  kernel: config '%s' from image at 0x%08lx\n",
-		      *fit_uname_config, kernel_addr);
-	} else if (fit_parse_subimage(img_addr, image_load_addr, &kernel_addr,
->>>>>>> 3373c7c3
 				     fit_uname_kernel)) {
 		debug("*  kernel: subimage '%s' from image at 0x%08lx\n",
 		      *fit_uname_kernel, kernel_addr);
@@ -1171,11 +1153,7 @@
 			if (images->fit_uname_os)
 				default_addr = (ulong)images->fit_hdr_os;
 			else
-<<<<<<< HEAD
 				default_addr = get_loadaddr();
-=======
-				default_addr = image_load_addr;
->>>>>>> 3373c7c3
 
 			if (fit_parse_conf(select, default_addr,
 					   &rd_addr, &fit_uname_config)) {
