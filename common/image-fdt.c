// SPDX-License-Identifier: GPL-2.0+
/*
 * Copyright (c) 2013, Google Inc.
 *
 * (C) Copyright 2008 Semihalf
 *
 * (C) Copyright 2000-2006
 * Wolfgang Denk, DENX Software Engineering, wd@denx.de.
<<<<<<< HEAD
 *
 * Copyright (C) 2015-2016 Freescale Semiconductor, Inc.
=======
>>>>>>> 1e351715
 */

#include <common.h>
#include <fdt_support.h>
#include <fdtdec.h>
#include <errno.h>
#include <image.h>
#include <linux/libfdt.h>
#include <mapmem.h>
#include <asm/io.h>

#ifndef CONFIG_SYS_FDT_PAD
#define CONFIG_SYS_FDT_PAD 0x3000
#endif

/* adding a ramdisk needs 0x44 bytes in version 2008.10 */
#define FDT_RAMDISK_OVERHEAD	0x80

DECLARE_GLOBAL_DATA_PTR;

#ifdef CONFIG_CMD_FDT
extern struct fdt_header *working_fdt;
#endif

void set_working_fdt_addr(ulong addr)
{
	void __maybe_unused *buf;

	buf = map_sysmem(addr, 0);
#ifdef CONFIG_CMD_FDT
	working_fdt = buf;
#endif
	env_set_hex("fdtaddr", addr);
}

static void fdt_error(const char *msg)
{
	puts("ERROR: ");
	puts(msg);
	puts(" - must RESET the board to recover.\n");
}

#if defined(CONFIG_IMAGE_FORMAT_LEGACY)
static const image_header_t *image_get_fdt(ulong fdt_addr)
{
	const image_header_t *fdt_hdr = map_sysmem(fdt_addr, 0);

	image_print_contents(fdt_hdr);

	puts("   Verifying Checksum ... ");
	if (!image_check_hcrc(fdt_hdr)) {
		fdt_error("fdt header checksum invalid");
		return NULL;
	}

	if (!image_check_dcrc(fdt_hdr)) {
		fdt_error("fdt checksum invalid");
		return NULL;
	}
	puts("OK\n");

	if (!image_check_type(fdt_hdr, IH_TYPE_FLATDT)) {
		fdt_error("uImage is not a fdt");
		return NULL;
	}
	if (image_get_comp(fdt_hdr) != IH_COMP_NONE) {
		fdt_error("uImage is compressed");
		return NULL;
	}
	if (fdt_check_header((void *)image_get_data(fdt_hdr)) != 0) {
		fdt_error("uImage data is not a fdt");
		return NULL;
	}
	return fdt_hdr;
}
#endif

static void boot_fdt_reserve_region(struct lmb *lmb, uint64_t addr,
				    uint64_t size)
{
	long ret;

<<<<<<< HEAD
	ret = lmb_reserve(lmb, addr, size);
=======
	ret = lmb_reserve_overlap(lmb, addr, size);
>>>>>>> 1e351715
	if (ret >= 0) {
		debug("   reserving fdt memory region: addr=%llx size=%llx\n",
		      (unsigned long long)addr, (unsigned long long)size);
	} else {
		puts("ERROR: reserving fdt memory region failed ");
		printf("(addr=%llx size=%llx)\n",
		       (unsigned long long)addr, (unsigned long long)size);
	}
}

/**
 * boot_fdt_add_mem_rsv_regions - Mark the memreserve and reserved-memory
 * sections as unusable
 * @lmb: pointer to lmb handle, will be used for memory mgmt
 * @fdt_blob: pointer to fdt blob base address
 *
 * Adds the and reserved-memorymemreserve regions in the dtb to the lmb block.
 * Adding the memreserve regions prevents u-boot from using them to store the
 * initrd or the fdt blob.
 */
void boot_fdt_add_mem_rsv_regions(struct lmb *lmb, void *fdt_blob)
{
	uint64_t addr, size;
	int i, total, ret;
	int nodeoffset, subnode;
	struct fdt_resource res;

	if (fdt_check_header(fdt_blob) != 0)
		return;

	/* process memreserve sections */
	total = fdt_num_mem_rsv(fdt_blob);
	for (i = 0; i < total; i++) {
		if (fdt_get_mem_rsv(fdt_blob, i, &addr, &size) != 0)
			continue;
		boot_fdt_reserve_region(lmb, addr, size);
	}

	/* process reserved-memory */
	nodeoffset = fdt_subnode_offset(fdt_blob, 0, "reserved-memory");
	if (nodeoffset >= 0) {
		subnode = fdt_first_subnode(fdt_blob, nodeoffset);
		while (subnode >= 0) {
			/* check if this subnode has a reg property */
			ret = fdt_get_resource(fdt_blob, subnode, "reg", 0,
					       &res);
			if (!ret) {
				addr = res.start;
				size = res.end - res.start + 1;
				boot_fdt_reserve_region(lmb, addr, size);
			}

			subnode = fdt_next_subnode(fdt_blob, subnode);
		}
	}
}

/**
 * boot_relocate_fdt - relocate flat device tree
 * @lmb: pointer to lmb handle, will be used for memory mgmt
 * @of_flat_tree: pointer to a char* variable, will hold fdt start address
 * @of_size: pointer to a ulong variable, will hold fdt length
 *
 * boot_relocate_fdt() allocates a region of memory within the bootmap and
 * relocates the of_flat_tree into that region, even if the fdt is already in
 * the bootmap.  It also expands the size of the fdt by CONFIG_SYS_FDT_PAD
 * bytes.
 *
 * of_flat_tree and of_size are set to final (after relocation) values
 *
 * returns:
 *      0 - success
 *      1 - failure
 */
int boot_relocate_fdt(struct lmb *lmb, char **of_flat_tree, ulong *of_size)
{
	void	*fdt_blob = *of_flat_tree;
	void	*of_start = NULL;
	char	*fdt_high;
	ulong	of_len = 0;
	int	err;
	int	disable_relocation = 0;

	/* nothing to do */
	if (*of_size == 0)
		return 0;

	if (fdt_check_header(fdt_blob) != 0) {
		fdt_error("image is not a fdt");
		goto error;
	}

	/* position on a 4K boundary before the alloc_current */
	/* Pad the FDT by a specified amount */
	of_len = *of_size + CONFIG_SYS_FDT_PAD;

	/* If fdt_high is set use it to select the relocation address */
	fdt_high = env_get("fdt_high");
	if (fdt_high) {
		void *desired_addr = (void *)simple_strtoul(fdt_high, NULL, 16);

		if (((ulong) desired_addr) == ~0UL) {
			/* All ones means use fdt in place */
			of_start = fdt_blob;
			lmb_reserve(lmb, (ulong)of_start, of_len);
			disable_relocation = 1;
		} else if (desired_addr) {
			of_start =
			    (void *)(ulong) lmb_alloc_base(lmb, of_len, 0x1000,
							   (ulong)desired_addr);
			if (of_start == NULL) {
				puts("Failed using fdt_high value for Device Tree");
				goto error;
			}
		} else {
			of_start =
			    (void *)(ulong) lmb_alloc(lmb, of_len, 0x1000);
		}
	} else {
		of_start =
		    (void *)(ulong) lmb_alloc_base(lmb, of_len, 0x1000,
						   env_get_bootm_mapsize()
						   + env_get_bootm_low());
	}

	if (of_start == NULL) {
		puts("device tree - allocation error\n");
		goto error;
	}

	if (disable_relocation) {
		/*
		 * We assume there is space after the existing fdt to use
		 * for padding
		 */
		fdt_set_totalsize(of_start, of_len);
		printf("   Using Device Tree in place at %p, end %p\n",
		       of_start, of_start + of_len - 1);
	} else {
		debug("## device tree at %p ... %p (len=%ld [0x%lX])\n",
		      fdt_blob, fdt_blob + *of_size - 1, of_len, of_len);

		printf("   Loading Device Tree to %p, end %p ... ",
		       of_start, of_start + of_len - 1);

		err = fdt_open_into(fdt_blob, of_start, of_len);
		if (err != 0) {
			fdt_error("fdt move failed");
			goto error;
		}
		puts("OK\n");
	}

	*of_flat_tree = of_start;
	*of_size = of_len;

	if (CONFIG_IS_ENABLED(CMD_FDT))
<<<<<<< HEAD
	set_working_fdt_addr(map_to_sysmem(*of_flat_tree));
=======
		set_working_fdt_addr(map_to_sysmem(*of_flat_tree));
>>>>>>> 1e351715
	return 0;

error:
	return 1;
}

/**
 * boot_get_fdt - main fdt handling routine
 * @argc: command argument count
 * @argv: command argument list
 * @arch: architecture (IH_ARCH_...)
 * @images: pointer to the bootm images structure
 * @of_flat_tree: pointer to a char* variable, will hold fdt start address
 * @of_size: pointer to a ulong variable, will hold fdt length
 *
 * boot_get_fdt() is responsible for finding a valid flat device tree image.
 * Curently supported are the following ramdisk sources:
 *      - multicomponent kernel/ramdisk image,
 *      - commandline provided address of decicated ramdisk image.
 *
 * returns:
 *     0, if fdt image was found and valid, or skipped
 *     of_flat_tree and of_size are set to fdt start address and length if
 *     fdt image is found and valid
 *
 *     1, if fdt image is found but corrupted
 *     of_flat_tree and of_size are set to 0 if no fdt exists
 */
int boot_get_fdt(int flag, int argc, char * const argv[], uint8_t arch,
		bootm_headers_t *images, char **of_flat_tree, ulong *of_size)
{
#if defined(CONFIG_IMAGE_FORMAT_LEGACY)
	const image_header_t *fdt_hdr;
	ulong		load, load_end;
	ulong		image_start, image_data, image_end;
#endif
	ulong		img_addr;
	ulong		fdt_addr;
	char		*fdt_blob = NULL;
	void		*buf;
#if CONFIG_IS_ENABLED(FIT)
	const char	*fit_uname_config = images->fit_uname_cfg;
	const char	*fit_uname_fdt = NULL;
	ulong		default_addr;
	int		fdt_noffset;
#endif
	const char *select = NULL;
	int		ok_no_fdt = 0;

	*of_flat_tree = NULL;
	*of_size = 0;

	img_addr = simple_strtoul(argv[0], NULL, 16);
	buf = map_sysmem(img_addr, 0);

	if (argc > 2)
		select = argv[2];
	if (select || genimg_has_config(images)) {
#if CONFIG_IS_ENABLED(FIT)
		if (select) {
			/*
			 * If the FDT blob comes from the FIT image and the
			 * FIT image address is omitted in the command line
			 * argument, try to use ramdisk or os FIT image
			 * address or default load address.
			 */
			if (images->fit_uname_rd)
				default_addr = (ulong)images->fit_hdr_rd;
			else if (images->fit_uname_os)
				default_addr = (ulong)images->fit_hdr_os;
			else
				default_addr = get_loadaddr();

			if (fit_parse_conf(select, default_addr,
					   &fdt_addr, &fit_uname_config)) {
				debug("*  fdt: config '%s' from image at 0x%08lx\n",
				      fit_uname_config, fdt_addr);
			} else if (fit_parse_subimage(select, default_addr,
				   &fdt_addr, &fit_uname_fdt)) {
				debug("*  fdt: subimage '%s' from image at 0x%08lx\n",
				      fit_uname_fdt, fdt_addr);
			} else
#endif
			{
				fdt_addr = parse_loadaddr(select, NULL);
				debug("*  fdt: cmdline image address = 0x%08lx\n",
				      fdt_addr);
			}
#if CONFIG_IS_ENABLED(FIT)
		} else {
			/* use FIT configuration provided in first bootm
			 * command argument
			 */
			fdt_addr = map_to_sysmem(images->fit_hdr_os);
			fdt_noffset = fit_get_node_from_config(images,
							       FIT_FDT_PROP,
							       fdt_addr);
			if (fdt_noffset == -ENOENT)
				return 0;
			else if (fdt_noffset < 0)
				return 1;
		}
#endif
		debug("## Checking for 'FDT'/'FDT Image' at %08lx\n",
		      fdt_addr);

		/*
		 * Check if there is an FDT image at the
		 * address provided in the second bootm argument
		 * check image type, for FIT images get a FIT node.
		 */
		buf = map_sysmem(fdt_addr, 0);
		switch (genimg_get_format(buf)) {
#if defined(CONFIG_IMAGE_FORMAT_LEGACY)
		case IMAGE_FORMAT_LEGACY:
			/* verify fdt_addr points to a valid image header */
			printf("## Flattened Device Tree from Legacy Image at %08lx\n",
			       fdt_addr);
			fdt_hdr = image_get_fdt(fdt_addr);
			if (!fdt_hdr)
				goto no_fdt;

			/*
			 * move image data to the load address,
			 * make sure we don't overwrite initial image
			 */
			image_start = (ulong)fdt_hdr;
			image_data = (ulong)image_get_data(fdt_hdr);
			image_end = image_get_image_end(fdt_hdr);

			load = image_get_load(fdt_hdr);
			load_end = load + image_get_data_size(fdt_hdr);

			if (load == image_start ||
			    load == image_data) {
				fdt_addr = load;
				break;
			}

			if ((load < image_end) && (load_end > image_start)) {
				fdt_error("fdt overwritten");
				goto error;
			}

			debug("   Loading FDT from 0x%08lx to 0x%08lx\n",
			      image_data, load);

			memmove((void *)load,
				(void *)image_data,
				image_get_data_size(fdt_hdr));

			fdt_addr = load;
			break;
#endif
		case IMAGE_FORMAT_FIT:
			/*
			 * This case will catch both: new uImage format
			 * (libfdt based) and raw FDT blob (also libfdt
			 * based).
			 */
#if CONFIG_IS_ENABLED(FIT)
			/* check FDT blob vs FIT blob */
			if (fit_check_format(buf)) {
				ulong load, len;

				fdt_noffset = boot_get_fdt_fit(images,
					fdt_addr, &fit_uname_fdt,
					&fit_uname_config,
					arch, &load, &len);

				images->fit_hdr_fdt = map_sysmem(fdt_addr, 0);
				images->fit_uname_fdt = fit_uname_fdt;
				images->fit_noffset_fdt = fdt_noffset;
				fdt_addr = load;

				break;
			} else
#endif
			{
				/*
				 * FDT blob
				 */
				debug("*  fdt: raw FDT blob\n");
				printf("## Flattened Device Tree blob at %08lx\n",
				       (long)fdt_addr);
			}
			break;
		default:
			puts("ERROR: Did not find a cmdline Flattened Device Tree\n");
			goto no_fdt;
		}

		printf("   Booting using the fdt blob at %#08lx\n", fdt_addr);
		fdt_blob = map_sysmem(fdt_addr, 0);
	} else if (images->legacy_hdr_valid &&
			image_check_type(&images->legacy_hdr_os_copy,
					 IH_TYPE_MULTI)) {
		ulong fdt_data, fdt_len;

		/*
		 * Now check if we have a legacy multi-component image,
		 * get second entry data start address and len.
		 */
		printf("## Flattened Device Tree from multi component Image at %08lX\n",
		       (ulong)images->legacy_hdr_os);

		image_multi_getimg(images->legacy_hdr_os, 2, &fdt_data,
				   &fdt_len);
		if (fdt_len) {
			fdt_blob = (char *)fdt_data;
			printf("   Booting using the fdt at 0x%p\n", fdt_blob);

			if (fdt_check_header(fdt_blob) != 0) {
				fdt_error("image is not a fdt");
				goto error;
			}

			if (fdt_totalsize(fdt_blob) != fdt_len) {
				fdt_error("fdt size != image size");
				goto error;
			}
		} else {
			debug("## No Flattened Device Tree\n");
			goto no_fdt;
		}
#ifdef CONFIG_ANDROID_BOOT_IMAGE
	} else if (genimg_get_format(buf) == IMAGE_FORMAT_ANDROID) {
		struct andr_img_hdr *hdr = buf;
		ulong fdt_data, fdt_len;

		if (android_image_get_second(hdr, &fdt_data, &fdt_len) != 0)
			goto no_fdt;

		fdt_blob = (char *)fdt_data;
		if (fdt_check_header(fdt_blob) != 0)
			goto no_fdt;

		if (fdt_totalsize(fdt_blob) != fdt_len)
			goto error;

		debug("## Using FDT found in Android image second area\n");
#endif
	} else {
		debug("## No Flattened Device Tree\n");
		goto no_fdt;
	}

	*of_flat_tree = fdt_blob;
	*of_size = fdt_totalsize(fdt_blob);
	debug("   of_flat_tree at 0x%08lx size 0x%08lx\n",
	      (ulong)*of_flat_tree, *of_size);

	return 0;

no_fdt:
	ok_no_fdt = 1;
error:
	*of_flat_tree = NULL;
	*of_size = 0;
	if (!select && ok_no_fdt) {
		debug("Continuing to boot without FDT\n");
		return 0;
	}
	return 1;
}

/*
 * Verify the device tree.
 *
 * This function is called after all device tree fix-ups have been enacted,
 * so that the final device tree can be verified.  The definition of "verified"
 * is up to the specific implementation.  However, it generally means that the
 * addresses of some of the devices in the device tree are compared with the
 * actual addresses at which U-Boot has placed them.
 *
 * Returns 1 on success, 0 on failure.  If 0 is returned, U-Boot will halt the
 * boot process.
 */
__weak int ft_verify_fdt(void *fdt)
{
	return 1;
}

__weak int arch_fixup_fdt(void *blob)
{
	return 0;
}

int image_setup_libfdt(bootm_headers_t *images, void *blob,
		       int of_size, struct lmb *lmb)
{
	ulong *initrd_start = &images->initrd_start;
	ulong *initrd_end = &images->initrd_end;
	int ret = -EPERM;
	int fdt_ret;

	if (fdt_root(blob) < 0) {
		printf("ERROR: root node setup failed\n");
		goto err;
	}
	if (fdt_chosen(blob) < 0) {
		printf("ERROR: /chosen node create failed\n");
		goto err;
	}
	if (arch_fixup_fdt(blob) < 0) {
		printf("ERROR: arch-specific fdt fixup failed\n");
		goto err;
	}
	/* Update ethernet nodes */
	fdt_fixup_ethernet(blob);
	if (IMAGE_OF_BOARD_SETUP) {
		fdt_ret = ft_board_setup(blob, gd->bd);
		if (fdt_ret) {
			printf("ERROR: board-specific fdt fixup failed: %s\n",
			       fdt_strerror(fdt_ret));
			goto err;
		}
	}
	if (IMAGE_OF_SYSTEM_SETUP) {
		fdt_ret = ft_system_setup(blob, gd->bd);
		if (fdt_ret) {
			printf("ERROR: system-specific fdt fixup failed: %s\n",
			       fdt_strerror(fdt_ret));
			goto err;
		}
	}

	/* Delete the old LMB reservation */
	if (lmb)
		lmb_free(lmb, (phys_addr_t)(u32)(uintptr_t)blob,
			 (phys_size_t)fdt_totalsize(blob));

	ret = fdt_shrink_to_minimum(blob, 0);
	if (ret < 0)
		goto err;
	of_size = ret;

	if (*initrd_start && *initrd_end) {
		of_size += FDT_RAMDISK_OVERHEAD;
		fdt_set_totalsize(blob, of_size);
	}
	/* Create a new LMB reservation */
	if (lmb)
		lmb_reserve(lmb, (ulong)blob, of_size);

	fdt_initrd(blob, *initrd_start, *initrd_end);
	if (!ft_verify_fdt(blob))
		goto err;

#if defined(CONFIG_SOC_KEYSTONE)
	if (IMAGE_OF_BOARD_SETUP)
		ft_board_setup_ex(blob, gd->bd);
#endif

	return 0;
err:
	printf(" - must RESET the board to recover.\n\n");

	return ret;
}<|MERGE_RESOLUTION|>--- conflicted
+++ resolved
@@ -6,11 +6,6 @@
  *
  * (C) Copyright 2000-2006
  * Wolfgang Denk, DENX Software Engineering, wd@denx.de.
-<<<<<<< HEAD
- *
- * Copyright (C) 2015-2016 Freescale Semiconductor, Inc.
-=======
->>>>>>> 1e351715
  */
 
 #include <common.h>
@@ -93,11 +88,7 @@
 {
 	long ret;
 
-<<<<<<< HEAD
-	ret = lmb_reserve(lmb, addr, size);
-=======
 	ret = lmb_reserve_overlap(lmb, addr, size);
->>>>>>> 1e351715
 	if (ret >= 0) {
 		debug("   reserving fdt memory region: addr=%llx size=%llx\n",
 		      (unsigned long long)addr, (unsigned long long)size);
@@ -255,11 +246,7 @@
 	*of_size = of_len;
 
 	if (CONFIG_IS_ENABLED(CMD_FDT))
-<<<<<<< HEAD
 	set_working_fdt_addr(map_to_sysmem(*of_flat_tree));
-=======
-		set_working_fdt_addr(map_to_sysmem(*of_flat_tree));
->>>>>>> 1e351715
 	return 0;
 
 error:
@@ -493,16 +480,16 @@
 		if (android_image_get_second(hdr, &fdt_data, &fdt_len) != 0)
 			goto no_fdt;
 
-		fdt_blob = (char *)fdt_data;
+			fdt_blob = (char *)fdt_data;
 		if (fdt_check_header(fdt_blob) != 0)
 			goto no_fdt;
 
 		if (fdt_totalsize(fdt_blob) != fdt_len)
-			goto error;
+				goto error;
 
 		debug("## Using FDT found in Android image second area\n");
 #endif
-	} else {
+		} else {
 		debug("## No Flattened Device Tree\n");
 		goto no_fdt;
 	}
