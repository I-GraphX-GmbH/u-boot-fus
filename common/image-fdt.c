--- conflicted
+++ resolved
@@ -301,12 +301,7 @@
 	*of_flat_tree = NULL;
 	*of_size = 0;
 
-<<<<<<< HEAD
 	img_addr = (argc == 0) ? get_loadaddr() : simple_strtoul(argv[0], NULL, 16);
-=======
-	img_addr = (argc == 0) ? image_load_addr :
-			simple_strtoul(argv[0], NULL, 16);
->>>>>>> 3373c7c3
 	buf = map_sysmem(img_addr, 0);
 
 	if (argc > 2)
@@ -325,11 +320,7 @@
 			else if (images->fit_uname_os)
 				default_addr = (ulong)images->fit_hdr_os;
 			else
-<<<<<<< HEAD
 				default_addr = get_loadaddr();
-=======
-				default_addr = image_load_addr;
->>>>>>> 3373c7c3
 
 			if (fit_parse_conf(select, default_addr,
 					   &fdt_addr, &fit_uname_config)) {
