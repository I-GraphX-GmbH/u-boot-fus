// SPDX-License-Identifier: GPL-2.0+
/*
 * Copyright (c) 2013, Google Inc.
 *
 * (C) Copyright 2008 Semihalf
 *
 * (C) Copyright 2000-2006
 * Wolfgang Denk, DENX Software Engineering, wd@denx.de.
<<<<<<< HEAD
 *
 * Copyright (C) 2015-2016 Freescale Semiconductor, Inc.
 *
 * SPDX-License-Identifier:	GPL-2.0+
=======
>>>>>>> 4b398755
 */

#include <common.h>
#include <fdt_support.h>
#include <errno.h>
#include <image.h>
#include <linux/libfdt.h>
#include <mapmem.h>
#include <asm/io.h>

#ifndef CONFIG_SYS_FDT_PAD
#define CONFIG_SYS_FDT_PAD 0x3000
#endif

/* adding a ramdisk needs 0x44 bytes in version 2008.10 */
#define FDT_RAMDISK_OVERHEAD	0x80

DECLARE_GLOBAL_DATA_PTR;

#ifdef CONFIG_CMD_FDT
extern struct fdt_header *working_fdt;
#endif

void set_working_fdt_addr(ulong addr)
{
	void __maybe_unused *buf;

	buf = map_sysmem(addr, 0);
#ifdef CONFIG_CMD_FDT
	working_fdt = buf;
#endif
	env_set_hex("fdtaddr", addr);
}

static void fdt_error(const char *msg)
{
	puts("ERROR: ");
	puts(msg);
	puts(" - must RESET the board to recover.\n");
}

#if defined(CONFIG_IMAGE_FORMAT_LEGACY)
static const image_header_t *image_get_fdt(ulong fdt_addr)
{
	const image_header_t *fdt_hdr = map_sysmem(fdt_addr, 0);

	image_print_contents(fdt_hdr);

	puts("   Verifying Checksum ... ");
	if (!image_check_hcrc(fdt_hdr)) {
		fdt_error("fdt header checksum invalid");
		return NULL;
	}

	if (!image_check_dcrc(fdt_hdr)) {
		fdt_error("fdt checksum invalid");
		return NULL;
	}
	puts("OK\n");

	if (!image_check_type(fdt_hdr, IH_TYPE_FLATDT)) {
		fdt_error("uImage is not a fdt");
		return NULL;
	}
	if (image_get_comp(fdt_hdr) != IH_COMP_NONE) {
		fdt_error("uImage is compressed");
		return NULL;
	}
	if (fdt_check_header((void *)image_get_data(fdt_hdr)) != 0) {
		fdt_error("uImage data is not a fdt");
		return NULL;
	}
	return fdt_hdr;
}
#endif

/**
 * boot_fdt_add_mem_rsv_regions - Mark the memreserve sections as unusable
 * @lmb: pointer to lmb handle, will be used for memory mgmt
 * @fdt_blob: pointer to fdt blob base address
 *
 * Adds the memreserve regions in the dtb to the lmb block.  Adding the
 * memreserve regions prevents u-boot from using them to store the initrd
 * or the fdt blob.
 */
void boot_fdt_add_mem_rsv_regions(struct lmb *lmb, void *fdt_blob)
{
	uint64_t addr, size;
	int i, total;

	if (fdt_check_header(fdt_blob) != 0)
		return;

	total = fdt_num_mem_rsv(fdt_blob);
	for (i = 0; i < total; i++) {
		if (fdt_get_mem_rsv(fdt_blob, i, &addr, &size) != 0)
			continue;
		printf("   reserving fdt memory region: addr=%llx size=%llx\n",
		       (unsigned long long)addr, (unsigned long long)size);
		lmb_reserve(lmb, addr, size);
	}
}

/**
 * boot_relocate_fdt - relocate flat device tree
 * @lmb: pointer to lmb handle, will be used for memory mgmt
 * @of_flat_tree: pointer to a char* variable, will hold fdt start address
 * @of_size: pointer to a ulong variable, will hold fdt length
 *
 * boot_relocate_fdt() allocates a region of memory within the bootmap and
 * relocates the of_flat_tree into that region, even if the fdt is already in
 * the bootmap.  It also expands the size of the fdt by CONFIG_SYS_FDT_PAD
 * bytes.
 *
 * of_flat_tree and of_size are set to final (after relocation) values
 *
 * returns:
 *      0 - success
 *      1 - failure
 */
int boot_relocate_fdt(struct lmb *lmb, char **of_flat_tree, ulong *of_size)
{
	void	*fdt_blob = *of_flat_tree;
	void	*of_start = NULL;
	char	*fdt_high;
	ulong	of_len = 0;
	int	err;
	int	disable_relocation = 0;

	/* nothing to do */
	if (*of_size == 0)
		return 0;

	if (fdt_check_header(fdt_blob) != 0) {
		fdt_error("image is not a fdt");
		goto error;
	}

	/* position on a 4K boundary before the alloc_current */
	/* Pad the FDT by a specified amount */
	of_len = *of_size + CONFIG_SYS_FDT_PAD;

	/* If fdt_high is set use it to select the relocation address */
	fdt_high = env_get("fdt_high");
	if (fdt_high) {
		void *desired_addr = (void *)simple_strtoul(fdt_high, NULL, 16);

		if (((ulong) desired_addr) == ~0UL) {
			/* All ones means use fdt in place */
			of_start = fdt_blob;
			lmb_reserve(lmb, (ulong)of_start, of_len);
			disable_relocation = 1;
		} else if (desired_addr) {
			of_start =
			    (void *)(ulong) lmb_alloc_base(lmb, of_len, 0x1000,
							   (ulong)desired_addr);
			if (of_start == NULL) {
				puts("Failed using fdt_high value for Device Tree");
				goto error;
			}
		} else {
			of_start =
			    (void *)(ulong) lmb_alloc(lmb, of_len, 0x1000);
		}
	} else {
		of_start =
		    (void *)(ulong) lmb_alloc_base(lmb, of_len, 0x1000,
						   env_get_bootm_mapsize()
						   + env_get_bootm_low());
	}

	if (of_start == NULL) {
		puts("device tree - allocation error\n");
		goto error;
	}

	if (disable_relocation) {
		/*
		 * We assume there is space after the existing fdt to use
		 * for padding
		 */
		fdt_set_totalsize(of_start, of_len);
		printf("   Using Device Tree in place at %p, end %p\n",
		       of_start, of_start + of_len - 1);
	} else {
		debug("## device tree at %p ... %p (len=%ld [0x%lX])\n",
		      fdt_blob, fdt_blob + *of_size - 1, of_len, of_len);

		printf("   Loading Device Tree to %p, end %p ... ",
		       of_start, of_start + of_len - 1);

		err = fdt_open_into(fdt_blob, of_start, of_len);
		if (err != 0) {
			fdt_error("fdt move failed");
			goto error;
		}
		puts("OK\n");
	}

	*of_flat_tree = of_start;
	*of_size = of_len;

	set_working_fdt_addr((ulong)*of_flat_tree);
	return 0;

error:
	return 1;
}

/**
 * boot_get_fdt - main fdt handling routine
 * @argc: command argument count
 * @argv: command argument list
 * @arch: architecture (IH_ARCH_...)
 * @images: pointer to the bootm images structure
 * @of_flat_tree: pointer to a char* variable, will hold fdt start address
 * @of_size: pointer to a ulong variable, will hold fdt length
 *
 * boot_get_fdt() is responsible for finding a valid flat device tree image.
 * Curently supported are the following ramdisk sources:
 *      - multicomponent kernel/ramdisk image,
 *      - commandline provided address of decicated ramdisk image.
 *
 * returns:
 *     0, if fdt image was found and valid, or skipped
 *     of_flat_tree and of_size are set to fdt start address and length if
 *     fdt image is found and valid
 *
 *     1, if fdt image is found but corrupted
 *     of_flat_tree and of_size are set to 0 if no fdt exists
 */
int boot_get_fdt(int flag, int argc, char * const argv[], uint8_t arch,
		bootm_headers_t *images, char **of_flat_tree, ulong *of_size)
{
#if defined(CONFIG_IMAGE_FORMAT_LEGACY)
	const image_header_t *fdt_hdr;
	ulong		load, load_end;
	ulong		image_start, image_data, image_end;
#endif
	ulong		fdt_addr;
	char		*fdt_blob = NULL;
	void		*buf;
#if CONFIG_IS_ENABLED(FIT)
	const char	*fit_uname_config = images->fit_uname_cfg;
	const char	*fit_uname_fdt = NULL;
	ulong		default_addr;
	int		fdt_noffset;
#endif
	const char *select = NULL;
	int		ok_no_fdt = 0;

	*of_flat_tree = NULL;
	*of_size = 0;

	if (argc > 2)
		select = argv[2];
	if (select || genimg_has_config(images)) {
#if CONFIG_IS_ENABLED(FIT)
		if (select) {
			/*
			 * If the FDT blob comes from the FIT image and the
			 * FIT image address is omitted in the command line
			 * argument, try to use ramdisk or os FIT image
			 * address or default load address.
			 */
			if (images->fit_uname_rd)
				default_addr = (ulong)images->fit_hdr_rd;
			else if (images->fit_uname_os)
				default_addr = (ulong)images->fit_hdr_os;
			else
				default_addr = get_loadaddr();

			if (fit_parse_conf(select, default_addr,
					   &fdt_addr, &fit_uname_config)) {
				debug("*  fdt: config '%s' from image at 0x%08lx\n",
				      fit_uname_config, fdt_addr);
			} else if (fit_parse_subimage(select, default_addr,
				   &fdt_addr, &fit_uname_fdt)) {
				debug("*  fdt: subimage '%s' from image at 0x%08lx\n",
				      fit_uname_fdt, fdt_addr);
			} else
#endif
			{
				fdt_addr = parse_loadaddr(select, NULL);
				debug("*  fdt: cmdline image address = 0x%08lx\n",
				      fdt_addr);
			}
#if CONFIG_IS_ENABLED(FIT)
		} else {
			/* use FIT configuration provided in first bootm
			 * command argument
			 */
			fdt_addr = map_to_sysmem(images->fit_hdr_os);
			fdt_noffset = fit_get_node_from_config(images,
							       FIT_FDT_PROP,
							       fdt_addr);
			if (fdt_noffset == -ENOENT)
				return 0;
			else if (fdt_noffset < 0)
				return 1;
		}
#endif
		debug("## Checking for 'FDT'/'FDT Image' at %08lx\n",
		      fdt_addr);

		/*
		 * Check if there is an FDT image at the
		 * address provided in the second bootm argument
		 * check image type, for FIT images get a FIT node.
		 */
		buf = map_sysmem(fdt_addr, 0);
		switch (genimg_get_format(buf)) {
#if defined(CONFIG_IMAGE_FORMAT_LEGACY)
		case IMAGE_FORMAT_LEGACY:
			/* verify fdt_addr points to a valid image header */
			printf("## Flattened Device Tree from Legacy Image at %08lx\n",
			       fdt_addr);
			fdt_hdr = image_get_fdt(fdt_addr);
			if (!fdt_hdr)
				goto no_fdt;

			/*
			 * move image data to the load address,
			 * make sure we don't overwrite initial image
			 */
			image_start = (ulong)fdt_hdr;
			image_data = (ulong)image_get_data(fdt_hdr);
			image_end = image_get_image_end(fdt_hdr);

			load = image_get_load(fdt_hdr);
			load_end = load + image_get_data_size(fdt_hdr);

			if (load == image_start ||
			    load == image_data) {
				fdt_addr = load;
				break;
			}

			if ((load < image_end) && (load_end > image_start)) {
				fdt_error("fdt overwritten");
				goto error;
			}

			debug("   Loading FDT from 0x%08lx to 0x%08lx\n",
			      image_data, load);

			memmove((void *)load,
				(void *)image_data,
				image_get_data_size(fdt_hdr));

			fdt_addr = load;
			break;
#endif
		case IMAGE_FORMAT_FIT:
			/*
			 * This case will catch both: new uImage format
			 * (libfdt based) and raw FDT blob (also libfdt
			 * based).
			 */
#if CONFIG_IS_ENABLED(FIT)
			/* check FDT blob vs FIT blob */
			if (fit_check_format(buf)) {
				ulong load, len;

				fdt_noffset = boot_get_fdt_fit(images,
					fdt_addr, &fit_uname_fdt,
					&fit_uname_config,
					arch, &load, &len);

				images->fit_hdr_fdt = map_sysmem(fdt_addr, 0);
				images->fit_uname_fdt = fit_uname_fdt;
				images->fit_noffset_fdt = fdt_noffset;
				fdt_addr = load;

				break;
			} else
#endif
			{
				/*
				 * FDT blob
				 */
				debug("*  fdt: raw FDT blob\n");
				printf("## Flattened Device Tree blob at %08lx\n",
				       (long)fdt_addr);
			}
			break;
		default:
			puts("ERROR: Did not find a cmdline Flattened Device Tree\n");
			goto no_fdt;
		}

		printf("   Booting using the fdt blob at %#08lx\n", fdt_addr);
		fdt_blob = map_sysmem(fdt_addr, 0);
	} else if (images->legacy_hdr_valid &&
			image_check_type(&images->legacy_hdr_os_copy,
					 IH_TYPE_MULTI)) {
		ulong fdt_data, fdt_len;

		/*
		 * Now check if we have a legacy multi-component image,
		 * get second entry data start address and len.
		 */
		printf("## Flattened Device Tree from multi component Image at %08lX\n",
		       (ulong)images->legacy_hdr_os);

		image_multi_getimg(images->legacy_hdr_os, 2, &fdt_data,
				   &fdt_len);
		if (fdt_len) {
			fdt_blob = (char *)fdt_data;
			printf("   Booting using the fdt at 0x%p\n", fdt_blob);

			if (fdt_check_header(fdt_blob) != 0) {
				fdt_error("image is not a fdt");
				goto error;
			}

			if (fdt_totalsize(fdt_blob) != fdt_len) {
				fdt_error("fdt size != image size");
				goto error;
			}
		} else {
			debug("## No Flattened Device Tree\n");
			goto no_fdt;
		}
	}
#ifdef CONFIG_ANDROID_BOOT_IMAGE
	else if (genimg_get_format((void *)images->os.start) ==
		IMAGE_FORMAT_ANDROID) {
		ulong fdt_data, fdt_len;
		android_image_get_second((void *)images->os.start,
		 &fdt_data, &fdt_len);

		if (fdt_len) {
			fdt_blob = (char *)fdt_data;
			printf("   Booting using the fdt at 0x%p\n", fdt_blob);

			if (fdt_check_header(fdt_blob) != 0) {
				fdt_error("image is not a fdt");
				goto error;
			}

			if (fdt_totalsize(fdt_blob) != fdt_len) {
				fdt_error("fdt size != image size");
				goto error;
			}
		} else {
			debug("## No Flattened Device Tree\n");
			goto no_fdt;
		}
	}
#endif
	else {
		debug("## No Flattened Device Tree\n");
		goto no_fdt;
	}

	*of_flat_tree = fdt_blob;
	*of_size = fdt_totalsize(fdt_blob);
	debug("   of_flat_tree at 0x%08lx size 0x%08lx\n",
	      (ulong)*of_flat_tree, *of_size);

	return 0;

no_fdt:
	ok_no_fdt = 1;
error:
	*of_flat_tree = NULL;
	*of_size = 0;
	if (!select && ok_no_fdt) {
		debug("Continuing to boot without FDT\n");
		return 0;
	}
	return 1;
}

/*
 * Verify the device tree.
 *
 * This function is called after all device tree fix-ups have been enacted,
 * so that the final device tree can be verified.  The definition of "verified"
 * is up to the specific implementation.  However, it generally means that the
 * addresses of some of the devices in the device tree are compared with the
 * actual addresses at which U-Boot has placed them.
 *
 * Returns 1 on success, 0 on failure.  If 0 is returned, U-Boot will halt the
 * boot process.
 */
__weak int ft_verify_fdt(void *fdt)
{
	return 1;
}

__weak int arch_fixup_fdt(void *blob)
{
	return 0;
}

int image_setup_libfdt(bootm_headers_t *images, void *blob,
		       int of_size, struct lmb *lmb)
{
	ulong *initrd_start = &images->initrd_start;
	ulong *initrd_end = &images->initrd_end;
	int ret = -EPERM;
	int fdt_ret;

	if (fdt_root(blob) < 0) {
		printf("ERROR: root node setup failed\n");
		goto err;
	}
	if (fdt_chosen(blob) < 0) {
		printf("ERROR: /chosen node create failed\n");
		goto err;
	}
	if (arch_fixup_fdt(blob) < 0) {
		printf("ERROR: arch-specific fdt fixup failed\n");
		goto err;
	}
	/* Update ethernet nodes */
	fdt_fixup_ethernet(blob);
	if (IMAGE_OF_BOARD_SETUP) {
		fdt_ret = ft_board_setup(blob, gd->bd);
		if (fdt_ret) {
			printf("ERROR: board-specific fdt fixup failed: %s\n",
			       fdt_strerror(fdt_ret));
			goto err;
		}
	}
	if (IMAGE_OF_SYSTEM_SETUP) {
		fdt_ret = ft_system_setup(blob, gd->bd);
		if (fdt_ret) {
			printf("ERROR: system-specific fdt fixup failed: %s\n",
			       fdt_strerror(fdt_ret));
			goto err;
		}
	}

	/* Delete the old LMB reservation */
	if (lmb)
		lmb_free(lmb, (phys_addr_t)(u32)(uintptr_t)blob,
			 (phys_size_t)fdt_totalsize(blob));

	ret = fdt_shrink_to_minimum(blob, 0);
	if (ret < 0)
		goto err;
	of_size = ret;

	if (*initrd_start && *initrd_end) {
		of_size += FDT_RAMDISK_OVERHEAD;
		fdt_set_totalsize(blob, of_size);
	}
	/* Create a new LMB reservation */
	if (lmb)
		lmb_reserve(lmb, (ulong)blob, of_size);

	fdt_initrd(blob, *initrd_start, *initrd_end);
	if (!ft_verify_fdt(blob))
		goto err;

#if defined(CONFIG_SOC_KEYSTONE)
	if (IMAGE_OF_BOARD_SETUP)
		ft_board_setup_ex(blob, gd->bd);
#endif

	return 0;
err:
	printf(" - must RESET the board to recover.\n\n");

	return ret;
}<|MERGE_RESOLUTION|>--- conflicted
+++ resolved
@@ -6,13 +6,8 @@
  *
  * (C) Copyright 2000-2006
  * Wolfgang Denk, DENX Software Engineering, wd@denx.de.
-<<<<<<< HEAD
  *
  * Copyright (C) 2015-2016 Freescale Semiconductor, Inc.
- *
- * SPDX-License-Identifier:	GPL-2.0+
-=======
->>>>>>> 4b398755
  */
 
 #include <common.h>
@@ -458,7 +453,7 @@
 				fdt_error("fdt size != image size");
 				goto error;
 			}
-		} else {
+	} else {
 			debug("## No Flattened Device Tree\n");
 			goto no_fdt;
 		}
