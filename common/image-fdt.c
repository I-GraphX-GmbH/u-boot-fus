--- conflicted
+++ resolved
@@ -248,7 +248,7 @@
 	*of_size = of_len;
 
 	if (CONFIG_IS_ENABLED(CMD_FDT))
-		set_working_fdt_addr(map_to_sysmem(*of_flat_tree));
+	set_working_fdt_addr(map_to_sysmem(*of_flat_tree));
 	return 0;
 
 error:
@@ -474,29 +474,6 @@
 			debug("## No Flattened Device Tree\n");
 			goto no_fdt;
 		}
-<<<<<<< HEAD
-	}
-#ifdef CONFIG_ANDROID_BOOT_IMAGE
-	else if (genimg_get_format((void *)images->os.start) ==
-		IMAGE_FORMAT_ANDROID) {
-		ulong fdt_data, fdt_len;
-		android_image_get_second((void *)images->os.start,
-		 &fdt_data, &fdt_len);
-
-		if (fdt_len) {
-			fdt_blob = (char *)fdt_data;
-			printf("   Booting using the fdt at 0x%p\n", fdt_blob);
-
-			if (fdt_check_header(fdt_blob) != 0) {
-				fdt_error("image is not a fdt");
-				goto error;
-			}
-
-			if (fdt_totalsize(fdt_blob) != fdt_len) {
-				fdt_error("fdt size != image size");
-				goto error;
-			}
-=======
 #ifdef CONFIG_ANDROID_BOOT_IMAGE
 	} else if (genimg_get_format(buf) == IMAGE_FORMAT_ANDROID) {
 		struct andr_img_hdr *hdr = buf;
@@ -514,14 +491,7 @@
 
 		debug("## Using FDT found in Android image second area\n");
 #endif
->>>>>>> 09b8043a
 	} else {
-			debug("## No Flattened Device Tree\n");
-			goto no_fdt;
-		}
-	}
-#endif
-	else {
 		debug("## No Flattened Device Tree\n");
 		goto no_fdt;
 	}
