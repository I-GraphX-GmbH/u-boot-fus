/*
 * (C) Copyright 2008
 * Stefan Roese, DENX Software Engineering, sr@denx.de.
 *
 * SPDX-License-Identifier:	GPL-2.0+
 */


/*
 * UBIFS command support
 */

#undef DEBUG

#include <common.h>
#include <config.h>
#include <command.h>

#include "../fs/ubifs/ubifs.h"

static int ubifs_mounted;
static char vol_mounted[UBI_MAX_VOLUME_NAME];

<<<<<<< HEAD
int cmd_ubifs_mount(const char *vol_name)
=======
static int do_ubifs_mount(cmd_tbl_t *cmdtp, int flag, int argc,
				char * const argv[])
>>>>>>> 8c893cb8
{
	int ret;

	if (!ubifs_mounted
	    || (strncmp(vol_mounted, vol_name, UBI_MAX_VOLUME_NAME) != 0)) {
		ubifs_mounted = 0;
		ubifs_init();

		ret = ubifs_mount(vol_name);
		if (ret)
			return -1;

		strncpy(vol_mounted, vol_name, UBI_MAX_VOLUME_NAME);
		ubifs_mounted = 1;
	}

<<<<<<< HEAD
	return 0;
}

static int do_ubifs_mount(cmd_tbl_t *cmdtp, int flag, int argc,
			  char *const argv[])
{
	if (argc != 2)
		return CMD_RET_USAGE;
=======
	ret = uboot_ubifs_mount(vol_name);
	if (ret)
		return -1;
>>>>>>> 8c893cb8

	debug("Using volume %s\n", argv[1]);

	return cmd_ubifs_mount(argv[1]);
}

int ubifs_is_mounted(void)
{
	return ubifs_mounted;
}

void cmd_ubifs_umount(void)
{
	if (ubifs_sb) {
		printf("Unmounting UBIFS volume %s!\n",
		       ((struct ubifs_info *)(ubifs_sb->s_fs_info))->vi.name);
		ubifs_umount(ubifs_sb->s_fs_info);
	}

	ubifs_sb = NULL;
	ubifs_mounted = 0;
}

static int do_ubifs_umount(cmd_tbl_t *cmdtp, int flag, int argc,
<<<<<<< HEAD
			   char *const argv[])
=======
				char * const argv[])
>>>>>>> 8c893cb8
{
	if (argc != 1)
		return CMD_RET_USAGE;

	if (ubifs_mounted == 0) {
		printf("No UBIFS volume mounted!\n");
		return -1;
	}

	cmd_ubifs_umount();

	return 0;
}

<<<<<<< HEAD
static int do_ubifs_ls(cmd_tbl_t *cmdtp, int flag, int argc, char *const argv[])
=======
static int do_ubifs_ls(cmd_tbl_t *cmdtp, int flag, int argc,
			char * const argv[])
>>>>>>> 8c893cb8
{
	char *filename = "/";
	int ret;

	if (!ubifs_mounted) {
		printf("UBIFS not mounted, use ubifsmount to mount volume first!\n");
		return -1;
	}

	if (argc == 2)
		filename = argv[1];
	debug("Using filename %s\n", filename);

	ret = ubifs_ls(filename);
	if (ret) {
		printf("** File not found %s **\n", filename);
		ret = CMD_RET_FAILURE;
	}

	return ret;
}

static int do_ubifs_load(cmd_tbl_t *cmdtp, int flag, int argc,
<<<<<<< HEAD
			 char *const argv[])
=======
				char * const argv[])
>>>>>>> 8c893cb8
{
	const char *filename;
	int ret;
	u32 addr;
	u32 size;

	if (!ubifs_mounted) {
		printf("UBIFS not mounted, use ubifs mount to mount volume first!\n");
		return -1;
	}

	addr = (argc > 1) ? parse_loadaddr(argv[1], NULL) : get_loadaddr();
	filename = (argc > 2) ? parse_bootfile(argv[2]) : get_bootfile();
	size = (argc > 3) ? simple_strtoul(argv[3], NULL, 16) : 0;

	debug("Loading file '%s' to address 0x%08x (size %d)\n",
	      filename, addr, size);

	ret = ubifs_load(filename, addr, size);
	if (ret) {
		printf("** File not found %s **\n", filename);
		ret = CMD_RET_FAILURE;
	}

	return ret;
}

U_BOOT_CMD(
	ubifsmount, 2, 0, do_ubifs_mount,
	"mount UBIFS volume",
	"<volume-name>\n"
	"    - mount 'volume-name' volume"
);

U_BOOT_CMD(
	ubifsumount, 1, 0, do_ubifs_umount,
	"unmount UBIFS volume",
	"    - unmount current volume"
);

U_BOOT_CMD(
	ubifsls, 2, 0, do_ubifs_ls,
	"list files in a directory",
	"[directory]\n"
	"    - list files in a 'directory' (default '/')"
);

U_BOOT_CMD(
	ubifsload, 4, 0, do_ubifs_load,
	"load file from an UBIFS filesystem",
	"<addr> <filename> [bytes]\n"
	"    - load file 'filename' to address 'addr'"
);<|MERGE_RESOLUTION|>--- conflicted
+++ resolved
@@ -15,18 +15,14 @@
 #include <common.h>
 #include <config.h>
 #include <command.h>
+#include <mtd/ubi-user.h>			/* UBI_MAX_VOLUME_NAME */
 
 #include "../fs/ubifs/ubifs.h"
 
 static int ubifs_mounted;
 static char vol_mounted[UBI_MAX_VOLUME_NAME];
 
-<<<<<<< HEAD
 int cmd_ubifs_mount(const char *vol_name)
-=======
-static int do_ubifs_mount(cmd_tbl_t *cmdtp, int flag, int argc,
-				char * const argv[])
->>>>>>> 8c893cb8
 {
 	int ret;
 
@@ -35,7 +31,7 @@
 		ubifs_mounted = 0;
 		ubifs_init();
 
-		ret = ubifs_mount(vol_name);
+		ret = uboot_ubifs_mount(vol_name);
 		if (ret)
 			return -1;
 
@@ -43,7 +39,6 @@
 		ubifs_mounted = 1;
 	}
 
-<<<<<<< HEAD
 	return 0;
 }
 
@@ -52,11 +47,6 @@
 {
 	if (argc != 2)
 		return CMD_RET_USAGE;
-=======
-	ret = uboot_ubifs_mount(vol_name);
-	if (ret)
-		return -1;
->>>>>>> 8c893cb8
 
 	debug("Using volume %s\n", argv[1]);
 
@@ -81,11 +71,7 @@
 }
 
 static int do_ubifs_umount(cmd_tbl_t *cmdtp, int flag, int argc,
-<<<<<<< HEAD
 			   char *const argv[])
-=======
-				char * const argv[])
->>>>>>> 8c893cb8
 {
 	if (argc != 1)
 		return CMD_RET_USAGE;
@@ -100,12 +86,7 @@
 	return 0;
 }
 
-<<<<<<< HEAD
 static int do_ubifs_ls(cmd_tbl_t *cmdtp, int flag, int argc, char *const argv[])
-=======
-static int do_ubifs_ls(cmd_tbl_t *cmdtp, int flag, int argc,
-			char * const argv[])
->>>>>>> 8c893cb8
 {
 	char *filename = "/";
 	int ret;
@@ -129,11 +110,7 @@
 }
 
 static int do_ubifs_load(cmd_tbl_t *cmdtp, int flag, int argc,
-<<<<<<< HEAD
 			 char *const argv[])
-=======
-				char * const argv[])
->>>>>>> 8c893cb8
 {
 	const char *filename;
 	int ret;
