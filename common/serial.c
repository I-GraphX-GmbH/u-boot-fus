--- conflicted
+++ resolved
@@ -173,14 +173,6 @@
 
 static struct serial_device *get_current(void)
 {
-<<<<<<< HEAD
-	struct serial_device *dev = serial_current;
-
-	if (!(gd->flags & GD_FLG_RELOC) || !dev)
-		dev = default_serial_console ();
-
-	return dev->init ();
-=======
 	struct serial_device *dev;
 
 	if (!(gd->flags & GD_FLG_RELOC) || !serial_current) {
@@ -192,86 +184,36 @@
 	} else
 		dev = serial_current;
 	return dev;
->>>>>>> 574a70c5
 }
 
 int serial_init(void)
 {
-<<<<<<< HEAD
-	struct serial_device *dev = serial_current;
-
-	if (!(gd->flags & GD_FLG_RELOC) || !dev)
-		dev = default_serial_console ();
-
-	dev->setbrg ();
-}
-
-int serial_getc (const device_t *pdev)
-{
-	struct serial_device *dev = serial_current;
-
-	if (!(gd->flags & GD_FLG_RELOC) || !dev)
-		dev = default_serial_console ();
-
-	return dev->getc (dev);
-}
-
-int serial_tstc (const device_t *pdev)
-{
-	struct serial_device *dev = serial_current;
-
-	if (!(gd->flags & GD_FLG_RELOC) || !dev)
-		dev = default_serial_console ();
-
-	return dev->tstc (dev);
-}
-
-void serial_putc (const device_t *pdev, const char c)
-{
-	struct serial_device *dev = serial_current;
-
-	if (!(gd->flags & GD_FLG_RELOC) || !dev)
-		dev = default_serial_console ();
-
-	dev->putc (dev, c);
-}
-
-void serial_puts (const device_t *pdev, const char *s)
-{
-	struct serial_device *dev = serial_current;
-
-	if (!(gd->flags & GD_FLG_RELOC) || !dev)
-		dev = default_serial_console ();
-
-	dev->puts (dev, s);
-=======
 	return get_current()->init();
-}
+{
 
 void serial_setbrg(void)
 {
 	get_current()->setbrg();
 }
 
-int serial_getc(void)
+int serial_getc(const device_t *pdev)
 {
 	return get_current()->getc();
 }
 
-int serial_tstc(void)
+int serial_tstc(const device_t *pdev)
 {
 	return get_current()->tstc();
 }
 
-void serial_putc(const char c)
+void serial_putc(const device_t *pdev, const char c)
 {
 	get_current()->putc(c);
 }
 
-void serial_puts(const char *s)
+void serial_puts(const device_t *pdev, const char *s)
 {
 	get_current()->puts(s);
->>>>>>> 574a70c5
 }
 
 #if CONFIG_POST & CONFIG_SYS_POST_UART
