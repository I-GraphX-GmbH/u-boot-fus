// SPDX-License-Identifier: GPL-2.0+
/*
 * (C) Copyright 2000
 * Wolfgang Denk, DENX Software Engineering, wd@denx.de.
 */

#include <common.h>
#include <autoboot.h>
#include <bootretry.h>
#include <cli.h>
#include <console.h>
#include <env.h>
#include <fdtdec.h>
#include <hash.h>
#include <memalign.h>
#include <menu.h>
#include <post.h>
#include <u-boot/sha256.h>
#include <bootcount.h>
#ifdef is_boot_from_usb
#include <environment.h>
#endif

DECLARE_GLOBAL_DATA_PTR;

#define XMK_STR(x)	#x
#define MK_STR(x)	XMK_STR(x)

#define MAX_DELAY_STOP_STR 32

#ifndef DEBUG_BOOTKEYS
#define DEBUG_BOOTKEYS 0
#endif
#define debug_bootkeys(fmt, args...)		\
	debug_cond(DEBUG_BOOTKEYS, fmt, ##args)

/* Stored value of bootdelay, used by autoboot_command() */
static int stored_bootdelay;
static int menukey;

#ifdef CONFIG_AUTOBOOT_ENCRYPTION
#define AUTOBOOT_STOP_STR_SHA256 CONFIG_AUTOBOOT_STOP_STR_SHA256
#else
#define AUTOBOOT_STOP_STR_SHA256 ""
#endif

#ifdef CONFIG_USE_AUTOBOOT_MENUKEY
#define AUTOBOOT_MENUKEY CONFIG_USE_AUTOBOOT_MENUKEY
#else
#define AUTOBOOT_MENUKEY 0
#endif

/*
 * Use a "constant-length" time compare function for this
 * hash compare:
 *
 * https://crackstation.net/hashing-security.htm
 */
static int slow_equals(u8 *a, u8 *b, int len)
{
	int diff = 0;
	int i;

	for (i = 0; i < len; i++)
		diff |= a[i] ^ b[i];

	return diff == 0;
}

/**
 * passwd_abort_sha256() - check for a hashed key sequence to abort booting
 *
 * This checks for the user entering a SHA256 hash within a given time.
 *
 * @etime: Timeout value ticks (stop when get_ticks() reachs this)
 * @return 0 if autoboot should continue, 1 if it should stop
 */
static int passwd_abort_sha256(uint64_t etime)
{
	const char *sha_env_str = env_get("bootstopkeysha256");
	u8 sha_env[SHA256_SUM_LEN];
	u8 *sha;
	char *presskey;
	const char *algo_name = "sha256";
	u_int presskey_len = 0;
	int abort = 0;
	int size = sizeof(sha);
	int ret;

	if (sha_env_str == NULL)
		sha_env_str = AUTOBOOT_STOP_STR_SHA256;

	/*
	 * Generate the binary value from the environment hash value
	 * so that we can compare this value with the computed hash
	 * from the user input
	 */
	ret = hash_parse_string(algo_name, sha_env_str, sha_env);
	if (ret) {
		printf("Hash %s not supported!\n", algo_name);
		return 0;
	}

	presskey = malloc_cache_aligned(MAX_DELAY_STOP_STR);
	sha = malloc_cache_aligned(SHA256_SUM_LEN);
	size = SHA256_SUM_LEN;
	/*
	 * We don't know how long the stop-string is, so we need to
	 * generate the sha256 hash upon each input character and
	 * compare the value with the one saved in the environment
	 */
	do {
		if (tstc()) {
			/* Check for input string overflow */
			if (presskey_len >= MAX_DELAY_STOP_STR) {
				free(presskey);
				free(sha);
				return 0;
			}

			presskey[presskey_len++] = getc();

			/* Calculate sha256 upon each new char */
			hash_block(algo_name, (const void *)presskey,
				   presskey_len, sha, &size);

			/* And check if sha matches saved value in env */
			if (slow_equals(sha, sha_env, SHA256_SUM_LEN))
				abort = 1;
		}
	} while (!abort && get_ticks() <= etime);

	free(presskey);
	free(sha);
	return abort;
}

/**
 * passwd_abort_key() - check for a key sequence to aborted booting
 *
 * This checks for the user entering a string within a given time.
 *
 * @etime: Timeout value ticks (stop when get_ticks() reachs this)
 * @return 0 if autoboot should continue, 1 if it should stop
 */
static int passwd_abort_key(uint64_t etime)
{
	int abort = 0;
	struct {
		char *str;
		u_int len;
		int retry;
	}
	delaykey[] = {
		{ .str = env_get("bootdelaykey"),  .retry = 1 },
		{ .str = env_get("bootstopkey"),   .retry = 0 },
	};

	char presskey[MAX_DELAY_STOP_STR];
	u_int presskey_len = 0;
	u_int presskey_max = 0;
	u_int i;

#  ifdef CONFIG_AUTOBOOT_DELAY_STR
	if (delaykey[0].str == NULL)
		delaykey[0].str = CONFIG_AUTOBOOT_DELAY_STR;
#  endif
#  ifdef CONFIG_AUTOBOOT_STOP_STR
	if (delaykey[1].str == NULL)
		delaykey[1].str = CONFIG_AUTOBOOT_STOP_STR;
#  endif

	for (i = 0; i < sizeof(delaykey) / sizeof(delaykey[0]); i++) {
		delaykey[i].len = delaykey[i].str == NULL ?
				    0 : strlen(delaykey[i].str);
		delaykey[i].len = delaykey[i].len > MAX_DELAY_STOP_STR ?
				    MAX_DELAY_STOP_STR : delaykey[i].len;

		presskey_max = presskey_max > delaykey[i].len ?
				    presskey_max : delaykey[i].len;

		debug_bootkeys("%s key:<%s>\n",
			       delaykey[i].retry ? "delay" : "stop",
			       delaykey[i].str ? delaykey[i].str : "NULL");
	}

	/* In order to keep up with incoming data, check timeout only
	 * when catch up.
	 */
	do {
		if (tstc()) {
			if (presskey_len < presskey_max) {
				presskey[presskey_len++] = getc();
			} else {
				for (i = 0; i < presskey_max - 1; i++)
					presskey[i] = presskey[i + 1];

				presskey[i] = getc();
			}
		}

		for (i = 0; i < sizeof(delaykey) / sizeof(delaykey[0]); i++) {
			if (delaykey[i].len > 0 &&
			    presskey_len >= delaykey[i].len &&
				memcmp(presskey + presskey_len -
					delaykey[i].len, delaykey[i].str,
					delaykey[i].len) == 0) {
					debug_bootkeys("got %skey\n",
						delaykey[i].retry ? "delay" :
						"stop");

				/* don't retry auto boot */
				if (!delaykey[i].retry)
					bootretry_dont_retry();
				abort = 1;
			}
		}
	} while (!abort && get_ticks() <= etime);

	return abort;
}

/***************************************************************************
 * Watch for 'delay' seconds for autoboot stop or autoboot delay string.
 * returns: 0 -  no key string, allow autoboot 1 - got key string, abort
 */
static int abortboot_key_sequence(int bootdelay)
{
	int abort;
	uint64_t etime = endtick(bootdelay);

#  ifdef CONFIG_AUTOBOOT_PROMPT
	/*
	 * CONFIG_AUTOBOOT_PROMPT includes the %d for all boards.
	 * To print the bootdelay value upon bootup.
	 */
	printf(CONFIG_AUTOBOOT_PROMPT, bootdelay);
#  endif

	if (IS_ENABLED(CONFIG_AUTOBOOT_ENCRYPTION))
		abort = passwd_abort_sha256(etime);
	else
		abort = passwd_abort_key(etime);
	if (!abort)
		debug_bootkeys("key timeout\n");

	return abort;
}

static int abortboot_single_key(int bootdelay)
{
	int abort = 0;
	unsigned long ts;

	printf("Hit any key to stop autoboot: %2d ", bootdelay);

	/*
	 * Check if key already pressed
	 */
	if (tstc()) {	/* we got a key press	*/
		(void) getc();  /* consume input	*/
		puts("\b\b\b 0");
		abort = 1;	/* don't auto boot	*/
	}

	while ((bootdelay > 0) && (!abort)) {
		--bootdelay;
		/* delay 1000 ms */
		ts = get_timer(0);
		do {
			if (tstc()) {	/* we got a key press	*/
				int key;

				abort  = 1;	/* don't auto boot	*/
				bootdelay = 0;	/* no more delay	*/
				key = getc(); /* consume input	*/
				if (IS_ENABLED(CONFIG_USE_AUTOBOOT_MENUKEY))
					menukey = key;
				break;
			}
			udelay(10000);
		} while (!abort && get_timer(ts) < 1000);

		printf("\b\b\b%2d ", bootdelay);
	}

	putc('\n');

	return abort;
}

static int abortboot(int bootdelay)
{
	int abort = 0;

	if (bootdelay >= 0) {
		if (IS_ENABLED(CONFIG_AUTOBOOT_KEYED))
			abort = abortboot_key_sequence(bootdelay);
		else
			abort = abortboot_single_key(bootdelay);
	}

	if (IS_ENABLED(CONFIG_SILENT_CONSOLE) && abort)
		gd->flags &= ~GD_FLG_SILENT;

	return abort;
}

static void process_fdt_options(const void *blob)
{
#ifdef CONFIG_SYS_TEXT_BASE
	ulong addr;

	/* Add an env variable to point to a kernel payload, if available */
	addr = fdtdec_get_config_int(gd->fdt_blob, "kernel-offset", 0);
	if (addr)
		env_set_addr("kernaddr", (void *)(CONFIG_SYS_TEXT_BASE + addr));

	/* Add an env variable to point to a root disk, if available */
	addr = fdtdec_get_config_int(gd->fdt_blob, "rootdisk-offset", 0);
	if (addr)
		env_set_addr("rootaddr", (void *)(CONFIG_SYS_TEXT_BASE + addr));
#endif /* CONFIG_SYS_TEXT_BASE */
}

const char *bootdelay_process(void)
{
	char *s;
	int bootdelay;

	bootcount_inc();

	s = env_get("bootdelay");
	bootdelay = (int)simple_strtol(s ? s : MK_STR(CONFIG_BOOTDELAY),
				       NULL, 10);

#if defined(is_boot_from_usb)
	if (is_boot_from_usb() && env_get("bootcmd_mfg")) {
		disconnect_from_pc();
		printf("Boot from USB for mfgtools\n");
		bootdelay = 0;
		set_default_env("Use default environment for \
				 mfgtools\n", 0);
	} else if (is_boot_from_usb()) {
		printf("Boot from USB for uuu\n");
#ifdef CONFIG_FASTBOOT
		env_set("bootcmd", "fastboot 0");
#endif
	} else {
		printf("Normal Boot\n");
	}
#endif

	if (IS_ENABLED(CONFIG_OF_CONTROL))
		bootdelay = fdtdec_get_config_int(gd->fdt_blob, "bootdelay",
						  bootdelay);

	debug("### main_loop entered: bootdelay=%d\n\n", bootdelay);

	if (IS_ENABLED(CONFIG_AUTOBOOT_MENU_SHOW))
		bootdelay = menu_show(bootdelay);
	bootretry_init_cmd_timeout();

#ifdef CONFIG_POST
	if (gd->flags & GD_FLG_POSTFAIL) {
		s = env_get("failbootcmd");
	} else
#endif /* CONFIG_POST */
	if (bootcount_error())
		s = env_get("altbootcmd");
	else
		s = env_get("bootcmd");

<<<<<<< HEAD
#if defined(is_boot_from_usb)
	if (is_boot_from_usb() && env_get("bootcmd_mfg")) {
		s = env_get("bootcmd_mfg");
		printf("Run bootcmd_mfg: %s\n", s);
	}
#endif

	process_fdt_options(gd->fdt_blob);
=======
	if (IS_ENABLED(CONFIG_OF_CONTROL))
		process_fdt_options(gd->fdt_blob);
>>>>>>> 412eca96
	stored_bootdelay = bootdelay;

	return s;
}

#ifdef CONFIG_CMD_UPDATE
/*
 * Board-specific code can reimplement board_check_for_recover() if needed
 */
enum update_action __board_check_for_recover(void) {
	return UPDATE_ACTION_UPDATE;
}
enum update_action board_check_for_recover(void)
	__attribute__((weak, alias("__board_check_for_recover")));
#endif

void autoboot_command(const char *s)
{
	debug("### main_loop: bootcmd=\"%s\"\n", s ? s : "<UNDEFINED>");

	if (stored_bootdelay != -1 && s && !abortboot(stored_bootdelay)) {
<<<<<<< HEAD
#ifdef CONFIG_CMD_UPDATE
		/* Before the boot command is executed, check if we should
		   load a system recovery or update script; which of these
		   should be tested is platform dependend. For example a
		   special button must be pressed at boot time to start a
		   recovery. So you have to override board_check_recovery() in
		   this case. By default we only check for updates. */
		if (update_script(board_check_for_recover(), NULL, NULL, 0))
#endif
		{
#if defined(CONFIG_AUTOBOOT_KEYED) && !defined(CONFIG_AUTOBOOT_KEYED_CTRLC)
			/* Disable Control C checking */
			int prev = disable_ctrlc(1);
#endif

		run_command_list(s, -1, 0);

#if defined(CONFIG_AUTOBOOT_KEYED) && !defined(CONFIG_AUTOBOOT_KEYED_CTRLC)
			/* Restore Control C checking */
			disable_ctrlc(prev);
#endif

#ifdef CONFIG_CMD_UPDATE
			/* The bootcmd usually only returns if booting failed.
			   Then we assume that the system is not correctly
			   installed and try to load an install script */
			update_script(UPDATE_ACTION_INSTALL, NULL, NULL, 0);
#endif
		}
=======
		bool lock;
		int prev;

		lock = IS_ENABLED(CONFIG_AUTOBOOT_KEYED) &&
			!IS_ENABLED(CONFIG_AUTOBOOT_KEYED_CTRLC);
		if (lock)
			prev = disable_ctrlc(1); /* disable Ctrl-C checking */

		run_command_list(s, -1, 0);

		if (lock)
			disable_ctrlc(prev);	/* restore Ctrl-C checking */
>>>>>>> 412eca96
	}

	if (IS_ENABLED(CONFIG_USE_AUTOBOOT_MENUKEY) &&
	    menukey == AUTOBOOT_MENUKEY) {
		s = env_get("menucmd");
		if (s)
			run_command_list(s, -1, 0);
	}
}<|MERGE_RESOLUTION|>--- conflicted
+++ resolved
@@ -18,7 +18,7 @@
 #include <u-boot/sha256.h>
 #include <bootcount.h>
 #ifdef is_boot_from_usb
-#include <environment.h>
+#include <env.h>
 #endif
 
 DECLARE_GLOBAL_DATA_PTR;
@@ -339,7 +339,7 @@
 		disconnect_from_pc();
 		printf("Boot from USB for mfgtools\n");
 		bootdelay = 0;
-		set_default_env("Use default environment for \
+		env_set_default("Use default environment for \
 				 mfgtools\n", 0);
 	} else if (is_boot_from_usb()) {
 		printf("Boot from USB for uuu\n");
@@ -371,7 +371,6 @@
 	else
 		s = env_get("bootcmd");
 
-<<<<<<< HEAD
 #if defined(is_boot_from_usb)
 	if (is_boot_from_usb() && env_get("bootcmd_mfg")) {
 		s = env_get("bootcmd_mfg");
@@ -379,11 +378,8 @@
 	}
 #endif
 
-	process_fdt_options(gd->fdt_blob);
-=======
 	if (IS_ENABLED(CONFIG_OF_CONTROL))
 		process_fdt_options(gd->fdt_blob);
->>>>>>> 412eca96
 	stored_bootdelay = bootdelay;
 
 	return s;
@@ -405,7 +401,6 @@
 	debug("### main_loop: bootcmd=\"%s\"\n", s ? s : "<UNDEFINED>");
 
 	if (stored_bootdelay != -1 && s && !abortboot(stored_bootdelay)) {
-<<<<<<< HEAD
 #ifdef CONFIG_CMD_UPDATE
 		/* Before the boot command is executed, check if we should
 		   load a system recovery or update script; which of these
@@ -416,17 +411,18 @@
 		if (update_script(board_check_for_recover(), NULL, NULL, 0))
 #endif
 		{
-#if defined(CONFIG_AUTOBOOT_KEYED) && !defined(CONFIG_AUTOBOOT_KEYED_CTRLC)
-			/* Disable Control C checking */
-			int prev = disable_ctrlc(1);
-#endif
-
-		run_command_list(s, -1, 0);
-
-#if defined(CONFIG_AUTOBOOT_KEYED) && !defined(CONFIG_AUTOBOOT_KEYED_CTRLC)
-			/* Restore Control C checking */
-			disable_ctrlc(prev);
-#endif
+			bool lock;
+			int prev;
+
+			lock = IS_ENABLED(CONFIG_AUTOBOOT_KEYED) &&
+				!IS_ENABLED(CONFIG_AUTOBOOT_KEYED_CTRLC);
+			if (lock)
+				prev = disable_ctrlc(1); /* disable Ctrl-C checking */
+
+			run_command_list(s, -1, 0);
+
+			if (lock)
+				disable_ctrlc(prev);	/* restore Ctrl-C checking */
 
 #ifdef CONFIG_CMD_UPDATE
 			/* The bootcmd usually only returns if booting failed.
@@ -435,20 +431,6 @@
 			update_script(UPDATE_ACTION_INSTALL, NULL, NULL, 0);
 #endif
 		}
-=======
-		bool lock;
-		int prev;
-
-		lock = IS_ENABLED(CONFIG_AUTOBOOT_KEYED) &&
-			!IS_ENABLED(CONFIG_AUTOBOOT_KEYED_CTRLC);
-		if (lock)
-			prev = disable_ctrlc(1); /* disable Ctrl-C checking */
-
-		run_command_list(s, -1, 0);
-
-		if (lock)
-			disable_ctrlc(prev);	/* restore Ctrl-C checking */
->>>>>>> 412eca96
 	}
 
 	if (IS_ENABLED(CONFIG_USE_AUTOBOOT_MENUKEY) &&
