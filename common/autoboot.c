// SPDX-License-Identifier: GPL-2.0+
/*
 * (C) Copyright 2000
 * Wolfgang Denk, DENX Software Engineering, wd@denx.de.
 */

#include <common.h>
#include <autoboot.h>
#include <bootretry.h>
#include <cli.h>
#include <command.h>
#include <console.h>
#include <env.h>
#include <fdtdec.h>
#include <hash.h>
#include <malloc.h>
#include <memalign.h>
#include <menu.h>
#include <post.h>
#include <time.h>
#include <u-boot/sha256.h>
#include <bootcount.h>
#include <update.h>			/* enum update_action */
#ifdef is_boot_from_usb
#include <env.h>
#endif

DECLARE_GLOBAL_DATA_PTR;

#define XMK_STR(x)	#x
#define MK_STR(x)	XMK_STR(x)

#define MAX_DELAY_STOP_STR 32

#ifndef DEBUG_BOOTKEYS
#define DEBUG_BOOTKEYS 0
#endif
#define debug_bootkeys(fmt, args...)		\
	debug_cond(DEBUG_BOOTKEYS, fmt, ##args)

/* Stored value of bootdelay, used by autoboot_command() */
static int stored_bootdelay;
static int menukey;
<<<<<<< HEAD

#ifdef CONFIG_AUTOBOOT_ENCRYPTION
#define AUTOBOOT_STOP_STR_SHA256 CONFIG_AUTOBOOT_STOP_STR_SHA256
#else
#define AUTOBOOT_STOP_STR_SHA256 ""
#endif

=======

#ifdef CONFIG_AUTOBOOT_ENCRYPTION
#define AUTOBOOT_STOP_STR_SHA256 CONFIG_AUTOBOOT_STOP_STR_SHA256
#else
#define AUTOBOOT_STOP_STR_SHA256 ""
#endif

>>>>>>> 0ea138a2
#ifdef CONFIG_USE_AUTOBOOT_MENUKEY
#define AUTOBOOT_MENUKEY CONFIG_USE_AUTOBOOT_MENUKEY
#else
#define AUTOBOOT_MENUKEY 0
#endif

/*
 * Use a "constant-length" time compare function for this
 * hash compare:
 *
 * https://crackstation.net/hashing-security.htm
 */
static int slow_equals(u8 *a, u8 *b, int len)
{
	int diff = 0;
	int i;

	for (i = 0; i < len; i++)
		diff |= a[i] ^ b[i];

	return diff == 0;
}

/**
 * passwd_abort_sha256() - check for a hashed key sequence to abort booting
 *
 * This checks for the user entering a SHA256 hash within a given time.
 *
 * @etime: Timeout value ticks (stop when get_ticks() reachs this)
 * @return 0 if autoboot should continue, 1 if it should stop
 */
static int passwd_abort_sha256(uint64_t etime)
{
	const char *sha_env_str = env_get("bootstopkeysha256");
	u8 sha_env[SHA256_SUM_LEN];
	u8 *sha;
	char *presskey;
	const char *algo_name = "sha256";
	u_int presskey_len = 0;
	int abort = 0;
	int size = sizeof(sha);
	int ret;

	if (sha_env_str == NULL)
		sha_env_str = AUTOBOOT_STOP_STR_SHA256;

	/*
	 * Generate the binary value from the environment hash value
	 * so that we can compare this value with the computed hash
	 * from the user input
	 */
	ret = hash_parse_string(algo_name, sha_env_str, sha_env);
	if (ret) {
		printf("Hash %s not supported!\n", algo_name);
		return 0;
	}

	presskey = malloc_cache_aligned(MAX_DELAY_STOP_STR);
	sha = malloc_cache_aligned(SHA256_SUM_LEN);
	size = SHA256_SUM_LEN;
	/*
	 * We don't know how long the stop-string is, so we need to
	 * generate the sha256 hash upon each input character and
	 * compare the value with the one saved in the environment
	 */
	do {
		if (tstc()) {
			/* Check for input string overflow */
			if (presskey_len >= MAX_DELAY_STOP_STR) {
				free(presskey);
				free(sha);
				return 0;
			}

			presskey[presskey_len++] = getc();

			/* Calculate sha256 upon each new char */
			hash_block(algo_name, (const void *)presskey,
				   presskey_len, sha, &size);

			/* And check if sha matches saved value in env */
			if (slow_equals(sha, sha_env, SHA256_SUM_LEN))
				abort = 1;
		}
	} while (!abort && get_ticks() <= etime);

	free(presskey);
	free(sha);
	return abort;
}

/**
 * passwd_abort_key() - check for a key sequence to aborted booting
 *
 * This checks for the user entering a string within a given time.
 *
 * @etime: Timeout value ticks (stop when get_ticks() reachs this)
 * @return 0 if autoboot should continue, 1 if it should stop
 */
static int passwd_abort_key(uint64_t etime)
{
	int abort = 0;
	struct {
		char *str;
		u_int len;
		int retry;
	}
	delaykey[] = {
		{ .str = env_get("bootdelaykey"),  .retry = 1 },
		{ .str = env_get("bootstopkey"),   .retry = 0 },
	};

	char presskey[MAX_DELAY_STOP_STR];
	u_int presskey_len = 0;
	u_int presskey_max = 0;
	u_int i;

#  ifdef CONFIG_AUTOBOOT_DELAY_STR
	if (delaykey[0].str == NULL)
		delaykey[0].str = CONFIG_AUTOBOOT_DELAY_STR;
#  endif
#  ifdef CONFIG_AUTOBOOT_STOP_STR
	if (delaykey[1].str == NULL)
		delaykey[1].str = CONFIG_AUTOBOOT_STOP_STR;
#  endif

	for (i = 0; i < sizeof(delaykey) / sizeof(delaykey[0]); i++) {
		delaykey[i].len = delaykey[i].str == NULL ?
				    0 : strlen(delaykey[i].str);
		delaykey[i].len = delaykey[i].len > MAX_DELAY_STOP_STR ?
				    MAX_DELAY_STOP_STR : delaykey[i].len;

		presskey_max = presskey_max > delaykey[i].len ?
				    presskey_max : delaykey[i].len;

		debug_bootkeys("%s key:<%s>\n",
			       delaykey[i].retry ? "delay" : "stop",
			       delaykey[i].str ? delaykey[i].str : "NULL");
	}

	/* In order to keep up with incoming data, check timeout only
	 * when catch up.
	 */
	do {
		if (tstc()) {
			if (presskey_len < presskey_max) {
				presskey[presskey_len++] = getc();
			} else {
				for (i = 0; i < presskey_max - 1; i++)
					presskey[i] = presskey[i + 1];

				presskey[i] = getc();
			}
		}

		for (i = 0; i < sizeof(delaykey) / sizeof(delaykey[0]); i++) {
			if (delaykey[i].len > 0 &&
			    presskey_len >= delaykey[i].len &&
				memcmp(presskey + presskey_len -
					delaykey[i].len, delaykey[i].str,
					delaykey[i].len) == 0) {
					debug_bootkeys("got %skey\n",
						delaykey[i].retry ? "delay" :
						"stop");

				/* don't retry auto boot */
				if (!delaykey[i].retry)
					bootretry_dont_retry();
				abort = 1;
			}
		}
	} while (!abort && get_ticks() <= etime);

	return abort;
}

/***************************************************************************
 * Watch for 'delay' seconds for autoboot stop or autoboot delay string.
 * returns: 0 -  no key string, allow autoboot 1 - got key string, abort
 */
static int abortboot_key_sequence(int bootdelay)
{
	int abort;
	uint64_t etime = endtick(bootdelay);

#  ifdef CONFIG_AUTOBOOT_PROMPT
	/*
	 * CONFIG_AUTOBOOT_PROMPT includes the %d for all boards.
	 * To print the bootdelay value upon bootup.
	 */
	printf(CONFIG_AUTOBOOT_PROMPT, bootdelay);
#  endif

	if (IS_ENABLED(CONFIG_AUTOBOOT_ENCRYPTION))
		abort = passwd_abort_sha256(etime);
	else
		abort = passwd_abort_key(etime);
	if (!abort)
		debug_bootkeys("key timeout\n");

	return abort;
}

static int abortboot_single_key(int bootdelay)
{
	int abort = 0;
	unsigned long ts;

	printf("Hit any key to stop autoboot: %2d ", bootdelay);

	/*
	 * Check if key already pressed
	 */
	if (tstc()) {	/* we got a key press	*/
		(void) getc();  /* consume input	*/
		puts("\b\b\b 0");
		abort = 1;	/* don't auto boot	*/
	}

	while ((bootdelay > 0) && (!abort)) {
		--bootdelay;
		/* delay 1000 ms */
		ts = get_timer(0);
		do {
			if (tstc()) {	/* we got a key press	*/
				int key;

				abort  = 1;	/* don't auto boot	*/
				bootdelay = 0;	/* no more delay	*/
				key = getc(); /* consume input	*/
				if (IS_ENABLED(CONFIG_USE_AUTOBOOT_MENUKEY))
					menukey = key;
				break;
			}
			udelay(10000);
		} while (!abort && get_timer(ts) < 1000);

		printf("\b\b\b%2d ", bootdelay);
	}

	putc('\n');

	return abort;
}

static int abortboot(int bootdelay)
{
	int abort = 0;

	if (bootdelay >= 0) {
		if (IS_ENABLED(CONFIG_AUTOBOOT_KEYED))
			abort = abortboot_key_sequence(bootdelay);
		else
			abort = abortboot_single_key(bootdelay);
	}

	if (IS_ENABLED(CONFIG_SILENT_CONSOLE) && abort)
		gd->flags &= ~GD_FLG_SILENT;

	return abort;
}

static void process_fdt_options(const void *blob)
{
#ifdef CONFIG_SYS_TEXT_BASE
	ulong addr;

	/* Add an env variable to point to a kernel payload, if available */
	addr = fdtdec_get_config_int(gd->fdt_blob, "kernel-offset", 0);
	if (addr)
		env_set_addr("kernaddr", (void *)(CONFIG_SYS_TEXT_BASE + addr));

	/* Add an env variable to point to a root disk, if available */
	addr = fdtdec_get_config_int(gd->fdt_blob, "rootdisk-offset", 0);
	if (addr)
		env_set_addr("rootaddr", (void *)(CONFIG_SYS_TEXT_BASE + addr));
#endif /* CONFIG_SYS_TEXT_BASE */
}

const char *bootdelay_process(void)
{
	char *s;
	int bootdelay;

	bootcount_inc();

	s = env_get("bootdelay");
	bootdelay = (int)simple_strtol(s ? s : MK_STR(CONFIG_BOOTDELAY),
				       NULL, 10);

	if (IS_ENABLED(CONFIG_OF_CONTROL))
		bootdelay = fdtdec_get_config_int(gd->fdt_blob, "bootdelay",
						  bootdelay);

#if defined(is_boot_from_usb)
	if (is_boot_from_usb() && env_get("bootcmd_mfg")) {
		disconnect_from_pc();
		printf("Boot from USB for mfgtools\n");
		bootdelay = 0;
		env_set_default("Use default environment for \
				 mfgtools\n", 0);
	} else if (is_boot_from_usb()) {
		printf("Boot from USB for uuu\n");
#ifdef CONFIG_FASTBOOT
		env_set("bootcmd", "fastboot 0");
#endif
	} else {
		printf("Normal Boot\n");
	}
#endif

<<<<<<< HEAD
	if (IS_ENABLED(CONFIG_OF_CONTROL))
		bootdelay = fdtdec_get_config_int(gd->fdt_blob, "bootdelay",
						  bootdelay);

=======
>>>>>>> 0ea138a2
	debug("### main_loop entered: bootdelay=%d\n\n", bootdelay);

	if (IS_ENABLED(CONFIG_AUTOBOOT_MENU_SHOW))
		bootdelay = menu_show(bootdelay);
	bootretry_init_cmd_timeout();

#ifdef CONFIG_POST
	if (gd->flags & GD_FLG_POSTFAIL) {
		s = env_get("failbootcmd");
	} else
#endif /* CONFIG_POST */
	if (bootcount_error())
		s = env_get("altbootcmd");
	else
		s = env_get("bootcmd");

#if defined(is_boot_from_usb)
	if (is_boot_from_usb() && env_get("bootcmd_mfg")) {
		s = env_get("bootcmd_mfg");
		printf("Run bootcmd_mfg: %s\n", s);
	}
#endif

	if (IS_ENABLED(CONFIG_OF_CONTROL))
		process_fdt_options(gd->fdt_blob);
	stored_bootdelay = bootdelay;

	return s;
}

#ifdef CONFIG_CMD_UPDATE
/*
 * Board-specific code can reimplement board_check_for_recover() if needed
 */
enum update_action __board_check_for_recover(void) {
	return UPDATE_ACTION_UPDATE;
}
enum update_action board_check_for_recover(void)
	__attribute__((weak, alias("__board_check_for_recover")));
#endif

void autoboot_command(const char *s)
{
	debug("### main_loop: bootcmd=\"%s\"\n", s ? s : "<UNDEFINED>");

	if (stored_bootdelay != -1 && s && !abortboot(stored_bootdelay)) {
<<<<<<< HEAD
#ifdef CONFIG_CMD_UPDATE
		/* Before the boot command is executed, check if we should
		   load a system recovery or update script; which of these
		   should be tested is platform dependend. For example a
		   special button must be pressed at boot time to start a
		   recovery. So you have to override board_check_recovery() in
		   this case. By default we only check for updates. */
		if (update_script(board_check_for_recover(), NULL, NULL, 0))
#endif
		{
			bool lock;
			int prev;

			lock = IS_ENABLED(CONFIG_AUTOBOOT_KEYED) &&
				!IS_ENABLED(CONFIG_AUTOBOOT_KEYED_CTRLC);
			if (lock)
				prev = disable_ctrlc(1); /* disable Ctrl-C checking */
=======
		bool lock;
		int prev;

		lock = IS_ENABLED(CONFIG_AUTOBOOT_KEYED) &&
			!IS_ENABLED(CONFIG_AUTOBOOT_KEYED_CTRLC);
		if (lock)
			prev = disable_ctrlc(1); /* disable Ctrl-C checking */
>>>>>>> 0ea138a2

			run_command_list(s, -1, 0);

<<<<<<< HEAD
			if (lock)
				disable_ctrlc(prev);	/* restore Ctrl-C checking */

#ifdef CONFIG_CMD_UPDATE
			/* The bootcmd usually only returns if booting failed.
			   Then we assume that the system is not correctly
			   installed and try to load an install script */
			update_script(UPDATE_ACTION_INSTALL, NULL, NULL, 0);
#endif
		}
=======
		if (lock)
			disable_ctrlc(prev);	/* restore Ctrl-C checking */
>>>>>>> 0ea138a2
	}

	if (IS_ENABLED(CONFIG_USE_AUTOBOOT_MENUKEY) &&
	    menukey == AUTOBOOT_MENUKEY) {
		s = env_get("menucmd");
		if (s)
			run_command_list(s, -1, 0);
	}
}<|MERGE_RESOLUTION|>--- conflicted
+++ resolved
@@ -41,7 +41,6 @@
 /* Stored value of bootdelay, used by autoboot_command() */
 static int stored_bootdelay;
 static int menukey;
-<<<<<<< HEAD
 
 #ifdef CONFIG_AUTOBOOT_ENCRYPTION
 #define AUTOBOOT_STOP_STR_SHA256 CONFIG_AUTOBOOT_STOP_STR_SHA256
@@ -49,15 +48,6 @@
 #define AUTOBOOT_STOP_STR_SHA256 ""
 #endif
 
-=======
-
-#ifdef CONFIG_AUTOBOOT_ENCRYPTION
-#define AUTOBOOT_STOP_STR_SHA256 CONFIG_AUTOBOOT_STOP_STR_SHA256
-#else
-#define AUTOBOOT_STOP_STR_SHA256 ""
-#endif
-
->>>>>>> 0ea138a2
 #ifdef CONFIG_USE_AUTOBOOT_MENUKEY
 #define AUTOBOOT_MENUKEY CONFIG_USE_AUTOBOOT_MENUKEY
 #else
@@ -369,13 +359,6 @@
 	}
 #endif
 
-<<<<<<< HEAD
-	if (IS_ENABLED(CONFIG_OF_CONTROL))
-		bootdelay = fdtdec_get_config_int(gd->fdt_blob, "bootdelay",
-						  bootdelay);
-
-=======
->>>>>>> 0ea138a2
 	debug("### main_loop entered: bootdelay=%d\n\n", bootdelay);
 
 	if (IS_ENABLED(CONFIG_AUTOBOOT_MENU_SHOW))
@@ -422,7 +405,6 @@
 	debug("### main_loop: bootcmd=\"%s\"\n", s ? s : "<UNDEFINED>");
 
 	if (stored_bootdelay != -1 && s && !abortboot(stored_bootdelay)) {
-<<<<<<< HEAD
 #ifdef CONFIG_CMD_UPDATE
 		/* Before the boot command is executed, check if we should
 		   load a system recovery or update script; which of these
@@ -440,19 +422,9 @@
 				!IS_ENABLED(CONFIG_AUTOBOOT_KEYED_CTRLC);
 			if (lock)
 				prev = disable_ctrlc(1); /* disable Ctrl-C checking */
-=======
-		bool lock;
-		int prev;
-
-		lock = IS_ENABLED(CONFIG_AUTOBOOT_KEYED) &&
-			!IS_ENABLED(CONFIG_AUTOBOOT_KEYED_CTRLC);
-		if (lock)
-			prev = disable_ctrlc(1); /* disable Ctrl-C checking */
->>>>>>> 0ea138a2
 
 			run_command_list(s, -1, 0);
 
-<<<<<<< HEAD
 			if (lock)
 				disable_ctrlc(prev);	/* restore Ctrl-C checking */
 
@@ -463,10 +435,6 @@
 			update_script(UPDATE_ACTION_INSTALL, NULL, NULL, 0);
 #endif
 		}
-=======
-		if (lock)
-			disable_ctrlc(prev);	/* restore Ctrl-C checking */
->>>>>>> 0ea138a2
 	}
 
 	if (IS_ENABLED(CONFIG_USE_AUTOBOOT_MENUKEY) &&
