--- conflicted
+++ resolved
@@ -307,14 +307,9 @@
 	bootlimit = env_get_ulong("bootlimit", 10, 0);
 #endif /* CONFIG_BOOTCOUNT_LIMIT */
 
-<<<<<<< HEAD
-	s = getenv("bootdelay");
+	s = env_get("bootdelay");
 	bootdelay = (int)simple_strtol(s ? s : MK_STR(CONFIG_BOOTDELAY),
 				       NULL, 10);
-=======
-	s = env_get("bootdelay");
-	bootdelay = s ? (int)simple_strtol(s, NULL, 10) : CONFIG_BOOTDELAY;
->>>>>>> 83f07da0
 
 #ifdef CONFIG_OF_CONTROL
 	bootdelay = fdtdec_get_config_int(gd->fdt_blob, "bootdelay",
