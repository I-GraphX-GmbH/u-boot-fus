/*
 * (C) Copyright 2000, 2001
 * Rich Ireland, Enterasys Networks, rireland@enterasys.com.
 *
 * See file CREDITS for list of people who contributed to this
 * project.
 *
 * This program is free software; you can redistribute it and/or
 * modify it under the terms of the GNU General Public License as
 * published by the Free Software Foundation; either version 2 of
 * the License, or (at your option) any later version.
 *
 * This program is distributed in the hope that it will be useful,
 * but WITHOUT ANY WARRANTY; without even the implied warranty of
 * MERCHANTABILITY or FITNESS FOR A PARTICULAR PURPOSE.  See the
 * GNU General Public License for more details.
 *
 * You should have received a copy of the GNU General Public License
 * along with this program; if not, write to the Free Software
 * Foundation, Inc., 59 Temple Place, Suite 330, Boston,
 * MA 02111-1307 USA
 *
 */

/*
 *  FPGA support
 */
#include <common.h>
#include <command.h>
#include <fpga.h>
#include <malloc.h>

/* Local functions */
static int fpga_get_op(char *opstr);

/* Local defines */
#define FPGA_NONE   -1
#define FPGA_INFO   0
#define FPGA_LOAD   1
#define FPGA_LOADB  2
#define FPGA_DUMP   3
#define FPGA_LOADMK 4

/* ------------------------------------------------------------------------- */
/* command form:
 *   fpga <op> <device number> <data addr> <datasize>
 * where op is 'load', 'dump', or 'info'
 * If there is no device number field, the fpga environment variable is used.
 * If there is no data addr field, the fpgadata environment variable is used.
 * The info command requires no data address field.
 */
int do_fpga(cmd_tbl_t *cmdtp, int flag, int argc, char *const argv[])
{
	int op, dev = FPGA_INVALID_DEVICE;
	size_t data_size = 0;
	void *fpga_data = NULL;
	char *devstr = getenv("fpga");
	char *datastr = getenv("fpgadata");
	int rc = FPGA_FAIL;
	int wrong_parms = 0;
#if defined(CONFIG_FIT)
	const char *fit_uname = NULL;
	ulong fit_addr;
#endif

	if (devstr)
		dev = (int) simple_strtoul(devstr, NULL, 16);
	if (datastr)
		fpga_data = (void *)simple_strtoul(datastr, NULL, 16);

	switch (argc) {
	case 5:		/* fpga <op> <dev> <data> <datasize> */
		data_size = simple_strtoul(argv[4], NULL, 16);

	case 4:		/* fpga <op> <dev> <data> */
#if defined(CONFIG_FIT)
		if (fit_parse_subimage(argv[3], (ulong)fpga_data,
				       &fit_addr, &fit_uname)) {
			fpga_data = (void *)fit_addr;
			debug("*  fpga: subimage '%s' from FIT image ",
			      fit_uname);
			debug("at 0x%08lx\n", fit_addr);
		} else
#endif
		{
<<<<<<< HEAD
			fpga_data = (void *)parse_loadaddr(argv[3], NULL);
=======
			fpga_data = (void *)simple_strtoul(argv[3], NULL, 16);
>>>>>>> f269e3dc
			debug("*  fpga: cmdline image address = 0x%08lx\n",
			      (ulong)fpga_data);
		}
		debug("%s: fpga_data = 0x%x\n", __func__, (uint)fpga_data);

	case 3:		/* fpga <op> <dev | data addr> */
		dev = (int)simple_strtoul(argv[2], NULL, 16);
		debug("%s: device = %d\n", __func__, dev);
		/* FIXME - this is a really weak test */
		if ((argc == 3) && (dev > fpga_count())) {
			/* must be buffer ptr */
			debug("%s: Assuming buffer pointer in arg 3\n",
			      __func__);

#if defined(CONFIG_FIT)
			if (fit_parse_subimage(argv[2], (ulong)fpga_data,
					       &fit_addr, &fit_uname)) {
				fpga_data = (void *)fit_addr;
				debug("*  fpga: subimage '%s' from FIT image ",
				      fit_uname);
				debug("at 0x%08lx\n", fit_addr);
			} else
#endif
			{
				fpga_data = (void *)dev;
				debug("*  fpga: cmdline image addr = 0x%08lx\n",
				      (ulong)fpga_data);
			}

			debug("%s: fpga_data = 0x%x\n",
			      __func__, (uint)fpga_data);
			dev = FPGA_INVALID_DEVICE;	/* reset device num */
		}

	case 2:		/* fpga <op> */
		op = (int)fpga_get_op(argv[1]);
		break;

	default:
		debug("%s: Too many or too few args (%d)\n", __func__, argc);
		op = FPGA_NONE;	/* force usage display */
		break;
	}

	if (dev == FPGA_INVALID_DEVICE) {
		puts("FPGA device not specified\n");
		op = FPGA_NONE;
	}

	switch (op) {
	case FPGA_NONE:
	case FPGA_INFO:
		break;
	case FPGA_LOAD:
	case FPGA_LOADB:
	case FPGA_DUMP:
		if (!fpga_data || !data_size)
			wrong_parms = 1;
		break;
	case FPGA_LOADMK:
		if (!fpga_data)
			wrong_parms = 1;
		break;
	}

	if (wrong_parms) {
		puts("Wrong parameters for FPGA request\n");
		op = FPGA_NONE;
	}

	switch (op) {
	case FPGA_NONE:
		return CMD_RET_USAGE;

	case FPGA_INFO:
		rc = fpga_info(dev);
		break;

	case FPGA_LOAD:
		rc = fpga_load(dev, fpga_data, data_size);
		break;

	case FPGA_LOADB:
		rc = fpga_loadbitstream(dev, fpga_data, data_size);
		break;

	case FPGA_LOADMK:
		switch (genimg_get_format(fpga_data)) {
		case IMAGE_FORMAT_LEGACY:
			{
				image_header_t *hdr =
						(image_header_t *)fpga_data;
				ulong data;

				data = (ulong)image_get_data(hdr);
				data_size = image_get_data_size(hdr);
				rc = fpga_load(dev, (void *)data, data_size);
			}
			break;
#if defined(CONFIG_FIT)
		case IMAGE_FORMAT_FIT:
			{
				const void *fit_hdr = (const void *)fpga_data;
				int noffset;
				const void *fit_data;

				if (fit_uname == NULL) {
					puts("No FIT subimage unit name\n");
					return 1;
				}

				if (!fit_check_format(fit_hdr)) {
					puts("Bad FIT image format\n");
					return 1;
				}

				/* get fpga component image node offset */
				noffset = fit_image_get_node(fit_hdr,
							     fit_uname);
				if (noffset < 0) {
					printf("Can't find '%s' FIT subimage\n",
					       fit_uname);
					return 1;
				}

				/* verify integrity */
				if (!fit_image_verify(fit_hdr, noffset)) {
					puts ("Bad Data Hash\n");
					return 1;
				}

				/* get fpga subimage data address and length */
				if (fit_image_get_data(fit_hdr, noffset,
						       &fit_data, &data_size)) {
					puts("Fpga subimage data not found\n");
					return 1;
				}

				rc = fpga_load(dev, fit_data, data_size);
			}
			break;
#endif
		default:
			puts("** Unknown image type\n");
			rc = FPGA_FAIL;
			break;
		}
		break;

	case FPGA_DUMP:
		rc = fpga_dump(dev, fpga_data, data_size);
		break;

	default:
		printf("Unknown operation\n");
		return CMD_RET_USAGE;
	}
	return rc;
}

/*
 * Map op to supported operations.  We don't use a table since we
 * would just have to relocate it from flash anyway.
 */
static int fpga_get_op(char *opstr)
{
	int op = FPGA_NONE;

	if (!strcmp("info", opstr))
		op = FPGA_INFO;
	else if (!strcmp("loadb", opstr))
		op = FPGA_LOADB;
	else if (!strcmp("load", opstr))
		op = FPGA_LOAD;
	else if (!strcmp("loadmk", opstr))
		op = FPGA_LOADMK;
	else if (!strcmp("dump", opstr))
		op = FPGA_DUMP;

	if (op == FPGA_NONE)
		printf("Unknown fpga operation \"%s\"\n", opstr);

	return op;
}

U_BOOT_CMD(fpga, 6, 1, do_fpga,
	   "loadable FPGA image support",
	   "[operation type] [device number] [image address] [image size]\n"
	   "fpga operations:\n"
	   "  dump\t[dev]\t\t\tLoad device to memory buffer\n"
	   "  info\t[dev]\t\t\tlist known device information\n"
	   "  load\t[dev] [address] [size]\tLoad device from memory buffer\n"
	   "  loadb\t[dev] [address] [size]\t"
	   "Load device from bitstream buffer (Xilinx only)\n"
	   "  loadmk [dev] [address]\tLoad device generated with mkimage"
#if defined(CONFIG_FIT)
	   "\n"
	   "\tFor loadmk operating on FIT format uImage address must include\n"
	   "\tsubimage unit name in the form of addr:<subimg_uname>"
#endif
);<|MERGE_RESOLUTION|>--- conflicted
+++ resolved
@@ -83,11 +83,7 @@
 		} else
 #endif
 		{
-<<<<<<< HEAD
 			fpga_data = (void *)parse_loadaddr(argv[3], NULL);
-=======
-			fpga_data = (void *)simple_strtoul(argv[3], NULL, 16);
->>>>>>> f269e3dc
 			debug("*  fpga: cmdline image address = 0x%08lx\n",
 			      (ulong)fpga_data);
 		}
