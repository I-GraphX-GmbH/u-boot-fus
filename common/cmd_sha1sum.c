/*
 * (C) Copyright 2011
 * Joe Hershberger, National Instruments, joe.hershberger@ni.com
 *
 * (C) Copyright 2000
 * Wolfgang Denk, DENX Software Engineering, wd@denx.de.
 *
 * See file CREDITS for list of people who contributed to this
 * project.
 *
 * This program is free software; you can redistribute it and/or
 * modify it under the terms of the GNU General Public License as
 * published by the Free Software Foundation; either version 2 of
 * the License, or (at your option) any later version.
 *
 * This program is distributed in the hope that it will be useful,
 * but WITHOUT ANY WARRANTY; without even the implied warranty of
 * MERCHANTABILITY or FITNESS FOR A PARTICULAR PURPOSE.  See the
 * GNU General Public License for more details.
 *
 * You should have received a copy of the GNU General Public License
 * along with this program; if not, write to the Free Software
 * Foundation, Inc., 59 Temple Place, Suite 330, Boston,
 * MA 02111-1307 USA
 */

#include <common.h>
#include <command.h>
#include <hash.h>
#include <sha1.h>

int do_sha1sum(cmd_tbl_t *cmdtp, int flag, int argc, char * const argv[])
{
	int verify = 0;
	int ac;
	char * const *av;

	if (argc < 3)
		return CMD_RET_USAGE;

	av = argv + 1;
	ac = argc - 1;
#ifdef CONFIG_SHA1SUM_VERIFY
	if (strcmp(*av, "-v") == 0) {
		verify = 1;
		av++;
		ac--;
	}
#endif

<<<<<<< HEAD
	addr = simple_strtoul(*av++, NULL, 16);
	len = simple_strtoul(*av++, NULL, 16);

	sha1_csum_wd((unsigned char *) addr, len, output, CHUNKSZ_SHA1);

	if (!verify) {
		printf("SHA1 for %08lx ... %08lx ==> ", addr, addr + len - 1);
		for (i = 0; i < 20; i++)
			printf("%02x", output[i]);
		printf("\n");

		if (ac > 2)
			store_result(output, *av);
	} else {
		char *verify_str = *av++;

		if (parse_verify_sum(verify_str, vsum)) {
			printf("ERROR: %s does not contain a valid SHA1 sum\n",
				verify_str);
			return 1;
		}
		if (memcmp(output, vsum, 20) != 0) {
			printf("SHA1 for %08lx ... %08lx ==> ", addr,
				addr + len - 1);
			for (i = 0; i < 20; i++)
				printf("%02x", output[i]);
			printf(" != ");
			for (i = 0; i < 20; i++)
				printf("%02x", vsum[i]);
			printf(" ** ERROR **\n");
			return 1;
		}
	}

	return 0;
}
#else
static int do_sha1sum(cmd_tbl_t *cmdtp, int flag, int argc, char * const argv[])
{
	unsigned long addr, len;
	unsigned int i;
	u8 output[20];

	if (argc < 3)
		return CMD_RET_USAGE;

	addr = parse_loadaddr(argv[1], NULL);
	len = simple_strtoul(argv[2], NULL, 16);

	sha1_csum_wd((unsigned char *) addr, len, output, CHUNKSZ_SHA1);
	printf("SHA1 for %08lx ... %08lx ==> ", addr, addr + len - 1);
	for (i = 0; i < 20; i++)
		printf("%02x", output[i]);
	printf("\n");

	if (argc > 3)
		store_result(output, argv[3]);

	return 0;
=======
	return hash_command("sha1", verify, cmdtp, flag, ac, av);
>>>>>>> 2acceb0e
}

#ifdef CONFIG_SHA1SUM_VERIFY
U_BOOT_CMD(
	sha1sum,	5,	1,	do_sha1sum,
	"compute SHA1 message digest",
	"address count [[*]sum]\n"
		"    - compute SHA1 message digest [save to sum]\n"
	"sha1sum -v address count [*]sum\n"
		"    - verify sha1sum of memory area"
);
#else
U_BOOT_CMD(
	sha1sum,	4,	1,	do_sha1sum,
	"compute SHA1 message digest",
	"address count [[*]sum]\n"
		"    - compute SHA1 message digest [save to sum]"
);
#endif<|MERGE_RESOLUTION|>--- conflicted
+++ resolved
@@ -48,69 +48,7 @@
 	}
 #endif
 
-<<<<<<< HEAD
-	addr = simple_strtoul(*av++, NULL, 16);
-	len = simple_strtoul(*av++, NULL, 16);
-
-	sha1_csum_wd((unsigned char *) addr, len, output, CHUNKSZ_SHA1);
-
-	if (!verify) {
-		printf("SHA1 for %08lx ... %08lx ==> ", addr, addr + len - 1);
-		for (i = 0; i < 20; i++)
-			printf("%02x", output[i]);
-		printf("\n");
-
-		if (ac > 2)
-			store_result(output, *av);
-	} else {
-		char *verify_str = *av++;
-
-		if (parse_verify_sum(verify_str, vsum)) {
-			printf("ERROR: %s does not contain a valid SHA1 sum\n",
-				verify_str);
-			return 1;
-		}
-		if (memcmp(output, vsum, 20) != 0) {
-			printf("SHA1 for %08lx ... %08lx ==> ", addr,
-				addr + len - 1);
-			for (i = 0; i < 20; i++)
-				printf("%02x", output[i]);
-			printf(" != ");
-			for (i = 0; i < 20; i++)
-				printf("%02x", vsum[i]);
-			printf(" ** ERROR **\n");
-			return 1;
-		}
-	}
-
-	return 0;
-}
-#else
-static int do_sha1sum(cmd_tbl_t *cmdtp, int flag, int argc, char * const argv[])
-{
-	unsigned long addr, len;
-	unsigned int i;
-	u8 output[20];
-
-	if (argc < 3)
-		return CMD_RET_USAGE;
-
-	addr = parse_loadaddr(argv[1], NULL);
-	len = simple_strtoul(argv[2], NULL, 16);
-
-	sha1_csum_wd((unsigned char *) addr, len, output, CHUNKSZ_SHA1);
-	printf("SHA1 for %08lx ... %08lx ==> ", addr, addr + len - 1);
-	for (i = 0; i < 20; i++)
-		printf("%02x", output[i]);
-	printf("\n");
-
-	if (argc > 3)
-		store_result(output, argv[3]);
-
-	return 0;
-=======
 	return hash_command("sha1", verify, cmdtp, flag, ac, av);
->>>>>>> 2acceb0e
 }
 
 #ifdef CONFIG_SHA1SUM_VERIFY
