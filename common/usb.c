--- conflicted
+++ resolved
@@ -965,434 +965,4 @@
 	USB_PRINTF("scan end\n");
 }
 
-<<<<<<< HEAD
-
-/****************************************************************************
- * HUB "Driver"
- * Probes device for being a hub and configurate it
- */
-
-static struct usb_hub_device hub_dev[USB_MAX_HUB];
-static int usb_hub_index;
-
-
-int usb_get_hub_descriptor(struct usb_device *dev, void *data, int size)
-{
-	return usb_control_msg(dev, usb_rcvctrlpipe(dev, 0),
-		USB_REQ_GET_DESCRIPTOR, USB_DIR_IN | USB_RT_HUB,
-		USB_DT_HUB << 8, 0, data, size, USB_CNTL_TIMEOUT);
-}
-
-int usb_clear_hub_feature(struct usb_device *dev, int feature)
-{
-	return usb_control_msg(dev, usb_sndctrlpipe(dev, 0),
-				USB_REQ_CLEAR_FEATURE, USB_RT_HUB, feature,
-				0, NULL, 0, USB_CNTL_TIMEOUT);
-}
-
-int usb_clear_port_feature(struct usb_device *dev, int port, int feature)
-{
-	return usb_control_msg(dev, usb_sndctrlpipe(dev, 0),
-				USB_REQ_CLEAR_FEATURE, USB_RT_PORT, feature,
-				port, NULL, 0, USB_CNTL_TIMEOUT);
-}
-
-int usb_set_port_feature(struct usb_device *dev, int port, int feature)
-{
-	return usb_control_msg(dev, usb_sndctrlpipe(dev, 0),
-				USB_REQ_SET_FEATURE, USB_RT_PORT, feature,
-				port, NULL, 0, USB_CNTL_TIMEOUT);
-}
-
-int usb_get_hub_status(struct usb_device *dev, void *data)
-{
-	return usb_control_msg(dev, usb_rcvctrlpipe(dev, 0),
-			USB_REQ_GET_STATUS, USB_DIR_IN | USB_RT_HUB, 0, 0,
-			data, sizeof(struct usb_hub_status), USB_CNTL_TIMEOUT);
-}
-
-int usb_get_port_status(struct usb_device *dev, int port, void *data)
-{
-	return usb_control_msg(dev, usb_rcvctrlpipe(dev, 0),
-			USB_REQ_GET_STATUS, USB_DIR_IN | USB_RT_PORT, 0, port,
-			data, sizeof(struct usb_hub_status), USB_CNTL_TIMEOUT);
-}
-
-
-static void usb_hub_power_on(struct usb_hub_device *hub)
-{
-	int i;
-	struct usb_device *dev;
-
-	dev = hub->pusb_dev;
-	/* Enable power to the ports */
-	USB_HUB_PRINTF("enabling power on all ports\n");
-	for (i = 0; i < dev->maxchild; i++) {
-		usb_set_port_feature(dev, i + 1, USB_PORT_FEAT_POWER);
-		USB_HUB_PRINTF("port %d returns %lX\n", i + 1, dev->status);
-		wait_ms(hub->desc.bPwrOn2PwrGood * 2);
-	}
-}
-
-void usb_hub_reset(void)
-{
-	usb_hub_index = 0;
-}
-
-struct usb_hub_device *usb_hub_allocate(void)
-{
-	if (usb_hub_index < USB_MAX_HUB)
-		return &hub_dev[usb_hub_index++];
-
-	printf("ERROR: USB_MAX_HUB (%d) reached\n", USB_MAX_HUB);
-	return NULL;
-}
-
-#define MAX_TRIES 5
-
-static inline char *portspeed(int portstatus)
-{
-	if (portstatus & (1 << USB_PORT_FEAT_HIGHSPEED))
-		return "480 Mb/s";
-	else if (portstatus & (1 << USB_PORT_FEAT_LOWSPEED))
-		return "1.5 Mb/s";
-	else
-		return "12 Mb/s";
-}
-
-static int hub_port_reset(struct usb_device *dev, int port,
-			unsigned short *portstat)
-{
-	int tries;
-	struct usb_port_status portsts;
-	unsigned short portstatus, portchange;
-
-	USB_HUB_PRINTF("hub_port_reset: resetting port %d...\n", port);
-	for (tries = 0; tries < MAX_TRIES; tries++) {
-
-		usb_set_port_feature(dev, port + 1, USB_PORT_FEAT_RESET);
-		wait_ms(200);
-
-		if (usb_get_port_status(dev, port + 1, &portsts) < 0) {
-			USB_HUB_PRINTF("get_port_status failed status %lX\n",
-					dev->status);
-			return -1;
-		}
-		portstatus = le16_to_cpu(portsts.wPortStatus);
-		portchange = le16_to_cpu(portsts.wPortChange);
-
-		USB_HUB_PRINTF("portstatus %x, change %x, %s\n",
-				portstatus, portchange,
-				portspeed(portstatus));
-
-		USB_HUB_PRINTF("STAT_C_CONNECTION = %d STAT_CONNECTION = %d" \
-			       "  USB_PORT_STAT_ENABLE %d\n",
-			(portchange & USB_PORT_STAT_C_CONNECTION) ? 1 : 0,
-			(portstatus & USB_PORT_STAT_CONNECTION) ? 1 : 0,
-			(portstatus & USB_PORT_STAT_ENABLE) ? 1 : 0);
-
-		if ((portchange & USB_PORT_STAT_C_CONNECTION) ||
-		    !(portstatus & USB_PORT_STAT_CONNECTION))
-			return -1;
-
-		if (portstatus & USB_PORT_STAT_ENABLE)
-			break;
-
-		wait_ms(200);
-	}
-
-	if (tries == MAX_TRIES) {
-		USB_HUB_PRINTF("Cannot enable port %i after %i retries, " \
-				"disabling port.\n", port + 1, MAX_TRIES);
-		USB_HUB_PRINTF("Maybe the USB cable is bad?\n");
-		return -1;
-	}
-
-	usb_clear_port_feature(dev, port + 1, USB_PORT_FEAT_C_RESET);
-	*portstat = portstatus;
-	return 0;
-}
-
-
-void usb_hub_port_connect_change(struct usb_device *dev, int port)
-{
-	struct usb_device *usb;
-	struct usb_port_status portsts;
-	unsigned short portstatus;
-
-	/* Check status */
-	if (usb_get_port_status(dev, port + 1, &portsts) < 0) {
-		USB_HUB_PRINTF("get_port_status failed\n");
-		return;
-	}
-
-	portstatus = le16_to_cpu(portsts.wPortStatus);
-	USB_HUB_PRINTF("portstatus %x, change %x, %s\n",
-			portstatus,
-			le16_to_cpu(portsts.wPortChange),
-			portspeed(portstatus));
-
-	/* Clear the connection change status */
-	usb_clear_port_feature(dev, port + 1, USB_PORT_FEAT_C_CONNECTION);
-
-	/* Disconnect any existing devices under this port */
-	if (((!(portstatus & USB_PORT_STAT_CONNECTION)) &&
-	     (!(portstatus & USB_PORT_STAT_ENABLE))) || (dev->children[port])) {
-		USB_HUB_PRINTF("usb_disconnect(&hub->children[port]);\n");
-		/* Return now if nothing is connected */
-		if (!(portstatus & USB_PORT_STAT_CONNECTION))
-			return;
-	}
-	wait_ms(200);
-
-	/* Reset the port */
-	if (hub_port_reset(dev, port, &portstatus) < 0) {
-		printf("cannot reset port %i!?\n", port + 1);
-		return;
-	}
-
-	wait_ms(200);
-
-	/* Allocate a new device struct for it */
-	usb = usb_alloc_new_device();
-
-	if (portstatus & USB_PORT_STAT_HIGH_SPEED)
-		usb->speed = USB_SPEED_HIGH;
-	else if (portstatus & USB_PORT_STAT_LOW_SPEED)
-		usb->speed = USB_SPEED_LOW;
-	else
-		usb->speed = USB_SPEED_FULL;
-
-	dev->children[port] = usb;
-	usb->parent = dev;
-	usb->portnr = port + 1;
-	/* Run it through the hoops (find a driver, etc) */
-	if (usb_new_device(usb)) {
-		/* Woops, disable the port */
-		USB_HUB_PRINTF("hub: disabling port %d\n", port + 1);
-		usb_clear_port_feature(dev, port + 1, USB_PORT_FEAT_ENABLE);
-	}
-}
-
-
-int usb_hub_configure(struct usb_device *dev)
-{
-	int i;
-	unsigned char buffer[USB_BUFSIZ], *bitmap;
-	struct usb_hub_descriptor *descriptor;
-	struct usb_hub_device *hub;
-#ifdef USB_HUB_DEBUG
-	struct usb_hub_status *hubsts;
-#endif
-
-	/* "allocate" Hub device */
-	hub = usb_hub_allocate();
-	if (hub == NULL)
-		return -1;
-	hub->pusb_dev = dev;
-	/* Get the the hub descriptor */
-	if (usb_get_hub_descriptor(dev, buffer, 4) < 0) {
-		USB_HUB_PRINTF("usb_hub_configure: failed to get hub " \
-				   "descriptor, giving up %lX\n", dev->status);
-		return -1;
-	}
-	descriptor = (struct usb_hub_descriptor *)buffer;
-
-	/* silence compiler warning if USB_BUFSIZ is > 256 [= sizeof(char)] */
-	i = descriptor->bLength;
-	if (i > USB_BUFSIZ) {
-		USB_HUB_PRINTF("usb_hub_configure: failed to get hub " \
-				"descriptor - too long: %d\n",
-				descriptor->bLength);
-		return -1;
-	}
-
-	if (usb_get_hub_descriptor(dev, buffer, descriptor->bLength) < 0) {
-		USB_HUB_PRINTF("usb_hub_configure: failed to get hub " \
-				"descriptor 2nd giving up %lX\n", dev->status);
-		return -1;
-	}
-	memcpy((unsigned char *)&hub->desc, buffer, descriptor->bLength);
-	/* adjust 16bit values */
-	hub->desc.wHubCharacteristics =
-				le16_to_cpu(descriptor->wHubCharacteristics);
-	/* set the bitmap */
-	bitmap = (unsigned char *)&hub->desc.DeviceRemovable[0];
-	/* devices not removable by default */
-	memset(bitmap, 0xff, (USB_MAXCHILDREN+1+7)/8);
-	bitmap = (unsigned char *)&hub->desc.PortPowerCtrlMask[0];
-	memset(bitmap, 0xff, (USB_MAXCHILDREN+1+7)/8); /* PowerMask = 1B */
-
-	for (i = 0; i < ((hub->desc.bNbrPorts + 1 + 7)/8); i++)
-		hub->desc.DeviceRemovable[i] = descriptor->DeviceRemovable[i];
-
-	for (i = 0; i < ((hub->desc.bNbrPorts + 1 + 7)/8); i++)
-		hub->desc.PortPowerCtrlMask[i] = descriptor->PortPowerCtrlMask[i];
-
-	dev->maxchild = descriptor->bNbrPorts;
-	USB_HUB_PRINTF("%d ports detected\n", dev->maxchild);
-
-	switch (hub->desc.wHubCharacteristics & HUB_CHAR_LPSM) {
-	case 0x00:
-		USB_HUB_PRINTF("ganged power switching\n");
-		break;
-	case 0x01:
-		USB_HUB_PRINTF("individual port power switching\n");
-		break;
-	case 0x02:
-	case 0x03:
-		USB_HUB_PRINTF("unknown reserved power switching mode\n");
-		break;
-	}
-
-	if (hub->desc.wHubCharacteristics & HUB_CHAR_COMPOUND)
-		USB_HUB_PRINTF("part of a compound device\n");
-	else
-		USB_HUB_PRINTF("standalone hub\n");
-
-	switch (hub->desc.wHubCharacteristics & HUB_CHAR_OCPM) {
-	case 0x00:
-		USB_HUB_PRINTF("global over-current protection\n");
-		break;
-	case 0x08:
-		USB_HUB_PRINTF("individual port over-current protection\n");
-		break;
-	case 0x10:
-	case 0x18:
-		USB_HUB_PRINTF("no over-current protection\n");
-		break;
-	}
-
-	USB_HUB_PRINTF("power on to power good time: %dms\n",
-			descriptor->bPwrOn2PwrGood * 2);
-	USB_HUB_PRINTF("hub controller current requirement: %dmA\n",
-			descriptor->bHubContrCurrent);
-
-	for (i = 0; i < dev->maxchild; i++)
-		USB_HUB_PRINTF("port %d is%s removable\n", i + 1,
-			hub->desc.DeviceRemovable[(i + 1) / 8] & \
-					   (1 << ((i + 1) % 8)) ? " not" : "");
-
-	if (sizeof(struct usb_hub_status) > USB_BUFSIZ) {
-		USB_HUB_PRINTF("usb_hub_configure: failed to get Status - " \
-				"too long: %d\n", descriptor->bLength);
-		return -1;
-	}
-
-	if (usb_get_hub_status(dev, buffer) < 0) {
-		USB_HUB_PRINTF("usb_hub_configure: failed to get Status %lX\n",
-				dev->status);
-		return -1;
-	}
-
-#ifdef USB_HUB_DEBUG
-	hubsts = (struct usb_hub_status *)buffer;
-#endif
-	USB_HUB_PRINTF("get_hub_status returned status %X, change %X\n",
-			le16_to_cpu(hubsts->wHubStatus),
-			le16_to_cpu(hubsts->wHubChange));
-	USB_HUB_PRINTF("local power source is %s\n",
-		(le16_to_cpu(hubsts->wHubStatus) & HUB_STATUS_LOCAL_POWER) ? \
-		"lost (inactive)" : "good");
-	USB_HUB_PRINTF("%sover-current condition exists\n",
-		(le16_to_cpu(hubsts->wHubStatus) & HUB_STATUS_OVERCURRENT) ? \
-		"" : "no ");
-	usb_hub_power_on(hub);
-
-#if defined(CONFIG_S3C64XX)
-	wait_ms(100); //###
-#endif
-
-	for (i = 0; i < dev->maxchild; i++) {
-		struct usb_port_status portsts;
-		unsigned short portstatus, portchange;
-
-		if (usb_get_port_status(dev, i + 1, &portsts) < 0) {
-			USB_HUB_PRINTF("get_port_status failed\n");
-			continue;
-		}
-
-		portstatus = le16_to_cpu(portsts.wPortStatus);
-		portchange = le16_to_cpu(portsts.wPortChange);
-		USB_HUB_PRINTF("Port %d Status %X Change %X\n",
-				i + 1, portstatus, portchange);
-
-		if (portchange & USB_PORT_STAT_C_CONNECTION) {
-			USB_HUB_PRINTF("port %d connection change\n", i + 1);
-			usb_hub_port_connect_change(dev, i);
-		}
-		if (portchange & USB_PORT_STAT_C_ENABLE) {
-			USB_HUB_PRINTF("port %d enable change, status %x\n",
-					i + 1, portstatus);
-			usb_clear_port_feature(dev, i + 1,
-						USB_PORT_FEAT_C_ENABLE);
-
-			/* EM interference sometimes causes bad shielded USB
-			 * devices to be shutdown by the hub, this hack enables
-			 * them again. Works at least with mouse driver */
-			if (!(portstatus & USB_PORT_STAT_ENABLE) &&
-			     (portstatus & USB_PORT_STAT_CONNECTION) &&
-			     ((dev->children[i]))) {
-				USB_HUB_PRINTF("already running port %i "  \
-						"disabled by hub (EMI?), " \
-						"re-enabling...\n", i + 1);
-					usb_hub_port_connect_change(dev, i);
-			}
-		}
-		if (portstatus & USB_PORT_STAT_SUSPEND) {
-			USB_HUB_PRINTF("port %d suspend change\n", i + 1);
-			usb_clear_port_feature(dev, i + 1,
-						USB_PORT_FEAT_SUSPEND);
-		}
-
-		if (portchange & USB_PORT_STAT_C_OVERCURRENT) {
-			USB_HUB_PRINTF("port %d over-current change\n", i + 1);
-			usb_clear_port_feature(dev, i + 1,
-						USB_PORT_FEAT_C_OVER_CURRENT);
-			usb_hub_power_on(hub);
-		}
-
-		if (portchange & USB_PORT_STAT_C_RESET) {
-			USB_HUB_PRINTF("port %d reset change\n", i + 1);
-			usb_clear_port_feature(dev, i + 1,
-						USB_PORT_FEAT_C_RESET);
-		}
-	} /* end for i all ports */
-
-	return 0;
-}
-
-int usb_hub_probe(struct usb_device *dev, int ifnum)
-{
-	struct usb_interface *iface;
-	struct usb_endpoint_descriptor *ep;
-	int ret;
-
-	iface = &dev->config.if_desc[ifnum];
-	/* Is it a hub? */
-	if (iface->desc.bInterfaceClass != USB_CLASS_HUB)
-		return 0;
-	/* Some hubs have a subclass of 1, which AFAICT according to the */
-	/*  specs is not defined, but it works */
-	if ((iface->desc.bInterfaceSubClass != 0) &&
-	    (iface->desc.bInterfaceSubClass != 1))
-		return 0;
-	/* Multiple endpoints? What kind of mutant ninja-hub is this? */
-	if (iface->desc.bNumEndpoints != 1)
-		return 0;
-	ep = &iface->ep_desc[0];
-	/* Output endpoint? Curiousier and curiousier.. */
-	if (!(ep->bEndpointAddress & USB_DIR_IN))
-		return 0;
-	/* If it's not an interrupt endpoint, we'd better punt! */
-	if ((ep->bmAttributes & 3) != 3)
-		return 0;
-	/* We found a hub */
-	USB_HUB_PRINTF("USB hub found\n");
-	ret = usb_hub_configure(dev);
-	return ret;
-}
-
-=======
->>>>>>> de1e6b12
 /* EOF */