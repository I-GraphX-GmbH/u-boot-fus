/*
 * Most of this source has been derived from the Linux USB
 * project:
 * (C) Copyright Linus Torvalds 1999
 * (C) Copyright Johannes Erdfelt 1999-2001
 * (C) Copyright Andreas Gal 1999
 * (C) Copyright Gregory P. Smith 1999
 * (C) Copyright Deti Fliegl 1999 (new USB architecture)
 * (C) Copyright Randy Dunlap 2000
 * (C) Copyright David Brownell 2000 (kernel hotplug, usb_device_id)
 * (C) Copyright Yggdrasil Computing, Inc. 2000
 *     (usb_device_id matching changes by Adam J. Richter)
 *
 * Adapted for U-Boot:
 * (C) Copyright 2001 Denis Peter, MPL AG Switzerland
 *
 * SPDX-License-Identifier:	GPL-2.0+
 */

/*
 * How it works:
 *
 * Since this is a bootloader, the devices will not be automatic
 * (re)configured on hotplug, but after a restart of the USB the
 * device should work.
 *
 * For each transfer (except "Interrupt") we wait for completion.
 */
#include <common.h>
#include <command.h>
#include <asm/processor.h>
#include <linux/compiler.h>
#include <linux/ctype.h>
#include <asm/byteorder.h>
#include <asm/unaligned.h>
#include <errno.h>
#include <usb.h>
#ifdef CONFIG_4xx
#include <asm/4xx_pci.h>
#endif

#define USB_BUFSIZ	512

static struct usb_device usb_dev[USB_MAX_DEVICE];
static int dev_index;
static int asynch_allowed;

char usb_started; /* flag for the started/stopped USB status */

#ifndef CONFIG_USB_MAX_CONTROLLER_COUNT
#define CONFIG_USB_MAX_CONTROLLER_COUNT 1
#endif

/***************************************************************************
 * Init USB Device
 */
int usb_init(int verbose)
{
	void *ctrl;
	struct usb_device *dev;
	int i, start_index = 0;
	int controllers_initialized = 0;
	int ret;

	dev_index = 0;
	asynch_allowed = 1;
	usb_hub_reset();

	/* first make all devices unknown */
	for (i = 0; i < USB_MAX_DEVICE; i++) {
		memset(&usb_dev[i], 0, sizeof(struct usb_device));
		usb_dev[i].devnum = -1;
	}

	/* init low_level USB */
	for (i = 0; i < CONFIG_USB_MAX_CONTROLLER_COUNT; i++) {
		/* init low_level USB */
		if (verbose)
			printf("USB%d:   ", i);
		ret = usb_lowlevel_init(i, USB_INIT_HOST, &ctrl);
		if (ret == -ENODEV) {	/* No such device. */
<<<<<<< HEAD
			if (verbose)
				puts("Port not available as HOST.\n");
=======
			puts("Port not available.\n");
			controllers_initialized++;
>>>>>>> f11b24e5
			continue;
		}

		if (ret) {		/* Other error. */
			puts("lowlevel init failed\n");
			continue;
		}
		/*
		 * lowlevel init is OK, now scan the bus for devices
		 * i.e. search HUBs and configure them
		 */
		controllers_initialized++;
		start_index = dev_index;
		if (verbose)
			printf("scanning bus %d for devices... ", i);
		dev = usb_alloc_new_device(ctrl);
		/*
		 * device 0 is always present
		 * (root hub, so let it analyze)
		 */
		if (dev)
			usb_new_device(dev);

		if (verbose) {
			if (start_index == dev_index)
				puts("No USB Device found\n");
			else
				printf("%d USB Device(s) found\n",
				       dev_index - start_index);
		}

		usb_started = 1;
	}

	debug("scan end\n");
	/* if we were not able to find at least one working bus, bail out */
<<<<<<< HEAD
	if (!usb_started) {
		if (verbose)
			puts("USB: all controllers failed lowlevel init\n");
		return -1;
	}
=======
	if (controllers_initialized == 0)
		puts("USB error: all controllers failed lowlevel init\n");
>>>>>>> f11b24e5

	return usb_started ? 0 : -1;
}

/******************************************************************************
 * Stop USB this stops the LowLevel Part and deregisters USB devices.
 */
int usb_stop(void)
{
	int i;

	if (usb_started) {
		asynch_allowed = 1;
		usb_started = 0;
		usb_hub_reset();

		for (i = 0; i < CONFIG_USB_MAX_CONTROLLER_COUNT; i++) {
			if (usb_lowlevel_stop(i))
				printf("failed to stop USB controller %d\n", i);
		}
	}

	return 0;
}

/*
 * disables the asynch behaviour of the control message. This is used for data
 * transfers that uses the exclusiv access to the control and bulk messages.
 * Returns the old value so it can be restored later.
 */
int usb_disable_asynch(int disable)
{
	int old_value = asynch_allowed;

	asynch_allowed = !disable;
	return old_value;
}


/*-------------------------------------------------------------------
 * Message wrappers.
 *
 */

/*
 * submits an Interrupt Message
 */
int usb_submit_int_msg(struct usb_device *dev, unsigned long pipe,
			void *buffer, int transfer_len, int interval)
{
	return submit_int_msg(dev, pipe, buffer, transfer_len, interval);
}

/*
 * submits a control message and waits for comletion (at least timeout * 1ms)
 * If timeout is 0, we don't wait for completion (used as example to set and
 * clear keyboards LEDs). For data transfers, (storage transfers) we don't
 * allow control messages with 0 timeout, by previousely resetting the flag
 * asynch_allowed (usb_disable_asynch(1)).
 * returns the transfered length if OK or -1 if error. The transfered length
 * and the current status are stored in the dev->act_len and dev->status.
 */
int usb_control_msg(struct usb_device *dev, unsigned int pipe,
			unsigned char request, unsigned char requesttype,
			unsigned short value, unsigned short index,
			void *data, unsigned short size, int timeout)
{
	ALLOC_CACHE_ALIGN_BUFFER(struct devrequest, setup_packet, 1);

	if ((timeout == 0) && (!asynch_allowed)) {
		/* request for a asynch control pipe is not allowed */
		return -1;
	}

	/* set setup command */
	setup_packet->requesttype = requesttype;
	setup_packet->request = request;
	setup_packet->value = cpu_to_le16(value);
	setup_packet->index = cpu_to_le16(index);
	setup_packet->length = cpu_to_le16(size);
	debug("usb_control_msg: request: 0x%X, requesttype: 0x%X, " \
	      "value 0x%X index 0x%X length 0x%X\n",
	      request, requesttype, value, index, size);
	dev->status = USB_ST_NOT_PROC; /*not yet processed */

	if (submit_control_msg(dev, pipe, data, size, setup_packet) < 0)
		return -1;
	if (timeout == 0)
		return (int)size;

	/*
	 * Wait for status to update until timeout expires, USB driver
	 * interrupt handler may set the status when the USB operation has
	 * been completed.
	 */
	while (timeout--) {
		if (!((volatile unsigned long)dev->status & USB_ST_NOT_PROC))
			break;
		mdelay(1);
	}
	if (dev->status)
		return -1;

	return dev->act_len;

}

/*-------------------------------------------------------------------
 * submits bulk message, and waits for completion. returns 0 if Ok or
 * -1 if Error.
 * synchronous behavior
 */
int usb_bulk_msg(struct usb_device *dev, unsigned int pipe,
			void *data, int len, int *actual_length, int timeout)
{
	if (len < 0)
		return -1;
	dev->status = USB_ST_NOT_PROC; /*not yet processed */
	if (submit_bulk_msg(dev, pipe, data, len) < 0)
		return -1;
	while (timeout--) {
		if (!((volatile unsigned long)dev->status & USB_ST_NOT_PROC))
			break;
		mdelay(1);
	}
	*actual_length = dev->act_len;
	if (dev->status == 0)
		return 0;
	else
		return -1;
}


/*-------------------------------------------------------------------
 * Max Packet stuff
 */

/*
 * returns the max packet size, depending on the pipe direction and
 * the configurations values
 */
int usb_maxpacket(struct usb_device *dev, unsigned long pipe)
{
	/* direction is out -> use emaxpacket out */
	if ((pipe & USB_DIR_IN) == 0)
		return dev->epmaxpacketout[((pipe>>15) & 0xf)];
	else
		return dev->epmaxpacketin[((pipe>>15) & 0xf)];
}

/*
 * The routine usb_set_maxpacket_ep() is extracted from the loop of routine
 * usb_set_maxpacket(), because the optimizer of GCC 4.x chokes on this routine
 * when it is inlined in 1 single routine. What happens is that the register r3
 * is used as loop-count 'i', but gets overwritten later on.
 * This is clearly a compiler bug, but it is easier to workaround it here than
 * to update the compiler (Occurs with at least several GCC 4.{1,2},x
 * CodeSourcery compilers like e.g. 2007q3, 2008q1, 2008q3 lite editions on ARM)
 *
 * NOTE: Similar behaviour was observed with GCC4.6 on ARMv5.
 */
static void noinline
usb_set_maxpacket_ep(struct usb_device *dev, int if_idx, int ep_idx)
{
	int b;
	struct usb_endpoint_descriptor *ep;
	u16 ep_wMaxPacketSize;

	ep = &dev->config.if_desc[if_idx].ep_desc[ep_idx];

	b = ep->bEndpointAddress & USB_ENDPOINT_NUMBER_MASK;
	ep_wMaxPacketSize = get_unaligned(&ep->wMaxPacketSize);

	if ((ep->bmAttributes & USB_ENDPOINT_XFERTYPE_MASK) ==
						USB_ENDPOINT_XFER_CONTROL) {
		/* Control => bidirectional */
		dev->epmaxpacketout[b] = ep_wMaxPacketSize;
		dev->epmaxpacketin[b] = ep_wMaxPacketSize;
		debug("##Control EP epmaxpacketout/in[%d] = %d\n",
		      b, dev->epmaxpacketin[b]);
	} else {
		if ((ep->bEndpointAddress & 0x80) == 0) {
			/* OUT Endpoint */
			if (ep_wMaxPacketSize > dev->epmaxpacketout[b]) {
				dev->epmaxpacketout[b] = ep_wMaxPacketSize;
				debug("##EP epmaxpacketout[%d] = %d\n",
				      b, dev->epmaxpacketout[b]);
			}
		} else {
			/* IN Endpoint */
			if (ep_wMaxPacketSize > dev->epmaxpacketin[b]) {
				dev->epmaxpacketin[b] = ep_wMaxPacketSize;
				debug("##EP epmaxpacketin[%d] = %d\n",
				      b, dev->epmaxpacketin[b]);
			}
		} /* if out */
	} /* if control */
}

/*
 * set the max packed value of all endpoints in the given configuration
 */
static int usb_set_maxpacket(struct usb_device *dev)
{
	int i, ii;

	for (i = 0; i < dev->config.desc.bNumInterfaces; i++)
		for (ii = 0; ii < dev->config.if_desc[i].desc.bNumEndpoints; ii++)
			usb_set_maxpacket_ep(dev, i, ii);

	return 0;
}

/*******************************************************************************
 * Parse the config, located in buffer, and fills the dev->config structure.
 * Note that all little/big endian swapping are done automatically.
 * (wTotalLength has already been swapped and sanitized when it was read.)
 */
static int usb_parse_config(struct usb_device *dev,
			unsigned char *buffer, int cfgno)
{
	struct usb_descriptor_header *head;
	int index, ifno, epno, curr_if_num;
	u16 ep_wMaxPacketSize;
	struct usb_interface *if_desc = NULL;

	ifno = -1;
	epno = -1;
	curr_if_num = -1;

	dev->configno = cfgno;
	head = (struct usb_descriptor_header *) &buffer[0];
	if (head->bDescriptorType != USB_DT_CONFIG) {
		printf(" ERROR: NOT USB_CONFIG_DESC %x\n",
			head->bDescriptorType);
		return -1;
	}
	if (head->bLength != USB_DT_CONFIG_SIZE) {
		printf("ERROR: Invalid USB CFG length (%d)\n", head->bLength);
		return -1;
	}
	memcpy(&dev->config, head, USB_DT_CONFIG_SIZE);
	dev->config.no_of_if = 0;

	index = dev->config.desc.bLength;
	/* Ok the first entry must be a configuration entry,
	 * now process the others */
	head = (struct usb_descriptor_header *) &buffer[index];
	while (index + 1 < dev->config.desc.wTotalLength && head->bLength) {
		switch (head->bDescriptorType) {
		case USB_DT_INTERFACE:
			if (head->bLength != USB_DT_INTERFACE_SIZE) {
				printf("ERROR: Invalid USB IF length (%d)\n",
					head->bLength);
				break;
			}
			if (index + USB_DT_INTERFACE_SIZE >
			    dev->config.desc.wTotalLength) {
				puts("USB IF descriptor overflowed buffer!\n");
				break;
			}
			if (((struct usb_interface_descriptor *) \
			     head)->bInterfaceNumber != curr_if_num) {
				/* this is a new interface, copy new desc */
				ifno = dev->config.no_of_if;
				if (ifno >= USB_MAXINTERFACES) {
					puts("Too many USB interfaces!\n");
					/* try to go on with what we have */
					return 1;
				}
				if_desc = &dev->config.if_desc[ifno];
				dev->config.no_of_if++;
				memcpy(if_desc, head,
					USB_DT_INTERFACE_SIZE);
				if_desc->no_of_ep = 0;
				if_desc->num_altsetting = 1;
				curr_if_num =
				     if_desc->desc.bInterfaceNumber;
			} else {
				/* found alternate setting for the interface */
				if (ifno >= 0) {
					if_desc = &dev->config.if_desc[ifno];
					if_desc->num_altsetting++;
				}
			}
			break;
		case USB_DT_ENDPOINT:
			if (head->bLength != USB_DT_ENDPOINT_SIZE) {
				printf("ERROR: Invalid USB EP length (%d)\n",
					head->bLength);
				break;
			}
			if (index + USB_DT_ENDPOINT_SIZE >
			    dev->config.desc.wTotalLength) {
				puts("USB EP descriptor overflowed buffer!\n");
				break;
			}
			if (ifno < 0) {
				puts("Endpoint descriptor out of order!\n");
				break;
			}
			epno = dev->config.if_desc[ifno].no_of_ep;
			if_desc = &dev->config.if_desc[ifno];
			if (epno > USB_MAXENDPOINTS) {
				printf("Interface %d has too many endpoints!\n",
					if_desc->desc.bInterfaceNumber);
				return 1;
			}
			/* found an endpoint */
			if_desc->no_of_ep++;
			memcpy(&if_desc->ep_desc[epno], head,
				USB_DT_ENDPOINT_SIZE);
			ep_wMaxPacketSize = get_unaligned(&dev->config.\
							if_desc[ifno].\
							ep_desc[epno].\
							wMaxPacketSize);
			put_unaligned(le16_to_cpu(ep_wMaxPacketSize),
					&dev->config.\
					if_desc[ifno].\
					ep_desc[epno].\
					wMaxPacketSize);
			debug("if %d, ep %d\n", ifno, epno);
			break;
		case USB_DT_SS_ENDPOINT_COMP:
			if (head->bLength != USB_DT_SS_EP_COMP_SIZE) {
				printf("ERROR: Invalid USB EPC length (%d)\n",
					head->bLength);
				break;
			}
			if (index + USB_DT_SS_EP_COMP_SIZE >
			    dev->config.desc.wTotalLength) {
				puts("USB EPC descriptor overflowed buffer!\n");
				break;
			}
			if (ifno < 0 || epno < 0) {
				puts("EPC descriptor out of order!\n");
				break;
			}
			if_desc = &dev->config.if_desc[ifno];
			memcpy(&if_desc->ss_ep_comp_desc[epno], head,
				USB_DT_SS_EP_COMP_SIZE);
			break;
		default:
			if (head->bLength == 0)
				return 1;

			debug("unknown Description Type : %x\n",
			      head->bDescriptorType);

#ifdef DEBUG
			{
				unsigned char *ch = (unsigned char *)head;
				int i;

				for (i = 0; i < head->bLength; i++)
					debug("%02X ", *ch++);
				debug("\n\n\n");
			}
#endif
			break;
		}
		index += head->bLength;
		head = (struct usb_descriptor_header *)&buffer[index];
	}
	return 1;
}

/***********************************************************************
 * Clears an endpoint
 * endp: endpoint number in bits 0-3;
 * direction flag in bit 7 (1 = IN, 0 = OUT)
 */
int usb_clear_halt(struct usb_device *dev, int pipe)
{
	int result;
	int endp = usb_pipeendpoint(pipe)|(usb_pipein(pipe)<<7);

	result = usb_control_msg(dev, usb_sndctrlpipe(dev, 0),
				 USB_REQ_CLEAR_FEATURE, USB_RECIP_ENDPOINT, 0,
				 endp, NULL, 0, USB_CNTL_TIMEOUT * 3);

	/* don't clear if failed */
	if (result < 0)
		return result;

	/*
	 * NOTE: we do not get status and verify reset was successful
	 * as some devices are reported to lock up upon this check..
	 */

	usb_endpoint_running(dev, usb_pipeendpoint(pipe), usb_pipeout(pipe));

	/* toggle is reset on clear */
	usb_settoggle(dev, usb_pipeendpoint(pipe), usb_pipeout(pipe), 0);
	return 0;
}


/**********************************************************************
 * get_descriptor type
 */
static int usb_get_descriptor(struct usb_device *dev, unsigned char type,
			unsigned char index, void *buf, int size)
{
	int res;
	res = usb_control_msg(dev, usb_rcvctrlpipe(dev, 0),
			USB_REQ_GET_DESCRIPTOR, USB_DIR_IN,
			(type << 8) + index, 0,
			buf, size, USB_CNTL_TIMEOUT);
	return res;
}

/**********************************************************************
 * gets configuration cfgno and store it in the buffer
 */
int usb_get_configuration_no(struct usb_device *dev,
			     unsigned char *buffer, int cfgno)
{
	int result;
	unsigned int length;
	struct usb_config_descriptor *config;

	config = (struct usb_config_descriptor *)&buffer[0];
	result = usb_get_descriptor(dev, USB_DT_CONFIG, cfgno, buffer, 9);
	if (result < 9) {
		if (result < 0)
			printf("unable to get descriptor, error %lX\n",
				dev->status);
		else
			printf("config descriptor too short " \
				"(expected %i, got %i)\n", 9, result);
		return -1;
	}
	length = le16_to_cpu(config->wTotalLength);

	if (length > USB_BUFSIZ) {
		printf("%s: failed to get descriptor - too long: %d\n",
			__func__, length);
		return -1;
	}

	result = usb_get_descriptor(dev, USB_DT_CONFIG, cfgno, buffer, length);
	debug("get_conf_no %d Result %d, wLength %d\n", cfgno, result, length);
	config->wTotalLength = length; /* validated, with CPU byte order */

	return result;
}

/********************************************************************
 * set address of a device to the value in dev->devnum.
 * This can only be done by addressing the device via the default address (0)
 */
static int usb_set_address(struct usb_device *dev)
{
	int res;

	debug("set address %d\n", dev->devnum);
	res = usb_control_msg(dev, usb_snddefctrl(dev),
				USB_REQ_SET_ADDRESS, 0,
				(dev->devnum), 0,
				NULL, 0, USB_CNTL_TIMEOUT);
	return res;
}

/********************************************************************
 * set interface number to interface
 */
int usb_set_interface(struct usb_device *dev, int interface, int alternate)
{
	struct usb_interface *if_face = NULL;
	int ret, i;

	for (i = 0; i < dev->config.desc.bNumInterfaces; i++) {
		if (dev->config.if_desc[i].desc.bInterfaceNumber == interface) {
			if_face = &dev->config.if_desc[i];
			break;
		}
	}
	if (!if_face) {
		printf("selecting invalid interface %d", interface);
		return -1;
	}
	/*
	 * We should return now for devices with only one alternate setting.
	 * According to 9.4.10 of the Universal Serial Bus Specification
	 * Revision 2.0 such devices can return with a STALL. This results in
	 * some USB sticks timeouting during initialization and then being
	 * unusable in U-Boot.
	 */
	if (if_face->num_altsetting == 1)
		return 0;

	ret = usb_control_msg(dev, usb_sndctrlpipe(dev, 0),
				USB_REQ_SET_INTERFACE, USB_RECIP_INTERFACE,
				alternate, interface, NULL, 0,
				USB_CNTL_TIMEOUT * 5);
	if (ret < 0)
		return ret;

	return 0;
}

/********************************************************************
 * set configuration number to configuration
 */
static int usb_set_configuration(struct usb_device *dev, int configuration)
{
	int res;
	debug("set configuration %d\n", configuration);
	/* set setup command */
	res = usb_control_msg(dev, usb_sndctrlpipe(dev, 0),
				USB_REQ_SET_CONFIGURATION, 0,
				configuration, 0,
				NULL, 0, USB_CNTL_TIMEOUT);
	if (res == 0) {
		dev->toggle[0] = 0;
		dev->toggle[1] = 0;
		return 0;
	} else
		return -1;
}

/********************************************************************
 * set protocol to protocol
 */
int usb_set_protocol(struct usb_device *dev, int ifnum, int protocol)
{
	return usb_control_msg(dev, usb_sndctrlpipe(dev, 0),
		USB_REQ_SET_PROTOCOL, USB_TYPE_CLASS | USB_RECIP_INTERFACE,
		protocol, ifnum, NULL, 0, USB_CNTL_TIMEOUT);
}

/********************************************************************
 * set idle
 */
int usb_set_idle(struct usb_device *dev, int ifnum, int duration, int report_id)
{
	return usb_control_msg(dev, usb_sndctrlpipe(dev, 0),
		USB_REQ_SET_IDLE, USB_TYPE_CLASS | USB_RECIP_INTERFACE,
		(duration << 8) | report_id, ifnum, NULL, 0, USB_CNTL_TIMEOUT);
}

/********************************************************************
 * get report
 */
int usb_get_report(struct usb_device *dev, int ifnum, unsigned char type,
		   unsigned char id, void *buf, int size)
{
	return usb_control_msg(dev, usb_rcvctrlpipe(dev, 0),
			USB_REQ_GET_REPORT,
			USB_DIR_IN | USB_TYPE_CLASS | USB_RECIP_INTERFACE,
			(type << 8) + id, ifnum, buf, size, USB_CNTL_TIMEOUT);
}

/********************************************************************
 * get class descriptor
 */
int usb_get_class_descriptor(struct usb_device *dev, int ifnum,
		unsigned char type, unsigned char id, void *buf, int size)
{
	return usb_control_msg(dev, usb_rcvctrlpipe(dev, 0),
		USB_REQ_GET_DESCRIPTOR, USB_RECIP_INTERFACE | USB_DIR_IN,
		(type << 8) + id, ifnum, buf, size, USB_CNTL_TIMEOUT);
}

/********************************************************************
 * get string index in buffer
 */
static int usb_get_string(struct usb_device *dev, unsigned short langid,
		   unsigned char index, void *buf, int size)
{
	int i;
	int result;

	for (i = 0; i < 3; ++i) {
		/* some devices are flaky */
		result = usb_control_msg(dev, usb_rcvctrlpipe(dev, 0),
			USB_REQ_GET_DESCRIPTOR, USB_DIR_IN,
			(USB_DT_STRING << 8) + index, langid, buf, size,
			USB_CNTL_TIMEOUT);

		if (result > 0)
			break;
	}

	return result;
}


static void usb_try_string_workarounds(unsigned char *buf, int *length)
{
	int newlength, oldlength = *length;

	for (newlength = 2; newlength + 1 < oldlength; newlength += 2)
		if (!isprint(buf[newlength]) || buf[newlength + 1])
			break;

	if (newlength > 2) {
		buf[0] = newlength;
		*length = newlength;
	}
}


static int usb_string_sub(struct usb_device *dev, unsigned int langid,
		unsigned int index, unsigned char *buf)
{
	int rc;

	/* Try to read the string descriptor by asking for the maximum
	 * possible number of bytes */
	rc = usb_get_string(dev, langid, index, buf, 255);

	/* If that failed try to read the descriptor length, then
	 * ask for just that many bytes */
	if (rc < 2) {
		rc = usb_get_string(dev, langid, index, buf, 2);
		if (rc == 2)
			rc = usb_get_string(dev, langid, index, buf, buf[0]);
	}

	if (rc >= 2) {
		if (!buf[0] && !buf[1])
			usb_try_string_workarounds(buf, &rc);

		/* There might be extra junk at the end of the descriptor */
		if (buf[0] < rc)
			rc = buf[0];

		rc = rc - (rc & 1); /* force a multiple of two */
	}

	if (rc < 2)
		rc = -1;

	return rc;
}


/********************************************************************
 * usb_string:
 * Get string index and translate it to ascii.
 * returns string length (> 0) or error (< 0)
 */
int usb_string(struct usb_device *dev, int index, char *buf, size_t size)
{
	ALLOC_CACHE_ALIGN_BUFFER(unsigned char, mybuf, USB_BUFSIZ);
	unsigned char *tbuf;
	int err;
	unsigned int u, idx;

	if (size <= 0 || !buf || !index)
		return -1;
	buf[0] = 0;
	tbuf = &mybuf[0];

	/* get langid for strings if it's not yet known */
	if (!dev->have_langid) {
		err = usb_string_sub(dev, 0, 0, tbuf);
		if (err < 0) {
			debug("error getting string descriptor 0 " \
			      "(error=%lx)\n", dev->status);
			return -1;
		} else if (tbuf[0] < 4) {
			debug("string descriptor 0 too short\n");
			return -1;
		} else {
			dev->have_langid = -1;
			dev->string_langid = tbuf[2] | (tbuf[3] << 8);
				/* always use the first langid listed */
			debug("USB device number %d default " \
			      "language ID 0x%x\n",
			      dev->devnum, dev->string_langid);
		}
	}

	err = usb_string_sub(dev, dev->string_langid, index, tbuf);
	if (err < 0)
		return err;

	size--;		/* leave room for trailing NULL char in output buffer */
	for (idx = 0, u = 2; u < err; u += 2) {
		if (idx >= size)
			break;
		if (tbuf[u+1])			/* high byte */
			buf[idx++] = '?';  /* non-ASCII character */
		else
			buf[idx++] = tbuf[u];
	}
	buf[idx] = 0;
	err = idx;
	return err;
}


/********************************************************************
 * USB device handling:
 * the USB device are static allocated [USB_MAX_DEVICE].
 */


/* returns a pointer to the device with the index [index].
 * if the device is not assigned (dev->devnum==-1) returns NULL
 */
struct usb_device *usb_get_dev_index(int index)
{
	if (usb_dev[index].devnum == -1)
		return NULL;
	else
		return &usb_dev[index];
}

/* returns a pointer of a new device structure or NULL, if
 * no device struct is available
 */
struct usb_device *usb_alloc_new_device(void *controller)
{
	int i;
	debug("New Device %d\n", dev_index);
	if (dev_index == USB_MAX_DEVICE) {
		printf("ERROR, too many USB Devices, max=%d\n", USB_MAX_DEVICE);
		return NULL;
	}
	/* default Address is 0, real addresses start with 1 */
	usb_dev[dev_index].devnum = dev_index + 1;
	usb_dev[dev_index].maxchild = 0;
	for (i = 0; i < USB_MAXCHILDREN; i++)
		usb_dev[dev_index].children[i] = NULL;
	usb_dev[dev_index].parent = NULL;
	usb_dev[dev_index].controller = controller;
	dev_index++;
	return &usb_dev[dev_index - 1];
}

/*
 * Free the newly created device node.
 * Called in error cases where configuring a newly attached
 * device fails for some reason.
 */
void usb_free_device(void)
{
	dev_index--;
	debug("Freeing device node: %d\n", dev_index);
	memset(&usb_dev[dev_index], 0, sizeof(struct usb_device));
	usb_dev[dev_index].devnum = -1;
}

/*
 * XHCI issues Enable Slot command and thereafter
 * allocates device contexts. Provide a weak alias
 * function for the purpose, so that XHCI overrides it
 * and EHCI/OHCI just work out of the box.
 */
__weak int usb_alloc_device(struct usb_device *udev)
{
	return 0;
}
/*
 * By the time we get here, the device has gotten a new device ID
 * and is in the default state. We need to identify the thing and
 * get the ball rolling..
 *
 * Returns 0 for success, != 0 for error.
 */
int usb_new_device(struct usb_device *dev)
{
	int addr, err;
	int tmp;
	ALLOC_CACHE_ALIGN_BUFFER(unsigned char, tmpbuf, USB_BUFSIZ);

	/*
	 * Allocate usb 3.0 device context.
	 * USB 3.0 (xHCI) protocol tries to allocate device slot
	 * and related data structures first. This call does that.
	 * Refer to sec 4.3.2 in xHCI spec rev1.0
	 */
	if (usb_alloc_device(dev)) {
		printf("Cannot allocate device context to get SLOT_ID\n");
		return -1;
	}

	/* We still haven't set the Address yet */
	addr = dev->devnum;
	dev->devnum = 0;

#ifdef CONFIG_LEGACY_USB_INIT_SEQ
	/* this is the old and known way of initializing devices, it is
	 * different than what Windows and Linux are doing. Windows and Linux
	 * both retrieve 64 bytes while reading the device descriptor
	 * Several USB stick devices report ERR: CTL_TIMEOUT, caused by an
	 * invalid header while reading 8 bytes as device descriptor. */
	dev->descriptor.bMaxPacketSize0 = 8;	    /* Start off at 8 bytes  */
	dev->maxpacketsize = PACKET_SIZE_8;
	dev->epmaxpacketin[0] = 8;
	dev->epmaxpacketout[0] = 8;

	err = usb_get_descriptor(dev, USB_DT_DEVICE, 0, tmpbuf, 8);
	if (err < 8) {
		printf("\n      USB device not responding, " \
		       "giving up (status=%lX)\n", dev->status);
		return 1;
	}
	memcpy(&dev->descriptor, tmpbuf, 8);
#else
	/* This is a Windows scheme of initialization sequence, with double
	 * reset of the device (Linux uses the same sequence)
	 * Some equipment is said to work only with such init sequence; this
	 * patch is based on the work by Alan Stern:
	 * http://sourceforge.net/mailarchive/forum.php?
	 * thread_id=5729457&forum_id=5398
	 */
	__maybe_unused struct usb_device_descriptor *desc;
	struct usb_device *parent = dev->parent;
	unsigned short portstatus;

	/* send 64-byte GET-DEVICE-DESCRIPTOR request.  Since the descriptor is
	 * only 18 bytes long, this will terminate with a short packet.  But if
	 * the maxpacket size is 8 or 16 the device may be waiting to transmit
	 * some more, or keeps on retransmitting the 8 byte header. */

	desc = (struct usb_device_descriptor *)tmpbuf;
	dev->descriptor.bMaxPacketSize0 = 64;	    /* Start off at 64 bytes  */
	/* Default to 64 byte max packet size */
	dev->maxpacketsize = PACKET_SIZE_64;
	dev->epmaxpacketin[0] = 64;
	dev->epmaxpacketout[0] = 64;

	/*
	 * XHCI needs to issue a Address device command to setup
	 * proper device context structures, before it can interact
	 * with the device. So a get_descriptor will fail before any
	 * of that is done for XHCI unlike EHCI.
	 */
#ifndef CONFIG_USB_XHCI
	err = usb_get_descriptor(dev, USB_DT_DEVICE, 0, desc, 64);
	if (err < 0) {
		debug("usb_new_device: usb_get_descriptor() failed\n");
		return 1;
	}

	dev->descriptor.bMaxPacketSize0 = desc->bMaxPacketSize0;
	/*
	 * Fetch the device class, driver can use this info
	 * to differentiate between HUB and DEVICE.
	 */
	dev->descriptor.bDeviceClass = desc->bDeviceClass;
#endif

	if (parent) {
		/* reset the port for the second time */
		err = hub_port_reset(dev->parent, dev->portnr - 1, &portstatus);
		if (err < 0) {
			printf("\n     Couldn't reset port %i\n", dev->portnr);
			return 1;
		}
	} else {
		usb_reset_root_port();
	}
#endif

	dev->epmaxpacketin[0] = dev->descriptor.bMaxPacketSize0;
	dev->epmaxpacketout[0] = dev->descriptor.bMaxPacketSize0;
	switch (dev->descriptor.bMaxPacketSize0) {
	case 8:
		dev->maxpacketsize  = PACKET_SIZE_8;
		break;
	case 16:
		dev->maxpacketsize = PACKET_SIZE_16;
		break;
	case 32:
		dev->maxpacketsize = PACKET_SIZE_32;
		break;
	case 64:
		dev->maxpacketsize = PACKET_SIZE_64;
		break;
	}
	dev->devnum = addr;

	err = usb_set_address(dev); /* set address */

	if (err < 0) {
		printf("\n      USB device not accepting new address " \
			"(error=%lX)\n", dev->status);
		return 1;
	}

	mdelay(10);	/* Let the SET_ADDRESS settle */

	tmp = sizeof(dev->descriptor);

	err = usb_get_descriptor(dev, USB_DT_DEVICE, 0,
				 tmpbuf, sizeof(dev->descriptor));
	if (err < tmp) {
		if (err < 0)
			printf("unable to get device descriptor (error=%d)\n",
			       err);
		else
			printf("USB device descriptor short read " \
				"(expected %i, got %i)\n", tmp, err);
		return 1;
	}
	memcpy(&dev->descriptor, tmpbuf, sizeof(dev->descriptor));
	/* correct le values */
	le16_to_cpus(&dev->descriptor.bcdUSB);
	le16_to_cpus(&dev->descriptor.idVendor);
	le16_to_cpus(&dev->descriptor.idProduct);
	le16_to_cpus(&dev->descriptor.bcdDevice);
	/* only support for one config for now */
	err = usb_get_configuration_no(dev, tmpbuf, 0);
	if (err < 0) {
		printf("usb_new_device: Cannot read configuration, " \
		       "skipping device %04x:%04x\n",
		       dev->descriptor.idVendor, dev->descriptor.idProduct);
		return -1;
	}
	usb_parse_config(dev, tmpbuf, 0);
	usb_set_maxpacket(dev);
	/* we set the default configuration here */
	if (usb_set_configuration(dev, dev->config.desc.bConfigurationValue)) {
		printf("failed to set default configuration " \
			"len %d, status %lX\n", dev->act_len, dev->status);
		return -1;
	}
	debug("new device strings: Mfr=%d, Product=%d, SerialNumber=%d\n",
	      dev->descriptor.iManufacturer, dev->descriptor.iProduct,
	      dev->descriptor.iSerialNumber);
	memset(dev->mf, 0, sizeof(dev->mf));
	memset(dev->prod, 0, sizeof(dev->prod));
	memset(dev->serial, 0, sizeof(dev->serial));
	if (dev->descriptor.iManufacturer)
		usb_string(dev, dev->descriptor.iManufacturer,
			   dev->mf, sizeof(dev->mf));
	if (dev->descriptor.iProduct)
		usb_string(dev, dev->descriptor.iProduct,
			   dev->prod, sizeof(dev->prod));
	if (dev->descriptor.iSerialNumber)
		usb_string(dev, dev->descriptor.iSerialNumber,
			   dev->serial, sizeof(dev->serial));
	debug("Manufacturer %s\n", dev->mf);
	debug("Product      %s\n", dev->prod);
	debug("SerialNumber %s\n", dev->serial);
	/* now prode if the device is a hub */
	usb_hub_probe(dev, 0);
	return 0;
}

__weak
int board_usb_init(int index, enum usb_init_type init)
{
	return 0;
}
/* EOF */<|MERGE_RESOLUTION|>--- conflicted
+++ resolved
@@ -79,13 +79,9 @@
 			printf("USB%d:   ", i);
 		ret = usb_lowlevel_init(i, USB_INIT_HOST, &ctrl);
 		if (ret == -ENODEV) {	/* No such device. */
-<<<<<<< HEAD
 			if (verbose)
 				puts("Port not available as HOST.\n");
-=======
-			puts("Port not available.\n");
 			controllers_initialized++;
->>>>>>> f11b24e5
 			continue;
 		}
 
@@ -122,16 +118,10 @@
 
 	debug("scan end\n");
 	/* if we were not able to find at least one working bus, bail out */
-<<<<<<< HEAD
-	if (!usb_started) {
+	if (controllers_initialized == 0) {
 		if (verbose)
-			puts("USB: all controllers failed lowlevel init\n");
-		return -1;
-	}
-=======
-	if (controllers_initialized == 0)
-		puts("USB error: all controllers failed lowlevel init\n");
->>>>>>> f11b24e5
+			puts("USB error: all controllers failed lowlevel init\n");
+	}
 
 	return usb_started ? 0 : -1;
 }
