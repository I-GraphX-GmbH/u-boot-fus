--- conflicted
+++ resolved
@@ -97,17 +97,12 @@
 		 */
 		controllers_initialized++;
 		start_index = dev_index;
-<<<<<<< HEAD
 		if (verbose)
 			printf("scanning bus %d for devices... ", i);
-		dev = usb_alloc_new_device(ctrl);
-=======
-		printf("scanning bus %d for devices... ", i);
 		ret = usb_alloc_new_device(ctrl, &dev);
 		if (ret)
 			break;
 
->>>>>>> a598340f
 		/*
 		 * device 0 is always present
 		 * (root hub, so let it analyze)
@@ -116,21 +111,14 @@
 		if (ret)
 			usb_free_device(dev->controller);
 
-<<<<<<< HEAD
-		if (verbose) {
-			if (start_index == dev_index)
+		if (start_index == dev_index) {
+			if (verbose)
 				puts("No USB Device found\n");
-			else
+			continue;
+		} else {
+			if (verbose)
 				printf("%d USB Device(s) found\n",
 				       dev_index - start_index);
-=======
-		if (start_index == dev_index) {
-			puts("No USB Device found\n");
-			continue;
-		} else {
-			printf("%d USB Device(s) found\n",
-				dev_index - start_index);
->>>>>>> a598340f
 		}
 
 		usb_started = 1;
