/*
 * (C) Copyright 2000-2004
 * Wolfgang Denk, DENX Software Engineering, wd@denx.de.
 *
 * SPDX-License-Identifier:	GPL-2.0+
 */

/*
 * Serial up- and download support
 */
#include <common.h>
#include <command.h>
#include <console.h>
#include <s_record.h>
#include <net.h>
#include <exports.h>
#include <xyzModem.h>
#include <serial.h>			  /* serial_setbrg() */

DECLARE_GLOBAL_DATA_PTR;

#if defined(CONFIG_CMD_LOADB)
static ulong load_serial_ymodem(ulong offset, int mode);
#endif

#if defined(CONFIG_CMD_LOADS)
static ulong load_serial(long offset);
static int read_record(char *buf, ulong len);
# if defined(CONFIG_CMD_SAVES)
static int save_serial(ulong offset, ulong size);
static int write_record(char *buf);
#endif

static int do_echo = 1;
#endif

/* -------------------------------------------------------------------- */

#if defined(CONFIG_CMD_LOADS)
static int do_load_serial(cmd_tbl_t *cmdtp, int flag, int argc,
			  char * const argv[])
{
	long offset = 0;
	ulong addr;
	int i;
	char *env_echo;
	int rcode = 0;
#ifdef	CONFIG_SYS_LOADS_BAUD_CHANGE
	int load_baudrate, current_baudrate;

	load_baudrate = current_baudrate = gd->baudrate;
#endif

	env_echo = env_get("loads_echo");
	if (env_echo && *env_echo == '1')
		do_echo = 1;
	else
		do_echo = 0;

#ifdef	CONFIG_SYS_LOADS_BAUD_CHANGE
	if (argc >= 2) {
		offset = simple_strtol(argv[1], NULL, 16);
	}
	if (argc == 3) {
		load_baudrate = (int)simple_strtoul(argv[2], NULL, 10);

		/* default to current baudrate */
		if (load_baudrate == 0)
			load_baudrate = current_baudrate;
	}
	if (load_baudrate != current_baudrate) {
		printf("## Switch baudrate to %d bps and press ENTER ...\n",
			load_baudrate);
		udelay(50000);
		gd->baudrate = load_baudrate;
		serial_setbrg();
		udelay(50000);
		for (;;) {
			if (getc() == '\r')
				break;
		}
	}
#else	/* ! CONFIG_SYS_LOADS_BAUD_CHANGE */
	if (argc == 2) {
		offset = simple_strtol(argv[1], NULL, 16);
	}
#endif	/* CONFIG_SYS_LOADS_BAUD_CHANGE */

	printf("## Ready for S-Record download ...\n");

	addr = load_serial(offset);

	/*
	 * Gather any trailing characters (for instance, the ^D which
	 * is sent by 'cu' after sending a file), and give the
	 * box some time (100 * 1 ms)
	 */
	for (i=0; i<100; ++i) {
		if (tstc()) {
			(void) getc();
		}
		udelay(1000);
	}

	if (addr == ~0) {
		printf("## S-Record download aborted\n");
		rcode = 1;
	} else {
		printf("## Start Addr      = 0x%08lX\n", addr);
		set_fileaddr(addr)
		setenv_fileinfo(addr);
	}

#ifdef	CONFIG_SYS_LOADS_BAUD_CHANGE
	if (load_baudrate != current_baudrate) {
		printf("## Switch baudrate to %d bps and press ESC ...\n",
			current_baudrate);
		udelay(50000);
		gd->baudrate = current_baudrate;
		serial_setbrg();
		udelay(50000);
		for (;;) {
			if (getc() == 0x1B) /* ESC */
				break;
		}
	}
#endif
	return rcode;
}

static ulong load_serial(long offset)
{
	char	record[SREC_MAXRECLEN + 1];	/* buffer for one S-Record	*/
	char	binbuf[SREC_MAXBINLEN];		/* buffer for binary data	*/
	int	binlen;				/* no. of data bytes in S-Rec.	*/
	int	type;				/* return code for record type	*/
	ulong	addr;				/* load address from S-Record	*/
	ulong	size;				/* number of bytes transferred	*/
	ulong	store_addr;
	ulong	start_addr = ~0;
	ulong	end_addr   =  0;
	int	line_count =  0;

	while (read_record(record, SREC_MAXRECLEN + 1) >= 0) {
		type = srec_decode(record, &binlen, &addr, binbuf);

		if (type < 0) {
			return (~0);		/* Invalid S-Record		*/
		}

		switch (type) {
		case SREC_DATA2:
		case SREC_DATA3:
		case SREC_DATA4:
		    store_addr = addr + offset;
#ifdef CONFIG_MTD_NOR_FLASH
		    if (addr2info(store_addr)) {
			int rc;

			rc = flash_write((char *)binbuf,store_addr,binlen);
			if (rc != 0) {
				flash_perror(rc);
				return (~0);
			}
		    } else
#endif
		    {
			memcpy((char *)(store_addr), binbuf, binlen);
		    }
		    if ((store_addr) < start_addr)
			start_addr = store_addr;
		    if ((store_addr + binlen - 1) > end_addr)
			end_addr = store_addr + binlen - 1;
		    break;
		case SREC_END2:
		case SREC_END3:
		case SREC_END4:
		    udelay(10000);
		    size = end_addr - start_addr + 1;
		    printf("\n"
			    "## First Load Addr = 0x%08lX\n"
			    "## Last  Load Addr = 0x%08lX\n"
			    "## Total Size      = 0x%08lX = %ld Bytes\n",
			    start_addr, end_addr, size, size
		    );
		    flush_cache(start_addr, size);
<<<<<<< HEAD
		    set_fileaddr(start_addr);
		    setenv_fileinfo(size);
=======
		    env_set_hex("filesize", size);
>>>>>>> 83f07da0
		    return (addr);
		case SREC_START:
		    break;
		default:
		    break;
		}
		if (!do_echo) {	/* print a '.' every 100 lines */
			if ((++line_count % 100) == 0)
				putc('.');
		}
	}

	return (~0);			/* Download aborted		*/
}

static int read_record(char *buf, ulong len)
{
	char *p;
	char c;

	--len;	/* always leave room for terminating '\0' byte */

	for (p=buf; p < buf+len; ++p) {
		c = getc();		/* read character		*/
		if (do_echo)
			putc(c);	/* ... and echo it		*/

		switch (c) {
		case '\r':
		case '\n':
			*p = '\0';
			return (p - buf);
		case '\0':
		case 0x03:			/* ^C - Control C		*/
			return (-1);
		default:
			*p = c;
		}

	    /* Check for the console hangup (if any different from serial) */
	    if (gd->jt->getc != getc) {
		if (ctrlc()) {
		    return (-1);
		}
	    }
	}

	/* line too long - truncate */
	*p = '\0';
	return (p - buf);
}

#if defined(CONFIG_CMD_SAVES)

int do_save_serial (cmd_tbl_t *cmdtp, int flag, int argc, char * const argv[])
{
	ulong offset = 0;
	ulong size   = 0;
#ifdef	CONFIG_SYS_LOADS_BAUD_CHANGE
	int save_baudrate, current_baudrate;

	save_baudrate = current_baudrate = gd->baudrate;
#endif

	offset = (argc > 1) ? parse_loadaddr(argv[1], NULL) : get_loadaddr();
	set_fileaddr(offset);
	if (argc > 2)
		size = simple_strtoul(argv[2], NULL, 16);

#ifdef	CONFIG_SYS_LOADS_BAUD_CHANGE
	if (argc > 3) {
		save_baudrate = (int)simple_strtoul(argv[3], NULL, 10);

		/* default to current baudrate */
		if (save_baudrate == 0)
			save_baudrate = current_baudrate;
	}
	if (save_baudrate != current_baudrate) {
		printf("## Switch baudrate to %d bps and press ENTER ...\n",
			save_baudrate);
		udelay(50000);
		gd->baudrate = save_baudrate;
		serial_setbrg();
		udelay(50000);
		for (;;) {
			if (getc() == '\r')
				break;
		}
	}
#endif	/* CONFIG_SYS_LOADS_BAUD_CHANGE */

	printf("## Ready for S-Record upload, press ENTER to proceed ...\n");
	for (;;) {
		if (getc() == '\r')
			break;
	}
	if (save_serial(offset, size)) {
		printf("## S-Record upload aborted\n");
	} else {
		printf("## S-Record upload complete\n");
	}
#ifdef	CONFIG_SYS_LOADS_BAUD_CHANGE
	if (save_baudrate != current_baudrate) {
		printf("## Switch baudrate to %d bps and press ESC ...\n",
			(int)current_baudrate);
		udelay(50000);
		gd->baudrate = current_baudrate;
		serial_setbrg();
		udelay(50000);
		for (;;) {
			if (getc() == 0x1B) /* ESC */
				break;
		}
	}
#endif
	return 0;
}

#define SREC3_START				"S0030000FC\n"
#define SREC3_FORMAT			"S3%02X%08lX%s%02X\n"
#define SREC3_END				"S70500000000FA\n"
#define SREC_BYTES_PER_RECORD	16

static int save_serial(ulong address, ulong count)
{
	int i, c, reclen, checksum, length;
	char *hex = "0123456789ABCDEF";
	char	record[2*SREC_BYTES_PER_RECORD+16];	/* buffer for one S-Record	*/
	char	data[2*SREC_BYTES_PER_RECORD+1];	/* buffer for hex data	*/

	reclen = 0;
	checksum  = 0;

	if(write_record(SREC3_START))			/* write the header */
		return (-1);
	do {
		if(count) {						/* collect hex data in the buffer  */
			c = *(volatile uchar*)(address + reclen);	/* get one byte    */
			checksum += c;							/* accumulate checksum */
			data[2*reclen]   = hex[(c>>4)&0x0f];
			data[2*reclen+1] = hex[c & 0x0f];
			data[2*reclen+2] = '\0';
			++reclen;
			--count;
		}
		if(reclen == SREC_BYTES_PER_RECORD || count == 0) {
			/* enough data collected for one record: dump it */
			if(reclen) {	/* build & write a data record: */
				/* address + data + checksum */
				length = 4 + reclen + 1;

				/* accumulate length bytes into checksum */
				for(i = 0; i < 2; i++)
					checksum += (length >> (8*i)) & 0xff;

				/* accumulate address bytes into checksum: */
				for(i = 0; i < 4; i++)
					checksum += (address >> (8*i)) & 0xff;

				/* make proper checksum byte: */
				checksum = ~checksum & 0xff;

				/* output one record: */
				sprintf(record, SREC3_FORMAT, length, address, data, checksum);
				if(write_record(record))
					return (-1);
			}
			address  += reclen;  /* increment address */
			checksum  = 0;
			reclen    = 0;
		}
	}
	while(count);
	if(write_record(SREC3_END))	/* write the final record */
		return (-1);
	return(0);
}

static int write_record(char *buf)
{
	char c;

	while((c = *buf++))
		putc(c);

	/* Check for the console hangup (if any different from serial) */

	if (ctrlc()) {
	    return (-1);
	}
	return (0);
}
# endif

#endif


#if defined(CONFIG_CMD_LOADB)
/*
 * loadb command (load binary) included
 */
#define XON_CHAR        17
#define XOFF_CHAR       19
#define START_CHAR      0x01
#define ETX_CHAR	0x03
#define END_CHAR        0x0D
#define SPACE           0x20
#define K_ESCAPE        0x23
#define SEND_TYPE       'S'
#define DATA_TYPE       'D'
#define ACK_TYPE        'Y'
#define NACK_TYPE       'N'
#define BREAK_TYPE      'B'
#define tochar(x) ((char) (((x) + SPACE) & 0xff))
#define untochar(x) ((int) (((x) - SPACE) & 0xff))

static void set_kerm_bin_mode(unsigned long *);
static int k_recv(void);
static ulong load_serial_bin(ulong offset);


static char his_eol;        /* character he needs at end of packet */
static int  his_pad_count;  /* number of pad chars he needs */
static char his_pad_char;   /* pad chars he needs */
static char his_quote;      /* quote chars he'll use */

static int do_load_serial_bin(cmd_tbl_t *cmdtp, int flag, int argc,
			      char * const argv[])
{
	ulong offset;
	ulong addr;
	int load_baudrate, current_baudrate;
	int rcode = 0;
<<<<<<< HEAD
=======
	char *s;

	/* pre-set offset from CONFIG_SYS_LOAD_ADDR */
	offset = CONFIG_SYS_LOAD_ADDR;

	/* pre-set offset from $loadaddr */
	s = env_get("loadaddr");
	if (s)
		offset = simple_strtoul(s, NULL, 16);
>>>>>>> 83f07da0

	load_baudrate = current_baudrate = gd->baudrate;
	offset = (argc > 1) ? parse_loadaddr(argv[1], NULL) : get_loadaddr();
	set_fileaddr(offset);
	if (argc == 3) {
		load_baudrate = (int)simple_strtoul(argv[2], NULL, 10);

		/* default to current baudrate */
		if (load_baudrate == 0)
			load_baudrate = current_baudrate;
	}

	if (load_baudrate != current_baudrate) {
		printf("## Switch baudrate to %d bps and press ENTER ...\n",
			load_baudrate);
		udelay(50000);
		gd->baudrate = load_baudrate;
		serial_setbrg();
		udelay(50000);
		for (;;) {
			if (getc() == '\r')
				break;
		}
	}

	if (strcmp(argv[0],"loady")==0) {
		printf("## Ready for binary (ymodem) download "
			"to 0x%08lX at %d bps...\n",
			offset,
			load_baudrate);

		addr = load_serial_ymodem(offset, xyzModem_ymodem);

	} else if (strcmp(argv[0],"loadx")==0) {
		printf("## Ready for binary (xmodem) download "
			"to 0x%08lX at %d bps...\n",
			offset,
			load_baudrate);

		addr = load_serial_ymodem(offset, xyzModem_xmodem);

	} else {

		printf("## Ready for binary (kermit) download "
			"to 0x%08lX at %d bps...\n",
			offset,
			load_baudrate);
		addr = load_serial_bin(offset);

		if (addr == ~0) {
			printf("## Binary (kermit) download aborted\n");
			rcode = 1;
		} else {
			printf("## Start Addr      = 0x%08lX\n", addr);
		}
	}
	if (addr == ~0) {
		printf ("## Binary download aborted\n");
		rcode = 1;
	} else
		printf ("## Start Addr      = 0x%08lX\n", addr);
	if (load_baudrate != current_baudrate) {
		printf("## Switch baudrate to %d bps and press ESC ...\n",
			current_baudrate);
		udelay(50000);
		gd->baudrate = current_baudrate;
		serial_setbrg();
		udelay(50000);
		for (;;) {
			if (getc() == 0x1B) /* ESC */
				break;
		}
	}

	return rcode;
}


static ulong load_serial_bin(ulong offset)
{
	int size, i;

	set_fileaddr(offset);
	set_kerm_bin_mode((ulong *) offset);
	size = k_recv();

	/*
	 * Gather any trailing characters (for instance, the ^D which
	 * is sent by 'cu' after sending a file), and give the
	 * box some time (100 * 1 ms)
	 */
	for (i=0; i<100; ++i) {
		if (tstc()) {
			(void) getc();
		}
		udelay(1000);
	}

	flush_cache(offset, size);

	printf("## Total Size      = 0x%08x = %d Bytes\n", size, size);
<<<<<<< HEAD
	setenv_fileinfo(size);
=======
	env_set_hex("filesize", size);
>>>>>>> 83f07da0

	return offset;
}

static void send_pad(void)
{
	int count = his_pad_count;

	while (count-- > 0)
		putc(his_pad_char);
}

/* converts escaped kermit char to binary char */
static char ktrans(char in)
{
	if ((in & 0x60) == 0x40) {
		return (char) (in & ~0x40);
	} else if ((in & 0x7f) == 0x3f) {
		return (char) (in | 0x40);
	} else
		return in;
}

static int chk1(char *buffer)
{
	int total = 0;

	while (*buffer) {
		total += *buffer++;
	}
	return (int) ((total + ((total >> 6) & 0x03)) & 0x3f);
}

static void s1_sendpacket(char *packet)
{
	send_pad();
	while (*packet) {
		putc(*packet++);
	}
}

static char a_b[24];
static void send_ack(int n)
{
	a_b[0] = START_CHAR;
	a_b[1] = tochar(3);
	a_b[2] = tochar(n);
	a_b[3] = ACK_TYPE;
	a_b[4] = '\0';
	a_b[4] = tochar(chk1(&a_b[1]));
	a_b[5] = his_eol;
	a_b[6] = '\0';
	s1_sendpacket(a_b);
}

static void send_nack(int n)
{
	a_b[0] = START_CHAR;
	a_b[1] = tochar(3);
	a_b[2] = tochar(n);
	a_b[3] = NACK_TYPE;
	a_b[4] = '\0';
	a_b[4] = tochar(chk1(&a_b[1]));
	a_b[5] = his_eol;
	a_b[6] = '\0';
	s1_sendpacket(a_b);
}


static void (*os_data_init)(void);
static void (*os_data_char)(char new_char);
static int os_data_state, os_data_state_saved;
static char *os_data_addr, *os_data_addr_saved;
static char *bin_start_address;

static void bin_data_init(void)
{
	os_data_state = 0;
	os_data_addr = bin_start_address;
}

static void os_data_save(void)
{
	os_data_state_saved = os_data_state;
	os_data_addr_saved = os_data_addr;
}

static void os_data_restore(void)
{
	os_data_state = os_data_state_saved;
	os_data_addr = os_data_addr_saved;
}

static void bin_data_char(char new_char)
{
	switch (os_data_state) {
	case 0:					/* data */
		*os_data_addr++ = new_char;
		break;
	}
}

static void set_kerm_bin_mode(unsigned long *addr)
{
	bin_start_address = (char *) addr;
	os_data_init = bin_data_init;
	os_data_char = bin_data_char;
}


/* k_data_* simply handles the kermit escape translations */
static int k_data_escape, k_data_escape_saved;
static void k_data_init(void)
{
	k_data_escape = 0;
	os_data_init();
}

static void k_data_save(void)
{
	k_data_escape_saved = k_data_escape;
	os_data_save();
}

static void k_data_restore(void)
{
	k_data_escape = k_data_escape_saved;
	os_data_restore();
}

static void k_data_char(char new_char)
{
	if (k_data_escape) {
		/* last char was escape - translate this character */
		os_data_char(ktrans(new_char));
		k_data_escape = 0;
	} else {
		if (new_char == his_quote) {
			/* this char is escape - remember */
			k_data_escape = 1;
		} else {
			/* otherwise send this char as-is */
			os_data_char(new_char);
		}
	}
}

#define SEND_DATA_SIZE  20
static char send_parms[SEND_DATA_SIZE];
static char *send_ptr;

/* handle_send_packet interprits the protocol info and builds and
   sends an appropriate ack for what we can do */
static void handle_send_packet(int n)
{
	int length = 3;
	int bytes;

	/* initialize some protocol parameters */
	his_eol = END_CHAR;		/* default end of line character */
	his_pad_count = 0;
	his_pad_char = '\0';
	his_quote = K_ESCAPE;

	/* ignore last character if it filled the buffer */
	if (send_ptr == &send_parms[SEND_DATA_SIZE - 1])
		--send_ptr;
	bytes = send_ptr - send_parms;	/* how many bytes we'll process */
	do {
		if (bytes-- <= 0)
			break;
		/* handle MAXL - max length */
		/* ignore what he says - most I'll take (here) is 94 */
		a_b[++length] = tochar(94);
		if (bytes-- <= 0)
			break;
		/* handle TIME - time you should wait for my packets */
		/* ignore what he says - don't wait for my ack longer than 1 second */
		a_b[++length] = tochar(1);
		if (bytes-- <= 0)
			break;
		/* handle NPAD - number of pad chars I need */
		/* remember what he says - I need none */
		his_pad_count = untochar(send_parms[2]);
		a_b[++length] = tochar(0);
		if (bytes-- <= 0)
			break;
		/* handle PADC - pad chars I need */
		/* remember what he says - I need none */
		his_pad_char = ktrans(send_parms[3]);
		a_b[++length] = 0x40;	/* He should ignore this */
		if (bytes-- <= 0)
			break;
		/* handle EOL - end of line he needs */
		/* remember what he says - I need CR */
		his_eol = untochar(send_parms[4]);
		a_b[++length] = tochar(END_CHAR);
		if (bytes-- <= 0)
			break;
		/* handle QCTL - quote control char he'll use */
		/* remember what he says - I'll use '#' */
		his_quote = send_parms[5];
		a_b[++length] = '#';
		if (bytes-- <= 0)
			break;
		/* handle QBIN - 8-th bit prefixing */
		/* ignore what he says - I refuse */
		a_b[++length] = 'N';
		if (bytes-- <= 0)
			break;
		/* handle CHKT - the clock check type */
		/* ignore what he says - I do type 1 (for now) */
		a_b[++length] = '1';
		if (bytes-- <= 0)
			break;
		/* handle REPT - the repeat prefix */
		/* ignore what he says - I refuse (for now) */
		a_b[++length] = 'N';
		if (bytes-- <= 0)
			break;
		/* handle CAPAS - the capabilities mask */
		/* ignore what he says - I only do long packets - I don't do windows */
		a_b[++length] = tochar(2);	/* only long packets */
		a_b[++length] = tochar(0);	/* no windows */
		a_b[++length] = tochar(94);	/* large packet msb */
		a_b[++length] = tochar(94);	/* large packet lsb */
	} while (0);

	a_b[0] = START_CHAR;
	a_b[1] = tochar(length);
	a_b[2] = tochar(n);
	a_b[3] = ACK_TYPE;
	a_b[++length] = '\0';
	a_b[length] = tochar(chk1(&a_b[1]));
	a_b[++length] = his_eol;
	a_b[++length] = '\0';
	s1_sendpacket(a_b);
}

/* k_recv receives a OS Open image file over kermit line */
static int k_recv(void)
{
	char new_char;
	char k_state, k_state_saved;
	int sum;
	int done;
	int length;
	int n, last_n;
	int len_lo, len_hi;

	/* initialize some protocol parameters */
	his_eol = END_CHAR;		/* default end of line character */
	his_pad_count = 0;
	his_pad_char = '\0';
	his_quote = K_ESCAPE;

	/* initialize the k_recv and k_data state machine */
	done = 0;
	k_state = 0;
	k_data_init();
	k_state_saved = k_state;
	k_data_save();
	n = 0;				/* just to get rid of a warning */
	last_n = -1;

	/* expect this "type" sequence (but don't check):
	   S: send initiate
	   F: file header
	   D: data (multiple)
	   Z: end of file
	   B: break transmission
	 */

	/* enter main loop */
	while (!done) {
		/* set the send packet pointer to begining of send packet parms */
		send_ptr = send_parms;

		/* With each packet, start summing the bytes starting with the length.
		   Save the current sequence number.
		   Note the type of the packet.
		   If a character less than SPACE (0x20) is received - error.
		 */

#if 0
		/* OLD CODE, Prior to checking sequence numbers */
		/* first have all state machines save current states */
		k_state_saved = k_state;
		k_data_save ();
#endif

		/* get a packet */
		/* wait for the starting character or ^C */
		for (;;) {
			switch (getc ()) {
			case START_CHAR:	/* start packet */
				goto START;
			case ETX_CHAR:		/* ^C waiting for packet */
				return (0);
			default:
				;
			}
		}
START:
		/* get length of packet */
		sum = 0;
		new_char = getc();
		if ((new_char & 0xE0) == 0)
			goto packet_error;
		sum += new_char & 0xff;
		length = untochar(new_char);
		/* get sequence number */
		new_char = getc();
		if ((new_char & 0xE0) == 0)
			goto packet_error;
		sum += new_char & 0xff;
		n = untochar(new_char);
		--length;

		/* NEW CODE - check sequence numbers for retried packets */
		/* Note - this new code assumes that the sequence number is correctly
		 * received.  Handling an invalid sequence number adds another layer
		 * of complexity that may not be needed - yet!  At this time, I'm hoping
		 * that I don't need to buffer the incoming data packets and can write
		 * the data into memory in real time.
		 */
		if (n == last_n) {
			/* same sequence number, restore the previous state */
			k_state = k_state_saved;
			k_data_restore();
		} else {
			/* new sequence number, checkpoint the download */
			last_n = n;
			k_state_saved = k_state;
			k_data_save();
		}
		/* END NEW CODE */

		/* get packet type */
		new_char = getc();
		if ((new_char & 0xE0) == 0)
			goto packet_error;
		sum += new_char & 0xff;
		k_state = new_char;
		--length;
		/* check for extended length */
		if (length == -2) {
			/* (length byte was 0, decremented twice) */
			/* get the two length bytes */
			new_char = getc();
			if ((new_char & 0xE0) == 0)
				goto packet_error;
			sum += new_char & 0xff;
			len_hi = untochar(new_char);
			new_char = getc();
			if ((new_char & 0xE0) == 0)
				goto packet_error;
			sum += new_char & 0xff;
			len_lo = untochar(new_char);
			length = len_hi * 95 + len_lo;
			/* check header checksum */
			new_char = getc();
			if ((new_char & 0xE0) == 0)
				goto packet_error;
			if (new_char != tochar((sum + ((sum >> 6) & 0x03)) & 0x3f))
				goto packet_error;
			sum += new_char & 0xff;
/* --length; */ /* new length includes only data and block check to come */
		}
		/* bring in rest of packet */
		while (length > 1) {
			new_char = getc();
			if ((new_char & 0xE0) == 0)
				goto packet_error;
			sum += new_char & 0xff;
			--length;
			if (k_state == DATA_TYPE) {
				/* pass on the data if this is a data packet */
				k_data_char (new_char);
			} else if (k_state == SEND_TYPE) {
				/* save send pack in buffer as is */
				*send_ptr++ = new_char;
				/* if too much data, back off the pointer */
				if (send_ptr >= &send_parms[SEND_DATA_SIZE])
					--send_ptr;
			}
		}
		/* get and validate checksum character */
		new_char = getc();
		if ((new_char & 0xE0) == 0)
			goto packet_error;
		if (new_char != tochar((sum + ((sum >> 6) & 0x03)) & 0x3f))
			goto packet_error;
		/* get END_CHAR */
		new_char = getc();
		if (new_char != END_CHAR) {
		  packet_error:
			/* restore state machines */
			k_state = k_state_saved;
			k_data_restore();
			/* send a negative acknowledge packet in */
			send_nack(n);
		} else if (k_state == SEND_TYPE) {
			/* crack the protocol parms, build an appropriate ack packet */
			handle_send_packet(n);
		} else {
			/* send simple acknowledge packet in */
			send_ack(n);
			/* quit if end of transmission */
			if (k_state == BREAK_TYPE)
				done = 1;
		}
	}
	return ((ulong) os_data_addr - (ulong) bin_start_address);
}

static int getcxmodem(void) {
	if (tstc())
		return (getc());
	return -1;
}
static ulong load_serial_ymodem(ulong offset, int mode)
{
	int size;
	int err;
	int res;
	connection_info_t info;
	char ymodemBuf[1024];
	ulong store_addr = ~0;
	ulong addr = 0;

	set_fileaddr(offset);
	size = 0;
	info.mode = mode;
	res = xyzModem_stream_open(&info, &err);
	if (!res) {

		while ((res =
			xyzModem_stream_read(ymodemBuf, 1024, &err)) > 0) {
			store_addr = addr + offset;
			size += res;
			addr += res;
#ifdef CONFIG_MTD_NOR_FLASH
			if (addr2info(store_addr)) {
				int rc;

				rc = flash_write((char *) ymodemBuf,
						  store_addr, res);
				if (rc != 0) {
					flash_perror (rc);
					return (~0);
				}
			} else
#endif
			{
				memcpy((char *)(store_addr), ymodemBuf,
					res);
			}

		}
	} else {
		printf("%s\n", xyzModem_error(err));
	}

	xyzModem_stream_close(&err);
	xyzModem_stream_terminate(false, &getcxmodem);


	flush_cache(offset, ALIGN(size, ARCH_DMA_MINALIGN));

	printf("## Total Size      = 0x%08x = %d Bytes\n", size, size);
<<<<<<< HEAD
	setenv_fileinfo(size);
=======
	env_set_hex("filesize", size);
>>>>>>> 83f07da0

	return offset;
}

#endif

/* -------------------------------------------------------------------- */

#if defined(CONFIG_CMD_LOADS)

#ifdef	CONFIG_SYS_LOADS_BAUD_CHANGE
U_BOOT_CMD(
	loads, 3, 0,	do_load_serial,
	"load S-Record file over serial line",
	"[ off ] [ baud ]\n"
	"    - load S-Record file over serial line"
	" with offset 'off' and baudrate 'baud'"
);

#else	/* ! CONFIG_SYS_LOADS_BAUD_CHANGE */
U_BOOT_CMD(
	loads, 2, 0,	do_load_serial,
	"load S-Record file over serial line",
	"[ off ]\n"
	"    - load S-Record file over serial line with offset 'off'"
);
#endif	/* CONFIG_SYS_LOADS_BAUD_CHANGE */

/*
 * SAVES always requires LOADS support, but not vice versa
 */


#if defined(CONFIG_CMD_SAVES)
#ifdef	CONFIG_SYS_LOADS_BAUD_CHANGE
U_BOOT_CMD(
	saves, 4, 0,	do_save_serial,
	"save S-Record file over serial line",
	"[ off ] [size] [ baud ]\n"
	"    - save S-Record file over serial line"
	" with offset 'off', size 'size' and baudrate 'baud'"
);
#else	/* ! CONFIG_SYS_LOADS_BAUD_CHANGE */
U_BOOT_CMD(
	saves, 3, 0,	do_save_serial,
	"save S-Record file over serial line",
	"[ off ] [size]\n"
	"    - save S-Record file over serial line with offset 'off' and size 'size'"
);
#endif	/* CONFIG_SYS_LOADS_BAUD_CHANGE */
#endif	/* CONFIG_CMD_SAVES */
#endif	/* CONFIG_CMD_LOADS */


#if defined(CONFIG_CMD_LOADB)
U_BOOT_CMD(
	loadb, 3, 0,	do_load_serial_bin,
	"load binary file over serial line (kermit mode)",
	"[ off ] [ baud ]\n"
	"    - load binary file over serial line"
	" with offset 'off' and baudrate 'baud'"
);

U_BOOT_CMD(
	loadx, 3, 0,	do_load_serial_bin,
	"load binary file over serial line (xmodem mode)",
	"[ off ] [ baud ]\n"
	"    - load binary file over serial line"
	" with offset 'off' and baudrate 'baud'"
);

U_BOOT_CMD(
	loady, 3, 0,	do_load_serial_bin,
	"load binary file over serial line (ymodem mode)",
	"[ off ] [ baud ]\n"
	"    - load binary file over serial line"
	" with offset 'off' and baudrate 'baud'"
);

#endif	/* CONFIG_CMD_LOADB */<|MERGE_RESOLUTION|>--- conflicted
+++ resolved
@@ -108,7 +108,7 @@
 	} else {
 		printf("## Start Addr      = 0x%08lX\n", addr);
 		set_fileaddr(addr)
-		setenv_fileinfo(addr);
+		env_set_fileinfo(addr);
 	}
 
 #ifdef	CONFIG_SYS_LOADS_BAUD_CHANGE
@@ -184,12 +184,8 @@
 			    start_addr, end_addr, size, size
 		    );
 		    flush_cache(start_addr, size);
-<<<<<<< HEAD
 		    set_fileaddr(start_addr);
-		    setenv_fileinfo(size);
-=======
-		    env_set_hex("filesize", size);
->>>>>>> 83f07da0
+		    env_set_fileinfo(size);
 		    return (addr);
 		case SREC_START:
 		    break;
@@ -423,18 +419,6 @@
 	ulong addr;
 	int load_baudrate, current_baudrate;
 	int rcode = 0;
-<<<<<<< HEAD
-=======
-	char *s;
-
-	/* pre-set offset from CONFIG_SYS_LOAD_ADDR */
-	offset = CONFIG_SYS_LOAD_ADDR;
-
-	/* pre-set offset from $loadaddr */
-	s = env_get("loadaddr");
-	if (s)
-		offset = simple_strtoul(s, NULL, 16);
->>>>>>> 83f07da0
 
 	load_baudrate = current_baudrate = gd->baudrate;
 	offset = (argc > 1) ? parse_loadaddr(argv[1], NULL) : get_loadaddr();
@@ -536,11 +520,7 @@
 	flush_cache(offset, size);
 
 	printf("## Total Size      = 0x%08x = %d Bytes\n", size, size);
-<<<<<<< HEAD
-	setenv_fileinfo(size);
-=======
-	env_set_hex("filesize", size);
->>>>>>> 83f07da0
+	env_set_fileinfo(size);
 
 	return offset;
 }
@@ -1012,11 +992,7 @@
 	flush_cache(offset, ALIGN(size, ARCH_DMA_MINALIGN));
 
 	printf("## Total Size      = 0x%08x = %d Bytes\n", size, size);
-<<<<<<< HEAD
-	setenv_fileinfo(size);
-=======
-	env_set_hex("filesize", size);
->>>>>>> 83f07da0
+	env_set_fileinfo(size);
 
 	return offset;
 }
