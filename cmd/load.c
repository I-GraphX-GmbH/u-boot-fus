--- conflicted
+++ resolved
@@ -111,12 +111,8 @@
 		rcode = 1;
 	} else {
 		printf("## Start Addr      = 0x%08lX\n", addr);
-<<<<<<< HEAD
 		set_fileaddr(addr);
 		env_set_fileinfo(addr);
-=======
-		image_load_addr = addr;
->>>>>>> 0ea138a2
 	}
 
 #ifdef	CONFIG_SYS_LOADS_BAUD_CHANGE
@@ -477,18 +473,10 @@
 		addr = load_serial_bin(offset);
 
 		if (addr == ~0) {
-<<<<<<< HEAD
-=======
-			image_load_addr = 0;
->>>>>>> 0ea138a2
 			printf("## Binary (kermit) download aborted\n");
 			rcode = 1;
 		} else {
 			printf("## Start Addr      = 0x%08lX\n", addr);
-<<<<<<< HEAD
-=======
-			image_load_addr = addr;
->>>>>>> 0ea138a2
 		}
 	}
 	if (addr == ~0) {
