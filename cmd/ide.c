--- conflicted
+++ resolved
@@ -40,91 +40,6 @@
 			ide_init();
 			return 0;
 		}
-<<<<<<< HEAD
-		return CMD_RET_USAGE;
-	case 3:
-		if (strncmp(argv[1], "dev", 3) == 0) {
-			int dev = (int)simple_strtoul(argv[2], NULL, 10);
-
-			if (!blk_show_device(IF_TYPE_IDE, dev)) {
-				curr_device = dev;
-				printf("... is now current device\n");
-			} else {
-				return CMD_RET_FAILURE;
-			}
-			return 0;
-		} else if (strncmp(argv[1], "part", 4) == 0) {
-			int dev = (int)simple_strtoul(argv[2], NULL, 10);
-
-			if (blk_print_part_devnum(IF_TYPE_IDE, dev)) {
-				printf("\nIDE device %d not available\n", dev);
-				return CMD_RET_FAILURE;
-			}
-			return 1;
-		}
-
-		return CMD_RET_USAGE;
-	default:
-		/* at least 4 args */
-
-		if (strcmp(argv[1], "read") == 0) {
-			ulong addr = parse_loadaddr(argv[2], NULL);
-			ulong cnt = simple_strtoul(argv[4], NULL, 16);
-			ulong n;
-
-#ifdef CONFIG_SYS_64BIT_LBA
-			lbaint_t blk = simple_strtoull(argv[3], NULL, 16);
-
-			printf("\nIDE read: device %d block # %lld, count %ld...",
-			       curr_device, blk, cnt);
-#else
-			lbaint_t blk = simple_strtoul(argv[3], NULL, 16);
-
-			printf("\nIDE read: device %d block # %ld, count %ld...",
-			       curr_device, blk, cnt);
-#endif
-
-			n = blk_read_devnum(IF_TYPE_IDE, curr_device, blk, cnt,
-					    (ulong *)addr);
-
-			printf("%ld blocks read: %s\n",
-			       n, (n == cnt) ? "OK" : "ERROR");
-			if (n == cnt)
-				return 0;
-			else
-				return 1;
-		} else if (strcmp(argv[1], "write") == 0) {
-			ulong addr = parse_loadaddr(argv[2], NULL);
-			ulong cnt = simple_strtoul(argv[4], NULL, 16);
-			ulong n;
-
-#ifdef CONFIG_SYS_64BIT_LBA
-			lbaint_t blk = simple_strtoull(argv[3], NULL, 16);
-
-			printf("\nIDE write: device %d block # %lld, count %ld...",
-			       curr_device, blk, cnt);
-#else
-			lbaint_t blk = simple_strtoul(argv[3], NULL, 16);
-
-			printf("\nIDE write: device %d block # %ld, count %ld...",
-			       curr_device, blk, cnt);
-#endif
-			n = blk_write_devnum(IF_TYPE_IDE, curr_device, blk, cnt,
-					     (ulong *)addr);
-
-			printf("%ld blocks written: %s\n", n,
-			       n == cnt ? "OK" : "ERROR");
-			if (n == cnt)
-				return 0;
-			else
-				return 1;
-		} else {
-			return CMD_RET_USAGE;
-		}
-
-		return rcode;
-=======
->>>>>>> 83f07da0
 	}
 
 	return blk_common_cmd(argc, argv, IF_TYPE_IDE, &curr_device);
