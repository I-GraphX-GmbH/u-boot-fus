--- conflicted
+++ resolved
@@ -37,18 +37,6 @@
  */
 struct fdt_header *working_fdt;
 
-<<<<<<< HEAD
-=======
-void set_working_fdt_addr(ulong addr)
-{
-	void *buf;
-
-	buf = map_sysmem(addr, 0);
-	working_fdt = buf;
-	env_set_hex("fdtaddr", addr);
-}
-
->>>>>>> 83f07da0
 /*
  * Get a value from the fdt and format it to be set in the environment
  */
