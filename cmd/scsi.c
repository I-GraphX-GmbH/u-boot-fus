/*
 * (C) Copyright 2001
 * Denis Peter, MPL AG Switzerland
 *
 * SPDX-License-Identifier:	GPL-2.0+
 */

/*
 * SCSI support.
 */
#include <common.h>
#include <command.h>
#include <scsi.h>

static int scsi_curr_dev; /* current device */

/*
 * scsi boot command intepreter. Derived from diskboot
 */
static int do_scsiboot(cmd_tbl_t *cmdtp, int flag, int argc, char *const argv[])
{
	return common_diskboot(cmdtp, "scsi", argc, argv);
}

/*
 * scsi command intepreter
 */
static int do_scsi(cmd_tbl_t *cmdtp, int flag, int argc, char *const argv[])
{
	int ret;

	if (argc == 2) {
		if (strncmp(argv[1], "res", 3) == 0) {
			printf("\nReset SCSI\n");
#ifndef CONFIG_DM_SCSI
			scsi_bus_reset(NULL);
#endif
			ret = scsi_scan(true);
			if (ret)
				return CMD_RET_FAILURE;
			return ret;
		}
		if (strncmp(argv[1], "scan", 4) == 0) {
			ret = scsi_scan(true);
			if (ret)
				return CMD_RET_FAILURE;
			return ret;
		}
	}

<<<<<<< HEAD
			if (!blk_show_device(IF_TYPE_SCSI, dev)) {
				scsi_curr_dev = dev;
				printf("... is now current device\n");
			} else {
				return CMD_RET_FAILURE;
			}
			return 0;
		}
		if (strncmp(argv[1], "part", 4) == 0) {
			int dev = (int)simple_strtoul(argv[2], NULL, 10);

			if (blk_print_part_devnum(IF_TYPE_SCSI, dev)) {
				printf("\nSCSI device %d not available\n",
				       dev);
				return CMD_RET_FAILURE;
			}
			return 0;
		}
		return CMD_RET_USAGE;
	default:
		/* at least 4 args */
		if (strcmp(argv[1], "read") == 0) {
			ulong addr = parse_loadaddr(argv[2], NULL);
			ulong blk  = simple_strtoul(argv[3], NULL, 16);
			ulong cnt  = simple_strtoul(argv[4], NULL, 16);
			ulong n;

			printf("\nSCSI read: device %d block # %ld, count %ld ... ",
			       scsi_curr_dev, blk, cnt);
			n = blk_read_devnum(IF_TYPE_SCSI, scsi_curr_dev, blk,
					    cnt, (ulong *)addr);
			printf("%ld blocks read: %s\n", n,
			       n == cnt ? "OK" : "ERROR");
			return 0;
		} else if (strcmp(argv[1], "write") == 0) {
			ulong addr = parse_loadaddr(argv[2], NULL);
			ulong blk = simple_strtoul(argv[3], NULL, 16);
			ulong cnt = simple_strtoul(argv[4], NULL, 16);
			ulong n;

			printf("\nSCSI write: device %d block # %ld, count %ld ... ",
			       scsi_curr_dev, blk, cnt);
			n = blk_write_devnum(IF_TYPE_SCSI, scsi_curr_dev, blk,
					     cnt, (ulong *)addr);
			printf("%ld blocks written: %s\n", n,
			       n == cnt ? "OK" : "ERROR");
			return 0;
		}
	} /* switch */
	return CMD_RET_USAGE;
=======
	return blk_common_cmd(argc, argv, IF_TYPE_SCSI, &scsi_curr_dev);
>>>>>>> 83f07da0
}

U_BOOT_CMD(
	scsi, 5, 1, do_scsi,
	"SCSI sub-system",
	"reset - reset SCSI controller\n"
	"scsi info  - show available SCSI devices\n"
	"scsi scan  - (re-)scan SCSI bus\n"
	"scsi device [dev] - show or set current device\n"
	"scsi part [dev] - print partition table of one or all SCSI devices\n"
	"scsi read addr blk# cnt - read `cnt' blocks starting at block `blk#'\n"
	"     to memory address `addr'\n"
	"scsi write addr blk# cnt - write `cnt' blocks starting at block\n"
	"     `blk#' from memory address `addr'"
);

U_BOOT_CMD(
	scsiboot, 3, 1, do_scsiboot,
	"boot from SCSI device",
	"loadAddr dev:part"
);<|MERGE_RESOLUTION|>--- conflicted
+++ resolved
@@ -48,60 +48,7 @@
 		}
 	}
 
-<<<<<<< HEAD
-			if (!blk_show_device(IF_TYPE_SCSI, dev)) {
-				scsi_curr_dev = dev;
-				printf("... is now current device\n");
-			} else {
-				return CMD_RET_FAILURE;
-			}
-			return 0;
-		}
-		if (strncmp(argv[1], "part", 4) == 0) {
-			int dev = (int)simple_strtoul(argv[2], NULL, 10);
-
-			if (blk_print_part_devnum(IF_TYPE_SCSI, dev)) {
-				printf("\nSCSI device %d not available\n",
-				       dev);
-				return CMD_RET_FAILURE;
-			}
-			return 0;
-		}
-		return CMD_RET_USAGE;
-	default:
-		/* at least 4 args */
-		if (strcmp(argv[1], "read") == 0) {
-			ulong addr = parse_loadaddr(argv[2], NULL);
-			ulong blk  = simple_strtoul(argv[3], NULL, 16);
-			ulong cnt  = simple_strtoul(argv[4], NULL, 16);
-			ulong n;
-
-			printf("\nSCSI read: device %d block # %ld, count %ld ... ",
-			       scsi_curr_dev, blk, cnt);
-			n = blk_read_devnum(IF_TYPE_SCSI, scsi_curr_dev, blk,
-					    cnt, (ulong *)addr);
-			printf("%ld blocks read: %s\n", n,
-			       n == cnt ? "OK" : "ERROR");
-			return 0;
-		} else if (strcmp(argv[1], "write") == 0) {
-			ulong addr = parse_loadaddr(argv[2], NULL);
-			ulong blk = simple_strtoul(argv[3], NULL, 16);
-			ulong cnt = simple_strtoul(argv[4], NULL, 16);
-			ulong n;
-
-			printf("\nSCSI write: device %d block # %ld, count %ld ... ",
-			       scsi_curr_dev, blk, cnt);
-			n = blk_write_devnum(IF_TYPE_SCSI, scsi_curr_dev, blk,
-					     cnt, (ulong *)addr);
-			printf("%ld blocks written: %s\n", n,
-			       n == cnt ? "OK" : "ERROR");
-			return 0;
-		}
-	} /* switch */
-	return CMD_RET_USAGE;
-=======
 	return blk_common_cmd(argc, argv, IF_TYPE_SCSI, &scsi_curr_dev);
->>>>>>> 83f07da0
 }
 
 U_BOOT_CMD(
