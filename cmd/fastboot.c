// SPDX-License-Identifier: GPL-2.0+
/*
 * Copyright 2008 - 2009 Windriver, <www.windriver.com>
 * Author: Tom Rix <Tom.Rix@windriver.com>
 *
 * (C) Copyright 2014 Linaro, Ltd.
 * Rob Herring <robh@kernel.org>
 */
#include <common.h>
#include <command.h>
#include <console.h>
#include <g_dnl.h>
#include <fastboot.h>
#include <net.h>
#include <usb.h>

static int do_fastboot_udp(int argc, char *const argv[],
			   uintptr_t buf_addr, size_t buf_size)
{
#if CONFIG_IS_ENABLED(UDP_FUNCTION_FASTBOOT)
	int err = net_loop(FASTBOOT);

	if (err < 0) {
		printf("fastboot udp error: %d\n", err);
		return CMD_RET_FAILURE;
	}

	return CMD_RET_SUCCESS;
#else
	pr_err("Fastboot UDP not enabled\n");
	return CMD_RET_FAILURE;
#endif
}

static int do_fastboot_usb(int argc, char *const argv[],
			   uintptr_t buf_addr, size_t buf_size)
{
#if CONFIG_IS_ENABLED(USB_FUNCTION_FASTBOOT)
	int controller_index;
	char *usb_controller;
	char *endp;
	int ret;

	if (argc < 2)
		return CMD_RET_USAGE;

	usb_controller = argv[1];
<<<<<<< HEAD
	controller_index = simple_strtoul(usb_controller, NULL, 0);
#ifdef CONFIG_FASTBOOT_USB_DEV
	controller_index = CONFIG_FASTBOOT_USB_DEV;
#endif
=======
	controller_index = simple_strtoul(usb_controller, &endp, 0);
	if (*endp != '\0') {
		pr_err("Error: Wrong USB controller index format\n");
		return CMD_RET_FAILURE;
	}
>>>>>>> 03ce207c

	ret = board_usb_init(controller_index, USB_INIT_DEVICE);
	if (ret) {
		pr_err("USB init failed: %d\n", ret);
		return CMD_RET_FAILURE;
	}

	g_dnl_clear_detach();
	ret = g_dnl_register("usb_dnl_fastboot");
	if (ret)
		return ret;

	if (!g_dnl_board_usb_cable_connected()) {
		puts("\rUSB cable not detected.\n" \
		     "Command exit.\n");
		ret = CMD_RET_FAILURE;
		goto exit;
	}

	while (1) {
		if (g_dnl_detach())
			break;
		if (ctrlc())
			break;
		usb_gadget_handle_interrupts(controller_index);
	}

	ret = CMD_RET_SUCCESS;

exit:
	g_dnl_unregister();
	g_dnl_clear_detach();
	board_usb_cleanup(controller_index, USB_INIT_DEVICE);

	return ret;
#else
	pr_err("Fastboot USB not enabled\n");
	return CMD_RET_FAILURE;
#endif
}

static int do_fastboot(cmd_tbl_t *cmdtp, int flag, int argc, char *const argv[])
{
	uintptr_t buf_addr = (uintptr_t)NULL;
	size_t buf_size = 0;

	if (argc < 2)
		return CMD_RET_USAGE;

	while (argc > 1 && **(argv + 1) == '-') {
		char *arg = *++argv;

		--argc;
		while (*++arg) {
			switch (*arg) {
			case 'l':
				if (--argc <= 0)
					return CMD_RET_USAGE;
				buf_addr = simple_strtoul(*++argv, NULL, 16);
				goto NXTARG;

			case 's':
				if (--argc <= 0)
					return CMD_RET_USAGE;
				buf_size = simple_strtoul(*++argv, NULL, 16);
				goto NXTARG;

			default:
				return CMD_RET_USAGE;
			}
		}
NXTARG:
		;
	}

	/* Handle case when USB controller param is just '-' */
	if (argc == 1) {
		pr_err("Error: Incorrect USB controller index\n");
		return CMD_RET_USAGE;
	}

	fastboot_init((void *)buf_addr, buf_size);

	if (!strcmp(argv[1], "udp"))
		return do_fastboot_udp(argc, argv, buf_addr, buf_size);

	if (!strcmp(argv[1], "usb")) {
		argv++;
		argc--;
	}

	return do_fastboot_usb(argc, argv, buf_addr, buf_size);
}

#ifdef CONFIG_SYS_LONGHELP
static char fastboot_help_text[] =
	"[-l addr] [-s size] usb <controller> | udp\n"
	"\taddr - address of buffer used during data transfers ("
	__stringify(CONFIG_FASTBOOT_BUF_ADDR) ")\n"
	"\tsize - size of buffer used during data transfers ("
	__stringify(CONFIG_FASTBOOT_BUF_SIZE) ")"
	;
#endif

U_BOOT_CMD(
	fastboot, CONFIG_SYS_MAXARGS, 1, do_fastboot,
	"run as a fastboot usb or udp device", fastboot_help_text
);<|MERGE_RESOLUTION|>--- conflicted
+++ resolved
@@ -45,18 +45,14 @@
 		return CMD_RET_USAGE;
 
 	usb_controller = argv[1];
-<<<<<<< HEAD
-	controller_index = simple_strtoul(usb_controller, NULL, 0);
-#ifdef CONFIG_FASTBOOT_USB_DEV
-	controller_index = CONFIG_FASTBOOT_USB_DEV;
-#endif
-=======
 	controller_index = simple_strtoul(usb_controller, &endp, 0);
 	if (*endp != '\0') {
 		pr_err("Error: Wrong USB controller index format\n");
 		return CMD_RET_FAILURE;
 	}
->>>>>>> 03ce207c
+#ifdef CONFIG_FASTBOOT_USB_DEV
+	controller_index = CONFIG_FASTBOOT_USB_DEV;
+#endif
 
 	ret = board_usb_init(controller_index, USB_INIT_DEVICE);
 	if (ret) {
