// SPDX-License-Identifier: GPL-2.0+
/*
 * (C) Copyright 2000-2011
 * Wolfgang Denk, DENX Software Engineering, wd@denx.de.
 */
#include <common.h>
#include <command.h>
#include <cpu_func.h>
#include <image.h>
#include <part.h>

int common_diskboot(cmd_tbl_t *cmdtp, const char *intf, int argc,
		    char *const argv[])
{
	char *boot_device = NULL;
	__maybe_unused int dev;
	int part;
	ulong addr;
	ulong cnt;
	disk_partition_t info;
#if defined(CONFIG_LEGACY_IMAGE_FORMAT)
	image_header_t *hdr;
#endif
	struct blk_desc *dev_desc;

#if CONFIG_IS_ENABLED(FIT)
	const void *fit_hdr = NULL;
#endif

	bootstage_mark(BOOTSTAGE_ID_IDE_START);
	if (argc > 3) {
		bootstage_error(BOOTSTAGE_ID_IDE_ADDR);
		return CMD_RET_USAGE;
	}
	bootstage_mark(BOOTSTAGE_ID_IDE_ADDR);

	addr = (argc > 1) ? parse_loadaddr(argv[1], NULL) : get_loadaddr();
	boot_device = (argc > 2) ? argv[2] : env_get("bootdevice");

	bootstage_mark(BOOTSTAGE_ID_IDE_BOOT_DEVICE);

	part = blk_get_device_part_str(intf, boot_device, &dev_desc, &info, 1);
	if (part < 0) {
		bootstage_error(BOOTSTAGE_ID_IDE_TYPE);
		return 1;
	}

	set_fileaddr(addr);
	dev = dev_desc->devnum;
	bootstage_mark(BOOTSTAGE_ID_IDE_TYPE);

	printf("\nLoading from %s device %d, partition %d: "
	       "Name: %.32s  Type: %.32s\n", intf, dev, part, info.name,
	       info.type);

	debug("First Block: " LBAFU ",  # of blocks: " LBAFU
	      ", Block Size: %ld\n",
	      info.start, info.size, info.blksz);

	if (blk_dread(dev_desc, info.start, 1, (ulong *)addr) != 1) {
		printf("** Read error on %d:%d\n", dev, part);
		bootstage_error(BOOTSTAGE_ID_IDE_PART_READ);
		return 1;
	}
	bootstage_mark(BOOTSTAGE_ID_IDE_PART_READ);

	switch (genimg_get_format((void *) addr)) {
#if defined(CONFIG_LEGACY_IMAGE_FORMAT)
	case IMAGE_FORMAT_LEGACY:
		hdr = (image_header_t *) addr;

		bootstage_mark(BOOTSTAGE_ID_IDE_FORMAT);

		if (!image_check_hcrc(hdr)) {
			puts("\n** Bad Header Checksum **\n");
			bootstage_error(BOOTSTAGE_ID_IDE_CHECKSUM);
			return 1;
		}
		bootstage_mark(BOOTSTAGE_ID_IDE_CHECKSUM);

		image_print_contents(hdr);

		cnt = image_get_image_size(hdr);
		break;
#endif
#if CONFIG_IS_ENABLED(FIT)
	case IMAGE_FORMAT_FIT:
		fit_hdr = (const void *) addr;
		puts("Fit image detected...\n");

		cnt = fit_get_size(fit_hdr);
		break;
#endif
	default:
		bootstage_error(BOOTSTAGE_ID_IDE_FORMAT);
		puts("** Unknown image type\n");
		return 1;
	}

	cnt += info.blksz - 1;
	cnt /= info.blksz;
	cnt -= 1;

	if (blk_dread(dev_desc, info.start + 1, cnt,
		      (ulong *)(addr + info.blksz)) != cnt) {
		printf("** Read error on %d:%d\n", dev, part);
		bootstage_error(BOOTSTAGE_ID_IDE_READ);
		return 1;
	}
	bootstage_mark(BOOTSTAGE_ID_IDE_READ);

#if CONFIG_IS_ENABLED(FIT)
	/* This cannot be done earlier,
	 * we need complete FIT image in RAM first */
	if (genimg_get_format((void *) addr) == IMAGE_FORMAT_FIT) {
		if (!fit_check_format(fit_hdr)) {
			bootstage_error(BOOTSTAGE_ID_IDE_FIT_READ);
			puts("** Bad FIT image format\n");
			return 1;
		}
		bootstage_mark(BOOTSTAGE_ID_IDE_FIT_READ_OK);
		fit_print_contents(fit_hdr);
	}
#endif

	flush_cache(addr, (cnt+1)*info.blksz);

<<<<<<< HEAD
	/* Loading ok, update fileaddr and filesize variables */
	env_set_fileinfo(cnt * info.blksz);
=======
	/* Loading ok, update default load address */
	image_load_addr = addr;
>>>>>>> 3373c7c3

	return bootm_maybe_autostart(cmdtp, argv[0]);
}<|MERGE_RESOLUTION|>--- conflicted
+++ resolved
@@ -125,13 +125,8 @@
 
 	flush_cache(addr, (cnt+1)*info.blksz);
 
-<<<<<<< HEAD
 	/* Loading ok, update fileaddr and filesize variables */
 	env_set_fileinfo(cnt * info.blksz);
-=======
-	/* Loading ok, update default load address */
-	image_load_addr = addr;
->>>>>>> 3373c7c3
 
 	return bootm_maybe_autostart(cmdtp, argv[0]);
 }