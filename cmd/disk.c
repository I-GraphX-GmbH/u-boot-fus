/*
 * (C) Copyright 2000-2011
 * Wolfgang Denk, DENX Software Engineering, wd@denx.de.
 *
 * SPDX-License-Identifier:	GPL-2.0+
 */
#include <common.h>
#include <command.h>
#include <part.h>

#if defined(CONFIG_CMD_IDE) || defined(CONFIG_CMD_SCSI) || \
	defined(CONFIG_USB_STORAGE)
int common_diskboot(cmd_tbl_t *cmdtp, const char *intf, int argc,
		    char *const argv[])
{
	char *boot_device = NULL;
	int dev, part;
	ulong addr;
	ulong cnt;
	disk_partition_t info;
#if defined(CONFIG_IMAGE_FORMAT_LEGACY)
	image_header_t *hdr;
#endif
	struct blk_desc *dev_desc;

#if CONFIG_IS_ENABLED(FIT)
	const void *fit_hdr = NULL;
#endif

	bootstage_mark(BOOTSTAGE_ID_IDE_START);
	if (argc > 3) {
		bootstage_error(BOOTSTAGE_ID_IDE_ADDR);
		return CMD_RET_USAGE;
	}
	bootstage_mark(BOOTSTAGE_ID_IDE_ADDR);

	addr = (argc > 1) ? parse_loadaddr(argv[1], NULL) : get_loadaddr();
	boot_device = (argc > 2) ? argv[2] : getenv("bootdevice");

	bootstage_mark(BOOTSTAGE_ID_IDE_BOOT_DEVICE);

<<<<<<< HEAD
	part = get_device_and_partition(intf, boot_device,
=======
	part = blk_get_device_part_str(intf, (argc == 3) ? argv[2] : NULL,
>>>>>>> 84e54d04
					&dev_desc, &info, 1);
	if (part < 0) {
		bootstage_error(BOOTSTAGE_ID_IDE_TYPE);
		return 1;
	}

<<<<<<< HEAD
	set_fileaddr(addr);
	dev = dev_desc->dev;
=======
	dev = dev_desc->devnum;
>>>>>>> 84e54d04
	bootstage_mark(BOOTSTAGE_ID_IDE_TYPE);

	printf("\nLoading from %s device %d, partition %d: "
	       "Name: %.32s  Type: %.32s\n", intf, dev, part, info.name,
	       info.type);

	debug("First Block: " LBAFU ",  # of blocks: " LBAFU
	      ", Block Size: %ld\n",
	      info.start, info.size, info.blksz);

	if (blk_dread(dev_desc, info.start, 1, (ulong *)addr) != 1) {
		printf("** Read error on %d:%d\n", dev, part);
		bootstage_error(BOOTSTAGE_ID_IDE_PART_READ);
		return 1;
	}
	bootstage_mark(BOOTSTAGE_ID_IDE_PART_READ);

	switch (genimg_get_format((void *) addr)) {
#if defined(CONFIG_IMAGE_FORMAT_LEGACY)
	case IMAGE_FORMAT_LEGACY:
		hdr = (image_header_t *) addr;

		bootstage_mark(BOOTSTAGE_ID_IDE_FORMAT);

		if (!image_check_hcrc(hdr)) {
			puts("\n** Bad Header Checksum **\n");
			bootstage_error(BOOTSTAGE_ID_IDE_CHECKSUM);
			return 1;
		}
		bootstage_mark(BOOTSTAGE_ID_IDE_CHECKSUM);

		image_print_contents(hdr);

		cnt = image_get_image_size(hdr);
		break;
#endif
#if CONFIG_IS_ENABLED(FIT)
	case IMAGE_FORMAT_FIT:
		fit_hdr = (const void *) addr;
		puts("Fit image detected...\n");

		cnt = fit_get_size(fit_hdr);
		break;
#endif
	default:
		bootstage_error(BOOTSTAGE_ID_IDE_FORMAT);
		puts("** Unknown image type\n");
		return 1;
	}

	cnt += info.blksz - 1;
	cnt /= info.blksz;
	cnt -= 1;

	if (blk_dread(dev_desc, info.start + 1, cnt,
		      (ulong *)(addr + info.blksz)) != cnt) {
		printf("** Read error on %d:%d\n", dev, part);
		bootstage_error(BOOTSTAGE_ID_IDE_READ);
		return 1;
	}
	bootstage_mark(BOOTSTAGE_ID_IDE_READ);

<<<<<<< HEAD
	/* Set fileaddr and filesize variables */
	setenv_fileinfo(cnt * info.blksz);

#if defined(CONFIG_FIT)
=======
#if CONFIG_IS_ENABLED(FIT)
>>>>>>> 84e54d04
	/* This cannot be done earlier,
	 * we need complete FIT image in RAM first */
	if (genimg_get_format((void *) addr) == IMAGE_FORMAT_FIT) {
		if (!fit_check_format(fit_hdr)) {
			bootstage_error(BOOTSTAGE_ID_IDE_FIT_READ);
			puts("** Bad FIT image format\n");
			return 1;
		}
		bootstage_mark(BOOTSTAGE_ID_IDE_FIT_READ_OK);
		fit_print_contents(fit_hdr);
	}
#endif

	flush_cache(addr, (cnt+1)*info.blksz);

	return bootm_maybe_autostart(cmdtp, argv[0]);
}
#endif<|MERGE_RESOLUTION|>--- conflicted
+++ resolved
@@ -39,23 +39,14 @@
 
 	bootstage_mark(BOOTSTAGE_ID_IDE_BOOT_DEVICE);
 
-<<<<<<< HEAD
-	part = get_device_and_partition(intf, boot_device,
-=======
-	part = blk_get_device_part_str(intf, (argc == 3) ? argv[2] : NULL,
->>>>>>> 84e54d04
-					&dev_desc, &info, 1);
+	part = blk_get_device_part_str(intf, boot_device, &dev_desc, &info, 1);
 	if (part < 0) {
 		bootstage_error(BOOTSTAGE_ID_IDE_TYPE);
 		return 1;
 	}
 
-<<<<<<< HEAD
 	set_fileaddr(addr);
-	dev = dev_desc->dev;
-=======
 	dev = dev_desc->devnum;
->>>>>>> 84e54d04
 	bootstage_mark(BOOTSTAGE_ID_IDE_TYPE);
 
 	printf("\nLoading from %s device %d, partition %d: "
@@ -118,14 +109,7 @@
 	}
 	bootstage_mark(BOOTSTAGE_ID_IDE_READ);
 
-<<<<<<< HEAD
-	/* Set fileaddr and filesize variables */
-	setenv_fileinfo(cnt * info.blksz);
-
-#if defined(CONFIG_FIT)
-=======
 #if CONFIG_IS_ENABLED(FIT)
->>>>>>> 84e54d04
 	/* This cannot be done earlier,
 	 * we need complete FIT image in RAM first */
 	if (genimg_get_format((void *) addr) == IMAGE_FORMAT_FIT) {
@@ -141,6 +125,9 @@
 
 	flush_cache(addr, (cnt+1)*info.blksz);
 
+	/* Loading ok, update fileaddr and filesize variables */
+	setenv_fileinfo(cnt * info.blksz);
+
 	return bootm_maybe_autostart(cmdtp, argv[0]);
 }
 #endif