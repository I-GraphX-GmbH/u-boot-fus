/*
 * (C) Copyright 2000-2011
 * Wolfgang Denk, DENX Software Engineering, wd@denx.de.
 *
 * SPDX-License-Identifier:	GPL-2.0+
 */
#include <common.h>
#include <command.h>
#include <part.h>

#if defined(CONFIG_CMD_IDE) || defined(CONFIG_SCSI) || \
	defined(CONFIG_USB_STORAGE)
int common_diskboot(cmd_tbl_t *cmdtp, const char *intf, int argc,
		    char *const argv[])
{
<<<<<<< HEAD
	char *boot_device = NULL;
	int dev, part;
	ulong addr;
=======
	__maybe_unused int dev;
	int part;
	ulong addr = CONFIG_SYS_LOAD_ADDR;
>>>>>>> 81067b2b
	ulong cnt;
	disk_partition_t info;
#if defined(CONFIG_IMAGE_FORMAT_LEGACY)
	image_header_t *hdr;
#endif
	struct blk_desc *dev_desc;

#if CONFIG_IS_ENABLED(FIT)
	const void *fit_hdr = NULL;
#endif

	bootstage_mark(BOOTSTAGE_ID_IDE_START);
	if (argc > 3) {
		bootstage_error(BOOTSTAGE_ID_IDE_ADDR);
		return CMD_RET_USAGE;
	}
	bootstage_mark(BOOTSTAGE_ID_IDE_ADDR);

	addr = (argc > 1) ? parse_loadaddr(argv[1], NULL) : get_loadaddr();
	boot_device = (argc > 2) ? argv[2] : getenv("bootdevice");

	bootstage_mark(BOOTSTAGE_ID_IDE_BOOT_DEVICE);

	part = blk_get_device_part_str(intf, boot_device, &dev_desc, &info, 1);
	if (part < 0) {
		bootstage_error(BOOTSTAGE_ID_IDE_TYPE);
		return 1;
	}

	set_fileaddr(addr);
	dev = dev_desc->devnum;
	bootstage_mark(BOOTSTAGE_ID_IDE_TYPE);

	printf("\nLoading from %s device %d, partition %d: "
	       "Name: %.32s  Type: %.32s\n", intf, dev, part, info.name,
	       info.type);

	debug("First Block: " LBAFU ",  # of blocks: " LBAFU
	      ", Block Size: %ld\n",
	      info.start, info.size, info.blksz);

	if (blk_dread(dev_desc, info.start, 1, (ulong *)addr) != 1) {
		printf("** Read error on %d:%d\n", dev, part);
		bootstage_error(BOOTSTAGE_ID_IDE_PART_READ);
		return 1;
	}
	bootstage_mark(BOOTSTAGE_ID_IDE_PART_READ);

	switch (genimg_get_format((void *) addr)) {
#if defined(CONFIG_IMAGE_FORMAT_LEGACY)
	case IMAGE_FORMAT_LEGACY:
		hdr = (image_header_t *) addr;

		bootstage_mark(BOOTSTAGE_ID_IDE_FORMAT);

		if (!image_check_hcrc(hdr)) {
			puts("\n** Bad Header Checksum **\n");
			bootstage_error(BOOTSTAGE_ID_IDE_CHECKSUM);
			return 1;
		}
		bootstage_mark(BOOTSTAGE_ID_IDE_CHECKSUM);

		image_print_contents(hdr);

		cnt = image_get_image_size(hdr);
		break;
#endif
#if CONFIG_IS_ENABLED(FIT)
	case IMAGE_FORMAT_FIT:
		fit_hdr = (const void *) addr;
		puts("Fit image detected...\n");

		cnt = fit_get_size(fit_hdr);
		break;
#endif
	default:
		bootstage_error(BOOTSTAGE_ID_IDE_FORMAT);
		puts("** Unknown image type\n");
		return 1;
	}

	cnt += info.blksz - 1;
	cnt /= info.blksz;
	cnt -= 1;

	if (blk_dread(dev_desc, info.start + 1, cnt,
		      (ulong *)(addr + info.blksz)) != cnt) {
		printf("** Read error on %d:%d\n", dev, part);
		bootstage_error(BOOTSTAGE_ID_IDE_READ);
		return 1;
	}
	bootstage_mark(BOOTSTAGE_ID_IDE_READ);

#if CONFIG_IS_ENABLED(FIT)
	/* This cannot be done earlier,
	 * we need complete FIT image in RAM first */
	if (genimg_get_format((void *) addr) == IMAGE_FORMAT_FIT) {
		if (!fit_check_format(fit_hdr)) {
			bootstage_error(BOOTSTAGE_ID_IDE_FIT_READ);
			puts("** Bad FIT image format\n");
			return 1;
		}
		bootstage_mark(BOOTSTAGE_ID_IDE_FIT_READ_OK);
		fit_print_contents(fit_hdr);
	}
#endif

	flush_cache(addr, (cnt+1)*info.blksz);

	/* Loading ok, update fileaddr and filesize variables */
	setenv_fileinfo(cnt * info.blksz);

	return bootm_maybe_autostart(cmdtp, argv[0]);
}
#endif<|MERGE_RESOLUTION|>--- conflicted
+++ resolved
@@ -13,15 +13,10 @@
 int common_diskboot(cmd_tbl_t *cmdtp, const char *intf, int argc,
 		    char *const argv[])
 {
-<<<<<<< HEAD
 	char *boot_device = NULL;
-	int dev, part;
-	ulong addr;
-=======
 	__maybe_unused int dev;
 	int part;
-	ulong addr = CONFIG_SYS_LOAD_ADDR;
->>>>>>> 81067b2b
+	ulong addr;
 	ulong cnt;
 	disk_partition_t info;
 #if defined(CONFIG_IMAGE_FORMAT_LEGACY)
