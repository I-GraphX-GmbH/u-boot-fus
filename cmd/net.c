// SPDX-License-Identifier: GPL-2.0+
/*
 * (C) Copyright 2000
 * Wolfgang Denk, DENX Software Engineering, wd@denx.de.
 */

/*
 * Boot support
 */
#include <common.h>
#include <command.h>
#include <net.h>

static int netboot_common(enum proto_t, cmd_tbl_t *, int, char * const []);

#ifdef CONFIG_CMD_BOOTP
static int do_bootp(cmd_tbl_t *cmdtp, int flag, int argc, char * const argv[])
{
	return netboot_common(BOOTP, cmdtp, argc, argv);
}

U_BOOT_CMD(
	bootp,	3,	1,	do_bootp,
	"boot image via network using BOOTP/TFTP protocol",
	"[loadAddress] [[hostIPaddr:]bootfilename]"
);
#endif

#ifdef CONFIG_CMD_TFTPBOOT
int do_tftpb(cmd_tbl_t *cmdtp, int flag, int argc, char * const argv[])
{
	int ret;

	bootstage_mark_name(BOOTSTAGE_KERNELREAD_START, "tftp_start");
	ret = netboot_common(TFTPGET, cmdtp, argc, argv);
	bootstage_mark_name(BOOTSTAGE_KERNELREAD_STOP, "tftp_done");
	return ret;
}

U_BOOT_CMD(
	tftpboot,	3,	1,	do_tftpb,
	"boot image via network using TFTP protocol",
	"[loadAddress] [[hostIPaddr:]bootfilename]"
);
#endif

#ifdef CONFIG_CMD_TFTPPUT
static int do_tftpput(cmd_tbl_t *cmdtp, int flag, int argc, char * const argv[])
{
	return netboot_common(TFTPPUT, cmdtp, argc, argv);
}

U_BOOT_CMD(
	tftpput,	4,	1,	do_tftpput,
	"TFTP put command, for uploading files to a server",
	"Address Size [[hostIPaddr:]filename]"
);
#endif

#ifdef CONFIG_CMD_TFTPSRV
static int do_tftpsrv(cmd_tbl_t *cmdtp, int flag, int argc, char *const argv[])
{
	return netboot_common(TFTPSRV, cmdtp, argc, argv);
}

U_BOOT_CMD(
	tftpsrv,	2,	1,	do_tftpsrv,
	"act as a TFTP server and boot the first received file",
	"[loadAddress]\n"
	"Listen for an incoming TFTP transfer, receive a file and boot it.\n"
	"The transfer is aborted if a transfer has not been started after\n"
	"about 50 seconds or if Ctrl-C is pressed."
);
#endif


#ifdef CONFIG_CMD_RARP
int do_rarpb(cmd_tbl_t *cmdtp, int flag, int argc, char * const argv[])
{
	return netboot_common(RARP, cmdtp, argc, argv);
}

U_BOOT_CMD(
	rarpboot,	3,	1,	do_rarpb,
	"boot image via network using RARP/TFTP protocol",
	"[loadAddress] [[hostIPaddr:]bootfilename]"
);
#endif

#if defined(CONFIG_CMD_DHCP)
static int do_dhcp(cmd_tbl_t *cmdtp, int flag, int argc, char * const argv[])
{
	return netboot_common(DHCP, cmdtp, argc, argv);
}

U_BOOT_CMD(
	dhcp,	3,	1,	do_dhcp,
	"boot image via network using DHCP/TFTP protocol",
	"[loadAddress] [[hostIPaddr:]bootfilename]"
);
#endif

#if defined(CONFIG_CMD_NFS)
static int do_nfs(cmd_tbl_t *cmdtp, int flag, int argc, char * const argv[])
{
	return netboot_common(NFS, cmdtp, argc, argv);
}

U_BOOT_CMD(
	nfs,	3,	1,	do_nfs,
	"boot image via network using NFS protocol",
	"[loadAddress] [[hostIPaddr:]bootfilename]"
);
#endif

static void netboot_update_env(void)
{
	char tmp[22];

	if (net_gateway.s_addr) {
		ip_to_string(net_gateway, tmp);
		env_set("gatewayip", tmp);
	}

	if (net_netmask.s_addr) {
		ip_to_string(net_netmask, tmp);
		env_set("netmask", tmp);
	}

	if (net_hostname[0])
		env_set("hostname", net_hostname);

	if (net_root_path[0])
		env_set("rootpath", net_root_path);

	if (net_ip.s_addr) {
		ip_to_string(net_ip, tmp);
		env_set("ipaddr", tmp);
	}
#if !defined(CONFIG_BOOTP_SERVERIP)
	/*
	 * Only attempt to change serverip if net/bootp.c:store_net_params()
	 * could have set it
	 */
	if (net_server_ip.s_addr) {
		ip_to_string(net_server_ip, tmp);
		env_set("serverip", tmp);
	}
#endif
	if (net_dns_server.s_addr) {
		ip_to_string(net_dns_server, tmp);
		env_set("dnsip", tmp);
	}
#if defined(CONFIG_BOOTP_DNS2)
	if (net_dns_server2.s_addr) {
		ip_to_string(net_dns_server2, tmp);
		env_set("dnsip2", tmp);
	}
#endif
	if (net_nis_domain[0])
		env_set("domain", net_nis_domain);

#if defined(CONFIG_CMD_SNTP) && defined(CONFIG_BOOTP_TIMEOFFSET)
	if (net_ntp_time_offset) {
		sprintf(tmp, "%d", net_ntp_time_offset);
		env_set("timeoffset", tmp);
	}
#endif
#if defined(CONFIG_CMD_SNTP) && defined(CONFIG_BOOTP_NTPSERVER)
	if (net_ntp_server.s_addr) {
		ip_to_string(net_ntp_server, tmp);
		env_set("ntpserverip", tmp);
	}
#endif
}

static int netboot_common(enum proto_t proto, cmd_tbl_t *cmdtp, int argc,
		char * const argv[])
{
	char *end;
	int   rcode;
	int   size;
	char  *pname = NULL;
	char  *paddr = NULL;
	ulong addr;

<<<<<<< HEAD
=======
	net_boot_file_name_explicit = false;

	/* pre-set load_addr */
	s = env_get("loadaddr");
	if (s != NULL)
		load_addr = simple_strtoul(s, NULL, 16);

>>>>>>> 758bd4d6
	switch (argc) {
	case 1:
		break;

	case 2:	/*
		 * Only one arg - accept two forms:
		 * Just load address, or just boot file name. The latter
		 * form must be written in a format which can not be
		 * mis-interpreted as a valid number.
		 */
<<<<<<< HEAD
		parse_loadaddr(argv[1], &end);
		if (*end)
			pname = argv[1];
		else
			paddr = argv[1];
		break;

	case 3:
		paddr = argv[1];
		pname = argv[2];
=======
		addr = simple_strtoul(argv[1], &end, 16);
		if (end == (argv[1] + strlen(argv[1]))) {
			load_addr = addr;
		} else {
			net_boot_file_name_explicit = true;
			copy_filename(net_boot_file_name, argv[1],
				      sizeof(net_boot_file_name));
		}
		break;

	case 3:
		load_addr = simple_strtoul(argv[1], NULL, 16);
		net_boot_file_name_explicit = true;
		copy_filename(net_boot_file_name, argv[2],
			      sizeof(net_boot_file_name));

>>>>>>> 758bd4d6
		break;

#ifdef CONFIG_CMD_TFTPPUT
	case 4:
	{
		ulong savesize;

		if ((strict_strtoul(argv[2], 16, &savesize) < 0)
		    || (savesize == 0)) {
			puts("Invalid size\n");
			return CMD_RET_USAGE;
		}
<<<<<<< HEAD
		net_boot_file_size = savesize;
		paddr = argv[1];
		pname = argv[3];
=======
		net_boot_file_name_explicit = true;
		copy_filename(net_boot_file_name, argv[3],
			      sizeof(net_boot_file_name));
>>>>>>> 758bd4d6
		break;
	}
#endif
	default:
		bootstage_error(BOOTSTAGE_ID_NET_START);
		return CMD_RET_USAGE;
	}
	if (paddr) {
		if (strict_parse_loadaddr(paddr, &addr) < 0) {
			puts("Invalid address\n");
			return CMD_RET_USAGE;
		}
	} else
		addr = get_loadaddr();
	set_fileaddr(addr);

	/* If name not given use default name made from IP address */
	net_boot_file_name[0] = 0;
	if (pname)
		copy_filename(net_boot_file_name, pname,
			      sizeof(net_boot_file_name));

	bootstage_mark(BOOTSTAGE_ID_NET_START);

	size = net_loop(proto);
	if (size < 0) {
		bootstage_error(BOOTSTAGE_ID_NET_NETLOOP_OK);
		return CMD_RET_FAILURE;
	}
	bootstage_mark(BOOTSTAGE_ID_NET_NETLOOP_OK);

	/* net_loop ok, update environment */
	netboot_update_env();

	/* done if no file was loaded (no errors though) */
	if (size == 0) {
		bootstage_error(BOOTSTAGE_ID_NET_LOADED);
		return CMD_RET_SUCCESS;
	}

	env_set_fileinfo(size);

	bootstage_mark(BOOTSTAGE_ID_NET_LOADED);

	rcode = bootm_maybe_autostart(cmdtp, argv[0]);

	if (rcode == CMD_RET_SUCCESS)
		bootstage_mark(BOOTSTAGE_ID_NET_DONE);
	else
		bootstage_error(BOOTSTAGE_ID_NET_DONE_ERR);
	return rcode;
}

#if defined(CONFIG_CMD_PING)
static int do_ping(cmd_tbl_t *cmdtp, int flag, int argc, char * const argv[])
{
	if (argc < 2)
		return CMD_RET_USAGE;

	net_ping_ip = string_to_ip(argv[1]);
	if (net_ping_ip.s_addr == 0)
		return CMD_RET_USAGE;

	if (net_loop(PING) < 0) {
		printf("ping failed; host %s is not alive\n", argv[1]);
		return CMD_RET_FAILURE;
	}

	printf("host %s is alive\n", argv[1]);

	return CMD_RET_SUCCESS;
}

U_BOOT_CMD(
	ping,	2,	1,	do_ping,
	"send ICMP ECHO_REQUEST to network host",
	"pingAddress"
);
#endif

#if defined(CONFIG_CMD_CDP)

static void cdp_update_env(void)
{
	char tmp[16];

	if (cdp_appliance_vlan != htons(-1)) {
		printf("CDP offered appliance VLAN %d\n",
		       ntohs(cdp_appliance_vlan));
		vlan_to_string(cdp_appliance_vlan, tmp);
		env_set("vlan", tmp);
		net_our_vlan = cdp_appliance_vlan;
	}

	if (cdp_native_vlan != htons(-1)) {
		printf("CDP offered native VLAN %d\n", ntohs(cdp_native_vlan));
		vlan_to_string(cdp_native_vlan, tmp);
		env_set("nvlan", tmp);
		net_native_vlan = cdp_native_vlan;
	}
}

int do_cdp(cmd_tbl_t *cmdtp, int flag, int argc, char * const argv[])
{
	int r;

	r = net_loop(CDP);
	if (r < 0) {
		printf("cdp failed; perhaps not a CISCO switch?\n");
		return CMD_RET_FAILURE;
	}

	cdp_update_env();

	return CMD_RET_SUCCESS;
}

U_BOOT_CMD(
	cdp,	1,	1,	do_cdp,
	"Perform CDP network configuration",
	"\n"
);
#endif

#if defined(CONFIG_CMD_SNTP)
int do_sntp(cmd_tbl_t *cmdtp, int flag, int argc, char * const argv[])
{
	char *toff;

	if (argc < 2) {
		net_ntp_server = env_get_ip("ntpserverip");
		if (net_ntp_server.s_addr == 0) {
			printf("ntpserverip not set\n");
			return CMD_RET_FAILURE;
		}
	} else {
		net_ntp_server = string_to_ip(argv[1]);
		if (net_ntp_server.s_addr == 0) {
			printf("Bad NTP server IP address\n");
			return CMD_RET_FAILURE;
		}
	}

	toff = env_get("timeoffset");
	if (toff == NULL)
		net_ntp_time_offset = 0;
	else
		net_ntp_time_offset = simple_strtol(toff, NULL, 10);

	if (net_loop(SNTP) < 0) {
		printf("SNTP failed: host %pI4 not responding\n",
		       &net_ntp_server);
		return CMD_RET_FAILURE;
	}

	return CMD_RET_SUCCESS;
}

U_BOOT_CMD(
	sntp,	2,	1,	do_sntp,
	"synchronize RTC via network",
	"[NTP server IP]\n"
);
#endif

#if defined(CONFIG_CMD_DNS)
int do_dns(cmd_tbl_t *cmdtp, int flag, int argc, char * const argv[])
{
	if (argc == 1)
		return CMD_RET_USAGE;

	/*
	 * We should check for a valid hostname:
	 * - Each label must be between 1 and 63 characters long
	 * - the entire hostname has a maximum of 255 characters
	 * - only the ASCII letters 'a' through 'z' (case-insensitive),
	 *   the digits '0' through '9', and the hyphen
	 * - cannot begin or end with a hyphen
	 * - no other symbols, punctuation characters, or blank spaces are
	 *   permitted
	 * but hey - this is a minimalist implmentation, so only check length
	 * and let the name server deal with things.
	 */
	if (strlen(argv[1]) >= 255) {
		printf("dns error: hostname too long\n");
		return CMD_RET_FAILURE;
	}

	net_dns_resolve = argv[1];

	if (argc == 3)
		net_dns_env_var = argv[2];
	else
		net_dns_env_var = NULL;

	if (net_loop(DNS) < 0) {
		printf("dns lookup of %s failed, check setup\n", argv[1]);
		return CMD_RET_FAILURE;
	}

	return CMD_RET_SUCCESS;
}

U_BOOT_CMD(
	dns,	3,	1,	do_dns,
	"lookup the IP of a hostname",
	"hostname [envvar]"
);

#endif	/* CONFIG_CMD_DNS */

#if defined(CONFIG_CMD_LINK_LOCAL)
static int do_link_local(cmd_tbl_t *cmdtp, int flag, int argc,
			char * const argv[])
{
	char tmp[22];

	if (net_loop(LINKLOCAL) < 0)
		return CMD_RET_FAILURE;

	net_gateway.s_addr = 0;
	ip_to_string(net_gateway, tmp);
	env_set("gatewayip", tmp);

	ip_to_string(net_netmask, tmp);
	env_set("netmask", tmp);

	ip_to_string(net_ip, tmp);
	env_set("ipaddr", tmp);
	env_set("llipaddr", tmp); /* store this for next time */

	return CMD_RET_SUCCESS;
}

U_BOOT_CMD(
	linklocal,	1,	1,	do_link_local,
	"acquire a network IP address using the link-local protocol",
	""
);

#endif  /* CONFIG_CMD_LINK_LOCAL */<|MERGE_RESOLUTION|>--- conflicted
+++ resolved
@@ -184,16 +184,8 @@
 	char  *paddr = NULL;
 	ulong addr;
 
-<<<<<<< HEAD
-=======
 	net_boot_file_name_explicit = false;
 
-	/* pre-set load_addr */
-	s = env_get("loadaddr");
-	if (s != NULL)
-		load_addr = simple_strtoul(s, NULL, 16);
-
->>>>>>> 758bd4d6
 	switch (argc) {
 	case 1:
 		break;
@@ -204,7 +196,6 @@
 		 * form must be written in a format which can not be
 		 * mis-interpreted as a valid number.
 		 */
-<<<<<<< HEAD
 		parse_loadaddr(argv[1], &end);
 		if (*end)
 			pname = argv[1];
@@ -215,24 +206,6 @@
 	case 3:
 		paddr = argv[1];
 		pname = argv[2];
-=======
-		addr = simple_strtoul(argv[1], &end, 16);
-		if (end == (argv[1] + strlen(argv[1]))) {
-			load_addr = addr;
-		} else {
-			net_boot_file_name_explicit = true;
-			copy_filename(net_boot_file_name, argv[1],
-				      sizeof(net_boot_file_name));
-		}
-		break;
-
-	case 3:
-		load_addr = simple_strtoul(argv[1], NULL, 16);
-		net_boot_file_name_explicit = true;
-		copy_filename(net_boot_file_name, argv[2],
-			      sizeof(net_boot_file_name));
-
->>>>>>> 758bd4d6
 		break;
 
 #ifdef CONFIG_CMD_TFTPPUT
@@ -245,15 +218,9 @@
 			puts("Invalid size\n");
 			return CMD_RET_USAGE;
 		}
-<<<<<<< HEAD
 		net_boot_file_size = savesize;
 		paddr = argv[1];
 		pname = argv[3];
-=======
-		net_boot_file_name_explicit = true;
-		copy_filename(net_boot_file_name, argv[3],
-			      sizeof(net_boot_file_name));
->>>>>>> 758bd4d6
 		break;
 	}
 #endif
@@ -272,9 +239,11 @@
 
 	/* If name not given use default name made from IP address */
 	net_boot_file_name[0] = 0;
-	if (pname)
+	if (pname) {
+		net_boot_file_name_explicit = true;
 		copy_filename(net_boot_file_name, pname,
 			      sizeof(net_boot_file_name));
+	}
 
 	bootstage_mark(BOOTSTAGE_ID_NET_START);
 
