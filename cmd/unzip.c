--- conflicted
+++ resolved
@@ -30,11 +30,7 @@
 		return 1;
 
 	printf("Uncompressed size: %ld = 0x%lX\n", src_len, src_len);
-<<<<<<< HEAD
-	setenv_fileinfo(src_len);
-=======
-	env_set_hex("filesize", src_len);
->>>>>>> 83f07da0
+	env_set_fileinfo(src_len);
 
 	return 0;
 }
