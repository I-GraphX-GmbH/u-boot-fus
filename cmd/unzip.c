--- conflicted
+++ resolved
@@ -28,13 +28,8 @@
 	if (gunzip((void *) dst, dst_len, (void *) src, &src_len) != 0)
 		return 1;
 
-<<<<<<< HEAD
-	printf("Uncompressed size: %ld = 0x%lX\n", src_len, src_len);
+	printf("Uncompressed size: %lu = 0x%lX\n", src_len, src_len);
 	env_set_fileinfo(src_len);
-=======
-	printf("Uncompressed size: %lu = 0x%lX\n", src_len, src_len);
-	env_set_hex("filesize", src_len);
->>>>>>> 09b8043a
 
 	return 0;
 }
