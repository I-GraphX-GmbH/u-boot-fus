// SPDX-License-Identifier: GPL-2.0+
/*
 * (C) Copyright 2000
 * Wolfgang Denk, DENX Software Engineering, wd@denx.de.
 */

/*
 * Memory Functions
 *
 * Copied from FADS ROM, Dan Malek (dmalek@jlc.net)
 */

#include <common.h>
#include <console.h>
#include <bootretry.h>
#include <cli.h>
#include <command.h>
#include <console.h>
#include <flash.h>
#include <hash.h>
#include <log.h>
#include <mapmem.h>
#include <rand.h>
#include <watchdog.h>
#include <asm/global_data.h>
#include <asm/io.h>
#include <linux/bitops.h>
#include <linux/compiler.h>
<<<<<<< HEAD
#include <linux/sizes.h>
=======
#include <linux/ctype.h>
#include <linux/delay.h>
>>>>>>> b517c527

DECLARE_GLOBAL_DATA_PTR;

/* Create a compile-time value */
#ifdef MEM_SUPPORT_64BIT_DATA
#define SUPPORT_64BIT_DATA 1
#define HELP_Q ", .q"
#else
#define SUPPORT_64BIT_DATA 0
#define HELP_Q ""
#endif

static int mod_mem(struct cmd_tbl *, int, int, int, char * const []);

/* Display values from last command.
 * Memory modify remembered values are different from display memory.
 */
static ulong	dp_last_addr, dp_last_size;
static ulong	dp_last_length = 0x40;
static ulong	mm_last_addr, mm_last_size;

static	ulong	base_address = 0;
#ifdef CONFIG_CMD_MEM_SEARCH
static ulong dp_last_ms_length;
static u8 search_buf[64];
static uint search_len;
#endif

/* Memory Display
 *
 * Syntax:
 *	md{.b, .w, .l, .q} {addr} {len}
 */
#define DISP_LINE_LEN	16
static int do_mem_md(struct cmd_tbl *cmdtp, int flag, int argc,
		     char *const argv[])
{
	ulong	addr, length, bytes;
	const void *buf;
	int	size;
	int rc = 0;

	/* We use the last specified parameters, unless new ones are
	 * entered.
	 */
	addr = dp_last_addr;
	size = dp_last_size;
	length = dp_last_length;

	if (argc < 2)
		return CMD_RET_USAGE;

	if ((flag & CMD_FLAG_REPEAT) == 0) {
		/* New command specified.  Check for a size specification.
		 * Defaults to long if no or incorrect specification.
		 */
		if ((size = cmd_get_data_size(argv[0], 4)) < 0)
			return 1;

		/* Address is specified since argc > 1
		*/
		addr = parse_loadaddr(argv[1], NULL);
		addr += base_address;

		/* If another parameter, it is the length to display.
		 * Length is the number of objects, not number of bytes.
		 */
		if (argc > 2)
			length = simple_strtoul(argv[2], NULL, 16);
	}

	bytes = size * length;
	buf = map_sysmem(addr, bytes);

	/* Print the lines. */
	print_buffer(addr, buf, size, length, DISP_LINE_LEN / size);
	addr += bytes;
	unmap_sysmem(buf);

	dp_last_addr = addr;
	dp_last_length = length;
	dp_last_size = size;
	return (rc);
}

static int do_mem_mm(struct cmd_tbl *cmdtp, int flag, int argc,
		     char *const argv[])
{
	return mod_mem (cmdtp, 1, flag, argc, argv);
}

static int do_mem_nm(struct cmd_tbl *cmdtp, int flag, int argc,
		     char *const argv[])
{
	return mod_mem (cmdtp, 0, flag, argc, argv);
}

static int do_mem_mw(struct cmd_tbl *cmdtp, int flag, int argc,
		     char *const argv[])
{
	ulong writeval;  /* 64-bit if SUPPORT_64BIT_DATA */
	ulong	addr, count;
	int	size;
	void *buf, *start;
	ulong bytes;

	if ((argc < 3) || (argc > 4))
		return CMD_RET_USAGE;

	/* Check for size specification.
	*/
	if ((size = cmd_get_data_size(argv[0], 4)) < 1)
		return 1;

	/* Address is specified since argc > 1
	*/
	addr = parse_loadaddr(argv[1], NULL);
	addr += base_address;

	/* Get the value to write.
	*/
	if (SUPPORT_64BIT_DATA)
		writeval = simple_strtoull(argv[2], NULL, 16);
	else
		writeval = simple_strtoul(argv[2], NULL, 16);

	/* Count ? */
	if (argc == 4) {
		count = simple_strtoul(argv[3], NULL, 16);
	} else {
		count = 1;
	}

	bytes = size * count;
	start = map_sysmem(addr, bytes);
	buf = start;
	while (count-- > 0) {
		if (size == 4)
			*((u32 *)buf) = (u32)writeval;
		else if (SUPPORT_64BIT_DATA && size == 8)
			*((ulong *)buf) = writeval;
		else if (size == 2)
			*((u16 *)buf) = (u16)writeval;
		else
			*((u8 *)buf) = (u8)writeval;
		buf += size;
	}
	unmap_sysmem(start);
	return 0;
}

#ifdef CONFIG_CMD_MX_CYCLIC
static int do_mem_mdc(struct cmd_tbl *cmdtp, int flag, int argc,
		      char *const argv[])
{
	int i;
	ulong count;

	if (argc < 4)
		return CMD_RET_USAGE;

	count = simple_strtoul(argv[3], NULL, 10);

	for (;;) {
		do_mem_md (NULL, 0, 3, argv);

		/* delay for <count> ms... */
		for (i=0; i<count; i++)
			udelay(1000);

		/* check for ctrl-c to abort... */
		if (ctrlc()) {
			puts("Abort\n");
			return 0;
		}
	}

	return 0;
}

static int do_mem_mwc(struct cmd_tbl *cmdtp, int flag, int argc,
		      char *const argv[])
{
	int i;
	ulong count;

	if (argc < 4)
		return CMD_RET_USAGE;

	count = simple_strtoul(argv[3], NULL, 10);

	for (;;) {
		do_mem_mw (NULL, 0, 3, argv);

		/* delay for <count> ms... */
		for (i=0; i<count; i++)
			udelay(1000);

		/* check for ctrl-c to abort... */
		if (ctrlc()) {
			puts("Abort\n");
			return 0;
		}
	}

	return 0;
}
#endif /* CONFIG_CMD_MX_CYCLIC */

static int do_mem_cmp(struct cmd_tbl *cmdtp, int flag, int argc,
		      char *const argv[])
{
	ulong	addr1, addr2, count, ngood, bytes;
	int	size;
	int     rcode = 0;
	const char *type;
	const void *buf1, *buf2, *base;
	ulong word1, word2;  /* 64-bit if SUPPORT_64BIT_DATA */

	if (argc != 4)
		return CMD_RET_USAGE;

	/* Check for size specification.
	*/
	if ((size = cmd_get_data_size(argv[0], 4)) < 0)
		return 1;
	type = size == 8 ? "double word" :
	       size == 4 ? "word" :
	       size == 2 ? "halfword" : "byte";

	addr1 = parse_loadaddr(argv[1], NULL);
	addr1 += base_address;

	addr2 = parse_loadaddr(argv[2], NULL);
	addr2 += base_address;

	count = simple_strtoul(argv[3], NULL, 16);

	bytes = size * count;
	base = buf1 = map_sysmem(addr1, bytes);
	buf2 = map_sysmem(addr2, bytes);
	for (ngood = 0; ngood < count; ++ngood) {
		if (size == 4) {
			word1 = *(u32 *)buf1;
			word2 = *(u32 *)buf2;
		} else if (SUPPORT_64BIT_DATA && size == 8) {
			word1 = *(ulong *)buf1;
			word2 = *(ulong *)buf2;
		} else if (size == 2) {
			word1 = *(u16 *)buf1;
			word2 = *(u16 *)buf2;
		} else {
			word1 = *(u8 *)buf1;
			word2 = *(u8 *)buf2;
		}
		if (word1 != word2) {
			ulong offset = buf1 - base;
			printf("%s at 0x%08lx (%#0*lx) != %s at 0x%08lx (%#0*lx)\n",
				type, (ulong)(addr1 + offset), size, word1,
				type, (ulong)(addr2 + offset), size, word2);
			rcode = 1;
			break;
		}

		buf1 += size;
		buf2 += size;

		/* reset watchdog from time to time */
		if ((ngood % (64 << 10)) == 0)
			WATCHDOG_RESET();
	}
	unmap_sysmem(buf1);
	unmap_sysmem(buf2);

	printf("Total of %ld %s(s) were the same\n", ngood, type);
	return rcode;
}

static int do_mem_cp(struct cmd_tbl *cmdtp, int flag, int argc,
		     char *const argv[])
{
	ulong	addr, dest, count;
	void	*src, *dst;
	int	size;

	if (argc != 4)
		return CMD_RET_USAGE;

	/* Check for size specification.
	*/
	if ((size = cmd_get_data_size(argv[0], 4)) < 0)
		return 1;

	addr = parse_loadaddr(argv[1], NULL);
	addr += base_address;

	dest = simple_strtoul(argv[2], NULL, 16);
	dest += base_address;

	count = simple_strtoul(argv[3], NULL, 16);

	if (count == 0) {
		puts ("Zero length ???\n");
		return 1;
	}

	src = map_sysmem(addr, count * size);
	dst = map_sysmem(dest, count * size);

#ifdef CONFIG_MTD_NOR_FLASH
	/* check if we are copying to Flash */
	if (addr2info((ulong)dst)) {
		int rc;

		puts ("Copy to Flash... ");

		rc = flash_write((char *)src, (ulong)dst, count * size);
		if (rc != 0) {
			flash_perror(rc);
			unmap_sysmem(src);
			unmap_sysmem(dst);
			return (1);
		}
		puts ("done\n");
		unmap_sysmem(src);
		unmap_sysmem(dst);
		return 0;
	}
#endif

	memcpy(dst, src, count * size);

	unmap_sysmem(src);
	unmap_sysmem(dst);
	return 0;
}

#ifdef CONFIG_CMD_MEM_SEARCH
static int do_mem_search(struct cmd_tbl *cmdtp, int flag, int argc,
			 char *const argv[])
{
	ulong addr, length, bytes, offset;
	u8 *ptr, *end, *buf;
	bool quiet = false;
	ulong last_pos;		/* Offset of last match in 'size' units*/
	ulong last_addr;	/* Address of last displayed line */
	int limit = 10;
	int used_len;
	int count;
	int size;
	int i;

	/* We use the last specified parameters, unless new ones are entered */
	addr = dp_last_addr;
	size = dp_last_size;
	length = dp_last_ms_length;

	if (argc < 3)
		return CMD_RET_USAGE;

	if (!(flag & CMD_FLAG_REPEAT)) {
		/*
		 * Check for a size specification.
		 * Defaults to long if no or incorrect specification.
		 */
		size = cmd_get_data_size(argv[0], 4);
		if (size < 0 && size != CMD_DATA_SIZE_STR)
			return 1;

		argc--;
		argv++;
		while (argc && *argv[0] == '-') {
			int ch = argv[0][1];

			if (ch == 'q')
				quiet = true;
			else if (ch == 'l' && isxdigit(argv[0][2]))
				limit = simple_strtoul(argv[0] + 2, NULL, 16);
			else
				return CMD_RET_USAGE;
			argc--;
			argv++;
		}

		/* Address is specified since argc > 1 */
		addr = simple_strtoul(argv[0], NULL, 16);
		addr += base_address;

		/* Length is the number of objects, not number of bytes */
		length = simple_strtoul(argv[1], NULL, 16);

		/* Read the bytes to search for */
		end = search_buf + sizeof(search_buf);
		for (i = 2, ptr = search_buf; i < argc && ptr < end; i++) {
			if (MEM_SUPPORT_64BIT_DATA && size == 8) {
				u64 val = simple_strtoull(argv[i], NULL, 16);

				*(u64 *)ptr = val;
			} else if (size == -2) {  /* string */
				int len = min(strlen(argv[i]),
					      (size_t)(end - ptr));

				memcpy(ptr, argv[i], len);
				ptr += len;
				continue;
			} else {
				u32 val = simple_strtoul(argv[i], NULL, 16);

				switch (size) {
				case 1:
					*ptr = val;
					break;
				case 2:
					*(u16 *)ptr = val;
					break;
				case 4:
					*(u32 *)ptr = val;
					break;
				}
			}
			ptr += size;
		}
		search_len = ptr - search_buf;
	}

	/* Do the search */
	if (size == -2)
		size = 1;
	bytes = size * length;
	buf = map_sysmem(addr, bytes);
	last_pos = 0;
	last_addr = 0;
	count = 0;
	for (offset = 0;
	     offset < bytes && offset <= bytes - search_len && count < limit;
	     offset += size) {
		void *ptr = buf + offset;

		if (!memcmp(ptr, search_buf, search_len)) {
			uint align = (addr + offset) & 0xf;
			ulong match = addr + offset;

			if (!count || (last_addr & ~0xf) != (match & ~0xf)) {
				if (!quiet) {
					if (count)
						printf("--\n");
					print_buffer(match - align, ptr - align,
						     size,
						     ALIGN(search_len + align,
							   16) / size, 0);
				}
				last_addr = match;
				last_pos = offset / size;
			}
			count++;
		}
	}
	if (!quiet) {
		printf("%d match%s", count, count == 1 ? "" : "es");
		if (count == limit)
			printf(" (repeat command to check for more)");
		printf("\n");
	}
	env_set_hex("memmatches", count);
	env_set_hex("memaddr", last_addr);
	env_set_hex("mempos", last_pos);

	unmap_sysmem(buf);

	used_len = offset / size;
	dp_last_addr = addr + used_len;
	dp_last_size = size;
	dp_last_ms_length = length < used_len ? 0 : length - used_len;

	return count ? 0 : CMD_RET_FAILURE;
}
#endif

static int do_mem_base(struct cmd_tbl *cmdtp, int flag, int argc,
		       char *const argv[])
{
	if (argc > 1) {
		/* Set new base address.
		*/
		base_address = parse_loadaddr(argv[1], NULL);
	}
	/* Print the current base address.
	*/
	printf("Base Address: 0x%08lx\n", base_address);
	return 0;
}

static int do_mem_loop(struct cmd_tbl *cmdtp, int flag, int argc,
		       char *const argv[])
{
	ulong	addr, length, i, bytes;
	int	size;
	volatile ulong *llp;  /* 64-bit if SUPPORT_64BIT_DATA */
	volatile u32 *longp;
	volatile u16 *shortp;
	volatile u8 *cp;
	const void *buf;

	if (argc < 3)
		return CMD_RET_USAGE;

	/*
	 * Check for a size specification.
	 * Defaults to long if no or incorrect specification.
	 */
	if ((size = cmd_get_data_size(argv[0], 4)) < 0)
		return 1;

	/* Address is always specified.
	*/
	addr = parse_loadaddr(argv[1], NULL);

	/* Length is the number of objects, not number of bytes.
	*/
	length = simple_strtoul(argv[2], NULL, 16);

	bytes = size * length;
	buf = map_sysmem(addr, bytes);

	/* We want to optimize the loops to run as fast as possible.
	 * If we have only one object, just run infinite loops.
	 */
	if (length == 1) {
		if (SUPPORT_64BIT_DATA && size == 8) {
			llp = (ulong *)buf;
			for (;;)
				i = *llp;
		}
		if (size == 4) {
			longp = (u32 *)buf;
			for (;;)
				i = *longp;
		}
		if (size == 2) {
			shortp = (u16 *)buf;
			for (;;)
				i = *shortp;
		}
		cp = (u8 *)buf;
		for (;;)
			i = *cp;
	}

	if (SUPPORT_64BIT_DATA && size == 8) {
		for (;;) {
			llp = (ulong *)buf;
			i = length;
			while (i-- > 0)
				*llp++;
		}
	}
	if (size == 4) {
		for (;;) {
			longp = (u32 *)buf;
			i = length;
			while (i-- > 0)
				*longp++;
		}
	}
	if (size == 2) {
		for (;;) {
			shortp = (u16 *)buf;
			i = length;
			while (i-- > 0)
				*shortp++;
		}
	}
	for (;;) {
		cp = (u8 *)buf;
		i = length;
		while (i-- > 0)
			*cp++;
	}
	unmap_sysmem(buf);

	return 0;
}

#ifdef CONFIG_LOOPW
static int do_mem_loopw(struct cmd_tbl *cmdtp, int flag, int argc,
			char *const argv[])
{
	ulong	addr, length, i, bytes;
	int	size;
	volatile ulong *llp;  /* 64-bit if SUPPORT_64BIT_DATA */
	ulong	data;    /* 64-bit if SUPPORT_64BIT_DATA */
	volatile u32 *longp;
	volatile u16 *shortp;
	volatile u8 *cp;
	void *buf;

	if (argc < 4)
		return CMD_RET_USAGE;

	/*
	 * Check for a size specification.
	 * Defaults to long if no or incorrect specification.
	 */
	if ((size = cmd_get_data_size(argv[0], 4)) < 0)
		return 1;

	/* Address is always specified.
	*/
	addr = parse_loadaddr(argv[1], NULL);

	/* Length is the number of objects, not number of bytes.
	*/
	length = simple_strtoul(argv[2], NULL, 16);

	/* data to write */
	if (SUPPORT_64BIT_DATA)
		data = simple_strtoull(argv[3], NULL, 16);
	else
		data = simple_strtoul(argv[3], NULL, 16);

	bytes = size * length;
	buf = map_sysmem(addr, bytes);

	/* We want to optimize the loops to run as fast as possible.
	 * If we have only one object, just run infinite loops.
	 */
	if (length == 1) {
		if (SUPPORT_64BIT_DATA && size == 8) {
			llp = (ulong *)buf;
			for (;;)
				*llp = data;
		}
		if (size == 4) {
			longp = (u32 *)buf;
			for (;;)
				*longp = data;
		}
		if (size == 2) {
			shortp = (u16 *)buf;
			for (;;)
				*shortp = data;
		}
		cp = (u8 *)buf;
		for (;;)
			*cp = data;
	}

	if (SUPPORT_64BIT_DATA && size == 8) {
		for (;;) {
			llp = (ulong *)buf;
			i = length;
			while (i-- > 0)
				*llp++ = data;
		}
	}
	if (size == 4) {
		for (;;) {
			longp = (u32 *)buf;
			i = length;
			while (i-- > 0)
				*longp++ = data;
		}
	}
	if (size == 2) {
		for (;;) {
			shortp = (u16 *)buf;
			i = length;
			while (i-- > 0)
				*shortp++ = data;
		}
	}
	for (;;) {
		cp = (u8 *)buf;
		i = length;
		while (i-- > 0)
			*cp++ = data;
	}
}
#endif /* CONFIG_LOOPW */

#ifdef CONFIG_CMD_MEMTEST
static ulong mem_test_alt(vu_long *buf, ulong start_addr, ulong end_addr,
			  vu_long *dummy)
{
	vu_long *addr;
	ulong errs = 0;
	ulong val, readback;
	int j;
	vu_long offset;
	vu_long test_offset;
	vu_long pattern;
	vu_long temp;
	vu_long anti_pattern;
	vu_long num_words;
	static const ulong bitpattern[] = {
		0x00000001,	/* single bit */
		0x00000003,	/* two adjacent bits */
		0x00000007,	/* three adjacent bits */
		0x0000000F,	/* four adjacent bits */
		0x00000005,	/* two non-adjacent bits */
		0x00000015,	/* three non-adjacent bits */
		0x00000055,	/* four non-adjacent bits */
		0xaaaaaaaa,	/* alternating 1/0 */
	};

	num_words = (end_addr - start_addr) / sizeof(vu_long);

	/*
	 * Data line test: write a pattern to the first
	 * location, write the 1's complement to a 'parking'
	 * address (changes the state of the data bus so a
	 * floating bus doesn't give a false OK), and then
	 * read the value back. Note that we read it back
	 * into a variable because the next time we read it,
	 * it might be right (been there, tough to explain to
	 * the quality guys why it prints a failure when the
	 * "is" and "should be" are obviously the same in the
	 * error message).
	 *
	 * Rather than exhaustively testing, we test some
	 * patterns by shifting '1' bits through a field of
	 * '0's and '0' bits through a field of '1's (i.e.
	 * pattern and ~pattern).
	 */
	addr = buf;
	for (j = 0; j < sizeof(bitpattern) / sizeof(bitpattern[0]); j++) {
		val = bitpattern[j];
		for (; val != 0; val <<= 1) {
			*addr = val;
			*dummy  = ~val; /* clear the test data off the bus */
			readback = *addr;
			if (readback != val) {
				printf("FAILURE (data line): "
					"expected %08lx, actual %08lx\n",
						val, readback);
				errs++;
				if (ctrlc())
					return -1;
			}
			*addr  = ~val;
			*dummy  = val;
			readback = *addr;
			if (readback != ~val) {
				printf("FAILURE (data line): "
					"Is %08lx, should be %08lx\n",
						readback, ~val);
				errs++;
				if (ctrlc())
					return -1;
			}
		}
	}

	/*
	 * Based on code whose Original Author and Copyright
	 * information follows: Copyright (c) 1998 by Michael
	 * Barr. This software is placed into the public
	 * domain and may be used for any purpose. However,
	 * this notice must not be changed or removed and no
	 * warranty is either expressed or implied by its
	 * publication or distribution.
	 */

	/*
	* Address line test

	 * Description: Test the address bus wiring in a
	 *              memory region by performing a walking
	 *              1's test on the relevant bits of the
	 *              address and checking for aliasing.
	 *              This test will find single-bit
	 *              address failures such as stuck-high,
	 *              stuck-low, and shorted pins. The base
	 *              address and size of the region are
	 *              selected by the caller.

	 * Notes:	For best results, the selected base
	 *              address should have enough LSB 0's to
	 *              guarantee single address bit changes.
	 *              For example, to test a 64-Kbyte
	 *              region, select a base address on a
	 *              64-Kbyte boundary. Also, select the
	 *              region size as a power-of-two if at
	 *              all possible.
	 *
	 * Returns:     0 if the test succeeds, 1 if the test fails.
	 */
	pattern = (vu_long) 0xaaaaaaaa;
	anti_pattern = (vu_long) 0x55555555;

	debug("%s:%d: length = 0x%.8lx\n", __func__, __LINE__, num_words);
	/*
	 * Write the default pattern at each of the
	 * power-of-two offsets.
	 */
	for (offset = 1; offset < num_words; offset <<= 1)
		addr[offset] = pattern;

	/*
	 * Check for address bits stuck high.
	 */
	test_offset = 0;
	addr[test_offset] = anti_pattern;

	for (offset = 1; offset < num_words; offset <<= 1) {
		temp = addr[offset];
		if (temp != pattern) {
			printf("\nFAILURE: Address bit stuck high @ 0x%.8lx:"
				" expected 0x%.8lx, actual 0x%.8lx\n",
				start_addr + offset*sizeof(vu_long),
				pattern, temp);
			errs++;
			if (ctrlc())
				return -1;
		}
	}
	addr[test_offset] = pattern;
	WATCHDOG_RESET();

	/*
	 * Check for addr bits stuck low or shorted.
	 */
	for (test_offset = 1; test_offset < num_words; test_offset <<= 1) {
		addr[test_offset] = anti_pattern;

		for (offset = 1; offset < num_words; offset <<= 1) {
			temp = addr[offset];
			if ((temp != pattern) && (offset != test_offset)) {
				printf("\nFAILURE: Address bit stuck low or"
					" shorted @ 0x%.8lx: expected 0x%.8lx,"
					" actual 0x%.8lx\n",
					start_addr + offset*sizeof(vu_long),
					pattern, temp);
				errs++;
				if (ctrlc())
					return -1;
			}
		}
		addr[test_offset] = pattern;
	}

	/*
	 * Description: Test the integrity of a physical
	 *		memory device by performing an
	 *		increment/decrement test over the
	 *		entire region. In the process every
	 *		storage bit in the device is tested
	 *		as a zero and a one. The base address
	 *		and the size of the region are
	 *		selected by the caller.
	 *
	 * Returns:     0 if the test succeeds, 1 if the test fails.
	 */
	num_words++;

	/*
	 * Fill memory with a known pattern.
	 */
	for (pattern = 1, offset = 0; offset < num_words; pattern++, offset++) {
		WATCHDOG_RESET();
		addr[offset] = pattern;
	}

	/*
	 * Check each location and invert it for the second pass.
	 */
	for (pattern = 1, offset = 0; offset < num_words; pattern++, offset++) {
		WATCHDOG_RESET();
		temp = addr[offset];
		if (temp != pattern) {
			printf("\nFAILURE (read/write) @ 0x%.8lx:"
				" expected 0x%.8lx, actual 0x%.8lx)\n",
				start_addr + offset*sizeof(vu_long),
				pattern, temp);
			errs++;
			if (ctrlc())
				return -1;
		}

		anti_pattern = ~pattern;
		addr[offset] = anti_pattern;
	}

	/*
	 * Check each location for the inverted pattern and zero it.
	 */
	for (pattern = 1, offset = 0; offset < num_words; pattern++, offset++) {
		WATCHDOG_RESET();
		anti_pattern = ~pattern;
		temp = addr[offset];
		if (temp != anti_pattern) {
			printf("\nFAILURE (read/write): @ 0x%.8lx:"
				" expected 0x%.8lx, actual 0x%.8lx)\n",
				start_addr + offset*sizeof(vu_long),
				anti_pattern, temp);
			errs++;
			if (ctrlc())
				return -1;
		}
		addr[offset] = 0;
	}

	return errs;
}

static int compare_regions(volatile unsigned long *bufa,
			   volatile unsigned long *bufb, size_t count)
{
	volatile unsigned long  *p1 = bufa;
	volatile unsigned long  *p2 = bufb;
	int errs = 0;
	size_t i;

	for (i = 0; i < count; i++, p1++, p2++) {
		if (*p1 != *p2) {
			printf("FAILURE: 0x%08lx != 0x%08lx (delta=0x%08lx -> bit %ld) at offset 0x%08lx\n",
			       (unsigned long)*p1, (unsigned long)*p2,
			       *p1 ^ *p2, __ffs(*p1 ^ *p2),
				(unsigned long)(i * sizeof(unsigned long)));
			errs++;
		}
	}

	return errs;
}

static ulong test_bitflip_comparison(volatile unsigned long *bufa,
				     volatile unsigned long *bufb, size_t count)
{
	volatile unsigned long *p1 = bufa;
	volatile unsigned long *p2 = bufb;
	unsigned int j, k;
	unsigned long q;
	size_t i;
	int max;
	int errs = 0;

	max = sizeof(unsigned long) * 8;
	for (k = 0; k < max; k++) {
		q = 0x00000001L << k;
		for (j = 0; j < 8; j++) {
			WATCHDOG_RESET();
			q = ~q;
			p1 = (volatile unsigned long *)bufa;
			p2 = (volatile unsigned long *)bufb;
			for (i = 0; i < count; i++)
				*p1++ = *p2++ = (i % 2) == 0 ? q : ~q;

			errs += compare_regions(bufa, bufb, count);
		}

		if (ctrlc())
			return -1UL;
	}

	return errs;
}

static ulong mem_test_bitflip(vu_long *buf, ulong start, ulong end)
{
	/*
	 * Split the specified range into two halves.
	 * Note that mtest range is inclusive of start,end.
	 * Bitflip test instead uses a count (of 32-bit words).
	 */
	ulong half_size = (end - start + 1) / 2 / sizeof(unsigned long);

	return test_bitflip_comparison(buf, buf + half_size, half_size);
}

static ulong mem_test_quick(vu_long *buf, ulong start_addr, ulong end_addr,
			    vu_long pattern, int iteration)
{
	vu_long *end;
	vu_long *addr;
	ulong errs = 0;
	ulong incr, length;
	ulong val, readback;

	/* Alternate the pattern */
	incr = 1;
	if (iteration & 1) {
		incr = -incr;
		/*
		 * Flip the pattern each time to make lots of zeros and
		 * then, the next time, lots of ones.  We decrement
		 * the "negative" patterns and increment the "positive"
		 * patterns to preserve this feature.
		 */
		if (pattern & 0x80000000)
			pattern = -pattern;	/* complement & increment */
		else
			pattern = ~pattern;
	}
	length = (end_addr - start_addr) / sizeof(ulong);
	end = buf + length;
	printf("\rPattern %08lX  Writing..."
		"%12s"
		"\b\b\b\b\b\b\b\b\b\b",
		pattern, "");

	for (addr = buf, val = pattern; addr < end; addr++) {
		WATCHDOG_RESET();
		*addr = val;
		val += incr;
	}

	puts("Reading...");

	for (addr = buf, val = pattern; addr < end; addr++) {
		WATCHDOG_RESET();
		readback = *addr;
		if (readback != val) {
			ulong offset = addr - buf;

			printf("\nMem error @ 0x%08X: "
				"found %08lX, expected %08lX\n",
				(uint)(uintptr_t)(start_addr + offset*sizeof(vu_long)),
				readback, val);
			errs++;
			if (ctrlc())
				return -1;
		}
		val += incr;
	}

	return errs;
}

/*
 * Perform a memory test. A more complete alternative test can be
 * configured using CONFIG_SYS_ALT_MEMTEST. The complete test loops until
 * interrupted by ctrl-c or by a failure of one of the sub-tests.
 */
static int do_mem_mtest(struct cmd_tbl *cmdtp, int flag, int argc,
			char *const argv[])
{
	ulong start, end;
	vu_long scratch_space;
	vu_long *buf, *dummy = &scratch_space;
	ulong iteration_limit = 0;
	ulong count = 0;
	ulong errs = 0;	/* number of errors, or -1 if interrupted */
	ulong pattern = 0;
	int iteration;

#ifdef CONFIG_SYS_MEMTEST_START
	start = CONFIG_SYS_MEMTEST_START;
#else
	start = CONFIG_SYS_SDRAM_BASE;
#endif
#ifdef CONFIG_SYS_MEM_TEST_END
	end = CONFIG_SYS_MEMTEST_END;
#else
	/*
	 * End before the stack. The stack is located before u-boot code at
	 * the end of RAM. Unfortuntely we do not know the exact size of the
	 * stack when memtest is called, but as this is typically directly
	 * called from the main command loop, it should not exceed 16KB.
	 */
	end = gd->start_addr_sp - SZ_16K;
#endif

	if (argc > 1)
		if (strict_parse_loadaddr(argv[1], &start) < 0)
			return CMD_RET_USAGE;

	if (argc > 2)
		if (strict_parse_loadaddr(argv[2], &end) < 0)
			return CMD_RET_USAGE;

	if (argc > 3)
		if (strict_strtoul(argv[3], 16, &pattern) < 0)
			return CMD_RET_USAGE;

	if (argc > 4)
		if (strict_strtoul(argv[4], 16, &iteration_limit) < 0)
			return CMD_RET_USAGE;

	if (end < start) {
		printf("Refusing to do empty test\n");
		return -1;
	}

	printf("Testing %08lx ... %08lx:\n", start, end);
	debug("%s:%d: start %#08lx end %#08lx\n", __func__, __LINE__,
	      start, end);

	buf = map_sysmem(start, end - start);
	for (iteration = 0;
			!iteration_limit || iteration < iteration_limit;
			iteration++) {
		if (ctrlc()) {
			errs = -1UL;
			break;
		}

		printf("Iteration: %6d\r", iteration + 1);
		debug("\n");
		if (IS_ENABLED(CONFIG_SYS_ALT_MEMTEST)) {
			errs = mem_test_alt(buf, start, end, dummy);
			if (errs == -1UL)
				break;
			if (IS_ENABLED(CONFIG_SYS_ALT_MEMTEST_BITFLIP)) {
				count += errs;
				errs = mem_test_bitflip(buf, start, end);
			}
		} else {
			errs = mem_test_quick(buf, start, end, pattern,
					      iteration);
		}
		if (errs == -1UL)
			break;
		count += errs;
	}

	unmap_sysmem((void *)buf);

	if (errs == -1UL) {
		/* Memory test was aborted - write a newline to finish off */
		putc('\n');
	}
	printf("Tested %d iteration(s) with %lu errors.\n", iteration, count);

	return errs != 0;
}
#endif	/* CONFIG_CMD_MEMTEST */

/* Modify memory.
 *
 * Syntax:
 *	mm{.b, .w, .l, .q} {addr}
 */
static int
mod_mem(struct cmd_tbl *cmdtp, int incrflag, int flag, int argc,
	char *const argv[])
{
	ulong	addr;
	ulong i;  /* 64-bit if SUPPORT_64BIT_DATA */
	int	nbytes, size;
	void *ptr = NULL;

	if (argc != 2)
		return CMD_RET_USAGE;

	bootretry_reset_cmd_timeout();	/* got a good command to get here */
	/* We use the last specified parameters, unless new ones are
	 * entered.
	 */
	addr = mm_last_addr;
	size = mm_last_size;

	if ((flag & CMD_FLAG_REPEAT) == 0) {
		/* New command specified.  Check for a size specification.
		 * Defaults to long if no or incorrect specification.
		 */
		if ((size = cmd_get_data_size(argv[0], 4)) < 0)
			return 1;

		/* Address is specified since argc > 1
		*/
		addr = parse_loadaddr(argv[1], NULL);
		addr += base_address;
	}

	/* Print the address, followed by value.  Then accept input for
	 * the next value.  A non-converted value exits.
	 */
	do {
		ptr = map_sysmem(addr, size);
		printf("%08lx:", addr);
		if (size == 4)
			printf(" %08x", *((u32 *)ptr));
		else if (SUPPORT_64BIT_DATA && size == 8)
			printf(" %0lx", *((ulong *)ptr));
		else if (size == 2)
			printf(" %04x", *((u16 *)ptr));
		else
			printf(" %02x", *((u8 *)ptr));

		nbytes = cli_readline(" ? ");
		if (nbytes == 0 || (nbytes == 1 && console_buffer[0] == '-')) {
			/* <CR> pressed as only input, don't modify current
			 * location and move to next. "-" pressed will go back.
			 */
			if (incrflag)
				addr += nbytes ? -size : size;
			nbytes = 1;
			/* good enough to not time out */
			bootretry_reset_cmd_timeout();
		}
#ifdef CONFIG_BOOT_RETRY_TIME
		else if (nbytes == -2) {
			break;	/* timed out, exit the command	*/
		}
#endif
		else {
			char *endp;
			if (SUPPORT_64BIT_DATA)
				i = simple_strtoull(console_buffer, &endp, 16);
			else
				i = simple_strtoul(console_buffer, &endp, 16);
			nbytes = endp - console_buffer;
			if (nbytes) {
				/* good enough to not time out
				 */
				bootretry_reset_cmd_timeout();
				if (size == 4)
					*((u32 *)ptr) = i;
				else if (SUPPORT_64BIT_DATA && size == 8)
					*((ulong *)ptr) = i;
				else if (size == 2)
					*((u16 *)ptr) = i;
				else
					*((u8 *)ptr) = i;
				if (incrflag)
					addr += size;
			}
		}
	} while (nbytes);
	if (ptr)
		unmap_sysmem(ptr);

	mm_last_addr = addr;
	mm_last_size = size;
	return 0;
}

#ifdef CONFIG_CMD_CRC32

static int do_mem_crc(struct cmd_tbl *cmdtp, int flag, int argc,
		      char *const argv[])
{
	int flags = 0;
	int ac;
	char * const *av;

	if (argc < 3)
		return CMD_RET_USAGE;

	av = argv + 1;
	ac = argc - 1;
#ifdef CONFIG_CRC32_VERIFY
	if (strcmp(*av, "-v") == 0) {
		flags |= HASH_FLAG_VERIFY | HASH_FLAG_ENV;
		av++;
		ac--;
	}
#endif

	return hash_command("crc32", flags, cmdtp, flag, ac, av);
}

#endif

#ifdef CONFIG_CMD_RANDOM
static int do_random(struct cmd_tbl *cmdtp, int flag, int argc,
		     char *const argv[])
{
	unsigned long addr, len;
	unsigned long seed; // NOT INITIALIZED ON PURPOSE
	unsigned int *buf, *start;
	unsigned char *buf8;
	unsigned int i;

	if (argc < 3 || argc > 4)
		return CMD_RET_USAGE;

	len = simple_strtoul(argv[2], NULL, 16);
	addr = simple_strtoul(argv[1], NULL, 16);

	if (argc == 4) {
		seed = simple_strtoul(argv[3], NULL, 16);
		if (seed == 0) {
			printf("The seed cannot be 0. Using 0xDEADBEEF.\n");
			seed = 0xDEADBEEF;
		}
	} else {
		seed = get_timer(0) ^ rand();
	}

	srand(seed);
	start = map_sysmem(addr, len);
	buf = start;
	for (i = 0; i < (len / 4); i++)
		*buf++ = rand();

	buf8 = (unsigned char *)buf;
	for (i = 0; i < (len % 4); i++)
		*buf8++ = rand() & 0xFF;

	unmap_sysmem(start);
	printf("%lu bytes filled with random data\n", len);

	return CMD_RET_SUCCESS;
}
#endif

/**************************************************/
U_BOOT_CMD(
	md,	3,	1,	do_mem_md,
	"memory display",
	"[.b, .w, .l" HELP_Q "] address [# of objects]"
);


U_BOOT_CMD(
	mm,	2,	1,	do_mem_mm,
	"memory modify (auto-incrementing address)",
	"[.b, .w, .l" HELP_Q "] address"
);


U_BOOT_CMD(
	nm,	2,	1,	do_mem_nm,
	"memory modify (constant address)",
	"[.b, .w, .l" HELP_Q "] address"
);

U_BOOT_CMD(
	mw,	4,	1,	do_mem_mw,
	"memory write (fill)",
	"[.b, .w, .l" HELP_Q "] address value [count]"
);

U_BOOT_CMD(
	cp,	4,	1,	do_mem_cp,
	"memory copy",
	"[.b, .w, .l" HELP_Q "] source target count"
);

U_BOOT_CMD(
	cmp,	4,	1,	do_mem_cmp,
	"memory compare",
	"[.b, .w, .l" HELP_Q "] addr1 addr2 count"
);

#ifdef CONFIG_CMD_MEM_SEARCH
/**************************************************/
U_BOOT_CMD(
	ms,	255,	1,	do_mem_search,
	"memory search",
	"[.b, .w, .l" HELP_Q ", .s] [-q | -<n>] address #-of-objects <value>..."
	"  -q = quiet, -l<val> = match limit"
);
#endif

#ifdef CONFIG_CMD_CRC32

#ifndef CONFIG_CRC32_VERIFY

U_BOOT_CMD(
	crc32,	4,	1,	do_mem_crc,
	"checksum calculation",
	"address count [addr]\n    - compute CRC32 checksum [save at addr]"
);

#else	/* CONFIG_CRC32_VERIFY */

U_BOOT_CMD(
	crc32,	5,	1,	do_mem_crc,
	"checksum calculation",
	"address count [addr]\n    - compute CRC32 checksum [save at addr]\n"
	"-v address count crc\n    - verify crc of memory area"
);

#endif	/* CONFIG_CRC32_VERIFY */

#endif

#ifdef CONFIG_CMD_MEMINFO
static int do_mem_info(struct cmd_tbl *cmdtp, int flag, int argc,
		       char *const argv[])
{
	puts("DRAM:  ");
	print_size(gd->ram_size, "\n");

	return 0;
}
#endif

U_BOOT_CMD(
	base,	2,	1,	do_mem_base,
	"print or set address offset",
	"\n    - print address offset for memory commands\n"
	"base off\n    - set address offset for memory commands to 'off'"
);

U_BOOT_CMD(
	loop,	3,	1,	do_mem_loop,
	"infinite loop on address range",
	"[.b, .w, .l" HELP_Q "] address number_of_objects"
);

#ifdef CONFIG_LOOPW
U_BOOT_CMD(
	loopw,	4,	1,	do_mem_loopw,
	"infinite write loop on address range",
	"[.b, .w, .l" HELP_Q "] address number_of_objects data_to_write"
);
#endif /* CONFIG_LOOPW */

#ifdef CONFIG_CMD_MEMTEST
U_BOOT_CMD(
	mtest,	5,	1,	do_mem_mtest,
	"simple RAM read/write test",
	"[start [end [pattern [iterations]]]]"
);
#endif	/* CONFIG_CMD_MEMTEST */

#ifdef CONFIG_CMD_MX_CYCLIC
U_BOOT_CMD(
	mdc,	4,	1,	do_mem_mdc,
	"memory display cyclic",
	"[.b, .w, .l" HELP_Q "] address count delay(ms)"
);

U_BOOT_CMD(
	mwc,	4,	1,	do_mem_mwc,
	"memory write cyclic",
	"[.b, .w, .l" HELP_Q "] address value delay(ms)"
);
#endif /* CONFIG_CMD_MX_CYCLIC */

#ifdef CONFIG_CMD_MEMINFO
U_BOOT_CMD(
	meminfo,	3,	1,	do_mem_info,
	"display memory information",
	""
);
#endif

#ifdef CONFIG_CMD_RANDOM
U_BOOT_CMD(
	random,	4,	0,	do_random,
	"fill memory with random pattern",
	"<addr> <len> [<seed>]\n"
	"   - Fill 'len' bytes of memory starting at 'addr' with random data\n"
);
#endif<|MERGE_RESOLUTION|>--- conflicted
+++ resolved
@@ -18,6 +18,7 @@
 #include <console.h>
 #include <flash.h>
 #include <hash.h>
+#include <image.h>			/* parse_loadaddr(), ... */
 #include <log.h>
 #include <mapmem.h>
 #include <rand.h>
@@ -26,12 +27,9 @@
 #include <asm/io.h>
 #include <linux/bitops.h>
 #include <linux/compiler.h>
-<<<<<<< HEAD
-#include <linux/sizes.h>
-=======
 #include <linux/ctype.h>
 #include <linux/delay.h>
->>>>>>> b517c527
+#include <linux/sizes.h>
 
 DECLARE_GLOBAL_DATA_PTR;
 
@@ -417,7 +415,7 @@
 		}
 
 		/* Address is specified since argc > 1 */
-		addr = simple_strtoul(argv[0], NULL, 16);
+		addr = parse_loadaddr(argv[0], NULL);
 		addr += base_address;
 
 		/* Length is the number of objects, not number of bytes */
