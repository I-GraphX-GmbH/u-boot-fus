/*
 * (C) Copyright 2013 Patrice Bouchand <pbfwdlist_gmail_com>
 * lzma uncompress command in Uboot
 *
 * made from existing cmd_unzip.c file of Uboot
 *
 * (C) Copyright 2000
 * Wolfgang Denk, DENX Software Engineering, wd@denx.de.
 *
 * SPDX-License-Identifier:	GPL-2.0+
 */

#include <common.h>
#include <command.h>
#include <mapmem.h>
#include <asm/io.h>

#include <lzma/LzmaTools.h>

static int do_lzmadec(cmd_tbl_t *cmdtp, int flag, int argc, char *const argv[])
{
	unsigned long src, dst;
	SizeT src_len = ~0UL, dst_len = ~0UL;
	int ret;

	switch (argc) {
	case 4:
		dst_len = simple_strtoul(argv[3], NULL, 16);
		/* fall through */
	case 3:
		src = parse_loadaddr(argv[1], NULL);
		dst = parse_loadaddr(argv[2], NULL);
		break;
	default:
		return CMD_RET_USAGE;
	}

	set_fileaddr(dst);
	ret = lzmaBuffToBuffDecompress(map_sysmem(dst, dst_len), &src_len,
				       map_sysmem(src, 0), dst_len);

	if (ret != SZ_OK)
		return 1;
	printf("Uncompressed size: %ld = %#lX\n", (ulong)src_len,
	       (ulong)src_len);
<<<<<<< HEAD
	setenv_fileinfo(src_len);
=======
	env_set_hex("filesize", src_len);
>>>>>>> 83f07da0

	return 0;
}

U_BOOT_CMD(
	lzmadec,    4,    1,    do_lzmadec,
	"lzma uncompress a memory region",
	"srcaddr dstaddr [dstsize]"
);<|MERGE_RESOLUTION|>--- conflicted
+++ resolved
@@ -43,11 +43,7 @@
 		return 1;
 	printf("Uncompressed size: %ld = %#lX\n", (ulong)src_len,
 	       (ulong)src_len);
-<<<<<<< HEAD
-	setenv_fileinfo(src_len);
-=======
-	env_set_hex("filesize", src_len);
->>>>>>> 83f07da0
+	env_set_fileinfo(src_len);
 
 	return 0;
 }
