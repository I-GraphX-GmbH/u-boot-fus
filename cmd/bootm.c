/*
 * (C) Copyright 2000-2009
 * Wolfgang Denk, DENX Software Engineering, wd@denx.de.
 *
 * SPDX-License-Identifier:	GPL-2.0+
 */

/*
 * Boot support
 */
#include <common.h>
#include <bootm.h>
#include <command.h>
#include <environment.h>
#include <errno.h>
#include <image.h>
#include <malloc.h>
#include <nand.h>
#include <asm/byteorder.h>
#include <linux/ctype.h>
#include <linux/err.h>
#include <u-boot/zlib.h>

DECLARE_GLOBAL_DATA_PTR;

#if defined(CONFIG_CMD_IMI)
static int image_info(unsigned long addr);
#endif

#if defined(CONFIG_CMD_IMLS)
#include <flash.h>
#include <mtd/cfi_flash.h>
extern flash_info_t flash_info[]; /* info for FLASH chips */
#endif

#if defined(CONFIG_CMD_IMLS) || defined(CONFIG_CMD_IMLS_NAND)
static int do_imls(cmd_tbl_t *cmdtp, int flag, int argc, char * const argv[]);
#endif

/* we overload the cmd field with our state machine info instead of a
 * function pointer */
static cmd_tbl_t cmd_bootm_sub[] = {
	U_BOOT_CMD_MKENT(start, 0, 1, (void *)BOOTM_STATE_START, "", ""),
	U_BOOT_CMD_MKENT(loados, 0, 1, (void *)BOOTM_STATE_LOADOS, "", ""),
#ifdef CONFIG_SYS_BOOT_RAMDISK_HIGH
	U_BOOT_CMD_MKENT(ramdisk, 0, 1, (void *)BOOTM_STATE_RAMDISK, "", ""),
#endif
#ifdef CONFIG_OF_LIBFDT
	U_BOOT_CMD_MKENT(fdt, 0, 1, (void *)BOOTM_STATE_FDT, "", ""),
#endif
	U_BOOT_CMD_MKENT(cmdline, 0, 1, (void *)BOOTM_STATE_OS_CMDLINE, "", ""),
	U_BOOT_CMD_MKENT(bdt, 0, 1, (void *)BOOTM_STATE_OS_BD_T, "", ""),
	U_BOOT_CMD_MKENT(prep, 0, 1, (void *)BOOTM_STATE_OS_PREP, "", ""),
	U_BOOT_CMD_MKENT(fake, 0, 1, (void *)BOOTM_STATE_OS_FAKE_GO, "", ""),
	U_BOOT_CMD_MKENT(go, 0, 1, (void *)BOOTM_STATE_OS_GO, "", ""),
};

static int do_bootm_subcommand(cmd_tbl_t *cmdtp, int flag, int argc,
			char * const argv[])
{
	int ret = 0;
	long state;
	cmd_tbl_t *c;

	c = find_cmd_tbl(argv[0], &cmd_bootm_sub[0], ARRAY_SIZE(cmd_bootm_sub));
	argc--; argv++;

	if (c) {
		state = (long)c->cmd;
		if (state == BOOTM_STATE_START)
			state |= BOOTM_STATE_FINDOS | BOOTM_STATE_FINDOTHER;
	} else {
		/* Unrecognized command */
		return CMD_RET_USAGE;
	}

	if (((state & BOOTM_STATE_START) != BOOTM_STATE_START) &&
	    images.state >= state) {
		printf("Trying to execute a command out of order\n");
		return CMD_RET_USAGE;
	}

	ret = do_bootm_states(cmdtp, flag, argc, argv, state, &images, 0);

	return ret;
}

/*******************************************************************/
/* bootm - boot application image from image in memory */
/*******************************************************************/

int do_bootm(cmd_tbl_t *cmdtp, int flag, int argc, char * const argv[])
{
#ifdef CONFIG_NEEDS_MANUAL_RELOC
	static int relocated = 0;

	if (!relocated) {
		int i;

		/* relocate names of sub-command table */
		for (i = 0; i < ARRAY_SIZE(cmd_bootm_sub); i++)
			cmd_bootm_sub[i].name += gd->reloc_off;

		relocated = 1;
	}
#endif

	/* determine if we have a sub command */
	argc--; argv++;
	if (argc > 0) {
		char *endp;

		parse_loadaddr(argv[0], &endp);
		/* endp pointing to NULL means that argv[0] was just a
		 * valid number, pass it along to the normal bootm processing
		 *
		 * If endp is ':' or '#' assume a FIT identifier so pass
		 * along for normal processing.
		 *
		 * Right now we assume the first arg should never be '-'
		 */
		if ((*endp != 0) && (*endp != ':') && (*endp != '#'))
			return do_bootm_subcommand(cmdtp, flag, argc, argv);
	}

	return do_bootm_states(cmdtp, flag, argc, argv, BOOTM_STATE_START |
		BOOTM_STATE_FINDOS | BOOTM_STATE_FINDOTHER |
		BOOTM_STATE_LOADOS |
#if defined(CONFIG_PPC) || defined(CONFIG_MIPS)
		BOOTM_STATE_OS_CMDLINE |
#endif
		BOOTM_STATE_OS_PREP | BOOTM_STATE_OS_FAKE_GO |
		BOOTM_STATE_OS_GO, &images, 1);
}

int bootm_maybe_autostart(cmd_tbl_t *cmdtp, const char *cmd)
{
	const char *ep = getenv("autostart");

	if (ep && !strcmp(ep, "yes")) {
		char *local_args[2];
		local_args[0] = (char *)cmd;
		local_args[1] = NULL;
		printf("Automatic boot of image at addr 0x%08lX ...\n",
		       get_loadaddr());
		return do_bootm(cmdtp, 0, 1, local_args);
	}

	return 0;
}

#ifdef CONFIG_SYS_LONGHELP
static char bootm_help_text[] =
	"[addr [arg ...]]\n    - boot application image stored in memory\n"
	"\tpassing arguments 'arg ...'; when booting a Linux kernel,\n"
	"\t'arg' can be the address of an initrd image\n"
#if defined(CONFIG_OF_LIBFDT)
	"\tWhen booting a Linux kernel which requires a flat device-tree\n"
	"\ta third argument is required which is the address of the\n"
	"\tdevice-tree blob. To boot that kernel without an initrd image,\n"
	"\tuse a '-' for the second argument. If you do not pass a third\n"
	"\targument, a bd_info struct will be passed instead\n"
#endif
#if defined(CONFIG_FIT)
	"\t\nFor the new multi component uImage format (FIT) addresses\n"
	"\tmust be extened to include component or configuration unit name:\n"
	"\taddr:<subimg_uname> - direct component image specification\n"
	"\taddr#<conf_uname>   - configuration specification\n"
	"\tUse iminfo command to get the list of existing component\n"
	"\timages and configurations.\n"
#endif
	"\nSub-commands to do part of the bootm sequence.  The sub-commands "
	"must be\n"
	"issued in the order below (it's ok to not issue all sub-commands):\n"
	"\tstart [addr [arg ...]]\n"
	"\tloados  - load OS image\n"
#if defined(CONFIG_SYS_BOOT_RAMDISK_HIGH)
	"\tramdisk - relocate initrd, set env initrd_start/initrd_end\n"
#endif
#if defined(CONFIG_OF_LIBFDT)
	"\tfdt     - relocate flat device tree\n"
#endif
	"\tcmdline - OS specific command line processing/setup\n"
	"\tbdt     - OS specific bd_t processing\n"
	"\tprep    - OS specific prep before relocation or go\n"
#if defined(CONFIG_TRACE)
	"\tfake    - OS specific fake start without go\n"
#endif
	"\tgo      - start OS";
#endif

U_BOOT_CMD(
	bootm,	CONFIG_SYS_MAXARGS,	1,	do_bootm,
	"boot application image from memory", bootm_help_text
);

/*******************************************************************/
/* bootd - boot default image */
/*******************************************************************/
#if defined(CONFIG_CMD_BOOTD)
int do_bootd(cmd_tbl_t *cmdtp, int flag, int argc, char * const argv[])
{
	return run_command(getenv("bootcmd"), flag);
}

U_BOOT_CMD(
	boot,	1,	1,	do_bootd,
	"boot default, i.e., run 'bootcmd'",
	""
);

/* keep old command name "bootd" for backward compatibility */
U_BOOT_CMD(
	bootd, 1,	1,	do_bootd,
	"boot default, i.e., run 'bootcmd'",
	""
);

#endif


/*******************************************************************/
/* iminfo - print header info for a requested image */
/*******************************************************************/
#if defined(CONFIG_CMD_IMI)
static int do_iminfo(cmd_tbl_t *cmdtp, int flag, int argc, char * const argv[])
{
	int	arg;
	ulong	addr;
	int	rcode = 0;

	if (argc < 2) {
		return image_info(get_loadaddr());
	}

	for (arg = 1; arg < argc; ++arg) {
		addr = parse_loadaddr(argv[arg], NULL);
		if (image_info(addr) != 0)
			rcode = 1;
	}
	return rcode;
}

static int image_info(ulong addr)
{
	void *hdr = (void *)addr;

	printf("\n## Checking Image at %08lx ...\n", addr);

	switch (genimg_get_format(hdr)) {
#if defined(CONFIG_IMAGE_FORMAT_LEGACY)
	case IMAGE_FORMAT_LEGACY:
		puts("   Legacy image found\n");
		if (!image_check_magic(hdr)) {
			puts("   Bad Magic Number\n");
			return 1;
		}

		if (!image_check_hcrc(hdr)) {
			puts("   Bad Header Checksum\n");
			return 1;
		}

		image_print_contents(hdr);

		puts("   Verifying Checksum ... ");
		if (!image_check_dcrc(hdr)) {
			puts("   Bad Data CRC\n");
			return 1;
		}
		puts("OK\n");
		return 0;
#endif
#if defined(CONFIG_ANDROID_BOOT_IMAGE)
	case IMAGE_FORMAT_ANDROID:
		puts("   Android image found\n");
		android_print_contents(hdr);
		return 0;
#endif
#if defined(CONFIG_FIT)
	case IMAGE_FORMAT_FIT:
		puts("   FIT image found\n");

		if (!fit_check_format(hdr)) {
			puts("Bad FIT image format!\n");
			return 1;
		}

		fit_print_contents(hdr);

		if (!fit_all_image_verify(hdr)) {
			puts("Bad hash in FIT image!\n");
			return 1;
		}

		return 0;
#endif
	default:
		puts("Unknown image format!\n");
		break;
	}

	return 1;
}

U_BOOT_CMD(
	iminfo,	CONFIG_SYS_MAXARGS,	1,	do_iminfo,
	"print header information for application image",
	"addr [addr ...]\n"
	"    - print header information for application image starting at\n"
	"      address 'addr' in memory; this includes verification of the\n"
	"      image contents (magic number, header and payload checksums)"
);
#endif


/*******************************************************************/
/* imls - list all images found in flash */
/*******************************************************************/
#if defined(CONFIG_CMD_IMLS)
static int do_imls_nor(void)
{
	flash_info_t *info;
	int i, j;
	void *hdr;

	for (i = 0, info = &flash_info[0];
		i < CONFIG_SYS_MAX_FLASH_BANKS; ++i, ++info) {

		if (info->flash_id == FLASH_UNKNOWN)
			goto next_bank;
		for (j = 0; j < info->sector_count; ++j) {

			hdr = (void *)info->start[j];
			if (!hdr)
				goto next_sector;

			switch (genimg_get_format(hdr)) {
#if defined(CONFIG_IMAGE_FORMAT_LEGACY)
			case IMAGE_FORMAT_LEGACY:
				if (!image_check_hcrc(hdr))
					goto next_sector;

				printf("Legacy Image at %08lX:\n", (ulong)hdr);
				image_print_contents(hdr);

				puts("   Verifying Checksum ... ");
				if (!image_check_dcrc(hdr)) {
					puts("Bad Data CRC\n");
				} else {
					puts("OK\n");
				}
				break;
#endif
#if defined(CONFIG_FIT)
			case IMAGE_FORMAT_FIT:
				if (!fit_check_format(hdr))
					goto next_sector;

				printf("FIT Image at %08lX:\n", (ulong)hdr);
				fit_print_contents(hdr);
				break;
#endif
			default:
				goto next_sector;
			}

next_sector:		;
		}
next_bank:	;
	}
	return 0;
}
#endif

#if defined(CONFIG_CMD_IMLS_NAND)
static int nand_imls_legacyimage(struct mtd_info *mtd, int nand_dev,
				 loff_t off, size_t len)
{
	void *imgdata;
	int ret;

	imgdata = malloc(len);
	if (!imgdata) {
		printf("May be a Legacy Image at NAND device %d offset %08llX:\n",
				nand_dev, off);
		printf("   Low memory(cannot allocate memory for image)\n");
		return -ENOMEM;
	}

	ret = nand_read_skip_bad(mtd, off, &len, imgdata);
	if (ret < 0 && ret != -EUCLEAN) {
		free(imgdata);
		return ret;
	}

	if (!image_check_hcrc(imgdata)) {
		free(imgdata);
		return 0;
	}

	printf("Legacy Image at NAND device %d offset %08llX:\n",
			nand_dev, off);
	image_print_contents(imgdata);

	puts("   Verifying Checksum ... ");
	if (!image_check_dcrc(imgdata))
		puts("Bad Data CRC\n");
	else
		puts("OK\n");

	free(imgdata);

	return 0;
}

static int nand_imls_fitimage(struct mtd_info *mtd, int nand_dev, loff_t off,
			      size_t len)
{
	void *imgdata;
	int ret;

	imgdata = malloc(len);
	if (!imgdata) {
		printf("May be a FIT Image at NAND device %d offset %08llX:\n",
				nand_dev, off);
		printf("   Low memory(cannot allocate memory for image)\n");
		return -ENOMEM;
	}

	ret = nand_read_skip_bad(mtd, off, &len, imgdata);
	if (ret < 0 && ret != -EUCLEAN) {
		free(imgdata);
		return ret;
	}

	if (!fit_check_format(imgdata)) {
		free(imgdata);
		return 0;
	}

	printf("FIT Image at NAND device %d offset %08llX:\n", nand_dev, off);

	fit_print_contents(imgdata);
	free(imgdata);

	return 0;
}

static int do_imls_nand(void)
{
	struct mtd_info *mtd;
	int nand_dev = nand_curr_device;
	size_t len;
	loff_t off;
	u32 buffer[16];

	if (nand_dev < 0 || nand_dev >= CONFIG_SYS_MAX_NAND_DEVICE) {
		puts("\nNo NAND devices available\n");
		return -ENODEV;
	}

	printf("\n");

	for (nand_dev = 0; nand_dev < CONFIG_SYS_MAX_NAND_DEVICE; nand_dev++) {
		mtd = nand_info[nand_dev];
		if (!mtd->name || !mtd->size)
			continue;

		for (off = 0; off < mtd->size; off += mtd->erasesize) {
			const image_header_t *header;
			int ret;

			if (nand_block_isbad(mtd, off))
				continue;

			len = sizeof(buffer);

			ret = nand_read(mtd, off, &len, (u8 *)buffer);
			if (ret < 0 && ret != -EUCLEAN) {
				printf("NAND read error %d at offset %08llX\n",
						ret, off);
				continue;
			}

			switch (genimg_get_format(buffer)) {
#if defined(CONFIG_IMAGE_FORMAT_LEGACY)
			case IMAGE_FORMAT_LEGACY:
				header = (const image_header_t *)buffer;

				len = image_get_image_size(header);
				nand_imls_legacyimage(mtd, nand_dev, off, len);
				break;
#endif
#if defined(CONFIG_FIT)
			case IMAGE_FORMAT_FIT:
				len = fit_get_size(buffer);
				nand_imls_fitimage(mtd, nand_dev, off, len);
				break;
#endif
			}
		}
	}

	return 0;
}
#endif

#if defined(CONFIG_CMD_IMLS) || defined(CONFIG_CMD_IMLS_NAND)
static int do_imls(cmd_tbl_t *cmdtp, int flag, int argc, char * const argv[])
{
	int ret_nor = 0, ret_nand = 0;

#if defined(CONFIG_CMD_IMLS)
	ret_nor = do_imls_nor();
#endif

#if defined(CONFIG_CMD_IMLS_NAND)
	ret_nand = do_imls_nand();
#endif

	if (ret_nor)
		return ret_nor;

	if (ret_nand)
		return ret_nand;

	return (0);
}

U_BOOT_CMD(
	imls,	1,		1,	do_imls,
	"list all images found in flash",
	"\n"
	"    - Prints information about all images found at sector/block\n"
	"      boundaries in nor/nand flash."
);
<<<<<<< HEAD
#endif

#ifdef CONFIG_CMD_BOOTZ

int __weak bootz_setup(ulong image, ulong *start, ulong *end)
{
	/* Please define bootz_setup() for your platform */

	puts("Your platform's zImage format isn't supported yet!\n");
	return -1;
}

/*
 * zImage booting support
 */
static int bootz_start(cmd_tbl_t *cmdtp, int flag, int argc,
			char * const argv[], bootm_headers_t *images)
{
	int ret;
	ulong zi_start, zi_end;

	ret = do_bootm_states(cmdtp, flag, argc, argv, BOOTM_STATE_START,
			      images, 1);

	/* Setup Linux kernel zImage entry point */
	if (!argc) {
		images->ep = get_loadaddr();
		debug("*  kernel: default image load address = 0x%08lx\n",
				images->ep);
	} else {
		images->ep = simple_strtoul(argv[0], NULL, 16);
		debug("*  kernel: cmdline image address = 0x%08lx\n",
			images->ep);
	}

	ret = bootz_setup(images->ep, &zi_start, &zi_end);
	if (ret != 0)
		return 1;

	lmb_reserve(&images->lmb, images->ep, zi_end - zi_start);

	patch_sercon(images->ep);

	/*
	 * Handle the BOOTM_STATE_FINDOTHER state ourselves as we do not
	 * have a header that provide this informaiton.
	 */
	if (bootm_find_images(flag, argc, argv))
		return 1;

	return 0;
}

int do_bootz(cmd_tbl_t *cmdtp, int flag, int argc, char * const argv[])
{
	int ret;

	/* Consume 'bootz' */
	argc--; argv++;

	if (bootz_start(cmdtp, flag, argc, argv, &images))
		return 1;

	/*
	 * We are doing the BOOTM_STATE_LOADOS state ourselves, so must
	 * disable interrupts ourselves
	 */
	bootm_disable_interrupts();

	images.os.os = IH_OS_LINUX;
	ret = do_bootm_states(cmdtp, flag, argc, argv,
			      BOOTM_STATE_OS_PREP | BOOTM_STATE_OS_FAKE_GO |
			      BOOTM_STATE_OS_GO,
			      &images, 1);

	return ret;
}

#ifdef CONFIG_SYS_LONGHELP
static char bootz_help_text[] =
	"[addr [initrd[:size]] [fdt]]\n"
	"    - boot Linux zImage stored in memory\n"
	"\tThe argument 'initrd' is optional and specifies the address\n"
	"\tof the initrd in memory. The optional argument ':size' allows\n"
	"\tspecifying the size of RAW initrd.\n"
#if defined(CONFIG_OF_LIBFDT)
	"\tWhen booting a Linux kernel which requires a flat device-tree\n"
	"\ta third argument is required which is the address of the\n"
	"\tdevice-tree blob. To boot that kernel without an initrd image,\n"
	"\tuse a '-' for the second argument. If you do not pass a third\n"
	"\targument, a bd_info struct will be passed instead\n"
#endif
	"";
#endif

U_BOOT_CMD(
	bootz,	CONFIG_SYS_MAXARGS,	1,	do_bootz,
	"boot Linux zImage image from memory", bootz_help_text
);
#endif	/* CONFIG_CMD_BOOTZ */

#ifdef CONFIG_CMD_BOOTI
/* See Documentation/arm64/booting.txt in the Linux kernel */
struct Image_header {
	uint32_t	code0;		/* Executable code */
	uint32_t	code1;		/* Executable code */
	uint64_t	text_offset;	/* Image load offset, LE */
	uint64_t	image_size;	/* Effective Image size, LE */
	uint64_t	res1;		/* reserved */
	uint64_t	res2;		/* reserved */
	uint64_t	res3;		/* reserved */
	uint64_t	res4;		/* reserved */
	uint32_t	magic;		/* Magic number */
	uint32_t	res5;
};

#define LINUX_ARM64_IMAGE_MAGIC	0x644d5241

static int booti_setup(bootm_headers_t *images)
{
	struct Image_header *ih;
	uint64_t dst;
	uint64_t image_size;

	ih = (struct Image_header *)map_sysmem(images->ep, 0);

	if (ih->magic != le32_to_cpu(LINUX_ARM64_IMAGE_MAGIC)) {
		puts("Bad Linux ARM64 Image magic!\n");
		return 1;
	}
	
	if (ih->image_size == 0) {
		puts("Image lacks image_size field, assuming 16MiB\n");
		image_size = 16 << 20;
	} else {
		image_size = le64_to_cpu(ih->image_size);
	}

	/*
	 * If we are not at the correct run-time location, set the new
	 * correct location and then move the image there.
	 */
	dst = gd->bd->bi_dram[0].start + le64_to_cpu(ih->text_offset);

	unmap_sysmem(ih);

	if (images->ep != dst) {
		void *src;

		debug("Moving Image from 0x%lx to 0x%llx\n", images->ep, dst);

		src = (void *)images->ep;
		images->ep = dst;
		memmove((void *)dst, src, image_size);
	}

	return 0;
}

/*
 * Image booting support
 */
static int booti_start(cmd_tbl_t *cmdtp, int flag, int argc,
			char * const argv[], bootm_headers_t *images)
{
	int ret;
	struct Image_header *ih;

	ret = do_bootm_states(cmdtp, flag, argc, argv, BOOTM_STATE_START,
			      images, 1);

	/* Setup Linux kernel Image entry point */
	if (!argc) {
		images->ep = get_loadaddr();
		debug("*  kernel: default image load address = 0x%08lx\n",
				images->ep);
	} else {
		images->ep = simple_strtoul(argv[0], NULL, 16);
		debug("*  kernel: cmdline image address = 0x%08lx\n",
			images->ep);
	}

	ret = booti_setup(images);
	if (ret != 0)
		return 1;

	ih = (struct Image_header *)map_sysmem(images->ep, 0);

	lmb_reserve(&images->lmb, images->ep, le32_to_cpu(ih->image_size));

	unmap_sysmem(ih);

	/*
	 * Handle the BOOTM_STATE_FINDOTHER state ourselves as we do not
	 * have a header that provide this informaiton.
	 */
	if (bootm_find_images(flag, argc, argv))
		return 1;

	return 0;
}

int do_booti(cmd_tbl_t *cmdtp, int flag, int argc, char * const argv[])
{
	int ret;

	/* Consume 'booti' */
	argc--; argv++;

	if (booti_start(cmdtp, flag, argc, argv, &images))
		return 1;

	/*
	 * We are doing the BOOTM_STATE_LOADOS state ourselves, so must
	 * disable interrupts ourselves
	 */
	bootm_disable_interrupts();

	images.os.os = IH_OS_LINUX;
	ret = do_bootm_states(cmdtp, flag, argc, argv,
			      BOOTM_STATE_OS_PREP | BOOTM_STATE_OS_FAKE_GO |
			      BOOTM_STATE_OS_GO,
			      &images, 1);

	return ret;
}

#ifdef CONFIG_SYS_LONGHELP
static char booti_help_text[] =
	"[addr [initrd[:size]] [fdt]]\n"
	"    - boot arm64 Linux Image stored in memory\n"
	"\tThe argument 'initrd' is optional and specifies the address\n"
	"\tof an initrd in memory. The optional parameter ':size' allows\n"
	"\tspecifying the size of a RAW initrd.\n"
#if defined(CONFIG_OF_LIBFDT)
	"\tSince booting a Linux kernel requires a flat device-tree, a\n"
	"\tthird argument providing the address of the device-tree blob\n"
	"\tis required. To boot a kernel with a device-tree blob but\n"
	"\twithout an initrd image, use a '-' for the initrd argument.\n"
#endif
	"";
#endif

U_BOOT_CMD(
	booti,	CONFIG_SYS_MAXARGS,	1,	do_booti,
	"boot arm64 Linux Image image from memory", booti_help_text
);
#endif	/* CONFIG_CMD_BOOTI */
=======
#endif
>>>>>>> 2c5e1752
<|MERGE_RESOLUTION|>--- conflicted
+++ resolved
@@ -535,255 +535,4 @@
 	"    - Prints information about all images found at sector/block\n"
 	"      boundaries in nor/nand flash."
 );
-<<<<<<< HEAD
-#endif
-
-#ifdef CONFIG_CMD_BOOTZ
-
-int __weak bootz_setup(ulong image, ulong *start, ulong *end)
-{
-	/* Please define bootz_setup() for your platform */
-
-	puts("Your platform's zImage format isn't supported yet!\n");
-	return -1;
-}
-
-/*
- * zImage booting support
- */
-static int bootz_start(cmd_tbl_t *cmdtp, int flag, int argc,
-			char * const argv[], bootm_headers_t *images)
-{
-	int ret;
-	ulong zi_start, zi_end;
-
-	ret = do_bootm_states(cmdtp, flag, argc, argv, BOOTM_STATE_START,
-			      images, 1);
-
-	/* Setup Linux kernel zImage entry point */
-	if (!argc) {
-		images->ep = get_loadaddr();
-		debug("*  kernel: default image load address = 0x%08lx\n",
-				images->ep);
-	} else {
-		images->ep = simple_strtoul(argv[0], NULL, 16);
-		debug("*  kernel: cmdline image address = 0x%08lx\n",
-			images->ep);
-	}
-
-	ret = bootz_setup(images->ep, &zi_start, &zi_end);
-	if (ret != 0)
-		return 1;
-
-	lmb_reserve(&images->lmb, images->ep, zi_end - zi_start);
-
-	patch_sercon(images->ep);
-
-	/*
-	 * Handle the BOOTM_STATE_FINDOTHER state ourselves as we do not
-	 * have a header that provide this informaiton.
-	 */
-	if (bootm_find_images(flag, argc, argv))
-		return 1;
-
-	return 0;
-}
-
-int do_bootz(cmd_tbl_t *cmdtp, int flag, int argc, char * const argv[])
-{
-	int ret;
-
-	/* Consume 'bootz' */
-	argc--; argv++;
-
-	if (bootz_start(cmdtp, flag, argc, argv, &images))
-		return 1;
-
-	/*
-	 * We are doing the BOOTM_STATE_LOADOS state ourselves, so must
-	 * disable interrupts ourselves
-	 */
-	bootm_disable_interrupts();
-
-	images.os.os = IH_OS_LINUX;
-	ret = do_bootm_states(cmdtp, flag, argc, argv,
-			      BOOTM_STATE_OS_PREP | BOOTM_STATE_OS_FAKE_GO |
-			      BOOTM_STATE_OS_GO,
-			      &images, 1);
-
-	return ret;
-}
-
-#ifdef CONFIG_SYS_LONGHELP
-static char bootz_help_text[] =
-	"[addr [initrd[:size]] [fdt]]\n"
-	"    - boot Linux zImage stored in memory\n"
-	"\tThe argument 'initrd' is optional and specifies the address\n"
-	"\tof the initrd in memory. The optional argument ':size' allows\n"
-	"\tspecifying the size of RAW initrd.\n"
-#if defined(CONFIG_OF_LIBFDT)
-	"\tWhen booting a Linux kernel which requires a flat device-tree\n"
-	"\ta third argument is required which is the address of the\n"
-	"\tdevice-tree blob. To boot that kernel without an initrd image,\n"
-	"\tuse a '-' for the second argument. If you do not pass a third\n"
-	"\targument, a bd_info struct will be passed instead\n"
-#endif
-	"";
-#endif
-
-U_BOOT_CMD(
-	bootz,	CONFIG_SYS_MAXARGS,	1,	do_bootz,
-	"boot Linux zImage image from memory", bootz_help_text
-);
-#endif	/* CONFIG_CMD_BOOTZ */
-
-#ifdef CONFIG_CMD_BOOTI
-/* See Documentation/arm64/booting.txt in the Linux kernel */
-struct Image_header {
-	uint32_t	code0;		/* Executable code */
-	uint32_t	code1;		/* Executable code */
-	uint64_t	text_offset;	/* Image load offset, LE */
-	uint64_t	image_size;	/* Effective Image size, LE */
-	uint64_t	res1;		/* reserved */
-	uint64_t	res2;		/* reserved */
-	uint64_t	res3;		/* reserved */
-	uint64_t	res4;		/* reserved */
-	uint32_t	magic;		/* Magic number */
-	uint32_t	res5;
-};
-
-#define LINUX_ARM64_IMAGE_MAGIC	0x644d5241
-
-static int booti_setup(bootm_headers_t *images)
-{
-	struct Image_header *ih;
-	uint64_t dst;
-	uint64_t image_size;
-
-	ih = (struct Image_header *)map_sysmem(images->ep, 0);
-
-	if (ih->magic != le32_to_cpu(LINUX_ARM64_IMAGE_MAGIC)) {
-		puts("Bad Linux ARM64 Image magic!\n");
-		return 1;
-	}
-	
-	if (ih->image_size == 0) {
-		puts("Image lacks image_size field, assuming 16MiB\n");
-		image_size = 16 << 20;
-	} else {
-		image_size = le64_to_cpu(ih->image_size);
-	}
-
-	/*
-	 * If we are not at the correct run-time location, set the new
-	 * correct location and then move the image there.
-	 */
-	dst = gd->bd->bi_dram[0].start + le64_to_cpu(ih->text_offset);
-
-	unmap_sysmem(ih);
-
-	if (images->ep != dst) {
-		void *src;
-
-		debug("Moving Image from 0x%lx to 0x%llx\n", images->ep, dst);
-
-		src = (void *)images->ep;
-		images->ep = dst;
-		memmove((void *)dst, src, image_size);
-	}
-
-	return 0;
-}
-
-/*
- * Image booting support
- */
-static int booti_start(cmd_tbl_t *cmdtp, int flag, int argc,
-			char * const argv[], bootm_headers_t *images)
-{
-	int ret;
-	struct Image_header *ih;
-
-	ret = do_bootm_states(cmdtp, flag, argc, argv, BOOTM_STATE_START,
-			      images, 1);
-
-	/* Setup Linux kernel Image entry point */
-	if (!argc) {
-		images->ep = get_loadaddr();
-		debug("*  kernel: default image load address = 0x%08lx\n",
-				images->ep);
-	} else {
-		images->ep = simple_strtoul(argv[0], NULL, 16);
-		debug("*  kernel: cmdline image address = 0x%08lx\n",
-			images->ep);
-	}
-
-	ret = booti_setup(images);
-	if (ret != 0)
-		return 1;
-
-	ih = (struct Image_header *)map_sysmem(images->ep, 0);
-
-	lmb_reserve(&images->lmb, images->ep, le32_to_cpu(ih->image_size));
-
-	unmap_sysmem(ih);
-
-	/*
-	 * Handle the BOOTM_STATE_FINDOTHER state ourselves as we do not
-	 * have a header that provide this informaiton.
-	 */
-	if (bootm_find_images(flag, argc, argv))
-		return 1;
-
-	return 0;
-}
-
-int do_booti(cmd_tbl_t *cmdtp, int flag, int argc, char * const argv[])
-{
-	int ret;
-
-	/* Consume 'booti' */
-	argc--; argv++;
-
-	if (booti_start(cmdtp, flag, argc, argv, &images))
-		return 1;
-
-	/*
-	 * We are doing the BOOTM_STATE_LOADOS state ourselves, so must
-	 * disable interrupts ourselves
-	 */
-	bootm_disable_interrupts();
-
-	images.os.os = IH_OS_LINUX;
-	ret = do_bootm_states(cmdtp, flag, argc, argv,
-			      BOOTM_STATE_OS_PREP | BOOTM_STATE_OS_FAKE_GO |
-			      BOOTM_STATE_OS_GO,
-			      &images, 1);
-
-	return ret;
-}
-
-#ifdef CONFIG_SYS_LONGHELP
-static char booti_help_text[] =
-	"[addr [initrd[:size]] [fdt]]\n"
-	"    - boot arm64 Linux Image stored in memory\n"
-	"\tThe argument 'initrd' is optional and specifies the address\n"
-	"\tof an initrd in memory. The optional parameter ':size' allows\n"
-	"\tspecifying the size of a RAW initrd.\n"
-#if defined(CONFIG_OF_LIBFDT)
-	"\tSince booting a Linux kernel requires a flat device-tree, a\n"
-	"\tthird argument providing the address of the device-tree blob\n"
-	"\tis required. To boot a kernel with a device-tree blob but\n"
-	"\twithout an initrd image, use a '-' for the initrd argument.\n"
-#endif
-	"";
-#endif
-
-U_BOOT_CMD(
-	booti,	CONFIG_SYS_MAXARGS,	1,	do_booti,
-	"boot arm64 Linux Image image from memory", booti_help_text
-);
-#endif	/* CONFIG_CMD_BOOTI */
-=======
-#endif
->>>>>>> 2c5e1752
+#endif