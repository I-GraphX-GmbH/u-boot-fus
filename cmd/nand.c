/*
 * Driver for NAND support, Rick Bronson
 * borrowed heavily from:
 * (c) 1999 Machine Vision Holdings, Inc.
 * (c) 1999, 2000 David Woodhouse <dwmw2@infradead.org>
 *
 * Ported 'dynenv' to 'nand env.oob' command
 * (C) 2010 Nanometrics, Inc.
 * 'dynenv' -- Dynamic environment offset in NAND OOB
 * (C) Copyright 2006-2007 OpenMoko, Inc.
 * Added 16-bit nand support
 * (C) 2004 Texas Instruments
 *
 * Copyright 2010, 2012 Freescale Semiconductor
 * The portions of this file whose copyright is held by Freescale and which
 * are not considered a derived work of GPL v2-only code may be distributed
 * and/or modified under the terms of the GNU General Public License as
 * published by the Free Software Foundation; either version 2 of the
 * License, or (at your option) any later version.
 */

#include <common.h>
#include <linux/mtd/mtd.h>
#include <command.h>
#include <console.h>
#include <watchdog.h>
#include <malloc.h>
#include <asm/byteorder.h>
#include <linux/errno.h>
#include <jffs2/jffs2.h>
#include <nand.h>

#if defined(CONFIG_CMD_MTDPARTS)

/* partition handling routines */
int mtdparts_init(void);
int id_parse(const char *id, const char **ret_id, u8 *dev_type, u8 *dev_num);
int find_dev_and_part(const char *id, struct mtd_device **dev,
		      u8 *part_num, struct part_info **part);
#endif

static int nand_dump(struct mtd_info *mtd, ulong off, int only_oob,
		     int repeat)
{
	int i;
	u_char *datbuf, *oobbuf, *p;
	static loff_t last;
	int ret = 0;

	if (repeat)
		off = last + mtd->writesize;

	last = off;

	datbuf = memalign(ARCH_DMA_MINALIGN, mtd->writesize);
	if (!datbuf) {
		puts("No memory for page buffer\n");
		return 1;
	}

	oobbuf = memalign(ARCH_DMA_MINALIGN, mtd->oobsize);
	if (!oobbuf) {
		puts("No memory for page buffer\n");
		ret = 1;
		goto free_dat;
	}
	off &= ~(mtd->writesize - 1);
	loff_t addr = (loff_t) off;
	struct mtd_oob_ops ops;
	memset(&ops, 0, sizeof(ops));
	ops.datbuf = datbuf;
	ops.oobbuf = oobbuf;
	ops.len = mtd->writesize;
	ops.ooblen = mtd->oobsize;
	ops.mode = MTD_OPS_RAW;
	i = mtd_read_oob(mtd, addr, &ops);
	if (i < 0) {
		printf("Error (%d) reading page %08lx\n", i, off);
		ret = 1;
		goto free_all;
	}
	printf("Page %08lx dump:\n", off);

	if (!only_oob) {
		i = mtd->writesize >> 4;
		p = datbuf;

		while (i--) {
			printf("\t%02x %02x %02x %02x %02x %02x %02x %02x"
			       "  %02x %02x %02x %02x %02x %02x %02x %02x\n",
			       p[0], p[1], p[2], p[3], p[4], p[5], p[6], p[7],
			       p[8], p[9], p[10], p[11], p[12], p[13], p[14],
			       p[15]);
			p += 16;
		}
	}

	puts("OOB:\n");
	i = mtd->oobsize >> 3;
	p = oobbuf;
	while (i--) {
		printf("\t%02x %02x %02x %02x %02x %02x %02x %02x\n",
		       p[0], p[1], p[2], p[3], p[4], p[5], p[6], p[7]);
		p += 8;
	}

free_all:
	free(oobbuf);
free_dat:
	free(datbuf);

	return ret;
}

/* ------------------------------------------------------------------------- */

static int set_dev(int dev)
{
	if (dev < 0 || dev >= CONFIG_SYS_MAX_NAND_DEVICE || !nand_info[dev]) {
		puts("No such device\n");
		return -1;
	}

	if (nand_curr_device == dev)
		return 0;

	printf("Device %d: %s", dev, nand_info[dev]->name);
	puts("... is now current device\n");
	nand_curr_device = dev;

#ifdef CONFIG_SYS_NAND_SELECT_DEVICE
	board_nand_select_device(nand_info[dev]->priv, dev);
#endif

	return 0;
}

#ifdef CONFIG_CMD_NAND_LOCK_UNLOCK
static void print_status(ulong start, ulong end, ulong erasesize, int status)
{
	/*
	 * Micron NAND flash (e.g. MT29F4G08ABADAH4) BLOCK LOCK READ STATUS is
	 * not the same as others.  Instead of bit 1 being lock, it is
	 * #lock_tight. To make the driver support either format, ignore bit 1
	 * and use only bit 0 and bit 2.
	 */
	printf("%08lx - %08lx: %08lx blocks %s%s%s\n",
		start,
		end - 1,
		(end - start) / erasesize,
		((status & NAND_LOCK_STATUS_TIGHT) ?  "TIGHT " : ""),
		(!(status & NAND_LOCK_STATUS_UNLOCK) ?  "LOCK " : ""),
		((status & NAND_LOCK_STATUS_UNLOCK) ?  "UNLOCK " : ""));
}

static void do_nand_status(struct mtd_info *mtd)
{
	ulong block_start = 0;
	ulong off;
	int last_status = -1;

	struct nand_chip *nand_chip = mtd_to_nand(mtd);
	/* check the WP bit */
	nand_chip->cmdfunc(mtd, NAND_CMD_STATUS, -1, -1);
	printf("device is %swrite protected\n",
		(nand_chip->read_byte(mtd) & 0x80 ?
		 "NOT " : ""));

	for (off = 0; off < mtd->size; off += mtd->erasesize) {
		int s = nand_get_lock_status(mtd, off);

		/* print message only if status has changed */
		if (s != last_status && off != 0) {
			print_status(block_start, off, mtd->erasesize,
					last_status);
			block_start = off;
		}
		last_status = s;
	}
	/* Print the last block info */
	print_status(block_start, off, mtd->erasesize, last_status);
}
#endif

#ifdef CONFIG_ENV_OFFSET_OOB
unsigned long nand_env_oob_offset;

int do_nand_env_oob(cmd_tbl_t *cmdtp, int argc, char *const argv[])
{
	int ret;
	uint32_t oob_buf[ENV_OFFSET_SIZE/sizeof(uint32_t)];
	struct mtd_info *mtd = nand_info[0];
	char *cmd = argv[1];

	if (CONFIG_SYS_MAX_NAND_DEVICE == 0 || !mtd) {
		puts("no devices available\n");
		return 1;
	}

	set_dev(0);

	if (!strcmp(cmd, "get")) {
		ret = get_nand_env_oob(mtd, &nand_env_oob_offset);
		if (ret)
			return 1;

		printf("0x%08lx\n", nand_env_oob_offset);
	} else if (!strcmp(cmd, "set")) {
		loff_t addr;
		loff_t maxsize;
		struct mtd_oob_ops ops;
		int idx = 0;

		if (argc < 3)
			goto usage;

		/* We don't care about size, or maxsize. */
		if (mtd_arg_off(argv[2], &idx, &addr, &maxsize, &maxsize,
				MTD_DEV_TYPE_NAND, nand_info[idx]->size)) {
			puts("Offset or partition name expected\n");
			return 1;
		}
		if (set_dev(idx)) {
			puts("Offset or partition name expected\n");
			return 1;
		}

		if (idx != 0) {
			puts("Partition not on first NAND device\n");
			return 1;
		}

		if (mtd->oobavail < ENV_OFFSET_SIZE) {
			printf("Insufficient available OOB bytes:\n"
			       "%d OOB bytes available but %d required for "
			       "env.oob support\n",
			       mtd->oobavail, ENV_OFFSET_SIZE);
			return 1;
		}

		if ((addr & (mtd->erasesize - 1)) != 0) {
			printf("Environment offset must be block-aligned\n");
			return 1;
		}

		ops.datbuf = NULL;
		ops.mode = MTD_OPS_AUTO_OOB;
		ops.ooboffs = 0;
		ops.ooblen = ENV_OFFSET_SIZE;
		ops.oobbuf = (void *) oob_buf;

		oob_buf[0] = ENV_OOB_MARKER;
		oob_buf[1] = addr / mtd->erasesize;

		ret = mtd->write_oob(mtd, ENV_OFFSET_SIZE, &ops);
		if (ret) {
			printf("Error writing OOB block 0\n");
			return ret;
		}

		ret = get_nand_env_oob(mtd, &nand_env_oob_offset);
		if (ret) {
			printf("Error reading env offset in OOB\n");
			return ret;
		}

		if (addr != nand_env_oob_offset) {
			printf("Verification of env offset in OOB failed: "
			       "0x%08llx expected but got 0x%08lx\n",
			       (unsigned long long)addr, nand_env_oob_offset);
			return 1;
		}
	} else {
		goto usage;
	}

	return ret;

usage:
	return CMD_RET_USAGE;
}

#endif

static void nand_print_and_set_info(int idx)
{
	struct mtd_info *mtd = nand_info[idx];
	struct nand_chip *chip = mtd_to_nand(mtd);

	printf("Device %d (%s): ", idx, mtd->name);
	if (chip->numchips > 1)
<<<<<<< HEAD
		printf("%d chips, ", chip->numchips);
	if (mtd->skip)
		printf("skip first %llu KiB, remaining ", mtd->skip >> 10);
	printf("size %llu KiB, %swrite protected\n", mtd->size >> 10,
	       nand_is_swprotected(mtd) ? "" : "not ");
	printf("  Page size  %8d b\n", mtd->writesize);
	printf("  OOB size   %8d b\n", mtd->oobsize);
	printf("  Erase size %8d b\n", mtd->erasesize);
	printf("  Subpagesize %8d b\n", chip->subpagesize);
	printf("  Options     0x%8x\n", chip->options);
	printf("  BBT options 0x%8x\n", chip->bbt_options);
=======
		printf("%dx ", chip->numchips);
	printf("%s, sector size %u KiB\n",
	       mtd->name, mtd->erasesize >> 10);
	printf("  Page size   %8d b\n", mtd->writesize);
	printf("  OOB size    %8d b\n", mtd->oobsize);
	printf("  Erase size  %8d b\n", mtd->erasesize);
	printf("  subpagesize %8d b\n", chip->subpagesize);
	printf("  options     0x%08x\n", chip->options);
	printf("  bbt options 0x%08x\n", chip->bbt_options);
>>>>>>> cd5e3c14

	/* Set geometry info */
	setenv_hex("nand_writesize", mtd->writesize);
	setenv_hex("nand_oobsize", mtd->oobsize);
	setenv_hex("nand_erasesize", mtd->erasesize);
}

static int raw_access(struct mtd_info *mtd, ulong addr, loff_t off,
		      ulong count, int read, int no_verify)
{
	int ret = 0;

	while (count--) {
		/* Raw access */
		mtd_oob_ops_t ops = {
			.datbuf = (u8 *)addr,
			.oobbuf = ((u8 *)addr) + mtd->writesize,
			.len = mtd->writesize,
			.ooblen = mtd->oobsize,
			.mode = MTD_OPS_RAW
		};

		if (read) {
			ret = mtd_read_oob(mtd, off, &ops);
		} else {
			ret = mtd_write_oob(mtd, off, &ops);
			if (!ret && !no_verify)
				ret = nand_verify_page_oob(mtd, &ops, off);
		}

		if (ret) {
			printf("%s: error at offset %llx, ret %d\n",
				__func__, (long long)off, ret);
			break;
		}

		addr += mtd->writesize + mtd->oobsize;
		off += mtd->writesize;
	}

	return ret;
}

/* Adjust a chip/partition size down for bad blocks so we don't
 * read/write past the end of a chip/partition by accident.
 */
static void adjust_size_for_badblocks(loff_t *size, loff_t offset, int dev)
{
	/* We grab the nand info object here fresh because this is usually
	 * called after arg_off_size() which can change the value of dev.
	 */
	struct mtd_info *mtd = nand_info[dev];
	loff_t maxoffset = offset + *size;
	int badblocks = 0;

	/* count badblocks in NAND from offset to offset + size */
	for (; offset < maxoffset; offset += mtd->erasesize) {
		if (nand_block_isbad(mtd, offset))
			badblocks++;
	}
	/* adjust size if any bad blocks found */
	if (badblocks) {
		*size -= badblocks * mtd->erasesize;
		printf("size adjusted to 0x%llx (%d bad blocks)\n",
		       (unsigned long long)*size, badblocks);
	}
}

static int do_nand(cmd_tbl_t *cmdtp, int flag, int argc, char * const argv[])
{
	int i, ret = 0;
	ulong addr;
	loff_t off, size, maxsize;
	char *cmd, *s;
	struct mtd_info *mtd;
#ifdef CONFIG_SYS_NAND_QUIET
	int quiet = CONFIG_SYS_NAND_QUIET;
#else
	int quiet = 0;
#endif
	const char *quiet_str = getenv("quiet");
	int dev = nand_curr_device;
	int repeat = flag & CMD_FLAG_REPEAT;

	/* at least two arguments please */
	if (argc < 2)
		goto usage;

	if (quiet_str)
		quiet = simple_strtoul(quiet_str, NULL, 0) != 0;

	cmd = argv[1];

	/* Only "dump" is repeatable. */
	if (repeat && strcmp(cmd, "dump"))
		return 0;

	if (strcmp(cmd, "info") == 0) {

		putc('\n');
		for (i = 0; i < CONFIG_SYS_MAX_NAND_DEVICE; i++) {
			if (nand_info[i])
				nand_print_and_set_info(i);
		}
		return 0;
	}

	if (strcmp(cmd, "device") == 0) {
		if (argc < 3) {
			putc('\n');
			if (dev < 0 || dev >= CONFIG_SYS_MAX_NAND_DEVICE)
				puts("no devices available\n");
			else
				nand_print_and_set_info(dev);
			return 0;
		}

		dev = (int)simple_strtoul(argv[2], NULL, 10);
		set_dev(dev);

		return 0;
	}

#ifdef CONFIG_ENV_OFFSET_OOB
	/* this command operates only on the first nand device */
	if (strcmp(cmd, "env.oob") == 0)
		return do_nand_env_oob(cmdtp, argc - 1, argv + 1);
#endif

	/* The following commands operate on the current device, unless
	 * overridden by a partition specifier.  Note that if somehow the
	 * current device is invalid, it will have to be changed to a valid
	 * one before these commands can run, even if a partition specifier
	 * for another device is to be used.
	 */
	if (dev < 0 || dev >= CONFIG_SYS_MAX_NAND_DEVICE ||
	    !nand_info[dev]) {
		puts("\nno devices available\n");
		return 1;
	}
	mtd = nand_info[dev];

	if ((strcmp(cmd, "protect") == 0) || (strcmp(cmd, "unprotect") == 0)) {
		nand_swprotect(mtd, (cmd[0] == 'p'));
		printf("Device %d is %swrite protected\n", dev,
		       nand_is_swprotected(mtd) ? "" : "not ");
		return 0;
	}

	if (strcmp(cmd, "bad") == 0) {
		printf("\nDevice %d bad blocks:\n", dev);
		for (off = 0; off < mtd->size; off += mtd->erasesize)
			if (nand_block_isbad(mtd, off))
				printf("  %08llx\n", (unsigned long long)off);
		return 0;
	}

	/*
	 * Syntax is:
	 *   0    1     2       3    4
	 *   nand erase [clean] [off size]
	 */
	if (strncmp(cmd, "erase", 5) == 0 || strncmp(cmd, "scrub", 5) == 0) {
		nand_erase_options_t opts;
		/* "clean" at index 2 means request to write cleanmarker */
		int clean = argc > 2 && !strcmp("clean", argv[2]);
		int scrub_yes = argc > 2 && !strcmp("-y", argv[2]);
		int o = (clean || scrub_yes) ? 3 : 2;
		int scrub = !strncmp(cmd, "scrub", 5);
		int spread = 0;
		int args = 2;
		const char *scrub_warn =
			"Warning: "
			"scrub option will erase all factory set bad blocks!\n"
			"         "
			"There is no reliable way to recover them.\n"
			"         "
			"Use this command only for testing purposes if you\n"
			"         "
			"are sure of what you are doing!\n"
			"\nReally scrub this NAND flash? <y/N>\n";

		if (cmd[5] != 0) {
			if (!strcmp(&cmd[5], ".spread")) {
				spread = 1;
			} else if (!strcmp(&cmd[5], ".part")) {
				args = 1;
			} else if (!strcmp(&cmd[5], ".chip")) {
				args = 0;
			} else {
				goto usage;
			}
		}

		/*
		 * Don't allow missing arguments to cause full chip/partition
		 * erases -- easy to do accidentally, e.g. with a misspelled
		 * variable name.
		 */
		if (argc != o + args)
			goto usage;

		printf("\nNAND %s: ", cmd);
		/* skip first two or three arguments, look for offset and size */
		if (mtd_arg_off_size(argc - o, argv + o, &dev, &off, &size,
				     &maxsize, MTD_DEV_TYPE_NAND,
				     nand_info[dev]->size) != 0)
			return 1;

		if (set_dev(dev))
			return 1;

		mtd = nand_info[dev];

		memset(&opts, 0, sizeof(opts));
		opts.offset = off;
		opts.length = size;
		opts.jffs2  = clean;
		opts.quiet  = quiet;
		opts.spread = spread;

		if (scrub) {
			if (scrub_yes) {
				opts.scrub = 1;
			} else {
				puts(scrub_warn);
				if (confirm_yesno()) {
					opts.scrub = 1;
				} else {
					puts("scrub aborted\n");
					return 1;
				}
			}
		}
		ret = nand_erase_opts(mtd, &opts);
		if (!ret)
			printf("OK\n");
		else if (ret == -EROFS)
			printf("ERROR: Read-only\n");
		else
			printf("ERROR %d\n", ret);

		return ret == 0 ? 0 : 1;
	}

	if (strncmp(cmd, "dump", 4) == 0) {
		if (argc < 3)
			goto usage;

		off = (int)simple_strtoul(argv[2], NULL, 16);
		ret = nand_dump(mtd, off, !strcmp(&cmd[4], ".oob"), repeat);

		return ret == 0 ? 1 : 0;
	}

#ifdef CONFIG_CMD_NAND_CONVERT
	if (strncmp(cmd, "convert", 6) == 0) {
		size_t rwsize;
		

		if (argc == 3) {
			s = argv[2];
			if (!strcmp(s, "on") || !strcmp(s, "1"))
				mtd->convert = 1;
			else if (!strcmp(s, "off") || !strcmp(s, "0"))
				mtd->convert = 0;
			else
				goto usage;
		}

		if ((argc <= 3) || !mtd->convert) {
			printf("NAND conversion %s\n",
			       mtd->convert ? "on" : "off");
			return 0;
		}

		if (argc < 4)
			goto usage;

		addr = parse_loadaddr(argv[2], NULL);

		if (mtd_arg_off_size(argc - 3, argv + 3, &dev, &off, &size,
				  &maxsize, MTD_DEV_TYPE_NAND, mtd->size) != 0)
			return 1;

		puts("\nNAND conversion in progress...\n");

		/* size is unspecified */
		if (argc < 5)
			adjust_size_for_badblocks(&size, off, dev);
		rwsize = size;
		ret = nand_convert_skip_bad(mtd, off, &rwsize, maxsize,
					   (u_char *)addr);
		if (ret) {
			printf("NAND conversion failed with error %d\n", ret);
			ret = 1;
		} else
			printf("NAND: %zu bytes converted\n", rwsize);

		return ret;
	}
#endif

	if (strncmp(cmd, "read", 4) == 0 || strncmp(cmd, "write", 5) == 0) {
		size_t rwsize;
		ulong pagecount = 1;
		int read;
		int raw = 0;
		int no_verify = 0;

		if (argc < 4)
			goto usage;

		addr = parse_loadaddr(argv[2], NULL);

		read = strncmp(cmd, "read", 4) == 0; /* 1 = read, 0 = write */
		printf("\nNAND %s: ", read ? "read" : "write");

		s = strchr(cmd, '.');

		if (s && !strncmp(s, ".raw", 4)) {
			raw = 1;

			if (!strcmp(s, ".raw.noverify"))
				no_verify = 1;

			if (mtd_arg_off(argv[3], &dev, &off, &size, &maxsize,
					MTD_DEV_TYPE_NAND,
					nand_info[dev]->size))
				return 1;

			if (set_dev(dev))
				return 1;

			mtd = nand_info[dev];

			if (argc > 4 && !str2long(argv[4], &pagecount)) {
				printf("'%s' is not a number\n", argv[4]);
				return 1;
			}

			if (pagecount * mtd->writesize > size) {
				puts("Size exceeds partition or device limit\n");
				return -1;
			}

			rwsize = pagecount * (mtd->writesize + mtd->oobsize);
		} else {
			if (mtd_arg_off_size(argc - 3, argv + 3, &dev, &off,
					     &size, &maxsize,
					     MTD_DEV_TYPE_NAND,
					     nand_info[dev]->size) != 0)
				return 1;

			if (set_dev(dev))
				return 1;

			/* size is unspecified */
			if (argc < 5)
				adjust_size_for_badblocks(&size, off, dev);
			rwsize = size;
		}

		mtd = nand_info[dev];
		set_fileaddr(addr);

		if (!s || !strcmp(s, ".jffs2") ||
		    !strcmp(s, ".e") || !strcmp(s, ".i")) {
			if (read)
				ret = nand_read_skip_bad(mtd, off, &rwsize,
							 NULL, maxsize,
							 (u_char *)addr);
			else
				ret = nand_write_skip_bad(mtd, off, &rwsize,
							  NULL, maxsize,
							  (u_char *)addr,
							  WITH_WR_VERIFY);
#ifdef CONFIG_CMD_NAND_TRIMFFS
		} else if (!strcmp(s, ".trimffs")) {
			if (read) {
				printf("Unknown nand command suffix '%s'\n", s);
				return 1;
			}
			ret = nand_write_skip_bad(mtd, off, &rwsize, NULL,
						maxsize, (u_char *)addr,
						WITH_DROP_FFS | WITH_WR_VERIFY);
#endif
		} else if (!strncmp(s, ".oob", 3)) {
			/* out-of-band data */
			mtd_oob_ops_t ops = {
				.oobbuf = (u8 *)addr,
				.ooblen = rwsize,
				.ooboffs = 0,
				.datbuf = NULL,
				.mode = MTD_OPS_RAW
			};
			if (!strcmp(s, ".oobauto"))
				ops.mode = MTD_OPS_AUTO_OOB;
			else if (strcmp(s, ".oob") && strcmp(s, ".oobraw")) {
				printf("Unknown nand command suffix '%s'.\n", s);
				return 1;
			}
			if (read)
				ret = mtd_read_oob(mtd, off, &ops);
			else
				ret = mtd_write_oob(mtd, off, &ops);
		} else if (raw) {
			ret = raw_access(mtd, addr, off, pagecount, read,
					 no_verify);
		} else {
			printf("Unknown nand command suffix '%s'.\n", s);
			return 1;
		}

		printf(" %zu bytes %s: %s\n", rwsize,
		       read ? "read" : "written", ret ? "ERROR" : "OK");
		setenv_fileinfo(rwsize);

		return ret == 0 ? 0 : 1;
	}

#ifdef CONFIG_CMD_NAND_TORTURE
	if (strcmp(cmd, "torture") == 0) {
		loff_t endoff;
		unsigned int failed = 0, passed = 0;

		if (argc < 3)
			goto usage;

		if (!str2off(argv[2], &off)) {
			puts("Offset is not a valid number\n");
			return 1;
		}

		size = mtd->erasesize;
		if (argc > 3) {
			if (!str2off(argv[3], &size)) {
				puts("Size is not a valid number\n");
				return 1;
			}
		}

		endoff = off + size;
		if (endoff > mtd->size) {
			puts("Arguments beyond end of NAND\n");
			return 1;
		}

		off = round_down(off, mtd->erasesize);
		endoff = round_up(endoff, mtd->erasesize);
		size = endoff - off;
		printf("\nNAND torture: device %d offset 0x%llx size 0x%llx (block size 0x%x)\n",
		       dev, off, size, mtd->erasesize);
		while (off < endoff) {
			ret = nand_torture(mtd, off);
			if (ret) {
				failed++;
				printf("  block at 0x%llx failed\n", off);
			} else {
				passed++;
			}
			off += mtd->erasesize;
		}
		printf(" Passed: %u, failed: %u\n", passed, failed);
		return failed != 0;
	}
#endif

	if (strcmp(cmd, "markbad") == 0) {
		argc -= 2;
		argv += 2;

		if (argc <= 0)
			goto usage;

		while (argc > 0) {
			addr = simple_strtoul(*argv, NULL, 16);

			ret = mtd_block_markbad(mtd, addr);
			if (ret) {
				printf("block 0x%08lx NOT marked "
					"as bad! ERROR %d\n",
					addr, ret);
				ret = 1;
			} else {
				printf("block 0x%08lx successfully "
					"marked as bad\n",
					addr);
			}
			--argc;
			++argv;
		}
		return ret;
	}
#if 0
	if (strcmp(cmd, "biterr") == 0) {
		/* todo */
		return 1;
	}
#endif

#ifdef CONFIG_CMD_NAND_LOCK_UNLOCK
	if (strcmp(cmd, "lock") == 0) {
		int tight = 0;
		int status = 0;
		if (argc == 3) {
			if (!strcmp("tight", argv[2]))
				tight = 1;
			if (!strcmp("status", argv[2]))
				status = 1;
		}
		if (status) {
			do_nand_status(mtd);
		} else {
			if (!nand_lock(mtd, tight)) {
				puts("NAND flash successfully locked\n");
			} else {
				puts("Error locking NAND flash\n");
				return 1;
			}
		}
		return 0;
	}

	if (strncmp(cmd, "unlock", 5) == 0) {
		int allexcept = 0;

		s = strchr(cmd, '.');

		if (s && !strcmp(s, ".allexcept"))
			allexcept = 1;

		if (mtd_arg_off_size(argc - 2, argv + 2, &dev, &off, &size,
				     &maxsize, MTD_DEV_TYPE_NAND,
				     nand_info[dev]->size) < 0)
			return 1;

		if (set_dev(dev))
			return 1;

		if (!nand_unlock(nand_info[dev], off, size, allexcept)) {
			puts("NAND flash successfully unlocked\n");
		} else {
			puts("Error unlocking NAND flash, "
			     "write and erase will probably fail\n");
			return 1;
		}
		return 0;
	}
#endif

usage:
	return CMD_RET_USAGE;
}

#ifdef CONFIG_SYS_LONGHELP
static char nand_help_text[] =
	"info - show available NAND devices\n"
	"nand device [dev] - show or set current device\n"
	"nand read[.oob[auto]] - addr off|partition size\n"
	"nand write[.oob[auto]] - addr off|partition size\n"
	"    read/write 'size' bytes starting at offset 'off'\n"
	"    to/from memory address 'addr', skipping bad blocks.\n"
	"nand read.raw - addr off|partition [count]\n"
	"nand write.raw[.noverify] - addr off|partition [count]\n"
	"    Use read.raw/write.raw to avoid ECC and access the flash as-is.\n"
#ifdef CONFIG_CMD_NAND_TRIMFFS
	"nand write.trimffs - addr off|partition size\n"
	"    write 'size' bytes starting at offset 'off' from memory address\n"
	"    'addr', skipping bad blocks and dropping any pages at the end\n"
	"    of eraseblocks that contain only 0xFF\n"
#endif
#ifdef CONFIG_CMD_NAND_CONVERT
	"nand convert addr off|partition size\n"
	"    Convert NAND content from old version to new version by reading\n"
        "    data in old style and writing back in new style. addr and size\n"
	"    must be block aligned.\n"
	"nand convert on|1|off|0\n"
	"    Switch old-style reading capability on or off\n"
#endif
	"nand erase[.spread] [clean] off size - erase 'size' bytes "
	"from offset 'off'\n"
	"    With '.spread', erase enough for given file size, otherwise,\n"
	"    'size' includes skipped bad blocks.\n"
	"nand erase.part [clean] partition - erase entire mtd partition'\n"
	"nand erase.chip [clean] - erase entire chip'\n"
	"nand protect - set software write protection\n"
	"nand unprotect - clear software write protection\n"
	"nand bad - show bad blocks\n"
	"nand dump[.oob] off - dump page\n"
#ifdef CONFIG_CMD_NAND_TORTURE
	"nand torture off - torture one block at offset\n"
	"nand torture off [size] - torture blocks from off to off+size\n"
#endif
	"nand scrub [-y] off size | scrub.part partition | scrub.chip\n"
	"    really clean NAND erasing bad blocks (UNSAFE)\n"
	"nand markbad off [...] - mark bad block(s) at offset (UNSAFE)\n"
#if 0
	"nand biterr off - make a bit error at offset (UNSAFE)"
#endif
#ifdef CONFIG_CMD_NAND_LOCK_UNLOCK
	"\n"
	"nand lock [tight] [status]\n"
	"    bring nand to lock state or display locked pages\n"
	"nand unlock[.allexcept] [offset] [size] - unlock section"
#endif
#ifdef CONFIG_ENV_OFFSET_OOB
	"\n"
	"nand env.oob - environment offset in OOB of block 0 of"
	"    first device.\n"
	"nand env.oob set off|partition - set enviromnent offset\n"
	"nand env.oob get - get environment offset"
#endif
	"";
#endif

U_BOOT_CMD(
	nand, CONFIG_SYS_MAXARGS, 1, do_nand,
	"NAND sub-system", nand_help_text
);

int nand_load_image(int index, ulong offset, ulong addr, int show)
{
	int r;
	size_t cnt;
#if defined(CONFIG_IMAGE_FORMAT_LEGACY)
	image_header_t *hdr;
#endif
	struct mtd_info *mtd;
#if defined(CONFIG_FIT)
	const void *fit_hdr = NULL;
#endif

	set_fileaddr(addr);
	mtd = nand_info[index];
	printf("\nLoading from %s, offset 0x%lx\n", mtd->name, offset);

	cnt = mtd->writesize;
	r = nand_read_skip_bad(mtd, offset, &cnt, NULL, mtd->size,
			       (u_char *)addr);
	if (r) {
		puts("** Read error\n");
		if (show)
			bootstage_error(BOOTSTAGE_ID_NAND_HDR_READ);
		return 1;
	}
	if (show)
		bootstage_mark(BOOTSTAGE_ID_NAND_HDR_READ);

	switch (genimg_get_format ((void *)addr)) {
#if defined(CONFIG_IMAGE_FORMAT_LEGACY)
	case IMAGE_FORMAT_LEGACY:
		hdr = (image_header_t *)addr;

		if (show)
			bootstage_mark(BOOTSTAGE_ID_NAND_TYPE);
		image_print_contents (hdr);

		cnt = image_get_image_size (hdr);
		break;
#endif
	case IMAGE_FORMAT_ZIMAGE:
		puts ("zImage detected\n");
		/* Get zImage length from _edata - start */
		cnt = *(ulong *)(addr + 11*4) - *(ulong *)(addr + 10*4);
		break;
#if defined(CONFIG_FIT)
	case IMAGE_FORMAT_FIT:
		fit_hdr = (const void *)addr;
		puts ("Fit image detected...\n");

		cnt = fit_get_size (fit_hdr);
		break;
#endif
	default:
		if (show)
			bootstage_error(BOOTSTAGE_ID_NAND_TYPE);
		puts ("** Unknown image type\n");
		return 1;
	}
	if (show)
		bootstage_mark(BOOTSTAGE_ID_NAND_TYPE);

	r = nand_read_skip_bad(mtd, offset, &cnt, NULL, mtd->size,
			       (u_char *)addr);
	if (r) {
		puts("** Read error\n");
		if (show)
			bootstage_error(BOOTSTAGE_ID_NAND_READ);
		return 1;
	}

	if (show)
		bootstage_mark(BOOTSTAGE_ID_NAND_READ);

	/* Loading successful, set fileaddr and filesize */
	setenv_fileinfo(cnt);

#if defined(CONFIG_FIT)
	/* This cannot be done earlier, we need complete FIT image in RAM first */
	if (genimg_get_format ((void *)addr) == IMAGE_FORMAT_FIT) {
		if (!fit_check_format (fit_hdr)) {
			if (show)
				bootstage_error(BOOTSTAGE_ID_NAND_FIT_READ);
			puts ("** Bad FIT image format\n");
			return 1;
		}
		if (show)
			bootstage_mark(BOOTSTAGE_ID_NAND_FIT_READ_OK);
		fit_print_contents (fit_hdr);
	}
#endif

	return 0;
}

static int nand_load_image_boot(cmd_tbl_t *cmdtp, int index, ulong offset,
				ulong addr, char *cmd)
{
	if (nand_load_image(index, offset, addr, 1))
		return 1;

	return bootm_maybe_autostart(cmdtp, cmd);
}

static int do_nandboot(cmd_tbl_t *cmdtp, int flag, int argc,
		       char * const argv[])
{
	char *boot_device = NULL;
	int idx;
	char *s;
	ulong addr, offset = 0;

	s = strchr(argv[0], '.');
	if (s != NULL &&
	    (strcmp(s, ".jffs2") && strcmp(s, ".e") && strcmp(s, ".i"))) {
		printf("Unknown nand load suffix '%s'\n", s);
		bootstage_error(BOOTSTAGE_ID_NAND_SUFFIX);
		return 1;
	}

#if defined(CONFIG_CMD_MTDPARTS)
	if (argc >= 2) {
		struct mtd_device *dev;
		struct part_info *part;
		u8 pnum;
		char *p = (argc == 2) ? argv[1] : argv[2];

		if (!(str2long(p, &addr)) && (mtdparts_init() == 0) &&
		    (find_dev_and_part(p, &dev, &pnum, &part) == 0)) {
			if (dev->id->type != MTD_DEV_TYPE_NAND) {
				puts("Not a NAND device\n");
				return 1;
			}
			if (argc > 3) {
				bootstage_error(BOOTSTAGE_ID_NAND_SUFFIX);
				return CMD_RET_USAGE;
			}
			if (argc == 3)
				addr = parse_loadaddr(argv[1], NULL);
			else
				addr = get_loadaddr();
			return nand_load_image_boot(cmdtp, dev->id->num,
						   part->offset, addr, argv[0]);
		}
	}
#endif

	bootstage_mark(BOOTSTAGE_ID_NAND_PART);
	addr = (argc > 1) ? parse_loadaddr(argv[1], NULL) : get_loadaddr();
	boot_device = (argc > 2) ? argv[2] : getenv("bootdevice");
	offset = (argc > 3) ? simple_strtoul(argv[3], NULL, 16) : 0;
	bootstage_mark(BOOTSTAGE_ID_NAND_SUFFIX);

	if (!boot_device) {
		puts("\n** No boot device **\n");
		bootstage_error(BOOTSTAGE_ID_NAND_BOOT_DEVICE);
		return 1;
	}
	bootstage_mark(BOOTSTAGE_ID_NAND_BOOT_DEVICE);

	idx = simple_strtoul(boot_device, NULL, 16);

	if (idx < 0 || idx >= CONFIG_SYS_MAX_NAND_DEVICE || !nand_info[idx]) {
		printf("\n** Device %d not available\n", idx);
		bootstage_error(BOOTSTAGE_ID_NAND_AVAILABLE);
		return 1;
	}
	bootstage_mark(BOOTSTAGE_ID_NAND_AVAILABLE);

	return nand_load_image_boot(cmdtp, idx, offset, addr, argv[0]);
}

U_BOOT_CMD(nboot, 4, 1, do_nandboot,
	   "boot from NAND device",
#ifdef CONFIG_CMD_MTDPARTS
	   "[loadaddr] partition - load entire partition to loadaddr\n"
	   "nboot "
#endif
	   "[loadaddr [dev [offs]]]\n"
	   "    - load from offset offs of NAND device dev to loadaddr\n"
);<|MERGE_RESOLUTION|>--- conflicted
+++ resolved
@@ -289,7 +289,6 @@
 
 	printf("Device %d (%s): ", idx, mtd->name);
 	if (chip->numchips > 1)
-<<<<<<< HEAD
 		printf("%d chips, ", chip->numchips);
 	if (mtd->skip)
 		printf("skip first %llu KiB, remaining ", mtd->skip >> 10);
@@ -299,19 +298,8 @@
 	printf("  OOB size   %8d b\n", mtd->oobsize);
 	printf("  Erase size %8d b\n", mtd->erasesize);
 	printf("  Subpagesize %8d b\n", chip->subpagesize);
-	printf("  Options     0x%8x\n", chip->options);
-	printf("  BBT options 0x%8x\n", chip->bbt_options);
-=======
-		printf("%dx ", chip->numchips);
-	printf("%s, sector size %u KiB\n",
-	       mtd->name, mtd->erasesize >> 10);
-	printf("  Page size   %8d b\n", mtd->writesize);
-	printf("  OOB size    %8d b\n", mtd->oobsize);
-	printf("  Erase size  %8d b\n", mtd->erasesize);
-	printf("  subpagesize %8d b\n", chip->subpagesize);
-	printf("  options     0x%08x\n", chip->options);
-	printf("  bbt options 0x%08x\n", chip->bbt_options);
->>>>>>> cd5e3c14
+	printf("  Options     0x%08x\n", chip->options);
+	printf("  BBT options 0x%08x\n", chip->bbt_options);
 
 	/* Set geometry info */
 	setenv_hex("nand_writesize", mtd->writesize);
