/*
 * Driver for NAND support, Rick Bronson
 * borrowed heavily from:
 * (c) 1999 Machine Vision Holdings, Inc.
 * (c) 1999, 2000 David Woodhouse <dwmw2@infradead.org>
 *
 * Ported 'dynenv' to 'nand env.oob' command
 * (C) 2010 Nanometrics, Inc.
 * 'dynenv' -- Dynamic environment offset in NAND OOB
 * (C) Copyright 2006-2007 OpenMoko, Inc.
 * Added 16-bit nand support
 * (C) 2004 Texas Instruments
 *
 * Copyright 2010, 2012 Freescale Semiconductor
 * The portions of this file whose copyright is held by Freescale and which
 * are not considered a derived work of GPL v2-only code may be distributed
 * and/or modified under the terms of the GNU General Public License as
 * published by the Free Software Foundation; either version 2 of the
 * License, or (at your option) any later version.
 */

#include <common.h>
#include <bootstage.h>
#include <image.h>
#include <asm/cache.h>
#include <linux/mtd/mtd.h>
#include <command.h>
#include <console.h>
#include <env.h>
#include <watchdog.h>
#include <malloc.h>
#include <asm/byteorder.h>
#include <linux/errno.h>
#include <jffs2/jffs2.h>
#include <nand.h>

#ifdef CONFIG_FS_SECURE_BOOT
#include <asm/mach-imx/checkboot.h>
#endif

#include "legacy-mtd-utils.h"

#if defined(CONFIG_CMD_MTDPARTS)

/* partition handling routines */
int mtdparts_init(void);
int find_dev_and_part(const char *id, struct mtd_device **dev,
		      u8 *part_num, struct part_info **part);
#endif

static int nand_dump(struct mtd_info *mtd, ulong off, int only_oob,
		     int repeat)
{
	int i;
	u_char *datbuf, *oobbuf, *p;
	static loff_t last;
	int ret = 0;

	if (repeat)
		off = last + mtd->writesize;

	last = off;

	datbuf = memalign(ARCH_DMA_MINALIGN, mtd->writesize);
	if (!datbuf) {
		puts("No memory for page buffer\n");
		return 1;
	}

	oobbuf = memalign(ARCH_DMA_MINALIGN, mtd->oobsize);
	if (!oobbuf) {
		puts("No memory for page buffer\n");
		ret = 1;
		goto free_dat;
	}
	off &= ~(mtd->writesize - 1);
	loff_t addr = (loff_t) off;
	struct mtd_oob_ops ops;
	memset(&ops, 0, sizeof(ops));
	ops.datbuf = datbuf;
	ops.oobbuf = oobbuf;
	ops.len = mtd->writesize;
	ops.ooblen = mtd->oobsize;
	ops.mode = MTD_OPS_RAW;
	i = mtd_read_oob(mtd, addr, &ops);
	if (i < 0) {
		printf("Error (%d) reading page %08lx\n", i, off);
		ret = 1;
		goto free_all;
	}
	printf("Page %08lx dump:\n", off);

	if (!only_oob) {
		i = mtd->writesize >> 4;
		p = datbuf;

		while (i--) {
			printf("\t%02x %02x %02x %02x %02x %02x %02x %02x"
			       "  %02x %02x %02x %02x %02x %02x %02x %02x\n",
			       p[0], p[1], p[2], p[3], p[4], p[5], p[6], p[7],
			       p[8], p[9], p[10], p[11], p[12], p[13], p[14],
			       p[15]);
			p += 16;
		}
	}

	puts("OOB:\n");
	i = mtd->oobsize >> 3;
	p = oobbuf;
	while (i--) {
		printf("\t%02x %02x %02x %02x %02x %02x %02x %02x\n",
		       p[0], p[1], p[2], p[3], p[4], p[5], p[6], p[7]);
		p += 8;
	}

free_all:
	free(oobbuf);
free_dat:
	free(datbuf);

	return ret;
}

/* ------------------------------------------------------------------------- */

static int set_dev(int dev)
{
	struct mtd_info *mtd = get_nand_dev_by_index(dev);

	if (!mtd)
		return -ENODEV;

	if (nand_curr_device == dev)
		return 0;

	printf("Device %d: %s", dev, mtd->name);
	puts("... is now current device\n");
	nand_curr_device = dev;

#ifdef CONFIG_SYS_NAND_SELECT_DEVICE
	board_nand_select_device(mtd_to_nand(mtd), dev);
#endif

	return 0;
}

#ifdef CONFIG_CMD_NAND_LOCK_UNLOCK
static void print_status(ulong start, ulong end, ulong erasesize, int status)
{
	/*
	 * Micron NAND flash (e.g. MT29F4G08ABADAH4) BLOCK LOCK READ STATUS is
	 * not the same as others.  Instead of bit 1 being lock, it is
	 * #lock_tight. To make the driver support either format, ignore bit 1
	 * and use only bit 0 and bit 2.
	 */
	printf("%08lx - %08lx: %08lx blocks %s%s%s\n",
		start,
		end - 1,
		(end - start) / erasesize,
		((status & NAND_LOCK_STATUS_TIGHT) ?  "TIGHT " : ""),
		(!(status & NAND_LOCK_STATUS_UNLOCK) ?  "LOCK " : ""),
		((status & NAND_LOCK_STATUS_UNLOCK) ?  "UNLOCK " : ""));
}

static void do_nand_status(struct mtd_info *mtd)
{
	ulong block_start = 0;
	ulong off;
	int last_status = -1;

	struct nand_chip *nand_chip = mtd_to_nand(mtd);
	/* check the WP bit */
	nand_chip->cmdfunc(mtd, NAND_CMD_STATUS, -1, -1);
	printf("device is %swrite protected\n",
		(nand_chip->read_byte(mtd) & 0x80 ?
		 "NOT " : ""));

	for (off = 0; off < mtd->size; off += mtd->erasesize) {
		int s = nand_get_lock_status(mtd, off);

		/* print message only if status has changed */
		if (s != last_status && off != 0) {
			print_status(block_start, off, mtd->erasesize,
					last_status);
			block_start = off;
		}
		last_status = s;
	}
	/* Print the last block info */
	print_status(block_start, off, mtd->erasesize, last_status);
}
#endif

#ifdef CONFIG_ENV_OFFSET_OOB
unsigned long nand_env_oob_offset;

int do_nand_env_oob(struct cmd_tbl *cmdtp, int argc, char *const argv[])
{
	int ret;
	uint32_t oob_buf[ENV_OFFSET_SIZE/sizeof(uint32_t)];
	struct mtd_info *mtd = get_nand_dev_by_index(0);
	char *cmd = argv[1];

	if (CONFIG_SYS_MAX_NAND_DEVICE == 0 || !mtd) {
		puts("no devices available\n");
		return 1;
	}

	set_dev(0);

	if (!strcmp(cmd, "get")) {
		ret = get_nand_env_oob(mtd, &nand_env_oob_offset);
		if (ret)
			return 1;

		printf("0x%08lx\n", nand_env_oob_offset);
	} else if (!strcmp(cmd, "set")) {
		loff_t addr;
		loff_t maxsize;
		struct mtd_oob_ops ops;
		int idx = 0;

		if (argc < 3)
			goto usage;

		mtd = get_nand_dev_by_index(idx);
		/* We don't care about size, or maxsize. */
		if (mtd_arg_off(argv[2], &idx, &addr, &maxsize, &maxsize,
				MTD_DEV_TYPE_NAND, mtd->size)) {
			puts("Offset or partition name expected\n");
			return 1;
		}
		if (set_dev(idx)) {
			puts("Offset or partition name expected\n");
			return 1;
		}

		if (idx != 0) {
			puts("Partition not on first NAND device\n");
			return 1;
		}

		if (mtd->oobavail < ENV_OFFSET_SIZE) {
			printf("Insufficient available OOB bytes:\n"
			       "%d OOB bytes available but %d required for "
			       "env.oob support\n",
			       mtd->oobavail, ENV_OFFSET_SIZE);
			return 1;
		}

		if ((addr & (mtd->erasesize - 1)) != 0) {
			printf("Environment offset must be block-aligned\n");
			return 1;
		}

		ops.datbuf = NULL;
		ops.mode = MTD_OPS_AUTO_OOB;
		ops.ooboffs = 0;
		ops.ooblen = ENV_OFFSET_SIZE;
		ops.oobbuf = (void *) oob_buf;

		oob_buf[0] = ENV_OOB_MARKER;
		oob_buf[1] = addr / mtd->erasesize;

		ret = mtd->write_oob(mtd, ENV_OFFSET_SIZE, &ops);
		if (ret) {
			printf("Error writing OOB block 0\n");
			return ret;
		}

		ret = get_nand_env_oob(mtd, &nand_env_oob_offset);
		if (ret) {
			printf("Error reading env offset in OOB\n");
			return ret;
		}

		if (addr != nand_env_oob_offset) {
			printf("Verification of env offset in OOB failed: "
			       "0x%08llx expected but got 0x%08lx\n",
			       (unsigned long long)addr, nand_env_oob_offset);
			return 1;
		}
	} else {
		goto usage;
	}

	return ret;

usage:
	return CMD_RET_USAGE;
}

#endif

static void nand_print_and_set_info(int idx)
{
	struct mtd_info *mtd;
	struct nand_chip *chip;

	mtd = get_nand_dev_by_index(idx);
	if (!mtd)
		return;

	chip = mtd_to_nand(mtd);
	printf("Device %d (%s): ", idx, mtd->name);
	if (chip->numchips > 1)
		printf("%d chips, ", chip->numchips);
	if (mtd->skip)
		printf("skip first %llu KiB, remaining ", mtd->skip >> 10);
	printf("size %llu KiB, %swrite protected\n", mtd->size >> 10,
	       nand_is_swprotected(mtd) ? "" : "not ");
	printf("  Page size   %8d b\n", mtd->writesize);
	printf("  OOB size    %8d b\n", mtd->oobsize);
	printf("  Erase size  %8d b\n", mtd->erasesize);
	printf("  Subpagesize %8d b\n", chip->subpagesize);
	printf("  Options     0x%08x\n", chip->options);
	printf("  BBT options 0x%08x\n", chip->bbt_options);

	/* Set geometry info */
	env_set_hex("nand_writesize", mtd->writesize);
	env_set_hex("nand_oobsize", mtd->oobsize);
	env_set_hex("nand_erasesize", mtd->erasesize);
}

static int raw_access(struct mtd_info *mtd, ulong addr, loff_t off,
		      ulong count, int read, int no_verify)
{
	int ret = 0;

	while (count--) {
		/* Raw access */
		mtd_oob_ops_t ops = {
			.datbuf = (u8 *)addr,
			.oobbuf = ((u8 *)addr) + mtd->writesize,
			.len = mtd->writesize,
			.ooblen = mtd->oobsize,
			.mode = MTD_OPS_RAW
		};

		if (read) {
			ret = mtd_read_oob(mtd, off, &ops);
		} else {
			ret = mtd_write_oob(mtd, off, &ops);
			if (!ret && !no_verify)
				ret = nand_verify_page_oob(mtd, &ops, off);
		}

		if (ret) {
			printf("%s: error at offset %llx, ret %d\n",
				__func__, (long long)off, ret);
			break;
		}

		addr += mtd->writesize + mtd->oobsize;
		off += mtd->writesize;
	}

	return ret;
}

/* Adjust a chip/partition size down for bad blocks so we don't
 * read/write past the end of a chip/partition by accident.
 */
static void adjust_size_for_badblocks(loff_t *size, loff_t offset, int dev)
{
	/* We grab the nand info object here fresh because this is usually
	 * called after arg_off_size() which can change the value of dev.
	 */
	struct mtd_info *mtd = get_nand_dev_by_index(dev);
	loff_t maxoffset = offset + *size;
	int badblocks = 0;

	/* count badblocks in NAND from offset to offset + size */
	for (; offset < maxoffset; offset += mtd->erasesize) {
		if (nand_block_isbad(mtd, offset))
			badblocks++;
	}
	/* adjust size if any bad blocks found */
	if (badblocks) {
		*size -= badblocks * mtd->erasesize;
		printf("size adjusted to 0x%llx (%d bad blocks)\n",
		       (unsigned long long)*size, badblocks);
	}
}

static int do_nand(struct cmd_tbl *cmdtp, int flag, int argc,
		   char *const argv[])
{
	int i, ret = 0;
	ulong addr;
	loff_t off, size, maxsize;
	char *cmd, *s;
	struct mtd_info *mtd;
#ifdef CONFIG_SYS_NAND_QUIET
	int quiet = CONFIG_SYS_NAND_QUIET;
#else
	int quiet = 0;
#endif
	const char *quiet_str = env_get("quiet");
	int dev = nand_curr_device;
	int repeat = flag & CMD_FLAG_REPEAT;

	/* at least two arguments please */
	if (argc < 2)
		goto usage;

	if (quiet_str)
		quiet = simple_strtoul(quiet_str, NULL, 0) != 0;

	cmd = argv[1];

	/* Only "dump" is repeatable. */
	if (repeat && strcmp(cmd, "dump"))
		return 0;

	if (strcmp(cmd, "info") == 0) {

		putc('\n');
		for (i = 0; i < CONFIG_SYS_MAX_NAND_DEVICE; i++)
			nand_print_and_set_info(i);
		return 0;
	}

	if (strcmp(cmd, "device") == 0) {
		if (argc < 3) {
			putc('\n');
			if (dev < 0 || dev >= CONFIG_SYS_MAX_NAND_DEVICE)
				puts("no devices available\n");
			else
				nand_print_and_set_info(dev);
			return 0;
		}

		dev = (int)simple_strtoul(argv[2], NULL, 10);
		set_dev(dev);

		return 0;
	}

#ifdef CONFIG_ENV_OFFSET_OOB
	/* this command operates only on the first nand device */
	if (strcmp(cmd, "env.oob") == 0)
		return do_nand_env_oob(cmdtp, argc - 1, argv + 1);
#endif

	/* The following commands operate on the current device, unless
	 * overridden by a partition specifier.  Note that if somehow the
	 * current device is invalid, it will have to be changed to a valid
	 * one before these commands can run, even if a partition specifier
	 * for another device is to be used.
	 */
	mtd = get_nand_dev_by_index(dev);
	if (!mtd) {
		puts("\nno devices available\n");
		return 1;
	}

	if ((strcmp(cmd, "protect") == 0) || (strcmp(cmd, "unprotect") == 0)) {
		nand_swprotect(mtd, (cmd[0] == 'p'));
		printf("Device %d is %swrite protected\n", dev,
		       nand_is_swprotected(mtd) ? "" : "not ");
		return 0;
	}

	if (strcmp(cmd, "bad") == 0) {
		printf("\nDevice %d bad blocks:\n", dev);
		for (off = 0; off < mtd->size; off += mtd->erasesize)
			if (nand_block_isbad(mtd, off))
				printf("  %08llx\n", (unsigned long long)off);
		return 0;
	}

	/*
	 * Syntax is:
	 *   0    1     2       3    4
	 *   nand erase [clean] [off size]
	 */
	if (strncmp(cmd, "erase", 5) == 0 || strncmp(cmd, "scrub", 5) == 0) {
		nand_erase_options_t opts;
		/* "clean" at index 2 means request to write cleanmarker */
		int clean = argc > 2 && !strcmp("clean", argv[2]);
		int scrub_yes = argc > 2 && !strcmp("-y", argv[2]);
		int o = (clean || scrub_yes) ? 3 : 2;
		int scrub = !strncmp(cmd, "scrub", 5);
		int spread = 0;
		int args = 2;
		const char *scrub_warn =
			"Warning: "
			"scrub option will erase all factory set bad blocks!\n"
			"         "
			"There is no reliable way to recover them.\n"
			"         "
			"Use this command only for testing purposes if you\n"
			"         "
			"are sure of what you are doing!\n"
			"\nReally scrub this NAND flash? <y/N>\n";

		if (cmd[5] != 0) {
			if (!strcmp(&cmd[5], ".spread")) {
				spread = 1;
			} else if (!strcmp(&cmd[5], ".part")) {
				args = 1;
			} else if (!strcmp(&cmd[5], ".chip")) {
				args = 0;
			} else {
				goto usage;
			}
		}

		/*
		 * Don't allow missing arguments to cause full chip/partition
		 * erases -- easy to do accidentally, e.g. with a misspelled
		 * variable name.
		 */
		if (argc != o + args)
			goto usage;

		printf("\nNAND %s: ", cmd);
		/* skip first two or three arguments, look for offset and size */
		if (mtd_arg_off_size(argc - o, argv + o, &dev, &off, &size,
				     &maxsize, MTD_DEV_TYPE_NAND,
				     mtd->size) != 0)
			return 1;

		if (set_dev(dev))
			return 1;

		mtd = get_nand_dev_by_index(dev);

		memset(&opts, 0, sizeof(opts));
		opts.offset = off;
		opts.length = size;
		opts.jffs2  = clean;
		opts.quiet  = quiet;
		opts.spread = spread;

		if (scrub) {
			if (scrub_yes) {
				opts.scrub = 1;
			} else {
				puts(scrub_warn);
				if (confirm_yesno()) {
					opts.scrub = 1;
				} else {
					puts("scrub aborted\n");
					return 1;
				}
			}
		}
		ret = nand_erase_opts(mtd, &opts);
		if (!ret)
			printf("OK\n");
		else if (ret == -EROFS)
			printf("ERROR: Read-only\n");
		else
			printf("ERROR %d\n", ret);

		return ret == 0 ? 0 : 1;
	}

	if (strncmp(cmd, "dump", 4) == 0) {
		if (argc < 3)
			goto usage;

		off = (int)simple_strtoul(argv[2], NULL, 16);
		ret = nand_dump(mtd, off, !strcmp(&cmd[4], ".oob"), repeat);

		return ret == 0 ? 1 : 0;
	}

#ifdef CONFIG_CMD_NAND_CONVERT
	if (strncmp(cmd, "convert", 6) == 0) {
		size_t rwsize;
		

		if (argc == 3) {
			s = argv[2];
			if (!strcmp(s, "on") || !strcmp(s, "1"))
				mtd->convert = 1;
			else if (!strcmp(s, "off") || !strcmp(s, "0"))
				mtd->convert = 0;
			else
				goto usage;
		}

		if ((argc <= 3) || !mtd->convert) {
			printf("NAND conversion %s\n",
			       mtd->convert ? "on" : "off");
			return 0;
		}

		if (argc < 4)
			goto usage;

		addr = parse_loadaddr(argv[2], NULL);

		if (mtd_arg_off_size(argc - 3, argv + 3, &dev, &off, &size,
				  &maxsize, MTD_DEV_TYPE_NAND, mtd->size) != 0)
			return 1;

		puts("\nNAND conversion in progress...\n");

		/* size is unspecified */
		if (argc < 5)
			adjust_size_for_badblocks(&size, off, dev);
		rwsize = size;
		ret = nand_convert_skip_bad(mtd, off, &rwsize, maxsize,
					   (u_char *)addr);
		if (ret) {
			printf("NAND conversion failed with error %d\n", ret);
			ret = 1;
		} else
			printf("NAND: %zu bytes converted\n", rwsize);

		return ret;
	}
#endif

	if (strncmp(cmd, "read", 4) == 0 || strncmp(cmd, "write", 5) == 0) {
		size_t rwsize;
		ulong pagecount = 1;
		int read;
		int raw = 0;
		int no_verify = 0;

		if (argc < 4)
			goto usage;

		addr = parse_loadaddr(argv[2], NULL);

		read = strncmp(cmd, "read", 4) == 0; /* 1 = read, 0 = write */
		printf("\nNAND %s: ", read ? "read" : "write");

		s = strchr(cmd, '.');

		if (s && !strncmp(s, ".raw", 4)) {
			raw = 1;

			if (!strcmp(s, ".raw.noverify"))
				no_verify = 1;

			if (mtd_arg_off(argv[3], &dev, &off, &size, &maxsize,
					MTD_DEV_TYPE_NAND,
					mtd->size))
				return 1;

			if (set_dev(dev))
				return 1;

			mtd = get_nand_dev_by_index(dev);

			if (argc > 4 && !str2long(argv[4], &pagecount)) {
				printf("'%s' is not a number\n", argv[4]);
				return 1;
			}

			if (pagecount * mtd->writesize > size) {
				puts("Size exceeds partition or device limit\n");
				return -1;
			}

			rwsize = pagecount * (mtd->writesize + mtd->oobsize);
		} else {
			if (mtd_arg_off_size(argc - 3, argv + 3, &dev, &off,
					     &size, &maxsize,
					     MTD_DEV_TYPE_NAND,
					     mtd->size) != 0)
				return 1;

			if (set_dev(dev))
				return 1;

			/* size is unspecified */
			if (argc < 5)
				adjust_size_for_badblocks(&size, off, dev);
			rwsize = size;
		}

		set_fileaddr(addr);

		mtd = get_nand_dev_by_index(dev);

		if (!s || !strcmp(s, ".jffs2") ||
		    !strcmp(s, ".e") || !strcmp(s, ".i")) {
			if (read)
				ret = nand_read_skip_bad(mtd, off, &rwsize,
							 NULL, maxsize,
							 (u_char *)addr);
			else {
#ifdef CONFIG_FS_SECURE_BOOT
				ret = check_flash_partition((u32)addr,
						BACKUP_IMAGE, off, size);
				if (!ret) {
				ret = nand_write_skip_bad(mtd, off, &rwsize,
							  NULL, maxsize,
							  (u_char *)addr,
							  WITH_WR_VERIFY);
				}
#else
				ret = nand_write_skip_bad(mtd, off, &rwsize,
							  NULL, maxsize,
							  (u_char *)addr,
							  WITH_WR_VERIFY);
#endif
			}
#ifdef CONFIG_CMD_NAND_TRIMFFS
		} else if (!strcmp(s, ".trimffs")) {
			if (read) {
				printf("Unknown nand command suffix '%s'\n", s);
				return 1;
			}
			ret = nand_write_skip_bad(mtd, off, &rwsize, NULL,
						maxsize, (u_char *)addr,
						WITH_DROP_FFS | WITH_WR_VERIFY);
#endif
		} else if (!strncmp(s, ".oob", 3)) {
			/* out-of-band data */
			mtd_oob_ops_t ops = {
				.oobbuf = (u8 *)addr,
				.ooblen = rwsize,
				.ooboffs = 0,
				.datbuf = NULL,
				.mode = MTD_OPS_RAW
			};
			if (!strcmp(s, ".oobauto"))
				ops.mode = MTD_OPS_AUTO_OOB;
			else if (strcmp(s, ".oob") && strcmp(s, ".oobraw")) {
				printf("Unknown nand command suffix '%s'.\n", s);
				return 1;
			}
			if (read)
				ret = mtd_read_oob(mtd, off, &ops);
			else
				ret = mtd_write_oob(mtd, off, &ops);
		} else if (raw) {
			ret = raw_access(mtd, addr, off, pagecount, read,
					 no_verify);
		} else {
			printf("Unknown nand command suffix '%s'.\n", s);
			return 1;
		}

		printf(" %zu bytes %s: %s\n", rwsize,
		       read ? "read" : "written", ret ? "ERROR" : "OK");
		env_set_fileinfo(rwsize);

		return ret == 0 ? 0 : 1;
	}

#ifdef CONFIG_CMD_NAND_TORTURE
	if (strcmp(cmd, "torture") == 0) {
		loff_t endoff;
		unsigned int failed = 0, passed = 0;

		if (argc < 3)
			goto usage;

		if (!str2off(argv[2], &off)) {
			puts("Offset is not a valid number\n");
			return 1;
		}

		size = mtd->erasesize;
		if (argc > 3) {
			if (!str2off(argv[3], &size)) {
				puts("Size is not a valid number\n");
				return 1;
			}
		}

		endoff = off + size;
		if (endoff > mtd->size) {
			puts("Arguments beyond end of NAND\n");
			return 1;
		}

		off = round_down(off, mtd->erasesize);
		endoff = round_up(endoff, mtd->erasesize);
		size = endoff - off;
		printf("\nNAND torture: device %d offset 0x%llx size 0x%llx (block size 0x%x)\n",
		       dev, off, size, mtd->erasesize);
		while (off < endoff) {
			ret = nand_torture(mtd, off);
			if (ret) {
				failed++;
				printf("  block at 0x%llx failed\n", off);
			} else {
				passed++;
			}
			off += mtd->erasesize;
		}
		printf(" Passed: %u, failed: %u\n", passed, failed);
		return failed != 0;
	}
#endif

	if (strcmp(cmd, "markbad") == 0) {
		argc -= 2;
		argv += 2;

		if (argc <= 0)
			goto usage;

		while (argc > 0) {
			addr = simple_strtoul(*argv, NULL, 16);

			ret = mtd_block_markbad(mtd, addr);
			if (ret) {
				printf("block 0x%08lx NOT marked "
					"as bad! ERROR %d\n",
					addr, ret);
				ret = 1;
			} else {
				printf("block 0x%08lx successfully "
					"marked as bad\n",
					addr);
			}
			--argc;
			++argv;
		}
		return ret;
	}
#if 0
	if (strcmp(cmd, "biterr") == 0) {
		/* todo */
		return 1;
	}
#endif

#ifdef CONFIG_CMD_NAND_LOCK_UNLOCK
	if (strcmp(cmd, "lock") == 0) {
		int tight = 0;
		int status = 0;
		if (argc == 3) {
			if (!strcmp("tight", argv[2]))
				tight = 1;
			if (!strcmp("status", argv[2]))
				status = 1;
		}
		if (status) {
			do_nand_status(mtd);
		} else {
			if (!nand_lock(mtd, tight)) {
				puts("NAND flash successfully locked\n");
			} else {
				puts("Error locking NAND flash\n");
				return 1;
			}
		}
		return 0;
	}

	if (strncmp(cmd, "unlock", 5) == 0) {
		int allexcept = 0;

		s = strchr(cmd, '.');

		if (s && !strcmp(s, ".allexcept"))
			allexcept = 1;

		if (mtd_arg_off_size(argc - 2, argv + 2, &dev, &off, &size,
				     &maxsize, MTD_DEV_TYPE_NAND,
				     mtd->size) < 0)
			return 1;

		if (set_dev(dev))
			return 1;

		mtd = get_nand_dev_by_index(dev);

		if (!nand_unlock(mtd, off, size, allexcept)) {
			puts("NAND flash successfully unlocked\n");
		} else {
			puts("Error unlocking NAND flash, "
			     "write and erase will probably fail\n");
			return 1;
		}
		return 0;
	}
#endif

usage:
	return CMD_RET_USAGE;
}

#ifdef CONFIG_SYS_LONGHELP
static char nand_help_text[] =
	"info - show available NAND devices\n"
	"nand device [dev] - show or set current device\n"
	"nand read[.oob[auto]] - addr off|partition size\n"
	"nand write[.oob[auto]] - addr off|partition size\n"
	"    read/write 'size' bytes starting at offset 'off'\n"
	"    to/from memory address 'addr', skipping bad blocks.\n"
	"nand read.raw - addr off|partition [count]\n"
	"nand write.raw[.noverify] - addr off|partition [count]\n"
	"    Use read.raw/write.raw to avoid ECC and access the flash as-is.\n"
#ifdef CONFIG_CMD_NAND_TRIMFFS
	"nand write.trimffs - addr off|partition size\n"
	"    write 'size' bytes starting at offset 'off' from memory address\n"
	"    'addr', skipping bad blocks and dropping any pages at the end\n"
	"    of eraseblocks that contain only 0xFF\n"
#endif
#ifdef CONFIG_CMD_NAND_CONVERT
	"nand convert addr off|partition size\n"
	"    Convert NAND content from old version to new version by reading\n"
        "    data in old style and writing back in new style. addr and size\n"
	"    must be block aligned.\n"
	"nand convert on|1|off|0\n"
	"    Switch old-style reading capability on or off\n"
#endif
	"nand erase[.spread] [clean] off size - erase 'size' bytes "
	"from offset 'off'\n"
	"    With '.spread', erase enough for given file size, otherwise,\n"
	"    'size' includes skipped bad blocks.\n"
	"nand erase.part [clean] partition - erase entire mtd partition'\n"
	"nand erase.chip [clean] - erase entire chip'\n"
	"nand protect - set software write protection\n"
	"nand unprotect - clear software write protection\n"
	"nand bad - show bad blocks\n"
	"nand dump[.oob] off - dump page\n"
#ifdef CONFIG_CMD_NAND_TORTURE
	"nand torture off - torture one block at offset\n"
	"nand torture off [size] - torture blocks from off to off+size\n"
#endif
	"nand scrub [-y] off size | scrub.part partition | scrub.chip\n"
	"    really clean NAND erasing bad blocks (UNSAFE)\n"
	"nand markbad off [...] - mark bad block(s) at offset (UNSAFE)\n"
#if 0
	"nand biterr off - make a bit error at offset (UNSAFE)"
#endif
#ifdef CONFIG_CMD_NAND_LOCK_UNLOCK
	"\n"
	"nand lock [tight] [status]\n"
	"    bring nand to lock state or display locked pages\n"
	"nand unlock[.allexcept] [offset] [size] - unlock section"
#endif
#ifdef CONFIG_ENV_OFFSET_OOB
	"\n"
	"nand env.oob - environment offset in OOB of block 0 of"
	"    first device.\n"
	"nand env.oob set off|partition - set enviromnent offset\n"
	"nand env.oob get - get environment offset"
#endif
	"";
#endif

U_BOOT_CMD(
	nand, CONFIG_SYS_MAXARGS, 1, do_nand,
	"NAND sub-system", nand_help_text
);

<<<<<<< HEAD
int nand_load_image(struct mtd_info *mtd, ulong offset, ulong addr, int show)
=======
static int nand_load_image(struct cmd_tbl *cmdtp, struct mtd_info *mtd,
			   ulong offset, ulong addr, char *cmd)
>>>>>>> b517c527
{
	int r;
	size_t cnt;
#if defined(CONFIG_LEGACY_IMAGE_FORMAT)
	image_header_t *hdr;
#endif
#if defined(CONFIG_FIT)
	const void *fit_hdr = NULL;
#endif
#ifdef CONFIG_FS_SECURE_BOOT
	int hab_header = 0;
#endif

	if (!mtd)
		return 1;

	set_fileaddr(addr);
	printf("\nLoading from %s, offset 0x%lx\n", mtd->name, offset);

	cnt = mtd->writesize;
	r = nand_read_skip_bad(mtd, offset, &cnt, NULL, mtd->size,
			       (u_char *)addr);
	if (r) {
		puts("** Read error\n");
		if (show)
		bootstage_error(BOOTSTAGE_ID_NAND_HDR_READ);
		return 1;
	}
	if (show)
	bootstage_mark(BOOTSTAGE_ID_NAND_HDR_READ);

#ifdef CONFIG_FS_SECURE_BOOT
	/* if the image have an ivt increment the pointer to the image itself.
	 */
	if (!verify_ivt_header(&((struct ivt *)addr)->hdr, 0)) {
		addr += HAB_HEADER;
		hab_header = 1;
	}
#endif

	switch (genimg_get_format ((void *)addr)) {
#if defined(CONFIG_LEGACY_IMAGE_FORMAT)
	case IMAGE_FORMAT_LEGACY:
		hdr = (image_header_t *)addr;

		if (show)
		bootstage_mark(BOOTSTAGE_ID_NAND_TYPE);
		image_print_contents (hdr);

		cnt = image_get_image_size (hdr);
		break;
#endif
	case IMAGE_FORMAT_ZIMAGE:
		puts ("zImage detected\n");
		/* Get zImage length from _edata - start */
		cnt = *(ulong *)(addr + 11*4) - *(ulong *)(addr + 10*4);
		break;
#if defined(CONFIG_FIT)
	case IMAGE_FORMAT_FIT:
		fit_hdr = (const void *)addr;
		puts ("Fit image detected...\n");

		cnt = fit_get_size (fit_hdr);
		break;
#endif
	default:
		if (show)
		bootstage_error(BOOTSTAGE_ID_NAND_TYPE);
		puts ("** Unknown image type\n");
		return 1;
	}
	if (show)
	bootstage_mark(BOOTSTAGE_ID_NAND_TYPE);

#ifdef CONFIG_FS_SECURE_BOOT
	/* Decrease the pointer to point on the beginning of the image. So it
	 * points again to the ivt.
	 * If the image has an ivt we have to setup manually the size
	 * of the image. Normally it will read out the size from the
	 * header image, but our size is image + IVT + signature. So
	 * we take the size from csf header image
	 */
	if (hab_header) {
		addr -= HAB_HEADER;
		cnt = getImageLength(addr);
	}
#endif

	r = nand_read_skip_bad(mtd, offset, &cnt, NULL, mtd->size,
			       (u_char *)addr);
	if (r) {
		puts("** Read error\n");
		if (show)
		bootstage_error(BOOTSTAGE_ID_NAND_READ);
		return 1;
	}

	if (show)
	bootstage_mark(BOOTSTAGE_ID_NAND_READ);

	/* Loading successful, set fileaddr and filesize */
	env_set_fileinfo(cnt);

#if defined(CONFIG_FIT)
#ifdef CONFIG_FS_SECURE_BOOT
	/* if we have a hab header dont check completely for FIT image because
	 * if the image is encrypted we are not able to read the image.
	 */
	if (hab_header) {
		if (show)
			bootstage_mark(BOOTSTAGE_ID_NAND_FIT_READ_OK);
		return 0;
	}
#endif

	/* This cannot be done earlier, we need complete FIT image in RAM first */
	if (genimg_get_format ((void *)addr) == IMAGE_FORMAT_FIT) {
<<<<<<< HEAD
		if (!fit_check_format (fit_hdr)) {
			if (show)
=======
		if (fit_check_format(fit_hdr, IMAGE_SIZE_INVAL)) {
>>>>>>> b517c527
			bootstage_error(BOOTSTAGE_ID_NAND_FIT_READ);
			puts ("** Bad FIT image format\n");
			return 1;
		}
		if (show)
		bootstage_mark(BOOTSTAGE_ID_NAND_FIT_READ_OK);
		fit_print_contents (fit_hdr);
	}
#endif

	return 0;
}

static int nand_load_image_boot(cmd_tbl_t *cmdtp, struct mtd_info *mtd,
				ulong offset, ulong addr, char *cmd)
{
	if (nand_load_image(mtd, offset, addr, 1))
		return 1;

	return bootm_maybe_autostart(cmdtp, cmd);
}

static int do_nandboot(struct cmd_tbl *cmdtp, int flag, int argc,
		       char *const argv[])
{
	char *boot_device = NULL;
	int idx;
	char *s;
	ulong addr, offset = 0;
	struct mtd_info *mtd;

	s = strchr(argv[0], '.');
	if (s != NULL &&
	    (strcmp(s, ".jffs2") && strcmp(s, ".e") && strcmp(s, ".i"))) {
		printf("Unknown nand load suffix '%s'\n", s);
		bootstage_error(BOOTSTAGE_ID_NAND_SUFFIX);
		return 1;
	}

#if defined(CONFIG_CMD_MTDPARTS)
	if (argc >= 2) {
	struct mtd_device *dev;
	struct part_info *part;
	u8 pnum;
		char *p = (argc == 2) ? argv[1] : argv[2];

		if (!(str2long(p, &addr)) && (mtdparts_init() == 0) &&
		    (find_dev_and_part(p, &dev, &pnum, &part) == 0)) {
			if (dev->id->type != MTD_DEV_TYPE_NAND) {
				puts("Not a NAND device\n");
				return 1;
			}
			if (argc > 3) {
				bootstage_error(BOOTSTAGE_ID_NAND_SUFFIX);
				return CMD_RET_USAGE;
			}
			if (argc == 3)
				addr = parse_loadaddr(argv[1], NULL);
			else
				addr = get_loadaddr();

			mtd = get_nand_dev_by_index(dev->id->num);
			return nand_load_image_boot(cmdtp, mtd, part->offset,
					       addr, argv[0]);
		}
	}
#endif

	bootstage_mark(BOOTSTAGE_ID_NAND_PART);
	addr = (argc > 1) ? parse_loadaddr(argv[1], NULL) : get_loadaddr();
	boot_device = (argc > 2) ? argv[2] : env_get("bootdevice");
	offset = (argc > 3) ? simple_strtoul(argv[3], NULL, 16) : 0;
	bootstage_mark(BOOTSTAGE_ID_NAND_SUFFIX);

	if (!boot_device) {
		puts("\n** No boot device **\n");
		bootstage_error(BOOTSTAGE_ID_NAND_BOOT_DEVICE);
		return 1;
	}
	bootstage_mark(BOOTSTAGE_ID_NAND_BOOT_DEVICE);

	idx = simple_strtoul(boot_device, NULL, 16);

	mtd = get_nand_dev_by_index(idx);
	if (!mtd) {
		printf("\n** Device %d not available\n", idx);
		bootstage_error(BOOTSTAGE_ID_NAND_AVAILABLE);
		return 1;
	}
	bootstage_mark(BOOTSTAGE_ID_NAND_AVAILABLE);

	return nand_load_image_boot(cmdtp, mtd, offset, addr, argv[0]);
}

U_BOOT_CMD(nboot, 4, 1, do_nandboot,
	"boot from NAND device",
#ifdef CONFIG_CMD_MTDPARTS
	   "[loadaddr] partition - load entire partition to loadaddr\n"
	   "nboot "
#endif
	   "[loadaddr [dev [offs]]]\n"
	   "    - load from offset offs of NAND device dev to loadaddr\n"
);<|MERGE_RESOLUTION|>--- conflicted
+++ resolved
@@ -949,12 +949,7 @@
 	"NAND sub-system", nand_help_text
 );
 
-<<<<<<< HEAD
 int nand_load_image(struct mtd_info *mtd, ulong offset, ulong addr, int show)
-=======
-static int nand_load_image(struct cmd_tbl *cmdtp, struct mtd_info *mtd,
-			   ulong offset, ulong addr, char *cmd)
->>>>>>> b517c527
 {
 	int r;
 	size_t cnt;
@@ -980,7 +975,7 @@
 	if (r) {
 		puts("** Read error\n");
 		if (show)
-		bootstage_error(BOOTSTAGE_ID_NAND_HDR_READ);
+			bootstage_error(BOOTSTAGE_ID_NAND_HDR_READ);
 		return 1;
 	}
 	if (show)
@@ -1001,7 +996,7 @@
 		hdr = (image_header_t *)addr;
 
 		if (show)
-		bootstage_mark(BOOTSTAGE_ID_NAND_TYPE);
+			bootstage_mark(BOOTSTAGE_ID_NAND_TYPE);
 		image_print_contents (hdr);
 
 		cnt = image_get_image_size (hdr);
@@ -1022,12 +1017,12 @@
 #endif
 	default:
 		if (show)
-		bootstage_error(BOOTSTAGE_ID_NAND_TYPE);
+			bootstage_error(BOOTSTAGE_ID_NAND_TYPE);
 		puts ("** Unknown image type\n");
 		return 1;
 	}
 	if (show)
-	bootstage_mark(BOOTSTAGE_ID_NAND_TYPE);
+		bootstage_mark(BOOTSTAGE_ID_NAND_TYPE);
 
 #ifdef CONFIG_FS_SECURE_BOOT
 	/* Decrease the pointer to point on the beginning of the image. So it
@@ -1048,12 +1043,12 @@
 	if (r) {
 		puts("** Read error\n");
 		if (show)
-		bootstage_error(BOOTSTAGE_ID_NAND_READ);
+			bootstage_error(BOOTSTAGE_ID_NAND_READ);
 		return 1;
 	}
 
 	if (show)
-	bootstage_mark(BOOTSTAGE_ID_NAND_READ);
+		bootstage_mark(BOOTSTAGE_ID_NAND_READ);
 
 	/* Loading successful, set fileaddr and filesize */
 	env_set_fileinfo(cnt);
@@ -1072,12 +1067,8 @@
 
 	/* This cannot be done earlier, we need complete FIT image in RAM first */
 	if (genimg_get_format ((void *)addr) == IMAGE_FORMAT_FIT) {
-<<<<<<< HEAD
-		if (!fit_check_format (fit_hdr)) {
+		if (fit_check_format(fit_hdr, IMAGE_SIZE_INVAL)) {
 			if (show)
-=======
-		if (fit_check_format(fit_hdr, IMAGE_SIZE_INVAL)) {
->>>>>>> b517c527
 			bootstage_error(BOOTSTAGE_ID_NAND_FIT_READ);
 			puts ("** Bad FIT image format\n");
 			return 1;
@@ -1091,7 +1082,7 @@
 	return 0;
 }
 
-static int nand_load_image_boot(cmd_tbl_t *cmdtp, struct mtd_info *mtd,
+static int nand_load_image_boot(struct cmd_tbl *cmdtp, struct mtd_info *mtd,
 				ulong offset, ulong addr, char *cmd)
 {
 	if (nand_load_image(mtd, offset, addr, 1))
