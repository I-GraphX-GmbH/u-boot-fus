--- conflicted
+++ resolved
@@ -31,13 +31,11 @@
 #include <jffs2/jffs2.h>
 #include <nand.h>
 
-<<<<<<< HEAD
 #ifdef CONFIG_FS_SECURE_BOOT
 #include <asm/mach-imx/checkboot.h>
 #endif
-=======
+
 #include "legacy-mtd-utils.h"
->>>>>>> 252100a3
 
 #if defined(CONFIG_CMD_MTDPARTS)
 
@@ -308,9 +306,9 @@
 		printf("skip first %llu KiB, remaining ", mtd->skip >> 10);
 	printf("size %llu KiB, %swrite protected\n", mtd->size >> 10,
 	       nand_is_swprotected(mtd) ? "" : "not ");
-	printf("  Page size  %8d b\n", mtd->writesize);
-	printf("  OOB size   %8d b\n", mtd->oobsize);
-	printf("  Erase size %8d b\n", mtd->erasesize);
+	printf("  Page size   %8d b\n", mtd->writesize);
+	printf("  OOB size    %8d b\n", mtd->oobsize);
+	printf("  Erase size  %8d b\n", mtd->erasesize);
 	printf("  Subpagesize %8d b\n", chip->subpagesize);
 	printf("  Options     0x%08x\n", chip->options);
 	printf("  BBT options 0x%08x\n", chip->bbt_options);
@@ -689,7 +687,7 @@
 				ret = check_flash_partition((u32)addr,
 						BACKUP_IMAGE, off, size);
 				if (!ret) {
-					ret = nand_write_skip_bad(mtd, off, &rwsize,
+				ret = nand_write_skip_bad(mtd, off, &rwsize,
 							  NULL, maxsize,
 							  (u_char *)addr,
 							  WITH_WR_VERIFY);
@@ -973,11 +971,11 @@
 	if (r) {
 		puts("** Read error\n");
 		if (show)
-			bootstage_error(BOOTSTAGE_ID_NAND_HDR_READ);
+		bootstage_error(BOOTSTAGE_ID_NAND_HDR_READ);
 		return 1;
 	}
 	if (show)
-		bootstage_mark(BOOTSTAGE_ID_NAND_HDR_READ);
+	bootstage_mark(BOOTSTAGE_ID_NAND_HDR_READ);
 
 #ifdef CONFIG_FS_SECURE_BOOT
 	/* if the image have an ivt increment the pointer to the image itself.
@@ -994,7 +992,7 @@
 		hdr = (image_header_t *)addr;
 
 		if (show)
-			bootstage_mark(BOOTSTAGE_ID_NAND_TYPE);
+		bootstage_mark(BOOTSTAGE_ID_NAND_TYPE);
 		image_print_contents (hdr);
 
 		cnt = image_get_image_size (hdr);
@@ -1015,12 +1013,12 @@
 #endif
 	default:
 		if (show)
-			bootstage_error(BOOTSTAGE_ID_NAND_TYPE);
+		bootstage_error(BOOTSTAGE_ID_NAND_TYPE);
 		puts ("** Unknown image type\n");
 		return 1;
 	}
 	if (show)
-		bootstage_mark(BOOTSTAGE_ID_NAND_TYPE);
+	bootstage_mark(BOOTSTAGE_ID_NAND_TYPE);
 
 #ifdef CONFIG_FS_SECURE_BOOT
 	/* Decrease the pointer to point on the beginning of the image. So it
@@ -1041,12 +1039,12 @@
 	if (r) {
 		puts("** Read error\n");
 		if (show)
-			bootstage_error(BOOTSTAGE_ID_NAND_READ);
+		bootstage_error(BOOTSTAGE_ID_NAND_READ);
 		return 1;
 	}
 
 	if (show)
-		bootstage_mark(BOOTSTAGE_ID_NAND_READ);
+	bootstage_mark(BOOTSTAGE_ID_NAND_READ);
 
 	/* Loading successful, set fileaddr and filesize */
 	env_set_fileinfo(cnt);
@@ -1067,12 +1065,12 @@
 	if (genimg_get_format ((void *)addr) == IMAGE_FORMAT_FIT) {
 		if (!fit_check_format (fit_hdr)) {
 			if (show)
-				bootstage_error(BOOTSTAGE_ID_NAND_FIT_READ);
+			bootstage_error(BOOTSTAGE_ID_NAND_FIT_READ);
 			puts ("** Bad FIT image format\n");
 			return 1;
 		}
 		if (show)
-			bootstage_mark(BOOTSTAGE_ID_NAND_FIT_READ_OK);
+		bootstage_mark(BOOTSTAGE_ID_NAND_FIT_READ_OK);
 		fit_print_contents (fit_hdr);
 	}
 #endif
@@ -1108,9 +1106,9 @@
 
 #if defined(CONFIG_CMD_MTDPARTS)
 	if (argc >= 2) {
-		struct mtd_device *dev;
-		struct part_info *part;
-		u8 pnum;
+	struct mtd_device *dev;
+	struct part_info *part;
+	u8 pnum;
 		char *p = (argc == 2) ? argv[1] : argv[2];
 
 		if (!(str2long(p, &addr)) && (mtdparts_init() == 0) &&
@@ -1130,7 +1128,7 @@
 
 			mtd = get_nand_dev_by_index(dev->id->num);
 			return nand_load_image_boot(cmdtp, mtd, part->offset,
-						    addr, argv[0]);
+					       addr, argv[0]);
 		}
 	}
 #endif
@@ -1162,7 +1160,7 @@
 }
 
 U_BOOT_CMD(nboot, 4, 1, do_nandboot,
-	   "boot from NAND device",
+	"boot from NAND device",
 #ifdef CONFIG_CMD_MTDPARTS
 	   "[loadaddr] partition - load entire partition to loadaddr\n"
 	   "nboot "
