--- conflicted
+++ resolved
@@ -1079,15 +1079,11 @@
 	return 0;
 }
 
-<<<<<<< HEAD
 static int nand_load_image_boot(cmd_tbl_t *cmdtp, struct mtd_info *mtd,
 				ulong offset, ulong addr, char *cmd)
 {
 	if (nand_load_image(mtd, offset, addr, 1))
 		return 1;
-=======
-	image_load_addr = addr;
->>>>>>> 3373c7c3
 
 	return bootm_maybe_autostart(cmdtp, cmd);
 }
