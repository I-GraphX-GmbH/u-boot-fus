/*
 * Copyright (c) 2011 The Chromium OS Authors. All rights reserved.
 * Use of this source code is governed by a BSD-style license that can be
 * found in the LICENSE file.
 *
 * Alternatively, this software may be distributed under the terms of the
 * GNU General Public License ("GPL") version 2 as published by the Free
 * Software Foundation.
 */

#include <common.h>
#include <command.h>
#include <part.h>

int do_read(cmd_tbl_t *cmdtp, int flag, int argc, char * const argv[])
{
	char *ep;
	struct blk_desc *dev_desc = NULL;
	int dev;
	int part = 0;
	disk_partition_t part_info;
	ulong offset = 0u;
	ulong limit = 0u;
	void *addr;
	uint blk;
	uint cnt;

	if (argc != 6) {
		cmd_usage(cmdtp);
		return 1;
	}

	dev = (int)simple_strtoul(argv[2], &ep, 16);
	if (*ep) {
		if (*ep != ':') {
			printf("Invalid block device %s\n", argv[2]);
			return 1;
		}
		part = (int)simple_strtoul(++ep, NULL, 16);
	}

	dev_desc = blk_get_dev(argv[1], dev);
	if (dev_desc == NULL) {
		printf("Block device %s %d not supported\n", argv[1], dev);
		return 1;
	}

	addr = (void *)simple_strtoul(argv[3], NULL, 16);
	blk = simple_strtoul(argv[4], NULL, 16);
	cnt = simple_strtoul(argv[5], NULL, 16);

	if (part != 0) {
		if (part_get_info(dev_desc, part, &part_info)) {
			printf("Cannot find partition %d\n", part);
			return 1;
		}
		offset = part_info.start;
		limit = part_info.size;
	} else {
		/* Largest address not available in struct blk_desc. */
		limit = ~0;
	}

	if (cnt + blk > limit) {
		printf("Read out of range\n");
		return 1;
	}

<<<<<<< HEAD
	if (blk_dread(dev_desc, offset + blk, cnt, addr) < 0) {
=======
	if (blk_dread(dev_desc, offset + blk, cnt, addr) != cnt) {
>>>>>>> 83f07da0
		printf("Error reading blocks\n");
		return 1;
	}

	return 0;
}

U_BOOT_CMD(
	read,	6,	0,	do_read,
	"Load binary data from a partition",
	"<interface> <dev[:part]> addr blk# cnt"
);<|MERGE_RESOLUTION|>--- conflicted
+++ resolved
@@ -66,11 +66,7 @@
 		return 1;
 	}
 
-<<<<<<< HEAD
-	if (blk_dread(dev_desc, offset + blk, cnt, addr) < 0) {
-=======
 	if (blk_dread(dev_desc, offset + blk, cnt, addr) != cnt) {
->>>>>>> 83f07da0
 		printf("Error reading blocks\n");
 		return 1;
 	}
