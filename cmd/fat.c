--- conflicted
+++ resolved
@@ -98,52 +98,7 @@
 static int do_fat_fswrite(struct cmd_tbl *cmdtp, int flag, int argc,
 			  char *const argv[])
 {
-<<<<<<< HEAD
-	loff_t size;
-	int ret;
-	unsigned long addr;
-	unsigned long count;
-	long offset;
-	struct blk_desc *dev_desc = NULL;
-	disk_partition_t info;
-	int dev = 0;
-	int part = 1;
-	void *buf;
-
-	if (argc < 5)
-		return cmd_usage(cmdtp);
-
-	part = blk_get_device_part_str(argv[1], argv[2], &dev_desc, &info, 1);
-	if (part < 0)
-		return 1;
-
-	dev = dev_desc->devnum;
-
-	if (fat_set_blk_dev(dev_desc, &info) != 0) {
-		printf("\n** Unable to use %s %d:%d for fatwrite **\n",
-			argv[1], dev, part);
-		return 1;
-	}
-	addr = parse_loadaddr(argv[3], NULL);
-	count = (argc <= 5) ? 0 : simple_strtoul(argv[5], NULL, 16);
-	/* offset should be a hex, but "-1" is allowed */
-	offset = (argc <= 6) ? 0 : simple_strtol(argv[6], NULL, 16);
-
-	buf = map_sysmem(addr, count);
-	ret = file_fat_write(argv[4], buf, offset, count, &size);
-	unmap_sysmem(buf);
-	if (ret < 0) {
-		printf("\n** Unable to write \"%s\" from %s %d:%d **\n",
-			argv[4], argv[1], dev, part);
-		return 1;
-	}
-
-	printf("%llu bytes written\n", size);
-
-	return 0;
-=======
 	return do_save(cmdtp, flag, argc, argv, FS_TYPE_FAT);
->>>>>>> b517c527
 }
 
 U_BOOT_CMD(
