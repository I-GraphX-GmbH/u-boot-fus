/*
 * inih -- simple .INI file parser
 *
 * Copyright (c) 2009, Brush Technology
 * Copyright (c) 2012:
 *              Joe Hershberger, National Instruments, joe.hershberger@ni.com
 * All rights reserved.
 *
 * SPDX-License-Identifier:	BSD-3-Clause
 *
 * Go to the project home page for more info:
 * http://code.google.com/p/inih/
 */

#include <common.h>
#include <command.h>
#include <environment.h>
#include <linux/ctype.h>
#include <linux/string.h>

#ifdef CONFIG_INI_MAX_LINE
#define MAX_LINE CONFIG_INI_MAX_LINE
#else
#define MAX_LINE 200
#endif

#ifdef CONFIG_INI_MAX_SECTION
#define MAX_SECTION CONFIG_INI_MAX_SECTION
#else
#define MAX_SECTION 50
#endif

#ifdef CONFIG_INI_MAX_NAME
#define MAX_NAME CONFIG_INI_MAX_NAME
#else
#define MAX_NAME 50
#endif

/* Strip whitespace chars off end of given string, in place. Return s. */
static char *rstrip(char *s)
{
	char *p = s + strlen(s);

	while (p > s && isspace(*--p))
		*p = '\0';
	return s;
}

/* Return pointer to first non-whitespace char in given string. */
static char *lskip(const char *s)
{
	while (*s && isspace(*s))
		s++;
	return (char *)s;
}

/* Return pointer to first char c or ';' comment in given string, or pointer to
   null at end of string if neither found. ';' must be prefixed by a whitespace
   character to register as a comment. */
static char *find_char_or_comment(const char *s, char c)
{
	int was_whitespace = 0;

	while (*s && *s != c && !(was_whitespace && *s == ';')) {
		was_whitespace = isspace(*s);
		s++;
	}
	return (char *)s;
}

/* Version of strncpy that ensures dest (size bytes) is null-terminated. */
static char *strncpy0(char *dest, const char *src, size_t size)
{
	strncpy(dest, src, size);
	dest[size - 1] = '\0';
	return dest;
}

/* Emulate the behavior of fgets but on memory */
static char *memgets(char *str, int num, char **mem, size_t *memsize)
{
	char *end;
	int len;
	int newline = 1;

	end = memchr(*mem, '\n', *memsize);
	if (end == NULL) {
		if (*memsize == 0)
			return NULL;
		end = *mem + *memsize;
		newline = 0;
	}
	len = min((end - *mem) + newline, num);
	memcpy(str, *mem, len);
	if (len < num)
		str[len] = '\0';

	/* prepare the mem vars for the next call */
	*memsize -= (end - *mem) + newline;
	*mem += (end - *mem) + newline;

	return str;
}

/* Parse given INI-style file. May have [section]s, name=value pairs
   (whitespace stripped), and comments starting with ';' (semicolon). Section
   is "" if name=value pair parsed before any section heading. name:value
   pairs are also supported as a concession to Python's ConfigParser.

   For each name=value pair parsed, call handler function with given user
   pointer as well as section, name, and value (data only valid for duration
   of handler call). Handler should return nonzero on success, zero on error.

   Returns 0 on success, line number of first error on parse error (doesn't
   stop on first error).
*/
static int ini_parse(char *filestart, size_t filelen,
	int (*handler)(void *, char *, char *, char *),	void *user)
{
	/* Uses a fair bit of stack (use heap instead if you need to) */
	char line[MAX_LINE];
	char section[MAX_SECTION] = "";
	char prev_name[MAX_NAME] = "";

	char *curmem = filestart;
	char *start;
	char *end;
	char *name;
	char *value;
	size_t memleft = filelen;
	int lineno = 0;
	int error = 0;

	/* Scan through file line by line */
	while (memgets(line, sizeof(line), &curmem, &memleft) != NULL) {
		lineno++;
		start = lskip(rstrip(line));

		if (*start == ';' || *start == '#') {
			/*
			 * Per Python ConfigParser, allow '#' comments at start
			 * of line
			 */
		}
#if CONFIG_INI_ALLOW_MULTILINE
		else if (*prev_name && *start && start > line) {
			/*
			 * Non-blank line with leading whitespace, treat as
			 * continuation of previous name's value (as per Python
			 * ConfigParser).
			 */
			if (!handler(user, section, prev_name, start) && !error)
				error = lineno;
		}
#endif
		else if (*start == '[') {
			/* A "[section]" line */
			end = find_char_or_comment(start + 1, ']');
			if (*end == ']') {
				*end = '\0';
				strncpy0(section, start + 1, sizeof(section));
				*prev_name = '\0';
			} else if (!error) {
				/* No ']' found on section line */
				error = lineno;
			}
		} else if (*start && *start != ';') {
			/* Not a comment, must be a name[=:]value pair */
			end = find_char_or_comment(start, '=');
			if (*end != '=')
				end = find_char_or_comment(start, ':');
			if (*end == '=' || *end == ':') {
				*end = '\0';
				name = rstrip(start);
				value = lskip(end + 1);
				end = find_char_or_comment(value, '\0');
				if (*end == ';')
					*end = '\0';
				rstrip(value);
				/* Strip double-quotes */
				if (value[0] == '"' &&
				    value[strlen(value)-1] == '"') {
					value[strlen(value)-1] = '\0';
					value += 1;
				}

				/*
				 * Valid name[=:]value pair found, call handler
				 */
				strncpy0(prev_name, name, sizeof(prev_name));
				if (!handler(user, section, name, value) &&
				     !error)
					error = lineno;
			} else if (!error)
				/* No '=' or ':' found on name[=:]value line */
				error = lineno;
		}
	}

	return error;
}

static int ini_handler(void *user, char *section, char *name, char *value)
{
	char *requested_section = (char *)user;
#ifdef CONFIG_INI_CASE_INSENSITIVE
	int i;

	for (i = 0; i < strlen(requested_section); i++)
		requested_section[i] = tolower(requested_section[i]);
	for (i = 0; i < strlen(section); i++)
		section[i] = tolower(section[i]);
#endif

	if (!strcmp(section, requested_section)) {
#ifdef CONFIG_INI_CASE_INSENSITIVE
		for (i = 0; i < strlen(name); i++)
			name[i] = tolower(name[i]);
		for (i = 0; i < strlen(value); i++)
			value[i] = tolower(value[i]);
#endif
		env_set(name, value);
		printf("ini: Imported %s as %s\n", name, value);
	}

	/* success */
	return 1;
}

static int do_ini(cmd_tbl_t *cmdtp, int flag, int argc, char * const argv[])
{
	const char *section;
	char *file_address;
	size_t file_size;

	if (argc == 1)
		return CMD_RET_USAGE;

	section = argv[1];
<<<<<<< HEAD
	if (argc < 3)
		file_address = (char *)get_loadaddr();
	else
		file_address = (char *)parse_loadaddr(argv[2], NULL);
=======
	file_address = (char *)simple_strtoul(
		argc < 3 ? env_get("loadaddr") : argv[2], NULL, 16);
>>>>>>> 83f07da0
	file_size = (size_t)simple_strtoul(
		argc < 4 ? env_get("filesize") : argv[3], NULL, 16);

	return ini_parse(file_address, file_size, ini_handler, (void *)section);
}

U_BOOT_CMD(
	ini, 4, 0, do_ini,
	"parse an ini file in memory and merge the specified section into the env",
	"section [[file-address] file-size]"
);<|MERGE_RESOLUTION|>--- conflicted
+++ resolved
@@ -237,15 +237,10 @@
 		return CMD_RET_USAGE;
 
 	section = argv[1];
-<<<<<<< HEAD
 	if (argc < 3)
 		file_address = (char *)get_loadaddr();
 	else
 		file_address = (char *)parse_loadaddr(argv[2], NULL);
-=======
-	file_address = (char *)simple_strtoul(
-		argc < 3 ? env_get("loadaddr") : argv[2], NULL, 16);
->>>>>>> 83f07da0
 	file_size = (size_t)simple_strtoul(
 		argc < 4 ? env_get("filesize") : argv[3], NULL, 16);
 
