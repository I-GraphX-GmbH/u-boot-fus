// SPDX-License-Identifier: GPL-2.0+
/*
 * (C) Copyright 2000-2004
 * Wolfgang Denk, DENX Software Engineering, wd@denx.de.
 *
 * (C) Copyright 2003
 * Kai-Uwe Bloem, Auerswald GmbH & Co KG, <linux-development@auerswald.de>
 */


/*
 * Multi Image extract
 */
#include <common.h>
#include <command.h>
#include <cpu_func.h>
#include <env.h>
#include <gzip.h>
#include <image.h>
#include <malloc.h>
#include <mapmem.h>
#include <watchdog.h>
#if defined(CONFIG_BZIP2)
#include <bzlib.h>
#endif
#include <asm/byteorder.h>
#include <asm/io.h>

#ifndef CONFIG_SYS_XIMG_LEN
/* use 8MByte as default max gunzip size */
#define CONFIG_SYS_XIMG_LEN	0x800000
#endif

static int
do_imgextract(cmd_tbl_t * cmdtp, int flag, int argc, char * const argv[])
{
<<<<<<< HEAD
	ulong		addr;
=======
	ulong		addr = image_load_addr;
>>>>>>> 3373c7c3
	ulong		dest = 0;
	ulong		data, len;
	int		verify;
	int		part = 0;
#if defined(CONFIG_LEGACY_IMAGE_FORMAT)
	ulong		count;
	image_header_t	*hdr = NULL;
#endif
#if defined(CONFIG_FIT)
	const char	*uname = NULL;
	const void*	fit_hdr;
	int		noffset;
	const void	*fit_data;
	size_t		fit_len;
#endif
#ifdef CONFIG_GZIP
	uint		unc_len = CONFIG_SYS_XIMG_LEN;
#endif
	uint8_t		comp;

	verify = env_get_yesno("verify");

	addr = (argc > 1) ? parse_loadaddr(argv[1], NULL) : get_loadaddr();
	if (argc > 2) {
		part = simple_strtoul(argv[2], NULL, 16);
#if defined(CONFIG_FIT)
		uname = argv[2];
#endif
	}
	if (argc > 3) {
		dest = parse_loadaddr(argv[3], NULL);
	}

	switch (genimg_get_format((void *)addr)) {
#if defined(CONFIG_LEGACY_IMAGE_FORMAT)
	case IMAGE_FORMAT_LEGACY:

		printf("## Copying part %d from legacy image "
			"at %08lx ...\n", part, addr);

		hdr = (image_header_t *)addr;
		if (!image_check_magic(hdr)) {
			printf("Bad Magic Number\n");
			return 1;
		}

		if (!image_check_hcrc(hdr)) {
			printf("Bad Header Checksum\n");
			return 1;
		}
#ifdef DEBUG
		image_print_contents(hdr);
#endif

		if (!image_check_type(hdr, IH_TYPE_MULTI) &&
		    !image_check_type(hdr, IH_TYPE_SCRIPT)) {
			printf("Wrong Image Type for %s command\n",
					cmdtp->name);
			return 1;
		}

		comp = image_get_comp(hdr);
		if ((comp != IH_COMP_NONE) && (argc < 4)) {
			printf("Must specify load address for %s command "
					"with compressed image\n",
					cmdtp->name);
			return 1;
		}

		if (verify) {
			printf("   Verifying Checksum ... ");
			if (!image_check_dcrc(hdr)) {
				printf("Bad Data CRC\n");
				return 1;
			}
			printf("OK\n");
		}

		count = image_multi_count(hdr);
		if (part >= count) {
			printf("Bad Image Part\n");
			return 1;
		}

		image_multi_getimg(hdr, part, &data, &len);
		break;
#endif
#if defined(CONFIG_FIT)
	case IMAGE_FORMAT_FIT:
		if (uname == NULL) {
			puts("No FIT subimage unit name\n");
			return 1;
		}

		printf("## Copying '%s' subimage from FIT image "
			"at %08lx ...\n", uname, addr);

		fit_hdr = (const void *)addr;
		if (!fit_check_format(fit_hdr)) {
			puts("Bad FIT image format\n");
			return 1;
		}

		/* get subimage node offset */
		noffset = fit_image_get_node(fit_hdr, uname);
		if (noffset < 0) {
			printf("Can't find '%s' FIT subimage\n", uname);
			return 1;
		}

		if (!fit_image_check_comp(fit_hdr, noffset, IH_COMP_NONE)
		    && (argc < 4)) {
			printf("Must specify load address for %s command "
				"with compressed image\n",
				cmdtp->name);
			return 1;
		}

		/* verify integrity */
		if (verify) {
			if (!fit_image_verify(fit_hdr, noffset)) {
				puts("Bad Data Hash\n");
				return 1;
			}
		}

		/* get subimage/external data address and length */
		if (fit_image_get_data_and_size(fit_hdr, noffset,
					       &fit_data, &fit_len)) {
			puts("Could not find script subimage data\n");
			return 1;
		}

		if (fit_image_get_comp(fit_hdr, noffset, &comp)) {
			puts("Could not find script subimage "
				"compression type\n");
			return 1;
		}

		data = (ulong)fit_data;
		len = (ulong)fit_len;
		break;
#endif
	default:
		puts("Invalid image type for imxtract\n");
		return 1;
	}

	if (argc > 3) {
		switch (comp) {
		case IH_COMP_NONE:
#if defined(CONFIG_HW_WATCHDOG) || defined(CONFIG_WATCHDOG)
			{
				size_t l = len;
				size_t tail;
				void *to = (void *) dest;
				void *from = (void *)data;

				printf("   Loading part %d ... ", part);

				while (l > 0) {
					tail = (l > CHUNKSZ) ? CHUNKSZ : l;
					WATCHDOG_RESET();
					memmove(to, from, tail);
					to += tail;
					from += tail;
					l -= tail;
				}
			}
#else	/* !(CONFIG_HW_WATCHDOG || CONFIG_WATCHDOG) */
			printf("   Loading part %d ... ", part);
			memmove((char *) dest, (char *)data, len);
#endif	/* CONFIG_HW_WATCHDOG || CONFIG_WATCHDOG */
			break;
#ifdef CONFIG_GZIP
		case IH_COMP_GZIP:
			printf("   Uncompressing part %d ... ", part);
			if (gunzip((void *) dest, unc_len,
				   (uchar *) data, &len) != 0) {
				puts("GUNZIP ERROR - image not loaded\n");
				return 1;
			}
			break;
#endif
#if defined(CONFIG_BZIP2) && defined(CONFIG_LEGACY_IMAGE_FORMAT)
		case IH_COMP_BZIP2:
			{
				int i;

				printf("   Uncompressing part %d ... ", part);
				/*
				 * If we've got less than 4 MB of malloc()
				 * space, use slower decompression algorithm
				 * which requires at most 2300 KB of memory.
				 */
				i = BZ2_bzBuffToBuffDecompress(
					map_sysmem(ntohl(hdr->ih_load), 0),
					&unc_len, (char *)data, len,
					CONFIG_SYS_MALLOC_LEN < (4096 * 1024),
					0);
				if (i != BZ_OK) {
					printf("BUNZIP2 ERROR %d - "
						"image not loaded\n", i);
					return 1;
				}
			}
			break;
#endif /* CONFIG_BZIP2 */
		default:
			printf("Unimplemented compression type %d\n", comp);
			return 1;
		}
		puts("OK\n");
	}

	flush_cache(dest, ALIGN(len, ARCH_DMA_MINALIGN));

	set_fileaddr(data);
	env_set_fileinfo(len);

	return 0;
}

#ifdef CONFIG_SYS_LONGHELP
static char imgextract_help_text[] =
	"addr part [dest]\n"
	"    - extract <part> from legacy image at <addr> and copy to <dest>"
#if defined(CONFIG_FIT)
	"\n"
	"addr uname [dest]\n"
	"    - extract <uname> subimage from FIT image at <addr> and copy to <dest>"
#endif
	"";
#endif

U_BOOT_CMD(
	imxtract, 4, 1, do_imgextract,
	"extract a part of a multi-image", imgextract_help_text
);<|MERGE_RESOLUTION|>--- conflicted
+++ resolved
@@ -34,11 +34,7 @@
 static int
 do_imgextract(cmd_tbl_t * cmdtp, int flag, int argc, char * const argv[])
 {
-<<<<<<< HEAD
 	ulong		addr;
-=======
-	ulong		addr = image_load_addr;
->>>>>>> 3373c7c3
 	ulong		dest = 0;
 	ulong		data, len;
 	int		verify;
