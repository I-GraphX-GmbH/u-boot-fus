/*
 * (C) Copyright 2000, 2001
 * Wolfgang Denk, DENX Software Engineering, wd@denx.de.
 *
 * SPDX-License-Identifier:	GPL-2.0+
 */

/*
 * Support for read and write access to EEPROM like memory devices. This
 * includes regular EEPROM as well as  FRAM (ferroelectic nonvolaile RAM).
 * FRAM devices read and write data at bus speed. In particular, there is no
 * write delay. Also, there is no limit imposed on the number of bytes that can
 * be transferred with a single read or write.
 *
 * Use the following configuration options to ensure no unneeded performance
 * degradation (typical for EEPROM) is incured for FRAM memory:
 *
 * #define CONFIG_SYS_I2C_FRAM
 * #undef CONFIG_SYS_EEPROM_PAGE_WRITE_DELAY_MS
 *
 */

#include <common.h>
#include <config.h>
#include <command.h>
#include <i2c.h>
#include <eeprom_layout.h>

#ifndef	CONFIG_SYS_I2C_SPEED
#define	CONFIG_SYS_I2C_SPEED	50000
#endif

#ifndef CONFIG_SYS_EEPROM_PAGE_WRITE_DELAY_MS
#define CONFIG_SYS_EEPROM_PAGE_WRITE_DELAY_MS	0
#endif

#ifndef CONFIG_SYS_EEPROM_PAGE_WRITE_BITS
#define CONFIG_SYS_EEPROM_PAGE_WRITE_BITS	8
#endif

#ifndef	I2C_RXTX_LEN
#define I2C_RXTX_LEN	128
#endif

#define	EEPROM_PAGE_SIZE	(1 << CONFIG_SYS_EEPROM_PAGE_WRITE_BITS)
#define	EEPROM_PAGE_OFFSET(x)	((x) & (EEPROM_PAGE_SIZE - 1))

/*
 * for CONFIG_SYS_I2C_EEPROM_ADDR_LEN == 2 (16-bit EEPROM address) offset is
 *   0x000nxxxx for EEPROM address selectors at n, offset xxxx in EEPROM.
 *
 * for CONFIG_SYS_I2C_EEPROM_ADDR_LEN == 1 (8-bit EEPROM page address) offset is
 *   0x00000nxx for EEPROM address selectors and page number at n.
 */
#if !defined(CONFIG_SPI) || defined(CONFIG_ENV_EEPROM_IS_ON_I2C)
#if !defined(CONFIG_SYS_I2C_EEPROM_ADDR_LEN) || \
	(CONFIG_SYS_I2C_EEPROM_ADDR_LEN < 1) || \
	(CONFIG_SYS_I2C_EEPROM_ADDR_LEN > 2)
#error CONFIG_SYS_I2C_EEPROM_ADDR_LEN must be 1 or 2
#endif
#endif

__weak int eeprom_write_enable(unsigned dev_addr, int state)
{
	return 0;
}

void eeprom_init(int bus)
{
	/* SPI EEPROM */
#if defined(CONFIG_SPI) && !defined(CONFIG_ENV_EEPROM_IS_ON_I2C)
	spi_init_f();
#endif

	/* I2C EEPROM */
#if defined(CONFIG_HARD_I2C) || defined(CONFIG_SYS_I2C)
#if defined(CONFIG_SYS_I2C)
	if (bus >= 0)
		i2c_set_bus_num(bus);
#endif
	i2c_init(CONFIG_SYS_I2C_SPEED, CONFIG_SYS_I2C_SLAVE);
#endif
}

static int eeprom_addr(unsigned dev_addr, unsigned offset, uchar *addr)
{
	unsigned blk_off;
	int alen;

	blk_off = offset & 0xff;	/* block offset */
#if CONFIG_SYS_I2C_EEPROM_ADDR_LEN == 1
	addr[0] = offset >> 8;		/* block number */
	addr[1] = blk_off;		/* block offset */
	alen = 2;
#else
	addr[0] = offset >> 16;		/* block number */
	addr[1] = offset >>  8;		/* upper address octet */
	addr[2] = blk_off;		/* lower address octet */
	alen = 3;
#endif	/* CONFIG_SYS_I2C_EEPROM_ADDR_LEN */

	addr[0] |= dev_addr;		/* insert device address */

	return alen;
}

static int eeprom_len(unsigned offset, unsigned end)
{
	unsigned len = end - offset;

	/*
	 * For a FRAM device there is no limit on the number of the
	 * bytes that can be ccessed with the single read or write
	 * operation.
	 */
#if !defined(CONFIG_SYS_I2C_FRAM)
	unsigned blk_off = offset & 0xff;
	unsigned maxlen = EEPROM_PAGE_SIZE - EEPROM_PAGE_OFFSET(blk_off);

	if (maxlen > I2C_RXTX_LEN)
		maxlen = I2C_RXTX_LEN;

	if (len > maxlen)
		len = maxlen;
#endif

	return len;
}

static int eeprom_rw_block(unsigned offset, uchar *addr, unsigned alen,
			   uchar *buffer, unsigned len, bool read)
{
	int ret = 0;

	/* SPI */
#if defined(CONFIG_SPI) && !defined(CONFIG_ENV_EEPROM_IS_ON_I2C)
	if (read)
		spi_read(addr, alen, buffer, len);
	else
		spi_write(addr, alen, buffer, len);
#else	/* I2C */

#if defined(CONFIG_SYS_I2C_EEPROM_BUS)
	i2c_set_bus_num(CONFIG_SYS_I2C_EEPROM_BUS);
#endif

	if (read)
		ret = i2c_read(addr[0], offset, alen - 1, buffer, len);
	else
		ret = i2c_write(addr[0], offset, alen - 1, buffer, len);

	if (ret)
		ret = 1;
#endif
	return ret;
}

static int eeprom_rw(unsigned dev_addr, unsigned offset, uchar *buffer,
		     unsigned cnt, bool read)
{
	unsigned end = offset + cnt;
	unsigned alen, len;
	int rcode = 0;
	uchar addr[3];

	while (offset < end) {
		alen = eeprom_addr(dev_addr, offset, addr);

		len = eeprom_len(offset, end);

		rcode = eeprom_rw_block(offset, addr, alen, buffer, len, read);

		buffer += len;
		offset += len;

		if (!read)
			udelay(CONFIG_SYS_EEPROM_PAGE_WRITE_DELAY_MS * 1000);
	}

	return rcode;
}

int eeprom_read(unsigned dev_addr, unsigned offset, uchar *buffer, unsigned cnt)
{
	/*
	 * Read data until done or would cross a page boundary.
	 * We must write the address again when changing pages
	 * because the next page may be in a different device.
	 */
	return eeprom_rw(dev_addr, offset, buffer, cnt, 1);
}

int eeprom_write(unsigned dev_addr, unsigned offset,
		 uchar *buffer, unsigned cnt)
{
	int ret;

	eeprom_write_enable(dev_addr, 1);

	/*
	 * Write data until done or would cross a write page boundary.
	 * We must write the address again when changing pages
	 * because the address counter only increments within a page.
	 */
	ret = eeprom_rw(dev_addr, offset, buffer, cnt, 0);

	eeprom_write_enable(dev_addr, 0);
	return ret;
}

static int parse_numeric_param(char *str)
{
	char *endptr;
	int value = simple_strtol(str, &endptr, 16);

	return (*endptr != '\0') ? -1 : value;
}

/**
 * parse_i2c_bus_addr - parse the i2c bus and i2c devaddr parameters
 *
 * @i2c_bus:	address to store the i2c bus
 * @i2c_addr:	address to store the device i2c address
 * @argc:	count of command line arguments left to parse
 * @argv:	command line arguments left to parse
 * @argc_no_bus_addr:	argc value we expect to see when bus & addr aren't given
 *
 * @returns:	number of arguments parsed or CMD_RET_USAGE if error
 */
static int parse_i2c_bus_addr(int *i2c_bus, ulong *i2c_addr, int argc,
			      char * const argv[], int argc_no_bus_addr)
{
	int argc_no_bus = argc_no_bus_addr + 1;
	int argc_bus_addr = argc_no_bus_addr + 2;

#ifdef CONFIG_SYS_DEF_EEPROM_ADDR
	if (argc == argc_no_bus_addr) {
		*i2c_bus = -1;
		*i2c_addr = CONFIG_SYS_DEF_EEPROM_ADDR;

		return 0;
	}
#endif
	if (argc == argc_no_bus) {
		*i2c_bus = -1;
		*i2c_addr = parse_numeric_param(argv[0]);

		return 1;
	}

<<<<<<< HEAD
	addr = parse_loadaddr(*args++, NULL);
	off = simple_strtoul(*args++, NULL, 16);
	cnt = simple_strtoul(*args++, NULL, 16);
=======
	if (argc == argc_bus_addr) {
		*i2c_bus = parse_numeric_param(argv[0]);
		*i2c_addr = parse_numeric_param(argv[1]);

		return 2;
	}

	return CMD_RET_USAGE;
}

#ifdef CONFIG_CMD_EEPROM_LAYOUT

__weak int eeprom_parse_layout_version(char *str)
{
	return LAYOUT_VERSION_UNRECOGNIZED;
}
>>>>>>> 81067b2b

static unsigned char eeprom_buf[CONFIG_SYS_EEPROM_SIZE];

#ifndef CONFIG_EEPROM_LAYOUT_HELP_STRING
#define CONFIG_EEPROM_LAYOUT_HELP_STRING "<not defined>"
#endif

#endif

enum eeprom_action {
	EEPROM_READ,
	EEPROM_WRITE,
	EEPROM_PRINT,
	EEPROM_UPDATE,
	EEPROM_ACTION_INVALID,
};

static enum eeprom_action parse_action(char *cmd)
{
	if (!strncmp(cmd, "read", 4))
		return EEPROM_READ;
	if (!strncmp(cmd, "write", 5))
		return EEPROM_WRITE;
#ifdef CONFIG_CMD_EEPROM_LAYOUT
	if (!strncmp(cmd, "print", 5))
		return EEPROM_PRINT;
	if (!strncmp(cmd, "update", 6))
		return EEPROM_UPDATE;
#endif

	return EEPROM_ACTION_INVALID;
}

static int eeprom_execute_command(enum eeprom_action action, int i2c_bus,
				  ulong i2c_addr, int layout_ver, char *key,
				  char *value, ulong addr, ulong off, ulong cnt)
{
	int rcode = 0;
	const char *const fmt =
		"\nEEPROM @0x%lX %s: addr %08lx  off %04lx  count %ld ... ";
#ifdef CONFIG_CMD_EEPROM_LAYOUT
	struct eeprom_layout layout;
#endif

	if (action == EEPROM_ACTION_INVALID)
		return CMD_RET_USAGE;

	eeprom_init(i2c_bus);
	if (action == EEPROM_READ) {
		printf(fmt, i2c_addr, "read", addr, off, cnt);

		rcode = eeprom_read(i2c_addr, off, (uchar *)addr, cnt);

		puts("done\n");
		return rcode;
	} else if (action == EEPROM_WRITE) {
		printf(fmt, i2c_addr, "write", addr, off, cnt);

		rcode = eeprom_write(i2c_addr, off, (uchar *)addr, cnt);

		puts("done\n");
		return rcode;
	}

#ifdef CONFIG_CMD_EEPROM_LAYOUT
	rcode = eeprom_read(i2c_addr, 0, eeprom_buf, CONFIG_SYS_EEPROM_SIZE);
	if (rcode < 0)
		return rcode;

	eeprom_layout_setup(&layout, eeprom_buf, CONFIG_SYS_EEPROM_SIZE,
			    layout_ver);

	if (action == EEPROM_PRINT) {
		layout.print(&layout);
		return 0;
	}

	layout.update(&layout, key, value);

	rcode = eeprom_write(i2c_addr, 0, layout.data, CONFIG_SYS_EEPROM_SIZE);
#endif

	return rcode;
}

#define NEXT_PARAM(argc, index)	{ (argc)--; (index)++; }
int do_eeprom(cmd_tbl_t *cmdtp, int flag, int argc, char * const argv[])
{
	int layout_ver = LAYOUT_VERSION_AUTODETECT;
	enum eeprom_action action = EEPROM_ACTION_INVALID;
	int i2c_bus = -1, index = 0;
	ulong i2c_addr = -1, addr = 0, cnt = 0, off = 0;
	int ret;
	char *field_name = "";
	char *field_value = "";

	if (argc <= 1)
		return CMD_RET_USAGE;

	NEXT_PARAM(argc, index); /* Skip program name */

	action = parse_action(argv[index]);
	NEXT_PARAM(argc, index);

	if (action == EEPROM_ACTION_INVALID)
		return CMD_RET_USAGE;

#ifdef CONFIG_CMD_EEPROM_LAYOUT
	if (action == EEPROM_PRINT || action == EEPROM_UPDATE) {
		if (!strcmp(argv[index], "-l")) {
			NEXT_PARAM(argc, index);
			layout_ver = eeprom_parse_layout_version(argv[index]);
			NEXT_PARAM(argc, index);
		}
	}
#endif

	switch (action) {
	case EEPROM_READ:
	case EEPROM_WRITE:
		ret = parse_i2c_bus_addr(&i2c_bus, &i2c_addr, argc,
					 argv + index, 3);
		break;
	case EEPROM_PRINT:
		ret = parse_i2c_bus_addr(&i2c_bus, &i2c_addr, argc,
					 argv + index, 0);
		break;
	case EEPROM_UPDATE:
		ret = parse_i2c_bus_addr(&i2c_bus, &i2c_addr, argc,
					 argv + index, 2);
		break;
	default:
		/* Get compiler to stop whining */
		return CMD_RET_USAGE;
	}

	if (ret == CMD_RET_USAGE)
		return ret;

	while (ret--)
		NEXT_PARAM(argc, index);

	if (action == EEPROM_READ || action == EEPROM_WRITE) {
		addr = parse_numeric_param(argv[index]);
		NEXT_PARAM(argc, index);
		off = parse_numeric_param(argv[index]);
		NEXT_PARAM(argc, index);
		cnt = parse_numeric_param(argv[index]);
	}

#ifdef CONFIG_CMD_EEPROM_LAYOUT
	if (action == EEPROM_UPDATE) {
		field_name = argv[index];
		NEXT_PARAM(argc, index);
		field_value = argv[index];
		NEXT_PARAM(argc, index);
	}
#endif

	return eeprom_execute_command(action, i2c_bus, i2c_addr, layout_ver,
				      field_name, field_value, addr, off, cnt);
}

U_BOOT_CMD(
	eeprom,	8,	1,	do_eeprom,
	"EEPROM sub-system",
	"read  <bus> <devaddr> addr off cnt\n"
	"eeprom write <bus> <devaddr> addr off cnt\n"
	"       - read/write `cnt' bytes from `devaddr` EEPROM at offset `off'"
#ifdef CONFIG_CMD_EEPROM_LAYOUT
	"\n"
	"eeprom print [-l <layout_version>] <bus> <devaddr>\n"
	"       - Print layout fields and their data in human readable format\n"
	"eeprom update [-l <layout_version>] <bus> <devaddr> field_name field_value\n"
	"       - Update a specific eeprom field with new data.\n"
	"         The new data must be written in the same human readable format as shown by the print command.\n"
	"\n"
	"LAYOUT VERSIONS\n"
	"The -l option can be used to force the command to interpret the EEPROM data using the chosen layout.\n"
	"If the -l option is omitted, the command will auto detect the layout based on the data in the EEPROM.\n"
	"The values which can be provided with the -l option are:\n"
	CONFIG_EEPROM_LAYOUT_HELP_STRING"\n"
#endif
)<|MERGE_RESOLUTION|>--- conflicted
+++ resolved
@@ -248,11 +248,6 @@
 		return 1;
 	}
 
-<<<<<<< HEAD
-	addr = parse_loadaddr(*args++, NULL);
-	off = simple_strtoul(*args++, NULL, 16);
-	cnt = simple_strtoul(*args++, NULL, 16);
-=======
 	if (argc == argc_bus_addr) {
 		*i2c_bus = parse_numeric_param(argv[0]);
 		*i2c_addr = parse_numeric_param(argv[1]);
@@ -269,7 +264,6 @@
 {
 	return LAYOUT_VERSION_UNRECOGNIZED;
 }
->>>>>>> 81067b2b
 
 static unsigned char eeprom_buf[CONFIG_SYS_EEPROM_SIZE];
 
@@ -413,7 +407,8 @@
 		NEXT_PARAM(argc, index);
 
 	if (action == EEPROM_READ || action == EEPROM_WRITE) {
-		addr = parse_numeric_param(argv[index]);
+		if (strict_parse_loadaddr(argv[index], &addr))
+			addr = -1;
 		NEXT_PARAM(argc, index);
 		off = parse_numeric_param(argv[index]);
 		NEXT_PARAM(argc, index);
