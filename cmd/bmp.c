// SPDX-License-Identifier: GPL-2.0+
/*
 * (C) Copyright 2002
 * Detlev Zundel, DENX Software Engineering, dzu@denx.de.
 */

/*
 * BMP handling routines
 */

#include <common.h>
#include <bmp_layout.h>
#include <command.h>
#include <dm.h>
#include <gzip.h>
#include <image.h>
#include <lcd.h>
#include <malloc.h>
#include <mapmem.h>
#include <splash.h>
#include <video.h>
<<<<<<< HEAD
=======
#include <video_link.h>
>>>>>>> 0ea138a2
#include <asm/byteorder.h>

static int bmp_info (ulong addr);

/*
 * Allocate and decompress a BMP image using gunzip().
 *
 * Returns a pointer to the decompressed image data. This pointer is
 * aligned to 32-bit-aligned-address + 2.
 * See doc/README.displaying-bmps for explanation.
 *
 * The allocation address is passed to 'alloc_addr' and must be freed
 * by the caller after use.
 *
 * Returns NULL if decompression failed, or if the decompressed data
 * didn't contain a valid BMP signature.
 */
#ifdef CONFIG_VIDEO_BMP_GZIP
struct bmp_image *gunzip_bmp(unsigned long addr, unsigned long *lenp,
			     void **alloc_addr)
{
	void *dst;
	unsigned long len;
	struct bmp_image *bmp;

	/*
	 * Decompress bmp image
	 */
	len = CONFIG_SYS_VIDEO_LOGO_MAX_SIZE;
	/* allocate extra 3 bytes for 32-bit-aligned-address + 2 alignment */
	dst = malloc(CONFIG_SYS_VIDEO_LOGO_MAX_SIZE + 3);
	if (dst == NULL) {
		puts("Error: malloc in gunzip failed!\n");
		return NULL;
	}

	bmp = dst;

	/* align to 32-bit-aligned-address + 2 */
	bmp = (struct bmp_image *)((((uintptr_t)dst + 1) & ~3) + 2);

	if (gunzip(bmp, CONFIG_SYS_VIDEO_LOGO_MAX_SIZE, map_sysmem(addr, 0),
		   &len) != 0) {
		free(dst);
		return NULL;
	}
	if (len == CONFIG_SYS_VIDEO_LOGO_MAX_SIZE)
		puts("Image could be truncated"
				" (increase CONFIG_SYS_VIDEO_LOGO_MAX_SIZE)!\n");

	/*
	 * Check for bmp mark 'BM'
	 */
	if (!((bmp->header.signature[0] == 'B') &&
	      (bmp->header.signature[1] == 'M'))) {
		free(dst);
		return NULL;
	}

	debug("Gzipped BMP image detected!\n");

	*alloc_addr = dst;
	return bmp;
}
#else
struct bmp_image *gunzip_bmp(unsigned long addr, unsigned long *lenp,
			     void **alloc_addr)
{
	return NULL;
}
#endif

static int do_bmp_info(cmd_tbl_t * cmdtp, int flag, int argc, char * const argv[])
{
	ulong addr;

	switch (argc) {
<<<<<<< HEAD
	case 1:		/* use default address */
		addr = get_loadaddr();
=======
	case 1:		/* use image_load_addr as default address */
		addr = image_load_addr;
>>>>>>> 0ea138a2
		break;
	case 2:		/* use argument */
		addr = parse_loadaddr(argv[1], NULL);
		break;
	default:
		return CMD_RET_USAGE;
	}

	return (bmp_info(addr));
}

static int do_bmp_display(cmd_tbl_t * cmdtp, int flag, int argc, char * const argv[])
{
	ulong addr;
	int x = 0, y = 0;

	splash_get_pos(&x, &y);

	switch (argc) {
<<<<<<< HEAD
	case 1:		/* use default address */
		addr = get_loadaddr();
=======
	case 1:		/* use image_load_addr as default address */
		addr = image_load_addr;
>>>>>>> 0ea138a2
		break;
	case 2:		/* use argument */
		addr = parse_loadaddr(argv[1], NULL);
		break;
	case 4:
		addr = parse_loadaddr(argv[1], NULL);
		if (!strcmp(argv[2], "m"))
			x = BMP_ALIGN_CENTER;
		else
			x = simple_strtoul(argv[2], NULL, 10);
		if (!strcmp(argv[3], "m"))
			y = BMP_ALIGN_CENTER;
		else
			y = simple_strtoul(argv[3], NULL, 10);
		break;
	default:
		return CMD_RET_USAGE;
	}

	 return (bmp_display(addr, x, y));
}

static cmd_tbl_t cmd_bmp_sub[] = {
	U_BOOT_CMD_MKENT(info, 3, 0, do_bmp_info, "", ""),
	U_BOOT_CMD_MKENT(display, 5, 0, do_bmp_display, "", ""),
};

#ifdef CONFIG_NEEDS_MANUAL_RELOC
void bmp_reloc(void) {
	fixup_cmdtable(cmd_bmp_sub, ARRAY_SIZE(cmd_bmp_sub));
}
#endif

/*
 * Subroutine:  do_bmp
 *
 * Description: Handler for 'bmp' command..
 *
 * Inputs:	argv[1] contains the subcommand
 *
 * Return:      None
 *
 */
static int do_bmp(cmd_tbl_t *cmdtp, int flag, int argc, char * const argv[])
{
	cmd_tbl_t *c;

	/* Strip off leading 'bmp' command argument */
	argc--;
	argv++;

	c = find_cmd_tbl(argv[0], &cmd_bmp_sub[0], ARRAY_SIZE(cmd_bmp_sub));

	if (c)
		return  c->cmd(cmdtp, flag, argc, argv);
	else
		return CMD_RET_USAGE;
}

U_BOOT_CMD(
	bmp,	5,	1,	do_bmp,
	"manipulate BMP image data",
	"info <imageAddr>          - display image info\n"
	"bmp display <imageAddr> [x y] - display image at x,y"
);

/*
 * Subroutine:  bmp_info
 *
 * Description: Show information about bmp file in memory
 *
 * Inputs:	addr		address of the bmp file
 *
 * Return:      None
 *
 */
static int bmp_info(ulong addr)
{
	struct bmp_image *bmp = (struct bmp_image *)map_sysmem(addr, 0);
	void *bmp_alloc_addr = NULL;
	unsigned long len;

	if (!((bmp->header.signature[0]=='B') &&
	      (bmp->header.signature[1]=='M')))
		bmp = gunzip_bmp(addr, &len, &bmp_alloc_addr);

	if (bmp == NULL) {
		printf("There is no valid bmp file at the given address\n");
		return 1;
	}

	printf("Image size    : %d x %d\n", le32_to_cpu(bmp->header.width),
	       le32_to_cpu(bmp->header.height));
	printf("Bits per pixel: %d\n", le16_to_cpu(bmp->header.bit_count));
	printf("Compression   : %d\n", le32_to_cpu(bmp->header.compression));

	if (bmp_alloc_addr)
		free(bmp_alloc_addr);

	return(0);
}

/*
 * Subroutine:  bmp_display
 *
 * Description: Display bmp file located in memory
 *
 * Inputs:	addr		address of the bmp file
 *
 * Return:      None
 *
 */
int bmp_display(ulong addr, int x, int y)
{
#ifdef CONFIG_DM_VIDEO
	struct udevice *dev;
#endif
	int ret;
	struct bmp_image *bmp = map_sysmem(addr, 0);
	void *bmp_alloc_addr = NULL;
	unsigned long len;

	if (!((bmp->header.signature[0]=='B') &&
	      (bmp->header.signature[1]=='M')))
		bmp = gunzip_bmp(addr, &len, &bmp_alloc_addr);

	if (!bmp) {
		printf("There is no valid bmp file at the given address\n");
		return 1;
	}
	addr = map_to_sysmem(bmp);

#ifdef CONFIG_DM_VIDEO
#ifdef CONFIG_VIDEO_LINK
	dev = video_link_get_video_device();
	if (!dev) {
		ret = -ENODEV;
	} else {
#else
	ret = uclass_first_device_err(UCLASS_VIDEO, &dev);
	if (!ret) {
#endif
		bool align = false;

		if (CONFIG_IS_ENABLED(SPLASH_SCREEN_ALIGN) ||
		    x == BMP_ALIGN_CENTER ||
		    y == BMP_ALIGN_CENTER)
			align = true;

		ret = video_bmp_display(dev, addr, x, y, align);
	}
#elif defined(CONFIG_LCD)
	ret = lcd_display_bitmap(addr, x, y);
#elif defined(CONFIG_VIDEO)
	ret = video_display_bitmap(addr, x, y);
#else
# error bmp_display() requires CONFIG_LCD or CONFIG_VIDEO
#endif

	if (bmp_alloc_addr)
		free(bmp_alloc_addr);

	return ret ? CMD_RET_FAILURE : 0;
}<|MERGE_RESOLUTION|>--- conflicted
+++ resolved
@@ -19,10 +19,7 @@
 #include <mapmem.h>
 #include <splash.h>
 #include <video.h>
-<<<<<<< HEAD
-=======
 #include <video_link.h>
->>>>>>> 0ea138a2
 #include <asm/byteorder.h>
 
 static int bmp_info (ulong addr);
@@ -100,13 +97,8 @@
 	ulong addr;
 
 	switch (argc) {
-<<<<<<< HEAD
 	case 1:		/* use default address */
 		addr = get_loadaddr();
-=======
-	case 1:		/* use image_load_addr as default address */
-		addr = image_load_addr;
->>>>>>> 0ea138a2
 		break;
 	case 2:		/* use argument */
 		addr = parse_loadaddr(argv[1], NULL);
@@ -126,13 +118,8 @@
 	splash_get_pos(&x, &y);
 
 	switch (argc) {
-<<<<<<< HEAD
 	case 1:		/* use default address */
 		addr = get_loadaddr();
-=======
-	case 1:		/* use image_load_addr as default address */
-		addr = image_load_addr;
->>>>>>> 0ea138a2
 		break;
 	case 2:		/* use argument */
 		addr = parse_loadaddr(argv[1], NULL);
