--- conflicted
+++ resolved
@@ -96,13 +96,8 @@
 	ulong addr;
 
 	switch (argc) {
-<<<<<<< HEAD
 	case 1:		/* use default address */
 		addr = get_loadaddr();
-=======
-	case 1:		/* use image_load_addr as default address */
-		addr = image_load_addr;
->>>>>>> 3373c7c3
 		break;
 	case 2:		/* use argument */
 		addr = parse_loadaddr(argv[1], NULL);
@@ -122,13 +117,8 @@
 	splash_get_pos(&x, &y);
 
 	switch (argc) {
-<<<<<<< HEAD
 	case 1:		/* use default address */
 		addr = get_loadaddr();
-=======
-	case 1:		/* use image_load_addr as default address */
-		addr = image_load_addr;
->>>>>>> 3373c7c3
 		break;
 	case 2:		/* use argument */
 		addr = parse_loadaddr(argv[1], NULL);
@@ -269,7 +259,7 @@
 		if (CONFIG_IS_ENABLED(SPLASH_SCREEN_ALIGN) ||
 		    x == BMP_ALIGN_CENTER ||
 		    y == BMP_ALIGN_CENTER)
-		align = true;
+			align = true;
 
 		ret = video_bmp_display(dev, addr, x, y, align);
 	}
