--- conflicted
+++ resolved
@@ -1278,7 +1278,7 @@
 	bool "rockusb"
 	depends on USB_FUNCTION_ROCKUSB
 	help
-          Rockusb protocol is widely used by Rockchip SoC based devices. It can
+	  Rockusb protocol is widely used by Rockchip SoC based devices. It can
 	  read/write info, image to/from devices. This enable rockusb command
 	  support to communication with rockusb device. for more detail about
 	  this command, please read doc/README.rockusb.
@@ -1859,7 +1859,7 @@
 	  the original data.
 
 	  Sub-commands:
-            blob enc - encapsulating data as a cryptgraphic blob
+	    blob enc - encapsulating data as a cryptgraphic blob
 	    blob dec - decapsulating cryptgraphic blob to get the data
 
 	  Syntax:
@@ -2075,25 +2075,12 @@
 	  Defines a default MTD partitioning scheme in the Linux MTD command
 	  line partitions format
 
-<<<<<<< HEAD
-config CMD_MTDPARTS_SPREAD
-	bool "Padd partition size to take account of bad blocks"
-	depends on CMD_MTDPARTS
-	help
-	  This enables the 'spread' sub-command of the mtdparts command.
-	  This command will modify the existing mtdparts variable by increasing
-	  the size of the partitions such that 1) each partition's net size is
-	  at least as large as the size specified in the mtdparts variable and
-	  2) each partition starts on a good block.
-
 config MTDPARTS_SKIP_INVALID
 	bool "Skip invalid devices and keep checking the next one"
 	depends on CMD_MTDPARTS
 	help
 	  Enable this feature will look for next device rather than quit.
 
-=======
->>>>>>> 252100a3
 config CMD_REISER
 	bool "reiser - Access to reiserfs filesystems"
 	help
