--- conflicted
+++ resolved
@@ -1398,21 +1398,6 @@
 
 endmenu
 
-menu "Android support commands"
-
-config CMD_AB_SELECT
-	bool "ab_select"
-	default n
-	depends on ANDROID_AB
-	help
-	  On Android devices with more than one boot slot (multiple copies of
-	  the kernel and system images) this provides a command to select which
-	  slot should be used to boot from and register the boot attempt. This
-	  is used by the new A/B update model where one slot is updated in the
-	  background while running from the other slot.
-
-endmenu
-
 if NET
 
 menuconfig CMD_NET
@@ -1565,7 +1550,6 @@
 config CMD_MII
 	bool "mii"
 	imply CMD_MDIO
-<<<<<<< HEAD
 	help
 	  If set, allows 802.3(clause 22) MII Management functions interface access
 	  The management interface specified in Clause 22 provides
@@ -1578,20 +1562,6 @@
 	bool "mdio"
 	depends on PHYLIB
 	help
-=======
-	help
-	  If set, allows 802.3(clause 22) MII Management functions interface access
-	  The management interface specified in Clause 22 provides
-	  a simple, two signal, serial interface to connect a
-	  Station Management entity and a managed PHY for providing access
-	  to management parameters and services.
-	  The interface is referred to as the MII management interface.
-
-config CMD_MDIO
-	bool "mdio"
-	depends on PHYLIB
-	help
->>>>>>> 0ea138a2
 	  If set, allows Enable 802.3(clause 45) MDIO interface registers access
 	  The MDIO interface is orthogonal to the MII interface and extends
 	  it by adding access to more registers through indirect addressing.
