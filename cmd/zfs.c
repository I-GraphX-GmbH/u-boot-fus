--- conflicted
+++ resolved
@@ -49,44 +49,11 @@
 	if ((argc < 3) || (argc > 6))
 		return CMD_RET_USAGE;
 
-<<<<<<< HEAD
 	addr = (argc > 3) ? parse_loadaddr(argv[3], NULL) : get_loadaddr();
 	filename = (argc > 4) ? parse_bootfile(argv[4]) : get_bootfile();
 	count = (argc > 5) ? simple_strtoul(argv[5], NULL, 16) : 0;
 	pos = (argc > 6) ? simple_strtoul(argv[6], NULL, 16) : 0;
 	set_fileaddr(addr);
-=======
-	count = 0;
-	addr = simple_strtoul(argv[3], NULL, 16);
-	filename = env_get("bootfile");
-	switch (argc) {
-	case 3:
-		addr_str = env_get("loadaddr");
-		if (addr_str != NULL)
-			addr = simple_strtoul(addr_str, NULL, 16);
-		else
-			addr = CONFIG_SYS_LOAD_ADDR;
-
-		break;
-	case 4:
-		break;
-	case 5:
-		filename = argv[4];
-		break;
-	case 6:
-		filename = argv[4];
-		count = simple_strtoul(argv[5], NULL, 16);
-		break;
-
-	default:
-		return cmd_usage(cmdtp);
-	}
-
-	if (!filename) {
-		puts("** No boot file defined **\n");
-		return 1;
-	}
->>>>>>> 83f07da0
 
 	part = blk_get_device_part_str(argv[1], argv[2], &dev_desc, &info, 1);
 	if (part < 0)
@@ -120,11 +87,7 @@
 	zfs_close(&zfile);
 
 	printf("%llu bytes read\n", zfile.size);
-<<<<<<< HEAD
-	setenv_fileinfo(zfile.size);
-=======
-	env_set_hex("filesize", zfile.size);
->>>>>>> 83f07da0
+	env_set_fileinfo(zfile.size);
 
 	return 0;
 }
