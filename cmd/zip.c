--- conflicted
+++ resolved
@@ -31,11 +31,7 @@
 		return 1;
 
 	printf("Compressed size: %ld = 0x%lX\n", dst_len, dst_len);
-<<<<<<< HEAD
-	setenv_fileinfo(dst_len);
-=======
-	env_set_hex("filesize", dst_len);
->>>>>>> 83f07da0
+	env_set_fileinfo(dst_len);
 
 	return 0;
 }
