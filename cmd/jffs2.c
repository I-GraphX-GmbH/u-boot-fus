--- conflicted
+++ resolved
@@ -478,15 +478,8 @@
 	struct part_info *part;
 	ulong addr;
 
-<<<<<<< HEAD
 	addr = get_loadaddr();
 	filename = get_bootfile();
-=======
-	/* pre-set Boot file name */
-	filename = env_get("bootfile");
-	if (!filename)
-		filename = "uImage";
->>>>>>> 83f07da0
 
 	if (argc == 2) {
 		filename = parse_bootfile(argv[1]);
@@ -515,13 +508,8 @@
 
 		if (size > 0) {
 			printf("### %s load complete: %d bytes loaded to 0x%lx\n",
-<<<<<<< HEAD
 				fsname, size, addr);
-			setenv_fileinfo(size);
-=======
-				fsname, size, offset);
-			env_set_hex("filesize", size);
->>>>>>> 83f07da0
+			env_set_fileinfo(size);
 		} else {
 			printf("### %s LOAD ERROR<%x> for %s!\n", fsname, size, filename);
 		}
