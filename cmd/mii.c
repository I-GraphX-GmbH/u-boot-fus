--- conflicted
+++ resolved
@@ -291,7 +291,6 @@
 		return 0;
 	}
 
-<<<<<<< HEAD
 	if (argc >= 3)
 		extract_range(argv[2], &addrlo, &addrhi);
 	if (argc >= 4)
@@ -302,10 +301,6 @@
 		mask = simple_strtoul(argv[5], NULL, 16);
 	if (addrhi > 31) {
 		printf("Incorrect PHY address (0-31)\n");
-=======
-	if (addrhi > 31 && strncmp(op, "de", 2)) {
-		printf("Incorrect PHY address. Range should be 0-31\n");
->>>>>>> 715e07fd
 		return CMD_RET_USAGE;
 	}
 
@@ -379,13 +374,13 @@
 					rcode = 1;
 					continue;
 				}
-				val = (val & ~mask) | (data & mask);
+					val = (val & ~mask) | (data & mask);
 				if (miiphy_write(devname, addr, reg, val)) {
 					mii_err(addr, reg, 1);
-					rcode = 1;
+						rcode = 1;
+					}
 				}
 			}
-		}
 	} else if (strncmp(op, "du", 2) == 0) {
 		ushort regs[6];
 		int ok = 1;
