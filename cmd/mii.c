--- conflicted
+++ resolved
@@ -144,11 +144,7 @@
 	const MII_reg_desc_t *prd);
 
 static bool special_field(ushort regno, const MII_field_desc_t *pdesc,
-<<<<<<< HEAD
-	ushort regval);
-=======
 			  ushort regval);
->>>>>>> 0ea138a2
 
 static void MII_dump(const ushort *regvals, uchar reglo, uchar reghi)
 {
@@ -213,11 +209,7 @@
 */
 
 static bool special_field(ushort regno, const MII_field_desc_t *pdesc,
-<<<<<<< HEAD
-	ushort regval)
-=======
 			  ushort regval)
->>>>>>> 0ea138a2
 {
 	const ushort sel_bits = (regval >> pdesc->lo) & pdesc->mask;
 
@@ -243,11 +235,7 @@
 		dump_field(pdesc, regval);
 		printf(" = %s",
 		       sel_bits == PHY_ANLPAR_PSB_802_3 ? "IEEE 802.3 CSMA/CD" :
-<<<<<<< HEAD
-			sel_bits == PHY_ANLPAR_PSB_802_9 ?
-=======
 		       sel_bits == PHY_ANLPAR_PSB_802_9 ?
->>>>>>> 0ea138a2
 		       "IEEE 802.9 ISLAN-16T" : "???");
 		return 1;
 	}
@@ -256,11 +244,7 @@
 		dump_field(pdesc, regval);
 		printf(" = %s",
 		       sel_bits == PHY_ANLPAR_PSB_802_3 ? "IEEE 802.3 CSMA/CD" :
-<<<<<<< HEAD
-			sel_bits == PHY_ANLPAR_PSB_802_9 ?
-=======
 		       sel_bits == PHY_ANLPAR_PSB_802_9 ?
->>>>>>> 0ea138a2
 		       "IEEE 802.9 ISLAN-16T" : "???");
 		return 1;
 	}
@@ -418,10 +402,7 @@
 			for (reg = reglo; reg <= reghi; reg++) {
 				if (miiphy_read(devname, addr, reg,
 						&regs[reg - reglo]) != 0) {
-<<<<<<< HEAD
 					mii_err(addr, reg, 0);
-=======
->>>>>>> 0ea138a2
 					ok = 0;
 					rcode = 1;
 				}
