// SPDX-License-Identifier: GPL-2.0+
/*
 * (C) Copyright 2001
 * Gerald Van Baren, Custom IDEAS, vanbaren@cideas.com
 */

/*
 * MII Utilities
 */

#include <common.h>
#include <command.h>
#include <miiphy.h>

typedef struct _MII_field_desc_t {
	ushort hi;
	ushort lo;
	ushort mask;
	const char *name;
} MII_field_desc_t;

static const MII_field_desc_t reg_0_desc_tbl[] = {
	{ 15, 15, 0x01, "reset"                        },
	{ 14, 14, 0x01, "loopback"                     },
	{ 13,  6, 0x81, "speed selection"              }, /* special */
	{ 12, 12, 0x01, "A/N enable"                   },
	{ 11, 11, 0x01, "power-down"                   },
	{ 10, 10, 0x01, "isolate"                      },
	{  9,  9, 0x01, "restart A/N"                  },
	{  8,  8, 0x01, "duplex"                       }, /* special */
	{  7,  7, 0x01, "collision test enable"        },
	{  5,  0, 0x3f, "(reserved)"                   }
};

static const MII_field_desc_t reg_1_desc_tbl[] = {
	{ 15, 15, 0x01, "100BASE-T4 able"              },
	{ 14, 14, 0x01, "100BASE-X  full duplex able"  },
	{ 13, 13, 0x01, "100BASE-X  half duplex able"  },
	{ 12, 12, 0x01, "10 Mbps    full duplex able"  },
	{ 11, 11, 0x01, "10 Mbps    half duplex able"  },
	{ 10, 10, 0x01, "100BASE-T2 full duplex able"  },
	{  9,  9, 0x01, "100BASE-T2 half duplex able"  },
	{  8,  8, 0x01, "extended status"              },
	{  7,  7, 0x01, "(reserved)"                   },
	{  6,  6, 0x01, "MF preamble suppression"      },
	{  5,  5, 0x01, "A/N complete"                 },
	{  4,  4, 0x01, "remote fault"                 },
	{  3,  3, 0x01, "A/N able"                     },
	{  2,  2, 0x01, "link status"                  },
	{  1,  1, 0x01, "jabber detect"                },
	{  0,  0, 0x01, "extended capabilities"        },
};

static const MII_field_desc_t reg_2_desc_tbl[] = {
	{ 15,  0, 0xffff, "OUI portion"                },
};

static const MII_field_desc_t reg_3_desc_tbl[] = {
	{ 15, 10, 0x3f, "OUI portion"                },
	{  9,  4, 0x3f, "manufacturer part number"   },
	{  3,  0, 0x0f, "manufacturer rev. number"   },
};

static const MII_field_desc_t reg_4_desc_tbl[] = {
	{ 15, 15, 0x01, "next page able"               },
	{ 14, 14, 0x01, "(reserved)"                   },
	{ 13, 13, 0x01, "remote fault"                 },
	{ 12, 12, 0x01, "(reserved)"                   },
	{ 11, 11, 0x01, "asymmetric pause"             },
	{ 10, 10, 0x01, "pause enable"                 },
	{  9,  9, 0x01, "100BASE-T4 able"              },
	{  8,  8, 0x01, "100BASE-TX full duplex able"  },
	{  7,  7, 0x01, "100BASE-TX able"              },
	{  6,  6, 0x01, "10BASE-T   full duplex able"  },
	{  5,  5, 0x01, "10BASE-T   able"              },
	{  4,  0, 0x1f, "selector"                     },
};

static const MII_field_desc_t reg_5_desc_tbl[] = {
	{ 15, 15, 0x01, "next page able"               },
	{ 14, 14, 0x01, "acknowledge"                  },
	{ 13, 13, 0x01, "remote fault"                 },
	{ 12, 12, 0x01, "(reserved)"                   },
	{ 11, 11, 0x01, "asymmetric pause able"        },
	{ 10, 10, 0x01, "pause able"                   },
	{  9,  9, 0x01, "100BASE-T4 able"              },
	{  8,  8, 0x01, "100BASE-X full duplex able"   },
	{  7,  7, 0x01, "100BASE-TX able"              },
	{  6,  6, 0x01, "10BASE-T full duplex able"    },
	{  5,  5, 0x01, "10BASE-T able"                },
	{  4,  0, 0x1f, "partner selector"             },
};

static const MII_field_desc_t reg_9_desc_tbl[] = {
	{ 15, 13, 0x07, "test mode"		       },
	{ 12, 12, 0x01, "manual master/slave enable"   },
	{ 11, 11, 0x01, "manual master/slave value"    },
	{ 10, 10, 0x01, "multi/single port"            },
	{  9,  9, 0x01, "1000BASE-T full duplex able"  },
	{  8,  8, 0x01, "1000BASE-T half duplex able"  },
	{  7,  7, 0x01, "automatic TDR on link down"   },
	{  6,  6, 0x7f, "(reserved)"                   },
};

static const MII_field_desc_t reg_10_desc_tbl[] = {
	{ 15, 15, 0x01, "master/slave config fault"    },
	{ 14, 14, 0x01, "master/slave config result"   },
	{ 13, 13, 0x01, "local receiver status OK"     },
	{ 12, 12, 0x01, "remote receiver status OK"    },
	{ 11, 11, 0x01, "1000BASE-T full duplex able"  },
	{ 10, 10, 0x01, "1000BASE-T half duplex able"  },
	{  9,  8, 0x03, "(reserved)"                   },
	{  7,  0, 0xff, "1000BASE-T idle error counter"},
};

typedef struct _MII_reg_desc_t {
	ushort regno;
	const MII_field_desc_t *pdesc;
	ushort len;
	const char *name;
} MII_reg_desc_t;

static const MII_reg_desc_t mii_reg_desc_tbl[] = {
	{ MII_BMCR,      reg_0_desc_tbl, ARRAY_SIZE(reg_0_desc_tbl),
		"PHY control register" },
	{ MII_BMSR,      reg_1_desc_tbl, ARRAY_SIZE(reg_1_desc_tbl),
		"PHY status register" },
	{ MII_PHYSID1,   reg_2_desc_tbl, ARRAY_SIZE(reg_2_desc_tbl),
		"PHY ID 1 register" },
	{ MII_PHYSID2,   reg_3_desc_tbl, ARRAY_SIZE(reg_3_desc_tbl),
		"PHY ID 2 register" },
	{ MII_ADVERTISE, reg_4_desc_tbl, ARRAY_SIZE(reg_4_desc_tbl),
		"Autonegotiation advertisement register" },
	{ MII_LPA,       reg_5_desc_tbl, ARRAY_SIZE(reg_5_desc_tbl),
		"Autonegotiation partner abilities register" },
	{ MII_CTRL1000,	 reg_9_desc_tbl, ARRAY_SIZE(reg_9_desc_tbl),
		"1000BASE-T control register" },
	{ MII_STAT1000,	 reg_10_desc_tbl, ARRAY_SIZE(reg_10_desc_tbl),
		"1000BASE-T status register" },
};

static void dump_reg(
	ushort             regval,
	const MII_reg_desc_t *prd);

static bool special_field(ushort regno, const MII_field_desc_t *pdesc,
			  ushort regval);

static void MII_dump(const ushort *regvals, uchar reglo, uchar reghi)
{
	ulong i;

	for (i = 0; i < ARRAY_SIZE(mii_reg_desc_tbl); i++) {
		const uchar reg = mii_reg_desc_tbl[i].regno;

		if (reg >= reglo && reg <= reghi)
			dump_reg(regvals[reg - reglo], &mii_reg_desc_tbl[i]);
	}
}

/* Print out field position, value, name */
static void dump_field(const MII_field_desc_t *pdesc, ushort regval)
{
	if (pdesc->hi == pdesc->lo)
		printf("%2u   ", pdesc->lo);
	else
		printf("%2u-%2u", pdesc->hi, pdesc->lo);

	printf(" = %5u	  %s", (regval >> pdesc->lo) & pdesc->mask,
	       pdesc->name);
}

static void dump_reg(
	ushort             regval,
	const MII_reg_desc_t *prd)
{
	ulong i;
	ushort mask_in_place;
	const MII_field_desc_t *pdesc;

	printf("%u.     (%04hx)                 -- %s --\n",
		prd->regno, regval, prd->name);

	for (i = 0; i < prd->len; i++) {
		pdesc = &prd->pdesc[i];

		mask_in_place = pdesc->mask << pdesc->lo;

		printf("  (%04hx:%04x) %u.",
		       mask_in_place,
		       regval & mask_in_place,
		       prd->regno);

		if (!special_field(prd->regno, pdesc, regval))
			dump_field(pdesc, regval);
		printf("\n");

	}
	printf("\n");
}

/* Special fields:
** 0.6,13
** 0.8
** 2.15-0
** 3.15-0
** 4.4-0
** 5.4-0
*/

static bool special_field(ushort regno, const MII_field_desc_t *pdesc,
			  ushort regval)
{
	const ushort sel_bits = (regval >> pdesc->lo) & pdesc->mask;

	if ((regno == MII_BMCR) && (pdesc->lo == 6)) {
		ushort speed_bits = regval & (BMCR_SPEED1000 | BMCR_SPEED100);
		printf("%2u,%2u =   b%u%u    speed selection = %s Mbps",
			6, 13,
			(regval >>  6) & 1,
			(regval >> 13) & 1,
			speed_bits == BMCR_SPEED1000 ? "1000" :
			speed_bits == BMCR_SPEED100  ? "100" :
			"10");
		return 1;
	}

	else if ((regno == MII_BMCR) && (pdesc->lo == 8)) {
		dump_field(pdesc, regval);
		printf(" = %s", ((regval >> pdesc->lo) & 1) ? "full" : "half");
		return 1;
	}

	else if ((regno == MII_ADVERTISE) && (pdesc->lo == 0)) {
		dump_field(pdesc, regval);
		printf(" = %s",
		       sel_bits == PHY_ANLPAR_PSB_802_3 ? "IEEE 802.3 CSMA/CD" :
		       sel_bits == PHY_ANLPAR_PSB_802_9 ?
		       "IEEE 802.9 ISLAN-16T" : "???");
		return 1;
	}

	else if ((regno == MII_LPA) && (pdesc->lo == 0)) {
		dump_field(pdesc, regval);
		printf(" = %s",
		       sel_bits == PHY_ANLPAR_PSB_802_3 ? "IEEE 802.3 CSMA/CD" :
		       sel_bits == PHY_ANLPAR_PSB_802_9 ?
		       "IEEE 802.9 ISLAN-16T" : "???");
		return 1;
	}

	return 0;
}

static void extract_range(
	char * input,
	unsigned char * plo,
	unsigned char * phi)
{
	char * end;
	*plo = simple_strtoul(input, &end, 16);
	if (*end == '-') {
		end++;
		*phi = simple_strtoul(end, NULL, 16);
	}
	else {
		*phi = *plo;
	}
}

static void mii_err(unsigned char addr, unsigned char reg, bool write)
{
	printf("** Error %s PHY addr 0x%02x, reg 0x%02x\n",
	       write ? "writing to" : "reading from", addr, reg);
}

/* ---------------------------------------------------------------- */
static int do_mii(cmd_tbl_t *cmdtp, int flag, int argc, char * const argv[])
{
	char		*op;
	unsigned char	addrlo = 0, addrhi = 0, reglo = 0, reghi = 0;
	unsigned char	addr, reg;
	unsigned short	data = 0, mask = 0;
	int		rcode = 0;
	const char	*devname;

	if (argc < 2)
		return CMD_RET_USAGE;

#if defined(CONFIG_MII_INIT)
	mii_init ();
#endif

	op = argv[1];
	if (strncmp(op, "de", 2) == 0) {
		if (argc == 2)
			miiphy_listdev ();
		else
			miiphy_set_current_dev (argv[2]);

		return 0;
	}

	if (argc >= 3)
		extract_range(argv[2], &addrlo, &addrhi);
	if (argc >= 4)
		extract_range(argv[3], &reglo, &reghi);
	if (argc >= 5)
		data = simple_strtoul(argv[4], NULL, 16);
	if (argc >= 6)
		mask = simple_strtoul(argv[5], NULL, 16);
	if (addrhi > 31) {
		printf("Incorrect PHY address (0-31)\n");
		return CMD_RET_USAGE;
	}

	/* use current device */
	devname = miiphy_get_current_dev();

	/*
	 * check info/read/write.
	 */
	if (op[0] == 'i') {
		unsigned int oui;
		unsigned char model;
		unsigned char rev;

		/*
		 * Look for any and all PHYs.  Valid addresses are 0..31.
		 */
		if (argc < 3)
			addrhi = 31;

		for (addr = addrlo; addr <= addrhi; addr++) {
			if (!miiphy_info(devname, addr, &oui, &model, &rev)) {
				printf("PHY 0x%02X: "
					"OUI = 0x%04X, "
					"Model = 0x%02X, "
					"Rev = 0x%02X, "
					"%3dbase%s, %s\n",
					addr, oui, model, rev,
					miiphy_speed(devname, addr),
					miiphy_is_1000base_x(devname, addr)
						? "X" : "T",
					(miiphy_duplex(devname, addr) == FULL)
						? "FDX" : "HDX");
			}
		}
	} else if (op[0] == 'r') {
		bool multi = (addrlo != addrhi) || (reglo != reghi);

		for (addr = addrlo; addr <= addrhi; addr++) {
			if (multi)
				printf("PHY at address 0x%02x:\n", addr);

			for (reg = reglo; reg <= reghi; reg++) {
				data = 0xffff;
				if (miiphy_read(devname, addr, reg, &data)) {
					mii_err(addr, reg, 0);
					rcode = 1;
				} else {
					if (multi)
						printf(" 0x%02x: ", reg);
					printf("0x%04x\n", data & 0x0000FFFF);
				}
			}
		}
	} else if (op[0] == 'w') {
		for (addr = addrlo; addr <= addrhi; addr++) {
			for (reg = reglo; reg <= reghi; reg++) {
				if (miiphy_write(devname, addr, reg, data)) {
					mii_err(addr, reg, 1);
					rcode = 1;
				}
			}
		}
	} else if (op[0] == 'm') {
		for (addr = addrlo; addr <= addrhi; addr++) {
			for (reg = reglo; reg <= reghi; reg++) {
				unsigned short val = 0;

				if (miiphy_read(devname, addr, reg, &val)) {
					mii_err(addr, reg, 0);
					rcode = 1;
					continue;
				}
					val = (val & ~mask) | (data & mask);
				if (miiphy_write(devname, addr, reg, val)) {
					mii_err(addr, reg, 1);
						rcode = 1;
					}
				}
			}
	} else if (strncmp(op, "du", 2) == 0) {
		ushort regs[MII_STAT1000 + 1];  /* Last reg is 0x0a */
		int ok = 1;
<<<<<<< HEAD

		if ((reglo > 5) || (reghi > 5)) {
			printf(
				"The mii dump command only formats the "
				"standard MII registers, 0-5.\n");
=======
		if (reglo > MII_STAT1000 || reghi > MII_STAT1000) {
			printf("The MII dump command only formats the standard MII registers, 0-5, 9-a.\n");
>>>>>>> 412eca96
			return 1;
		}
		for (addr = addrlo; addr <= addrhi; addr++) {
			for (reg = reglo; reg <= reghi; reg++) {
				if (miiphy_read(devname, addr, reg,
<<<<<<< HEAD
						&regs[reg])) {
					mii_err(addr, reg, 0);
=======
						&regs[reg - reglo]) != 0) {
>>>>>>> 412eca96
					ok = 0;
					rcode = 1;
				}
			}
			if (ok)
				MII_dump(regs, reglo, reghi);
			printf("\n");
		}
	} else {
		return CMD_RET_USAGE;
	}

	return rcode;
}

/***************************************************/

U_BOOT_CMD(
	mii, 6, 1, do_mii,
	"MII utility commands",
	"device                            - list available devices\n"
	"mii device <devname>                  - set current device\n"
	"mii info   <addr>                     - display MII PHY info\n"
	"mii read   <addr> <reg>               - read  MII PHY <addr> register <reg>\n"
	"mii write  <addr> <reg> <data>        - write MII PHY <addr> register <reg>\n"
	"mii modify <addr> <reg> <data> <mask> - modify MII PHY <addr> register <reg>\n"
	"                                        updating bits identified in <mask>\n"
	"mii dump   <addr> <reg>               - pretty-print <addr> <reg> (0-5 only)\n"
	"Addr and/or reg may be ranges, e.g. 2-7."
);<|MERGE_RESOLUTION|>--- conflicted
+++ resolved
@@ -144,7 +144,7 @@
 	const MII_reg_desc_t *prd);
 
 static bool special_field(ushort regno, const MII_field_desc_t *pdesc,
-			  ushort regval);
+	ushort regval);
 
 static void MII_dump(const ushort *regvals, uchar reglo, uchar reghi)
 {
@@ -209,7 +209,7 @@
 */
 
 static bool special_field(ushort regno, const MII_field_desc_t *pdesc,
-			  ushort regval)
+	ushort regval)
 {
 	const ushort sel_bits = (regval >> pdesc->lo) & pdesc->mask;
 
@@ -235,7 +235,7 @@
 		dump_field(pdesc, regval);
 		printf(" = %s",
 		       sel_bits == PHY_ANLPAR_PSB_802_3 ? "IEEE 802.3 CSMA/CD" :
-		       sel_bits == PHY_ANLPAR_PSB_802_9 ?
+			sel_bits == PHY_ANLPAR_PSB_802_9 ?
 		       "IEEE 802.9 ISLAN-16T" : "???");
 		return 1;
 	}
@@ -244,7 +244,7 @@
 		dump_field(pdesc, regval);
 		printf(" = %s",
 		       sel_bits == PHY_ANLPAR_PSB_802_3 ? "IEEE 802.3 CSMA/CD" :
-		       sel_bits == PHY_ANLPAR_PSB_802_9 ?
+			sel_bits == PHY_ANLPAR_PSB_802_9 ?
 		       "IEEE 802.9 ISLAN-16T" : "???");
 		return 1;
 	}
@@ -301,14 +301,14 @@
 		return 0;
 	}
 
-	if (argc >= 3)
-		extract_range(argv[2], &addrlo, &addrhi);
-	if (argc >= 4)
-		extract_range(argv[3], &reglo, &reghi);
-	if (argc >= 5)
-		data = simple_strtoul(argv[4], NULL, 16);
-	if (argc >= 6)
-		mask = simple_strtoul(argv[5], NULL, 16);
+		if (argc >= 3)
+			extract_range(argv[2], &addrlo, &addrhi);
+		if (argc >= 4)
+			extract_range(argv[3], &reglo, &reghi);
+		if (argc >= 5)
+			data = simple_strtoul(argv[4], NULL, 16);
+		if (argc >= 6)
+			mask = simple_strtoul(argv[5], NULL, 16);
 	if (addrhi > 31) {
 		printf("Incorrect PHY address (0-31)\n");
 		return CMD_RET_USAGE;
@@ -394,27 +394,15 @@
 	} else if (strncmp(op, "du", 2) == 0) {
 		ushort regs[MII_STAT1000 + 1];  /* Last reg is 0x0a */
 		int ok = 1;
-<<<<<<< HEAD
-
-		if ((reglo > 5) || (reghi > 5)) {
-			printf(
-				"The mii dump command only formats the "
-				"standard MII registers, 0-5.\n");
-=======
 		if (reglo > MII_STAT1000 || reghi > MII_STAT1000) {
 			printf("The MII dump command only formats the standard MII registers, 0-5, 9-a.\n");
->>>>>>> 412eca96
 			return 1;
 		}
 		for (addr = addrlo; addr <= addrhi; addr++) {
 			for (reg = reglo; reg <= reghi; reg++) {
 				if (miiphy_read(devname, addr, reg,
-<<<<<<< HEAD
-						&regs[reg])) {
+						&regs[reg - reglo]) != 0) {
 					mii_err(addr, reg, 0);
-=======
-						&regs[reg - reglo]) != 0) {
->>>>>>> 412eca96
 					ok = 0;
 					rcode = 1;
 				}
