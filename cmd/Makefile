--- conflicted
+++ resolved
@@ -178,8 +178,6 @@
 
 # Handle F&S images, e.g. NBoot
 obj-$(CONFIG_CMD_FSIMAGE) += fsimage.o
-<<<<<<< HEAD
-=======
 obj-$(CONFIG_CMD_FSIMAGE_IMX6) += fsimage_imx6.o
 
 # Extended LCD support (F&S)
@@ -188,7 +186,6 @@
 obj-$(CONFIG_CMD_CMAP) += cmap.o
 obj-$(CONFIG_CMD_DRAW) += draw.o
 obj-$(CONFIG_CMD_ADRAW) += draw.o
->>>>>>> 317cbf64
 
 obj-$(CONFIG_CMD_BLOB) += blob.o
 
