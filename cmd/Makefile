#
# (C) Copyright 2004-2006
# Wolfgang Denk, DENX Software Engineering, wd@denx.de.
#
# SPDX-License-Identifier:	GPL-2.0+
#

ifndef CONFIG_SPL_BUILD
# core command
obj-y += boot.o
obj-$(CONFIG_CMD_BOOTM) += bootm.o
obj-y += help.o
obj-y += version.o

# command
obj-$(CONFIG_CMD_AES) += aes.o
obj-$(CONFIG_CMD_AMBAPP) += ambapp.o
obj-$(CONFIG_CMD_ARMFLASH) += armflash.o
obj-$(CONFIG_SOURCE) += source.o
obj-$(CONFIG_CMD_SOURCE) += source.o
obj-$(CONFIG_CMD_BDI) += bdinfo.o
obj-$(CONFIG_CMD_BEDBUG) += bedbug.o
obj-$(CONFIG_CMD_BLINK) += blink.o
obj-$(CONFIG_CMD_BLOCK_CACHE) += blkcache.o
obj-$(CONFIG_CMD_BMP) += bmp.o
obj-$(CONFIG_CMD_BOOTEFI) += bootefi.o
obj-$(CONFIG_CMD_BOOTMENU) += bootmenu.o
obj-$(CONFIG_CMD_BOOTLDR) += bootldr.o
obj-$(CONFIG_CMD_BOOTSTAGE) += bootstage.o
obj-$(CONFIG_CMD_CACHE) += cache.o
obj-$(CONFIG_CMD_CBFS) += cbfs.o
obj-$(CONFIG_CMD_CLK) += clk.o
obj-$(CONFIG_CMD_CONSOLE) += console.o
obj-$(CONFIG_CMD_CPLBINFO) += cplbinfo.o
obj-$(CONFIG_CMD_CPU) += cpu.o
obj-$(CONFIG_DATAFLASH_MMC_SELECT) += dataflash_mmc_mux.o
obj-$(CONFIG_CMD_DATE) += date.o
obj-$(CONFIG_CMD_DEMO) += demo.o
obj-$(CONFIG_CMD_SOUND) += sound.o
ifdef CONFIG_4xx
obj-$(CONFIG_CMD_SETGETDCR) += dcr.o
endif
ifdef CONFIG_POST
obj-$(CONFIG_CMD_DIAG) += diag.o
endif
obj-$(CONFIG_CMD_DISPLAY) += display.o
obj-$(CONFIG_CMD_DTT) += dtt.o
obj-$(CONFIG_CMD_ECHO) += echo.o
obj-$(CONFIG_ENV_IS_IN_EEPROM) += eeprom.o
obj-$(CONFIG_CMD_EEPROM) += eeprom.o
obj-$(CONFIG_EFI_STUB) += efi.o
obj-$(CONFIG_CMD_ELF) += elf.o
obj-$(CONFIG_HUSH_PARSER) += exit.o
obj-$(CONFIG_CMD_EXT4) += ext4.o
obj-$(CONFIG_CMD_EXT2) += ext2.o
obj-$(CONFIG_CMD_FAT) += fat.o
obj-$(CONFIG_CMD_FDC) += fdc.o
obj-$(CONFIG_CMD_FDT) += fdt.o
obj-$(CONFIG_CMD_FITUPD) += fitupd.o
obj-$(CONFIG_CMD_FLASH) += flash.o
ifdef CONFIG_FPGA
obj-$(CONFIG_CMD_FPGA) += fpga.o
endif
obj-$(CONFIG_CMD_FPGAD) += fpgad.o
obj-$(CONFIG_CMD_FS_GENERIC) += fs.o
obj-$(CONFIG_CMD_FUSE) += fuse.o
obj-$(CONFIG_CMD_GETTIME) += gettime.o
obj-$(CONFIG_CMD_GPIO) += gpio.o
obj-$(CONFIG_CMD_I2C) += i2c.o
obj-$(CONFIG_CMD_IOTRACE) += iotrace.o
obj-$(CONFIG_CMD_HASH) += hash.o
obj-$(CONFIG_CMD_IDE) += ide.o
obj-$(CONFIG_CMD_IMMAP) += immap.o
obj-$(CONFIG_CMD_INI) += ini.o
obj-$(CONFIG_CMD_IRQ) += irq.o
obj-$(CONFIG_CMD_ITEST) += itest.o
obj-$(CONFIG_CMD_JFFS2) += jffs2.o
obj-$(CONFIG_CMD_CRAMFS) += cramfs.o
obj-$(CONFIG_CMD_LDRINFO) += ldrinfo.o
obj-$(CONFIG_CMD_LED) += led.o
obj-$(CONFIG_CMD_LICENSE) += license.o
obj-$(CONFIG_CMD_LOADS) += load.o
obj-$(CONFIG_CMD_LOADB) += load.o
obj-$(CONFIG_LOGBUFFER) += log.o
obj-$(CONFIG_ID_EEPROM) += mac.o
obj-$(CONFIG_CMD_MD5SUM) += md5sum.o
obj-$(CONFIG_CMD_MEMORY) += mem.o
obj-$(CONFIG_CMD_IO) += io.o
obj-$(CONFIG_CMD_MFSL) += mfsl.o
obj-$(CONFIG_CMD_MII) += mii.o
ifdef CONFIG_PHYLIB
obj-$(CONFIG_CMD_MII) += mdio.o
endif
obj-$(CONFIG_CMD_MISC) += misc.o
obj-$(CONFIG_CMD_MMC) += mmc.o
obj-$(CONFIG_CMD_MMC_SPI) += mmc_spi.o
obj-$(CONFIG_MP) += mp.o
obj-$(CONFIG_CMD_MTDPARTS) += mtdparts.o
obj-$(CONFIG_CMD_NAND) += nand.o
obj-$(CONFIG_CMD_NET) += net.o
obj-$(CONFIG_CMD_ONENAND) += onenand.o
obj-$(CONFIG_CMD_OTP) += otp.o
obj-$(CONFIG_CMD_PART) += part.o
ifdef CONFIG_PCI
obj-$(CONFIG_CMD_PCI) += pci.o
endif
obj-y += pcmcia.o
obj-$(CONFIG_CMD_PORTIO) += portio.o
obj-$(CONFIG_CMD_PXE) += pxe.o
obj-$(CONFIG_CMD_QFW) += qfw.o
obj-$(CONFIG_CMD_READ) += read.o
obj-$(CONFIG_CMD_REGINFO) += reginfo.o
obj-$(CONFIG_CMD_REISER) += reiser.o
obj-$(CONFIG_CMD_REMOTEPROC) += remoteproc.o
obj-$(CONFIG_SANDBOX) += host.o
obj-$(CONFIG_CMD_SATA) += sata.o
obj-$(CONFIG_CMD_SF) += sf.o
obj-$(CONFIG_SCSI) += scsi.o
obj-$(CONFIG_CMD_SHA1SUM) += sha1sum.o
obj-$(CONFIG_CMD_SETEXPR) += setexpr.o
obj-$(CONFIG_CMD_SOFTSWITCH) += softswitch.o
obj-$(CONFIG_CMD_SPI) += spi.o
obj-$(CONFIG_CMD_SPIBOOTLDR) += spibootldr.o
obj-$(CONFIG_CMD_STRINGS) += strings.o
obj-$(CONFIG_CMD_TERMINAL) += terminal.o
obj-$(CONFIG_CMD_TIME) += time.o
obj-$(CONFIG_CMD_TRACE) += trace.o
obj-$(CONFIG_HUSH_PARSER) += test.o
obj-$(CONFIG_CMD_TPM) += tpm.o
obj-$(CONFIG_CMD_TPM_TEST) += tpm_test.o
obj-$(CONFIG_CMD_TSI148) += tsi148.o
obj-$(CONFIG_CMD_UBI) += ubi.o
obj-$(CONFIG_CMD_UBIFS) += ubifs.o
obj-$(CONFIG_CMD_UNIVERSE) += universe.o
obj-$(CONFIG_CMD_UNZIP) += unzip.o
obj-$(CONFIG_CMD_UPDATE) += update.o
ifdef CONFIG_LZMA
obj-$(CONFIG_CMD_LZMADEC) += lzmadec.o
endif

obj-$(CONFIG_CMD_USB) += usb.o
obj-$(CONFIG_CMD_FASTBOOT) += fastboot.o
obj-$(CONFIG_CMD_FS_UUID) += fs_uuid.o

obj-$(CONFIG_CMD_USB_MASS_STORAGE) += usb_mass_storage.o
obj-$(CONFIG_CMD_THOR_DOWNLOAD) += thordown.o
obj-$(CONFIG_CMD_XIMG) += ximg.o
obj-$(CONFIG_YAFFS2) += yaffs2.o
obj-$(CONFIG_CMD_SPL) += spl.o
obj-$(CONFIG_CMD_ZIP) += zip.o
obj-$(CONFIG_CMD_ZFS) += zfs.o

obj-$(CONFIG_CMD_DFU) += dfu.o
obj-$(CONFIG_CMD_GPT) += gpt.o
obj-$(CONFIG_CMD_ETHSW) += ethsw.o

# Power
obj-$(CONFIG_CMD_PMIC) += pmic.o
obj-$(CONFIG_CMD_REGULATOR) += regulator.o
endif # !CONFIG_SPL_BUILD

<<<<<<< HEAD
# Extended LCD support (F&S)
obj-$(CONFIG_CMD_LCD) += lcd.o
obj-$(CONFIG_CMD_WIN) += win.o
obj-$(CONFIG_CMD_CMAP) += cmap.o
obj-$(CONFIG_CMD_DRAW) += draw.o
obj-$(CONFIG_CMD_ADRAW) += draw.o

ifdef CONFIG_SPL_BUILD
ifdef CONFIG_SPL_SATA_SUPPORT
obj-$(CONFIG_CMD_SCSI) += scsi.o
endif
endif # CONFIG_SPL_BUILD

=======
>>>>>>> 81067b2b
obj-$(CONFIG_CMD_BLOB) += blob.o

# core command
obj-y += nvedit.o
obj-y += disk.o<|MERGE_RESOLUTION|>--- conflicted
+++ resolved
@@ -159,7 +159,6 @@
 obj-$(CONFIG_CMD_REGULATOR) += regulator.o
 endif # !CONFIG_SPL_BUILD
 
-<<<<<<< HEAD
 # Extended LCD support (F&S)
 obj-$(CONFIG_CMD_LCD) += lcd.o
 obj-$(CONFIG_CMD_WIN) += win.o
@@ -167,14 +166,6 @@
 obj-$(CONFIG_CMD_DRAW) += draw.o
 obj-$(CONFIG_CMD_ADRAW) += draw.o
 
-ifdef CONFIG_SPL_BUILD
-ifdef CONFIG_SPL_SATA_SUPPORT
-obj-$(CONFIG_CMD_SCSI) += scsi.o
-endif
-endif # CONFIG_SPL_BUILD
-
-=======
->>>>>>> 81067b2b
 obj-$(CONFIG_CMD_BLOB) += blob.o
 
 # core command
