// SPDX-License-Identifier: GPL-2.0+
/*
 * (C) Copyright 2000-2009
 * Wolfgang Denk, DENX Software Engineering, wd@denx.de.
 */

#include <common.h>
#include <bootm.h>
#include <command.h>
#include <image.h>
#include <irq_func.h>
#include <lmb.h>
#include <linux/compiler.h>

int __weak bootz_setup(ulong image, ulong *start, ulong *end)
{
	/* Please define bootz_setup() for your platform */

	puts("Your platform's zImage format isn't supported yet!\n");
	return -1;
}

/*
 * zImage booting support
 */
static int bootz_start(cmd_tbl_t *cmdtp, int flag, int argc,
			char * const argv[], bootm_headers_t *images)
{
	int ret;
	ulong zi_start, zi_end;

	ret = do_bootm_states(cmdtp, flag, argc, argv, BOOTM_STATE_START,
			      images, 1);

	/* Setup Linux kernel zImage entry point */
	if (!argc) {
<<<<<<< HEAD
		images->ep = get_loadaddr();
		debug("*  kernel: default image load address = 0x%08lx\n",
				images->ep);
=======
		images->ep = image_load_addr;
		debug("*  kernel: default image load address = 0x%08lx\n",
				image_load_addr);
>>>>>>> 0ea138a2
	} else {
		images->ep = simple_strtoul(argv[0], NULL, 16);
		debug("*  kernel: cmdline image address = 0x%08lx\n",
			images->ep);
	}

	ret = bootz_setup(images->ep, &zi_start, &zi_end);
	if (ret != 0)
		return 1;

	lmb_reserve(&images->lmb, images->ep, zi_end - zi_start);

	/*
	 * Handle the BOOTM_STATE_FINDOTHER state ourselves as we do not
	 * have a header that provide this informaiton.
	 */
	if (bootm_find_images(flag, argc, argv))
		return 1;

#ifdef CONFIG_IMX_HAB
	extern int authenticate_image(
			uint32_t ddr_start, uint32_t raw_image_size);
	if (authenticate_image(images->ep, zi_end - zi_start) != 0) {
		printf("Authenticate zImage Fail, Please check\n");
		return 1;
	}
#endif
	return 0;
}

int do_bootz(cmd_tbl_t *cmdtp, int flag, int argc, char * const argv[])
{
	int ret;

	/* Consume 'bootz' */
	argc--; argv++;

	if (bootz_start(cmdtp, flag, argc, argv, &images))
		return 1;

	/*
	 * We are doing the BOOTM_STATE_LOADOS state ourselves, so must
	 * disable interrupts ourselves
	 */
	bootm_disable_interrupts();

	images.os.os = IH_OS_LINUX;
	ret = do_bootm_states(cmdtp, flag, argc, argv,
#ifdef CONFIG_SYS_BOOT_RAMDISK_HIGH
			      BOOTM_STATE_RAMDISK |
#endif
			      BOOTM_STATE_OS_PREP | BOOTM_STATE_OS_FAKE_GO |
			      BOOTM_STATE_OS_GO,
			      &images, 1);

	return ret;
}

#ifdef CONFIG_SYS_LONGHELP
static char bootz_help_text[] =
	"[addr [initrd[:size]] [fdt]]\n"
	"    - boot Linux zImage stored in memory\n"
	"\tThe argument 'initrd' is optional and specifies the address\n"
	"\tof the initrd in memory. The optional argument ':size' allows\n"
	"\tspecifying the size of RAW initrd.\n"
#if defined(CONFIG_OF_LIBFDT)
	"\tWhen booting a Linux kernel which requires a flat device-tree\n"
	"\ta third argument is required which is the address of the\n"
	"\tdevice-tree blob. To boot that kernel without an initrd image,\n"
	"\tuse a '-' for the second argument. If you do not pass a third\n"
	"\targument, a bd_info struct will be passed instead\n"
#endif
	"";
#endif

U_BOOT_CMD(
	bootz,	CONFIG_SYS_MAXARGS,	1,	do_bootz,
	"boot Linux zImage image from memory", bootz_help_text
);<|MERGE_RESOLUTION|>--- conflicted
+++ resolved
@@ -34,15 +34,9 @@
 
 	/* Setup Linux kernel zImage entry point */
 	if (!argc) {
-<<<<<<< HEAD
 		images->ep = get_loadaddr();
 		debug("*  kernel: default image load address = 0x%08lx\n",
 				images->ep);
-=======
-		images->ep = image_load_addr;
-		debug("*  kernel: default image load address = 0x%08lx\n",
-				image_load_addr);
->>>>>>> 0ea138a2
 	} else {
 		images->ep = simple_strtoul(argv[0], NULL, 16);
 		debug("*  kernel: cmdline image address = 0x%08lx\n",
