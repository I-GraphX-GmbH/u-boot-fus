/*
 * Copyright (c) 2017 Google, Inc
 * Written by Simon Glass <sjg@chromium.org>
 *
<<<<<<< HEAD
 * (C) Copyright 2014
 * F&S Elektronik Systeme GmbH <keller@fs-net.d>
 *
 * Based on cmd_led.c patch from:
 * http://www.mail-archive.com/u-boot@lists.denx.de/msg06873.html
 * (C) Copyright 2008
 * Ulf Samuelsson <ulf.samuelsson@atmel.com>
 *
 * SPDX-License-Identifier:	GPL-2.0+
=======
 * SPDX-License-Identifier:     GPL-2.0+
>>>>>>> ef799645
 */

#include <common.h>
#include <command.h>
#include <dm.h>
#include <led.h>
#include <dm/uclass-internal.h>

#define LED_TOGGLE LEDST_COUNT

<<<<<<< HEAD
/************************************************************************
 * Coloured LED functionality
 ************************************************************************
 * May be supplied by boards if desired
 */
static inline void __coloured_LED_init(void) {}
void coloured_LED_init(void)
	__attribute__((weak, alias("__coloured_LED_init")));

#define led_function_group(led, bit)		\
static void led ## _off(void)			\
{						\
	__led_set(bit, 0);			\
}						\
static void led ## _on(void)			\
{						\
	__led_set(bit, 1);			\
}						\
static void led ## _toggle(void)		\
{						\
	__led_toggle(bit);			\
}						\

#ifdef CONFIG_LED_STATUS_BIT
led_function_group(led0, CONFIG_LED_STATUS_BIT)
#endif
#ifdef CONFIG_LED_STATUS_BIT1
led_function_group(led1, CONFIG_LED_STATUS_BIT1)
#endif
#ifdef CONFIG_LED_STATUS_BIT2
led_function_group(led2, CONFIG_LED_STATUS_BIT2)
#endif
#ifdef CONFIG_LED_STATUS_BIT3
led_function_group(led3, CONFIG_LED_STATUS_BIT3)
#endif
#ifdef CONFIG_LED_STATUS_BIT4
led_function_group(led4, CONFIG_LED_STATUS_BIT4)
#endif
#ifdef CONFIG_LED_STATUS_BIT5
led_function_group(led5, CONFIG_LED_STATUS_BIT5)
#endif

static const led_tbl_t led_commands[] = {
#ifdef CONFIG_LED_STATUS_BOARD_SPECIFIC
#ifdef CONFIG_LED_STATUS0
	{ "0", CONFIG_LED_STATUS_BIT, led0_off, led0_on, led0_toggle },
#endif
#ifdef CONFIG_LED_STATUS1
	{ "1", CONFIG_LED_STATUS_BIT1, led1_off, led1_on, led1_toggle },
#endif
#ifdef CONFIG_LED_STATUS2
	{ "2", CONFIG_LED_STATUS_BIT2, led2_off, led2_on, led2_toggle },
#endif
#ifdef CONFIG_LED_STATUS3
	{ "3", CONFIG_LED_STATUS_BIT3, led3_off, led3_on, led3_toggle },
#endif
#ifdef CONFIG_LED_STATUS4
	{ "4", CONFIG_LED_STATUS_BIT4, led4_off, led4_on, led4_toggle },
#endif
#ifdef CONFIG_LED_STATUS5
	{ "5", CONFIG_LED_STATUS_BIT5, led5_off, led5_on, led5_toggle },
#endif
#endif
#ifdef CONFIG_LED_STATUS_GREEN
	{ "green", CONFIG_LED_STATUS_GREEN, green_led_off, green_led_on, NULL },
#endif
#ifdef CONFIG_LED_STATUS_YELLOW
	{ "yellow", CONFIG_LED_STATUS_YELLOW, yellow_led_off, yellow_led_on,
	  NULL },
#endif
#ifdef CONFIG_LED_STATUS_RED
	{ "red", CONFIG_LED_STATUS_RED, red_led_off, red_led_on, NULL },
#endif
#ifdef CONFIG_LED_STATUS_BLUE
	{ "blue", CONFIG_LED_STATUS_BLUE, blue_led_off, blue_led_on, NULL },
#endif
};

#define LED_OFF		0
#define LED_ON		1
#define LED_TOGGLE	2
#define LED_BLINK       4

static int led_state[ARRAY_SIZE(led_commands)];

static void led_toggle(const struct led_tbl_s *led_command, int led)
{
	if (led_command->toggle)
		led_command->toggle();
	else {
		led_state[led] ^= LED_ON;
		if (led_state[led] & LED_ON)
			led_command->on();
		else
			led_command->off();
	}
}

#ifdef CONFIG_CMD_BLINK
/* Interrupt service routine for blinking the LEDs, must not block */
static void led_blink_callback(void *data)
{
	int led;

	for (led = 0; led < ARRAY_SIZE(led_commands); led++) {
		if (led_state[led] & LED_BLINK)
			led_toggle(&led_commands[led], led);
	}
=======
static const char *const state_label[] = {
	[LEDST_OFF]	= "off",
	[LEDST_ON]	= "on",
	[LEDST_TOGGLE]	= "toggle",
#ifdef CONFIG_LED_BLINK
	[LEDST_BLINK]	= "blink",
#endif
};

enum led_state_t get_led_cmd(char *var)
{
	int i;

	for (i = 0; i < LEDST_COUNT; i++) {
		if (!strncmp(var, state_label[i], strlen(var)))
			return i;
	}

	return -1;
}

static int show_led_state(struct udevice *dev)
{
	int ret;

	ret = led_get_state(dev);
	if (ret >= LEDST_COUNT)
		ret = -EINVAL;
	if (ret >= 0)
		printf("%s\n", state_label[ret]);

	return ret;
}

static int list_leds(void)
{
	struct udevice *dev;
	int ret;

	for (uclass_find_first_device(UCLASS_LED, &dev);
	     dev;
	     uclass_find_next_device(&dev)) {
		struct led_uc_plat *plat = dev_get_uclass_platdata(dev);

		if (!plat->label)
			continue;
		printf("%-15s ", plat->label);
		if (device_active(dev)) {
			ret = show_led_state(dev);
			if (ret < 0)
				printf("Error %d\n", ret);
		} else {
			printf("<inactive>\n");
		}
	}

	return 0;
>>>>>>> ef799645
}
#endif

int do_led(cmd_tbl_t *cmdtp, int flag, int argc, char * const argv[])
{
<<<<<<< HEAD
	int led, match = 0;
	int cmd;
#ifdef CONFIG_CMD_BLINK
	static int have_blink;
	int need_blink = 0;
#endif

	/* Validate arguments */
	if (argc != 3)
=======
	enum led_state_t cmd;
	const char *led_label;
	struct udevice *dev;
#ifdef CONFIG_LED_BLINK
	int freq_ms = 0;
#endif
	int ret;

	/* Validate arguments */
	if (argc < 2)
>>>>>>> ef799645
		return CMD_RET_USAGE;
	led_label = argv[1];
	if (*led_label == 'l')
		return list_leds();

<<<<<<< HEAD
	if (strcmp(argv[2], "off") == 0)
		cmd = LED_OFF;
	else if (strcmp(argv[2], "on") == 0)
		cmd = LED_ON;
	else if (strcmp(argv[2], "toggle") == 0)
		cmd = LED_TOGGLE;
#ifdef CONFIG_CMD_BLINK
	else if (strcmp(argv[2], "blink") == 0)
		cmd = LED_BLINK;
#endif
	else
		return CMD_RET_USAGE;

	/* Handle LED action */
	for (led = 0; led < ARRAY_SIZE(led_commands); led++) {
		const struct led_tbl_s *led_command = &led_commands[led];

		if ((strcmp("all", argv[1]) == 0) ||
		    (strcmp(led_command->string, argv[1]) == 0)) {
			match = 1;
			switch (cmd) {
			case LED_OFF:
				led_state[led] = cmd;
				if (led_command->off)
					led_command->off();
				break;
			case LED_ON:
				led_state[led] = cmd;
				if (led_command->on)
					led_command->on();
				break;
			case LED_TOGGLE:
				led_state[led] &= LED_ON;
				led_toggle(led_command, led);
				break;
#ifdef CONFIG_CMD_BLINK
			case LED_BLINK:
				led_state[led] |= LED_BLINK;
				break;
#endif
			}
		}
#ifdef CONFIG_CMD_BLINK
		need_blink |= led_state[led] & LED_BLINK;
#endif
	}

	/* If we ran out of matches, print Usage */
	if (!match)
		return CMD_RET_USAGE;

#ifdef CONFIG_CMD_BLINK
	/* If there was at least one blinking LED, activate the (interrupt
	   based) blink timer with the requested rate; otherweise deactivate
	   the blink timer */
	if (need_blink != have_blink) {
		have_blink = need_blink;
		if (need_blink)
			add_blink_callback(led_blink_callback, NULL);
		else
			remove_blink_callback(led_blink_callback);
=======
	cmd = argc > 2 ? get_led_cmd(argv[2]) : LEDST_COUNT;
	if (cmd < 0)
		return CMD_RET_USAGE;
#ifdef CONFIG_LED_BLINK
	if (cmd == LEDST_BLINK) {
		if (argc < 4)
			return CMD_RET_USAGE;
		freq_ms = simple_strtoul(argv[3], NULL, 10);
	}
#endif
	ret = led_get_by_label(led_label, &dev);
	if (ret) {
		printf("LED '%s' not found (err=%d)\n", led_label, ret);
		return CMD_RET_FAILURE;
	}
	switch (cmd) {
	case LEDST_OFF:
	case LEDST_ON:
	case LEDST_TOGGLE:
		ret = led_set_state(dev, cmd);
		break;
#ifdef CONFIG_LED_BLINK
	case LEDST_BLINK:
		ret = led_set_period(dev, freq_ms);
		if (!ret)
			ret = led_set_state(dev, LEDST_BLINK);
		break;
#endif
	case LEDST_COUNT:
		printf("LED '%s': ", led_label);
		ret = show_led_state(dev);
		break;
	}
	if (ret < 0) {
		printf("LED '%s' operation failed (err=%d)\n", led_label, ret);
		return CMD_RET_FAILURE;
>>>>>>> ef799645
	}
#endif

	return 0;
}

#ifdef CONFIG_LED_BLINK
#define BLINK "|blink [blink-freq in ms]"
#else
#define BLINK ""
#endif

U_BOOT_CMD(
	led, 4, 1, do_led,
<<<<<<< HEAD
	"["
#ifdef CONFIG_LED_STATUS_BOARD_SPECIFIC
#ifdef CONFIG_LED_STATUS0
	"0|"
#endif
#ifdef CONFIG_LED_STATUS1
	"1|"
#endif
#ifdef CONFIG_LED_STATUS2
	"2|"
#endif
#ifdef CONFIG_LED_STATUS3
	"3|"
#endif
#ifdef CONFIG_LED_STATUS4
	"4|"
#endif
#ifdef CONFIG_LED_STATUS5
	"5|"
#endif
#endif
#ifdef CONFIG_LED_STATUS_GREEN
	"green|"
#endif
#ifdef CONFIG_LED_STATUS_YELLOW
	"yellow|"
#endif
#ifdef CONFIG_LED_STATUS_RED
	"red|"
#endif
#ifdef CONFIG_LED_STATUS_BLUE
	"blue|"
#endif
	"all] [on|off|toggle"
#ifdef CONFIG_CMD_BLINK
	"|blink"
#endif
	"]",
	"[led_name] [on|off|toggle"
#ifdef CONFIG_CMD_BLINK
	"|blink"
#endif
	"] sets or clears led(s)"
=======
	"manage LEDs",
	"<led_label> on|off|toggle" BLINK "\tChange LED state\n"
	"led [<led_label>\tGet LED state\n"
	"led list\t\tshow a list of LEDs"
>>>>>>> ef799645
);<|MERGE_RESOLUTION|>--- conflicted
+++ resolved
@@ -2,19 +2,7 @@
  * Copyright (c) 2017 Google, Inc
  * Written by Simon Glass <sjg@chromium.org>
  *
-<<<<<<< HEAD
- * (C) Copyright 2014
- * F&S Elektronik Systeme GmbH <keller@fs-net.d>
- *
- * Based on cmd_led.c patch from:
- * http://www.mail-archive.com/u-boot@lists.denx.de/msg06873.html
- * (C) Copyright 2008
- * Ulf Samuelsson <ulf.samuelsson@atmel.com>
- *
- * SPDX-License-Identifier:	GPL-2.0+
-=======
  * SPDX-License-Identifier:     GPL-2.0+
->>>>>>> ef799645
  */
 
 #include <common.h>
@@ -25,116 +13,6 @@
 
 #define LED_TOGGLE LEDST_COUNT
 
-<<<<<<< HEAD
-/************************************************************************
- * Coloured LED functionality
- ************************************************************************
- * May be supplied by boards if desired
- */
-static inline void __coloured_LED_init(void) {}
-void coloured_LED_init(void)
-	__attribute__((weak, alias("__coloured_LED_init")));
-
-#define led_function_group(led, bit)		\
-static void led ## _off(void)			\
-{						\
-	__led_set(bit, 0);			\
-}						\
-static void led ## _on(void)			\
-{						\
-	__led_set(bit, 1);			\
-}						\
-static void led ## _toggle(void)		\
-{						\
-	__led_toggle(bit);			\
-}						\
-
-#ifdef CONFIG_LED_STATUS_BIT
-led_function_group(led0, CONFIG_LED_STATUS_BIT)
-#endif
-#ifdef CONFIG_LED_STATUS_BIT1
-led_function_group(led1, CONFIG_LED_STATUS_BIT1)
-#endif
-#ifdef CONFIG_LED_STATUS_BIT2
-led_function_group(led2, CONFIG_LED_STATUS_BIT2)
-#endif
-#ifdef CONFIG_LED_STATUS_BIT3
-led_function_group(led3, CONFIG_LED_STATUS_BIT3)
-#endif
-#ifdef CONFIG_LED_STATUS_BIT4
-led_function_group(led4, CONFIG_LED_STATUS_BIT4)
-#endif
-#ifdef CONFIG_LED_STATUS_BIT5
-led_function_group(led5, CONFIG_LED_STATUS_BIT5)
-#endif
-
-static const led_tbl_t led_commands[] = {
-#ifdef CONFIG_LED_STATUS_BOARD_SPECIFIC
-#ifdef CONFIG_LED_STATUS0
-	{ "0", CONFIG_LED_STATUS_BIT, led0_off, led0_on, led0_toggle },
-#endif
-#ifdef CONFIG_LED_STATUS1
-	{ "1", CONFIG_LED_STATUS_BIT1, led1_off, led1_on, led1_toggle },
-#endif
-#ifdef CONFIG_LED_STATUS2
-	{ "2", CONFIG_LED_STATUS_BIT2, led2_off, led2_on, led2_toggle },
-#endif
-#ifdef CONFIG_LED_STATUS3
-	{ "3", CONFIG_LED_STATUS_BIT3, led3_off, led3_on, led3_toggle },
-#endif
-#ifdef CONFIG_LED_STATUS4
-	{ "4", CONFIG_LED_STATUS_BIT4, led4_off, led4_on, led4_toggle },
-#endif
-#ifdef CONFIG_LED_STATUS5
-	{ "5", CONFIG_LED_STATUS_BIT5, led5_off, led5_on, led5_toggle },
-#endif
-#endif
-#ifdef CONFIG_LED_STATUS_GREEN
-	{ "green", CONFIG_LED_STATUS_GREEN, green_led_off, green_led_on, NULL },
-#endif
-#ifdef CONFIG_LED_STATUS_YELLOW
-	{ "yellow", CONFIG_LED_STATUS_YELLOW, yellow_led_off, yellow_led_on,
-	  NULL },
-#endif
-#ifdef CONFIG_LED_STATUS_RED
-	{ "red", CONFIG_LED_STATUS_RED, red_led_off, red_led_on, NULL },
-#endif
-#ifdef CONFIG_LED_STATUS_BLUE
-	{ "blue", CONFIG_LED_STATUS_BLUE, blue_led_off, blue_led_on, NULL },
-#endif
-};
-
-#define LED_OFF		0
-#define LED_ON		1
-#define LED_TOGGLE	2
-#define LED_BLINK       4
-
-static int led_state[ARRAY_SIZE(led_commands)];
-
-static void led_toggle(const struct led_tbl_s *led_command, int led)
-{
-	if (led_command->toggle)
-		led_command->toggle();
-	else {
-		led_state[led] ^= LED_ON;
-		if (led_state[led] & LED_ON)
-			led_command->on();
-		else
-			led_command->off();
-	}
-}
-
-#ifdef CONFIG_CMD_BLINK
-/* Interrupt service routine for blinking the LEDs, must not block */
-static void led_blink_callback(void *data)
-{
-	int led;
-
-	for (led = 0; led < ARRAY_SIZE(led_commands); led++) {
-		if (led_state[led] & LED_BLINK)
-			led_toggle(&led_commands[led], led);
-	}
-=======
 static const char *const state_label[] = {
 	[LEDST_OFF]	= "off",
 	[LEDST_ON]	= "on",
@@ -192,23 +70,10 @@
 	}
 
 	return 0;
->>>>>>> ef799645
 }
-#endif
 
 int do_led(cmd_tbl_t *cmdtp, int flag, int argc, char * const argv[])
 {
-<<<<<<< HEAD
-	int led, match = 0;
-	int cmd;
-#ifdef CONFIG_CMD_BLINK
-	static int have_blink;
-	int need_blink = 0;
-#endif
-
-	/* Validate arguments */
-	if (argc != 3)
-=======
 	enum led_state_t cmd;
 	const char *led_label;
 	struct udevice *dev;
@@ -219,75 +84,11 @@
 
 	/* Validate arguments */
 	if (argc < 2)
->>>>>>> ef799645
 		return CMD_RET_USAGE;
 	led_label = argv[1];
 	if (*led_label == 'l')
 		return list_leds();
 
-<<<<<<< HEAD
-	if (strcmp(argv[2], "off") == 0)
-		cmd = LED_OFF;
-	else if (strcmp(argv[2], "on") == 0)
-		cmd = LED_ON;
-	else if (strcmp(argv[2], "toggle") == 0)
-		cmd = LED_TOGGLE;
-#ifdef CONFIG_CMD_BLINK
-	else if (strcmp(argv[2], "blink") == 0)
-		cmd = LED_BLINK;
-#endif
-	else
-		return CMD_RET_USAGE;
-
-	/* Handle LED action */
-	for (led = 0; led < ARRAY_SIZE(led_commands); led++) {
-		const struct led_tbl_s *led_command = &led_commands[led];
-
-		if ((strcmp("all", argv[1]) == 0) ||
-		    (strcmp(led_command->string, argv[1]) == 0)) {
-			match = 1;
-			switch (cmd) {
-			case LED_OFF:
-				led_state[led] = cmd;
-				if (led_command->off)
-					led_command->off();
-				break;
-			case LED_ON:
-				led_state[led] = cmd;
-				if (led_command->on)
-					led_command->on();
-				break;
-			case LED_TOGGLE:
-				led_state[led] &= LED_ON;
-				led_toggle(led_command, led);
-				break;
-#ifdef CONFIG_CMD_BLINK
-			case LED_BLINK:
-				led_state[led] |= LED_BLINK;
-				break;
-#endif
-			}
-		}
-#ifdef CONFIG_CMD_BLINK
-		need_blink |= led_state[led] & LED_BLINK;
-#endif
-	}
-
-	/* If we ran out of matches, print Usage */
-	if (!match)
-		return CMD_RET_USAGE;
-
-#ifdef CONFIG_CMD_BLINK
-	/* If there was at least one blinking LED, activate the (interrupt
-	   based) blink timer with the requested rate; otherweise deactivate
-	   the blink timer */
-	if (need_blink != have_blink) {
-		have_blink = need_blink;
-		if (need_blink)
-			add_blink_callback(led_blink_callback, NULL);
-		else
-			remove_blink_callback(led_blink_callback);
-=======
 	cmd = argc > 2 ? get_led_cmd(argv[2]) : LEDST_COUNT;
 	if (cmd < 0)
 		return CMD_RET_USAGE;
@@ -324,9 +125,7 @@
 	if (ret < 0) {
 		printf("LED '%s' operation failed (err=%d)\n", led_label, ret);
 		return CMD_RET_FAILURE;
->>>>>>> ef799645
 	}
-#endif
 
 	return 0;
 }
@@ -339,54 +138,8 @@
 
 U_BOOT_CMD(
 	led, 4, 1, do_led,
-<<<<<<< HEAD
-	"["
-#ifdef CONFIG_LED_STATUS_BOARD_SPECIFIC
-#ifdef CONFIG_LED_STATUS0
-	"0|"
-#endif
-#ifdef CONFIG_LED_STATUS1
-	"1|"
-#endif
-#ifdef CONFIG_LED_STATUS2
-	"2|"
-#endif
-#ifdef CONFIG_LED_STATUS3
-	"3|"
-#endif
-#ifdef CONFIG_LED_STATUS4
-	"4|"
-#endif
-#ifdef CONFIG_LED_STATUS5
-	"5|"
-#endif
-#endif
-#ifdef CONFIG_LED_STATUS_GREEN
-	"green|"
-#endif
-#ifdef CONFIG_LED_STATUS_YELLOW
-	"yellow|"
-#endif
-#ifdef CONFIG_LED_STATUS_RED
-	"red|"
-#endif
-#ifdef CONFIG_LED_STATUS_BLUE
-	"blue|"
-#endif
-	"all] [on|off|toggle"
-#ifdef CONFIG_CMD_BLINK
-	"|blink"
-#endif
-	"]",
-	"[led_name] [on|off|toggle"
-#ifdef CONFIG_CMD_BLINK
-	"|blink"
-#endif
-	"] sets or clears led(s)"
-=======
 	"manage LEDs",
 	"<led_label> on|off|toggle" BLINK "\tChange LED state\n"
 	"led [<led_label>\tGet LED state\n"
 	"led list\t\tshow a list of LEDs"
->>>>>>> ef799645
 );