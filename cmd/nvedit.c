/*
 * (C) Copyright 2000-2013
 * Wolfgang Denk, DENX Software Engineering, wd@denx.de.
 *
 * (C) Copyright 2001 Sysgo Real-Time Solutions, GmbH <www.elinos.com>
 * Andreas Heppel <aheppel@sysgo.de>
 *
 * Copyright 2011 Freescale Semiconductor, Inc.
 *
 * SPDX-License-Identifier:	GPL-2.0+
 */

/*
 * Support for persistent environment data
 *
 * The "environment" is stored on external storage as a list of '\0'
 * terminated "name=value" strings. The end of the list is marked by
 * a double '\0'. The environment is preceded by a 32 bit CRC over
 * the data part and, in case of redundant environment, a byte of
 * flags.
 *
 * This linearized representation will also be used before
 * relocation, i. e. as long as we don't have a full C runtime
 * environment. After that, we use a hash table.
 */

#include <common.h>
#include <cli.h>
#include <command.h>
#include <console.h>
#include <environment.h>
#include <search.h>
#include <errno.h>
#include <malloc.h>
#include <mapmem.h>
#include <watchdog.h>
#include <linux/stddef.h>
#include <asm/byteorder.h>
#include <asm/io.h>

#ifndef CONFIG_BOOTFILE
#define CONFIG_BOOTFILE "uImage"
#endif

DECLARE_GLOBAL_DATA_PTR;

#if	!defined(CONFIG_ENV_IS_IN_EEPROM)	&& \
	!defined(CONFIG_ENV_IS_IN_FLASH)	&& \
	!defined(CONFIG_ENV_IS_IN_MMC)		&& \
	!defined(CONFIG_ENV_IS_IN_FAT)		&& \
	!defined(CONFIG_ENV_IS_IN_EXT4)		&& \
	!defined(CONFIG_ENV_IS_IN_NAND)		&& \
	!defined(CONFIG_ENV_IS_IN_NVRAM)	&& \
	!defined(CONFIG_ENV_IS_IN_ONENAND)	&& \
	!defined(CONFIG_ENV_IS_IN_SATA)		&& \
	!defined(CONFIG_ENV_IS_IN_SPI_FLASH)	&& \
	!defined(CONFIG_ENV_IS_IN_REMOTE)	&& \
	!defined(CONFIG_ENV_IS_IN_UBI)		&& \
	!defined(CONFIG_ENV_IS_NOWHERE)
# error Define one of CONFIG_ENV_IS_IN_{EEPROM|FLASH|MMC|FAT|EXT4|\
NAND|NVRAM|ONENAND|SATA|SPI_FLASH|REMOTE|UBI} or CONFIG_ENV_IS_NOWHERE
#endif

/*
 * Maximum expected input data size for import command
 */
#define	MAX_ENV_SIZE	(1 << 20)	/* 1 MiB */

/*
 * This variable is incremented on each do_env_set(), so it can
 * be used via get_env_id() as an indication, if the environment
 * has changed or not. So it is possible to reread an environment
 * variable only if the environment was changed ... done so for
 * example in NetInitLoop()
 */
static int env_id = 1;

int get_env_id(void)
{
	return env_id;
}

#ifndef CONFIG_SPL_BUILD
/*
 * Command interface: print one or all environment variables
 *
 * Returns 0 in case of error, or length of printed string
 */
static int env_print(char *name, int flag)
{
	char *res = NULL;
	ssize_t len;

	if (name) {		/* print a single name */
		ENTRY e, *ep;

		e.key = name;
		e.data = NULL;
		hsearch_r(e, FIND, &ep, &env_htab, flag);
		if (ep == NULL)
			return 0;
		len = printf("%s=%s\n", ep->key, ep->data);
		return len;
	}

	/* print whole list */
	len = hexport_r(&env_htab, '\n', flag, &res, 0, 0, NULL);

	if (len > 0) {
		puts(res);
		free(res);
		return len;
	}

	/* should never happen */
	printf("## Error: cannot export environment\n");
	return 0;
}

static int do_env_print(cmd_tbl_t *cmdtp, int flag, int argc,
			char * const argv[])
{
	int i;
	int rcode = 0;
	int env_flag = H_HIDE_DOT;

	if (argc > 1 && argv[1][0] == '-' && argv[1][1] == 'a') {
		argc--;
		argv++;
		env_flag &= ~H_HIDE_DOT;
	}

	if (argc == 1) {
		/* print all env vars */
		rcode = env_print(NULL, env_flag);
		if (!rcode)
			return 1;
		printf("\nEnvironment size: %d/%ld bytes\n",
		       rcode, (ulong)get_env_size() - ENV_HEADER_SIZE);
		return 0;
	}

	/* print selected env vars */
	env_flag &= ~H_HIDE_DOT;
	for (i = 1; i < argc; ++i) {
		int rc = env_print(argv[i], env_flag);
		if (!rc) {
			printf("## Error: \"%s\" not defined\n", argv[i]);
			++rcode;
		}
	}

	return rcode;
}

#ifdef CONFIG_CMD_GREPENV
static int do_env_grep(cmd_tbl_t *cmdtp, int flag,
		       int argc, char * const argv[])
{
	char *res = NULL;
	int len, grep_how, grep_what;

	if (argc < 2)
		return CMD_RET_USAGE;

	grep_how  = H_MATCH_SUBSTR;	/* default: substring search	*/
	grep_what = H_MATCH_BOTH;	/* default: grep names and values */

	while (--argc > 0 && **++argv == '-') {
		char *arg = *argv;
		while (*++arg) {
			switch (*arg) {
#ifdef CONFIG_REGEX
			case 'e':		/* use regex matching */
				grep_how  = H_MATCH_REGEX;
				break;
#endif
			case 'n':		/* grep for name */
				grep_what = H_MATCH_KEY;
				break;
			case 'v':		/* grep for value */
				grep_what = H_MATCH_DATA;
				break;
			case 'b':		/* grep for both */
				grep_what = H_MATCH_BOTH;
				break;
			case '-':
				goto DONE;
			default:
				return CMD_RET_USAGE;
			}
		}
	}

DONE:
	len = hexport_r(&env_htab, '\n',
			flag | grep_what | grep_how,
			&res, 0, argc, argv);

	if (len > 0) {
		puts(res);
		free(res);
	}

	if (len < 2)
		return 1;

	return 0;
}
#endif
#endif /* CONFIG_SPL_BUILD */

/*
 * Set a new environment variable,
 * or replace or delete an existing one.
 */
static int _do_env_set(int flag, int argc, char * const argv[], int env_flag)
{
	int   i, len;
	char  *name, *value, *s;
	ENTRY e, *ep;

	debug("Initial value for argc=%d\n", argc);
	while (argc > 1 && **(argv + 1) == '-') {
		char *arg = *++argv;

		--argc;
		while (*++arg) {
			switch (*arg) {
			case 'f':		/* force */
				env_flag |= H_FORCE;
				break;
			default:
				return CMD_RET_USAGE;
			}
		}
	}
	debug("Final value for argc=%d\n", argc);
	name = argv[1];

	if (strchr(name, '=')) {
		printf("## Error: illegal character '='"
		       "in variable name \"%s\"\n", name);
		return 1;
	}

	env_id++;

	/* Delete only ? */
	if (argc < 3 || argv[2] == NULL) {
		int rc = hdelete_r(name, &env_htab, env_flag);
		return !rc;
	}

	/*
	 * Insert / replace new value
	 */
	for (i = 2, len = 0; i < argc; ++i)
		len += strlen(argv[i]) + 1;

	value = malloc(len);
	if (value == NULL) {
		printf("## Can't malloc %d bytes\n", len);
		return 1;
	}
	for (i = 2, s = value; i < argc; ++i) {
		char *v = argv[i];

		while ((*s++ = *v++) != '\0')
			;
		*(s - 1) = ' ';
	}
	if (s != value)
		*--s = '\0';

	e.key	= name;
	e.data	= value;
	hsearch_r(e, ENTER, &ep, &env_htab, env_flag);
	free(value);
	if (!ep) {
		printf("## Error inserting \"%s\" variable, errno=%d\n",
			name, errno);
		return 1;
	}

	return 0;
}

int env_set(const char *varname, const char *varvalue)
{
	const char * const argv[4] = { "setenv", varname, varvalue, NULL };

	/* before import into hashtable */
	if (!(gd->flags & GD_FLG_ENV_READY))
		return 1;

	if (varvalue == NULL || varvalue[0] == '\0')
		return _do_env_set(0, 2, (char * const *)argv, H_PROGRAMMATIC);
	else
		return _do_env_set(0, 3, (char * const *)argv, H_PROGRAMMATIC);
}

/**
 * Set an environment variable to an integer value
 *
 * @param varname	Environment variable to set
 * @param value		Value to set it to
 * @return 0 if ok, 1 on error
 */
int env_set_ulong(const char *varname, ulong value)
{
	/* TODO: this should be unsigned */
	char *str = simple_itoa(value);

	return env_set(varname, str);
}

/**
 * Set an environment variable to an value in hex
 *
 * @param varname	Environment variable to set
 * @param value		Value to set it to
 * @return 0 if ok, 1 on error
 */
int env_set_hex(const char *varname, ulong value)
{
	char str[17];

	sprintf(str, "%lx", value);
	return env_set(varname, str);
}

ulong env_get_hex(const char *varname, ulong default_val)
{
	const char *s;
	ulong value;
	char *endp;

	s = env_get(varname);
	if (s)
		value = simple_strtoul(s, &endp, 16);
	if (!s || endp == s)
		return default_val;

	return value;
}

#ifndef CONFIG_SPL_BUILD
static int do_env_set(cmd_tbl_t *cmdtp, int flag, int argc, char * const argv[])
{
	if (argc < 2)
		return CMD_RET_USAGE;

	return _do_env_set(flag, argc, argv, H_INTERACTIVE);
}

/*
 * Prompt for environment variable
 */
#if defined(CONFIG_CMD_ASKENV)
int do_env_ask(cmd_tbl_t *cmdtp, int flag, int argc, char * const argv[])
{
	char message[CONFIG_SYS_CBSIZE];
	int i, len, pos, size;
	char *local_args[4];
	char *endptr;

	local_args[0] = argv[0];
	local_args[1] = argv[1];
	local_args[2] = NULL;
	local_args[3] = NULL;

	/*
	 * Check the syntax:
	 *
	 * env_ask envname [message1 ...] [size]
	 */
	if (argc == 1)
		return CMD_RET_USAGE;

	/*
	 * We test the last argument if it can be converted
	 * into a decimal number.  If yes, we assume it's
	 * the size.  Otherwise we echo it as part of the
	 * message.
	 */
	i = simple_strtoul(argv[argc - 1], &endptr, 10);
	if (*endptr != '\0') {			/* no size */
		size = CONFIG_SYS_CBSIZE - 1;
	} else {				/* size given */
		size = i;
		--argc;
	}

	if (argc <= 2) {
		sprintf(message, "Please enter '%s': ", argv[1]);
	} else {
		/* env_ask envname message1 ... messagen [size] */
		for (i = 2, pos = 0; i < argc && pos+1 < sizeof(message); i++) {
			if (pos)
				message[pos++] = ' ';

			strncpy(message + pos, argv[i], sizeof(message) - pos);
			pos += strlen(argv[i]);
		}
		if (pos < sizeof(message) - 1) {
			message[pos++] = ' ';
			message[pos] = '\0';
		} else
			message[CONFIG_SYS_CBSIZE - 1] = '\0';
	}

	if (size >= CONFIG_SYS_CBSIZE)
		size = CONFIG_SYS_CBSIZE - 1;

	if (size <= 0)
		return 1;

	/* prompt for input */
	len = cli_readline(message);

	if (size < len)
		console_buffer[size] = '\0';

	len = 2;
	if (console_buffer[0] != '\0') {
		local_args[2] = console_buffer;
		len = 3;
	}

	/* Continue calling setenv code */
	return _do_env_set(flag, len, local_args, H_INTERACTIVE);
}
#endif

#if defined(CONFIG_CMD_ENV_CALLBACK)
static int print_static_binding(const char *var_name, const char *callback_name,
				void *priv)
{
	printf("\t%-20s %-20s\n", var_name, callback_name);

	return 0;
}

static int print_active_callback(ENTRY *entry)
{
	struct env_clbk_tbl *clbkp;
	int i;
	int num_callbacks;

	if (entry->callback == NULL)
		return 0;

	/* look up the callback in the linker-list */
	num_callbacks = ll_entry_count(struct env_clbk_tbl, env_clbk);
	for (i = 0, clbkp = ll_entry_start(struct env_clbk_tbl, env_clbk);
	     i < num_callbacks;
	     i++, clbkp++) {
#if defined(CONFIG_NEEDS_MANUAL_RELOC)
		if (entry->callback == clbkp->callback + gd->reloc_off)
#else
		if (entry->callback == clbkp->callback)
#endif
			break;
	}

	if (i == num_callbacks)
		/* this should probably never happen, but just in case... */
		printf("\t%-20s %p\n", entry->key, entry->callback);
	else
		printf("\t%-20s %-20s\n", entry->key, clbkp->name);

	return 0;
}

/*
 * Print the callbacks available and what they are bound to
 */
int do_env_callback(cmd_tbl_t *cmdtp, int flag, int argc, char * const argv[])
{
	struct env_clbk_tbl *clbkp;
	int i;
	int num_callbacks;

	/* Print the available callbacks */
	puts("Available callbacks:\n");
	puts("\tCallback Name\n");
	puts("\t-------------\n");
	num_callbacks = ll_entry_count(struct env_clbk_tbl, env_clbk);
	for (i = 0, clbkp = ll_entry_start(struct env_clbk_tbl, env_clbk);
	     i < num_callbacks;
	     i++, clbkp++)
		printf("\t%s\n", clbkp->name);
	puts("\n");

	/* Print the static bindings that may exist */
	puts("Static callback bindings:\n");
	printf("\t%-20s %-20s\n", "Variable Name", "Callback Name");
	printf("\t%-20s %-20s\n", "-------------", "-------------");
	env_attr_walk(ENV_CALLBACK_LIST_STATIC, print_static_binding, NULL);
	puts("\n");

	/* walk through each variable and print the callback if it has one */
	puts("Active callback bindings:\n");
	printf("\t%-20s %-20s\n", "Variable Name", "Callback Name");
	printf("\t%-20s %-20s\n", "-------------", "-------------");
	hwalk_r(&env_htab, print_active_callback);
	return 0;
}
#endif

#if defined(CONFIG_CMD_ENV_FLAGS)
static int print_static_flags(const char *var_name, const char *flags,
			      void *priv)
{
	enum env_flags_vartype type = env_flags_parse_vartype(flags);
	enum env_flags_varaccess access = env_flags_parse_varaccess(flags);

	printf("\t%-20s %-20s %-20s\n", var_name,
		env_flags_get_vartype_name(type),
		env_flags_get_varaccess_name(access));

	return 0;
}

static int print_active_flags(ENTRY *entry)
{
	enum env_flags_vartype type;
	enum env_flags_varaccess access;

	if (entry->flags == 0)
		return 0;

	type = (enum env_flags_vartype)
		(entry->flags & ENV_FLAGS_VARTYPE_BIN_MASK);
	access = env_flags_parse_varaccess_from_binflags(entry->flags);
	printf("\t%-20s %-20s %-20s\n", entry->key,
		env_flags_get_vartype_name(type),
		env_flags_get_varaccess_name(access));

	return 0;
}

/*
 * Print the flags available and what variables have flags
 */
int do_env_flags(cmd_tbl_t *cmdtp, int flag, int argc, char * const argv[])
{
	/* Print the available variable types */
	printf("Available variable type flags (position %d):\n",
		ENV_FLAGS_VARTYPE_LOC);
	puts("\tFlag\tVariable Type Name\n");
	puts("\t----\t------------------\n");
	env_flags_print_vartypes();
	puts("\n");

	/* Print the available variable access types */
	printf("Available variable access flags (position %d):\n",
		ENV_FLAGS_VARACCESS_LOC);
	puts("\tFlag\tVariable Access Name\n");
	puts("\t----\t--------------------\n");
	env_flags_print_varaccess();
	puts("\n");

	/* Print the static flags that may exist */
	puts("Static flags:\n");
	printf("\t%-20s %-20s %-20s\n", "Variable Name", "Variable Type",
		"Variable Access");
	printf("\t%-20s %-20s %-20s\n", "-------------", "-------------",
		"---------------");
	env_attr_walk(ENV_FLAGS_LIST_STATIC, print_static_flags, NULL);
	puts("\n");

	/* walk through each variable and print the flags if non-default */
	puts("Active flags:\n");
	printf("\t%-20s %-20s %-20s\n", "Variable Name", "Variable Type",
		"Variable Access");
	printf("\t%-20s %-20s %-20s\n", "-------------", "-------------",
		"---------------");
	hwalk_r(&env_htab, print_active_flags);
	return 0;
}
#endif

/*
 * Interactively edit an environment variable
 */
#if defined(CONFIG_CMD_EDITENV)
static int do_env_edit(cmd_tbl_t *cmdtp, int flag, int argc,
		       char * const argv[])
{
	char buffer[CONFIG_SYS_CBSIZE];
	char *init_val;

	if (argc < 2)
		return CMD_RET_USAGE;

	/* before import into hashtable */
	if (!(gd->flags & GD_FLG_ENV_READY))
		return 1;

	/* Set read buffer to initial value or empty sting */
	init_val = env_get(argv[1]);
	if (init_val)
		snprintf(buffer, CONFIG_SYS_CBSIZE, "%s", init_val);
	else
		buffer[0] = '\0';

	if (cli_readline_into_buffer("edit: ", buffer, 0) < 0)
		return 1;

	if (buffer[0] == '\0') {
		const char * const _argv[3] = { "setenv", argv[1], NULL };

		return _do_env_set(0, 2, (char * const *)_argv, H_INTERACTIVE);
	} else {
		const char * const _argv[4] = { "setenv", argv[1], buffer,
			NULL };

		return _do_env_set(0, 3, (char * const *)_argv, H_INTERACTIVE);
	}
}
#endif /* CONFIG_CMD_EDITENV */
#endif /* CONFIG_SPL_BUILD */

/*
 * Look up variable from environment,
 * return address of storage for that variable,
 * or NULL if not found
 */
char *env_get(const char *name)
{
	if (gd->flags & GD_FLG_ENV_READY) { /* after import into hashtable */
		ENTRY e, *ep;

		WATCHDOG_RESET();

		e.key	= name;
		e.data	= NULL;
		hsearch_r(e, FIND, &ep, &env_htab, 0);

		return ep ? ep->data : NULL;
	}

	/* restricted capabilities before import */
	if (env_get_f(name, (char *)(gd->env_buf), sizeof(gd->env_buf)) > 0)
		return (char *)(gd->env_buf);

	return NULL;
}

/*
 * Look up variable from environment for restricted C runtime env.
 */
int env_get_f(const char *name, char *buf, unsigned len)
{
<<<<<<< HEAD
	int i, nxt;
	size_t env_size;

	/* As long as we are not using the relocated env, size is set in gd */
	env_size = gd->env_size;
=======
	int i, nxt, c;
>>>>>>> 4bc73d91

	for (i = 0; env_get_char(i) != '\0'; i = nxt + 1) {
		int val, n;

<<<<<<< HEAD
		for (nxt = i; env_get_char(nxt) != '\0'; ++nxt) {
			if (nxt >= env_size)
=======
		for (nxt = i; (c = env_get_char(nxt)) != '\0'; ++nxt) {
			if (c < 0)
				return c;
			if (nxt >= CONFIG_ENV_SIZE)
>>>>>>> 4bc73d91
				return -1;
		}

		val = envmatch((uchar *)name, i);
		if (val < 0)
			continue;

		/* found; copy out */
		for (n = 0; n < len; ++n, ++buf) {
			c = env_get_char(val++);
			if (c < 0)
				return c;
			*buf = c;
			if (*buf == '\0')
				return n;
		}

		if (n)
			*--buf = '\0';

		printf("env_buf [%d bytes] too small for value of \"%s\"\n",
			len, name);

		return n;
	}

	return -1;
}

/**
 * Decode the integer value of an environment variable and return it.
 *
 * @param name		Name of environemnt variable
 * @param base		Number base to use (normally 10, or 16 for hex)
 * @param default_val	Default value to return if the variable is not
 *			found
 * @return the decoded value, or default_val if not found
 */
ulong env_get_ulong(const char *name, int base, ulong default_val)
{
	/*
	 * We can use env_get() here, even before relocation, since the
	 * environment variable value is an integer and thus short.
	 */
	const char *str = env_get(name);

	return str ? simple_strtoul(str, NULL, base) : default_val;
}

const char *get_bootfile(void)
{
	const char *p;

	p = env_get("bootfile");
	if (p)
		return p;
	return CONFIG_BOOTFILE;
}

const char *parse_bootfile(const char *buffer)
{
	if ((buffer[0] == '.') && (buffer[1] == 0))
		return get_bootfile();
	return buffer;
}

#ifndef CONFIG_SPL_BUILD
#if defined(CONFIG_CMD_SAVEENV) && !defined(CONFIG_ENV_IS_NOWHERE)
static int do_env_save(cmd_tbl_t *cmdtp, int flag, int argc,
		       char * const argv[])
{
	return env_save() ? 1 : 0;
}

U_BOOT_CMD(
	saveenv, 1, 0,	do_env_save,
	"save environment variables to persistent storage",
	""
);
#endif
#endif /* CONFIG_SPL_BUILD */


/*
 * Match a name / name=value pair
 *
 * s1 is either a simple 'name', or a 'name=value' pair.
 * i2 is the environment index for a 'name2=value2' pair.
 * If the names match, return the index for the value2, else -1.
 */
int envmatch(uchar *s1, int i2)
{
	if (s1 == NULL)
		return -1;

	while (*s1 == env_get_char(i2++))
		if (*s1++ == '=')
			return i2;

	if (*s1 == '\0' && env_get_char(i2-1) == '=')
		return i2;

	return -1;
}

#ifndef CONFIG_SPL_BUILD
static int do_env_default(cmd_tbl_t *cmdtp, int __flag,
			  int argc, char * const argv[])
{
	int all = 0, flag = 0;

	debug("Initial value for argc=%d\n", argc);
	while (--argc > 0 && **++argv == '-') {
		char *arg = *argv;

		while (*++arg) {
			switch (*arg) {
			case 'a':		/* default all */
				all = 1;
				break;
			case 'f':		/* force */
				flag |= H_FORCE;
				break;
			default:
				return cmd_usage(cmdtp);
			}
		}
	}
	debug("Final value for argc=%d\n", argc);
	if (all && (argc == 0)) {
		/* Reset the whole environment */
		set_default_env("## Resetting to default environment\n");
		return 0;
	}
	if (!all && (argc > 0)) {
		/* Reset individual variables */
		set_default_vars(argc, argv);
		return 0;
	}

	return cmd_usage(cmdtp);
}

static int do_env_delete(cmd_tbl_t *cmdtp, int flag,
			 int argc, char * const argv[])
{
	int env_flag = H_INTERACTIVE;
	int ret = 0;

	debug("Initial value for argc=%d\n", argc);
	while (argc > 1 && **(argv + 1) == '-') {
		char *arg = *++argv;

		--argc;
		while (*++arg) {
			switch (*arg) {
			case 'f':		/* force */
				env_flag |= H_FORCE;
				break;
			default:
				return CMD_RET_USAGE;
			}
		}
	}
	debug("Final value for argc=%d\n", argc);

	env_id++;

	while (--argc > 0) {
		char *name = *++argv;

		if (!hdelete_r(name, &env_htab, env_flag))
			ret = 1;
	}

	return ret;
}

#ifdef CONFIG_CMD_EXPORTENV
/*
 * env export [-t | -b | -c] [-s size] addr [var ...]
 *	-t:	export as text format; if size is given, data will be
 *		padded with '\0' bytes; if not, one terminating '\0'
 *		will be added (which is included in the "filesize"
 *		setting so you can for exmple copy this to flash and
 *		keep the termination).
 *	-b:	export as binary format (name=value pairs separated by
 *		'\0', list end marked by double "\0\0")
 *	-c:	export as checksum protected environment format as
 *		used for example by "saveenv" command
 *	-s size:
 *		size of output buffer
 *	addr:	memory address where environment gets stored
 *	var...	List of variable names that get included into the
 *		export. Without arguments, the whole environment gets
 *		exported.
 *
 * With "-c" and size is NOT given, then the export command will
 * format the data as currently used for the persistent storage,
 * i. e. it will use CONFIG_ENV_SECT_SIZE as output block size and
 * prepend a valid CRC32 checksum and, in case of redundant
 * environment, a "current" redundancy flag. If size is given, this
 * value will be used instead of CONFIG_ENV_SECT_SIZE; again, CRC32
 * checksum and redundancy flag will be inserted.
 *
 * With "-b" and "-t", always only the real data (including a
 * terminating '\0' byte) will be written; here the optional size
 * argument will be used to make sure not to overflow the user
 * provided buffer; the command will abort if the size is not
 * sufficient. Any remaining space will be '\0' padded.
 *
 * On successful return, the variable "filesize" will be set.
 * Note that filesize includes the trailing/terminating '\0' byte(s).
 *
 * Usage scenario:  create a text snapshot/backup of the current settings:
 *
 *	=> env export -t 100000
 *	=> era ${backup_addr} +${filesize}
 *	=> cp.b 100000 ${backup_addr} ${filesize}
 *
 * Re-import this snapshot, deleting all other settings:
 *
 *	=> env import -d -t ${backup_addr}
 */
static int do_env_export(cmd_tbl_t *cmdtp, int flag,
			 int argc, char * const argv[])
{
	char	buf[32];
	ulong	addr;
	char	*ptr, *cmd, *res;
	size_t	size = 0;
	ssize_t	len;
	env_t	*envp;
	char	sep = '\n';
	int	chk = 0;
	int	fmt = 0;
	size_t  env_size;

	cmd = *argv;

	while (--argc > 0 && **++argv == '-') {
		char *arg = *argv;
		while (*++arg) {
			switch (*arg) {
			case 'b':		/* raw binary format */
				if (fmt++)
					goto sep_err;
				sep = '\0';
				break;
			case 'c':		/* external checksum format */
				if (fmt++)
					goto sep_err;
				sep = '\0';
				chk = 1;
				break;
			case 's':		/* size given */
				if (--argc <= 0)
					return cmd_usage(cmdtp);
				size = simple_strtoul(*++argv, NULL, 16);
				goto NXTARG;
			case 't':		/* text format */
				if (fmt++)
					goto sep_err;
				sep = '\n';
				break;
			default:
				return CMD_RET_USAGE;
			}
		}
NXTARG:		;
	}

	if (argc < 1)
		return CMD_RET_USAGE;

	addr = parse_loadaddr(argv[0], NULL);
	ptr = map_sysmem(addr, size);

	if (size)
		memset(ptr, '\0', size);

	argc--;
	argv++;

	if (sep) {		/* export as text file */
		len = hexport_r(&env_htab, sep,
				H_MATCH_KEY | H_MATCH_IDENT,
				&ptr, size, argc, argv);
		if (len < 0) {
			pr_err("Cannot export environment: errno = %d\n", errno);
			return 1;
		}
		sprintf(buf, "%zX", (size_t)len);
		env_set("filesize", buf);

		return 0;
	}

	envp = (env_t *)ptr;

	if (chk)		/* export as checksum protected block */
		res = (char *)(envp + 1);
	else			/* export as raw binary data */
		res = ptr;

	env_size = get_env_size() - ENV_HEADER_SIZE;
	len = hexport_r(&env_htab, '\0',
			H_MATCH_KEY | H_MATCH_IDENT,
			&res, env_size, argc, argv);
	if (len < 0) {
		pr_err("Cannot export environment: errno = %d\n", errno);
		return 1;
	}

	if (chk) {
		envp->crc = crc32(0, (unsigned char *)(envp + 1), env_size);
#ifdef CONFIG_ENV_ADDR_REDUND
		envp->flags = ACTIVE_FLAG;
#endif
	}
	env_set_hex("filesize", len + ENV_HEADER_SIZE);

	return 0;

sep_err:
	printf("## %s: only one of \"-b\", \"-c\" or \"-t\" allowed\n",	cmd);
	return 1;
}
#endif

#ifdef CONFIG_CMD_IMPORTENV
/*
 * env import [-d] [-t [-r] | -b | -c] addr [size]
 *	-d:	delete existing environment before importing;
 *		otherwise overwrite / append to existing definitions
 *	-t:	assume text format; either "size" must be given or the
 *		text data must be '\0' terminated
 *	-r:	handle CRLF like LF, that means exported variables with
 *		a content which ends with \r won't get imported. Used
 *		to import text files created with editors which are using CRLF
 *		for line endings. Only effective in addition to -t.
 *	-b:	assume binary format ('\0' separated, "\0\0" terminated)
 *	-c:	assume checksum protected environment format
 *	addr:	memory address to read from
 *	size:	length of input data; if missing, proper '\0'
 *		termination is mandatory
 */
static int do_env_import(cmd_tbl_t *cmdtp, int flag,
			 int argc, char * const argv[])
{
	ulong	addr;
	char	*cmd, *ptr;
	char	sep = '\n';
	int	chk = 0;
	int	fmt = 0;
	int	del = 0;
	int	crlf_is_lf = 0;
	size_t	size;

	cmd = *argv;

	while (--argc > 0 && **++argv == '-') {
		char *arg = *argv;
		while (*++arg) {
			switch (*arg) {
			case 'b':		/* raw binary format */
				if (fmt++)
					goto sep_err;
				sep = '\0';
				break;
			case 'c':		/* external checksum format */
				if (fmt++)
					goto sep_err;
				sep = '\0';
				chk = 1;
				break;
			case 't':		/* text format */
				if (fmt++)
					goto sep_err;
				sep = '\n';
				break;
			case 'r':		/* handle CRLF like LF */
				crlf_is_lf = 1;
				break;
			case 'd':
				del = 1;
				break;
			default:
				return CMD_RET_USAGE;
			}
		}
	}

	if (argc < 1)
		return CMD_RET_USAGE;

	if (!fmt)
		printf("## Warning: defaulting to text format\n");

	if (sep != '\n' && crlf_is_lf )
		crlf_is_lf = 0;

	addr = parse_loadaddr(argv[0], NULL);
	ptr = map_sysmem(addr, 0);

	if (argc == 2) {
		size = simple_strtoul(argv[1], NULL, 16);
	} else if (argc == 1 && chk) {
		puts("## Error: external checksum format must pass size\n");
		return CMD_RET_FAILURE;
	} else {
		char *s = ptr;

		size = 0;

		while (size < MAX_ENV_SIZE) {
			if ((*s == sep) && (*(s+1) == '\0'))
				break;
			++s;
			++size;
		}
		if (size == MAX_ENV_SIZE) {
			printf("## Warning: Input data exceeds %d bytes"
				" - truncated\n", MAX_ENV_SIZE);
		}
		size += 2;
		printf("## Info: input data size = %zu = 0x%zX\n", size, size);
	}

	if (chk) {
		uint32_t crc;
		env_t *ep = (env_t *)ptr;

		size -= ENV_HEADER_SIZE;
		memcpy(&crc, &ep->crc, sizeof(crc));

		if (crc32(0, (unsigned char *)(ep + 1), size) != crc) {
			puts("## Error: bad CRC, import failed\n");
			return 1;
		}
		ptr = (char *)(ep + 1);
	}

	if (himport_r(&env_htab, ptr, size, sep, del ? 0 : H_NOCLEAR,
			crlf_is_lf, 0, NULL) == 0) {
		pr_err("Environment import failed: errno = %d\n", errno);
		return 1;
	}
	gd->flags |= GD_FLG_ENV_READY;

	return 0;

sep_err:
	printf("## %s: only one of \"-b\", \"-c\" or \"-t\" allowed\n",
		cmd);
	return 1;
}
#endif

#if defined(CONFIG_CMD_ENV_EXISTS)
static int do_env_exists(cmd_tbl_t *cmdtp, int flag, int argc,
		       char * const argv[])
{
	ENTRY e, *ep;

	if (argc < 2)
		return CMD_RET_USAGE;

	e.key = argv[1];
	e.data = NULL;
	hsearch_r(e, FIND, &ep, &env_htab, 0);

	return (ep == NULL) ? 1 : 0;
}
#endif

/*
 * New command line interface: "env" command with subcommands
 */
static cmd_tbl_t cmd_env_sub[] = {
#if defined(CONFIG_CMD_ASKENV)
	U_BOOT_CMD_MKENT(ask, CONFIG_SYS_MAXARGS, 1, do_env_ask, "", ""),
#endif
	U_BOOT_CMD_MKENT(default, 1, 0, do_env_default, "", ""),
	U_BOOT_CMD_MKENT(delete, CONFIG_SYS_MAXARGS, 0, do_env_delete, "", ""),
#if defined(CONFIG_CMD_EDITENV)
	U_BOOT_CMD_MKENT(edit, 2, 0, do_env_edit, "", ""),
#endif
#if defined(CONFIG_CMD_ENV_CALLBACK)
	U_BOOT_CMD_MKENT(callbacks, 1, 0, do_env_callback, "", ""),
#endif
#if defined(CONFIG_CMD_ENV_FLAGS)
	U_BOOT_CMD_MKENT(flags, 1, 0, do_env_flags, "", ""),
#endif
#if defined(CONFIG_CMD_EXPORTENV)
	U_BOOT_CMD_MKENT(export, 4, 0, do_env_export, "", ""),
#endif
#if defined(CONFIG_CMD_GREPENV)
	U_BOOT_CMD_MKENT(grep, CONFIG_SYS_MAXARGS, 1, do_env_grep, "", ""),
#endif
#if defined(CONFIG_CMD_IMPORTENV)
	U_BOOT_CMD_MKENT(import, 5, 0, do_env_import, "", ""),
#endif
	U_BOOT_CMD_MKENT(print, CONFIG_SYS_MAXARGS, 1, do_env_print, "", ""),
#if defined(CONFIG_CMD_RUN)
	U_BOOT_CMD_MKENT(run, CONFIG_SYS_MAXARGS, 1, do_run, "", ""),
#endif
#if defined(CONFIG_CMD_SAVEENV) && !defined(CONFIG_ENV_IS_NOWHERE)
	U_BOOT_CMD_MKENT(save, 1, 0, do_env_save, "", ""),
#endif
	U_BOOT_CMD_MKENT(set, CONFIG_SYS_MAXARGS, 0, do_env_set, "", ""),
#if defined(CONFIG_CMD_ENV_EXISTS)
	U_BOOT_CMD_MKENT(exists, 2, 0, do_env_exists, "", ""),
#endif
};

#if defined(CONFIG_NEEDS_MANUAL_RELOC)
void env_reloc(void)
{
	fixup_cmdtable(cmd_env_sub, ARRAY_SIZE(cmd_env_sub));
}
#endif

static int do_env(cmd_tbl_t *cmdtp, int flag, int argc, char * const argv[])
{
	cmd_tbl_t *cp;

	if (argc < 2)
		return CMD_RET_USAGE;

	/* drop initial "env" arg */
	argc--;
	argv++;

	cp = find_cmd_tbl(argv[0], cmd_env_sub, ARRAY_SIZE(cmd_env_sub));

	if (cp)
		return cp->cmd(cmdtp, flag, argc, argv);

	return CMD_RET_USAGE;
}

#ifdef CONFIG_SYS_LONGHELP
static char env_help_text[] =
#if defined(CONFIG_CMD_ASKENV)
	"ask name [message] [size] - ask for environment variable\nenv "
#endif
#if defined(CONFIG_CMD_ENV_CALLBACK)
	"callbacks - print callbacks and their associated variables\nenv "
#endif
	"default [-f] -a - [forcibly] reset default environment\n"
	"env default [-f] var [...] - [forcibly] reset variable(s) to their default values\n"
	"env delete [-f] var [...] - [forcibly] delete variable(s)\n"
#if defined(CONFIG_CMD_EDITENV)
	"env edit name - edit environment variable\n"
#endif
#if defined(CONFIG_CMD_ENV_EXISTS)
	"env exists name - tests for existence of variable\n"
#endif
#if defined(CONFIG_CMD_EXPORTENV)
	"env export [-t | -b | -c] [-s size] addr [var ...] - export environment\n"
#endif
#if defined(CONFIG_CMD_ENV_FLAGS)
	"env flags - print variables that have non-default flags\n"
#endif
#if defined(CONFIG_CMD_GREPENV)
#ifdef CONFIG_REGEX
	"env grep [-e] [-n | -v | -b] string [...] - search environment\n"
#else
	"env grep [-n | -v | -b] string [...] - search environment\n"
#endif
#endif
#if defined(CONFIG_CMD_IMPORTENV)
	"env import [-d] [-t [-r] | -b | -c] addr [size] - import environment\n"
#endif
	"env print [-a | name ...] - print environment\n"
#if defined(CONFIG_CMD_RUN)
	"env run var [...] - run commands in an environment variable\n"
#endif
#if defined(CONFIG_CMD_SAVEENV) && !defined(CONFIG_ENV_IS_NOWHERE)
	"env save - save environment\n"
#endif
	"env set [-f] name [arg ...]\n";
#endif

U_BOOT_CMD(
	env, CONFIG_SYS_MAXARGS, 1, do_env,
	"environment handling commands", env_help_text
);

/*
 * Old command line interface, kept for compatibility
 */

#if defined(CONFIG_CMD_EDITENV)
U_BOOT_CMD_COMPLETE(
	editenv, 2, 0,	do_env_edit,
	"edit environment variable",
	"name\n"
	"    - edit environment variable 'name'",
	var_complete
);
#endif

U_BOOT_CMD_COMPLETE(
	printenv, CONFIG_SYS_MAXARGS, 1,	do_env_print,
	"print environment variables",
	"[-a]\n    - print [all] values of all environment variables\n"
	"printenv name ...\n"
	"    - print value of environment variable 'name'",
	var_complete
);

#ifdef CONFIG_CMD_GREPENV
U_BOOT_CMD_COMPLETE(
	grepenv, CONFIG_SYS_MAXARGS, 0,  do_env_grep,
	"search environment variables",
#ifdef CONFIG_REGEX
	"[-e] [-n | -v | -b] string ...\n"
#else
	"[-n | -v | -b] string ...\n"
#endif
	"    - list environment name=value pairs matching 'string'\n"
#ifdef CONFIG_REGEX
	"      \"-e\": enable regular expressions;\n"
#endif
	"      \"-n\": search variable names; \"-v\": search values;\n"
	"      \"-b\": search both names and values (default)",
	var_complete
);
#endif

U_BOOT_CMD_COMPLETE(
	setenv, CONFIG_SYS_MAXARGS, 0,	do_env_set,
	"set environment variables",
	"[-f] name value ...\n"
	"    - [forcibly] set environment variable 'name' to 'value ...'\n"
	"setenv [-f] name\n"
	"    - [forcibly] delete environment variable 'name'",
	var_complete
);

#if defined(CONFIG_CMD_ASKENV)

U_BOOT_CMD(
	askenv,	CONFIG_SYS_MAXARGS,	1,	do_env_ask,
	"get environment variables from stdin",
	"name [message] [size]\n"
	"    - get environment variable 'name' from stdin (max 'size' chars)"
);
#endif

#if defined(CONFIG_CMD_RUN)
U_BOOT_CMD_COMPLETE(
	run,	CONFIG_SYS_MAXARGS,	1,	do_run,
	"run commands in an environment variable",
	"var [...]\n"
	"    - run the commands in the environment variable(s) 'var'",
	var_complete
);
#endif
#endif /* CONFIG_SPL_BUILD */<|MERGE_RESOLUTION|>--- conflicted
+++ resolved
@@ -136,7 +136,7 @@
 		if (!rcode)
 			return 1;
 		printf("\nEnvironment size: %d/%ld bytes\n",
-		       rcode, (ulong)get_env_size() - ENV_HEADER_SIZE);
+			rcode, (ulong)ENV_SIZE);
 		return 0;
 	}
 
@@ -654,28 +654,15 @@
  */
 int env_get_f(const char *name, char *buf, unsigned len)
 {
-<<<<<<< HEAD
-	int i, nxt;
-	size_t env_size;
-
-	/* As long as we are not using the relocated env, size is set in gd */
-	env_size = gd->env_size;
-=======
 	int i, nxt, c;
->>>>>>> 4bc73d91
 
 	for (i = 0; env_get_char(i) != '\0'; i = nxt + 1) {
 		int val, n;
 
-<<<<<<< HEAD
-		for (nxt = i; env_get_char(nxt) != '\0'; ++nxt) {
-			if (nxt >= env_size)
-=======
 		for (nxt = i; (c = env_get_char(nxt)) != '\0'; ++nxt) {
 			if (c < 0)
 				return c;
 			if (nxt >= CONFIG_ENV_SIZE)
->>>>>>> 4bc73d91
 				return -1;
 		}
 
@@ -912,7 +899,6 @@
 	char	sep = '\n';
 	int	chk = 0;
 	int	fmt = 0;
-	size_t  env_size;
 
 	cmd = *argv;
 
@@ -977,26 +963,25 @@
 	envp = (env_t *)ptr;
 
 	if (chk)		/* export as checksum protected block */
-		res = (char *)(envp + 1);
+		res = (char *)envp->data;
 	else			/* export as raw binary data */
 		res = ptr;
 
-	env_size = get_env_size() - ENV_HEADER_SIZE;
 	len = hexport_r(&env_htab, '\0',
 			H_MATCH_KEY | H_MATCH_IDENT,
-			&res, env_size, argc, argv);
+			&res, ENV_SIZE, argc, argv);
 	if (len < 0) {
 		pr_err("Cannot export environment: errno = %d\n", errno);
 		return 1;
 	}
 
 	if (chk) {
-		envp->crc = crc32(0, (unsigned char *)(envp + 1), env_size);
+		envp->crc = crc32(0, envp->data, ENV_SIZE);
 #ifdef CONFIG_ENV_ADDR_REDUND
 		envp->flags = ACTIVE_FLAG;
 #endif
 	}
-	env_set_hex("filesize", len + ENV_HEADER_SIZE);
+	env_set_hex("filesize", len + offsetof(env_t, data));
 
 	return 0;
 
@@ -1109,14 +1094,14 @@
 		uint32_t crc;
 		env_t *ep = (env_t *)ptr;
 
-		size -= ENV_HEADER_SIZE;
+		size -= offsetof(env_t, data);
 		memcpy(&crc, &ep->crc, sizeof(crc));
 
-		if (crc32(0, (unsigned char *)(ep + 1), size) != crc) {
+		if (crc32(0, ep->data, size) != crc) {
 			puts("## Error: bad CRC, import failed\n");
 			return 1;
 		}
-		ptr = (char *)(ep + 1);
+		ptr = (char *)ep->data;
 	}
 
 	if (himport_r(&env_htab, ptr, size, sep, del ? 0 : H_NOCLEAR,
