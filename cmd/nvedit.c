--- conflicted
+++ resolved
@@ -361,7 +361,7 @@
 }
 
 /* Store fileaddr/filesize to environment, call if download was successful */
-void setenv_fileinfo(ulong size)
+void env_set_fileinfo(ulong size)
 {
 	setenv_hex("fileaddr", file_addr);
 	setenv_hex("filesize", size);
@@ -734,7 +734,7 @@
 {
 	const char *p;
 
-	p = getenv("bootfile");
+	p = env_get("bootfile");
 	if (p)
 		return p;
 	return CONFIG_BOOTFILE;
@@ -1038,11 +1038,7 @@
 		envp->flags = ACTIVE_FLAG;
 #endif
 	}
-<<<<<<< HEAD
-	setenv_hex("filesize", len + ENV_HEADER_SIZE);
-=======
-	env_set_hex("filesize", len + offsetof(env_t, data));
->>>>>>> 83f07da0
+	env_set_hex("filesize", len + ENV_HEADER_SIZE);
 
 	return 0;
 
