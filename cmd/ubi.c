--- conflicted
+++ resolved
@@ -505,7 +505,7 @@
 
 static int do_ubi(cmd_tbl_t *cmdtp, int flag, int argc, char * const argv[])
 {
-	int64_t size;
+	int64_t size = 0;
 	ulong addr;
 	int ret;
 
@@ -569,26 +569,18 @@
 				printf("Incorrect type\n");
 				return 1;
 			}
-<<<<<<< HEAD
 		}				
 
 		/* Get size */
-		size = (argc > 3) ? simple_strtoull(argv[3], NULL, 16) : 0;
-=======
-			argc--;
-		}
-		/* E.g., create volume size */
-		if (argc == 4) {
+		if (argc > 3) {
 			if (argv[3][0] != '-')
 				size = simple_strtoull(argv[3], NULL, 16);
 			argc--;
 		}
-		/* Use maximum available size */
->>>>>>> 6e922a94
 		if (!size) {
 			/* Use maximum available size */
 			size = ubi->avail_pebs * ubi->leb_size;
-			printf("No size specified -> Using max size (%llu)\n",
+			printf("No size specified -> Using max size (%lld)\n",
 			       size);
 		}
 
@@ -656,18 +648,11 @@
 		" - detach ubi from a mtd partition\n"
 	"ubi info [l[ayout]]"
 		" - Display volume and ubi layout information\n"
-<<<<<<< HEAD
 	"ubi check volume"
 		" - check if volume name exists\n"
 	"ubi create[vol] volume [size [type [id]]]"
-		" - create volume name with size\n"
-=======
-	"ubi check volumename"
-		" - check if volumename exists\n"
-	"ubi create[vol] volume [size] [type] [id]\n"
 		" - create volume name with size ('-' for maximum"
 		" available size)\n"
->>>>>>> 6e922a94
 	"ubi write[vol] address volume size"
 		" - Write volume from address with size\n"
 	"ubi write.part address volume size [fullsize]\n"
