/*
 * Unsorted Block Image commands
 *
 *  Copyright (C) 2008 Samsung Electronics
 *  Kyungmin Park <kyungmin.park@samsung.com>
 *
 * Copyright 2008-2009 Stefan Roese <sr@denx.de>, DENX Software Engineering
 *
 * This program is free software; you can redistribute it and/or modify
 * it under the terms of the GNU General Public License version 2 as
 * published by the Free Software Foundation.
 */

#include <common.h>
#include <command.h>
#include <exports.h>
#include <memalign.h>
#include <mtd.h>
#include <nand.h>
#include <onenand_uboot.h>
#include <linux/mtd/mtd.h>
#include <linux/mtd/partitions.h>
#include <linux/err.h>
#include <ubi_uboot.h>
#include <linux/errno.h>
#include <jffs2/load_kernel.h>

#undef ubi_msg
#define ubi_msg(fmt, ...) printf("UBI: " fmt "\n", ##__VA_ARGS__)

/* Private own data */
static struct ubi_device *ubi;
<<<<<<< HEAD
static int ubi_initialized;

struct selected_dev {
	char part_name[PARTITION_MAXLEN];
	int selected;
	struct mtd_info *mtd_info;
};

static struct selected_dev ubi_dev;
=======
>>>>>>> 715e07fd

#ifdef CONFIG_CMD_UBIFS
#include <ubifs_uboot.h>
#endif

static void display_volume_info(struct ubi_device *ubi)
{
	int i;

	for (i = 0; i < (ubi->vtbl_slots + 1); i++) {
		if (!ubi->volumes[i])
			continue;	/* Empty record */
		ubi_dump_vol_info(ubi->volumes[i]);
	}
}

static void display_ubi_info(struct ubi_device *ubi)
{
	ubi_msg("MTD device name:            \"%s\"", ubi->mtd->name);
	ubi_msg("MTD device size:            %llu MiB", ubi->flash_size >> 20);
	ubi_msg("physical eraseblock size:   %d bytes (%d KiB)",
			ubi->peb_size, ubi->peb_size >> 10);
	ubi_msg("logical eraseblock size:    %d bytes", ubi->leb_size);
	ubi_msg("number of good PEBs:        %d", ubi->good_peb_count);
	ubi_msg("number of bad PEBs:         %d", ubi->bad_peb_count);
	ubi_msg("smallest flash I/O unit:    %d", ubi->min_io_size);
	ubi_msg("VID header offset:          %d (aligned %d)",
			ubi->vid_hdr_offset, ubi->vid_hdr_aloffset);
	ubi_msg("data offset:                %d", ubi->leb_start);
	ubi_msg("max. allowed volumes:       %d", ubi->vtbl_slots);
	ubi_msg("wear-leveling threshold:    %d", CONFIG_MTD_UBI_WL_THRESHOLD);
	ubi_msg("number of internal volumes: %d", UBI_INT_VOL_COUNT);
	ubi_msg("number of user volumes:     %d",
			ubi->vol_count - UBI_INT_VOL_COUNT);
	ubi_msg("available PEBs:             %d", ubi->avail_pebs);
	ubi_msg("total number of reserved PEBs: %d", ubi->rsvd_pebs);
	ubi_msg("number of PEBs reserved for bad PEB handling: %d",
			ubi->beb_rsvd_pebs);
	ubi_msg("max/mean erase counter: %d/%d", ubi->max_ec, ubi->mean_ec);
}

static int ubi_info(int layout)
{
	if (layout)
		display_volume_info(ubi);
	else
		display_ubi_info(ubi);

	return 0;
}

static int ubi_check_volumename(const struct ubi_volume *vol, char *name)
{
	return strcmp(vol->name, name);
}

static int ubi_check(char *name)
{
	int i;

	for (i = 0; i < (ubi->vtbl_slots + 1); i++) {
		if (!ubi->volumes[i])
			continue;	/* Empty record */

		if (!ubi_check_volumename(ubi->volumes[i], name))
			return 0;
	}

	return 1;
}


static int verify_mkvol_req(const struct ubi_device *ubi,
			    const struct ubi_mkvol_req *req)
{
	int n, err = EINVAL;

	if (req->bytes < 0 || req->alignment < 0 || req->vol_type < 0 ||
	    req->name_len < 0)
		goto bad;

	if ((req->vol_id < 0 || req->vol_id >= ubi->vtbl_slots) &&
	    req->vol_id != UBI_VOL_NUM_AUTO)
		goto bad;

	if (req->alignment == 0)
		goto bad;

	if (req->bytes == 0) {
		printf("No space left in UBI device!\n");
		err = ENOMEM;
		goto bad;
	}

	if (req->vol_type != UBI_DYNAMIC_VOLUME &&
	    req->vol_type != UBI_STATIC_VOLUME)
		goto bad;

	if (req->alignment > ubi->leb_size)
		goto bad;

	n = req->alignment % ubi->min_io_size;
	if (req->alignment != 1 && n)
		goto bad;

	if (req->name_len > UBI_VOL_NAME_MAX) {
		printf("Name too long!\n");
		err = ENAMETOOLONG;
		goto bad;
	}

	return 0;
bad:
	return err;
}

static int ubi_create_vol(char *volume, int64_t size, int dynamic, int vol_id)
{
	struct ubi_mkvol_req req;
	int err;

	if (dynamic)
		req.vol_type = UBI_DYNAMIC_VOLUME;
	else
		req.vol_type = UBI_STATIC_VOLUME;

	req.vol_id = vol_id;
	req.alignment = 1;
	req.bytes = size;

	strcpy(req.name, volume);
	req.name_len = strlen(volume);
	req.name[req.name_len] = '\0';
	req.padding1 = 0;
	/* It's duplicated at drivers/mtd/ubi/cdev.c */
	err = verify_mkvol_req(ubi, &req);
	if (err) {
		printf("verify_mkvol_req failed %d\n", err);
		return err;
	}
	printf("Creating %s volume %s of size %lld\n",
		dynamic ? "dynamic" : "static", volume, size);
	/* Call real ubi create volume */
	return ubi_create_volume(ubi, &req);
}

static struct ubi_volume *ubi_find_volume(char *volume)
{
	struct ubi_volume *vol = NULL;
	int i;

	for (i = 0; i < ubi->vtbl_slots; i++) {
		vol = ubi->volumes[i];
		if (vol && !strcmp(vol->name, volume))
			return vol;
	}

	printf("Volume %s not found!\n", volume);
	return NULL;
}

static int ubi_remove_vol(char *volume)
{
	int err, reserved_pebs, i;
	struct ubi_volume *vol;

	vol = ubi_find_volume(volume);
	if (vol == NULL)
		return ENODEV;

	printf("Remove UBI volume %s (id %d)\n", vol->name, vol->vol_id);

	if (ubi->ro_mode) {
		printf("It's read-only mode\n");
		err = EROFS;
		goto out_err;
	}

	err = ubi_change_vtbl_record(ubi, vol->vol_id, NULL);
	if (err) {
		printf("Error changing Vol tabel record err=%x\n", err);
		goto out_err;
	}
	reserved_pebs = vol->reserved_pebs;
	for (i = 0; i < vol->reserved_pebs; i++) {
		err = ubi_eba_unmap_leb(ubi, vol, i);
		if (err)
			goto out_err;
	}

	kfree(vol->eba_tbl);
	ubi->volumes[vol->vol_id]->eba_tbl = NULL;
	ubi->volumes[vol->vol_id] = NULL;

	ubi->rsvd_pebs -= reserved_pebs;
	ubi->avail_pebs += reserved_pebs;
	i = ubi->beb_rsvd_level - ubi->beb_rsvd_pebs;
	if (i > 0) {
		i = ubi->avail_pebs >= i ? i : ubi->avail_pebs;
		ubi->avail_pebs -= i;
		ubi->rsvd_pebs += i;
		ubi->beb_rsvd_pebs += i;
		if (i > 0)
			ubi_msg("reserve more %d PEBs", i);
	}
	ubi->vol_count -= 1;

	return 0;
out_err:
	ubi_err(ubi, "cannot remove volume %s, error %d", volume, err);
	if (err < 0)
		err = -err;
	return err;
}

static int ubi_volume_continue_write(char *volume, void *buf, size_t size)
{
	int err = 1;
	struct ubi_volume *vol;

	vol = ubi_find_volume(volume);
	if (vol == NULL) {
		printf("No such volume\n");
		return ENODEV;
	}

	err = ubi_more_update_data(ubi, vol, buf, size);
	if (err < 0) {
		printf("Write error %d\n", err);
		return -err;
	}

	if (err) {
		size = err;

		err = ubi_check_volume(ubi, vol->vol_id);
		if (err < 0)
			return -err;

		if (err) {
			ubi_warn(ubi, "volume %d on UBI device %d is corrupt",
				 vol->vol_id, ubi->ubi_num);
			vol->corrupted = 1;
		}

		vol->checked = 1;
		ubi_gluebi_updated(vol);
	}

	return 0;
}

int ubi_volume_begin_write(char *volume, void *buf, size_t size,
	size_t full_size)
{
	int err = 1;
	int rsvd_bytes = 0;
	struct ubi_volume *vol;

	vol = ubi_find_volume(volume);
	if (vol == NULL) {
		printf("No such volume\n");
		return ENODEV;
	}

	rsvd_bytes = vol->reserved_pebs * (ubi->leb_size - vol->data_pad);
	if (size > rsvd_bytes) {
		printf("size > volume size! Aborting!\n");
		return EINVAL;
	}

	err = ubi_start_update(ubi, vol, full_size);
	if (err < 0) {
		printf("Cannot start volume update\n");
		return -err;
	}

	return ubi_volume_continue_write(volume, buf, size);
}

int ubi_volume_write(char *volume, void *buf, size_t size)
{
	return ubi_volume_begin_write(volume, buf, size, size);
}

int ubi_volume_read(char *volume, char *buf, size_t size, size_t *loaded)
{
	int err, lnum, off, len, tbuf_size;
	void *tbuf;
	unsigned long long tmp;
	struct ubi_volume *vol;
	loff_t offp = 0;
	size_t len_read;

	*loaded = 0;
	vol = ubi_find_volume(volume);
	if (vol == NULL) {
		printf("No such volume\n");
		return ENODEV;
	}

	if (vol->updating) {
		printf("Volume busy (updating)\n");
		return EBUSY;
	}
	if (vol->upd_marker) {
		printf("Damaged volume, update marker is set\n");
		return EBADF;
	}
	if (offp == vol->used_bytes)
		return 0;

	if (size == 0)
		size = vol->used_bytes;

	printf("Read %zu bytes from volume %s to %p\n", size, volume, buf);

	if (vol->corrupted)
		printf("(Volume %d is corrupted!) ", vol->vol_id);
	if (offp + size > vol->used_bytes)
		size = vol->used_bytes - offp;

	tbuf_size = vol->usable_leb_size;
	if (size < tbuf_size)
		tbuf_size = ALIGN(size, ubi->min_io_size);
	tbuf = malloc_cache_aligned(tbuf_size);
	if (!tbuf) {
		printf("NO MEM\n");
		return ENOMEM;
	}
	len = size > tbuf_size ? tbuf_size : size;

	tmp = offp;
	off = do_div(tmp, vol->usable_leb_size);
	lnum = tmp;
	len_read = size;
	do {
		if (off + len >= vol->usable_leb_size)
			len = vol->usable_leb_size - off;

		err = ubi_eba_read_leb(ubi, vol, lnum, tbuf, off, len, 0);
		if (err) {
			printf("Read error %d\n", err);
			err = -err;
			break;
		}
		off += len;
		if (off == vol->usable_leb_size) {
			lnum += 1;
			off -= vol->usable_leb_size;
		}

		size -= len;
		offp += len;
		*loaded += len;

		memcpy(buf, tbuf, len);

		buf += len;
		len = size > tbuf_size ? tbuf_size : size;
	} while (size);

	if (!size)
		env_set_hex("filesize", len_read);

	free(tbuf);

	return err;
}

<<<<<<< HEAD
extern int get_mtd_info(u8  type, u8 num, struct mtd_info **mtd);

int ubi_detach(void)
{
	if (!ubi_initialized)
		return 0;

=======
static int ubi_dev_scan(struct mtd_info *info, const char *vid_header_offset)
{
	char ubi_mtd_param_buffer[80];
	int err;

	if (!vid_header_offset)
		sprintf(ubi_mtd_param_buffer, "%s", info->name);
	else
		sprintf(ubi_mtd_param_buffer, "%s,%s", info->name,
			vid_header_offset);

	err = ubi_mtd_param_parse(ubi_mtd_param_buffer, NULL);
	if (err)
		return -err;

	err = ubi_init();
	if (err)
		return -err;

	return 0;
}

int ubi_detach(void)
{
>>>>>>> 715e07fd
#ifdef CONFIG_CMD_UBIFS
	/*
	 * Automatically unmount UBIFS partition when user
	 * changes the UBI device. Otherwise the following
	 * UBIFS commands will crash.
	 */
	if (ubifs_is_mounted())
		cmd_ubifs_umount();
#endif

<<<<<<< HEAD
	/* Call ubi_exit() before re-initializing the UBI subsystem */
		ubi_exit();
		del_mtd_partitions(ubi_dev.mtd_info);
		ubi_initialized = 0;
	ubi_dev.selected = 0;
=======
	/*
	 * Call ubi_exit() before re-initializing the UBI subsystem
	 */
	if (ubi)
		ubi_exit();

	ubi = NULL;
>>>>>>> 715e07fd

	return 0;
}

int set_ubi_part(const char *part_name, const char *vid_header_offset)
{
<<<<<<< HEAD
	struct mtd_device *dev;
	struct part_info *part;
	struct mtd_partition mtd_part;
	static char buffer[PARTITION_MAXLEN];
	char ubi_mtd_param_buffer[PARTITION_MAXLEN];
	u8 pnum;
	int err;

	if (ubi_initialized) {
		/* If this is the partition that is already set, we're done */
		if (strcmp(ubi_dev.part_name, part_name) == 0)
			return 0;

		err = ubi_detach();
		if (err)
			return err;
	} else if (mtdparts_init() != 0) {
		printf("Error initializing mtdparts!\n");
		return 1;
	}

	/*
	 * Search the mtd device number where this partition
	 * is located
	 */
	if (find_dev_and_part(part_name, &dev, &pnum, &part)) {
		printf("Partition %s not found!\n", part_name);
		return 1;
	}

	if (get_mtd_info(dev->id->type, dev->id->num, &ubi_dev.mtd_info))
		return 1;

	ubi_dev.selected = 1;

	strcpy(ubi_dev.part_name, part_name);

	sprintf(buffer, "mtd=%d", pnum);
	memset(&mtd_part, 0, sizeof(mtd_part));
	mtd_part.name = buffer;
	mtd_part.size = part->size;
	mtd_part.offset = part->offset;
	add_mtd_partitions(ubi_dev.mtd_info, &mtd_part, 1);

	if (vid_header_offset)
		sprintf(ubi_mtd_param_buffer, "mtd=%d,%s", pnum,
			vid_header_offset);
	else
		strcpy(ubi_mtd_param_buffer, buffer);
	err = ubi_mtd_param_parse(ubi_mtd_param_buffer, NULL);
	if (!err) {
		err = ubi_init();
		if (!err) {
			ubi_initialized = 1;
			ubi = ubi_devices[0];

			return 0;
		}
	}

	del_mtd_partitions(ubi_dev.mtd_info);

		printf("UBI init error %d\n", err);
		printf("Please check, if the correct MTD partition is used (size big enough?)\n");
		ubi_dev.selected = 0;

=======
	struct mtd_info *mtd;
	int err = 0;

	ubi_detach();

	mtd_probe_devices();
	mtd = get_mtd_device_nm(part_name);
	if (IS_ERR(mtd)) {
		printf("Partition %s not found!\n", part_name);
		return 1;
	}
	put_mtd_device(mtd);

	err = ubi_dev_scan(mtd, vid_header_offset);
	if (err) {
		printf("UBI init error %d\n", err);
		printf("Please check, if the correct MTD partition is used (size big enough?)\n");
>>>>>>> 715e07fd
		return err;
	}

static int do_ubi(cmd_tbl_t *cmdtp, int flag, int argc, char * const argv[])
{
	int64_t size = 0;
	ulong addr;
	int ret;

	if (argc < 2)
		return CMD_RET_USAGE;

	if (strcmp(argv[1], "detach") == 0) {
		if (argc > 2)
			return CMD_RET_USAGE;

		return ubi_detach();
	}

	if (!strcmp(argv[1], "part") && (argc >= 2) && (argc <= 4)) {
		/* Print current partition */
		if (argc == 2) {
<<<<<<< HEAD
			if (!ubi_dev.selected)
				goto no_dev;
			printf("UBI on %s, partition %s\n",
			       ubi_dev.mtd_info->name, ubi_dev.part_name);
=======
			if (!ubi) {
				printf("Error, no UBI device selected!\n");
				return 1;
			}

			printf("Device %d: %s, MTD partition %s\n",
			       ubi->ubi_num, ubi->ubi_name, ubi->mtd->name);
>>>>>>> 715e07fd
			return 0;
		}

		return set_ubi_part(argv[2], (argc > 3) ? argv[3] : NULL);
	}

<<<<<<< HEAD
	if (!ubi_dev.selected) {
	no_dev:
		printf("Error, no UBI device/partition selected!\n");
=======
	if ((strcmp(argv[1], "part") != 0) && !ubi) {
		printf("Error, no UBI device selected!\n");
>>>>>>> 715e07fd
		return 1;
	}

	if (!strcmp(argv[1], "info") && (argc >= 2) && (argc <= 3)) {
		int layout = 0;
		if ((argc > 2) && (argv[2][0] == 'l'))
			layout = 1;
		return ubi_info(layout);
	}

	if (strcmp(argv[1], "check") == 0) {
		if (argc > 2)
			return ubi_check(argv[2]);

		printf("Error, no volume name passed\n");
		return 1;
	}

	if (!strncmp(argv[1], "create", 6) && (argc >= 3) && (argc <= 6)) {
		int dynamic = 1;	/* default: dynamic volume */
		int id = UBI_VOL_NUM_AUTO;

		/* Get id */
		if (argc > 5)
			id = simple_strtoul(argv[5], NULL, 16);

		/* Get type */
		if (argc > 4) {
			if (argv[4][0] == 's')
				dynamic = 0;
			else if (argv[4][0] != 'd') {
				printf("Incorrect type\n");
				return 1;
			}
		}

		/* Get size */
		if (argc > 3) {
			if (argv[3][0] != '-')
				size = simple_strtoull(argv[3], NULL, 16);
			argc--;
		}
		if (!size) {
		/* Use maximum available size */
			size = ubi->avail_pebs * ubi->leb_size;
			printf("No size specified -> Using max size (%lld)\n",
			       size);
		}

			return ubi_create_vol(argv[2], size, dynamic, id);
	}

	if (!strncmp(argv[1], "remove", 6) && (argc == 3))
			return ubi_remove_vol(argv[2]);

	if (!strncmp(argv[1], "write", 5) && (argc >= 5) && (argc <= 6)) {
		addr = parse_loadaddr(argv[2], NULL);
		size = simple_strtoul(argv[4], NULL, 16);

		if (!strncmp(argv[1], "write.part", 10)) {
			printf("Writing partly data to volume %s ... ", argv[3]);
			if (argc > 5) {
				size_t full_size;

				full_size = simple_strtoul(argv[5], NULL, 16);
				ret = ubi_volume_begin_write(argv[3],
						(void *)addr, size, full_size);
			} else {
				ret = ubi_volume_continue_write(argv[3],
						(void *)addr, size);
			}
		} else {
			printf("Writing to volume %s ... ", argv[3]);
			ret = ubi_volume_write(argv[3], (void *)addr, size);
		}
		if (!ret)
			printf("OK, %lld bytes stored\n", size);

		return ret;
	}

	if (!strncmp(argv[1], "read", 4) && (argc >= 3) && (argc <= 5)) {
		size_t loaded;
		if (argc > 3)
			addr = parse_loadaddr(argv[2], NULL);
		else
			addr = get_loadaddr();
		size = (argc > 4) ? simple_strtoul(argv[4], NULL, 16) : 0;

		printf("Reading from volume %s ... ", argv[3]);
		ret = ubi_volume_read(argv[3], (char *)addr, size, &loaded);
		if (!ret) {
			set_fileaddr(addr);
			env_set_fileinfo(loaded);
			printf("OK, %zd bytes loaded to 0x%lx\n", loaded, addr);
		}

		return ret;
	}

	return CMD_RET_USAGE;
}

U_BOOT_CMD(
	ubi, 6, 1, do_ubi,
	"ubi commands",
	"part [part [offset]]\n"
		" - Show or set current partition (with optional VID"
		" header offset)\n"
	"ubi detach"
		" - detach ubi from a mtd partition\n"
	"ubi info [l[ayout]]"
		" - Display volume and ubi layout information\n"
	"ubi check volume"
		" - check if volumename exists\n"
	"ubi create[vol] volume [size [type [id]]]"
		" - create volume name with size ('-' for maximum"
		" available size)\n"
	"ubi write[vol] address volume size"
		" - Write volume from address with size\n"
	"ubi write.part address volume size [fullsize]\n"
		" - Write part of a volume from address\n"
	"ubi read[vol] address volume [size]"
		" - Read volume to address with size\n"
	"ubi remove[vol] volume"
		" - Remove volume\n"
	"[Legends]\n"
	" volume: character name\n"
	" size: specified in bytes\n"
	" type: s[tatic] or d[ynamic] (default=dynamic)"
);<|MERGE_RESOLUTION|>--- conflicted
+++ resolved
@@ -30,18 +30,8 @@
 
 /* Private own data */
 static struct ubi_device *ubi;
-<<<<<<< HEAD
-static int ubi_initialized;
-
-struct selected_dev {
-	char part_name[PARTITION_MAXLEN];
-	int selected;
-	struct mtd_info *mtd_info;
-};
-
-static struct selected_dev ubi_dev;
-=======
->>>>>>> 715e07fd
+
+char current_part_name[80] = { 0 };
 
 #ifdef CONFIG_CMD_UBIFS
 #include <ubifs_uboot.h>
@@ -263,10 +253,8 @@
 	struct ubi_volume *vol;
 
 	vol = ubi_find_volume(volume);
-	if (vol == NULL) {
-		printf("No such volume\n");
+	if (vol == NULL)
 		return ENODEV;
-	}
 
 	err = ubi_more_update_data(ubi, vol, buf, size);
 	if (err < 0) {
@@ -302,10 +290,8 @@
 	struct ubi_volume *vol;
 
 	vol = ubi_find_volume(volume);
-	if (vol == NULL) {
-		printf("No such volume\n");
+	if (vol == NULL)
 		return ENODEV;
-	}
 
 	rsvd_bytes = vol->reserved_pebs * (ubi->leb_size - vol->data_pad);
 	if (size > rsvd_bytes) {
@@ -338,10 +324,8 @@
 
 	*loaded = 0;
 	vol = ubi_find_volume(volume);
-	if (vol == NULL) {
-		printf("No such volume\n");
+	if (vol == NULL)
 		return ENODEV;
-	}
 
 	if (vol->updating) {
 		printf("Volume busy (updating)\n");
@@ -412,15 +396,6 @@
 	return err;
 }
 
-<<<<<<< HEAD
-extern int get_mtd_info(u8  type, u8 num, struct mtd_info **mtd);
-
-int ubi_detach(void)
-{
-	if (!ubi_initialized)
-		return 0;
-
-=======
 static int ubi_dev_scan(struct mtd_info *info, const char *vid_header_offset)
 {
 	char ubi_mtd_param_buffer[80];
@@ -445,7 +420,6 @@
 
 int ubi_detach(void)
 {
->>>>>>> 715e07fd
 #ifdef CONFIG_CMD_UBIFS
 	/*
 	 * Automatically unmount UBIFS partition when user
@@ -456,13 +430,6 @@
 		cmd_ubifs_umount();
 #endif
 
-<<<<<<< HEAD
-	/* Call ubi_exit() before re-initializing the UBI subsystem */
-		ubi_exit();
-		del_mtd_partitions(ubi_dev.mtd_info);
-		ubi_initialized = 0;
-	ubi_dev.selected = 0;
-=======
 	/*
 	 * Call ubi_exit() before re-initializing the UBI subsystem
 	 */
@@ -470,83 +437,19 @@
 		ubi_exit();
 
 	ubi = NULL;
->>>>>>> 715e07fd
+	current_part_name[0] = 0;
 
 	return 0;
 }
 
 int set_ubi_part(const char *part_name, const char *vid_header_offset)
 {
-<<<<<<< HEAD
-	struct mtd_device *dev;
-	struct part_info *part;
-	struct mtd_partition mtd_part;
-	static char buffer[PARTITION_MAXLEN];
-	char ubi_mtd_param_buffer[PARTITION_MAXLEN];
-	u8 pnum;
-	int err;
-
-	if (ubi_initialized) {
-		/* If this is the partition that is already set, we're done */
-		if (strcmp(ubi_dev.part_name, part_name) == 0)
-			return 0;
-
-		err = ubi_detach();
-		if (err)
-			return err;
-	} else if (mtdparts_init() != 0) {
-		printf("Error initializing mtdparts!\n");
-		return 1;
-	}
-
-	/*
-	 * Search the mtd device number where this partition
-	 * is located
-	 */
-	if (find_dev_and_part(part_name, &dev, &pnum, &part)) {
-		printf("Partition %s not found!\n", part_name);
-		return 1;
-	}
-
-	if (get_mtd_info(dev->id->type, dev->id->num, &ubi_dev.mtd_info))
-		return 1;
-
-	ubi_dev.selected = 1;
-
-	strcpy(ubi_dev.part_name, part_name);
-
-	sprintf(buffer, "mtd=%d", pnum);
-	memset(&mtd_part, 0, sizeof(mtd_part));
-	mtd_part.name = buffer;
-	mtd_part.size = part->size;
-	mtd_part.offset = part->offset;
-	add_mtd_partitions(ubi_dev.mtd_info, &mtd_part, 1);
-
-	if (vid_header_offset)
-		sprintf(ubi_mtd_param_buffer, "mtd=%d,%s", pnum,
-			vid_header_offset);
-	else
-		strcpy(ubi_mtd_param_buffer, buffer);
-	err = ubi_mtd_param_parse(ubi_mtd_param_buffer, NULL);
-	if (!err) {
-		err = ubi_init();
-		if (!err) {
-			ubi_initialized = 1;
-			ubi = ubi_devices[0];
-
-			return 0;
-		}
-	}
-
-	del_mtd_partitions(ubi_dev.mtd_info);
-
-		printf("UBI init error %d\n", err);
-		printf("Please check, if the correct MTD partition is used (size big enough?)\n");
-		ubi_dev.selected = 0;
-
-=======
 	struct mtd_info *mtd;
 	int err = 0;
+
+	/* If this partition is already set, we're done */
+	if (ubi && !strncmp(current_part_name, part_name, 80))
+		return 0;
 
 	ubi_detach();
 
@@ -562,8 +465,13 @@
 	if (err) {
 		printf("UBI init error %d\n", err);
 		printf("Please check, if the correct MTD partition is used (size big enough?)\n");
->>>>>>> 715e07fd
 		return err;
+	}
+
+	ubi = ubi_devices[0];
+	strncpy(current_part_name, part_name, 80);
+
+	return 0;
 	}
 
 static int do_ubi(cmd_tbl_t *cmdtp, int flag, int argc, char * const argv[])
@@ -585,34 +493,21 @@
 	if (!strcmp(argv[1], "part") && (argc >= 2) && (argc <= 4)) {
 		/* Print current partition */
 		if (argc == 2) {
-<<<<<<< HEAD
-			if (!ubi_dev.selected)
-				goto no_dev;
-			printf("UBI on %s, partition %s\n",
-			       ubi_dev.mtd_info->name, ubi_dev.part_name);
-=======
 			if (!ubi) {
-				printf("Error, no UBI device selected!\n");
+				printf("Error, no UBI device/partition selected!\n");
 				return 1;
 			}
 
 			printf("Device %d: %s, MTD partition %s\n",
 			       ubi->ubi_num, ubi->ubi_name, ubi->mtd->name);
->>>>>>> 715e07fd
 			return 0;
 		}
 
 		return set_ubi_part(argv[2], (argc > 3) ? argv[3] : NULL);
 	}
 
-<<<<<<< HEAD
-	if (!ubi_dev.selected) {
-	no_dev:
-		printf("Error, no UBI device/partition selected!\n");
-=======
 	if ((strcmp(argv[1], "part") != 0) && !ubi) {
 		printf("Error, no UBI device selected!\n");
->>>>>>> 715e07fd
 		return 1;
 	}
 
@@ -662,11 +557,11 @@
 			       size);
 		}
 
-			return ubi_create_vol(argv[2], size, dynamic, id);
+		return ubi_create_vol(argv[2], size, dynamic, id);
 	}
 
 	if (!strncmp(argv[1], "remove", 6) && (argc == 3))
-			return ubi_remove_vol(argv[2]);
+		return ubi_remove_vol(argv[2]);
 
 	if (!strncmp(argv[1], "write", 5) && (argc >= 5) && (argc <= 6)) {
 		addr = parse_loadaddr(argv[2], NULL);
@@ -711,7 +606,7 @@
 		}
 
 		return ret;
-	}
+		}
 
 	return CMD_RET_USAGE;
 }
