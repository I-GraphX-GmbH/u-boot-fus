/*
 * Unsorted Block Image commands
 *
 *  Copyright (C) 2008 Samsung Electronics
 *  Kyungmin Park <kyungmin.park@samsung.com>
 *
 * Copyright 2008-2009 Stefan Roese <sr@denx.de>, DENX Software Engineering
 *
 * This program is free software; you can redistribute it and/or modify
 * it under the terms of the GNU General Public License version 2 as
 * published by the Free Software Foundation.
 */

#include <common.h>
#include <command.h>
#include <env.h>
#include <exports.h>
#include <malloc.h>
#include <memalign.h>
#include <mtd.h>
#include <nand.h>
#include <onenand_uboot.h>
#include <dm/devres.h>
#include <linux/mtd/mtd.h>
#include <linux/mtd/partitions.h>
#include <linux/err.h>
#include <ubi_uboot.h>
#include <linux/errno.h>
#include <jffs2/load_kernel.h>

#undef ubi_msg
#define ubi_msg(fmt, ...) printf("UBI: " fmt "\n", ##__VA_ARGS__)

/* Private own data */
static struct ubi_device *ubi;

char current_part_name[80] = { 0 };

#ifdef CONFIG_CMD_UBIFS
#include <ubifs_uboot.h>
#endif

static void display_volume_info(struct ubi_device *ubi)
{
	int i;

	for (i = 0; i < (ubi->vtbl_slots + 1); i++) {
		if (!ubi->volumes[i])
			continue;	/* Empty record */
		ubi_dump_vol_info(ubi->volumes[i]);
	}
}

static void display_ubi_info(struct ubi_device *ubi)
{
	ubi_msg("MTD device name:            \"%s\"", ubi->mtd->name);
	ubi_msg("MTD device size:            %llu MiB", ubi->flash_size >> 20);
	ubi_msg("physical eraseblock size:   %d bytes (%d KiB)",
			ubi->peb_size, ubi->peb_size >> 10);
	ubi_msg("logical eraseblock size:    %d bytes", ubi->leb_size);
	ubi_msg("number of good PEBs:        %d", ubi->good_peb_count);
	ubi_msg("number of bad PEBs:         %d", ubi->bad_peb_count);
	ubi_msg("smallest flash I/O unit:    %d", ubi->min_io_size);
	ubi_msg("VID header offset:          %d (aligned %d)",
			ubi->vid_hdr_offset, ubi->vid_hdr_aloffset);
	ubi_msg("data offset:                %d", ubi->leb_start);
	ubi_msg("max. allowed volumes:       %d", ubi->vtbl_slots);
	ubi_msg("wear-leveling threshold:    %d", CONFIG_MTD_UBI_WL_THRESHOLD);
	ubi_msg("number of internal volumes: %d", UBI_INT_VOL_COUNT);
	ubi_msg("number of user volumes:     %d",
			ubi->vol_count - UBI_INT_VOL_COUNT);
	ubi_msg("available PEBs:             %d", ubi->avail_pebs);
	ubi_msg("total number of reserved PEBs: %d", ubi->rsvd_pebs);
	ubi_msg("number of PEBs reserved for bad PEB handling: %d",
			ubi->beb_rsvd_pebs);
	ubi_msg("max/mean erase counter: %d/%d", ubi->max_ec, ubi->mean_ec);
}

static int ubi_info(int layout)
{
	if (layout)
		display_volume_info(ubi);
	else
		display_ubi_info(ubi);

	return 0;
}

static int ubi_check_volumename(const struct ubi_volume *vol, char *name)
{
	return strcmp(vol->name, name);
}

static int ubi_check(char *name)
{
	int i;

	for (i = 0; i < (ubi->vtbl_slots + 1); i++) {
		if (!ubi->volumes[i])
			continue;	/* Empty record */

		if (!ubi_check_volumename(ubi->volumes[i], name))
			return 0;
	}

	return 1;
}

static int verify_mkvol_req(const struct ubi_device *ubi,
			    const struct ubi_mkvol_req *req)
{
	int n, err = EINVAL;

	if (req->bytes < 0 || req->alignment < 0 || req->vol_type < 0 ||
	    req->name_len < 0)
		goto bad;

	if ((req->vol_id < 0 || req->vol_id >= ubi->vtbl_slots) &&
	    req->vol_id != UBI_VOL_NUM_AUTO)
		goto bad;

	if (req->alignment == 0)
		goto bad;

	if (req->bytes == 0) {
		printf("No space left in UBI device!\n");
		err = ENOMEM;
		goto bad;
	}

	if (req->vol_type != UBI_DYNAMIC_VOLUME &&
	    req->vol_type != UBI_STATIC_VOLUME)
		goto bad;

	if (req->alignment > ubi->leb_size)
		goto bad;

	n = req->alignment % ubi->min_io_size;
	if (req->alignment != 1 && n)
		goto bad;

	if (req->name_len > UBI_VOL_NAME_MAX) {
		printf("Name too long!\n");
		err = ENAMETOOLONG;
		goto bad;
	}

	return 0;
bad:
	return err;
}

static int ubi_create_vol(char *volume, int64_t size, int dynamic, int vol_id,
			  bool skipcheck)
{
	struct ubi_mkvol_req req;
	int err;

	if (dynamic)
		req.vol_type = UBI_DYNAMIC_VOLUME;
	else
		req.vol_type = UBI_STATIC_VOLUME;

	req.vol_id = vol_id;
	req.alignment = 1;
	req.bytes = size;

	strcpy(req.name, volume);
	req.name_len = strlen(volume);
	req.name[req.name_len] = '\0';
	req.flags = 0;
	if (skipcheck)
		req.flags |= UBI_VOL_SKIP_CRC_CHECK_FLG;

	/* It's duplicated at drivers/mtd/ubi/cdev.c */
	err = verify_mkvol_req(ubi, &req);
	if (err) {
		printf("verify_mkvol_req failed %d\n", err);
		return err;
	}
	printf("Creating %s volume %s of size %lld\n",
		dynamic ? "dynamic" : "static", volume, size);
	/* Call real ubi create volume */
	return ubi_create_volume(ubi, &req);
}

static struct ubi_volume *ubi_find_volume(char *volume)
{
	struct ubi_volume *vol = NULL;
	int i;

	for (i = 0; i < ubi->vtbl_slots; i++) {
		vol = ubi->volumes[i];
		if (vol && !strcmp(vol->name, volume))
			return vol;
	}

	printf("Volume %s not found!\n", volume);
	return NULL;
}

static int ubi_remove_vol(char *volume)
{
	int err, reserved_pebs, i;
	struct ubi_volume *vol;

	vol = ubi_find_volume(volume);
	if (vol == NULL)
		return ENODEV;

	printf("Remove UBI volume %s (id %d)\n", vol->name, vol->vol_id);

	if (ubi->ro_mode) {
		printf("It's read-only mode\n");
		err = EROFS;
		goto out_err;
	}

	err = ubi_change_vtbl_record(ubi, vol->vol_id, NULL);
	if (err) {
		printf("Error changing Vol tabel record err=%x\n", err);
		goto out_err;
	}
	reserved_pebs = vol->reserved_pebs;
	for (i = 0; i < vol->reserved_pebs; i++) {
		err = ubi_eba_unmap_leb(ubi, vol, i);
		if (err)
			goto out_err;
	}

	kfree(vol->eba_tbl);
	ubi->volumes[vol->vol_id]->eba_tbl = NULL;
	ubi->volumes[vol->vol_id] = NULL;

	ubi->rsvd_pebs -= reserved_pebs;
	ubi->avail_pebs += reserved_pebs;
	i = ubi->beb_rsvd_level - ubi->beb_rsvd_pebs;
	if (i > 0) {
		i = ubi->avail_pebs >= i ? i : ubi->avail_pebs;
		ubi->avail_pebs -= i;
		ubi->rsvd_pebs += i;
		ubi->beb_rsvd_pebs += i;
		if (i > 0)
			ubi_msg("reserve more %d PEBs", i);
	}
	ubi->vol_count -= 1;

	return 0;
out_err:
	ubi_err(ubi, "cannot remove volume %s, error %d", volume, err);
	if (err < 0)
		err = -err;
	return err;
}

static int ubi_volume_continue_write(char *volume, void *buf, size_t size)
{
	int err = 1;
	struct ubi_volume *vol;

	vol = ubi_find_volume(volume);
	if (vol == NULL)
		return ENODEV;

	err = ubi_more_update_data(ubi, vol, buf, size);
	if (err < 0) {
		printf("Write error %d\n", err);
		return -err;
	}

	if (err) {
		size = err;

		err = ubi_check_volume(ubi, vol->vol_id);
		if (err < 0)
			return -err;

		if (err) {
			ubi_warn(ubi, "volume %d on UBI device %d is corrupt",
				 vol->vol_id, ubi->ubi_num);
			vol->corrupted = 1;
		}

		vol->checked = 1;
		ubi_gluebi_updated(vol);
	}

	return 0;
}

int ubi_volume_begin_write(char *volume, void *buf, size_t size,
	size_t full_size)
{
	int err = 1;
	int rsvd_bytes = 0;
	struct ubi_volume *vol;

	vol = ubi_find_volume(volume);
	if (vol == NULL)
		return ENODEV;

	rsvd_bytes = vol->reserved_pebs * (ubi->leb_size - vol->data_pad);
	if (size > rsvd_bytes) {
		printf("size > volume size! Aborting!\n");
		return EINVAL;
	}

	err = ubi_start_update(ubi, vol, full_size);
	if (err < 0) {
		printf("Cannot start volume update\n");
		return -err;
	}

	return ubi_volume_continue_write(volume, buf, size);
}

int ubi_volume_write(char *volume, void *buf, size_t size)
{
	return ubi_volume_begin_write(volume, buf, size, size);
}

int ubi_volume_read(char *volume, char *buf, size_t size, size_t *loaded)
{
	int err, lnum, off, len, tbuf_size;
	void *tbuf;
	unsigned long long tmp;
	struct ubi_volume *vol;
	loff_t offp = 0;
	size_t len_read;

	*loaded = 0;
	vol = ubi_find_volume(volume);
	if (vol == NULL)
		return ENODEV;

	if (vol->updating) {
		printf("Volume busy (updating)\n");
		return EBUSY;
	}
	if (vol->upd_marker) {
		printf("Damaged volume, update marker is set\n");
		return EBADF;
	}
	if (offp == vol->used_bytes)
		return 0;

	if (size == 0)
		size = vol->used_bytes;

	printf("Read %zu bytes from volume %s to %p\n", size, volume, buf);

	if (vol->corrupted)
		printf("(Volume %d is corrupted!) ", vol->vol_id);
	if (offp + size > vol->used_bytes)
		size = vol->used_bytes - offp;

	tbuf_size = vol->usable_leb_size;
	if (size < tbuf_size)
		tbuf_size = ALIGN(size, ubi->min_io_size);
	tbuf = malloc_cache_aligned(tbuf_size);
	if (!tbuf) {
		printf("NO MEM\n");
		return ENOMEM;
	}
	len = size > tbuf_size ? tbuf_size : size;

	tmp = offp;
	off = do_div(tmp, vol->usable_leb_size);
	lnum = tmp;
	len_read = size;
	do {
		if (off + len >= vol->usable_leb_size)
			len = vol->usable_leb_size - off;

		err = ubi_eba_read_leb(ubi, vol, lnum, tbuf, off, len, 0);
		if (err) {
			printf("Read error %d\n", err);
			err = -err;
			break;
		}
		off += len;
		if (off == vol->usable_leb_size) {
			lnum += 1;
			off -= vol->usable_leb_size;
		}

		size -= len;
		offp += len;
		*loaded += len;

		memcpy(buf, tbuf, len);

		buf += len;
		len = size > tbuf_size ? tbuf_size : size;
	} while (size);

	if (!size)
		env_set_hex("filesize", len_read);

	free(tbuf);

	return err;
}

static int ubi_dev_scan(struct mtd_info *info, const char *vid_header_offset)
{
	char ubi_mtd_param_buffer[80];
	int err;

	if (!vid_header_offset)
		sprintf(ubi_mtd_param_buffer, "%s", info->name);
	else
		sprintf(ubi_mtd_param_buffer, "%s,%s", info->name,
			vid_header_offset);

	err = ubi_mtd_param_parse(ubi_mtd_param_buffer, NULL);
	if (err)
		return -err;

	err = ubi_init();
	if (err)
		return -err;

	return 0;
}

static int ubi_set_skip_check(char *volume, bool skip_check)
{
	struct ubi_vtbl_record vtbl_rec;
	struct ubi_volume *vol;

	vol = ubi_find_volume(volume);
	if (!vol)
		return ENODEV;

	printf("%sing skip_check on volume %s\n",
	       skip_check ? "Sett" : "Clear", volume);

	vtbl_rec = ubi->vtbl[vol->vol_id];
	if (skip_check) {
		vtbl_rec.flags |= UBI_VTBL_SKIP_CRC_CHECK_FLG;
		vol->skip_check = 1;
	} else {
		vtbl_rec.flags &= ~UBI_VTBL_SKIP_CRC_CHECK_FLG;
		vol->skip_check = 0;
	}

	return ubi_change_vtbl_record(ubi, vol->vol_id, &vtbl_rec);
}

static int ubi_detach(void)
{
#ifdef CONFIG_CMD_UBIFS
	/*
	 * Automatically unmount UBIFS partition when user
	 * changes the UBI device. Otherwise the following
	 * UBIFS commands will crash.
	 */
	if (ubifs_is_mounted())
		cmd_ubifs_umount();
#endif

	/*
	 * Call ubi_exit() before re-initializing the UBI subsystem
	 */
	if (ubi)
		ubi_exit();

	ubi = NULL;
	current_part_name[0] = 0;

	return 0;
}

int set_ubi_part(const char *part_name, const char *vid_header_offset)
{
	struct mtd_info *mtd;
	int err = 0;

	/* If this partition is already set, we're done */
	if (ubi && !strncmp(current_part_name, part_name, 80))
		return 0;

	ubi_detach();

	mtd_probe_devices();
	mtd = get_mtd_device_nm(part_name);
	if (IS_ERR(mtd)) {
		printf("Partition %s not found!\n", part_name);
		return 1;
	}
	put_mtd_device(mtd);

	err = ubi_dev_scan(mtd, vid_header_offset);
	if (err) {
		printf("UBI init error %d\n", err);
		printf("Please check, if the correct MTD partition is used (size big enough?)\n");
		return err;
	}

	ubi = ubi_devices[0];
	strncpy(current_part_name, part_name, 80);

	return 0;
}

static int do_ubi(cmd_tbl_t *cmdtp, int flag, int argc, char * const argv[])
{
	int64_t size = 0;
<<<<<<< HEAD
	ulong addr;
	int ret;
=======
	ulong addr = 0;
>>>>>>> 0ea138a2
	bool skipcheck = false;

	if (argc < 2)
		return CMD_RET_USAGE;

	if (strcmp(argv[1], "detach") == 0) {
		if (argc > 2)
			return CMD_RET_USAGE;

		return ubi_detach();
	}
	if (!strcmp(argv[1], "part") && (argc >= 2) && (argc <= 4)) {
		/* Print current partition */
		if (argc == 2) {
			if (!ubi) {
				printf("Error, no UBI device/partition selected!\n");
				return 1;
			}

			printf("Device %d: %s, MTD partition %s\n",
			       ubi->ubi_num, ubi->ubi_name, ubi->mtd->name);
			return 0;
		}

		return set_ubi_part(argv[2], (argc > 3) ? argv[3] : NULL);
	}

	if ((strcmp(argv[1], "part") != 0) && !ubi) {
		printf("Error, no UBI device selected!\n");
		return 1;
	}

	if (!strcmp(argv[1], "info") && (argc >= 2) && (argc <= 3)) {
		int layout = 0;
		if ((argc > 2) && (argv[2][0] == 'l'))
			layout = 1;
		return ubi_info(layout);
	}

	if (strcmp(argv[1], "check") == 0) {
		if (argc > 2)
			return ubi_check(argv[2]);

		printf("Error, no volume name passed\n");
		return 1;
	}

	if (!strncmp(argv[1], "create", 6) && (argc >= 3) && (argc <= 7)) {
		int dynamic = 1;	/* default: dynamic volume */
		int id = UBI_VOL_NUM_AUTO;

		/* Get id */
		if (argc > 5)
			id = simple_strtoul(argv[5], NULL, 16);

		/* E.g., create volume with "skipcheck" bit set */
		if (argc == 7) {
			skipcheck = strncmp(argv[6], "--skipcheck", 11) == 0;
<<<<<<< HEAD
=======
			argc--;
		}

		/* E.g., create volume size type vol_id */
		if (argc == 6) {
			id = simple_strtoull(argv[5], NULL, 16);
>>>>>>> 0ea138a2
			argc--;
		}

		/* Get type */
		if (argc > 4) {
			if (argv[4][0] == 's')
				dynamic = 0;
			else if (argv[4][0] != 'd') {
				printf("Incorrect type\n");
				return 1;
			}
		}

		/* Get size */
		if (argc > 3) {
			if (argv[3][0] != '-')
				size = simple_strtoull(argv[3], NULL, 16);
			argc--;
		}
		if (!size) {
		/* Use maximum available size */
			size = ubi->avail_pebs * ubi->leb_size;
			printf("No size specified -> Using max size (%lld)\n",
			       size);
		}
<<<<<<< HEAD
		return ubi_create_vol(argv[2], size, dynamic, id, skipcheck);
=======
		/* E.g., create volume */
		if (argc == 3) {
			return ubi_create_vol(argv[2], size, dynamic, id,
					      skipcheck);
		}
>>>>>>> 0ea138a2
	}

	if (!strncmp(argv[1], "remove", 6) && (argc == 3))
			return ubi_remove_vol(argv[2]);
<<<<<<< HEAD
=======
	}

	if (strncmp(argv[1], "skipcheck", 9) == 0) {
		/* E.g., change skip_check flag */
		if (argc == 4) {
			skipcheck = strncmp(argv[3], "on", 2) == 0;
			return ubi_set_skip_check(argv[2], skipcheck);
		}
	}

	if (strncmp(argv[1], "write", 5) == 0) {
		int ret;
>>>>>>> 0ea138a2

	if (strncmp(argv[1], "skipcheck", 9) == 0) {
		/* E.g., change skip_check flag */
		if (argc == 4) {
			skipcheck = strncmp(argv[3], "on", 2) == 0;
			return ubi_set_skip_check(argv[2], skipcheck);
		}
	}

	if (!strncmp(argv[1], "write", 5) && (argc >= 5) && (argc <= 6)) {
		addr = parse_loadaddr(argv[2], NULL);
		size = simple_strtoul(argv[4], NULL, 16);

		if (!strncmp(argv[1], "write.part", 10)) {
			printf("Writing partly data to volume %s ... ", argv[3]);
			if (argc > 5) {
				size_t full_size;

				full_size = simple_strtoul(argv[5], NULL, 16);
				ret = ubi_volume_begin_write(argv[3],
						(void *)addr, size, full_size);
			} else {
				ret = ubi_volume_continue_write(argv[3],
						(void *)addr, size);
			}
		} else {
			printf("Writing to volume %s ... ", argv[3]);
			ret = ubi_volume_write(argv[3], (void *)addr, size);
		}
		if (!ret)
			printf("OK, %lld bytes stored\n", size);

		return ret;
	}

	if (!strncmp(argv[1], "read", 4) && (argc >= 3) && (argc <= 5)) {
		size_t loaded;
		if (argc > 3)
			addr = parse_loadaddr(argv[2], NULL);
		else
			addr = get_loadaddr();
		size = (argc > 4) ? simple_strtoul(argv[4], NULL, 16) : 0;

		printf("Reading from volume %s ... ", argv[3]);
		ret = ubi_volume_read(argv[3], (char *)addr, size, &loaded);
		if (!ret) {
			set_fileaddr(addr);
			env_set_fileinfo(loaded);
			printf("OK, %zd bytes loaded to 0x%lx\n", loaded, addr);
		}

		return ret;
		}

	return CMD_RET_USAGE;
}

U_BOOT_CMD(
	ubi, 7, 1, do_ubi,
	"ubi commands",
	"part [part [offset]]\n"
		" - Show or set current partition (with optional VID"
		" header offset)\n"
	"ubi detach"
		" - detach ubi from a mtd partition\n"
	"ubi info [l[ayout]]"
		" - Display volume and ubi layout information\n"
	"ubi check volume"
		" - check if volumename exists\n"
<<<<<<< HEAD
	"ubi create[vol] volume [size [type [id [--skipcheck]]]]\n"
=======
	"ubi create[vol] volume [size] [type] [id] [--skipcheck]\n"
>>>>>>> 0ea138a2
		" - create volume name with size ('-' for maximum"
		" available size)\n"
	"ubi write[vol] address volume size"
		" - Write volume from address with size\n"
	"ubi write.part address volume size [fullsize]\n"
		" - Write part of a volume from address\n"
	"ubi read[vol] address volume [size]"
		" - Read volume to address with size\n"
	"ubi remove[vol] volume"
		" - Remove volume\n"
	"ubi skipcheck volume on/off - Set or clear skip_check flag in volume header\n"
	"[Legends]\n"
	" volume: character name\n"
	" size: specified in bytes\n"
	" type: s[tatic] or d[ynamic] (default=dynamic)"
);<|MERGE_RESOLUTION|>--- conflicted
+++ resolved
@@ -507,12 +507,8 @@
 static int do_ubi(cmd_tbl_t *cmdtp, int flag, int argc, char * const argv[])
 {
 	int64_t size = 0;
-<<<<<<< HEAD
 	ulong addr;
 	int ret;
-=======
-	ulong addr = 0;
->>>>>>> 0ea138a2
 	bool skipcheck = false;
 
 	if (argc < 2)
@@ -564,24 +560,13 @@
 		int dynamic = 1;	/* default: dynamic volume */
 		int id = UBI_VOL_NUM_AUTO;
 
+		/* E.g., create volume with "skipcheck" bit set */
+		if (argc > 6)
+			skipcheck = strncmp(argv[6], "--skipcheck", 11) == 0;
+
 		/* Get id */
 		if (argc > 5)
 			id = simple_strtoul(argv[5], NULL, 16);
-
-		/* E.g., create volume with "skipcheck" bit set */
-		if (argc == 7) {
-			skipcheck = strncmp(argv[6], "--skipcheck", 11) == 0;
-<<<<<<< HEAD
-=======
-			argc--;
-		}
-
-		/* E.g., create volume size type vol_id */
-		if (argc == 6) {
-			id = simple_strtoull(argv[5], NULL, 16);
->>>>>>> 0ea138a2
-			argc--;
-		}
 
 		/* Get type */
 		if (argc > 4) {
@@ -605,34 +590,11 @@
 			printf("No size specified -> Using max size (%lld)\n",
 			       size);
 		}
-<<<<<<< HEAD
 		return ubi_create_vol(argv[2], size, dynamic, id, skipcheck);
-=======
-		/* E.g., create volume */
-		if (argc == 3) {
-			return ubi_create_vol(argv[2], size, dynamic, id,
-					      skipcheck);
-		}
->>>>>>> 0ea138a2
 	}
 
 	if (!strncmp(argv[1], "remove", 6) && (argc == 3))
 			return ubi_remove_vol(argv[2]);
-<<<<<<< HEAD
-=======
-	}
-
-	if (strncmp(argv[1], "skipcheck", 9) == 0) {
-		/* E.g., change skip_check flag */
-		if (argc == 4) {
-			skipcheck = strncmp(argv[3], "on", 2) == 0;
-			return ubi_set_skip_check(argv[2], skipcheck);
-		}
-	}
-
-	if (strncmp(argv[1], "write", 5) == 0) {
-		int ret;
->>>>>>> 0ea138a2
 
 	if (strncmp(argv[1], "skipcheck", 9) == 0) {
 		/* E.g., change skip_check flag */
@@ -702,11 +664,7 @@
 		" - Display volume and ubi layout information\n"
 	"ubi check volume"
 		" - check if volumename exists\n"
-<<<<<<< HEAD
 	"ubi create[vol] volume [size [type [id [--skipcheck]]]]\n"
-=======
-	"ubi create[vol] volume [size] [type] [id] [--skipcheck]\n"
->>>>>>> 0ea138a2
 		" - create volume name with size ('-' for maximum"
 		" available size)\n"
 	"ubi write[vol] address volume size"
