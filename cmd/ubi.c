/*
 * Unsorted Block Image commands
 *
 *  Copyright (C) 2008 Samsung Electronics
 *  Kyungmin Park <kyungmin.park@samsung.com>
 *
 * Copyright 2008-2009 Stefan Roese <sr@denx.de>, DENX Software Engineering
 *
 * This program is free software; you can redistribute it and/or modify
 * it under the terms of the GNU General Public License version 2 as
 * published by the Free Software Foundation.
 */

#include <common.h>
#include <command.h>
#include <exports.h>
#include <memalign.h>
#include <nand.h>
#include <onenand_uboot.h>
#include <linux/mtd/mtd.h>
#include <linux/mtd/partitions.h>
#include <linux/err.h>
#include <ubi_uboot.h>
#include <linux/errno.h>
#include <jffs2/load_kernel.h>

#undef ubi_msg
#define ubi_msg(fmt, ...) printf("UBI: " fmt "\n", ##__VA_ARGS__)

#define DEV_TYPE_NONE		0
#define DEV_TYPE_NAND		1
#define DEV_TYPE_ONENAND	2
#define DEV_TYPE_NOR		3

/* Private own data */
static struct ubi_device *ubi;
static int ubi_initialized;

struct selected_dev {
	char part_name[PARTITION_MAXLEN];
	int selected;
	struct mtd_info *mtd_info;
};

static struct selected_dev ubi_dev;

#ifdef CONFIG_CMD_UBIFS
int ubifs_is_mounted(void);
void cmd_ubifs_umount(void);
#endif

static void display_volume_info(struct ubi_device *ubi)
{
	int i;

	for (i = 0; i < (ubi->vtbl_slots + 1); i++) {
		if (!ubi->volumes[i])
			continue;	/* Empty record */
		ubi_dump_vol_info(ubi->volumes[i]);
	}
}

static void display_ubi_info(struct ubi_device *ubi)
{
	ubi_msg("MTD device name:            \"%s\"", ubi->mtd->name);
	ubi_msg("MTD device size:            %llu MiB", ubi->flash_size >> 20);
	ubi_msg("physical eraseblock size:   %d bytes (%d KiB)",
			ubi->peb_size, ubi->peb_size >> 10);
	ubi_msg("logical eraseblock size:    %d bytes", ubi->leb_size);
	ubi_msg("number of good PEBs:        %d", ubi->good_peb_count);
	ubi_msg("number of bad PEBs:         %d", ubi->bad_peb_count);
	ubi_msg("smallest flash I/O unit:    %d", ubi->min_io_size);
	ubi_msg("VID header offset:          %d (aligned %d)",
			ubi->vid_hdr_offset, ubi->vid_hdr_aloffset);
	ubi_msg("data offset:                %d", ubi->leb_start);
	ubi_msg("max. allowed volumes:       %d", ubi->vtbl_slots);
	ubi_msg("wear-leveling threshold:    %d", CONFIG_MTD_UBI_WL_THRESHOLD);
	ubi_msg("number of internal volumes: %d", UBI_INT_VOL_COUNT);
	ubi_msg("number of user volumes:     %d",
			ubi->vol_count - UBI_INT_VOL_COUNT);
	ubi_msg("available PEBs:             %d", ubi->avail_pebs);
	ubi_msg("total number of reserved PEBs: %d", ubi->rsvd_pebs);
	ubi_msg("number of PEBs reserved for bad PEB handling: %d",
			ubi->beb_rsvd_pebs);
	ubi_msg("max/mean erase counter: %d/%d", ubi->max_ec, ubi->mean_ec);
}

static int ubi_info(int layout)
{
	if (layout)
		display_volume_info(ubi);
	else
		display_ubi_info(ubi);

	return 0;
}

static int ubi_check_volumename(const struct ubi_volume *vol, char *name)
{
	return strcmp(vol->name, name);
}

static int ubi_check(char *name)
{
	int i;

	for (i = 0; i < (ubi->vtbl_slots + 1); i++) {
		if (!ubi->volumes[i])
			continue;	/* Empty record */

		if (!ubi_check_volumename(ubi->volumes[i], name))
			return 0;
	}

	return 1;
}


static int verify_mkvol_req(const struct ubi_device *ubi,
			    const struct ubi_mkvol_req *req)
{
	int n, err = EINVAL;

	if (req->bytes < 0 || req->alignment < 0 || req->vol_type < 0 ||
	    req->name_len < 0)
		goto bad;

	if ((req->vol_id < 0 || req->vol_id >= ubi->vtbl_slots) &&
	    req->vol_id != UBI_VOL_NUM_AUTO)
		goto bad;

	if (req->alignment == 0)
		goto bad;

	if (req->bytes == 0) {
		printf("No space left in UBI device!\n");
		err = ENOMEM;
		goto bad;
	}

	if (req->vol_type != UBI_DYNAMIC_VOLUME &&
	    req->vol_type != UBI_STATIC_VOLUME)
		goto bad;

	if (req->alignment > ubi->leb_size)
		goto bad;

	n = req->alignment % ubi->min_io_size;
	if (req->alignment != 1 && n)
		goto bad;

	if (req->name_len > UBI_VOL_NAME_MAX) {
		printf("Name too long!\n");
		err = ENAMETOOLONG;
		goto bad;
	}

	return 0;
bad:
	return err;
}

static int ubi_create_vol(char *volume, int64_t size, int dynamic, int vol_id)
{
	struct ubi_mkvol_req req;
	int err;

	if (dynamic)
		req.vol_type = UBI_DYNAMIC_VOLUME;
	else
		req.vol_type = UBI_STATIC_VOLUME;

	req.vol_id = vol_id;
	req.alignment = 1;
	req.bytes = size;

	strcpy(req.name, volume);
	req.name_len = strlen(volume);
	req.name[req.name_len] = '\0';
	req.padding1 = 0;
	/* It's duplicated at drivers/mtd/ubi/cdev.c */
	err = verify_mkvol_req(ubi, &req);
	if (err) {
		printf("verify_mkvol_req failed %d\n", err);
		return err;
	}
	printf("Creating %s volume %s of size %lld\n",
		dynamic ? "dynamic" : "static", volume, size);
	/* Call real ubi create volume */
	return ubi_create_volume(ubi, &req);
}

static struct ubi_volume *ubi_find_volume(char *volume)
{
	struct ubi_volume *vol = NULL;
	int i;

	for (i = 0; i < ubi->vtbl_slots; i++) {
		vol = ubi->volumes[i];
		if (vol && !strcmp(vol->name, volume))
			return vol;
	}

	printf("Volume %s not found!\n", volume);
	return NULL;
}

static int ubi_remove_vol(char *volume)
{
	int err, reserved_pebs, i;
	struct ubi_volume *vol;

	vol = ubi_find_volume(volume);
	if (vol == NULL)
		return ENODEV;

	printf("Remove UBI volume %s (id %d)\n", vol->name, vol->vol_id);

	if (ubi->ro_mode) {
		printf("It's read-only mode\n");
		err = EROFS;
		goto out_err;
	}

	err = ubi_change_vtbl_record(ubi, vol->vol_id, NULL);
	if (err) {
		printf("Error changing Vol tabel record err=%x\n", err);
		goto out_err;
	}
	reserved_pebs = vol->reserved_pebs;
	for (i = 0; i < vol->reserved_pebs; i++) {
		err = ubi_eba_unmap_leb(ubi, vol, i);
		if (err)
			goto out_err;
	}

	kfree(vol->eba_tbl);
	ubi->volumes[vol->vol_id]->eba_tbl = NULL;
	ubi->volumes[vol->vol_id] = NULL;

	ubi->rsvd_pebs -= reserved_pebs;
	ubi->avail_pebs += reserved_pebs;
	i = ubi->beb_rsvd_level - ubi->beb_rsvd_pebs;
	if (i > 0) {
		i = ubi->avail_pebs >= i ? i : ubi->avail_pebs;
		ubi->avail_pebs -= i;
		ubi->rsvd_pebs += i;
		ubi->beb_rsvd_pebs += i;
		if (i > 0)
			ubi_msg("reserve more %d PEBs", i);
	}
	ubi->vol_count -= 1;

	return 0;
out_err:
	ubi_err(ubi, "cannot remove volume %s, error %d", volume, err);
	if (err < 0)
		err = -err;
	return err;
}

static int ubi_volume_continue_write(char *volume, void *buf, size_t size)
{
	int err = 1;
	struct ubi_volume *vol;

	vol = ubi_find_volume(volume);
	if (vol == NULL) {
		printf("No such volume\n");
		return ENODEV;
	}

	err = ubi_more_update_data(ubi, vol, buf, size);
	if (err < 0) {
		printf("Write error %d\n", err);
		return -err;
	}

	if (err) {
		size = err;

		err = ubi_check_volume(ubi, vol->vol_id);
		if (err < 0)
			return -err;

		if (err) {
			ubi_warn(ubi, "volume %d on UBI device %d is corrupt",
				 vol->vol_id, ubi->ubi_num);
			vol->corrupted = 1;
		}

		vol->checked = 1;
		ubi_gluebi_updated(vol);
	}

	return 0;
}

int ubi_volume_begin_write(char *volume, void *buf, size_t size,
	size_t full_size)
{
	int err = 1;
	int rsvd_bytes = 0;
	struct ubi_volume *vol;

	vol = ubi_find_volume(volume);
	if (vol == NULL) {
		printf("No such volume\n");
		return ENODEV;
	}

	rsvd_bytes = vol->reserved_pebs * (ubi->leb_size - vol->data_pad);
	if (size < 0 || size > rsvd_bytes) {
		printf("size > volume size! Aborting!\n");
		return EINVAL;
	}

	err = ubi_start_update(ubi, vol, full_size);
	if (err < 0) {
		printf("Cannot start volume update\n");
		return -err;
	}

	return ubi_volume_continue_write(volume, buf, size);
}

int ubi_volume_write(char *volume, void *buf, size_t size)
{
	return ubi_volume_begin_write(volume, buf, size, size);
}

int ubi_volume_read(char *volume, char *buf, size_t size, size_t *loaded)
{
	int err, lnum, off, len, tbuf_size;
	void *tbuf;
	unsigned long long tmp;
	struct ubi_volume *vol;
	loff_t offp = 0;

	*loaded = 0;
	vol = ubi_find_volume(volume);
	if (vol == NULL) {
		printf("No such volume\n");
		return ENODEV;
	}

	if (vol->updating) {
		printf("Volume busy (updating)\n");
		return EBUSY;
	}
	if (vol->upd_marker) {
		printf("Damaged volume, update marker is set\n");
		return EBADF;
	}
	if (offp == vol->used_bytes)
		return 0;

	if (size == 0)
		size = vol->used_bytes;

	if (vol->corrupted)
		printf("(Volume %d is corrupted!) ", vol->vol_id);
	if (offp + size > vol->used_bytes)
		size = vol->used_bytes - offp;

	tbuf_size = vol->usable_leb_size;
	if (size < tbuf_size)
		tbuf_size = ALIGN(size, ubi->min_io_size);
	tbuf = malloc_cache_aligned(tbuf_size);
	if (!tbuf) {
		printf("NO MEM\n");
		return ENOMEM;
	}
	len = size > tbuf_size ? tbuf_size : size;

	tmp = offp;
	off = do_div(tmp, vol->usable_leb_size);
	lnum = tmp;
	do {
		if (off + len >= vol->usable_leb_size)
			len = vol->usable_leb_size - off;

		err = ubi_eba_read_leb(ubi, vol, lnum, tbuf, off, len, 0);
		if (err) {
			printf("Read error %d\n", err);
			err = -err;
			break;
		}
		off += len;
		if (off == vol->usable_leb_size) {
			lnum += 1;
			off -= vol->usable_leb_size;
		}

		size -= len;
		offp += len;
		*loaded += len;

		memcpy(buf, tbuf, len);

		buf += len;
		len = size > tbuf_size ? tbuf_size : size;
	} while (size);

	free(tbuf);

	return err;
}

extern int get_mtd_info(u8  type, u8 num, struct mtd_info **mtd);

int ubi_detach(void)
{
	if (!ubi_initialized)
		return 0;

#ifdef CONFIG_CMD_UBIFS
	/*
	 * Automatically unmount UBIFS partition when user
	 * changes the UBI device. Otherwise the following
	 * UBIFS commands will crash.
	 */
	if (ubifs_is_mounted())
		cmd_ubifs_umount();
#endif

	/* Call ubi_exit() before re-initializing the UBI subsystem */
	ubi_exit();
	del_mtd_partitions(ubi_dev.mtd_info);
	ubi_initialized = 0;
	ubi_dev.selected = 0;

	return 0;
}

int set_ubi_part(const char *part_name, const char *vid_header_offset)
{
	struct mtd_device *dev;
	struct part_info *part;
	struct mtd_partition mtd_part;
	static char buffer[PARTITION_MAXLEN];
	char ubi_mtd_param_buffer[PARTITION_MAXLEN];
	u8 pnum;
	int err;

	if (ubi_initialized) {
		/* If this is the partition that is already set, we're done */
		if (strcmp(ubi_dev.part_name, part_name) == 0)
			return 0;

		err = ubi_detach();
		if (err)
			return err;
	} else if (mtdparts_init() != 0) {
		printf("Error initializing mtdparts!\n");
		return 1;
	}

	/*
	 * Search the mtd device number where this partition
	 * is located
	 */
	if (find_dev_and_part(part_name, &dev, &pnum, &part)) {
		printf("Partition %s not found!\n", part_name);
		return 1;
	}

	if (get_mtd_info(dev->id->type, dev->id->num, &ubi_dev.mtd_info))
		return 1;

	ubi_dev.selected = 1;

	strcpy(ubi_dev.part_name, part_name);

	sprintf(buffer, "mtd=%d", pnum);
	memset(&mtd_part, 0, sizeof(mtd_part));
	mtd_part.name = buffer;
	mtd_part.size = part->size;
	mtd_part.offset = part->offset;
	add_mtd_partitions(ubi_dev.mtd_info, &mtd_part, 1);

	if (vid_header_offset)
		sprintf(ubi_mtd_param_buffer, "mtd=%d,%s", pnum,
				vid_header_offset);
	else
		strcpy(ubi_mtd_param_buffer, buffer);
	err = ubi_mtd_param_parse(ubi_mtd_param_buffer, NULL);
	if (!err) {
		err = ubi_init();
		if (!err) {
			ubi_initialized = 1;
			ubi = ubi_devices[0];

			return 0;
		}
	}

	del_mtd_partitions(ubi_dev.mtd_info);

	printf("UBI init error %d\n", err);
	ubi_dev.selected = 0;

	return err;
}

static int do_ubi(cmd_tbl_t *cmdtp, int flag, int argc, char * const argv[])
{
	int64_t size;
	ulong addr;
	int ret;

	if (argc < 2)
		return CMD_RET_USAGE;

	if (strcmp(argv[1], "detach") == 0) {
		if (argc > 2)
			return CMD_RET_USAGE;

		return ubi_detach();
	}

	if (!strcmp(argv[1], "part") && (argc >= 2) && (argc <= 4)) {
		/* Print current partition */
		if (argc == 2) {
			if (!ubi_dev.selected)
				goto no_dev;
			printf("UBI on %s, partition %s\n",
			       ubi_dev.mtd_info->name, ubi_dev.part_name);
			return 0;
		}

		return set_ubi_part(argv[2], (argc > 3) ? argv[3] : NULL);
	}

	if (!ubi_dev.selected) {
	no_dev:
		printf("Error, no UBI device/partition selected!\n");
		return 1;
	}

	if (!strcmp(argv[1], "info") && (argc >= 2) && (argc <= 3)) {
		int layout = 0;
		if ((argc > 2) && (argv[2][0] == 'l'))
			layout = 1;
		return ubi_info(layout);
	}

	if (strcmp(argv[1], "check") == 0) {
		if (argc > 2)
			return ubi_check(argv[2]);

		printf("Error, no volume name passed\n");
		return 1;
	}

	if (!strncmp(argv[1], "create", 6) && (argc >= 3) && (argc <= 5)) {
		int dynamic = 1;	/* default: dynamic volume */
		int id = UBI_VOL_NUM_AUTO;

<<<<<<< HEAD
		/* Get type */
		if (argc > 4) {
			if (argv[4][0] == 's')
=======
		/* Use maximum available size */
		size = 0;

		/* E.g., create volume size type vol_id */
		if (argc == 6) {
			id = simple_strtoull(argv[5], NULL, 16);
			argc--;
		}

		/* E.g., create volume size type */
		if (argc == 5) {
			if (strncmp(argv[4], "s", 1) == 0)
>>>>>>> fde831bc
				dynamic = 0;
			else if (argv[4][0] != 'd') {
				printf("Incorrect type\n");
				return 1;
			}
		}				

		/* Get size */
		size = (argc > 3) ? simple_strtoull(argv[3], NULL, 16) : 0;
		if (!size) {
			/* Use maximum available size */
			size = ubi->avail_pebs * ubi->leb_size;
			printf("No size specified -> Using max size (%llu)\n",
			       size);
		}
<<<<<<< HEAD
=======
		/* E.g., create volume */
		if (argc == 3)
			return ubi_create_vol(argv[2], size, dynamic, id);
	}
>>>>>>> fde831bc

		return ubi_create_vol(argv[2], size, dynamic);
	}

	if (!strncmp(argv[1], "remove", 6) && (argc == 3))
		return ubi_remove_vol(argv[2]);

	if (!strncmp(argv[1], "write", 5) && (argc >= 5) && (argc <= 6)) {
		addr = parse_loadaddr(argv[2], NULL);
		size = simple_strtoul(argv[4], NULL, 16);

		if (!strncmp(argv[1], "write.part", 10)) {
			printf("Writing partly data to volume %s ... ", argv[3]);
			if (argc > 5) {
				size_t full_size;

				full_size = simple_strtoul(argv[5], NULL, 16);
				ret = ubi_volume_begin_write(argv[3],
					 (void *)addr, size, full_size);
			} else {
				ret = ubi_volume_continue_write(argv[3],
						(void *)addr, size);
			}
		} else {
			printf("Writing to volume %s ... ", argv[3]);
			ret = ubi_volume_write(argv[3], (void *)addr, size);
		}
		if (!ret)
			printf("OK, %lld bytes stored\n", size);

		return ret;
	}

	if (!strncmp(argv[1], "read", 4) && (argc >= 3) && (argc <= 5)) {
		size_t loaded;
		if (argc > 3)
			addr = parse_loadaddr(argv[2], NULL);
		else
			addr = get_loadaddr();
		size = (argc > 4) ? simple_strtoul(argv[4], NULL, 16) : 0;

		printf("Reading from volume %s ... ", argv[3]);
		ret = ubi_volume_read(argv[3], (char *)addr, size, &loaded);
		if (!ret) {
			set_fileaddr(addr);
			setenv_fileinfo(loaded);
			printf("OK, %d bytes loaded to 0x%lx\n", loaded, addr);
		}

		return ret;
	}

	return CMD_RET_USAGE;
}

U_BOOT_CMD(
	ubi, 6, 1, do_ubi,
	"ubi commands",
	"part [part [offset]]\n"
		" - Show or set current partition (with optional VID"
		" header offset)\n"
	"ubi detach"
		" - detach ubi from a mtd partition\n"
	"ubi info [l[ayout]]"
		" - Display volume and ubi layout information\n"
<<<<<<< HEAD
	"ubi check volume"
		" - check if volume name exists\n"
	"ubi create[vol] volume [size [type]]"
=======
	"ubi check volumename"
		" - check if volumename exists\n"
	"ubi create[vol] volume [size] [type] [id]"
>>>>>>> fde831bc
		" - create volume name with size\n"
	"ubi write[vol] address volume size"
		" - Write volume from address with size\n"
	"ubi write.part address volume size [fullsize]\n"
		" - Write part of a volume from address\n"
	"ubi read[vol] address volume [size]"
		" - Read volume to address with size\n"
	"ubi remove[vol] volume"
		" - Remove volume\n"
	"[Legends]\n"
	" volume: character name\n"
	" size: specified in bytes\n"
	" type: s[tatic] or d[ynamic] (default=dynamic)"
);<|MERGE_RESOLUTION|>--- conflicted
+++ resolved
@@ -553,28 +553,17 @@
 		return 1;
 	}
 
-	if (!strncmp(argv[1], "create", 6) && (argc >= 3) && (argc <= 5)) {
+	if (!strncmp(argv[1], "create", 6) && (argc >= 3) && (argc <= 6)) {
 		int dynamic = 1;	/* default: dynamic volume */
 		int id = UBI_VOL_NUM_AUTO;
 
-<<<<<<< HEAD
+		/* Get id */
+		if (argc > 5)
+			id = simple_strtoul(argv[5], NULL, 16);
+
 		/* Get type */
 		if (argc > 4) {
 			if (argv[4][0] == 's')
-=======
-		/* Use maximum available size */
-		size = 0;
-
-		/* E.g., create volume size type vol_id */
-		if (argc == 6) {
-			id = simple_strtoull(argv[5], NULL, 16);
-			argc--;
-		}
-
-		/* E.g., create volume size type */
-		if (argc == 5) {
-			if (strncmp(argv[4], "s", 1) == 0)
->>>>>>> fde831bc
 				dynamic = 0;
 			else if (argv[4][0] != 'd') {
 				printf("Incorrect type\n");
@@ -590,15 +579,8 @@
 			printf("No size specified -> Using max size (%llu)\n",
 			       size);
 		}
-<<<<<<< HEAD
-=======
-		/* E.g., create volume */
-		if (argc == 3)
-			return ubi_create_vol(argv[2], size, dynamic, id);
-	}
->>>>>>> fde831bc
-
-		return ubi_create_vol(argv[2], size, dynamic);
+
+		return ubi_create_vol(argv[2], size, dynamic, id);
 	}
 
 	if (!strncmp(argv[1], "remove", 6) && (argc == 3))
@@ -662,15 +644,9 @@
 		" - detach ubi from a mtd partition\n"
 	"ubi info [l[ayout]]"
 		" - Display volume and ubi layout information\n"
-<<<<<<< HEAD
 	"ubi check volume"
 		" - check if volume name exists\n"
-	"ubi create[vol] volume [size [type]]"
-=======
-	"ubi check volumename"
-		" - check if volumename exists\n"
-	"ubi create[vol] volume [size] [type] [id]"
->>>>>>> fde831bc
+	"ubi create[vol] volume [size [type [id]]]"
 		" - create volume name with size\n"
 	"ubi write[vol] address volume size"
 		" - Write volume from address with size\n"
