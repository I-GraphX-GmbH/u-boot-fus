/*
 * Unsorted Block Image commands
 *
 *  Copyright (C) 2008 Samsung Electronics
 *  Kyungmin Park <kyungmin.park@samsung.com>
 *
 * Copyright 2008-2009 Stefan Roese <sr@denx.de>, DENX Software Engineering
 *
 * This program is free software; you can redistribute it and/or modify
 * it under the terms of the GNU General Public License version 2 as
 * published by the Free Software Foundation.
 */

#include <common.h>
#include <command.h>
#include <exports.h>
#include <memalign.h>
#include <nand.h>
#include <onenand_uboot.h>
#include <linux/mtd/mtd.h>
#include <linux/mtd/partitions.h>
#include <linux/err.h>
#include <ubi_uboot.h>
#include <asm/errno.h>
#include <jffs2/load_kernel.h>

#undef ubi_msg
#define ubi_msg(fmt, ...) printf("UBI: " fmt "\n", ##__VA_ARGS__)

#define DEV_TYPE_NONE		0
#define DEV_TYPE_NAND		1
#define DEV_TYPE_ONENAND	2
#define DEV_TYPE_NOR		3

/* Private own data */
static struct ubi_device *ubi;
static int ubi_initialized;

struct selected_dev {
	char part_name[PARTITION_MAXLEN];
	int selected;
	struct mtd_info *mtd_info;
};

static struct selected_dev ubi_dev;

#ifdef CONFIG_CMD_UBIFS
int ubifs_is_mounted(void);
void cmd_ubifs_umount(void);
#endif

static void display_volume_info(struct ubi_device *ubi)
{
	int i;

	for (i = 0; i < (ubi->vtbl_slots + 1); i++) {
		if (!ubi->volumes[i])
			continue;	/* Empty record */
		ubi_dump_vol_info(ubi->volumes[i]);
	}
}

static void display_ubi_info(struct ubi_device *ubi)
{
	ubi_msg("MTD device name:            \"%s\"", ubi->mtd->name);
	ubi_msg("MTD device size:            %llu MiB", ubi->flash_size >> 20);
	ubi_msg("physical eraseblock size:   %d bytes (%d KiB)",
			ubi->peb_size, ubi->peb_size >> 10);
	ubi_msg("logical eraseblock size:    %d bytes", ubi->leb_size);
	ubi_msg("number of good PEBs:        %d", ubi->good_peb_count);
	ubi_msg("number of bad PEBs:         %d", ubi->bad_peb_count);
	ubi_msg("smallest flash I/O unit:    %d", ubi->min_io_size);
	ubi_msg("VID header offset:          %d (aligned %d)",
			ubi->vid_hdr_offset, ubi->vid_hdr_aloffset);
	ubi_msg("data offset:                %d", ubi->leb_start);
	ubi_msg("max. allowed volumes:       %d", ubi->vtbl_slots);
	ubi_msg("wear-leveling threshold:    %d", CONFIG_MTD_UBI_WL_THRESHOLD);
	ubi_msg("number of internal volumes: %d", UBI_INT_VOL_COUNT);
	ubi_msg("number of user volumes:     %d",
			ubi->vol_count - UBI_INT_VOL_COUNT);
	ubi_msg("available PEBs:             %d", ubi->avail_pebs);
	ubi_msg("total number of reserved PEBs: %d", ubi->rsvd_pebs);
	ubi_msg("number of PEBs reserved for bad PEB handling: %d",
			ubi->beb_rsvd_pebs);
	ubi_msg("max/mean erase counter: %d/%d", ubi->max_ec, ubi->mean_ec);
}

static int ubi_info(int layout)
{
	if (layout)
		display_volume_info(ubi);
	else
		display_ubi_info(ubi);

	return 0;
}

static int ubi_check_volumename(const struct ubi_volume *vol, char *name)
{
	return strcmp(vol->name, name);
}

static int ubi_check(char *name)
{
	int i;

	for (i = 0; i < (ubi->vtbl_slots + 1); i++) {
		if (!ubi->volumes[i])
			continue;	/* Empty record */

		if (!ubi_check_volumename(ubi->volumes[i], name))
			return 0;
	}

	return 1;
}


static int verify_mkvol_req(const struct ubi_device *ubi,
			    const struct ubi_mkvol_req *req)
{
	int n, err = EINVAL;

	if (req->bytes < 0 || req->alignment < 0 || req->vol_type < 0 ||
	    req->name_len < 0)
		goto bad;

	if ((req->vol_id < 0 || req->vol_id >= ubi->vtbl_slots) &&
	    req->vol_id != UBI_VOL_NUM_AUTO)
		goto bad;

	if (req->alignment == 0)
		goto bad;

	if (req->bytes == 0) {
		printf("No space left in UBI device!\n");
		err = ENOMEM;
		goto bad;
	}

	if (req->vol_type != UBI_DYNAMIC_VOLUME &&
	    req->vol_type != UBI_STATIC_VOLUME)
		goto bad;

	if (req->alignment > ubi->leb_size)
		goto bad;

	n = req->alignment % ubi->min_io_size;
	if (req->alignment != 1 && n)
		goto bad;

	if (req->name_len > UBI_VOL_NAME_MAX) {
		printf("Name too long!\n");
		err = ENAMETOOLONG;
		goto bad;
	}

	return 0;
bad:
	return err;
}

static int ubi_create_vol(char *volume, int64_t size, int dynamic)
{
	struct ubi_mkvol_req req;
	int err;

	if (dynamic)
		req.vol_type = UBI_DYNAMIC_VOLUME;
	else
		req.vol_type = UBI_STATIC_VOLUME;

	req.vol_id = UBI_VOL_NUM_AUTO;
	req.alignment = 1;
	req.bytes = size;

	strcpy(req.name, volume);
	req.name_len = strlen(volume);
	req.name[req.name_len] = '\0';
	req.padding1 = 0;
	/* It's duplicated at drivers/mtd/ubi/cdev.c */
	err = verify_mkvol_req(ubi, &req);
	if (err) {
		printf("verify_mkvol_req failed %d\n", err);
		return err;
	}
	printf("Creating %s volume %s of size %lld\n",
		dynamic ? "dynamic" : "static", volume, size);
	/* Call real ubi create volume */
	return ubi_create_volume(ubi, &req);
}

static struct ubi_volume *ubi_find_volume(char *volume)
{
	struct ubi_volume *vol = NULL;
	int i;

	for (i = 0; i < ubi->vtbl_slots; i++) {
		vol = ubi->volumes[i];
		if (vol && !strcmp(vol->name, volume))
			return vol;
	}

	printf("Volume %s not found!\n", volume);
	return NULL;
}

static int ubi_remove_vol(char *volume)
{
	int err, reserved_pebs, i;
	struct ubi_volume *vol;

	vol = ubi_find_volume(volume);
	if (vol == NULL)
		return ENODEV;

	printf("Remove UBI volume %s (id %d)\n", vol->name, vol->vol_id);

	if (ubi->ro_mode) {
		printf("It's read-only mode\n");
		err = EROFS;
		goto out_err;
	}

	err = ubi_change_vtbl_record(ubi, vol->vol_id, NULL);
	if (err) {
		printf("Error changing Vol tabel record err=%x\n", err);
		goto out_err;
	}
	reserved_pebs = vol->reserved_pebs;
	for (i = 0; i < vol->reserved_pebs; i++) {
		err = ubi_eba_unmap_leb(ubi, vol, i);
		if (err)
			goto out_err;
	}

	kfree(vol->eba_tbl);
	ubi->volumes[vol->vol_id]->eba_tbl = NULL;
	ubi->volumes[vol->vol_id] = NULL;

	ubi->rsvd_pebs -= reserved_pebs;
	ubi->avail_pebs += reserved_pebs;
	i = ubi->beb_rsvd_level - ubi->beb_rsvd_pebs;
	if (i > 0) {
		i = ubi->avail_pebs >= i ? i : ubi->avail_pebs;
		ubi->avail_pebs -= i;
		ubi->rsvd_pebs += i;
		ubi->beb_rsvd_pebs += i;
		if (i > 0)
			ubi_msg("reserve more %d PEBs", i);
	}
	ubi->vol_count -= 1;

	return 0;
out_err:
	ubi_err(ubi, "cannot remove volume %s, error %d", volume, err);
	if (err < 0)
		err = -err;
	return err;
}

static int ubi_volume_continue_write(char *volume, void *buf, size_t size)
{
	int err = 1;
	struct ubi_volume *vol;

	vol = ubi_find_volume(volume);
	if (vol == NULL) {
		printf("No such volume\n");
		return ENODEV;
	}

	err = ubi_more_update_data(ubi, vol, buf, size);
	if (err < 0) {
		printf("Write error %d\n", err);
		return -err;
	}

	if (err) {
		size = err;

		err = ubi_check_volume(ubi, vol->vol_id);
		if (err < 0)
			return -err;

		if (err) {
			ubi_warn(ubi, "volume %d on UBI device %d is corrupt",
				 vol->vol_id, ubi->ubi_num);
			vol->corrupted = 1;
		}

		vol->checked = 1;
		ubi_gluebi_updated(vol);
	}

	return 0;
}

int ubi_volume_begin_write(char *volume, void *buf, size_t size,
	size_t full_size)
{
	int err = 1;
	int rsvd_bytes = 0;
	struct ubi_volume *vol;

	vol = ubi_find_volume(volume);
	if (vol == NULL) {
		printf("No such volume\n");
		return ENODEV;
	}

	rsvd_bytes = vol->reserved_pebs * (ubi->leb_size - vol->data_pad);
	if (size < 0 || size > rsvd_bytes) {
		printf("size > volume size! Aborting!\n");
		return EINVAL;
	}

	err = ubi_start_update(ubi, vol, full_size);
	if (err < 0) {
		printf("Cannot start volume update\n");
		return -err;
	}

	return ubi_volume_continue_write(volume, buf, size);
}

int ubi_volume_write(char *volume, void *buf, size_t size)
{
	return ubi_volume_begin_write(volume, buf, size, size);
}

int ubi_volume_read(char *volume, char *buf, size_t size, size_t *loaded)
{
	int err, lnum, off, len, tbuf_size;
	void *tbuf;
	unsigned long long tmp;
	struct ubi_volume *vol;
	loff_t offp = 0;

	*loaded = 0;
	vol = ubi_find_volume(volume);
	if (vol == NULL) {
		printf("No such volume\n");
		return ENODEV;
	}

	if (vol->updating) {
		printf("Volume busy (updating)\n");
		return EBUSY;
	}
	if (vol->upd_marker) {
		printf("Damaged volume, update marker is set\n");
		return EBADF;
	}
	if (offp == vol->used_bytes)
		return 0;

	if (size == 0)
		size = vol->used_bytes;

	if (vol->corrupted)
		printf("(Volume %d is corrupted!) ", vol->vol_id);
	if (offp + size > vol->used_bytes)
		size = vol->used_bytes - offp;

	tbuf_size = vol->usable_leb_size;
	if (size < tbuf_size)
		tbuf_size = ALIGN(size, ubi->min_io_size);
	tbuf = malloc_cache_aligned(tbuf_size);
	if (!tbuf) {
		printf("NO MEM\n");
		return ENOMEM;
	}
	len = size > tbuf_size ? tbuf_size : size;

	tmp = offp;
	off = do_div(tmp, vol->usable_leb_size);
	lnum = tmp;
	do {
		if (off + len >= vol->usable_leb_size)
			len = vol->usable_leb_size - off;

		err = ubi_eba_read_leb(ubi, vol, lnum, tbuf, off, len, 0);
		if (err) {
			printf("Read error %d\n", err);
			err = -err;
			break;
		}
		off += len;
		if (off == vol->usable_leb_size) {
			lnum += 1;
			off -= vol->usable_leb_size;
		}

		size -= len;
		offp += len;
		*loaded += len;

		memcpy(buf, tbuf, len);

		buf += len;
		len = size > tbuf_size ? tbuf_size : size;
	} while (size);

	free(tbuf);

	return err;
}

extern int get_mtd_info(u8  type, u8 num, struct mtd_info **mtd);

int set_ubi_part(const char *part_name, const char *vid_header_offset)
{
	struct mtd_device *dev;
	struct part_info *part;
	struct mtd_partition mtd_part;
	static char buffer[PARTITION_MAXLEN];
	char ubi_mtd_param_buffer[PARTITION_MAXLEN];
	u8 pnum;
	int err;

<<<<<<< HEAD
=======
	if (find_dev_and_part(ubidev, &dev, &pnum, &part) != 0)
		return 1;

	sprintf(buffer, "mtd=%d", pnum);
	memset(&mtd_part, 0, sizeof(mtd_part));
	mtd_part.name = buffer;
	mtd_part.size = part->size;
	mtd_part.offset = part->offset;
	add_mtd_partitions(info, &mtd_part, 1);

	strcpy(ubi_mtd_param_buffer, buffer);
	if (vid_header_offset)
		sprintf(ubi_mtd_param_buffer, "mtd=%d,%s", pnum,
				vid_header_offset);
	err = ubi_mtd_param_parse(ubi_mtd_param_buffer, NULL);
	if (err) {
		del_mtd_partitions(info);
		return -err;
	}

	err = ubi_init();
	if (err) {
		del_mtd_partitions(info);
		return -err;
	}

	ubi_initialized = 1;

	return 0;
}

int ubi_detach(void)
{
>>>>>>> 81067b2b
	if (mtdparts_init() != 0) {
		printf("Error initializing mtdparts!\n");
		return 1;
	}

	if (ubi_initialized) {
		/* If this is the partition that is already set, we're done */
		if (strcmp(ubi_dev.part_name, part_name) == 0)
			return 0;
#ifdef CONFIG_CMD_UBIFS
		/*
		 * Automatically unmount UBIFS partition when user
		 * changes the UBI device. Otherwise the following
		 * UBIFS commands will crash.
		 */
		if (ubifs_is_mounted())
			cmd_ubifs_umount();
#endif

<<<<<<< HEAD
		/* Call ubi_exit() before re-initializing the UBI subsystem */
=======
	/*
	 * Call ubi_exit() before re-initializing the UBI subsystem
	 */
	if (ubi_initialized) {
>>>>>>> 81067b2b
		ubi_exit();
		del_mtd_partitions(ubi_dev.mtd_info);
		ubi_initialized = 0;
	}

	ubi_dev.selected = 0;
	return 0;
}

int ubi_part(char *part_name, const char *vid_header_offset)
{
	int err = 0;
	char mtd_dev[16];
	struct mtd_device *dev;
	struct part_info *part;
	u8 pnum;

	ubi_detach();
	/*
	 * Search the mtd device number where this partition
	 * is located
	 */
	if (find_dev_and_part(part_name, &dev, &pnum, &part)) {
		printf("Partition %s not found!\n", part_name);
		return 1;
	}

	if (get_mtd_info(dev->id->type, dev->id->num, &ubi_dev.mtd_info))
		return 1;

	ubi_dev.selected = 1;

	strcpy(ubi_dev.part_name, part_name);

	sprintf(buffer, "mtd=%d", pnum);
	memset(&mtd_part, 0, sizeof(mtd_part));
	mtd_part.name = buffer;
	mtd_part.size = part->size;
	mtd_part.offset = part->offset;
	add_mtd_partitions(ubi_dev.mtd_info, &mtd_part, 1);

	if (vid_header_offset)
		sprintf(ubi_mtd_param_buffer, "mtd=%d,%s", pnum,
				vid_header_offset);
	else
		strcpy(ubi_mtd_param_buffer, buffer);
	err = ubi_mtd_param_parse(ubi_mtd_param_buffer, NULL);
	if (!err) {
		err = ubi_init();
		if (!err) {
			ubi_initialized = 1;
			ubi = ubi_devices[0];

			return 0;
		}
	}

	del_mtd_partitions(ubi_dev.mtd_info);

	printf("UBI init error %d\n", err);
	ubi_dev.selected = 0;

	return err;
}

static int do_ubi(cmd_tbl_t * cmdtp, int flag, int argc, char * const argv[])
{
	int64_t size;
	ulong addr;
	int ret;

	if (argc < 2)
		return CMD_RET_USAGE;

<<<<<<< HEAD
	if (!strcmp(argv[1], "part") && (argc >= 2) && (argc <= 4)) {
=======

	if (strcmp(argv[1], "detach") == 0) {
		if (argc < 2)
			return CMD_RET_USAGE;

		return ubi_detach();
	}


	if (strcmp(argv[1], "part") == 0) {
		const char *vid_header_offset = NULL;

>>>>>>> 81067b2b
		/* Print current partition */
		if (argc == 2) {
			if (!ubi_dev.selected)
				goto no_dev;
			printf("UBI on %s, partition %s\n",
			       ubi_dev.mtd_info->name, ubi_dev.part_name);
			return 0;
		}

		return set_ubi_part(argv[2], (argc > 3) ? argv[3] : NULL);
	}

	if (!ubi_dev.selected) {
	no_dev:
		printf("Error, no UBI device/partition selected!\n");
		return 1;
	}

	if (!strcmp(argv[1], "info") && (argc >= 2) && (argc <= 3)) {
		int layout = 0;
		if ((argc > 2) && (argv[2][0] == 'l'))
			layout = 1;
		return ubi_info(layout);
	}

	if (strcmp(argv[1], "check") == 0) {
		if (argc > 2)
			return ubi_check(argv[2]);

		printf("Error, no volume name passed\n");
		return 1;
	}

	if (!strncmp(argv[1], "create", 6) && (argc >= 3) && (argc <= 5)) {
		int dynamic = 1;	/* default: dynamic volume */

		/* Get type */
		if (argc > 4) {
			if (argv[4][0] == 's')
				dynamic = 0;
			else if (argv[4][0] != 'd') {
				printf("Incorrect type\n");
				return 1;
			}
		}				

		/* Get size */
		size = (argc > 3) ? simple_strtoull(argv[3], NULL, 16) : 0;
		if (!size) {
			/* Use maximum available size */
			size = ubi->avail_pebs * ubi->leb_size;
			printf("No size specified -> Using max size (%llu)\n",
			       size);
		}

		return ubi_create_vol(argv[2], size, dynamic);
	}

	if (!strncmp(argv[1], "remove", 6) && (argc == 3))
		return ubi_remove_vol(argv[2]);

	if (!strncmp(argv[1], "write", 5) && (argc >= 5) && (argc <= 6)) {
		addr = parse_loadaddr(argv[2], NULL);
		size = simple_strtoul(argv[4], NULL, 16);

		if (!strncmp(argv[1], "write.part", 10)) {
			printf("Writing partly data to volume %s ... ", argv[3]);
			if (argc > 5) {
				size_t full_size;

				full_size = simple_strtoul(argv[5], NULL, 16);
				ret = ubi_volume_begin_write(argv[3],
					 (void *)addr, size, full_size);
			} else {
				ret = ubi_volume_continue_write(argv[3],
						(void *)addr, size);
			}
		} else {
			printf("Writing to volume %s ... ", argv[3]);
			ret = ubi_volume_write(argv[3], (void *)addr, size);
		}
		if (!ret)
			printf("OK, %lld bytes stored\n", size);

		return ret;
	}

	if (!strncmp(argv[1], "read", 4) && (argc >= 3) && (argc <= 5)) {
		size_t loaded;
		if (argc > 3)
			addr = parse_loadaddr(argv[2], NULL);
		else
			addr = get_loadaddr();
		size = (argc > 4) ? simple_strtoul(argv[4], NULL, 16) : 0;

		printf("Reading from volume %s ... ", argv[3]);
		ret = ubi_volume_read(argv[3], (char *)addr, size, &loaded);
		if (!ret) {
			set_fileaddr(addr);
			setenv_fileinfo(loaded);
			printf("OK, %d bytes loaded to 0x%lx\n", loaded, addr);
		}

		return ret;
	}

	return CMD_RET_USAGE;
}

U_BOOT_CMD(
	ubi, 6, 1, do_ubi,
	"ubi commands",
<<<<<<< HEAD
	"part [part [offset]]\n"
=======
	"detach"
		" - detach ubi from a mtd partition\n"
	"ubi part [part] [offset]\n"
>>>>>>> 81067b2b
		" - Show or set current partition (with optional VID"
		" header offset)\n"
	"ubi info [l[ayout]]"
		" - Display volume and ubi layout information\n"
	"ubi check volume"
		" - check if volume name exists\n"
	"ubi create[vol] volume [size [type]]"
		" - create volume name with size\n"
	"ubi write[vol] address volume size"
		" - Write volume from address with size\n"
	"ubi write.part address volume size [fullsize]\n"
		" - Write part of a volume from address\n"
	"ubi read[vol] address volume [size]"
		" - Read volume to address with size\n"
	"ubi remove[vol] volume"
		" - Remove volume\n"
	"[Legends]\n"
	" volume: character name\n"
	" size: specified in bytes\n"
	" type: s[tatic] or d[ynamic] (default=dynamic)"
);<|MERGE_RESOLUTION|>--- conflicted
+++ resolved
@@ -409,6 +409,30 @@
 
 extern int get_mtd_info(u8  type, u8 num, struct mtd_info **mtd);
 
+int ubi_detach(void)
+{
+	if (!ubi_initialized)
+		return 0;
+
+#ifdef CONFIG_CMD_UBIFS
+	/*
+	 * Automatically unmount UBIFS partition when user
+	 * changes the UBI device. Otherwise the following
+	 * UBIFS commands will crash.
+	 */
+	if (ubifs_is_mounted())
+		cmd_ubifs_umount();
+#endif
+
+	/* Call ubi_exit() before re-initializing the UBI subsystem */
+	ubi_exit();
+	del_mtd_partitions(ubi_dev.mtd_info);
+	ubi_initialized = 0;
+	ubi_dev.selected = 0;
+
+	return 0;
+}
+
 int set_ubi_part(const char *part_name, const char *vid_header_offset)
 {
 	struct mtd_device *dev;
@@ -419,87 +443,19 @@
 	u8 pnum;
 	int err;
 
-<<<<<<< HEAD
-=======
-	if (find_dev_and_part(ubidev, &dev, &pnum, &part) != 0)
-		return 1;
-
-	sprintf(buffer, "mtd=%d", pnum);
-	memset(&mtd_part, 0, sizeof(mtd_part));
-	mtd_part.name = buffer;
-	mtd_part.size = part->size;
-	mtd_part.offset = part->offset;
-	add_mtd_partitions(info, &mtd_part, 1);
-
-	strcpy(ubi_mtd_param_buffer, buffer);
-	if (vid_header_offset)
-		sprintf(ubi_mtd_param_buffer, "mtd=%d,%s", pnum,
-				vid_header_offset);
-	err = ubi_mtd_param_parse(ubi_mtd_param_buffer, NULL);
-	if (err) {
-		del_mtd_partitions(info);
-		return -err;
-	}
-
-	err = ubi_init();
-	if (err) {
-		del_mtd_partitions(info);
-		return -err;
-	}
-
-	ubi_initialized = 1;
-
-	return 0;
-}
-
-int ubi_detach(void)
-{
->>>>>>> 81067b2b
-	if (mtdparts_init() != 0) {
-		printf("Error initializing mtdparts!\n");
-		return 1;
-	}
-
 	if (ubi_initialized) {
 		/* If this is the partition that is already set, we're done */
 		if (strcmp(ubi_dev.part_name, part_name) == 0)
 			return 0;
-#ifdef CONFIG_CMD_UBIFS
-		/*
-		 * Automatically unmount UBIFS partition when user
-		 * changes the UBI device. Otherwise the following
-		 * UBIFS commands will crash.
-		 */
-		if (ubifs_is_mounted())
-			cmd_ubifs_umount();
-#endif
-
-<<<<<<< HEAD
-		/* Call ubi_exit() before re-initializing the UBI subsystem */
-=======
-	/*
-	 * Call ubi_exit() before re-initializing the UBI subsystem
-	 */
-	if (ubi_initialized) {
->>>>>>> 81067b2b
-		ubi_exit();
-		del_mtd_partitions(ubi_dev.mtd_info);
-		ubi_initialized = 0;
-	}
-
-	ubi_dev.selected = 0;
-	return 0;
-}
-
-int ubi_part(char *part_name, const char *vid_header_offset)
-{
-	int err = 0;
-	char mtd_dev[16];
-	struct mtd_device *dev;
-	struct part_info *part;
-	u8 pnum;
-
-	ubi_detach();
+
+		err = ubi_detach();
+		if (err)
+			return err;
+	} else if (mtdparts_init() != 0) {
+		printf("Error initializing mtdparts!\n");
+		return 1;
+	}
+
 	/*
 	 * Search the mtd device number where this partition
 	 * is located
@@ -547,7 +503,7 @@
 	return err;
 }
 
-static int do_ubi(cmd_tbl_t * cmdtp, int flag, int argc, char * const argv[])
+static int do_ubi(cmd_tbl_t *cmdtp, int flag, int argc, char * const argv[])
 {
 	int64_t size;
 	ulong addr;
@@ -556,22 +512,14 @@
 	if (argc < 2)
 		return CMD_RET_USAGE;
 
-<<<<<<< HEAD
+	if (strcmp(argv[1], "detach") == 0) {
+		if (argc > 2)
+			return CMD_RET_USAGE;
+
+		return ubi_detach();
+	}
+
 	if (!strcmp(argv[1], "part") && (argc >= 2) && (argc <= 4)) {
-=======
-
-	if (strcmp(argv[1], "detach") == 0) {
-		if (argc < 2)
-			return CMD_RET_USAGE;
-
-		return ubi_detach();
-	}
-
-
-	if (strcmp(argv[1], "part") == 0) {
-		const char *vid_header_offset = NULL;
-
->>>>>>> 81067b2b
 		/* Print current partition */
 		if (argc == 2) {
 			if (!ubi_dev.selected)
@@ -684,15 +632,11 @@
 U_BOOT_CMD(
 	ubi, 6, 1, do_ubi,
 	"ubi commands",
-<<<<<<< HEAD
 	"part [part [offset]]\n"
-=======
-	"detach"
-		" - detach ubi from a mtd partition\n"
-	"ubi part [part] [offset]\n"
->>>>>>> 81067b2b
 		" - Show or set current partition (with optional VID"
 		" header offset)\n"
+	"ubi detach"
+		" - detach ubi from a mtd partition\n"
 	"ubi info [l[ayout]]"
 		" - Display volume and ubi layout information\n"
 	"ubi check volume"
