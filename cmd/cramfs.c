// SPDX-License-Identifier: GPL-2.0+
/*
 *
 * based on: cmd_jffs2.c
 *
 * 	Add support for a CRAMFS located in RAM
 */


/*
 * CRAMFS support
 */
#include <common.h>
#include <command.h>
#include <env.h>
#include <image.h>
#include <malloc.h>
#include <mapmem.h>
#include <linux/list.h>
#include <linux/ctype.h>
#include <jffs2/jffs2.h>
#include <jffs2/load_kernel.h>
#include <cramfs/cramfs_fs.h>
#include <asm/io.h>

/* enable/disable debugging messages */
#define	DEBUG_CRAMFS
#undef	DEBUG_CRAMFS

#ifdef  DEBUG_CRAMFS
# define DEBUGF(fmt, args...)	printf(fmt ,##args)
#else
# define DEBUGF(fmt, args...)
#endif

#include <flash.h>

#ifndef CONFIG_MTD_NOR_FLASH
# define OFFSET_ADJUSTMENT	0
#else
# define OFFSET_ADJUSTMENT	(flash_info[id.num].start[0])
#endif

#ifndef CONFIG_FS_JFFS2
#include <linux/stat.h>
char *mkmodestr(unsigned long mode, char *str)
{
	static const char *l = "xwr";
	int mask = 1, i;
	char c;

	switch (mode & S_IFMT) {
		case S_IFDIR:    str[0] = 'd'; break;
		case S_IFBLK:    str[0] = 'b'; break;
		case S_IFCHR:    str[0] = 'c'; break;
		case S_IFIFO:    str[0] = 'f'; break;
		case S_IFLNK:    str[0] = 'l'; break;
		case S_IFSOCK:   str[0] = 's'; break;
		case S_IFREG:    str[0] = '-'; break;
		default:         str[0] = '?';
	}

	for(i = 0; i < 9; i++) {
		c = l[i%3];
		str[9-i] = (mode & mask)?c:'-';
		mask = mask<<1;
	}

	if(mode & S_ISUID) str[3] = (mode & S_IXUSR)?'s':'S';
	if(mode & S_ISGID) str[6] = (mode & S_IXGRP)?'s':'S';
	if(mode & S_ISVTX) str[9] = (mode & S_IXOTH)?'t':'T';
	str[10] = '\0';
	return str;
}
#endif /* CONFIG_FS_JFFS2 */

extern int cramfs_check (struct part_info *info);
extern int cramfs_load (char *loadoffset, struct part_info *info, char *filename);
extern int cramfs_ls (struct part_info *info, char *filename);
extern int cramfs_info (struct part_info *info);

/***************************************************/
/* U-Boot commands				   */
/***************************************************/

/**
 * Routine implementing fsload u-boot command. This routine tries to load
 * a requested file from cramfs filesystem at location 'cramfsaddr'.
 * cramfsaddr is an evironment variable.
 *
 * @param cmdtp command internal data
 * @param flag command flag
 * @param argc number of arguments supplied to the command
 * @param argv arguments list
 * @return 0 on success, 1 otherwise
 */
int do_cramfs_load(cmd_tbl_t *cmdtp, int flag, int argc, char * const argv[])
{
	char *filename;
	int size;
<<<<<<< HEAD
	ulong offset;
=======
	ulong offset = image_load_addr;
>>>>>>> 3373c7c3
	char *offset_virt;

	struct part_info part;
	struct mtd_device dev;
	struct mtdids id;

	ulong addr;
	addr = simple_strtoul(env_get("cramfsaddr"), NULL, 16);

	/* hack! */
	/* cramfs_* only supports NOR flash chips */
	/* fake the device type */
	id.type = MTD_DEV_TYPE_NOR;
	id.num = 0;
	dev.id = &id;
	part.dev = &dev;
	/* fake the address offset */
	part.offset = (u64)(uintptr_t) map_sysmem(addr - OFFSET_ADJUSTMENT, 0);

	/* pre-set Boot file name and offset */
	offset = get_loadaddr();
	filename = get_bootfile();

	if (argc == 2) {
		filename = parse_bootfile(argv[1]);
	}
	if (argc == 3) {
<<<<<<< HEAD
		offset = parse_loadaddr(argv[1], NULL);
		set_fileaddr(offset);
		filename = parse_bootfile(argv[2]);
=======
		offset = simple_strtoul(argv[1], NULL, 0);
		image_load_addr = offset;
		filename = argv[2];
>>>>>>> 3373c7c3
	}

	offset_virt = map_sysmem(offset, 0);
	size = 0;
	if (cramfs_check(&part))
		size = cramfs_load (offset_virt, &part, filename);

	if (size > 0) {
		printf("### CRAMFS load complete: %d bytes loaded to 0x%lx\n",
			size, offset);
		env_set_fileinfo(size);
	} else {
		printf("### CRAMFS LOAD ERROR<%x> for %s!\n", size, filename);
	}

	unmap_sysmem(offset_virt);
	unmap_sysmem((void *)(uintptr_t)part.offset);

	return !(size > 0);
}

/**
 * Routine implementing u-boot ls command which lists content of a given
 * directory at location 'cramfsaddr'.
 * cramfsaddr is an evironment variable.
 *
 * @param cmdtp command internal data
 * @param flag command flag
 * @param argc number of arguments supplied to the command
 * @param argv arguments list
 * @return 0 on success, 1 otherwise
 */
int do_cramfs_ls(cmd_tbl_t *cmdtp, int flag, int argc, char * const argv[])
{
	char *filename = "/";
	int ret;
	struct part_info part;
	struct mtd_device dev;
	struct mtdids id;

	ulong addr;
	addr = simple_strtoul(env_get("cramfsaddr"), NULL, 16);

	/* hack! */
	/* cramfs_* only supports NOR flash chips */
	/* fake the device type */
	id.type = MTD_DEV_TYPE_NOR;
	id.num = 0;
	dev.id = &id;
	part.dev = &dev;
	/* fake the address offset */
	part.offset = (u64)(uintptr_t) map_sysmem(addr - OFFSET_ADJUSTMENT, 0);

	if (argc == 2)
		filename = argv[1];

	ret = 0;
	if (cramfs_check(&part))
		ret = cramfs_ls (&part, filename);
	unmap_sysmem((void *)(uintptr_t)part.offset);

	return ret ? 0 : 1;
}

/* command line only */

/***************************************************/
U_BOOT_CMD(
	cramfsload,	3,	0,	do_cramfs_load,
	"load binary file from a filesystem image",
	"[ off ] [ filename ]\n"
	"    - load binary file from address 'cramfsaddr'\n"
	"      with offset 'off'\n"
);
U_BOOT_CMD(
	cramfsls,	2,	1,	do_cramfs_ls,
	"list files in a directory (default /)",
	"[ directory ]\n"
	"    - list files in a directory.\n"
);<|MERGE_RESOLUTION|>--- conflicted
+++ resolved
@@ -98,11 +98,7 @@
 {
 	char *filename;
 	int size;
-<<<<<<< HEAD
 	ulong offset;
-=======
-	ulong offset = image_load_addr;
->>>>>>> 3373c7c3
 	char *offset_virt;
 
 	struct part_info part;
@@ -130,15 +126,9 @@
 		filename = parse_bootfile(argv[1]);
 	}
 	if (argc == 3) {
-<<<<<<< HEAD
 		offset = parse_loadaddr(argv[1], NULL);
 		set_fileaddr(offset);
 		filename = parse_bootfile(argv[2]);
-=======
-		offset = simple_strtoul(argv[1], NULL, 0);
-		image_load_addr = offset;
-		filename = argv[2];
->>>>>>> 3373c7c3
 	}
 
 	offset_virt = map_sysmem(offset, 0);
