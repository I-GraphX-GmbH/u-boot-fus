--- conflicted
+++ resolved
@@ -116,16 +116,9 @@
 	/* fake the address offset */
 	part.offset = (u64)(uintptr_t) map_sysmem(addr - OFFSET_ADJUSTMENT, 0);
 
-<<<<<<< HEAD
 	/* pre-set Boot file name and offset */
 	offset = get_loadaddr();
 	filename = get_bootfile();
-=======
-	/* pre-set Boot file name */
-	filename = env_get("bootfile");
-	if (!filename)
-		filename = "uImage";
->>>>>>> 83f07da0
 
 	if (argc == 2) {
 		filename = parse_bootfile(argv[1]);
@@ -144,11 +137,7 @@
 	if (size > 0) {
 		printf("### CRAMFS load complete: %d bytes loaded to 0x%lx\n",
 			size, offset);
-<<<<<<< HEAD
-		setenv_fileinfo(size);
-=======
-		env_set_hex("filesize", size);
->>>>>>> 83f07da0
+		env_set_fileinfo(size);
 	} else {
 		printf("### CRAMFS LOAD ERROR<%x> for %s!\n", size, filename);
 	}
