/*
 * (C) Copyright 2003 - 2004
 * Sysgo Real-Time Solutions, AG <www.elinos.com>
 * Pavel Bartusek <pba@sysgo.com>
 *
 * SPDX-License-Identifier:	GPL-2.0+
 */

/*
 * Reiserfs support
 */
#include <common.h>
#include <config.h>
#include <command.h>
#include <image.h>
#include <linux/ctype.h>
#include <asm/byteorder.h>
#include <reiserfs.h>
#include <part.h>

#if !CONFIG_IS_ENABLED(DOS_PARTITION)
#error DOS partition support must be selected
#endif

/* #define	REISER_DEBUG */

#ifdef	REISER_DEBUG
#define	PRINTF(fmt,args...)	printf (fmt ,##args)
#else
#define PRINTF(fmt,args...)
#endif

int do_reiserls (cmd_tbl_t *cmdtp, int flag, int argc, char * const argv[])
{
	char *filename = "/";
	int dev, part;
	struct blk_desc *dev_desc = NULL;
	disk_partition_t info;

	if (argc < 3)
		return CMD_RET_USAGE;

	part = blk_get_device_part_str(argv[1], argv[2], &dev_desc, &info, 1);
	if (part < 0)
		return 1;

	if (argc == 4) {
	    filename = argv[3];
	}

	dev = dev_desc->devnum;
	PRINTF("Using device %s %d:%d, directory: %s\n", argv[1], dev, part, filename);

	reiserfs_set_blk_dev(dev_desc, &info);

	if (!reiserfs_mount(info.size)) {
		printf ("** Bad Reiserfs partition or disk - %s %d:%d **\n",  argv[1], dev, part);
		return 1;
	}

	if (reiserfs_ls (filename)) {
		printf ("** Error reiserfs_ls() **\n");
		return 1;
	};

	return 0;
}

U_BOOT_CMD(
	reiserls,	4,	1,	do_reiserls,
	"list files in a directory (default /)",
	"<interface> <dev[:part]> [directory]\n"
	"    - list files from 'dev' on 'interface' in a 'directory'"
);

/******************************************************************************
 * Reiserfs boot command intepreter. Derived from diskboot
 */
int do_reiserload (cmd_tbl_t *cmdtp, int flag, int argc, char * const argv[])
{
	char *filename = NULL;
	int dev, part;
	ulong addr = 0, filelen;
	disk_partition_t info;
	struct blk_desc *dev_desc = NULL;
	unsigned long count;
	char *addr_str;

<<<<<<< HEAD
	if (argc < 3)
=======
	switch (argc) {
	case 3:
		addr_str = env_get("loadaddr");
		if (addr_str != NULL) {
			addr = simple_strtoul (addr_str, NULL, 16);
		} else {
			addr = CONFIG_SYS_LOAD_ADDR;
		}
		filename = env_get("bootfile");
		count = 0;
		break;
	case 4:
		addr = simple_strtoul (argv[3], NULL, 16);
		filename = env_get("bootfile");
		count = 0;
		break;
	case 5:
		addr = simple_strtoul (argv[3], NULL, 16);
		filename = argv[4];
		count = 0;
		break;
	case 6:
		addr = simple_strtoul (argv[3], NULL, 16);
		filename = argv[4];
		count = simple_strtoul (argv[5], NULL, 16);
		break;

	default:
>>>>>>> 83f07da0
		return CMD_RET_USAGE;

	addr = (argc > 3) ? parse_loadaddr(argv[3], NULL) : get_loadaddr();
	filename = (argc > 4) ? parse_bootfile(argv[4]) : get_bootfile();
	count = (argc > 5) ? simple_strtoul(argv[5], NULL, 16) : 0;
	set_fileaddr(addr);

	part = blk_get_device_part_str(argv[1], argv[2], &dev_desc, &info, 1);
	if (part < 0)
		return 1;

	dev = dev_desc->devnum;

	printf("Loading file \"%s\" from %s device %d%c%c\n",
		filename, argv[1], dev,
		part ? ':' : ' ', part ? part + '0' : ' ');

	reiserfs_set_blk_dev(dev_desc, &info);

	if (!reiserfs_mount(info.size)) {
		printf ("** Bad Reiserfs partition or disk - %s %d:%d **\n",  argv[1], dev, part);
		return 1;
	}

	filelen = reiserfs_open(filename);
	if (filelen < 0) {
		printf("** File not found %s **\n", filename);
		return 1;
	}
	if ((count < filelen) && (count != 0)) {
	    filelen = count;
	}

	if (reiserfs_read((char *)addr, filelen) != filelen) {
		printf("\n** Unable to read \"%s\" from %s %d:%d **\n", filename, argv[1], dev, part);
		return 1;
	}

	printf ("\n%ld bytes read\n", filelen);
<<<<<<< HEAD
	setenv_fileinfo(filelen);
=======
	env_set_hex("filesize", filelen);
>>>>>>> 83f07da0

	return filelen;
}

U_BOOT_CMD(
	reiserload,	6,	0,	do_reiserload,
	"load binary file from a Reiser filesystem",
	"<interface> <dev[:part]> [addr] [filename] [bytes]\n"
	"    - load binary file 'filename' from 'dev' on 'interface'\n"
	"      to address 'addr' from Reiser filesystem"
);<|MERGE_RESOLUTION|>--- conflicted
+++ resolved
@@ -86,38 +86,7 @@
 	unsigned long count;
 	char *addr_str;
 
-<<<<<<< HEAD
 	if (argc < 3)
-=======
-	switch (argc) {
-	case 3:
-		addr_str = env_get("loadaddr");
-		if (addr_str != NULL) {
-			addr = simple_strtoul (addr_str, NULL, 16);
-		} else {
-			addr = CONFIG_SYS_LOAD_ADDR;
-		}
-		filename = env_get("bootfile");
-		count = 0;
-		break;
-	case 4:
-		addr = simple_strtoul (argv[3], NULL, 16);
-		filename = env_get("bootfile");
-		count = 0;
-		break;
-	case 5:
-		addr = simple_strtoul (argv[3], NULL, 16);
-		filename = argv[4];
-		count = 0;
-		break;
-	case 6:
-		addr = simple_strtoul (argv[3], NULL, 16);
-		filename = argv[4];
-		count = simple_strtoul (argv[5], NULL, 16);
-		break;
-
-	default:
->>>>>>> 83f07da0
 		return CMD_RET_USAGE;
 
 	addr = (argc > 3) ? parse_loadaddr(argv[3], NULL) : get_loadaddr();
@@ -157,11 +126,7 @@
 	}
 
 	printf ("\n%ld bytes read\n", filelen);
-<<<<<<< HEAD
-	setenv_fileinfo(filelen);
-=======
-	env_set_hex("filesize", filelen);
->>>>>>> 83f07da0
+	env_set_fileinfo(filelen);
 
 	return filelen;
 }
