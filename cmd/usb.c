--- conflicted
+++ resolved
@@ -709,110 +709,8 @@
 	if (strncmp(argv[1], "stor", 4) == 0)
 		return usb_stor_info();
 
-<<<<<<< HEAD
-	if (strncmp(argv[1], "part", 4) == 0) {
-		int devno, ok = 0;
-		if (argc == 2) {
-			for (devno = 0; ; ++devno) {
-				stor_dev = blk_get_devnum_by_type(IF_TYPE_USB,
-								  devno);
-				if (stor_dev == NULL)
-					break;
-				if (stor_dev->type != DEV_TYPE_UNKNOWN) {
-					ok++;
-					if (devno)
-						printf("\n");
-					debug("print_part of %x\n", devno);
-					part_print(stor_dev);
-				}
-			}
-		} else {
-			devno = simple_strtoul(argv[2], NULL, 16);
-			stor_dev = blk_get_devnum_by_type(IF_TYPE_USB, devno);
-			if (stor_dev != NULL &&
-			    stor_dev->type != DEV_TYPE_UNKNOWN) {
-				ok++;
-				debug("print_part of %x\n", devno);
-				part_print(stor_dev);
-			}
-		}
-		if (!ok) {
-			printf("\nno USB devices available\n");
-			return 1;
-		}
-		return 0;
-	}
-	if (strcmp(argv[1], "read") == 0) {
-		if (usb_stor_curr_dev < 0) {
-			printf("no current device selected\n");
-			return 1;
-		}
-		if (argc == 5) {
-			unsigned long addr = parse_loadaddr(argv[2], NULL);
-			unsigned long blk  = simple_strtoul(argv[3], NULL, 16);
-			unsigned long cnt  = simple_strtoul(argv[4], NULL, 16);
-			unsigned long n;
-			printf("\nUSB read: device %d block # %ld, count %ld"
-				" ... ", usb_stor_curr_dev, blk, cnt);
-			stor_dev = blk_get_devnum_by_type(IF_TYPE_USB,
-							  usb_stor_curr_dev);
-			n = blk_dread(stor_dev, blk, cnt, (ulong *)addr);
-			printf("%ld blocks read: %s\n", n,
-				(n == cnt) ? "OK" : "ERROR");
-			if (n == cnt)
-				return 0;
-			return 1;
-		}
-	}
-	if (strcmp(argv[1], "write") == 0) {
-		if (usb_stor_curr_dev < 0) {
-			printf("no current device selected\n");
-			return 1;
-		}
-		if (argc == 5) {
-			unsigned long addr = parse_loadaddr(argv[2], NULL);
-			unsigned long blk  = simple_strtoul(argv[3], NULL, 16);
-			unsigned long cnt  = simple_strtoul(argv[4], NULL, 16);
-			unsigned long n;
-			printf("\nUSB write: device %d block # %ld, count %ld"
-				" ... ", usb_stor_curr_dev, blk, cnt);
-			stor_dev = blk_get_devnum_by_type(IF_TYPE_USB,
-							  usb_stor_curr_dev);
-			n = blk_dwrite(stor_dev, blk, cnt, (ulong *)addr);
-			printf("%ld blocks write: %s\n", n,
-				(n == cnt) ? "OK" : "ERROR");
-			if (n == cnt)
-				return 0;
-			return 1;
-		}
-	}
-	if (strncmp(argv[1], "dev", 3) == 0) {
-		int dev;
-
-		if (argc == 3)
-			dev = (int)simple_strtoul(argv[2], NULL, 10);
-		else
-			dev = usb_stor_curr_dev;
-		printf("\nUSB device %d:\n", dev);
-		stor_dev = blk_get_devnum_by_type(IF_TYPE_USB, dev);
-		if (stor_dev == NULL) {
-			printf("  -> unknown device\n");
-			return 1;
-		}
-		dev_print(stor_dev);
-		if (stor_dev->type == DEV_TYPE_UNKNOWN)
-			return 1;
-		if (argc == 3) {
-			usb_stor_curr_dev = dev;
-			printf("... is now current device\n");
-		}
-		return 0;
-	}
-#endif /* CONFIG_USB_STORAGE */
-=======
 	return blk_common_cmd(argc, argv, IF_TYPE_USB, &usb_stor_curr_dev);
 #else
->>>>>>> 83f07da0
 	return CMD_RET_USAGE;
 #endif /* CONFIG_USB_STORAGE */
 }
