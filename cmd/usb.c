/*
 * (C) Copyright 2001
 * Denis Peter, MPL AG Switzerland
 *
 * Adapted for U-Boot driver model
 * (C) Copyright 2015 Google, Inc
 *
 * Most of this source has been derived from the Linux USB
 * project.
 *
 * SPDX-License-Identifier:	GPL-2.0+
 */

#include <common.h>
#include <command.h>
#include <console.h>
#include <dm.h>
#include <dm/uclass-internal.h>
#include <memalign.h>
#include <asm/byteorder.h>
#include <asm/unaligned.h>
#include <part.h>
#include <usb.h>

#ifdef CONFIG_USB_STORAGE
static int usb_stor_curr_dev = -1; /* current device */
#endif
#if defined(CONFIG_USB_HOST_ETHER) && !defined(CONFIG_DM_ETH)
static int __maybe_unused usb_ether_curr_dev = -1; /* current ethernet device */
#endif

/* some display routines (info command) */
static char *usb_get_class_desc(unsigned char dclass)
{
	switch (dclass) {
	case USB_CLASS_PER_INTERFACE:
		return "See Interface";
	case USB_CLASS_AUDIO:
		return "Audio";
	case USB_CLASS_COMM:
		return "Communication";
	case USB_CLASS_HID:
		return "Human Interface";
	case USB_CLASS_PRINTER:
		return "Printer";
	case USB_CLASS_MASS_STORAGE:
		return "Mass Storage";
	case USB_CLASS_HUB:
		return "Hub";
	case USB_CLASS_DATA:
		return "CDC Data";
	case USB_CLASS_VENDOR_SPEC:
		return "Vendor specific";
	default:
		return "";
	}
}

static void usb_display_class_sub(unsigned char dclass, unsigned char subclass,
				  unsigned char proto)
{
	switch (dclass) {
	case USB_CLASS_PER_INTERFACE:
		printf("See Interface");
		break;
	case USB_CLASS_HID:
		printf("Human Interface, Subclass: ");
		switch (subclass) {
		case USB_SUB_HID_NONE:
			printf("None");
			break;
		case USB_SUB_HID_BOOT:
			printf("Boot ");
			switch (proto) {
			case USB_PROT_HID_NONE:
				printf("None");
				break;
			case USB_PROT_HID_KEYBOARD:
				printf("Keyboard");
				break;
			case USB_PROT_HID_MOUSE:
				printf("Mouse");
				break;
			default:
				printf("reserved");
				break;
			}
			break;
		default:
			printf("reserved");
			break;
		}
		break;
	case USB_CLASS_MASS_STORAGE:
		printf("Mass Storage, ");
		switch (subclass) {
		case US_SC_RBC:
			printf("RBC ");
			break;
		case US_SC_8020:
			printf("SFF-8020i (ATAPI)");
			break;
		case US_SC_QIC:
			printf("QIC-157 (Tape)");
			break;
		case US_SC_UFI:
			printf("UFI");
			break;
		case US_SC_8070:
			printf("SFF-8070");
			break;
		case US_SC_SCSI:
			printf("Transp. SCSI");
			break;
		default:
			printf("reserved");
			break;
		}
		printf(", ");
		switch (proto) {
		case US_PR_CB:
			printf("Command/Bulk");
			break;
		case US_PR_CBI:
			printf("Command/Bulk/Int");
			break;
		case US_PR_BULK:
			printf("Bulk only");
			break;
		default:
			printf("reserved");
			break;
		}
		break;
	default:
		printf("%s", usb_get_class_desc(dclass));
		break;
	}
}

static void usb_display_string(struct usb_device *dev, int index)
{
	ALLOC_CACHE_ALIGN_BUFFER(char, buffer, 256);

	if (index != 0) {
		if (usb_string(dev, index, &buffer[0], 256) > 0)
			printf("String: \"%s\"", buffer);
	}
}

static void usb_display_desc(struct usb_device *dev)
{
	if (dev->descriptor.bDescriptorType == USB_DT_DEVICE) {
		printf("%d: %s,  USB Revision %x.%x\n", dev->devnum,
		usb_get_class_desc(dev->config.if_desc[0].desc.bInterfaceClass),
				   (dev->descriptor.bcdUSB>>8) & 0xff,
				   dev->descriptor.bcdUSB & 0xff);

		if (strlen(dev->mf) || strlen(dev->prod) ||
		    strlen(dev->serial))
			printf(" - %s %s %s\n", dev->mf, dev->prod,
				dev->serial);
		if (dev->descriptor.bDeviceClass) {
			printf(" - Class: ");
			usb_display_class_sub(dev->descriptor.bDeviceClass,
					      dev->descriptor.bDeviceSubClass,
					      dev->descriptor.bDeviceProtocol);
			printf("\n");
		} else {
			printf(" - Class: (from Interface) %s\n",
			       usb_get_class_desc(
				dev->config.if_desc[0].desc.bInterfaceClass));
		}
		printf(" - PacketSize: %d  Configurations: %d\n",
			dev->descriptor.bMaxPacketSize0,
			dev->descriptor.bNumConfigurations);
		printf(" - Vendor: 0x%04x  Product 0x%04x Version %d.%d\n",
			dev->descriptor.idVendor, dev->descriptor.idProduct,
			(dev->descriptor.bcdDevice>>8) & 0xff,
			dev->descriptor.bcdDevice & 0xff);
	}

}

static void usb_display_conf_desc(struct usb_config_descriptor *config,
				  struct usb_device *dev)
{
	printf("   Configuration: %d\n", config->bConfigurationValue);
	printf("   - Interfaces: %d %s%s%dmA\n", config->bNumInterfaces,
	       (config->bmAttributes & 0x40) ? "Self Powered " : "Bus Powered ",
	       (config->bmAttributes & 0x20) ? "Remote Wakeup " : "",
		config->bMaxPower*2);
	if (config->iConfiguration) {
		printf("   - ");
		usb_display_string(dev, config->iConfiguration);
		printf("\n");
	}
}

static void usb_display_if_desc(struct usb_interface_descriptor *ifdesc,
				struct usb_device *dev)
{
	printf("     Interface: %d\n", ifdesc->bInterfaceNumber);
	printf("     - Alternate Setting %d, Endpoints: %d\n",
		ifdesc->bAlternateSetting, ifdesc->bNumEndpoints);
	printf("     - Class ");
	usb_display_class_sub(ifdesc->bInterfaceClass,
		ifdesc->bInterfaceSubClass, ifdesc->bInterfaceProtocol);
	printf("\n");
	if (ifdesc->iInterface) {
		printf("     - ");
		usb_display_string(dev, ifdesc->iInterface);
		printf("\n");
	}
}

static void usb_display_ep_desc(struct usb_endpoint_descriptor *epdesc)
{
	printf("     - Endpoint %d %s ", epdesc->bEndpointAddress & 0xf,
		(epdesc->bEndpointAddress & 0x80) ? "In" : "Out");
	switch ((epdesc->bmAttributes & 0x03)) {
	case 0:
		printf("Control");
		break;
	case 1:
		printf("Isochronous");
		break;
	case 2:
		printf("Bulk");
		break;
	case 3:
		printf("Interrupt");
		break;
	}
	printf(" MaxPacket %d", get_unaligned(&epdesc->wMaxPacketSize));
	if ((epdesc->bmAttributes & 0x03) == 0x3)
		printf(" Interval %dms", epdesc->bInterval);
	printf("\n");
}

/* main routine to diasplay the configs, interfaces and endpoints */
static void usb_display_config(struct usb_device *dev)
{
	struct usb_config *config;
	struct usb_interface *ifdesc;
	struct usb_endpoint_descriptor *epdesc;
	int i, ii;

	config = &dev->config;
	usb_display_conf_desc(&config->desc, dev);
	for (i = 0; i < config->no_of_if; i++) {
		ifdesc = &config->if_desc[i];
		usb_display_if_desc(&ifdesc->desc, dev);
		for (ii = 0; ii < ifdesc->no_of_ep; ii++) {
			epdesc = &ifdesc->ep_desc[ii];
			usb_display_ep_desc(epdesc);
		}
	}
	printf("\n");
}

/*
 * With driver model this isn't right since we can have multiple controllers
 * and the device numbering starts at 1 on each bus.
 * TODO(sjg@chromium.org): Add a way to specify the controller/bus.
 */
static struct usb_device *usb_find_device(int devnum)
{
#ifdef CONFIG_DM_USB
	struct usb_device *udev;
	struct udevice *hub;
	struct uclass *uc;
	int ret;

	/* Device addresses start at 1 */
	devnum++;
	ret = uclass_get(UCLASS_USB_HUB, &uc);
	if (ret)
		return NULL;

	uclass_foreach_dev(hub, uc) {
		struct udevice *dev;

		if (!device_active(hub))
			continue;
		udev = dev_get_parent_priv(hub);
		if (udev->devnum == devnum)
			return udev;

		for (device_find_first_child(hub, &dev);
		     dev;
		     device_find_next_child(&dev)) {
			if (!device_active(hub))
				continue;

			udev = dev_get_parent_priv(dev);
			if (udev->devnum == devnum)
				return udev;
		}
	}
#else
	struct usb_device *udev;
	int d;

	for (d = 0; d < USB_MAX_DEVICE; d++) {
		udev = usb_get_dev_index(d);
		if (udev == NULL)
			return NULL;
		if (udev->devnum == devnum)
			return udev;
	}
#endif

	return NULL;
}

static inline char *portspeed(int speed)
{
	char *speed_str;

	switch (speed) {
	case USB_SPEED_SUPER:
		speed_str = "5 Gb/s";
		break;
	case USB_SPEED_HIGH:
		speed_str = "480 Mb/s";
		break;
	case USB_SPEED_LOW:
		speed_str = "1.5 Mb/s";
		break;
	default:
		speed_str = "12 Mb/s";
		break;
	}

	return speed_str;
}

/* shows the device tree recursively */
static void usb_show_tree_graph(struct usb_device *dev, char *pre)
{
	int index;
	int has_child, last_child;

	index = strlen(pre);
	printf(" %s", pre);
#ifdef CONFIG_DM_USB
	has_child = device_has_active_children(dev->dev);
#else
	/* check if the device has connected children */
	int i;

	has_child = 0;
	for (i = 0; i < dev->maxchild; i++) {
		if (dev->children[i] != NULL)
			has_child = 1;
	}
#endif
	/* check if we are the last one */
#ifdef CONFIG_DM_USB
	/* Not the root of the usb tree? */
	if (device_get_uclass_id(dev->dev->parent) != UCLASS_USB) {
		last_child = device_is_last_sibling(dev->dev);
#else
	if (dev->parent != NULL) { /* not root? */
		last_child = 1;
		for (i = 0; i < dev->parent->maxchild; i++) {
			/* search for children */
			if (dev->parent->children[i] == dev) {
				/* found our pointer, see if we have a
				 * little sister
				 */
				while (i++ < dev->parent->maxchild) {
					if (dev->parent->children[i] != NULL) {
						/* found a sister */
						last_child = 0;
						break;
					} /* if */
				} /* while */
			} /* device found */
		} /* for all children of the parent */
#endif
		printf("\b+-");
		/* correct last child */
		if (last_child && index)
			pre[index-1] = ' ';
	} /* if not root hub */
	else
		printf(" ");
	printf("%d ", dev->devnum);
	pre[index++] = ' ';
	pre[index++] = has_child ? '|' : ' ';
	pre[index] = 0;
	printf(" %s (%s, %dmA)\n", usb_get_class_desc(
					dev->config.if_desc[0].desc.bInterfaceClass),
					portspeed(dev->speed),
					dev->config.desc.bMaxPower * 2);
	if (strlen(dev->mf) || strlen(dev->prod) || strlen(dev->serial))
		printf(" %s  %s %s %s\n", pre, dev->mf, dev->prod, dev->serial);
	printf(" %s\n", pre);
#ifdef CONFIG_DM_USB
	struct udevice *child;

	for (device_find_first_child(dev->dev, &child);
	     child;
	     device_find_next_child(&child)) {
		struct usb_device *udev;

		if (!device_active(child))
			continue;

		udev = dev_get_parent_priv(child);

		/* Ignore emulators, we only want real devices */
		if (device_get_uclass_id(child) != UCLASS_USB_EMUL) {
			usb_show_tree_graph(udev, pre);
			pre[index] = 0;
		}
	}
#else
	if (dev->maxchild > 0) {
		for (i = 0; i < dev->maxchild; i++) {
			if (dev->children[i] != NULL) {
				usb_show_tree_graph(dev->children[i], pre);
				pre[index] = 0;
			}
		}
	}
#endif
}

/* main routine for the tree command */
static void usb_show_subtree(struct usb_device *dev)
{
	char preamble[32];

	memset(preamble, '\0', sizeof(preamble));
	usb_show_tree_graph(dev, &preamble[0]);
}

#ifdef CONFIG_DM_USB
typedef void (*usb_dev_func_t)(struct usb_device *udev);

static void usb_for_each_root_dev(usb_dev_func_t func)
{
	struct udevice *bus;

	for (uclass_find_first_device(UCLASS_USB, &bus);
		bus;
		uclass_find_next_device(&bus)) {
		struct usb_device *udev;
		struct udevice *dev;

		if (!device_active(bus))
			continue;

		device_find_first_child(bus, &dev);
		if (dev && device_active(dev)) {
			udev = dev_get_parent_priv(dev);
			func(udev);
		}
	}
}
#endif

void usb_show_tree(void)
{
#ifdef CONFIG_DM_USB
	usb_for_each_root_dev(usb_show_subtree);
#else
	struct usb_device *udev;
	int i;

	for (i = 0; i < USB_MAX_DEVICE; i++) {
		udev = usb_get_dev_index(i);
		if (udev == NULL)
			break;
		if (udev->parent == NULL)
			usb_show_subtree(udev);
	}
#endif
}

static int usb_test(struct usb_device *dev, int port, char* arg)
{
	int mode;

	if (port > dev->maxchild) {
		printf("Device is no hub or does not have %d ports.\n", port);
		return 1;
	}

	switch (arg[0]) {
	case 'J':
	case 'j':
		printf("Setting Test_J mode");
		mode = USB_TEST_MODE_J;
		break;
	case 'K':
	case 'k':
		printf("Setting Test_K mode");
		mode = USB_TEST_MODE_K;
		break;
	case 'S':
	case 's':
		printf("Setting Test_SE0_NAK mode");
		mode = USB_TEST_MODE_SE0_NAK;
		break;
	case 'P':
	case 'p':
		printf("Setting Test_Packet mode");
		mode = USB_TEST_MODE_PACKET;
		break;
	case 'F':
	case 'f':
		printf("Setting Test_Force_Enable mode");
		mode = USB_TEST_MODE_FORCE_ENABLE;
		break;
	default:
		printf("Unrecognized test mode: %s\nAvailable modes: "
		       "J, K, S[E0_NAK], P[acket], F[orce_Enable]\n", arg);
		return 1;
	}

	if (port)
		printf(" on downstream facing port %d...\n", port);
	else
		printf(" on upstream facing port...\n");

	if (usb_control_msg(dev, usb_sndctrlpipe(dev, 0), USB_REQ_SET_FEATURE,
			    port ? USB_RT_PORT : USB_RECIP_DEVICE,
			    port ? USB_PORT_FEAT_TEST : USB_FEAT_TEST,
			    (mode << 8) | port,
			    NULL, 0, USB_CNTL_TIMEOUT) == -1) {
		printf("Error during SET_FEATURE.\n");
		return 1;
	} else {
		printf("Test mode successfully set. Use 'usb start' "
		       "to return to normal operation.\n");
		return 0;
	}
}


/******************************************************************************
 * usb boot command intepreter. Derived from diskboot
 */
#ifdef CONFIG_USB_STORAGE
static int do_usbboot(cmd_tbl_t *cmdtp, int flag, int argc, char * const argv[])
{
	return common_diskboot(cmdtp, "usb", argc, argv);
}
#endif /* CONFIG_USB_STORAGE */

static int do_usb_stop_keyboard(int force)
{
#if !defined CONFIG_DM_USB && defined CONFIG_USB_KEYBOARD
	if (usb_kbd_deregister(force) != 0) {
		printf("USB not stopped: usbkbd still using USB\n");
		return 1;
	}
#endif
	return 0;
}

static void do_usb_start(void)
{
	bootstage_mark_name(BOOTSTAGE_ID_USB_START, "usb_start");

	if (usb_init(1) < 0)
		return;

	/* Driver model will probe the devices as they are found */
#ifndef CONFIG_DM_USB
# ifdef CONFIG_USB_STORAGE
	/* try to recognize storage devices immediately */
	usb_stor_curr_dev = usb_stor_scan(1);
# endif
# ifdef CONFIG_USB_KEYBOARD
	drv_usb_kbd_init();
# endif
#endif /* !CONFIG_DM_USB */
#ifdef CONFIG_USB_HOST_ETHER
# ifdef CONFIG_DM_ETH
#  ifndef CONFIG_DM_USB
#   error "You must use CONFIG_DM_USB if you want to use CONFIG_USB_HOST_ETHER with CONFIG_DM_ETH"
#  endif
# else
	/* try to recognize ethernet devices immediately */
	usb_ether_curr_dev = usb_host_eth_scan(1);
# endif
#endif
}

#ifdef CONFIG_DM_USB
static void usb_show_info(struct usb_device *udev)
{
	struct udevice *child;

	usb_display_desc(udev);
	usb_display_config(udev);
	for (device_find_first_child(udev->dev, &child);
	     child;
	     device_find_next_child(&child)) {
		if (device_active(child)) {
			udev = dev_get_parent_priv(child);
			usb_show_info(udev);
		}
	}
}
#endif

/******************************************************************************
 * usb command intepreter
 */
static int do_usb(cmd_tbl_t *cmdtp, int flag, int argc, char * const argv[])
{
	struct usb_device *udev = NULL;
	int i;
	extern char usb_started;
#ifdef CONFIG_USB_STORAGE
	struct blk_desc *stor_dev;
#endif

	if (argc < 2)
		return CMD_RET_USAGE;

	if (strncmp(argv[1], "start", 5) == 0) {
		if (usb_started)
			return 0; /* Already started */
		printf("starting USB...\n");
		do_usb_start();
		return 0;
	}

	if (strncmp(argv[1], "reset", 5) == 0) {
		printf("resetting USB...\n");
		if (do_usb_stop_keyboard(1) != 0)
			return 1;
		usb_stop();
		do_usb_start();
		return 0;
	}
	if (strncmp(argv[1], "stop", 4) == 0) {
		if (argc != 2)
			console_assign(stdin, "serial");
		if (do_usb_stop_keyboard(0) != 0)
			return 1;
		printf("stopping USB..\n");
		usb_stop();
		return 0;
	}
	if (!usb_started) {
		printf("USB is stopped. Please issue 'usb start' first.\n");
		return 1;
	}
	if (strncmp(argv[1], "tree", 4) == 0) {
		puts("USB device tree:\n");
		usb_show_tree();
		return 0;
	}
	if (strncmp(argv[1], "inf", 3) == 0) {
		if (argc == 2) {
#ifdef CONFIG_DM_USB
			usb_for_each_root_dev(usb_show_info);
#else
			int d;
			for (d = 0; d < USB_MAX_DEVICE; d++) {
				udev = usb_get_dev_index(d);
				if (udev == NULL)
					break;
				usb_display_desc(udev);
				usb_display_config(udev);
			}
#endif
			return 0;
		} else {
			/*
			 * With driver model this isn't right since we can
			 * have multiple controllers and the device numbering
			 * starts at 1 on each bus.
			 */
			i = simple_strtoul(argv[2], NULL, 10);
			printf("config for device %d\n", i);
			udev = usb_find_device(i);
			if (udev == NULL) {
				printf("*** No device available ***\n");
				return 0;
			} else {
				usb_display_desc(udev);
				usb_display_config(udev);
			}
		}
		return 0;
	}
	if (strncmp(argv[1], "test", 4) == 0) {
		if (argc < 5)
			return CMD_RET_USAGE;
		i = simple_strtoul(argv[2], NULL, 10);
		udev = usb_find_device(i);
		if (udev == NULL) {
			printf("Device %d does not exist.\n", i);
			return 1;
		}
		i = simple_strtoul(argv[3], NULL, 10);
		return usb_test(udev, i, argv[4]);
	}
#ifdef CONFIG_USB_STORAGE
	if (strncmp(argv[1], "stor", 4) == 0)
		return usb_stor_info();

	if (strncmp(argv[1], "part", 4) == 0) {
		int devno, ok = 0;
		if (argc == 2) {
			for (devno = 0; ; ++devno) {
				stor_dev = blk_get_devnum_by_type(IF_TYPE_USB,
								  devno);
				if (stor_dev == NULL)
					break;
				if (stor_dev->type != DEV_TYPE_UNKNOWN) {
					ok++;
					if (devno)
						printf("\n");
					debug("print_part of %x\n", devno);
					part_print(stor_dev);
				}
			}
		} else {
			devno = simple_strtoul(argv[2], NULL, 16);
			stor_dev = blk_get_devnum_by_type(IF_TYPE_USB, devno);
			if (stor_dev != NULL &&
			    stor_dev->type != DEV_TYPE_UNKNOWN) {
				ok++;
				debug("print_part of %x\n", devno);
				part_print(stor_dev);
			}
		}
		if (!ok) {
			printf("\nno USB devices available\n");
			return 1;
		}
		return 0;
	}
	if (strcmp(argv[1], "read") == 0) {
		if (usb_stor_curr_dev < 0) {
			printf("no current device selected\n");
			return 1;
		}
		if (argc == 5) {
			unsigned long addr = parse_loadaddr(argv[2], NULL);
			unsigned long blk  = simple_strtoul(argv[3], NULL, 16);
			unsigned long cnt  = simple_strtoul(argv[4], NULL, 16);
			unsigned long n;
			printf("\nUSB read: device %d block # %ld, count %ld"
				" ... ", usb_stor_curr_dev, blk, cnt);
			stor_dev = blk_get_devnum_by_type(IF_TYPE_USB,
							  usb_stor_curr_dev);
			n = blk_dread(stor_dev, blk, cnt, (ulong *)addr);
			printf("%ld blocks read: %s\n", n,
				(n == cnt) ? "OK" : "ERROR");
			if (n == cnt)
				return 0;
			return 1;
		}
	}
	if (strcmp(argv[1], "write") == 0) {
		if (usb_stor_curr_dev < 0) {
			printf("no current device selected\n");
			return 1;
		}
		if (argc == 5) {
			unsigned long addr = parse_loadaddr(argv[2], NULL);
			unsigned long blk  = simple_strtoul(argv[3], NULL, 16);
			unsigned long cnt  = simple_strtoul(argv[4], NULL, 16);
			unsigned long n;
			printf("\nUSB write: device %d block # %ld, count %ld"
				" ... ", usb_stor_curr_dev, blk, cnt);
			stor_dev = blk_get_devnum_by_type(IF_TYPE_USB,
							  usb_stor_curr_dev);
			n = blk_dwrite(stor_dev, blk, cnt, (ulong *)addr);
			printf("%ld blocks write: %s\n", n,
				(n == cnt) ? "OK" : "ERROR");
			if (n == cnt)
				return 0;
			return 1;
		}
	}
	if (strncmp(argv[1], "dev", 3) == 0) {
		int dev;

		if (argc == 3)
			dev = (int)simple_strtoul(argv[2], NULL, 10);
		else
			dev = usb_stor_curr_dev;
		printf("\nUSB device %d:\n", dev);
		stor_dev = usb_stor_get_dev(dev);
		if (stor_dev == NULL) {
			printf("  -> unknown device\n");
			return 1;
		}
		dev_print(stor_dev);
		if (stor_dev->type == DEV_TYPE_UNKNOWN)
			return 1;
		if (argc == 3) {
<<<<<<< HEAD
			usb_stor_curr_dev = dev;
			printf("... is now current device\n");
=======
			int dev = (int)simple_strtoul(argv[2], NULL, 10);
			printf("\nUSB device %d: ", dev);
			stor_dev = blk_get_devnum_by_type(IF_TYPE_USB, dev);
			if ((stor_dev == NULL) ||
			    (stor_dev->if_type == IF_TYPE_UNKNOWN)) {
				printf("unknown device\n");
				return 1;
			}
			printf("\n    Device %d: ", dev);
			dev_print(stor_dev);
			if (stor_dev->type == DEV_TYPE_UNKNOWN)
				return 1;
			usb_stor_curr_dev = dev;
			printf("... is now current device\n");
			return 0;
		} else {
			printf("\nUSB device %d: ", usb_stor_curr_dev);
			stor_dev = blk_get_devnum_by_type(IF_TYPE_USB,
							  usb_stor_curr_dev);
			dev_print(stor_dev);
			if (stor_dev->type == DEV_TYPE_UNKNOWN)
				return 1;
			return 0;
>>>>>>> 81067b2b
		}
		return 0;
	}
#endif /* CONFIG_USB_STORAGE */
	return CMD_RET_USAGE;
}

U_BOOT_CMD(
	usb,	5,	1,	do_usb,
	"USB sub-system",
	"start - start (scan) USB controller\n"
	"usb reset - reset (rescan) USB controller\n"
	"usb stop [f] - stop USB [f]=force stop\n"
	"usb tree - show USB device tree\n"
	"usb info [dev] - show available USB devices\n"
	"usb test [dev] [port] [mode] - set USB 2.0 test mode\n"
	"    (specify port 0 to indicate the device's upstream port)\n"
	"    Available modes: J, K, S[E0_NAK], P[acket], F[orce_Enable]\n"
#ifdef CONFIG_USB_STORAGE
	"usb storage - show details of USB storage devices\n"
	"usb dev [dev] - show or set current USB storage device\n"
	"usb part [dev] - print partition table of one or all USB storage"
	"    devices\n"
	"usb read addr blk# cnt - read `cnt' blocks starting at block `blk#'\n"
	"    to memory address `addr'\n"
	"usb write addr blk# cnt - write `cnt' blocks starting at block `blk#'\n"
	"    from memory address `addr'"
#endif /* CONFIG_USB_STORAGE */
);


#ifdef CONFIG_USB_STORAGE
U_BOOT_CMD(
	usbboot,	3,	1,	do_usbboot,
	"boot from USB device",
	"loadAddr dev:part"
);
#endif /* CONFIG_USB_STORAGE */<|MERGE_RESOLUTION|>--- conflicted
+++ resolved
@@ -793,7 +793,7 @@
 		else
 			dev = usb_stor_curr_dev;
 		printf("\nUSB device %d:\n", dev);
-		stor_dev = usb_stor_get_dev(dev);
+		stor_dev = blk_get_devnum_by_type(IF_TYPE_USB, dev);
 		if (stor_dev == NULL) {
 			printf("  -> unknown device\n");
 			return 1;
@@ -802,34 +802,8 @@
 		if (stor_dev->type == DEV_TYPE_UNKNOWN)
 			return 1;
 		if (argc == 3) {
-<<<<<<< HEAD
 			usb_stor_curr_dev = dev;
 			printf("... is now current device\n");
-=======
-			int dev = (int)simple_strtoul(argv[2], NULL, 10);
-			printf("\nUSB device %d: ", dev);
-			stor_dev = blk_get_devnum_by_type(IF_TYPE_USB, dev);
-			if ((stor_dev == NULL) ||
-			    (stor_dev->if_type == IF_TYPE_UNKNOWN)) {
-				printf("unknown device\n");
-				return 1;
-			}
-			printf("\n    Device %d: ", dev);
-			dev_print(stor_dev);
-			if (stor_dev->type == DEV_TYPE_UNKNOWN)
-				return 1;
-			usb_stor_curr_dev = dev;
-			printf("... is now current device\n");
-			return 0;
-		} else {
-			printf("\nUSB device %d: ", usb_stor_curr_dev);
-			stor_dev = blk_get_devnum_by_type(IF_TYPE_USB,
-							  usb_stor_curr_dev);
-			dev_print(stor_dev);
-			if (stor_dev->type == DEV_TYPE_UNKNOWN)
-				return 1;
-			return 0;
->>>>>>> 81067b2b
 		}
 		return 0;
 	}
