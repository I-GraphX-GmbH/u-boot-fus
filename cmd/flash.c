// SPDX-License-Identifier: GPL-2.0+
/*
 * (C) Copyright 2000
 * Wolfgang Denk, DENX Software Engineering, wd@denx.de.
 */

/*
 * FLASH support
 */
#include <common.h>
#include <command.h>
#include <log.h>
#include <uuid.h>

#if defined(CONFIG_CMD_MTDPARTS)
#include <jffs2/jffs2.h>

/* partition handling routines */
int mtdparts_init(void);
int mtd_id_parse(const char *id, const char **ret_id, u8 *dev_type, u8 *dev_num);
int find_dev_and_part(const char *id, struct mtd_device **dev,
		u8 *part_num, struct part_info **part);
#endif

#ifdef CONFIG_MTD_NOR_FLASH
#include <flash.h>
#include <mtd/cfi_flash.h>
extern flash_info_t flash_info[];	/* info for FLASH chips */

/*
 * The user interface starts numbering for Flash banks with 1
 * for historical reasons.
 */

/*
 * this routine looks for an abbreviated flash range specification.
 * the syntax is B:SF[-SL], where B is the bank number, SF is the first
 * sector to erase, and SL is the last sector to erase (defaults to SF).
 * bank numbers start at 1 to be consistent with other specs, sector numbers
 * start at zero.
 *
 * returns:	1	- correct spec; *pinfo, *psf and *psl are
 *			  set appropriately
 *		0	- doesn't look like an abbreviated spec
 *		-1	- looks like an abbreviated spec, but got
 *			  a parsing error, a number out of range,
 *			  or an invalid flash bank.
 */
static int
abbrev_spec (char *str, flash_info_t ** pinfo, int *psf, int *psl)
{
	flash_info_t *fp;
	int bank, first, last;
	char *p, *ep;

	if ((p = strchr (str, ':')) == NULL)
		return 0;
	*p++ = '\0';

	bank = simple_strtoul (str, &ep, 10);
	if (ep == str || *ep != '\0' ||
		bank < 1 || bank > CONFIG_SYS_MAX_FLASH_BANKS ||
		(fp = &flash_info[bank - 1])->flash_id == FLASH_UNKNOWN)
		return -1;

	str = p;
	if ((p = strchr (str, '-')) != NULL)
		*p++ = '\0';

	first = simple_strtoul (str, &ep, 10);
	if (ep == str || *ep != '\0' || first >= fp->sector_count)
		return -1;

	if (p != NULL) {
		last = simple_strtoul (p, &ep, 10);
		if (ep == p || *ep != '\0' ||
			last < first || last >= fp->sector_count)
			return -1;
	} else {
		last = first;
	}

	*pinfo = fp;
	*psf = first;
	*psl = last;

	return 1;
}

/*
 * Take *addr in Flash and adjust it to fall on the end of its sector
 */
int flash_sect_roundb(ulong *addr)
{
	flash_info_t *info;
	ulong bank, sector_end_addr;
	char found;
	int i;

	/* find the end addr of the sector where the *addr is */
	found = 0;
	for (bank = 0; bank < CONFIG_SYS_MAX_FLASH_BANKS && !found; ++bank) {
		info = &flash_info[bank];
		for (i = 0; i < info->sector_count && !found; ++i) {
			/* get the end address of the sector */
			if (i == info->sector_count - 1) {
				sector_end_addr = info->start[0] +
								info->size - 1;
			} else {
				sector_end_addr = info->start[i+1] - 1;
			}

			if (*addr <= sector_end_addr &&
						*addr >= info->start[i]) {
				found = 1;
				/* adjust *addr if necessary */
				if (*addr < sector_end_addr)
					*addr = sector_end_addr;
			} /* sector */
		} /* bank */
	}
	if (!found) {
		/* error, address not in flash */
		printf("Error: end address (0x%08lx) not in flash!\n", *addr);
		return 1;
	}

	return 0;
}

/*
 * This function computes the start and end addresses for both
 * erase and protect commands. The range of the addresses on which
 * either of the commands is to operate can be given in two forms:
 * 1. <cmd> start end - operate on <'start',  'end')
 * 2. <cmd> start +length - operate on <'start', start + length)
 * If the second form is used and the end address doesn't fall on the
 * sector boundary, than it will be adjusted to the next sector boundary.
 * If it isn't in the flash, the function will fail (return -1).
 * Input:
 *    arg1, arg2: address specification (i.e. both command arguments)
 * Output:
 *    addr_first, addr_last: computed address range
 * Return:
 *    1: success
 *   -1: failure (bad format, bad address).
*/
static int
addr_spec(char *arg1, char *arg2, ulong *addr_first, ulong *addr_last)
{
	char *ep;
	char len_used; /* indicates if the "start +length" form used */

	*addr_first = simple_strtoul(arg1, &ep, 16);
	if (ep == arg1 || *ep != '\0')
		return -1;

	len_used = 0;
	if (arg2 && *arg2 == '+'){
		len_used = 1;
		++arg2;
	}

	*addr_last = simple_strtoul(arg2, &ep, 16);
	if (ep == arg2 || *ep != '\0')
		return -1;

	if (len_used){
		/*
		 * *addr_last has the length, compute correct *addr_last
		 * XXX watch out for the integer overflow! Right now it is
		 * checked for in both the callers.
		 */
		*addr_last = *addr_first + *addr_last - 1;

		/*
		 * It may happen that *addr_last doesn't fall on the sector
		 * boundary. We want to round such an address to the next
		 * sector boundary, so that the commands don't fail later on.
		 */

		if (flash_sect_roundb(addr_last) > 0)
			return -1;
	} /* "start +length" from used */

	return 1;
}

static int
flash_fill_sect_ranges (ulong addr_first, ulong addr_last,
			int *s_first, int *s_last,
			int *s_count )
{
	flash_info_t *info;
	ulong bank;
	int rcode = 0;

	*s_count = 0;

	for (bank=0; bank < CONFIG_SYS_MAX_FLASH_BANKS; ++bank) {
		s_first[bank] = -1;	/* first sector to erase	*/
		s_last [bank] = -1;	/* last  sector to erase	*/
	}

	for (bank=0,info = &flash_info[0];
	     (bank < CONFIG_SYS_MAX_FLASH_BANKS) && (addr_first <= addr_last);
	     ++bank, ++info) {
		ulong b_end;
		int sect;
		short s_end;

		if (info->flash_id == FLASH_UNKNOWN) {
			continue;
		}

		b_end = info->start[0] + info->size - 1;	/* bank end addr */
		s_end = info->sector_count - 1;			/* last sector   */


		for (sect=0; sect < info->sector_count; ++sect) {
			ulong end;	/* last address in current sect	*/

			end = (sect == s_end) ? b_end : info->start[sect + 1] - 1;

			if (addr_first > end)
				continue;
			if (addr_last < info->start[sect])
				continue;

			if (addr_first == info->start[sect]) {
				s_first[bank] = sect;
			}
			if (addr_last  == end) {
				s_last[bank]  = sect;
			}
		}
		if (s_first[bank] >= 0) {
			if (s_last[bank] < 0) {
				if (addr_last > b_end) {
					s_last[bank] = s_end;
				} else {
					puts ("Error: end address"
						" not on sector boundary\n");
					rcode = 1;
					break;
				}
			}
			if (s_last[bank] < s_first[bank]) {
				puts ("Error: end sector"
					" precedes start sector\n");
				rcode = 1;
				break;
			}
			sect = s_last[bank];
			addr_first = (sect == s_end) ? b_end + 1: info->start[sect + 1];
			(*s_count) += s_last[bank] - s_first[bank] + 1;
		} else if (addr_first >= info->start[0] && addr_first < b_end) {
			puts ("Error: start address not on sector boundary\n");
			rcode = 1;
			break;
		} else if (s_last[bank] >= 0) {
			puts ("Error: cannot span across banks when they are"
			       " mapped in reverse order\n");
			rcode = 1;
			break;
		}
	}

	return rcode;
}
#endif /* CONFIG_MTD_NOR_FLASH */

static int do_flinfo(struct cmd_tbl *cmdtp, int flag, int argc,
		     char *const argv[])
{
#ifdef CONFIG_MTD_NOR_FLASH
	ulong bank;
#endif

#ifdef CONFIG_MTD_NOR_FLASH
	if (argc == 1) {	/* print info for all FLASH banks */
		for (bank=0; bank <CONFIG_SYS_MAX_FLASH_BANKS; ++bank) {
			printf ("\nBank # %ld: ", bank+1);

			flash_print_info(&flash_info[bank]);
		}
		return 0;
	}

	bank = simple_strtoul(argv[1], NULL, 16);
	if ((bank < 1) || (bank > CONFIG_SYS_MAX_FLASH_BANKS)) {
		printf ("Only FLASH Banks # 1 ... # %d supported\n",
			CONFIG_SYS_MAX_FLASH_BANKS);
		return 1;
	}
	printf ("\nBank # %ld: ", bank);
	flash_print_info(&flash_info[bank - 1]);
#endif /* CONFIG_MTD_NOR_FLASH */
	return 0;
}

static int do_flerase(struct cmd_tbl *cmdtp, int flag, int argc,
		      char *const argv[])
{
#ifdef CONFIG_MTD_NOR_FLASH
	flash_info_t *info = NULL;
	ulong bank, addr_first, addr_last;
	int n, sect_first = 0, sect_last = 0;
#if defined(CONFIG_CMD_MTDPARTS)
	struct mtd_device *dev;
	struct part_info *part;
	u8 dev_type, dev_num, pnum;
#endif
	int rcode = 0;

	if (argc < 2)
		return CMD_RET_USAGE;

	if (strcmp(argv[1], "all") == 0) {
		for (bank=1; bank<=CONFIG_SYS_MAX_FLASH_BANKS; ++bank) {
			printf ("Erase Flash Bank # %ld \n", bank);
			info = &flash_info[bank-1];
<<<<<<< HEAD
			rcode = flash_erase_all (info);
=======
			rcode = flash_erase(info, 0, info->sector_count - 1);
>>>>>>> b517c527
		}
		return rcode;
	}

	if ((n = abbrev_spec(argv[1], &info, &sect_first, &sect_last)) != 0) {
		if (n < 0) {
			puts ("Bad sector specification\n");
			return 1;
		}
		printf ("Erase Flash Sectors %d-%d in Bank # %zu ",
			sect_first, sect_last, (info-flash_info)+1);
		rcode = flash_erase(info, sect_first, sect_last);
		return rcode;
	}

#if defined(CONFIG_CMD_MTDPARTS)
	/* erase <part-id> - erase partition */
	if ((argc == 2) && (mtd_id_parse(argv[1], NULL, &dev_type, &dev_num) == 0)) {
		mtdparts_init();
		if (find_dev_and_part(argv[1], &dev, &pnum, &part) == 0) {
			if (dev->id->type == MTD_DEV_TYPE_NOR) {
				bank = dev->id->num;
				info = &flash_info[bank];
				addr_first = part->offset + info->start[0];
				addr_last = addr_first + part->size - 1;

				printf ("Erase Flash Partition %s, "
						"bank %ld, 0x%08lx - 0x%08lx ",
						argv[1], bank, addr_first,
						addr_last);

				rcode = flash_sect_erase(addr_first, addr_last);
				return rcode;
			}

			printf("cannot erase, not a NOR device\n");
			return 1;
		}
	}
#endif

	if (argc != 3)
		return CMD_RET_USAGE;

	if (strcmp(argv[1], "bank") == 0) {
		bank = simple_strtoul(argv[2], NULL, 16);
		if ((bank < 1) || (bank > CONFIG_SYS_MAX_FLASH_BANKS)) {
			printf ("Only FLASH Banks # 1 ... # %d supported\n",
				CONFIG_SYS_MAX_FLASH_BANKS);
			return 1;
		}
		printf ("Erase Flash Bank # %ld \n", bank);
		info = &flash_info[bank-1];
		rcode = flash_erase(info, 0, info->sector_count - 1);
		return rcode;
	}

	if (addr_spec(argv[1], argv[2], &addr_first, &addr_last) < 0){
		printf ("Bad address format\n");
		return 1;
	}

	if (addr_first >= addr_last)
		return CMD_RET_USAGE;

	rcode = flash_sect_erase(addr_first, addr_last);
	return rcode;
#else
	return 0;
#endif /* CONFIG_MTD_NOR_FLASH */
}

#ifdef CONFIG_MTD_NOR_FLASH
int flash_sect_erase(ulong addr_first, ulong addr_last)
{
	flash_info_t *info;
	ulong bank;
	int s_first[CONFIG_SYS_MAX_FLASH_BANKS], s_last[CONFIG_SYS_MAX_FLASH_BANKS];
	int erased = 0;
	int planned;
	int rcode = 0;

	rcode = flash_fill_sect_ranges (addr_first, addr_last,
					s_first, s_last, &planned );

	if (planned && (rcode == 0)) {
		for (bank=0,info = &flash_info[0];
		     (bank < CONFIG_SYS_MAX_FLASH_BANKS) && (rcode == 0);
		     ++bank, ++info) {
			if (s_first[bank]>=0) {
				erased += s_last[bank] - s_first[bank] + 1;
				debug("Erase Flash from 0x%08lx to 0x%08lx in Bank # %ld ",
				      info->start[s_first[bank]],
				      (s_last[bank] == info->sector_count) ?
				      info->start[0] + info->size - 1 :
				      info->start[s_last[bank] + 1] - 1,
				      bank + 1);
				rcode = flash_erase(info, s_first[bank],
						    s_last[bank]);
			}
		}
		if (rcode == 0)
			printf("Erased %d sectors\n", erased);
	} else if (rcode == 0) {
		puts ("Error: start and/or end address"
			" not on sector boundary\n");
		rcode = 1;
	}
	return rcode;
}
#endif /* CONFIG_MTD_NOR_FLASH */

static int do_protect(struct cmd_tbl *cmdtp, int flag, int argc,
		      char *const argv[])
{
	int rcode = 0;
#ifdef CONFIG_MTD_NOR_FLASH
	flash_info_t *info = NULL;
	ulong bank;
	int i, n, sect_first = 0, sect_last = 0;
#if defined(CONFIG_CMD_MTDPARTS)
	struct mtd_device *dev;
	struct part_info *part;
	u8 dev_type, dev_num, pnum;
#endif
#endif /* CONFIG_MTD_NOR_FLASH */
#if defined(CONFIG_MTD_NOR_FLASH)
	int p;
	ulong addr_first, addr_last;
#endif

	if (argc < 3)
		return CMD_RET_USAGE;

#if defined(CONFIG_MTD_NOR_FLASH)
	if (strcmp(argv[1], "off") == 0)
		p = 0;
	else if (strcmp(argv[1], "on") == 0)
		p = 1;
	else
		return CMD_RET_USAGE;
#endif

#ifdef CONFIG_MTD_NOR_FLASH
	if (strcmp(argv[2], "all") == 0) {
		for (bank=1; bank<=CONFIG_SYS_MAX_FLASH_BANKS; ++bank) {
			info = &flash_info[bank-1];
			if (info->flash_id == FLASH_UNKNOWN) {
				continue;
			}
			printf ("%sProtect Flash Bank # %ld\n",
				p ? "" : "Un-", bank);

			for (i=0; i<info->sector_count; ++i) {
#if defined(CONFIG_SYS_FLASH_PROTECTION)
				if (flash_real_protect(info, i, p))
					rcode = 1;
				putc ('.');
#else
				info->protect[i] = p;
#endif	/* CONFIG_SYS_FLASH_PROTECTION */
			}
#if defined(CONFIG_SYS_FLASH_PROTECTION)
			if (!rcode) puts (" done\n");
#endif	/* CONFIG_SYS_FLASH_PROTECTION */
		}
		return rcode;
	}

	if ((n = abbrev_spec(argv[2], &info, &sect_first, &sect_last)) != 0) {
		if (n < 0) {
			puts ("Bad sector specification\n");
			return 1;
		}
		printf("%sProtect Flash Sectors %d-%d in Bank # %zu\n",
			p ? "" : "Un-", sect_first, sect_last,
			(info-flash_info)+1);
		for (i = sect_first; i <= sect_last; i++) {
#if defined(CONFIG_SYS_FLASH_PROTECTION)
			if (flash_real_protect(info, i, p))
				rcode =  1;
			putc ('.');
#else
			info->protect[i] = p;
#endif	/* CONFIG_SYS_FLASH_PROTECTION */
		}

#if defined(CONFIG_SYS_FLASH_PROTECTION)
		if (!rcode) puts (" done\n");
#endif	/* CONFIG_SYS_FLASH_PROTECTION */

		return rcode;
	}

#if defined(CONFIG_CMD_MTDPARTS)
	/* protect on/off <part-id> */
	if ((argc == 3) && (mtd_id_parse(argv[2], NULL, &dev_type, &dev_num) == 0)) {
		mtdparts_init();
		if (find_dev_and_part(argv[2], &dev, &pnum, &part) == 0) {
			if (dev->id->type == MTD_DEV_TYPE_NOR) {
				bank = dev->id->num;
				info = &flash_info[bank];
				addr_first = part->offset + info->start[0];
				addr_last = addr_first + part->size - 1;

				printf ("%sProtect Flash Partition %s, "
						"bank %ld, 0x%08lx - 0x%08lx\n",
						p ? "" : "Un", argv[1],
						bank, addr_first, addr_last);

				rcode = flash_sect_protect(p, addr_first,
							   addr_last);
				return rcode;
			}

			printf("cannot %sprotect, not a NOR device\n",
					p ? "" : "un");
			return 1;
		}
	}
#endif

	if (argc != 4)
		return CMD_RET_USAGE;

	if (strcmp(argv[2], "bank") == 0) {
		bank = simple_strtoul(argv[3], NULL, 16);
		if ((bank < 1) || (bank > CONFIG_SYS_MAX_FLASH_BANKS)) {
			printf ("Only FLASH Banks # 1 ... # %d supported\n",
				CONFIG_SYS_MAX_FLASH_BANKS);
			return 1;
		}
		printf ("%sProtect Flash Bank # %ld\n",
			p ? "" : "Un-", bank);
		info = &flash_info[bank-1];

		if (info->flash_id == FLASH_UNKNOWN) {
			puts ("missing or unknown FLASH type\n");
			return 1;
		}
		for (i=0; i<info->sector_count; ++i) {
#if defined(CONFIG_SYS_FLASH_PROTECTION)
			if (flash_real_protect(info, i, p))
				rcode =  1;
			putc ('.');
#else
			info->protect[i] = p;
#endif	/* CONFIG_SYS_FLASH_PROTECTION */
		}

#if defined(CONFIG_SYS_FLASH_PROTECTION)
		if (!rcode) puts (" done\n");
#endif	/* CONFIG_SYS_FLASH_PROTECTION */

		return rcode;
	}

	if (addr_spec(argv[2], argv[3], &addr_first, &addr_last) < 0){
		printf("Bad address format\n");
		return 1;
	}

	if (addr_first >= addr_last)
		return CMD_RET_USAGE;

	rcode = flash_sect_protect(p, addr_first, addr_last);
#endif /* CONFIG_MTD_NOR_FLASH */
	return rcode;
}

#ifdef CONFIG_MTD_NOR_FLASH
int flash_sect_protect(int p, ulong addr_first, ulong addr_last)
{
	flash_info_t *info;
	ulong bank;
	int s_first[CONFIG_SYS_MAX_FLASH_BANKS], s_last[CONFIG_SYS_MAX_FLASH_BANKS];
	int protected, i;
	int planned;
	int rcode;

	rcode = flash_fill_sect_ranges( addr_first, addr_last, s_first, s_last, &planned );

	protected = 0;

	if (planned && (rcode == 0)) {
		for (bank=0,info = &flash_info[0]; bank < CONFIG_SYS_MAX_FLASH_BANKS; ++bank, ++info) {
			if (info->flash_id == FLASH_UNKNOWN) {
				continue;
			}

			if (s_first[bank]>=0 && s_first[bank]<=s_last[bank]) {
				debug("%sProtecting sectors %d..%d in bank %ld\n",
				      p ? "" : "Un-", s_first[bank],
				      s_last[bank], bank + 1);
				protected += s_last[bank] - s_first[bank] + 1;
				for (i=s_first[bank]; i<=s_last[bank]; ++i) {
#if defined(CONFIG_SYS_FLASH_PROTECTION)
					if (flash_real_protect(info, i, p))
						rcode = 1;
					putc ('.');
#else
					info->protect[i] = p;
#endif	/* CONFIG_SYS_FLASH_PROTECTION */
				}
			}
		}
#if defined(CONFIG_SYS_FLASH_PROTECTION)
		puts (" done\n");
#endif	/* CONFIG_SYS_FLASH_PROTECTION */

		printf ("%sProtected %d sectors\n",
			p ? "" : "Un-", protected);
	} else if (rcode == 0) {
		puts ("Error: start and/or end address"
			" not on sector boundary\n");
		rcode = 1;
	}
	return rcode;
}
#endif /* CONFIG_MTD_NOR_FLASH */


/**************************************************/
#if defined(CONFIG_CMD_MTDPARTS)
# define TMP_ERASE	"erase <part-id>\n    - erase partition\n"
# define TMP_PROT_ON	"protect on <part-id>\n    - protect partition\n"
# define TMP_PROT_OFF	"protect off <part-id>\n    - make partition writable\n"
#else
# define TMP_ERASE	/* empty */
# define TMP_PROT_ON	/* empty */
# define TMP_PROT_OFF	/* empty */
#endif

U_BOOT_CMD(
	flinfo,    2,    1,    do_flinfo,
	"print FLASH memory information",
	"\n    - print information for all FLASH memory banks\n"
	"flinfo N\n    - print information for FLASH memory bank # N"
);

U_BOOT_CMD(
	erase,   3,   0,  do_flerase,
	"erase FLASH memory",
	"start end\n"
	"    - erase FLASH from addr 'start' to addr 'end'\n"
	"erase start +len\n"
	"    - erase FLASH from addr 'start' to the end of sect "
	"w/addr 'start'+'len'-1\n"
	"erase N:SF[-SL]\n    - erase sectors SF-SL in FLASH bank # N\n"
	"erase bank N\n    - erase FLASH bank # N\n"
	TMP_ERASE
	"erase all\n    - erase all FLASH banks"
);

U_BOOT_CMD(
	protect,  4,  0,   do_protect,
	"enable or disable FLASH write protection",
	"on  start end\n"
	"    - protect FLASH from addr 'start' to addr 'end'\n"
	"protect on start +len\n"
	"    - protect FLASH from addr 'start' to end of sect "
	"w/addr 'start'+'len'-1\n"
	"protect on  N:SF[-SL]\n"
	"    - protect sectors SF-SL in FLASH bank # N\n"
	"protect on  bank N\n    - protect FLASH bank # N\n"
	TMP_PROT_ON
	"protect on  all\n    - protect all FLASH banks\n"
	"protect off start end\n"
	"    - make FLASH from addr 'start' to addr 'end' writable\n"
	"protect off start +len\n"
	"    - make FLASH from addr 'start' to end of sect "
	"w/addr 'start'+'len'-1 wrtable\n"
	"protect off N:SF[-SL]\n"
	"    - make sectors SF-SL writable in FLASH bank # N\n"
	"protect off bank N\n    - make FLASH bank # N writable\n"
	TMP_PROT_OFF
	"protect off all\n    - make all FLASH banks writable"
);

#undef	TMP_ERASE
#undef	TMP_PROT_ON
#undef	TMP_PROT_OFF<|MERGE_RESOLUTION|>--- conflicted
+++ resolved
@@ -320,11 +320,7 @@
 		for (bank=1; bank<=CONFIG_SYS_MAX_FLASH_BANKS; ++bank) {
 			printf ("Erase Flash Bank # %ld \n", bank);
 			info = &flash_info[bank-1];
-<<<<<<< HEAD
-			rcode = flash_erase_all (info);
-=======
 			rcode = flash_erase(info, 0, info->sector_count - 1);
->>>>>>> b517c527
 		}
 		return rcode;
 	}
