// SPDX-License-Identifier: GPL-2.0+
/*
 * (C) Copyright 2002
 * Wolfgang Denk, DENX Software Engineering, wd@denx.de.
 *
 * (C) Copyright 2002
 * Robert Schwebel, Pengutronix, <r.schwebel@pengutronix.de>
 *
 * (C) Copyright 2003
 * Kai-Uwe Bloem, Auerswald GmbH & Co KG, <linux-development@auerswald.de>
 *
 * (C) Copyright 2005
 * Wolfgang Denk, DENX Software Engineering, wd@denx.de.
 *
 *   Added support for reading flash partition table from environment.
 *   Parsing routines are based on driver/mtd/cmdline.c from the linux 2.4
 *   kernel tree.
 *
 * (C) Copyright 2008
 * Harald Welte, OpenMoko, Inc., Harald Welte <laforge@openmoko.org>
 *
 *   $Id: cmdlinepart.c,v 1.17 2004/11/26 11:18:47 lavinen Exp $
 *   Copyright 2002 SYSGO Real-Time Solutions GmbH
 */

/*
 * Three environment variables are used by the parsing routines:
 *
 * 'partition' - keeps current partition identifier
 *
 * partition  := <part-id>
 * <part-id>  := <dev-id>,part_num
 *
 *
 * 'mtdids' - linux kernel mtd device id <-> u-boot device id mapping
 *
 * mtdids=<idmap>[,<idmap>,...]
 *
 * <idmap>    := <dev-id>=<mtd-id>
 * <dev-id>   := 'nand'|'nor'|'onenand'|'spi-nand'<dev-num>
 * <dev-num>  := mtd device number, 0...
 * <mtd-id>   := unique device tag used by linux kernel to find mtd device (mtd->name)
 *
 *
 * 'mtdparts' - partition list
 *
 * mtdparts=[mtdparts=]<mtd-def>[;<mtd-def>...]
 *
 * <mtd-def>  := <mtd-id>:<part-def>[,<part-def>...]
 * <mtd-id>   := unique device tag used by linux kernel to find mtd device (mtd->name)
 * <part-def> := <size>[@<offset>][<name>][<ro-flag>]
 * <size>     := standard linux memsize OR '-' to denote all remaining space
 * <offset>   := partition start offset within the device
 * <name>     := '(' NAME ')'
 * <ro-flag>  := when set to 'ro' makes partition read-only (not used, passed to kernel)
 *
 * Notes:
 * - each <mtd-id> used in mtdparts must albo exist in 'mtddis' mapping
 * - if the above variables are not set defaults for a given target are used
 *
 * Examples:
 *
 * 1 NOR Flash, with 1 single writable partition:
 * mtdids=nor0=edb7312-nor
 * mtdparts=[mtdparts=]edb7312-nor:-
 *
 * 1 NOR Flash with 2 partitions, 1 NAND with one
 * mtdids=nor0=edb7312-nor,nand0=edb7312-nand
 * mtdparts=[mtdparts=]edb7312-nor:256k(ARMboot)ro,-(root);edb7312-nand:-(home)
 *
 */

#include <common.h>
#include <command.h>
#include <malloc.h>
#include <jffs2/load_kernel.h>
#include <linux/list.h>
#include <linux/ctype.h>
#include <linux/err.h>
#include <linux/mtd/mtd.h>

#if defined(CONFIG_CMD_NAND)
#include <linux/mtd/rawnand.h>
#include <nand.h>
#endif

#if defined(CONFIG_CMD_ONENAND)
#include <linux/mtd/onenand.h>
#include <onenand_uboot.h>
#endif

DECLARE_GLOBAL_DATA_PTR;

/* special size referring to all the remaining space in a partition */
#define SIZE_REMAINING		(~0llu)

/* special offset value, it is used when not provided by user
 *
 * this value is used temporarily during parsing, later such offests
 * are recalculated */
#define OFFSET_NOT_SPECIFIED	(~0llu)

/* minimum partition size */
#define MIN_PART_SIZE		4096

/* this flag needs to be set in part_info struct mask_flags
 * field for read-only partitions */
#define MTD_WRITEABLE_CMD		1

/* default values for mtdids and mtdparts variables */
#if !defined(MTDIDS_DEFAULT)
#ifdef CONFIG_MTDIDS_DEFAULT
#define MTDIDS_DEFAULT CONFIG_MTDIDS_DEFAULT
#else
#define MTDIDS_DEFAULT NULL
#endif
#endif
#if !defined(MTDPARTS_DEFAULT)
#ifdef CONFIG_MTDPARTS_DEFAULT
#define MTDPARTS_DEFAULT CONFIG_MTDPARTS_DEFAULT
#else
#define MTDPARTS_DEFAULT NULL
#endif
#endif
#if defined(CONFIG_SYS_MTDPARTS_RUNTIME)
extern void board_mtdparts_default(const char **mtdids, const char **mtdparts);
#endif
static const char *mtdids_default = MTDIDS_DEFAULT;
static const char *mtdparts_default = MTDPARTS_DEFAULT;

/* copies of last seen 'mtdids', 'mtdparts' and 'partition' env variables */
#define MTDIDS_MAXLEN		128
#define MTDPARTS_MAXLEN		512
#define PARTITION_MAXLEN	16
static char last_ids[MTDIDS_MAXLEN + 1];
static char last_parts[MTDPARTS_MAXLEN + 1];
static char last_partition[PARTITION_MAXLEN + 1];

/* low level jffs2 cache cleaning routine */
extern void jffs2_free_cache(struct part_info *part);

/* mtdids mapping list, filled by parse_ids() */
static struct list_head mtdids;

/* device/partition list, parse_cmdline() parses into here */
static struct list_head devices;

/* current active device and partition number */
struct mtd_device *current_mtd_dev = NULL;
u8 current_mtd_partnum = 0;

u8 use_defaults;

static struct part_info* mtd_part_info(struct mtd_device *dev, unsigned int part_num);

/* command line only routines */
static struct mtdids* id_find_by_mtd_id(const char *mtd_id, unsigned int mtd_id_len);
static int device_del(struct mtd_device *dev);

<<<<<<< HEAD

static inline const char *__board_get_mtdparts_default(void)
{
	return NULL;
}

const char *board_get_mtdparts_default(void)
	__attribute__((weak, alias("__board_get_mtdparts_default")));

=======
#ifdef CONFIG_MTDPARTS_SKIP_INVALID
int skip_counter = 0;
/*
 * find a seperator to locate the next entry
 * @param p pointer of the pointer of input char string
 * @param sp seperator charactor
 * @param n find the nth seperator
 * @param limit the looking scope
 * @return 1 on success, otherwise 0
 */
static int find_seperator(const char **p, char sp, int n, int limit)
{
	int i, j;

	/* n = 0 means do nothing */
	if (!n)
		return 1;

	i = j = 0;

	while (*p && (**p != '\0') && (i < limit)) {
		if (**p == sp) {
			(*p)++;
			j++;
			if (j == n)
				return 1;
		}
		(*p)++;
		i++;
	}

	return 0;
}
#endif
>>>>>>> 1e351715
/**
 * Parses a string into a number.  The number stored at ptr is
 * potentially suffixed with K (for kilobytes, or 1024 bytes),
 * M (for megabytes, or 1048576 bytes), or G (for gigabytes, or
 * 1073741824).  If the number is suffixed with K, M, or G, then
 * the return value is the number multiplied by one kilobyte, one
 * megabyte, or one gigabyte, respectively.
 *
 * @param ptr where parse begins
 * @param retptr output pointer to next char after parse completes (output)
 * @return resulting unsigned int
 */
static u64 memsize_parse (const char *const ptr, const char **retptr)
{
	u64 ret = simple_strtoull(ptr, (char **)retptr, 0);

	switch (**retptr) {
		case 'G':
		case 'g':
			ret <<= 10;
			/* Fallthrough */
		case 'M':
		case 'm':
			ret <<= 10;
			/* Fallthrough */
		case 'K':
		case 'k':
			ret <<= 10;
			(*retptr)++;
			/* Fallthrough */
		default:
			break;
	}

	return ret;
}

/**
 * Format string describing supplied size. This routine does the opposite job
 * to memsize_parse(). Size in bytes is converted to string and if possible
 * shortened by using k (kilobytes), m (megabytes) or g (gigabytes) suffix.
 *
 * Note, that this routine does not check for buffer overflow, it's the caller
 * who must assure enough space.
 *
 * @param buf output buffer
 * @param size size to be converted to string
 */
static void memsize_format(char *buf, u64 size)
{
#define SIZE_GB ((u32)1024*1024*1024)
#define SIZE_MB ((u32)1024*1024)
#define SIZE_KB ((u32)1024)

	if ((size % SIZE_GB) == 0)
		sprintf(buf, "%llug", size/SIZE_GB);
	else if ((size % SIZE_MB) == 0)
		sprintf(buf, "%llum", size/SIZE_MB);
	else if (size % SIZE_KB == 0)
		sprintf(buf, "%lluk", size/SIZE_KB);
	else
		sprintf(buf, "%llu", size);
}

/**
 * This routine does global indexing of all partitions. Resulting index for
 * current partition is saved in 'mtddevnum'. Current partition name in
 * 'mtddevname'.
 */
static void index_partitions(void)
{
	u16 mtddevnum;
	struct part_info *part;
	struct list_head *dentry;
	struct mtd_device *dev;

	debug("--- index partitions ---\n");

	if (current_mtd_dev) {
		mtddevnum = 0;
		list_for_each(dentry, &devices) {
			dev = list_entry(dentry, struct mtd_device, link);
			if (dev == current_mtd_dev) {
				mtddevnum += current_mtd_partnum;
				env_set_ulong("mtddevnum", mtddevnum);
				debug("=> mtddevnum %d,\n", mtddevnum);
				break;
			}
			mtddevnum += dev->num_parts;
		}

		part = mtd_part_info(current_mtd_dev, current_mtd_partnum);
		if (part) {
			env_set("mtddevname", part->name);

			debug("=> mtddevname %s\n", part->name);
		} else {
			env_set("mtddevname", NULL);

			debug("=> mtddevname NULL\n");
		}
	} else {
		env_set("mtddevnum", NULL);
		env_set("mtddevname", NULL);

		debug("=> mtddevnum NULL\n=> mtddevname NULL\n");
	}
}

/**
 * Save current device and partition in environment variable 'partition'.
 */
static void current_save(void)
{
	char buf[16];

	debug("--- current_save ---\n");

	if (current_mtd_dev) {
		sprintf(buf, "%s%d,%d", MTD_DEV_TYPE(current_mtd_dev->id->type),
					current_mtd_dev->id->num, current_mtd_partnum);

		env_set("partition", buf);
		strncpy(last_partition, buf, 16);

		debug("=> partition %s\n", buf);
	} else {
		env_set("partition", NULL);
		last_partition[0] = '\0';

		debug("=> partition NULL\n");
	}
	index_partitions();
}


/**
 * Produce a mtd_info given a type and num.
 *
 * @param type mtd type
 * @param num mtd number
 * @param mtd a pointer to an mtd_info instance (output)
 * @return 0 if device is valid, 1 otherwise
 */
int get_mtd_info(u8 type, u8 num, struct mtd_info **mtd)
{
	char mtd_dev[16];

	sprintf(mtd_dev, "%s%d", MTD_DEV_TYPE(type), num);
	*mtd = get_mtd_device_nm(mtd_dev);
	if (IS_ERR(*mtd)) {
		printf("Device %s not found!\n", mtd_dev);
		return 1;
	}
	put_mtd_device(*mtd);

	return 0;
}

/**
 * Performs sanity check for supplied flash partition.
 * Table of existing MTD flash devices is searched and partition device
 * is located. Alignment with the granularity of nand erasesize is verified.
 *
 * @param id of the parent device
 * @param part partition to validate
 * @return 0 if partition is valid, 1 otherwise
 */
static int part_validate_eraseblock(struct mtdids *id, struct part_info *part)
{
	struct mtd_info *mtd = NULL;
	int i, j;
	ulong start;
	u64 offset, size;

	if (get_mtd_info(id->type, id->num, &mtd))
		return 1;

	part->sector_size = mtd->erasesize;

	if (!mtd->numeraseregions) {
		/*
		 * Only one eraseregion (NAND, SPI-NAND, OneNAND or uniform NOR),
		 * checking for alignment is easy here
		 */
		offset = part->offset;
		if (do_div(offset, mtd->erasesize)) {
			printf("%s%d: partition (%s) start offset"
			       "alignment incorrect\n",
			       MTD_DEV_TYPE(id->type), id->num, part->name);
			return 1;
		}

		size = part->size;
		if (do_div(size, mtd->erasesize)) {
			printf("%s%d: partition (%s) size alignment incorrect\n",
			       MTD_DEV_TYPE(id->type), id->num, part->name);
			return 1;
		}
	} else {
		/*
		 * Multiple eraseregions (non-uniform NOR),
		 * checking for alignment is more complex here
		 */

		/* Check start alignment */
		for (i = 0; i < mtd->numeraseregions; i++) {
			start = mtd->eraseregions[i].offset;
			for (j = 0; j < mtd->eraseregions[i].numblocks; j++) {
				if (part->offset == start)
					goto start_ok;
				start += mtd->eraseregions[i].erasesize;
			}
		}

		printf("%s%d: partition (%s) start offset alignment incorrect\n",
		       MTD_DEV_TYPE(id->type), id->num, part->name);
		return 1;

	start_ok:

		/* Check end/size alignment */
		for (i = 0; i < mtd->numeraseregions; i++) {
			start = mtd->eraseregions[i].offset;
			for (j = 0; j < mtd->eraseregions[i].numblocks; j++) {
				if ((part->offset + part->size) == start)
					goto end_ok;
				start += mtd->eraseregions[i].erasesize;
			}
		}
		/* Check last sector alignment */
		if ((part->offset + part->size) == start)
			goto end_ok;

		printf("%s%d: partition (%s) size alignment incorrect\n",
		       MTD_DEV_TYPE(id->type), id->num, part->name);
		return 1;

	end_ok:
		return 0;
	}

	return 0;
}


/**
 * Performs sanity check for supplied partition. Offset and size are
 * verified to be within valid range. Partition type is checked and
 * part_validate_eraseblock() is called with the argument of part.
 *
 * @param id of the parent device
 * @param part partition to validate
 * @return 0 if partition is valid, 1 otherwise
 */
static int part_validate(struct mtdids *id, struct part_info *part)
{
	if (part->size == SIZE_REMAINING)
		part->size = id->size - part->offset;

	if (part->offset > id->size) {
		printf("%s: offset %08llx beyond flash size %08llx\n",
				id->mtd_id, part->offset, id->size);
		return 1;
	}

	if ((part->offset + part->size) <= part->offset) {
		printf("%s%d: partition (%s) size too big\n",
				MTD_DEV_TYPE(id->type), id->num, part->name);
		return 1;
	}

	if (part->offset + part->size > id->size) {
		printf("%s: partitioning exceeds flash size\n", id->mtd_id);
		return 1;
	}

	/*
	 * Now we need to check if the partition starts and ends on
	 * sector (eraseblock) regions
	 */
	return part_validate_eraseblock(id, part);
}

/**
 * Delete selected partition from the partition list of the specified device.
 *
 * @param dev device to delete partition from
 * @param part partition to delete
 * @return 0 on success, 1 otherwise
 */
static int part_del(struct mtd_device *dev, struct part_info *part)
{
	u8 current_save_needed = 0;

	/* if there is only one partition, remove whole device */
	if (dev->num_parts == 1)
		return device_del(dev);

	/* otherwise just delete this partition */

	if (dev == current_mtd_dev) {
		/* we are modyfing partitions for the current device,
		 * update current */
		struct part_info *curr_pi;
		curr_pi = mtd_part_info(current_mtd_dev, current_mtd_partnum);

		if (curr_pi) {
			if (curr_pi == part) {
				printf("current partition deleted, resetting current to 0\n");
				current_mtd_partnum = 0;
			} else if (part->offset <= curr_pi->offset) {
				current_mtd_partnum--;
			}
			current_save_needed = 1;
		}
	}

	list_del(&part->link);
	free(part);
	dev->num_parts--;

	if (current_save_needed > 0)
		current_save();
	else
		index_partitions();

	return 0;
}

/**
 * Delete all partitions from parts head list, free memory.
 *
 * @param head list of partitions to delete
 */
static void part_delall(struct list_head *head)
{
	struct list_head *entry, *n;
	struct part_info *part_tmp;

	/* clean tmp_list and free allocated memory */
	list_for_each_safe(entry, n, head) {
		part_tmp = list_entry(entry, struct part_info, link);

		list_del(entry);
		free(part_tmp);
	}
}

/**
 * Add new partition to the supplied partition list. Make sure partitions are
 * sorted by offset in ascending order.
 *
 * @param head list this partition is to be added to
 * @param new partition to be added
 */
static int part_sort_add(struct mtd_device *dev, struct part_info *part)
{
	struct list_head *entry;
	struct part_info *new_pi, *curr_pi;

	/* link partition to parrent dev */
	part->dev = dev;

	if (list_empty(&dev->parts)) {
		debug("part_sort_add: list empty\n");
		list_add(&part->link, &dev->parts);
		dev->num_parts++;
		index_partitions();
		return 0;
	}

	new_pi = list_entry(&part->link, struct part_info, link);

	/* get current partition info if we are updating current device */
	curr_pi = NULL;
	if (dev == current_mtd_dev)
		curr_pi = mtd_part_info(current_mtd_dev, current_mtd_partnum);

	list_for_each(entry, &dev->parts) {
		struct part_info *pi;

		pi = list_entry(entry, struct part_info, link);

		/* be compliant with kernel cmdline, allow only one partition at offset zero */
		if ((new_pi->offset == pi->offset) && (pi->offset == 0)) {
			printf("cannot add second partition at offset 0\n");
			return 1;
		}

		if (new_pi->offset <= pi->offset) {
			list_add_tail(&part->link, entry);
			dev->num_parts++;

			if (curr_pi && (pi->offset <= curr_pi->offset)) {
				/* we are modyfing partitions for the current
				 * device, update current */
				current_mtd_partnum++;
				current_save();
			} else {
				index_partitions();
			}
			return 0;
		}
	}

	list_add_tail(&part->link, &dev->parts);
	dev->num_parts++;
	index_partitions();
	return 0;
}

/**
 * Add provided partition to the partition list of a given device.
 *
 * @param dev device to which partition is added
 * @param part partition to be added
 * @return 0 on success, 1 otherwise
 */
static int part_add(struct mtd_device *dev, struct part_info *part)
{
	/* verify alignment and size */
	if (part_validate(dev->id, part) != 0)
		return 1;

	/* partition is ok, add it to the list */
	if (part_sort_add(dev, part) != 0)
		return 1;

	return 0;
}

/**
 * Parse one partition definition, allocate memory and return pointer to this
 * location in retpart.
 *
 * @param partdef pointer to the partition definition string i.e. <part-def>
 * @param ret output pointer to next char after parse completes (output)
 * @param retpart pointer to the allocated partition (output)
 * @return 0 on success, 1 otherwise
 */
static int part_parse(const char *const partdef, const char **ret, struct part_info **retpart)
{
	struct part_info *part;
	u64 size;
	u64 offset;
	const char *name;
	int name_len;
	unsigned int mask_flags;
	const char *p;

	p = partdef;
	*retpart = NULL;
	*ret = NULL;

	/* fetch the partition size */
	if (*p == '-') {
		/* assign all remaining space to this partition */
		debug("'-': remaining size assigned\n");
		size = SIZE_REMAINING;
		p++;
	} else {
		size = memsize_parse(p, &p);
		if (size < MIN_PART_SIZE) {
			printf("partition size too small (%llx)\n", size);
			return 1;
		}
	}

	/* check for offset */
	offset = OFFSET_NOT_SPECIFIED;
	if (*p == '@') {
		p++;
		offset = memsize_parse(p, &p);
	}

	/* now look for the name */
	if (*p == '(') {
		name = ++p;
		if ((p = strchr(name, ')')) == NULL) {
			printf("no closing ) found in partition name\n");
			return 1;
		}
		name_len = p - name + 1;
		if ((name_len - 1) == 0) {
			printf("empty partition name\n");
			return 1;
		}
		p++;
	} else {
		/* 0x00000000@0x00000000 */
		name_len = 22;
		name = NULL;
	}

	/* test for options */
	mask_flags = 0;
	if (strncmp(p, "ro", 2) == 0) {
		mask_flags |= MTD_WRITEABLE_CMD;
		p += 2;
	}

	/* check for next partition definition */
	if (*p == ',') {
		if (size == SIZE_REMAINING) {
			*ret = NULL;
			printf("no partitions allowed after a fill-up partition\n");
			return 1;
		}
		*ret = ++p;
	} else if ((*p == ';') || (*p == '\0')) {
		*ret = p;
	} else {
		printf("unexpected character '%c' at the end of partition\n", *p);
		*ret = NULL;
		return 1;
	}

	/*  allocate memory */
	part = (struct part_info *)malloc(sizeof(struct part_info) + name_len);
	if (!part) {
		printf("out of memory\n");
		return 1;
	}
	memset(part, 0, sizeof(struct part_info) + name_len);
	part->size = size;
	part->offset = offset;
	part->mask_flags = mask_flags;
	part->name = (char *)(part + 1);

	if (name) {
		/* copy user provided name */
		strncpy(part->name, name, name_len - 1);
		part->auto_name = 0;
	} else {
		/* auto generated name in form of size@offset */
		snprintf(part->name, name_len, "0x%08llx@0x%08llx", size, offset);
		part->auto_name = 1;
	}

	part->name[name_len - 1] = '\0';
	INIT_LIST_HEAD(&part->link);

	debug("+ partition: name %-22s size 0x%08llx offset 0x%08llx mask flags %d\n",
			part->name, part->size,
			part->offset, part->mask_flags);

	*retpart = part;
	return 0;
}

/**
 * Check device number to be within valid range for given device type.
 *
 * @param type mtd type
 * @param num mtd number
 * @param size a pointer to the size of the mtd device (output)
 * @return 0 if device is valid, 1 otherwise
 */
static int mtd_device_validate(u8 type, u8 num, u64 *size)
{
	struct mtd_info *mtd = NULL;

	if (get_mtd_info(type, num, &mtd))
		return 1;

	*size = mtd->size;

	return 0;
}

/**
 * Delete all mtd devices from a supplied devices list, free memory allocated for
 * each device and delete all device partitions.
 *
 * @return 0 on success, 1 otherwise
 */
static int device_delall(struct list_head *head)
{
	struct list_head *entry, *n;
	struct mtd_device *dev_tmp;

	/* clean devices list */
	list_for_each_safe(entry, n, head) {
		dev_tmp = list_entry(entry, struct mtd_device, link);
		list_del(entry);
		part_delall(&dev_tmp->parts);
		free(dev_tmp);
	}
	INIT_LIST_HEAD(&devices);

	return 0;
}

/**
 * If provided device exists it's partitions are deleted, device is removed
 * from device list and device memory is freed.
 *
 * @param dev device to be deleted
 * @return 0 on success, 1 otherwise
 */
static int device_del(struct mtd_device *dev)
{
	part_delall(&dev->parts);
	list_del(&dev->link);
	free(dev);

	if (dev == current_mtd_dev) {
		/* we just deleted current device */
		if (list_empty(&devices)) {
			current_mtd_dev = NULL;
		} else {
			/* reset first partition from first dev from the
			 * devices list as current */
			current_mtd_dev = list_entry(devices.next, struct mtd_device, link);
			current_mtd_partnum = 0;
		}
		current_save();
		return 0;
	}

	index_partitions();
	return 0;
}

/**
 * Search global device list and return pointer to the device of type and num
 * specified.
 *
 * @param type device type
 * @param num device number
 * @return NULL if requested device does not exist
 */
struct mtd_device *device_find(u8 type, u8 num)
{
	struct list_head *entry;
	struct mtd_device *dev_tmp;

	list_for_each(entry, &devices) {
		dev_tmp = list_entry(entry, struct mtd_device, link);

		if ((dev_tmp->id->type == type) && (dev_tmp->id->num == num))
			return dev_tmp;
	}

	return NULL;
}

/**
 * Add specified device to the global device list.
 *
 * @param dev device to be added
 */
static void device_add(struct mtd_device *dev)
{
	u8 current_save_needed = 0;

	if (list_empty(&devices)) {
		current_mtd_dev = dev;
		current_mtd_partnum = 0;
		current_save_needed = 1;
	}

	list_add_tail(&dev->link, &devices);

	if (current_save_needed > 0)
		current_save();
	else
		index_partitions();
}

/**
 * Parse device type, name and mtd-id. If syntax is ok allocate memory and
 * return pointer to the device structure.
 *
 * @param mtd_dev pointer to the device definition string i.e. <mtd-dev>
 * @param ret output pointer to next char after parse completes (output)
 * @param retdev pointer to the allocated device (output)
 * @return 0 on success, 1 otherwise
 */
static int device_parse(const char *const mtd_dev, const char **ret, struct mtd_device **retdev)
{
	struct mtd_device *dev;
	struct part_info *part;
	struct mtdids *id;
	const char *mtd_id;
	unsigned int mtd_id_len;
	const char *p;
	const char *pend;
	LIST_HEAD(tmp_list);
	struct list_head *entry, *n;
	u16 num_parts;
	u64 offset;
	int err = 1;

	debug("===device_parse===\n");

	assert(retdev);
	*retdev = NULL;

	if (ret)
		*ret = NULL;

	/* fetch <mtd-id> */
	mtd_id = p = mtd_dev;
	if (!(p = strchr(mtd_id, ':'))) {
		printf("no <mtd-id> identifier\n");
		return 1;
	}
	mtd_id_len = p - mtd_id + 1;
	p++;

	/* verify if we have a valid device specified */
	if ((id = id_find_by_mtd_id(mtd_id, mtd_id_len - 1)) == NULL) {
		printf("invalid mtd device '%.*s'\n", mtd_id_len - 1, mtd_id);
		return 1;
	}

	pend = strchr(p, ';');
	debug("dev type = %d (%s), dev num = %d, mtd-id = %s\n",
			id->type, MTD_DEV_TYPE(id->type),
			id->num, id->mtd_id);
	debug("parsing partitions %.*s\n", (int)(pend ? pend - p : strlen(p)), p);

	/* parse partitions */
	num_parts = 0;

	offset = 0;
	if ((dev = device_find(id->type, id->num)) != NULL) {
		/* if device already exists start at the end of the last partition */
		part = list_entry(dev->parts.prev, struct part_info, link);
		offset = part->offset + part->size;
	}

	while (p && (*p != '\0') && (*p != ';')) {
		err = 1;
		if ((part_parse(p, &p, &part) != 0) || (!part))
			break;

		/* calculate offset when not specified */
		if (part->offset == OFFSET_NOT_SPECIFIED)
			part->offset = offset;
		else
			offset = part->offset;

		/* verify alignment and size */
		if (part_validate(id, part) != 0)
			break;

		offset += part->size;

		/* partition is ok, add it to the list */
		list_add_tail(&part->link, &tmp_list);
		num_parts++;
		err = 0;
	}
	if (err == 1) {
		part_delall(&tmp_list);
		return 1;
	}

	debug("\ntotal partitions: %d\n", num_parts);

	/* check for next device presence */
	if (p) {
		if (*p == ';') {
			if (ret)
				*ret = ++p;
		} else if (*p == '\0') {
			if (ret)
				*ret = p;
		} else {
			printf("unexpected character '%c' at the end of device\n", *p);
			if (ret)
				*ret = NULL;
			return 1;
		}
	}

	/* allocate memory for mtd_device structure */
	if ((dev = (struct mtd_device *)malloc(sizeof(struct mtd_device))) == NULL) {
		printf("out of memory\n");
		return 1;
	}
	memset(dev, 0, sizeof(struct mtd_device));
	dev->id = id;
	dev->num_parts = 0; /* part_sort_add increments num_parts */
	INIT_LIST_HEAD(&dev->parts);
	INIT_LIST_HEAD(&dev->link);

	/* move partitions from tmp_list to dev->parts */
	list_for_each_safe(entry, n, &tmp_list) {
		part = list_entry(entry, struct part_info, link);
		list_del(entry);
		if (part_sort_add(dev, part) != 0) {
			device_del(dev);
			return 1;
		}
	}

	*retdev = dev;

	debug("===\n\n");
	return 0;
}

/**
 * Initialize global device list.
 *
 * @return 0 on success, 1 otherwise
 */
static int mtd_devices_init(void)
{
	last_parts[0] = '\0';
	current_mtd_dev = NULL;
	current_save();

	return device_delall(&devices);
}

/*
 * Search global mtdids list and find id of requested type and number.
 *
 * @return pointer to the id if it exists, NULL otherwise
 */
static struct mtdids* id_find(u8 type, u8 num)
{
	struct list_head *entry;
	struct mtdids *id;

	list_for_each(entry, &mtdids) {
		id = list_entry(entry, struct mtdids, link);

		if ((id->type == type) && (id->num == num))
			return id;
	}

	return NULL;
}

/**
 * Search global mtdids list and find id of a requested mtd_id.
 *
 * Note: first argument is not null terminated.
 *
 * @param mtd_id string containing requested mtd_id
 * @param mtd_id_len length of supplied mtd_id
 * @return pointer to the id if it exists, NULL otherwise
 */
static struct mtdids* id_find_by_mtd_id(const char *mtd_id, unsigned int mtd_id_len)
{
	struct list_head *entry;
	struct mtdids *id;

	debug("--- id_find_by_mtd_id: '%.*s' (len = %d)\n",
			mtd_id_len, mtd_id, mtd_id_len);

	list_for_each(entry, &mtdids) {
		id = list_entry(entry, struct mtdids, link);

		debug("entry: '%s' (len = %zu)\n",
				id->mtd_id, strlen(id->mtd_id));

		if (mtd_id_len != strlen(id->mtd_id))
			continue;
		if (strncmp(id->mtd_id, mtd_id, mtd_id_len) == 0)
			return id;
	}

	return NULL;
}

/**
 * Parse device id string <dev-id> := 'nand'|'nor'|'onenand'|'spi-nand'<dev-num>,
 * return device type and number.
 *
 * @param id string describing device id
 * @param ret_id output pointer to next char after parse completes (output)
 * @param dev_type parsed device type (output)
 * @param dev_num parsed device number (output)
 * @return 0 on success, 1 otherwise
 */
int mtd_id_parse(const char *id, const char **ret_id, u8 *dev_type,
		 u8 *dev_num)
{
	const char *p = id;

	*dev_type = 0;
	if (strncmp(p, "nand", 4) == 0) {
		*dev_type = MTD_DEV_TYPE_NAND;
		p += 4;
	} else if (strncmp(p, "nor", 3) == 0) {
		*dev_type = MTD_DEV_TYPE_NOR;
		p += 3;
	} else if (strncmp(p, "onenand", 7) == 0) {
		*dev_type = MTD_DEV_TYPE_ONENAND;
		p += 7;
	} else if (strncmp(p, "spi-nand", 8) == 0) {
		*dev_type = MTD_DEV_TYPE_SPINAND;
		p += 8;
	} else {
		printf("incorrect device type in %s\n", id);
		return 1;
	}

	if (!isdigit(*p)) {
		printf("incorrect device number in %s\n", id);
		return 1;
	}

	*dev_num = simple_strtoul(p, (char **)&p, 0);
	if (ret_id)
		*ret_id = p;
	return 0;
}

/**
 * Process all devices and generate corresponding mtdparts string describing
 * all partitions on all devices.
 *
 * @param buf output buffer holding generated mtdparts string (output)
 * @param buflen buffer size
 * @return 0 on success, 1 otherwise
 */
static int generate_mtdparts(char *buf, u32 buflen)
{
	struct list_head *pentry, *dentry;
	struct mtd_device *dev;
	struct part_info *part, *prev_part;
	char *p = buf;
	char tmpbuf[32];
	u64 size, offset;
	u32 len, part_cnt;
	u32 maxlen = buflen - 1;

	debug("--- generate_mtdparts ---\n");

	if (list_empty(&devices)) {
		buf[0] = '\0';
		return 0;
	}

	list_for_each(dentry, &devices) {
		dev = list_entry(dentry, struct mtd_device, link);

		/* copy mtd_id */
		len = strlen(dev->id->mtd_id) + 1;
		if (len > maxlen)
			goto cleanup;
		memcpy(p, dev->id->mtd_id, len - 1);
		p += len - 1;
		*(p++) = ':';
		maxlen -= len;

		/* format partitions */
		prev_part = NULL;
		part_cnt = 0;
		list_for_each(pentry, &dev->parts) {
			part = list_entry(pentry, struct part_info, link);
			size = part->size;
			offset = part->offset;
			part_cnt++;

			/* partition size */
			memsize_format(tmpbuf, size);
			len = strlen(tmpbuf);
			if (len > maxlen)
				goto cleanup;
			memcpy(p, tmpbuf, len);
			p += len;
			maxlen -= len;


			/* add offset only when there is a gap between
			 * partitions */
			if ((!prev_part && (offset != 0)) ||
					(prev_part && ((prev_part->offset + prev_part->size) != part->offset))) {

				memsize_format(tmpbuf, offset);
				len = strlen(tmpbuf) + 1;
				if (len > maxlen)
					goto cleanup;
				*(p++) = '@';
				memcpy(p, tmpbuf, len - 1);
				p += len - 1;
				maxlen -= len;
			}

			/* copy name only if user supplied */
			if(!part->auto_name) {
				len = strlen(part->name) + 2;
				if (len > maxlen)
					goto cleanup;

				*(p++) = '(';
				memcpy(p, part->name, len - 2);
				p += len - 2;
				*(p++) = ')';
				maxlen -= len;
			}

			/* ro mask flag */
			if (part->mask_flags && MTD_WRITEABLE_CMD) {
				len = 2;
				if (len > maxlen)
					goto cleanup;
				*(p++) = 'r';
				*(p++) = 'o';
				maxlen -= 2;
			}

			/* print ',' separator if there are other partitions
			 * following */
			if (dev->num_parts > part_cnt) {
				if (1 > maxlen)
					goto cleanup;
				*(p++) = ',';
				maxlen--;
			}
			prev_part = part;
		}
		/* print ';' separator if there are other devices following */
		if (dentry->next != &devices) {
			if (1 > maxlen)
				goto cleanup;
			*(p++) = ';';
			maxlen--;
		}
	}

	/* we still have at least one char left, as we decremented maxlen at
	 * the begining */
	*p = '\0';

	return 0;

cleanup:
	last_parts[0] = '\0';
	return 1;
}

/**
 * Call generate_mtdparts to process all devices and generate corresponding
 * mtdparts string, save it in mtdparts environment variable.
 *
 * @param buf output buffer holding generated mtdparts string (output)
 * @param buflen buffer size
 * @return 0 on success, 1 otherwise
 */
static int generate_mtdparts_save(char *buf, u32 buflen)
{
	int ret;

	ret = generate_mtdparts(buf, buflen);

	if ((buf[0] != '\0') && (ret == 0))
		env_set("mtdparts", buf);
	else
		env_set("mtdparts", NULL);

	return ret;
}

#if defined(CONFIG_CMD_MTDPARTS_SHOW_NET_SIZES)
/**
 * Get the net size (w/o bad blocks) of the given partition.
 *
 * @param mtd the mtd info
 * @param part the partition
 * @return the calculated net size of this partition
 */
static uint64_t net_part_size(struct mtd_info *mtd, struct part_info *part)
{
	uint64_t i, net_size = 0;

	if (!mtd->block_isbad)
		return part->size;

	for (i = 0; i < part->size; i += mtd->erasesize) {
		if (!mtd->block_isbad(mtd, part->offset + i))
			net_size += mtd->erasesize;
	}

	return net_size;
}
#endif

static void print_partition_table(void)
{
	struct list_head *dentry, *pentry;
	struct part_info *part;
	struct mtd_device *dev;
	int part_num;

	list_for_each(dentry, &devices) {
		dev = list_entry(dentry, struct mtd_device, link);
		/* list partitions for given device */
		part_num = 0;
#if defined(CONFIG_CMD_MTDPARTS_SHOW_NET_SIZES)
		struct mtd_info *mtd;

		if (get_mtd_info(dev->id->type, dev->id->num, &mtd))
			return;

		printf("\ndevice %s%d <%s>, # parts = %d\n",
				MTD_DEV_TYPE(dev->id->type), dev->id->num,
				dev->id->mtd_id, dev->num_parts);
		printf(" #: name\t\tsize\t\tnet size\toffset\t\tmask_flags\n");

		list_for_each(pentry, &dev->parts) {
			u32 net_size;
			char *size_note;

			part = list_entry(pentry, struct part_info, link);
			net_size = net_part_size(mtd, part);
			size_note = part->size == net_size ? " " : " (!)";
			printf("%2d: %-20s0x%08x\t0x%08x%s\t0x%08x\t%d\n",
					part_num, part->name, part->size,
					net_size, size_note, part->offset,
					part->mask_flags);
#else /* !defined(CONFIG_CMD_MTDPARTS_SHOW_NET_SIZES) */
		printf("\ndevice %s%d <%s>, # parts = %d\n",
				MTD_DEV_TYPE(dev->id->type), dev->id->num,
				dev->id->mtd_id, dev->num_parts);
		printf(" #: name\t\tsize\t\toffset\t\tmask_flags\n");

		list_for_each(pentry, &dev->parts) {
			part = list_entry(pentry, struct part_info, link);
			printf("%2d: %-20s0x%08llx\t0x%08llx\t%d\n",
					part_num, part->name, part->size,
					part->offset, part->mask_flags);
#endif /* defined(CONFIG_CMD_MTDPARTS_SHOW_NET_SIZES) */
			part_num++;
		}
	}

	if (list_empty(&devices))
		printf("no partitions defined\n");
}

/**
 * Format and print out a partition list for each device from global device
 * list.
 */
static void list_partitions(void)
{
	struct part_info *part;
	const char *mtdparts;

	debug("\n---list_partitions---\n");
	print_partition_table();

	/* current_mtd_dev is not NULL only when we have non empty device list */
	if (current_mtd_dev) {
		part = mtd_part_info(current_mtd_dev, current_mtd_partnum);
		if (part) {
			printf("\nactive partition: %s%d,%d - (%s) 0x%08llx @ 0x%08llx\n",
					MTD_DEV_TYPE(current_mtd_dev->id->type),
					current_mtd_dev->id->num, current_mtd_partnum,
					part->name, part->size, part->offset);
		} else {
			printf("could not get current partition info\n\n");
		}
	}

	printf("\ndefaults:\n");
	printf("mtdids  : %s\n",
		mtdids_default ? mtdids_default : "none");
	/*
	 * Using printf() here results in printbuffer overflow
	 * if default mtdparts string is greater than console
	 * printbuffer. Use puts() to prevent system crashes.
	 */
	puts("mtdparts: ");
	mtdparts = mtdparts_default;
	if (!mtdparts)
		mtdparts = board_get_mtdparts_default();
	puts(mtdparts ? mtdparts : "none");
	puts("\n");
}

/**
 * Given partition identifier in form of <dev_type><dev_num>,<part_num> find
 * corresponding device and verify partition number.
 *
 * @param id string describing device and partition or partition name
 * @param dev pointer to the requested device (output)
 * @param part_num verified partition number (output)
 * @param part pointer to requested partition (output)
 * @return 0 on success, 1 otherwise
 */
int find_dev_and_part(const char *id, struct mtd_device **dev,
		u8 *part_num, struct part_info **part)
{
	struct list_head *dentry, *pentry;
	u8 type, dnum, pnum;
	const char *p;

	debug("--- find_dev_and_part ---\nid = %s\n", id);

	list_for_each(dentry, &devices) {
		*part_num = 0;
		*dev = list_entry(dentry, struct mtd_device, link);
		list_for_each(pentry, &(*dev)->parts) {
			*part = list_entry(pentry, struct part_info, link);
			if (strcmp((*part)->name, id) == 0)
				return 0;
			(*part_num)++;
		}
	}

	p = id;
	*dev = NULL;
	*part = NULL;
	*part_num = 0;

	if (mtd_id_parse(p, &p, &type, &dnum) != 0)
		return 1;

	if ((*p++ != ',') || (*p == '\0')) {
		printf("no partition number specified\n");
		return 1;
	}
	pnum = simple_strtoul(p, (char **)&p, 0);
	if (*p != '\0') {
		printf("unexpected trailing character '%c'\n", *p);
		return 1;
	}

	if ((*dev = device_find(type, dnum)) == NULL) {
		printf("no such device %s%d\n", MTD_DEV_TYPE(type), dnum);
		return 1;
	}

	if ((*part = mtd_part_info(*dev, pnum)) == NULL) {
		printf("no such partition\n");
		*dev = NULL;
		return 1;
	}

	*part_num = pnum;

	return 0;
}

/**
 * Find and delete partition. For partition id format see find_dev_and_part().
 *
 * @param id string describing device and partition
 * @return 0 on success, 1 otherwise
 */
static int delete_partition(const char *id)
{
	u8 pnum;
	struct mtd_device *dev;
	struct part_info *part;

	if (find_dev_and_part(id, &dev, &pnum, &part) == 0) {

		debug("delete_partition: device = %s%d, partition %d = (%s) 0x%08llx@0x%08llx\n",
				MTD_DEV_TYPE(dev->id->type), dev->id->num, pnum,
				part->name, part->size, part->offset);

		if (part_del(dev, part) != 0)
			return 1;

		if (generate_mtdparts_save(last_parts, MTDPARTS_MAXLEN) != 0) {
			printf("generated mtdparts too long, resetting to null\n");
			return 1;
		}
		return 0;
	}

	printf("partition %s not found\n", id);
	return 1;
}

#if defined(CONFIG_CMD_MTDPARTS_SPREAD)
/**
 * Increase the size of the given partition so that it's net size is at least
 * as large as the size member and such that the next partition would start on a
 * good block if it were adjacent to this partition.
 *
 * @param mtd the mtd device
 * @param part the partition
 * @param next_offset pointer to the offset of the next partition after this
 *                    partition's size has been modified (output)
 */
static void spread_partition(struct mtd_info *mtd, struct part_info *part,
			     uint64_t *next_offset)
{
	uint64_t net_size, padding_size = 0;
	int truncated;

	mtd_get_len_incl_bad(mtd, part->offset, part->size, &net_size,
			     &truncated);

	/*
	 * Absorb bad blocks immediately following this
	 * partition also into the partition, such that
	 * the next partition starts with a good block.
	 */
	if (!truncated) {
		mtd_get_len_incl_bad(mtd, part->offset + net_size,
				     mtd->erasesize, &padding_size, &truncated);
		if (truncated)
			padding_size = 0;
		else
			padding_size -= mtd->erasesize;
	}

	if (truncated) {
		printf("truncated partition %s to %lld bytes\n", part->name,
		       (uint64_t) net_size + padding_size);
	}

	part->size = net_size + padding_size;
	*next_offset = part->offset + part->size;
}

/**
 * Adjust all of the partition sizes, such that all partitions are at least
 * as big as their mtdparts environment variable sizes and they each start
 * on a good block.
 *
 * @return 0 on success, 1 otherwise
 */
static int spread_partitions(void)
{
	struct list_head *dentry, *pentry;
	struct mtd_device *dev;
	struct part_info *part;
	struct mtd_info *mtd;
	int part_num;
	uint64_t cur_offs;

	list_for_each(dentry, &devices) {
		dev = list_entry(dentry, struct mtd_device, link);

		if (get_mtd_info(dev->id->type, dev->id->num, &mtd))
			return 1;

		part_num = 0;
		cur_offs = 0;
		list_for_each(pentry, &dev->parts) {
			part = list_entry(pentry, struct part_info, link);

			debug("spread_partitions: device = %s%d, partition %d ="
				" (%s) 0x%08llx@0x%08llx\n",
				MTD_DEV_TYPE(dev->id->type), dev->id->num,
				part_num, part->name, part->size,
				part->offset);

			if (cur_offs > part->offset)
				part->offset = cur_offs;

			spread_partition(mtd, part, &cur_offs);

			part_num++;
		}
	}

	index_partitions();

	if (generate_mtdparts_save(last_parts, MTDPARTS_MAXLEN) != 0) {
		printf("generated mtdparts too long, resetting to null\n");
		return 1;
	}
	return 0;
}
#endif /* CONFIG_CMD_MTDPARTS_SPREAD */

/**
 * The mtdparts variable tends to be long. If we need to access it
 * before the env is relocated, then we need to use our own stack
 * buffer.  gd->env_buf will be too small.
 *
 * @param buf temporary buffer pointer MTDPARTS_MAXLEN long
 * @return mtdparts variable string, NULL if not found
 */
static const char *env_get_mtdparts(char *buf)
{
	if (gd->flags & GD_FLG_ENV_READY)
		return env_get("mtdparts");
	if (env_get_f("mtdparts", buf, MTDPARTS_MAXLEN) != -1)
		return buf;
	return NULL;
}

/**
 * Accept character string describing mtd partitions and call device_parse()
 * for each entry. Add created devices to the global devices list.
 *
 * @param mtdparts string specifing mtd partitions
 * @return 0 on success, 1 otherwise
 */
static int parse_mtdparts(const char *const mtdparts)
{
	const char *p;
	struct mtd_device *dev;
	int err = 1;
	char tmp_parts[MTDPARTS_MAXLEN];

	debug("\n---parse_mtdparts---\nmtdparts = %s\n\n", mtdparts);

	/* delete all devices and partitions */
	if (mtd_devices_init() != 0) {
		printf("could not initialise device list\n");
		return err;
	}

	/* re-read 'mtdparts' variable, mtd_devices_init may be updating env */
	p = env_get_mtdparts(tmp_parts);
	if (!p)
		p = mtdparts;

	/* Skip the useless prefix, if any */
	if (strncmp(p, "mtdparts=", 9) == 0)
		p += 9;

	while (*p != '\0') {
		err = 1;
#ifdef CONFIG_MTDPARTS_SKIP_INVALID
		if (!find_seperator(&p, ';', skip_counter, MTDPARTS_MAXLEN)) {
			printf("goes wrong when skip invalid parts\n");
			return 1;
		}
#endif
		if ((device_parse(p, &p, &dev) != 0) || (!dev))
			break;

		debug("+ device: %s\t%d\t%s\n", MTD_DEV_TYPE(dev->id->type),
				dev->id->num, dev->id->mtd_id);

		/* check if parsed device is already on the list */
		if (device_find(dev->id->type, dev->id->num) != NULL) {
			printf("device %s%d redefined, please correct mtdparts variable\n",
					MTD_DEV_TYPE(dev->id->type), dev->id->num);
			break;
		}

		list_add_tail(&dev->link, &devices);
		err = 0;
	}
	if (err == 1) {
		free(dev);
		device_delall(&devices);
	}

	return err;
}

/**
 * Parse provided string describing mtdids mapping (see file header for mtdids
 * variable format). Allocate memory for each entry and add all found entries
 * to the global mtdids list.
 *
 * @param ids mapping string
 * @return 0 on success, 1 otherwise
 */
static int parse_mtdids(const char *const ids)
{
	const char *p = ids;
	const char *mtd_id;
	int mtd_id_len;
	struct mtdids *id;
	struct list_head *entry, *n;
	struct mtdids *id_tmp;
	u8 type, num;
	u64 size;
	int ret = 1;

	debug("\n---parse_mtdids---\nmtdids = %s\n\n", ids);

	/* clean global mtdids list */
	list_for_each_safe(entry, n, &mtdids) {
		id_tmp = list_entry(entry, struct mtdids, link);
		debug("mtdids del: %d %d\n", id_tmp->type, id_tmp->num);
		list_del(entry);
		free(id_tmp);
	}
	last_ids[0] = '\0';
	INIT_LIST_HEAD(&mtdids);

	while(p && (*p != '\0')) {

		ret = 1;
		/* parse 'nor'|'nand'|'onenand'|'spi-nand'<dev-num> */
		if (mtd_id_parse(p, &p, &type, &num) != 0)
			break;

		if (*p != '=') {
			printf("mtdids: incorrect <dev-num>\n");
			break;
		}
		p++;

		/* check if requested device exists */
		if (mtd_device_validate(type, num, &size) != 0) {
#ifdef CONFIG_MTDPARTS_SKIP_INVALID
			if (find_seperator(&p, ',', 1, MTDIDS_MAXLEN)) {
				printf("current device is invalid, skip it and check the next one\n");
				skip_counter++;
				continue;
			} else {
				printf("the only deivce is invalid\n");
				return 1;
			}
#else
			return 1;
#endif
		}

		/* locate <mtd-id> */
		mtd_id = p;
		if ((p = strchr(mtd_id, ',')) != NULL) {
			mtd_id_len = p - mtd_id + 1;
			p++;
		} else {
			mtd_id_len = strlen(mtd_id) + 1;
		}
		if (mtd_id_len == 0) {
			printf("mtdids: no <mtd-id> identifier\n");
			break;
		}

		/* check if this id is already on the list */
		int double_entry = 0;
		list_for_each(entry, &mtdids) {
			id_tmp = list_entry(entry, struct mtdids, link);
			if ((id_tmp->type == type) && (id_tmp->num == num)) {
				double_entry = 1;
				break;
			}
		}
		if (double_entry) {
			printf("device id %s%d redefined, please correct mtdids variable\n",
					MTD_DEV_TYPE(type), num);
			break;
		}

		/* allocate mtdids structure */
		if (!(id = (struct mtdids *)malloc(sizeof(struct mtdids) + mtd_id_len))) {
			printf("out of memory\n");
			break;
		}
		memset(id, 0, sizeof(struct mtdids) + mtd_id_len);
		id->num = num;
		id->type = type;
		id->size = size;
		id->mtd_id = (char *)(id + 1);
		strncpy(id->mtd_id, mtd_id, mtd_id_len - 1);
		id->mtd_id[mtd_id_len - 1] = '\0';
		INIT_LIST_HEAD(&id->link);

		debug("+ id %s%d\t%16lld bytes\t%s\n",
				MTD_DEV_TYPE(id->type), id->num,
				id->size, id->mtd_id);

		list_add_tail(&id->link, &mtdids);
		ret = 0;
	}
	if (ret == 1) {
		/* clean mtdids list and free allocated memory */
		list_for_each_safe(entry, n, &mtdids) {
			id_tmp = list_entry(entry, struct mtdids, link);
			list_del(entry);
			free(id_tmp);
		}
		return 1;
	}

	return 0;
}


/**
 * Parse and initialize global mtdids mapping and create global
 * device/partition list.
 *
 * @return 0 on success, 1 otherwise
 */
int mtdparts_init(void)
{
	static int initialized = 0;
	const char *ids, *parts;
	const char *current_partition;
	int ids_changed;
	char tmp_ep[PARTITION_MAXLEN + 1];
	char tmp_parts[MTDPARTS_MAXLEN];

	debug("\n---mtdparts_init---\n");
	if (!initialized) {
		INIT_LIST_HEAD(&mtdids);
		INIT_LIST_HEAD(&devices);
		memset(last_ids, 0, sizeof(last_ids));
		memset(last_parts, 0, sizeof(last_parts));
		memset(last_partition, 0, sizeof(last_partition));
#if defined(CONFIG_SYS_MTDPARTS_RUNTIME)
		board_mtdparts_default(&mtdids_default, &mtdparts_default);
#endif
		use_defaults = 1;
		initialized = 1;
	}

	/* get variables */
	ids = env_get("mtdids");
	parts = env_get_mtdparts(tmp_parts);
	current_partition = env_get("partition");

	/* save it for later parsing, cannot rely on current partition pointer
	 * as 'partition' variable may be updated during init */
	memset(tmp_parts, 0, sizeof(tmp_parts));
	memset(tmp_ep, 0, sizeof(tmp_ep));
	if (current_partition)
		strncpy(tmp_ep, current_partition, PARTITION_MAXLEN);

	debug("last_ids  : %s\n", last_ids);
	debug("env_ids   : %s\n", ids);
	debug("last_parts: %s\n", last_parts);
	debug("env_parts : %s\n\n", parts);

	debug("last_partition : %s\n", last_partition);
	debug("env_partition  : %s\n", current_partition);

	/* if mtdids variable is empty try to use defaults */
	if (!ids) {
		if (mtdids_default) {
			debug("mtdids variable not defined, using default\n");
			ids = mtdids_default;
			env_set("mtdids", (char *)ids);
		} else {
			printf("mtdids not defined, no default present\n");
			return 1;
		}
	}
	if (strlen(ids) > MTDIDS_MAXLEN - 1) {
		printf("mtdids too long (> %d)\n", MTDIDS_MAXLEN);
		return 1;
	}

	/* use defaults when mtdparts variable is not defined
	 * once mtdparts is saved environment, drop use_defaults flag */
	if (!parts) {
		if (mtdparts_default && use_defaults) {
			parts = mtdparts_default;
			if (env_set("mtdparts", (char *)parts) == 0)
				use_defaults = 0;
		} else
			printf("mtdparts variable not set, see 'help mtdparts'\n");
	}

	if (parts && (strlen(parts) > MTDPARTS_MAXLEN - 1)) {
		printf("mtdparts too long (> %d)\n", MTDPARTS_MAXLEN);
		return 1;
	}

	/* check if we have already parsed those mtdids */
	if ((last_ids[0] != '\0') && (strcmp(last_ids, ids) == 0)) {
		ids_changed = 0;
	} else {
		ids_changed = 1;

		if (parse_mtdids(ids) != 0) {
			mtd_devices_init();
			return 1;
		}

		/* ok it's good, save new ids */
		strncpy(last_ids, ids, MTDIDS_MAXLEN);
	}

	/* parse partitions if either mtdparts or mtdids were updated */
	if (parts && ((last_parts[0] == '\0') || ((strcmp(last_parts, parts) != 0)) || ids_changed)) {
		if (parse_mtdparts(parts) != 0)
			return 1;

		if (list_empty(&devices)) {
			printf("mtdparts_init: no valid partitions\n");
			return 1;
		}

		/* ok it's good, save new parts */
		strncpy(last_parts, parts, MTDPARTS_MAXLEN);

		/* reset first partition from first dev from the list as current */
		current_mtd_dev = list_entry(devices.next, struct mtd_device, link);
		current_mtd_partnum = 0;
		current_save();

		debug("mtdparts_init: current_mtd_dev  = %s%d, current_mtd_partnum = %d\n",
				MTD_DEV_TYPE(current_mtd_dev->id->type),
				current_mtd_dev->id->num, current_mtd_partnum);
	}

	/* mtdparts variable was reset to NULL, delete all devices/partitions */
	if (!parts && (last_parts[0] != '\0'))
		return mtd_devices_init();

	/* do not process current partition if mtdparts variable is null */
	if (!parts)
		return 0;

	/* is current partition set in environment? if so, use it */
	if ((tmp_ep[0] != '\0') && (strcmp(tmp_ep, last_partition) != 0)) {
		struct part_info *p;
		struct mtd_device *cdev;
		u8 pnum;

		debug("--- getting current partition: %s\n", tmp_ep);

		if (find_dev_and_part(tmp_ep, &cdev, &pnum, &p) == 0) {
			current_mtd_dev = cdev;
			current_mtd_partnum = pnum;
			current_save();
		}
	} else if (env_get("partition") == NULL) {
		debug("no partition variable set, setting...\n");
		current_save();
	}

	return 0;
}

/**
 * Return pointer to the partition of a requested number from a requested
 * device.
 *
 * @param dev device that is to be searched for a partition
 * @param part_num requested partition number
 * @return pointer to the part_info, NULL otherwise
 */
static struct part_info* mtd_part_info(struct mtd_device *dev, unsigned int part_num)
{
	struct list_head *entry;
	struct part_info *part;
	int num;

	if (!dev)
		return NULL;

	debug("\n--- mtd_part_info: partition number %d for device %s%d (%s)\n",
			part_num, MTD_DEV_TYPE(dev->id->type),
			dev->id->num, dev->id->mtd_id);

	if (part_num >= dev->num_parts) {
		printf("invalid partition number %d for device %s%d (%s)\n",
				part_num, MTD_DEV_TYPE(dev->id->type),
				dev->id->num, dev->id->mtd_id);
		return NULL;
	}

	/* locate partition number, return it */
	num = 0;
	list_for_each(entry, &dev->parts) {
		part = list_entry(entry, struct part_info, link);

		if (part_num == num++) {
			return part;
		}
	}

	return NULL;
}

/***************************************************/
/* U-Boot commands				   */
/***************************************************/
/* command line only */
/**
 * Routine implementing u-boot chpart command. Sets new current partition based
 * on the user supplied partition id. For partition id format see find_dev_and_part().
 *
 * @param cmdtp command internal data
 * @param flag command flag
 * @param argc number of arguments supplied to the command
 * @param argv arguments list
 * @return 0 on success, 1 otherwise
 */
static int do_chpart(cmd_tbl_t *cmdtp, int flag, int argc, char * const argv[])
{
/* command line only */
	struct mtd_device *dev;
	struct part_info *part;
	u8 pnum;

	if (mtdparts_init() !=0)
		return 1;

	if (argc < 2) {
		printf("no partition id specified\n");
		return 1;
	}

	if (find_dev_and_part(argv[1], &dev, &pnum, &part) != 0)
		return 1;

	current_mtd_dev = dev;
	current_mtd_partnum = pnum;
	current_save();

	printf("partition changed to %s%d,%d\n",
			MTD_DEV_TYPE(dev->id->type), dev->id->num, pnum);

	return 0;
}

/**
 * Routine implementing u-boot mtdparts command. Initialize/update default global
 * partition list and process user partition request (list, add, del).
 *
 * @param cmdtp command internal data
 * @param flag command flag
 * @param argc number of arguments supplied to the command
 * @param argv arguments list
 * @return 0 on success, 1 otherwise
 */
static int do_mtdparts(cmd_tbl_t *cmdtp, int flag, int argc,
		       char * const argv[])
{
	if (argc == 2) {
		if (strcmp(argv[1], "default") == 0) {
			env_set("mtdids", NULL);
			env_set("mtdparts", NULL);
			env_set("partition", NULL);
			use_defaults = 1;

			mtdparts_init();
			return 0;
		} else if (strcmp(argv[1], "delall") == 0) {
			/* this may be the first run, initialize lists if needed */
			mtdparts_init();

			env_set("mtdparts", NULL);

			/* mtd_devices_init() calls current_save() */
			return mtd_devices_init();
		}
	}

	/* make sure we are in sync with env variables */
	if (mtdparts_init() != 0)
		return 1;

	if (argc == 1) {
		list_partitions();
		return 0;
	}

	/* mtdparts add <mtd-dev> <size>[@<offset>] <name> [ro] */
	if (((argc == 5) || (argc == 6)) && (strncmp(argv[1], "add", 3) == 0)) {
#define PART_ADD_DESC_MAXLEN 64
		char tmpbuf[PART_ADD_DESC_MAXLEN];
#if defined(CONFIG_CMD_MTDPARTS_SPREAD)
		struct mtd_info *mtd;
		uint64_t next_offset;
#endif
		u8 type, num, len;
		struct mtd_device *dev;
		struct mtd_device *dev_tmp;
		struct mtdids *id;
		struct part_info *p;

		if (mtd_id_parse(argv[2], NULL, &type, &num) != 0)
			return 1;

		if ((id = id_find(type, num)) == NULL) {
			printf("no such device %s defined in mtdids variable\n", argv[2]);
			return 1;
		}

		len = strlen(id->mtd_id) + 1;	/* 'mtd_id:' */
		len += strlen(argv[3]);		/* size@offset */
		len += strlen(argv[4]) + 2;	/* '(' name ')' */
		if (argv[5] && (strlen(argv[5]) == 2))
			len += 2;		/* 'ro' */

		if (len >= PART_ADD_DESC_MAXLEN) {
			printf("too long partition description\n");
			return 1;
		}
		sprintf(tmpbuf, "%s:%s(%s)%s",
				id->mtd_id, argv[3], argv[4], argv[5] ? argv[5] : "");
		debug("add tmpbuf: %s\n", tmpbuf);

		if ((device_parse(tmpbuf, NULL, &dev) != 0) || (!dev))
			return 1;

		debug("+ %s\t%d\t%s\n", MTD_DEV_TYPE(dev->id->type),
				dev->id->num, dev->id->mtd_id);

		p = list_entry(dev->parts.next, struct part_info, link);

#if defined(CONFIG_CMD_MTDPARTS_SPREAD)
		if (get_mtd_info(dev->id->type, dev->id->num, &mtd))
			return 1;

		if (!strcmp(&argv[1][3], ".spread")) {
			spread_partition(mtd, p, &next_offset);
			debug("increased %s to %llu bytes\n", p->name, p->size);
		}
#endif

		dev_tmp = device_find(dev->id->type, dev->id->num);
		if (dev_tmp == NULL) {
			device_add(dev);
		} else if (part_add(dev_tmp, p) != 0) {
			/* merge new partition with existing ones*/
			device_del(dev);
			return 1;
		}

		if (generate_mtdparts_save(last_parts, MTDPARTS_MAXLEN) != 0) {
			printf("generated mtdparts too long, resetting to null\n");
			return 1;
		}

		return 0;
	}

	/* mtdparts del part-id */
	if ((argc == 3) && (strcmp(argv[1], "del") == 0)) {
		debug("del: part-id = %s\n", argv[2]);

		return delete_partition(argv[2]);
	}

#if defined(CONFIG_CMD_MTDPARTS_SPREAD)
	if ((argc == 2) && (strcmp(argv[1], "spread") == 0))
		return spread_partitions();
#endif /* CONFIG_CMD_MTDPARTS_SPREAD */

	return CMD_RET_USAGE;
}

/***************************************************/
U_BOOT_CMD(
	chpart,	2,	0,	do_chpart,
	"change active partition",
	"part-id\n"
	"    - change active partition (e.g. part-id = nand0,1)"
);

#ifdef CONFIG_SYS_LONGHELP
static char mtdparts_help_text[] =
	"\n"
	"    - list partition table\n"
	"mtdparts delall\n"
	"    - delete all partitions\n"
	"mtdparts del part-id\n"
	"    - delete partition (e.g. part-id = nand0,1)\n"
	"mtdparts add <mtd-dev> <size>[@<offset>] [<name>] [ro]\n"
	"    - add partition\n"
#if defined(CONFIG_CMD_MTDPARTS_SPREAD)
	"mtdparts add.spread <mtd-dev> <size>[@<offset>] [<name>] [ro]\n"
	"    - add partition, padding size by skipping bad blocks\n"
#endif
	"mtdparts default\n"
	"    - reset partition table to defaults\n"
#if defined(CONFIG_CMD_MTDPARTS_SPREAD)
	"mtdparts spread\n"
	"    - adjust the sizes of the partitions so they are\n"
	"      at least as big as the mtdparts variable specifies\n"
	"      and they each start on a good block\n\n"
#else
	"\n"
#endif /* CONFIG_CMD_MTDPARTS_SPREAD */
	"-----\n\n"
	"this command uses three environment variables:\n\n"
	"'partition' - keeps current partition identifier\n\n"
	"partition  := <part-id>\n"
	"<part-id>  := <dev-id>,part_num\n\n"
	"'mtdids' - linux kernel mtd device id <-> u-boot device id mapping\n\n"
	"mtdids=<idmap>[,<idmap>,...]\n\n"
	"<idmap>    := <dev-id>=<mtd-id>\n"
	"<dev-id>   := 'nand'|'nor'|'onenand'|'spi-nand'<dev-num>\n"
	"<dev-num>  := mtd device number, 0...\n"
	"<mtd-id>   := unique device tag used by linux kernel to find mtd device (mtd->name)\n\n"
	"'mtdparts' - partition list\n\n"
	"mtdparts=mtdparts=<mtd-def>[;<mtd-def>...]\n\n"
	"<mtd-def>  := <mtd-id>:<part-def>[,<part-def>...]\n"
	"<mtd-id>   := unique device tag used by linux kernel to find mtd device (mtd->name)\n"
	"<part-def> := <size>[@<offset>][<name>][<ro-flag>]\n"
	"<size>     := standard linux memsize OR '-' to denote all remaining space\n"
	"<offset>   := partition start offset within the device\n"
	"<name>     := '(' NAME ')'\n"
	"<ro-flag>  := when set to 'ro' makes partition read-only (not used, passed to kernel)";
#endif

U_BOOT_CMD(
	mtdparts,	6,	0,	do_mtdparts,
	"define flash/nand partitions", mtdparts_help_text
);
/***************************************************/<|MERGE_RESOLUTION|>--- conflicted
+++ resolved
@@ -157,7 +157,6 @@
 static struct mtdids* id_find_by_mtd_id(const char *mtd_id, unsigned int mtd_id_len);
 static int device_del(struct mtd_device *dev);
 
-<<<<<<< HEAD
 
 static inline const char *__board_get_mtdparts_default(void)
 {
@@ -167,7 +166,6 @@
 const char *board_get_mtdparts_default(void)
 	__attribute__((weak, alias("__board_get_mtdparts_default")));
 
-=======
 #ifdef CONFIG_MTDPARTS_SKIP_INVALID
 int skip_counter = 0;
 /*
@@ -202,7 +200,6 @@
 	return 0;
 }
 #endif
->>>>>>> 1e351715
 /**
  * Parses a string into a number.  The number stored at ptr is
  * potentially suffixed with K (for kilobytes, or 1024 bytes),
@@ -1621,7 +1618,7 @@
 
 	/* Skip the useless prefix, if any */
 	if (strncmp(p, "mtdparts=", 9) == 0)
-		p += 9;
+	p += 9;
 
 	while (*p != '\0') {
 		err = 1;
