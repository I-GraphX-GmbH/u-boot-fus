// SPDX-License-Identifier: GPL-2.0+
/*
 * (C) Copyright 2001
 * Kyle Harris, kharris@nexus-tech.net
 */

/*
 * The "source" command allows to define "script images", i. e. files
 * that contain command sequences that can be executed by the command
 * interpreter. It returns the exit status of the last command
 * executed from the script. This is very similar to running a shell
 * script in a UNIX shell, hence the name for the command.
 */

/* #define DEBUG */

#include <common.h>
#include <command.h>
#include <env.h>
#include <image.h>
#include <log.h>
#include <malloc.h>
#include <mapmem.h>
#include <asm/byteorder.h>
#include <asm/io.h>

#if defined(CONFIG_FIT)
/**
 * get_default_image() - Return default property from /images
 *
 * Return: Pointer to value of default property (or NULL)
 */
static const char *get_default_image(const void *fit)
{
	int images_noffset;

	images_noffset = fdt_path_offset(fit, FIT_IMAGES_PATH);
	if (images_noffset < 0)
		return NULL;

	return fdt_getprop(fit, images_noffset, FIT_DEFAULT_PROP, NULL);
}
#endif

int image_source_script(ulong addr, const char *fit_uname)
{
	ulong		len;
#if defined(CONFIG_LEGACY_IMAGE_FORMAT)
	const image_header_t *hdr;
#endif
	u32		*data;
	int		verify;
	void *buf;
#if defined(CONFIG_FIT)
	const void*	fit_hdr;
	int		noffset;
	const void	*fit_data;
	size_t		fit_len;
#endif

	verify = env_get_yesno("verify");

	buf = map_sysmem(addr, 0);
	switch (genimg_get_format(buf)) {
#if defined(CONFIG_LEGACY_IMAGE_FORMAT)
	case IMAGE_FORMAT_LEGACY:
		hdr = buf;

		if (!image_check_magic (hdr)) {
			puts ("Bad magic number\n");
			return 1;
		}

		if (!image_check_hcrc (hdr)) {
			puts ("Bad header crc\n");
			return 1;
		}

		if (verify) {
			if (!image_check_dcrc (hdr)) {
				puts ("Bad data crc\n");
				return 1;
			}
		}

		if (!image_check_type (hdr, IH_TYPE_SCRIPT)) {
			puts ("Bad image type\n");
			return 1;
		}

		/* get length of script */
		data = (u32 *)image_get_data (hdr);

		if ((len = uimage_to_cpu (*data)) == 0) {
			puts ("Empty Script\n");
			return 1;
		}

		/*
		 * scripts are just multi-image files with one component, seek
		 * past the zero-terminated sequence of image lengths to get
		 * to the actual image data
		 */
		while (*data++);
		break;
#endif
#if defined(CONFIG_FIT)
	case IMAGE_FORMAT_FIT:
		fit_hdr = buf;
		if (fit_check_format(fit_hdr, IMAGE_SIZE_INVAL)) {
			puts ("Bad FIT image format\n");
			return 1;
		}

		if (!fit_uname)
			fit_uname = get_default_image(fit_hdr);

		if (!fit_uname) {
			puts("No FIT subimage unit name\n");
			return 1;
		}

		/* get script component image node offset */
		noffset = fit_image_get_node (fit_hdr, fit_uname);
		if (noffset < 0) {
			printf ("Can't find '%s' FIT subimage\n", fit_uname);
			return 1;
		}

		if (!fit_image_check_type (fit_hdr, noffset, IH_TYPE_SCRIPT)) {
			puts ("Not a image image\n");
			return 1;
		}

		/* verify integrity */
		if (verify) {
			if (!fit_image_verify(fit_hdr, noffset)) {
				puts ("Bad Data Hash\n");
				return 1;
			}
		}

		/* get script subimage data address and length */
		if (fit_image_get_data (fit_hdr, noffset, &fit_data, &fit_len)) {
			puts ("Could not find script subimage data\n");
			return 1;
		}

		data = (u32 *)fit_data;
		len = (ulong)fit_len;
		break;
#endif
	default:
		puts ("Wrong image format for \"source\" command\n");
		return 1;
	}

	debug("** Script length: %ld\n", len);
	return run_command_list((char *)data, len, 0);
}

/**************************************************/
#if defined(CONFIG_CMD_SOURCE)
static int do_source(struct cmd_tbl *cmdtp, int flag, int argc,
		     char *const argv[])
{
	ulong addr;
	int rcode;
	const char *fit_uname = NULL;

	/* Find script image */
	if (argc < 2) {
<<<<<<< HEAD
		addr = get_loadaddr();
		debug ("*  source: default load address = 0x%08lx\n", addr);
=======
		addr = CONFIG_SYS_LOAD_ADDR;
		debug("*  source: default load address = 0x%08lx\n", addr);
>>>>>>> b517c527
#if defined(CONFIG_FIT)
	} else if (fit_parse_subimage(argv[1], get_loadaddr(), &addr,
				      &fit_uname)) {
		debug("*  source: subimage '%s' from FIT image at 0x%08lx\n",
		      fit_uname, addr);
#endif
	} else {
<<<<<<< HEAD
		addr = parse_loadaddr(argv[1], NULL);
		debug ("*  source: cmdline image address = 0x%08lx\n", addr);
=======
		addr = simple_strtoul(argv[1], NULL, 16);
		debug("*  source: cmdline image address = 0x%08lx\n", addr);
>>>>>>> b517c527
	}

	printf ("## Executing script at %08lx\n", addr);
	rcode = image_source_script(addr, fit_uname);
	return rcode;
}

#ifdef CONFIG_SYS_LONGHELP
static char source_help_text[] =
	"[addr]\n"
	"\t- run script starting at addr\n"
	"\t- A valid image header must be present"
#if defined(CONFIG_FIT)
	"\n"
	"For FIT format uImage addr must include subimage\n"
	"unit name in the form of addr:<subimg_uname>"
#endif
	"";
#endif

U_BOOT_CMD(
	source, 2, 0,	do_source,
	"run script from memory", source_help_text
);
#endif<|MERGE_RESOLUTION|>--- conflicted
+++ resolved
@@ -170,13 +170,8 @@
 
 	/* Find script image */
 	if (argc < 2) {
-<<<<<<< HEAD
 		addr = get_loadaddr();
-		debug ("*  source: default load address = 0x%08lx\n", addr);
-=======
-		addr = CONFIG_SYS_LOAD_ADDR;
 		debug("*  source: default load address = 0x%08lx\n", addr);
->>>>>>> b517c527
 #if defined(CONFIG_FIT)
 	} else if (fit_parse_subimage(argv[1], get_loadaddr(), &addr,
 				      &fit_uname)) {
@@ -184,13 +179,8 @@
 		      fit_uname, addr);
 #endif
 	} else {
-<<<<<<< HEAD
 		addr = parse_loadaddr(argv[1], NULL);
-		debug ("*  source: cmdline image address = 0x%08lx\n", addr);
-=======
-		addr = simple_strtoul(argv[1], NULL, 16);
 		debug("*  source: cmdline image address = 0x%08lx\n", addr);
->>>>>>> b517c527
 	}
 
 	printf ("## Executing script at %08lx\n", addr);
