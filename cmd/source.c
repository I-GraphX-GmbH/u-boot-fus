--- conflicted
+++ resolved
@@ -171,13 +171,8 @@
 		addr = get_loadaddr();
 		debug ("*  source: default load address = 0x%08lx\n", addr);
 #if defined(CONFIG_FIT)
-<<<<<<< HEAD
 	} else if (fit_parse_subimage(argv[1], get_loadaddr(), &addr,
-				       &fit_uname)) {
-=======
-	} else if (fit_parse_subimage(argv[1], image_load_addr, &addr,
 				      &fit_uname)) {
->>>>>>> 0ea138a2
 		debug ("*  source: subimage '%s' from FIT image at 0x%08lx\n",
 				fit_uname, addr);
 #endif
