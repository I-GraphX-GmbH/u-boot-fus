// SPDX-License-Identifier: GPL-2.0+
/*
 * (C) Copyright 2011 Freescale Semiconductor, Inc
 * Andy Fleming
 */

/*
 * MDIO Commands
 */

#include <common.h>
#include <command.h>
#include <miiphy.h>
#include <phy.h>

static int mdio_write_ranges(struct mii_dev *bus,
			     int addrlo,
			     int addrhi, int devadlo, int devadhi,
			     int reglo, int reghi, unsigned short data,
			     int extended)
{
	struct phy_device *phydev;
	int addr, devad, reg;
	int err;

	for (addr = addrlo; addr <= addrhi; addr++) {
		phydev = bus->phymap[addr];

		for (devad = devadlo; devad <= devadhi; devad++) {
			for (reg = reglo; reg <= reghi; reg++) {
				if (!phydev)
					err = bus->write(bus, addr, devad,
							 reg, data);
				else if (!extended)
					err = phy_write_mmd(phydev, devad,
							    reg, data);
				else
					err = phydev->drv->writeext(phydev,
							addr, devad, reg, data);

				if (err)
					return err;
			}
		}
	}

	return 0;
}

static int mdio_read_ranges(struct mii_dev *bus,
			    int addrlo,
			    int addrhi, int devadlo, int devadhi,
			    int reglo, int reghi, int extended)
{
	int addr, devad, reg;
	struct phy_device *phydev;

	printf("Reading from bus %s\n", bus->name);
	for (addr = addrlo; addr <= addrhi; addr++) {
		phydev = bus->phymap[addr];
		printf("PHY at address 0x%02x:\n", addr);

		for (devad = devadlo; devad <= devadhi; devad++) {
			for (reg = reglo; reg <= reghi; reg++) {
				int val;

				if (!phydev)
					val = bus->read(bus, addr, devad, reg);
				else if (!extended)
					val = phy_read_mmd(phydev, devad, reg);
				else
					val = phydev->drv->readext(phydev, addr,
						devad, reg);

				if (val < 0)
					return val;

				putc(' ');
				if (devad >= 0)
					printf("0x%02x.", devad);

				printf("0x%02x: 0x%x\n", reg, val & 0xffff);
			}
		}
	}

	return 0;
}

static int extract_range(char *input, int *plo, int *phi)
{
	char *end;
	*plo = simple_strtol(input, &end, 16);
	if (end == input)
		return CMD_RET_USAGE;
	if ((*plo < 0) || (*plo > 31))
		return CMD_RET_FAILURE;

	if ((*end == '-') && *(++end))
		*phi = simple_strtol(end, NULL, 16);
	else if (*end == '\0')
		*phi = *plo;
	else
		return CMD_RET_USAGE;

	if ((*phi < 0) || (*phi > 31))
		return CMD_RET_FAILURE;

	return CMD_RET_SUCCESS;
}

/* The register will be in the form [a[-b].]x[-y] */
static int extract_reg_range(char *input, int *devadlo, int *devadhi,
			     int *reglo, int *reghi)
{
	char *regstr;

	/* use strrchr to find the last string after a '.' */
	regstr = strrchr(input, '.');

	/* If it exists, extract the devad(s) */
	if (regstr) {
		char devadstr[32];
		int ret;

		strncpy(devadstr, input, regstr - input);
		devadstr[regstr - input] = '\0';

		ret = extract_range(devadstr, devadlo, devadhi);
		if (ret)
			return ret;

		regstr++;
	} else {
		/* Otherwise, we have no devad, and we just got regs */
		*devadlo = *devadhi = MDIO_DEVAD_NONE;

		regstr = input;
	}

	return extract_range(regstr, reglo, reghi);
}

/* ---------------------------------------------------------------- */
static int do_mdio(cmd_tbl_t *cmdtp, int flag, int argc, char * const argv[])
{
	char *op;
	int addrlo = 0, addrhi = 0, reglo = 0, reghi = 0;
	int devadlo = 0, devadhi = 0;
	unsigned short data = 0;
	struct mii_dev *bus;
	struct phy_device *phydev = NULL;
	int extended = 0;
	int ret;

	if (argc < 2)
		return CMD_RET_USAGE;

<<<<<<< HEAD
	op = argv[1];

	switch (op[0]) {
	case 'l':
		mdio_list_devices();

		return 0;
=======
#ifdef CONFIG_DM_MDIO
	/* probe DM MII device before any operation so they are all accesible */
	dm_mdio_probe_devices();
#endif

	/*
	 * We use the last specified parameters, unless new ones are
	 * entered.
	 */
	op[0] = argv[1][0];
	addrlo = last_addr_lo;
	addrhi = last_addr_hi;
	devadlo = last_devad_lo;
	devadhi = last_devad_hi;
	reglo  = last_reg_lo;
	reghi  = last_reg_hi;
	data   = last_data;

	bus = mdio_get_current_dev();

	if (flag & CMD_FLAG_REPEAT)
		op[0] = last_op[0];

	if (strlen(argv[1]) > 1) {
		op[1] = argv[1][1];
		if (op[1] == 'x') {
			phydev = mdio_phydev_for_ethname(argv[2]);
>>>>>>> 412eca96

	case 'w':
		if (argc > 1)
			data = simple_strtoul(argv[--argc], NULL, 16);
		/* Fall through to case 'r' */
	case 'r':
		if ((argc < 4) || (argc > 5))
			return CMD_RET_USAGE;

		ret = extract_reg_range(argv[--argc], &devadlo, &devadhi,
					&reglo, &reghi);
		if (ret)
			return ret;

		if (argc == 4) {
			/* MII bus plus PHY address */
			bus = miiphy_get_dev_by_name(argv[2]);
			if (!bus) {
				printf("No such MII bus: %s\n", argv[2]);
				return CMD_RET_FAILURE;
			}
			ret = extract_range(argv[3], &addrlo, &addrhi);
		} else {		/* argc == 3 */
			/* Ethernet name or just PHY address on current bus */
			phydev = mdio_phydev_for_ethname(argv[2]);
			if (phydev) {
				bus = phydev->bus;
				addrlo = phydev->addr;
				addrhi = addrlo;
			} else {
				bus = mdio_get_current_dev();
				ret = extract_range(argv[2], &addrlo, &addrhi);
			}
		}
<<<<<<< HEAD
		if (ret)
			return ret;
		break;

=======
	}

	switch (op[0]) {
	case 'w':
		if (pos > 1)
			data = simple_strtoul(argv[pos--], NULL, 16);
		/* Intentional fall-through - Get reg for read and write */
	case 'r':
		if (pos > 1)
			if (extract_reg_range(argv[pos--], &devadlo, &devadhi,
					      &reglo, &reghi))
				return CMD_RET_FAILURE;
		/* Intentional fall-through - Get phy for all commands */
>>>>>>> 412eca96
	default:
		return CMD_RET_USAGE;
	}

<<<<<<< HEAD
	/* Only 'r' or 'w' here */
	if (op[1] == 'x') {
		if (!phydev || !phydev->drv ||
			    (!phydev->drv->writeext && (op[0] == 'w')) ||
			    (!phydev->drv->readext && (op[0] == 'r'))) {
				puts("PHY does not have extended functions\n");
			return CMD_RET_FAILURE;
			}
		extended = 1;
=======
	if (!bus) {
		puts("No MDIO bus found\n");
		return CMD_RET_FAILURE;
	}

	if (op[0] == 'l') {
		mdio_list_devices();

		return 0;
>>>>>>> 412eca96
	}

	/* Save the chosen bus */
	miiphy_set_current_dev(bus->name);

	if (op[0] == 'w') {
		ret = mdio_write_ranges(bus, addrlo, addrhi, devadlo, devadhi,
					reglo, reghi, data, extended);
	} else {
		ret = mdio_read_ranges(bus, addrlo, addrhi, devadlo, devadhi,
				       reglo, reghi, extended);
	}
	if (ret) {
		printf("Error %d\n", ret);
		return CMD_RET_FAILURE;
	}

	return 0;
}

/***************************************************/

U_BOOT_CMD(
	mdio,	6,	1,	do_mdio,
	"MDIO utility commands",
	"list			- List MDIO buses\n"
	"mdio read <phydev> [<devad>.]<reg> - "
		"read PHY's register at <devad>.<reg>\n"
	"mdio write <phydev> [<devad>.]<reg> <data> - "
		"write PHY's register at <devad>.<reg>\n"
	"mdio rx <phydev> [<devad>.]<reg> - "
		"read PHY's extended register at <devad>.<reg>\n"
	"mdio wx <phydev> [<devad>.]<reg> <data> - "
		"write PHY's extended register at <devad>.<reg>\n"
	"<phydev> may be:\n"
	"   <busname>  <addr>\n"
	"   <addr>\n"
	"   <eth name>\n"
	"<addr> <devad>, and <reg> may be ranges, e.g. 1-5.4-0x1f.\n"
);<|MERGE_RESOLUTION|>--- conflicted
+++ resolved
@@ -156,43 +156,18 @@
 	if (argc < 2)
 		return CMD_RET_USAGE;
 
-<<<<<<< HEAD
-	op = argv[1];
-
-	switch (op[0]) {
-	case 'l':
-		mdio_list_devices();
-
-		return 0;
-=======
 #ifdef CONFIG_DM_MDIO
 	/* probe DM MII device before any operation so they are all accesible */
 	dm_mdio_probe_devices();
 #endif
 
-	/*
-	 * We use the last specified parameters, unless new ones are
-	 * entered.
-	 */
-	op[0] = argv[1][0];
-	addrlo = last_addr_lo;
-	addrhi = last_addr_hi;
-	devadlo = last_devad_lo;
-	devadhi = last_devad_hi;
-	reglo  = last_reg_lo;
-	reghi  = last_reg_hi;
-	data   = last_data;
-
-	bus = mdio_get_current_dev();
-
-	if (flag & CMD_FLAG_REPEAT)
-		op[0] = last_op[0];
-
-	if (strlen(argv[1]) > 1) {
-		op[1] = argv[1][1];
-		if (op[1] == 'x') {
-			phydev = mdio_phydev_for_ethname(argv[2]);
->>>>>>> 412eca96
+	op = argv[1];
+
+	switch (op[0]) {
+	case 'l':
+		mdio_list_devices();
+
+		return 0;
 
 	case 'w':
 		if (argc > 1)
@@ -227,51 +202,23 @@
 				ret = extract_range(argv[2], &addrlo, &addrhi);
 			}
 		}
-<<<<<<< HEAD
 		if (ret)
 			return ret;
 		break;
 
-=======
-	}
-
-	switch (op[0]) {
-	case 'w':
-		if (pos > 1)
-			data = simple_strtoul(argv[pos--], NULL, 16);
-		/* Intentional fall-through - Get reg for read and write */
-	case 'r':
-		if (pos > 1)
-			if (extract_reg_range(argv[pos--], &devadlo, &devadhi,
-					      &reglo, &reghi))
-				return CMD_RET_FAILURE;
-		/* Intentional fall-through - Get phy for all commands */
->>>>>>> 412eca96
 	default:
 		return CMD_RET_USAGE;
 	}
 
-<<<<<<< HEAD
 	/* Only 'r' or 'w' here */
 	if (op[1] == 'x') {
 		if (!phydev || !phydev->drv ||
 			    (!phydev->drv->writeext && (op[0] == 'w')) ||
 			    (!phydev->drv->readext && (op[0] == 'r'))) {
 				puts("PHY does not have extended functions\n");
-			return CMD_RET_FAILURE;
+				return CMD_RET_FAILURE;
 			}
 		extended = 1;
-=======
-	if (!bus) {
-		puts("No MDIO bus found\n");
-		return CMD_RET_FAILURE;
-	}
-
-	if (op[0] == 'l') {
-		mdio_list_devices();
-
-		return 0;
->>>>>>> 412eca96
 	}
 
 	/* Save the chosen bus */
@@ -279,10 +226,10 @@
 
 	if (op[0] == 'w') {
 		ret = mdio_write_ranges(bus, addrlo, addrhi, devadlo, devadhi,
-					reglo, reghi, data, extended);
+				  reglo, reghi, data, extended);
 	} else {
 		ret = mdio_read_ranges(bus, addrlo, addrhi, devadlo, devadhi,
-				       reglo, reghi, extended);
+				 reglo, reghi, extended);
 	}
 	if (ret) {
 		printf("Error %d\n", ret);
