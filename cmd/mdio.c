--- conflicted
+++ resolved
@@ -13,37 +13,7 @@
 #include <miiphy.h>
 #include <phy.h>
 
-<<<<<<< HEAD
-static int mdio_write_ranges(struct phy_device *phydev, struct mii_dev *bus,
-=======
-static char last_op[2];
-static uint last_data;
-static uint last_addr_lo;
-static uint last_addr_hi;
-static uint last_devad_lo;
-static uint last_devad_hi;
-static uint last_reg_lo;
-static uint last_reg_hi;
-
-static int extract_range(char *input, int *plo, int *phi)
-{
-	char *end;
-	*plo = simple_strtol(input, &end, 16);
-	if (end == input)
-		return -1;
-
-	if ((*end == '-') && *(++end))
-		*phi = simple_strtol(end, NULL, 16);
-	else if (*end == '\0')
-		*phi = *plo;
-	else
-		return -1;
-
-	return 0;
-}
-
 static int mdio_write_ranges(struct mii_dev *bus,
->>>>>>> a7a16679
 			     int addrlo,
 			     int addrhi, int devadlo, int devadhi,
 			     int reglo, int reghi, unsigned short data,
@@ -87,12 +57,8 @@
 
 	printf("Reading from bus %s\n", bus->name);
 	for (addr = addrlo; addr <= addrhi; addr++) {
-<<<<<<< HEAD
+		phydev = bus->phymap[addr];
 		printf("PHY at address 0x%02x:\n", addr);
-=======
-		phydev = bus->phymap[addr];
-		printf("PHY at address %x:\n", addr);
->>>>>>> a7a16679
 
 		for (devad = devadlo; devad <= devadhi; devad++) {
 			for (reg = reglo; reg <= reghi; reg++) {
@@ -227,7 +193,6 @@
 				addrlo = phydev->addr;
 				addrhi = addrlo;
 			} else {
-<<<<<<< HEAD
 				bus = mdio_get_current_dev();
 				ret = extract_range(argv[2], &addrlo, &addrhi);
 			}
@@ -238,76 +203,32 @@
 
 	default:
 		return CMD_RET_USAGE;
-=======
-				return CMD_RET_FAILURE;
-			}
-
-			if (!phydev->drv ||
+	}
+
+	/* Only 'r' or 'w' here */
+	if (op[1] == 'x') {
+		if (!phydev || !phydev->drv ||
 			    (!phydev->drv->writeext && (op[0] == 'w')) ||
 			    (!phydev->drv->readext && (op[0] == 'r'))) {
 				puts("PHY does not have extended functions\n");
-				return CMD_RET_FAILURE;
-			}
-		}
-	}
-
-	switch (op[0]) {
-	case 'w':
-		if (pos > 1)
-			data = simple_strtoul(argv[pos--], NULL, 16);
-	case 'r':
-		if (pos > 1)
-			if (extract_reg_range(argv[pos--], &devadlo, &devadhi,
-					      &reglo, &reghi))
-				return CMD_RET_FAILURE;
-
-	default:
-		if (pos > 1)
-			if (extract_phy_range(&argv[2], pos - 1, &bus,
-					      &phydev, &addrlo, &addrhi))
-				return CMD_RET_FAILURE;
-
-		break;
->>>>>>> a7a16679
-	}
-
-	/* Only 'r' or 'w' here */
-	if (op[1] == 'x') {
-		if (!phydev || !phydev->drv ||
-		    (!phydev->drv->writeext && (op[0] == 'w')) ||
-		    (!phydev->drv->readext && (op[0] == 'r'))) {
-			puts("PHY does not have extended functions\n");
 			return CMD_RET_FAILURE;
-		}
+			}
 		extended = 1;
 	}
 
 	/* Save the chosen bus */
 	miiphy_set_current_dev(bus->name);
 
-<<<<<<< HEAD
 	if (op[0] == 'w') {
-		ret = mdio_write_ranges(phydev, bus, addrlo, addrhi, devadlo,
-					devadhi, reglo, reghi, data, extended);
+		ret = mdio_write_ranges(bus, addrlo, addrhi, devadlo, devadhi,
+					reglo, reghi, data, extended);
 	} else {
-		ret = mdio_read_ranges(phydev, bus, addrlo, addrhi, devadlo,
-				       devadhi, reglo, reghi, extended);
+		ret = mdio_read_ranges(bus, addrlo, addrhi, devadlo, devadhi,
+				       reglo, reghi, extended);
 	}
 	if (ret) {
 		printf("Error %d\n", ret);
 		return CMD_RET_FAILURE;
-=======
-	switch (op[0]) {
-	case 'w':
-		mdio_write_ranges(bus, addrlo, addrhi, devadlo, devadhi,
-				  reglo, reghi, data, extended);
-		break;
-
-	case 'r':
-		mdio_read_ranges(bus, addrlo, addrhi, devadlo, devadhi,
-				 reglo, reghi, extended);
-		break;
->>>>>>> a7a16679
 	}
 
 	return 0;
