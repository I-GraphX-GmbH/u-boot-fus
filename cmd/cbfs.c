/*
 * Copyright (c) 2011 The Chromium OS Authors. All rights reserved.
 *
 * SPDX-License-Identifier:	GPL-2.0+
 */

/*
 * CBFS commands
 */
#include <common.h>
#include <command.h>
#include <cbfs.h>

static int do_cbfs_init(cmd_tbl_t *cmdtp, int flag, int argc,
			char *const argv[])
{
	uintptr_t end_of_rom = 0xffffffff;
	char *ep;

	if (argc > 2) {
		printf("usage: cbfsls [end of rom]>\n");
		return 0;
	}
	if (argc == 2) {
		end_of_rom = (int)simple_strtoul(argv[1], &ep, 16);
		if (*ep) {
			puts("\n** Invalid end of ROM **\n");
			return 1;
		}
	}
	file_cbfs_init(end_of_rom);
	if (file_cbfs_result != CBFS_SUCCESS) {
		printf("%s.\n", file_cbfs_error());
		return 1;
	}
	return 0;
}

U_BOOT_CMD(
	cbfsinit,	2,	0,	do_cbfs_init,
	"initialize the cbfs driver",
	"[end of rom]\n"
	"    - Initialize the cbfs driver. The optional 'end of rom'\n"
	"      parameter specifies where the end of the ROM is that the\n"
	"      CBFS is in. It defaults to 0xFFFFFFFF\n"
);

static int do_cbfs_fsload(cmd_tbl_t *cmdtp, int flag, int argc,
			  char *const argv[])
{
	const struct cbfs_cachenode *file;
	unsigned long offset;
	unsigned long count;
	long size;

	if (argc < 3) {
		printf("usage: cbfsload <addr> <filename> [bytes]\n");
		return 1;
	}

	/* parse offset and count */
	offset = parse_loadaddr(argv[1], NULL);
	if (argc == 4)
		count = simple_strtoul(argv[3], NULL, 16);
	else
		count = 0;

	file = file_cbfs_find(argv[2]);
	if (!file) {
		if (file_cbfs_result == CBFS_FILE_NOT_FOUND)
			printf("%s: %s\n", file_cbfs_error(), argv[2]);
		else
			printf("%s.\n", file_cbfs_error());
		return 1;
	}

	set_fileaddr(offset);
	printf("reading %s\n", file_cbfs_name(file));

	size = file_cbfs_read(file, (void *)offset, count);

	printf("\n%ld bytes read\n", size);

<<<<<<< HEAD
	/* Set fileaddr and filesize variables */
	setenv_fileinfo(size);
=======
	env_set_hex("filesize", size);
>>>>>>> 83f07da0

	return 0;
}

U_BOOT_CMD(
	cbfsload,	4,	0,	do_cbfs_fsload,
	"load binary file from a cbfs filesystem",
	"<addr> <filename> [bytes]\n"
	"    - load binary file 'filename' from the cbfs to address 'addr'\n"
);

static int do_cbfs_ls(cmd_tbl_t *cmdtp, int flag, int argc,
		      char *const argv[])
{
	const struct cbfs_cachenode *file = file_cbfs_get_first();
	int files = 0;

	if (!file) {
		printf("%s.\n", file_cbfs_error());
		return 1;
	}

	printf("     size              type  name\n");
	printf("------------------------------------------\n");
	while (file) {
		int type = file_cbfs_type(file);
		char *type_name = NULL;
		const char *filename = file_cbfs_name(file);

		printf(" %8d", file_cbfs_size(file));

		switch (type) {
		case CBFS_TYPE_STAGE:
			type_name = "stage";
			break;
		case CBFS_TYPE_PAYLOAD:
			type_name = "payload";
			break;
		case CBFS_TYPE_OPTIONROM:
			type_name = "option rom";
			break;
		case CBFS_TYPE_BOOTSPLASH:
			type_name = "boot splash";
			break;
		case CBFS_TYPE_RAW:
			type_name = "raw";
			break;
		case CBFS_TYPE_VSA:
			type_name = "vsa";
			break;
		case CBFS_TYPE_MBI:
			type_name = "mbi";
			break;
		case CBFS_TYPE_MICROCODE:
			type_name = "microcode";
			break;
		case CBFS_COMPONENT_CMOS_DEFAULT:
			type_name = "cmos default";
			break;
		case CBFS_COMPONENT_CMOS_LAYOUT:
			type_name = "cmos layout";
			break;
		case -1:
		case 0:
			type_name = "null";
			break;
		}
		if (type_name)
			printf("  %16s", type_name);
		else
			printf("  %16d", type);

		if (filename[0])
			printf("  %s\n", filename);
		else
			printf("  %s\n", "(empty)");
		file_cbfs_get_next(&file);
		files++;
	}

	printf("\n%d file(s)\n\n", files);
	return 0;
}

U_BOOT_CMD(
	cbfsls,	1,	1,	do_cbfs_ls,
	"list files",
	"    - list the files in the cbfs\n"
);

static int do_cbfs_fsinfo(cmd_tbl_t *cmdtp, int flag, int argc,
			  char *const argv[])
{
	const struct cbfs_header *header = file_cbfs_get_header();

	if (!header) {
		printf("%s.\n", file_cbfs_error());
		return 1;
	}

	printf("\n");
	printf("CBFS version: %#x\n", header->version);
	printf("ROM size: %#x\n", header->rom_size);
	printf("Boot block size: %#x\n", header->boot_block_size);
	printf("CBFS size: %#x\n",
		header->rom_size - header->boot_block_size - header->offset);
	printf("Alignment: %d\n", header->align);
	printf("Offset: %#x\n", header->offset);
	printf("\n");

	return 0;
}

U_BOOT_CMD(
	cbfsinfo,	1,	1,	do_cbfs_fsinfo,
	"print information about filesystem",
	"    - print information about the cbfs filesystem\n"
);<|MERGE_RESOLUTION|>--- conflicted
+++ resolved
@@ -81,12 +81,8 @@
 
 	printf("\n%ld bytes read\n", size);
 
-<<<<<<< HEAD
 	/* Set fileaddr and filesize variables */
-	setenv_fileinfo(size);
-=======
-	env_set_hex("filesize", size);
->>>>>>> 83f07da0
+	env_set_fileinfo(size);
 
 	return 0;
 }
