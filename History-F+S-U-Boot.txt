History of Changes for U-Boot on F&S Boards and Modules
-------------------------------------------------------

<<<<<<< HEAD
u-boot-2018.03-fsimx6sx-B2019.11.1 (07.10.2022)
-----------------------------------------------
Supported boards: efusA9X, efusA9Xr2, PicoCOMA9X, PicoCoreMX6SX

- Merge tag 'fsimx6-B2020.04.2' into fus-2018.03
- Merge remote-tracking branch 'remotes/origin/fus-2018.03'
- Merge tag 'fsimx8mm-B2021.06.1'
- Remove XTAL-OFF setting for ALDPS in realtek driver
- Remove obsolete mmc defconfigs
- Set Board offset directly in fs_board_get_type
- Add support for efusA9Xr2 and PicoCoreMX6SXr2
=======
u-boot-2018.03-fsimx6-B2022.10.1 (03.04.2023)
---------------------------------------------
Supported boards: armStoneA9, armStoneA9r2, armStoneA9r3, armStoneA9r4,
efusA9, efusA9r2 PicoMODA9, NetDCUA9, QBlissA9, QBlissA9r2

- Fix eth-link-led for armStoneA9r4
- Add display flag vcfl_inv to fs_disp_common for fsimx6/sx
>>>>>>> 3cb5b361



u-boot-2018.03-fsimx6-B2022.10 (30.09.2022)
-------------------------------------------
Supported boards: armStoneA9, armStoneA9r2, armStoneA9r3, efusA9, efusA9r2
PicoMODA9, NetDCUA9, QBlissA9, QBlissA9r2

- Fix board-cfg for PCoreMx8MM-FERT16 and FERT18



u-boot-2018.03-fsimx8mm-B2021.06.1 (26.09.2022)
-----------------------------------------------
Supported boards: PicoCoreMX8MM PicoCoreMX8MMr2 PicoCoreMX8MX

- Merge tag 'fsimx8mm-Y2021.04.2' into HEAD



u-boot-2018.03-fsimx6-Y2022.09 (21.09.2022)
-------------------------------------------
Supported boards: efusA9 efusA9r2 armStoneA9 armStoneA9r2 PicoModA9 NetDCUA9
QBlissA9 armStoneA9 armStoneA9r2 armStoneA9r3

- Merge remote-tracking branch 'origin/master'
- Move LED configuration of Realtek PHY to board_phy_config
- Enable ALDPS mode and disable EEE LED indication
- Add armStoneA9r3 and armStoneA9r4 for updated fsimx6.c
- Merge commit 'ed359a267' into fus-2018.03



u-boot-2018.03-fsimx8mm-Y2021.04.2 (15.09.2022)
-----------------------------------------------
Supported boards: PicoCoreMX8MM PicoCoreMX8MMr2 PicoCoreMX8MX

- Change ingress delay for KSZ9893R Ethernet switch on fsimx8mm/mn
- Move LED configuration of Realtek PHY to board_phy_config
- Enable ALDPS mode and disable EEE LED indication
- Improve picocoremx8mmr2 device tree
- Disable phy CLKOUT for PicoCoremx8MMr2
- Disable ethernet before booting linux for fsimx8mm



u-boot-2018.03-fsimx6-B2020.04.2 (09.09.2022)
---------------------------------------------
Supported boards: armStoneA9, armStoneA9r2, armStoneA9r3, efusA9, efusA9r2,
PicoMODA9, PicoMODA9.2, NetDCUA9, QBlissA9, QBlissA9r2

- Add support for armStoneA9r3 and armStoneA9r4
- Move LED configuration of Realtek PHY to board_phy_config
- Enable ALDPS mode and disable EEE LED indication



u-boot-2018.03-fsimx8mm-Y2021.04.1 (25.08.2022)
-----------------------------------------------
Supported boards: PicoCoreMX8MM PicoCoreMX8MMr2 PicoCoreMX8MX

- Add Board-Configs for the PicoCoreMX8MMr2
- Add rx delay support for RTL8211F
- Improve phy realtek LED setup
- Add PicoCoreMX8MMr2 support
- Add N-boot History file for nboot-fsimx8mm-2021.04.1



u-boot-2018.03-fsimx7ulp-Y2022.05 (11.05.2022)
----------------------------------------------
Supported boards: PicoCoreMX7ULP

- Improve imx7ulp bootaux command
- Improve imx7ulp reset cause handling
- Increaseth fsimx7ulp default CMA size
- Add picocoremx7ulp spi flash device support
- Set mac address in bdinfo for fsimx7ulp
- Fix fsimx7ulp reloction error



u-boot-2018.03-fsimx6ul-B2022.04 (11.04.2022)
---------------------------------------------
Supported boards: efusA7UL PicoCOM1.2 PicoCoreMX6UL PicoCoreMX6UL100 PicoCOMA7

- Add support for picocoremx6ul100
- Add support for same defconfig independent from boot device for fsimx6sx/ul
- Add support for command fsimage_imx6 (fsimx6sx/ul)
- Improve fsimx6sx to setup dynamic linux device tree
- Fix DTS adaption to support backwards compatibility for fsimx6sx/ul
- Fix bootcmd-fastboot override when booting from USB
- In mxs-nand-fus.c, set and use ecc.total/ecc.bytes correctly
- Fix fastboot for i.MX8
- Add new nboot config TBS2-FERT3
- Backport new usb gadget driver from version v2019.01
- lib: errno: avoid error format-overflow
- gcc-9: silence 'address-of-packed-member' warning
- Add support for target fsimx7ulp
- Improve rndis gadget configuration on platform fsimx7ulp
- Improve cma setup for target fsimx7ulp
- Improve phy realtek LED setup
- Improve fsimx6 configuration u-boot size
- Add GPU detection for fsimx6sx
- Improve is_usb_boot function for MX6 CPUs
- Add "is_usb_boot" function for platform fsimx6sx/ul
- Add config for PCoreMX8MM-FERT15.130
- Improve board name for PCoreMX8MM-FERT15.130.dts
- Improve naming of target fsimx7ulp
- Improve setup of fs_board_get_boot_dev for fsimx6*/7ulp
- Improve mx6 mmc_get_env_dev/mmc_get_env_part
- Add support for picocoremx6ul100
- Add support for command fsimage
- Change DACR to client access control to fix cache errors
- Add configs FERT1.130 FERT2.130 FERT17.120 for fsimx8mm



u-boot-2018.03-fsimx6ul-Y2020.03.1 (15.03.2022)
-----------------------------------------------
Supported boards: efusA7UL, PicoCoreMX6UL, PicoCoreMX6UL100, PicoMODA7

- Add support for picocoremx6ul100
- Add support for command fsimage
- Change DACR to client access control to fix cache errors



u-boot-2018.03-fsimx6-B2020.04.1 (01.02.2022)
---------------------------------------------
Supported boards: armStoneA9, armStoneA9r2, efusA9, efusA9r2, PicoMODA9,
                   NetDCUA9, QBlissA9, QBlissA9r2, armStoneA5, CUBEA5, Cube2.0
Not tested:       efusA9X, PicoCOMA9X, PicoCoreMX6SX, CONT1, efusA7UL,
                  PicoCOM1.2, PicoCoreMX6UL, GAR1, GAR2, CubeA7UL, NetDCUA5,
                  PicoCOMA5, AGATEWAY, HGATEWAY

- Add rx delay support for RTL8211F
- Improve phy realtek LED setup
- Add Ethernet support for efusA9r2
- Add support for efusA9r2



u-boot-2018.03-fsimx8mn-Y2021.10 (30.10.2021)
---------------------------------------------
Supported boards: PicoCoreMX8MN

- Correct boot from ubi environments to create F&S Updater volumes
- Add env import/export cmd
- Fix commands to create F&S Updater volumes in fsimx8mn



u-boot-2018.03-fsimx6-B2021.10.1 (19.10.2021)
---------------------------------------------
Supported boards: armStoneA9, armStoneA9r2, efusA9, PicoMODA9, NetDCUA9,
QBlissA9, QBlissA9r2

- Fix DTS adaption to support backwards compatibility



u-boot-2018.03-fsimx6-B2021.10 (15.10.2021)
-------------------------------------------
Supported boards: armStoneA9, armStoneA9r2, efusA9, PicoMODA9, NetDCUA9,
QBlissA9, QBlissA9r2

- Fix fsimx6 usb power polarity
- Fix imx6 display
- Fix fsimx6 absolut pathes for Linux device tree adaption
- phy: Fix u-boot coruption when fixed-phy is used
- kconfig: Avoid format overflow warning from GCC 8.1
- net: unaligned copying of unsigned long
- net: nfs: remove superfluous conversions
- net: nfs: remove superfluous packed attribute
- Fix pmoda9 LCD pads



u-boot-2018.03-fsimx8mn-Y2021.09 (24.09.2021)
---------------------------------------------
Supported boards: PicoCoreMX8MN

- Add support for board GAR3
- Add support for board vand3
- Increase NBoot version to 2021.07
- F&S Update Framework interface fixed
- Improve environment variables for fsimx8mm F&S Updater
- Move enum fsimg_mode from fs_image_common.h to fs_image_common.c
- Change fsimx8mn to use NBoot
- Add -ddr3l/-lpddr4 to device tree names for fsimx8mm/fsimx8mn
- Change ingress delay for KSZ9893R Ethernet switch on fsimx8mm/mn
- Allow optional board-fdt in BOARD-CFG files
- Add correct fuse values for fsimx8mn
- Increase size for fs_sys_prompt[]
- Handle new eMMC layout on fsimx8mn
- On fsimx8mn, disable code to detect if running on secondary SPL
- In fat_fus.c, handle files > 2GB better
- Remove unused folder fsimx8mx_nano
- Fix building process for fsimx8mm
- Adjust NAND areas for fsimx8mn nboot
- Add USB Type C OTG functionality
- Add variant of PCoreMX8MN



u-boot-2018.03-fsimx8mm-B2021.06 (23.06.2021)
---------------------------------------------
Supported boards: PicoCoreMX8MM

- Change DACR to client access control to fix cache errors
- Improve fsimx8mm mac address setup
- Set tbs2.c UPDATE_DEF to mmc0,mmc2
- Improve support for architecture tbs2
- Merge architecture tbs2 into fsimx8mm
- Add part command to uboot console
- Add dynamic setting of cpu temp ranges for fsimx8mm
- Add config for PCoreMX8MM-FERT13.130



u-boot-2018.03-fsimx8mm-Y2021.04 (21.04.2021)
---------------------------------------------
Supported boards: PicoCoreMX8MM

- Improve OTG support for fsimx8mm
- Add fsimx8mx support
- Add support for static board config
- Add support to read phy address from device-tree for fec_mxc
- Improve imx8mm_pins.h I2C* pads
- Improve serial mxc driver clear fifo before reset
- Improve spl setting for all fsimx8* boards
- Fix fsimx8mx RAM timings
- Improve DRAM size configuration for fsimx8mx
- Improve DRAM size detection for fsimx8mx
- Use legacy ethernet driver for fsimx8mx
- Fix fsimx8mx nand defconfig
- Improve support for static board config
- Improve MIPI-DSI PMS restriction values
- Fix build warnigs for n535521 mipi driver
- Disable display support for fsimx8mx
- Improve linux,cma size settings for fsimx8mx
- Improve fsimx8mx defconfigs
- Add fsimx8mx_nano support
- Disable display support for fsimx8mx_nano
- Improve fsimx8mx support
- Improve bd71837 pmic driver
- Add possibility to set cma size via DTS for fsimx8mx
- Improve fixed config for fsimx8mx
- Improve FDT support and naming for fsimx8mx-nano
- Improve fsimx8mm target
- Improve fec_mxc fixed link support for DM
- Remove target fsimx8mx
- Remove arch/arm/mach-imx/mx8mx
- Fix compilation warnings for fsimx8mm
- Improve feature support for fsimx8mm
- Improve fsimx8mm SPL settings
- Improve fsimx8mm mac address setup
- Add support for I2C_GPIO to configure switch on fsimx8mm
- Append for commit "Add support for I2C_GPIO to configure switch on fsimx8mm"
- Also use memalign_simple() in SPL, not only malloc_simple()
- Add Kconfig options to create a disassembler listing
- New version of addfsheader as a script, remove old C version
- Add fsimage script
- Fix Kconfig prompt for MXC GPIO driver
- Add streaming option to SDP protocol
- Add fs_image library to load and handle F&S images on fsimx8mm
- Change SPL on fsimx8mm to use F&S NBoot images to boot
- Add nboot build process for fsimx8mm
- Add fs_board_get_boot_device_from_fuses() to fs_board_common.c
- cli_hush: Add support for indirect parameter expansion
- mxs_nand: Reduce malloc usage in SPL
- mxs_nand_spl: Do not stop when ONFI version is unknown
- fs_image.c: Have two copies of BOARD-CFG and FIRMWARE
- Use new MTD partition layout on fsimx8mm, clean up boot srategies
- Have environment in NAND or MMC on fsimx8mm
- Move fs_image.[ch] from fsimx8mm to common
- fsimx8mm: Add nboot-info for BOARD-CFGs, use .*.tmp files in Makefile
- fsimx8mm: Identify boot system with NXP boot devices
- fdt_support.c: Fix bug in fdt_getprop_u32_default_node()
- Allow using function fdt_print() from outside of cmd/fdt.c
- Add fsimage command to handle NBoot images
- fsimx8mm: Get rid of fs_nboot_args and use cfg_info instead
- fsimx8mm: Add fuse subcommand for fsimage
- Handle kernel, fdt and rootfs according to boot device
- fsimx8mm: On eMMC, load environment from boot partition
- Allow NAND environment offsets in device tree
- fsimx8mm: When loading U-Boot, provide offset values from nboot-info
- fsimx8mm: Have separate nboot-info for NAND and MMC
- fsimx8mm: Add MMC loading/saving, refactor fsimage code
- Also use indendation in scripts/fsimage.sh
- Also write U-BOOT files in command fsimage save
- Fix nand_spl_load_image() in case of bad blocks
- fsimx8mm: Drop debug output, rename MTD partition Spl to NBoot
- fsimx8mm: Handle device tree fixup more cleanly
- Add CONFIG_SPL/TPL_AUTOBUILD, do not build SPL by default on fsimx8mm
- fsimx8mm: Add all current BOARD-CFGs
- fsimx8mm: Fix handling for PicoCoreMX8MX
- Fix addfsheade.sh for yocto build
- Set boardinfo.name to PicoCoreMX8MX for boards with 8mx config
- Fix have-eth-switch config entry to have-eth-phy
- Fix DSI_PHY_REF clock settings
- Fix CONFIG_ENV_SIZE to 16KB
- Add support for resetting phy via device tree entry
- Fix-up for devicetrees fsimx8mm
- Improve fs_board_common environment variable setup
- Improve fsimx8mm KSZ9893 Switch setup
- Improve fsimx8mm linux fdt fixups
- Remove setting ethaddr for WLAN on fsimx8mm
- Change NBoot version to current one


u-boot-2018.03-fsimx8mm-B2020.08 (11.08.2020)
---------------------------------------------
Supported boards: PicoCoreMX8MM

- Update history file to u-boot-2018.03-fsimx8mm-B2020.08
- Improve USB support for fsimx8mm
- Improve display support for fsimx8mm
- Fix fsimx6ul PicoCOMA7 USB and Display
- Add basic device tree support for serial drivers on F&S platforms
- Remove IOMUX_PAD macros for i.MX6UL and ANADIG_PLL_AUDIO_TEST macros
- Remove stdio_dev from F&S serial devices and netconsole
- Revert to F&S timer implementation on i.MX
- void compiler warning in ubi.c on ARM64



u-boot-2018.03-fsimx8m(m,n)-Y2020.06 (18.06.2020)
-------------------------------------------------
Supported boards: PicoCoreMX8MN, PicoCoreMX8MM, armStoneMX8M

- Improve eMMC support for fsimx8m(m,n)
- Improve nand environment support for iMX8MN



u-boot-2018.03-fsimx8mm-Y2020.06 (16.06.2020)
---------------------------------------------
Supported boards: PicoCoreMX8MN, PicoCoreMX8MM, armStoneMX8M

- Add support for fsimx8mn to boot from emmc
- Add support for fsimx8mm to boot from emmc



u-boot-2018.03-fsimx8mn-Y2020.06 (09.06.2020)
---------------------------------------------
Supported boards: PicoCoreMX8MN, PicoCoreMX8MM, armStoneMX8M

- Move PMIC initialization to late init (fsimx8mm only)
- Correct PMIC settings for PicoCoreMX8MM
- Add basic support for PicoCoreMX8MN
- Use F&S optimized FAT driver
- Revert back to F&S version of FAT configuration
- Improve imx8mm mipi clock settings



u-boot-2018.03-fsimx8m-Y2020.05 (02.06.2020)
--------------------------------------------
Supported boards: PicoCoreMX8MM, armStoneMX8M

- Improve max frequency for HS200 or HS400 modes



u-boot-2018.03-fsimx8mm-Y2020.05 (14.05.2020)
---------------------------------------------
Supported boards: PicoCoreMX8MM, armStoneMX8M

- Improve support for j070wvtc0211 panel
- Correct initialization of usb device
- Revert back to F&S version of fsl_esdhc.c
- config_whitelist.txt should be sorted
- Merge remote-tracking branch 'origin/master'
- Add support to activate UART4 for M4 core
- Switch debug output of the PCoreMX8MM to UART_A
- Merge remote-tracking branch 'origin/master'
- Keep .kernel_ubifs and .fdt_ubifs for Cubes
- Always use two MAC addresses on AGATEWAY
- AGATEWAY must set MAC_WLAN in bdinfo
- Enable MMC as bootdevice (fsimx8x)
- Update history file to u-boot-2018.03-fsimx6sx-Y2020.03
- Add basic support for armStoneMX8M
- Use NXP version for FAT configuration
- Use F&S usb driver
- Add support for MIPIDSI display g050tan01
- Update history file to u-boot-2018.03-fsimx6-Y2020.03
- Use F&S bootaux driver
- Use F&S serial device driver
- Use clock function from F&S branch
- Use SOC functionality from F&S branch
- Merge branch imx_v2018.03_4.14.98_2.3.0
- Add NXP U-Boot branch imx_v2018.03_4.14.98_2.3.0



u-boot-2018.03-fsimx6-B2020.04 (21.04.2020)
-------------------------------------------
Supported boards: armStoneA9, armStoneA9r2, efusA9, PicoMODA9, NetDCUA9,
                  QBlissA9, QBlissA9r2, armStoneA5, CUBEA5, Cube2.0
Not tested:       efusA9X, PicoCOMA9X, PicoCoreMX6SX, CONT1, efusA7UL,
                  PicoCOM1.2, PicoCoreMX6UL, GAR1, GAR2, CubeA7UL, NetDCUA5,
                  PicoCOMA5, AGATEWAY, HGATEWAY

- AGATEWAY must set MAC_WLAN in bdinfo
- Always use two MAC addresses on AGATEWAY
- Keep .kernel_ubifs and .fdt_ubifs for Cubes



u-boot-2018.03-fsimx6ul-Y2020.03 (26.03.2020)
---------------------------------------------
Supported boards: armStoneA9, armStoneA9r2, efusA9, PicoMODA9, NetDCUA9,
                  QBlissA9, QBlissA9r2, efusA9X,  PicoCOMA9X, PicoCoreMX6SX,
                  CONT1, efusA7UL, PicoCOM1.2, PicoCoreMX6UL, GAR1, GAR2
Not tested:       CUBEA5, armStoneA5,
                  NetDCUA5, PicoCOMA5, AGATEWAY, HGATEWAY,CubeA7UL, Cube2.0

(no changes)



u-boot-2018.03-fsimx6sx-Y2020.03 (24.03.2020)
---------------------------------------------
Supported boards: armStoneA9, armStoneA9r2, efusA9, PicoMODA9, NetDCUA9,
                  QBlissA9, QBlissA9r2, efusA9X,  PicoCOMA9X, PicoCoreMX6SX,
                  CONT1
Not tested:       efusA7UL, PicoCoreMX6UL, PicoCOM1.2, GAR1, CUBEA5, armStoneA5,
                  NetDCUA5, PicoCOMA5, AGATEWAY, HGATEWAY,CubeA7UL, Cube2.0

(no changes)



u-boot-2018.03-fsimx6-Y2020.03 (20.03.2020)
-------------------------------------------
Supported boards: armStoneA9, armStoneA9r2, efusA9, PicoMODA9, NetDCUA9,
                  QBlissA9, QBlissA9r2
Not tested:       efusA7UL, PicoCoreMX6UL, PicoCOM1.2, GAR1, efusA9X,
                  PicoCOMA9X, PicoCoreMX6SX, CONT1, CUBEA5, armStoneA5,
                  NetDCUA5, PicoCOMA5, AGATEWAY, HGATEWAY,CubeA7UL, Cube2.0,

- Update fsvybrid infrastructure
- Fix MAC address handling on fsvybrid
- Disable FEC0 on AGATEWAY instead of FEC1



u-boot-2018.03-fssecure-V2020.02 (10.02.2020)
---------------------------------------------
Supported CPUs: i.MX6 S/DL/D/Q, i.MX6 SX, i.MX6 UL, i.MX6 ULL

- Port drivers/crypto/fsl from NXP UBoot 2018.03
- Add support for FS_SECURE_BOOT
- Add defconfigs for FS_SECURE_BOOT
- Add FS_SECURE_BOOT authenticate images
- Rename F&S Secure Boot defconfigs
- Improve verification process of FS_SECURE_BOOT
- Improve F&S secure boot defconfigs



u-boot-2018.03-fsimx6sx-B2019.11 (29.11.2019)
---------------------------------------------
Supported boards: efusA9X, PicoCOMA9X, PicoCoreMX6SX, CONT1, efusA7UL,
                  PicoCOM1.2, PicoCoreMX6UL, GAR1, GAR2, CubeA7UL, Cube2.0
Not tested:       armStoneA9, armStoneA9r2, efusA9, PicoMODA9, NetDCUA9,
                  QBlissA9, QBlissA9r2, CUBEA5, armStoneA5, NetDCUA5,
                  PicoCOMA5, AGATEWAY, HGATEWAY

- Fix SPI initialization in fsimx6sx.c
- Improve board_display_set_power in fsimx6sx.c/fsimx6ul.c
- Fix fsimx6sx.c lcd settings for PicoCoreMX6SX/PicoCOMA9x
- Improve the M4 ram reservation for imx6sx
- Allow percentage sizes and hex numbers in mmc hwpartition
- Handle different feature bits on GAR2



u-boot-2018.03-fsimx6ul-B2019.11 (15.11.2019)
---------------------------------------------
Supported boards: efusA7UL, PicoCOM1.2, PicoCoreMX6UL, GAR1, GAR2,
                  CubeA7UL, Cube2.0
Not tested:       armStoneA9, armStoneA9r2, efusA9, PicoMODA9, NetDCUA9,
                  QBlissA9, QBlissA9r2, efusA9X, PicoCOMA9X, PicoCoreMX6SX,
                  CONT1, CUBEA5, armStoneA5, NetDCUA5, PicoCOMA5, AGATEWAY,
                  HGATEWAY

- Add support for RGB adapter on fsimx6ul
- Add basic support for ethernet switch MV88E6071
- Add register offset 0x00 or 0x10 to mv88e61xx.c driver
- Add support for GAR2
- Fix parsing of mii devices in mii command
- Better argument parsing and error handling in mdio.c
- On GAR2 do not switch off external PHY on Ethernet switch
- include: update log2 header from the Linux kernel
- Handle self-clearing Port Reset bit in ehci-hcd
- Fix function to find nearest High Speed parent in usb.c
- Improve USB device detection, add variable usb_connect_time
- Port drivers/crypto/fsl from NXP UBoot 2018.03
- Add support for FS_SECURE_BOOT
- Add defconfigs for FS_SECURE_BOOT
- Add FS_SECURE_BOOT authenticate images
- Improve display support for PicoCoreMX6UL
- Add USB support for GAR2



u-boot-2018.03-fsimx6-B2019.08 (16.08.2019)
-------------------------------------------
Supported boards: armStoneA9, armStoneA9r2, efusA9, PicoMODA9, NetDCUA9,
                  QBlissA9, QBlissA9r2, CubeA7UL, Cube2.0
Not tested:       efusA7UL, PicoCoreMX6UL, PicoCOM1.2, GAR1, efusA9X,
                  PicoCOMA9X, PicoCoreMX6SX, CONT1, CUBEA5, armStoneA5,
                  NetDCUA5, PicoCOMA5, AGATEWAY, HGATEWAY

- Avoid assert messages in ubifs
- Reset WLAN chip on armStoneA9r2
- Fix F&S platform/device tree name on ULL platforms
- Add support for gar1 revision 1.40
- Add new F&S default LVDS display (24bpp), add backlight power switching
- Handle USB storage devices more reliable
- Fix fatsize command
- Remove debug output for display settings on F&S boards



u-boot-2018.03-picocoremx6sx-B2019.03 (21.03.2019)
--------------------------------------------------
Supported boards: PicoCoreMX6SX, PicoCoreMX6UL
Not tested:       armStoneA9, armStoneA9r2, efusA9, PicoMODA9, NetDCUA9,
                  QBlissA9, QBlissA9r2, efusA7UL, CubeA7UL, Cube2.0,
                  PicoCOM1.2, GAR1, efusA9X, PicoCOMA9X, CONT1, CUBEA5
                  armStoneA5, NetDCUA5, PicoCOMA5, AGATEWAY, HGATEWAY

(no changes)



u-boot-2018.03-picocoremx6ul-B2019.03 (13.03.2019)
--------------------------------------------------
Supported boards: PicoCoreMX6UL
Not tested:       armStoneA9, armStoneA9r2, efusA9, PicoMODA9, NetDCUA9,
                  QBlissA9, QBlissA9r2, efusA7UL, CubeA7UL, Cube2.0,
                  PicoCOM1.2, GAR1, efusA9X, PicoCOMA9X, PicoCoreMX6SX,
                  CONT1, armStoneA5, NetDCUA5, PicoCOMA5, CUBEA5,
                  AGATEWAY, HGATEWAY

- Improve PLL decoding and clocks command output on i.MX6
- Add BGR666 pixel format to ipu_disp.c, required for display on efusA9
- Add IPU clocks for i.MX6
- Enhance IPU graphics support for i.MX6
- Fix video and nulldev stdio devices
- Add I2C_PADS and I2C_PADS_INFO to mxc_i2c.h
- Add F&S company boot logo
- Add LCD and LVDS display support for fsimx6
- Use THUMB code on fsimx6/sx/ul
- In ipuv3_fb_shutdown, check if at least one display was active
- Add support for PicoCOMA7
- Remove unnecessary debug message in fsimx6.c
- Add I2C_PADS and I2C_PADS_INFO also for other i.MX6 variants
- Add support for i.MX6UL and i.MX6SX to mxsfb display driver
- Add display support to fsimx6sx/ul
- Add PicoCoreMX6UL
- Add PicoCoreMX6SX
- Add SD card support to PicoCOREMX6UL
- Replace GPL comments in F&S files with SPDX-License-Identifier
- Fix TAGS file creation
- Add missing checks for MXC_CPU_MX6SOLO in clock.c
- Switch off backlight and display voltages when booting Linux
- Add fix for eMMC with activated Enhanced Mode
- Drop support for fss5pv210 (armStoneA8, NetDCU14, PicoMOD7A)
- Drop support for fsam335x (never released)
- Reduce differences to mainline U-Boot
- F&S boards: Update loadaddr, add fdtaddr, use zImage by default
- Switch F&S boards to CONFIG_SYS_GENERIC_BOARD
- Add get_reset_cause() for Vybrid
- Move F&S specific FDT code to board/F+S/common/fs_fdt_common.[ch]
- Move F&S common board code to board/F+S/common/fs_board_common.[ch]
- Move NBoot args from bootm to F&S specific code
- Move F&S specific mmc code to board/F+S/common/fs_mmc_common.[ch]
- Move F&S specific ETH code to board/F+S/common/fs_eth_common.[ch]
- Show new device if usb dev <n> switches storage devices
- Update F&S specific USB code and move to board/F+S/common/
- Remove earlyusbinit feature
- Improve F&S display code and move to board/F+S/common/fs_disp_common
- Combine and improve display clock code for i.MX6QDL/SX/UL/ULL
- Move display specific i.MX6 clock code to clock-ipuv3.c/clock-mxsfb.c
- Rebase to u-boot-2014.10
- Add defconfigs for fsimx6/sx/ul/fsvybrid
- Rebase to u-boot-2015.01
- Change fat.c and wildcard.c to reflect interface changes
- Allow swapping color channels on mxsfb
- Rebase to u-boot-2015.04
- Rebase to u-boot-2015.07
- On F&S boards, move some command definitions from .h to defconfig
- Change meaning of loadaddr, always set fileaddr
- Change RPMsg ring buffer initialization on fsimx6sx
- Rebase to u-boot-2015.10
- Move F&S boards from arch/arm/Kconfig to arch/arm/cpu/armv7/mx6/Kconfig
- Rebase to u-boot-2016.01
- Fix reset issues for ETH PHYs on F&S boards
- Rebase to u-boot-2016.03
- Rebase to u-boot-2016.05
- On F&S boards, move more CMD settings from .h to defconfig
- Move set_working_fdt_addr() from cmd/fdt.c to common/image-fdt.c
- USB hub handling needs some delay before resetting ports
- Fix fsl_esdhc_cfg handling when using GPIOs for Card Detect (CD)
- Rebase to u-boot-2016.07
- Have option to keep CONFIG_BOOTDELAY unset
- Change nand chip allocation in fsl_nfc_fus.c and mxs_nand_fus.c
- Rebase to u-boot-2016.09
- Remove unnecessary flush_cache() from cmd/net.c
- Move CONFIG_USB_STORAGE from .h to defconfig on F&S boards
- Remove ram_base from global data
- Enable mtest command (CONFIG_CMD_MEMTEST) on F&S boards
- Rebase to u-boot-2016.11
- Remove patch_sercon() from boot code
- Move console, UBI and NAND settings from .h to defconfig on F&S boards
- Handle non-standard CONFIG settings on F&S boards
- Rebase to u-boot-2017.01
- Remove CONFIG_USE_ARCH_MEM* from fsvybrid/fsimx6/sx/ul.h
- Add F&S specific versions of memmove() and memset32() to Kconfig
- Rebase to u-boot-2017.03
- Fix status LED infrastructure
- On F&S boards, move LED, BOARD and some CMD settings to defconfig
- Rebase to u-boot-2017.05
- Bring back rudimentary IRQ support for F&S boards
- Rebase to u-boot-2017.07
- Reduce diff to mainline u-boot-2017.07
- Fix const const problems revealed by gcc-7
- Rebase to u-boot-2017.09
- Move more F&S configs from *.h to *_defconfig (environment, cmds)
- Move loadaddr stuff from cmd/nvedit.c to common/image.c
- Add F&S specific configs to Kconfig
- Rebase to u-boot-2017.11
- Add F&S FAT driver again, available as option
- memcpy.S for ARM must not modify r9
- Rebase to u-boot-2018.01
- Rebase to u-boot-2018.03
- Enable commands env callbacks and env flags on F&S boards
- Add F&S NAND refresh feature to drivers/mtd/nand/Kconfig
- Add a missing conversion from r9 to r10 in memcpy()
- Clean up error message if env can not be loaded
- Skip extra check for ethaddr if set with setenv



u-boot-2014.07-fus-Y1.0 (18.05.2018)
------------------------------------
Supported boards: armStoneA9, armStoneA9r2, efusA9, PicoMODA9, NetDCUA9,
                  QBlissA9, QBlissA9r2, efusA7UL, CubeA7UL, Cube2.0,
                  PicoCOM1.2, GAR1, efusA9X, PicoCOMA9X, CONT1
Not tested:       armStoneA5, NetDCUA5, PicoCOMA5, CUBEA5, AGATEWAY,
                  HGATEWAY, armStoneA8, PicoMOD7A, NetDCU14

- Fix problem with slow USB sticks
- Toggle WLAN_EN and BT_EN on efusA9X
- Add support for I2C GPIO expander, toggle WLAN_EN/BT_EN on efusA7UL



u-boot-2014.07-fsimx6ul-V2.1 (22.02.2018)
-----------------------------------------
Supported boards: armStoneA9, armStoneA9r2, efusA9, PicoMODA9, NetDCUA9,
                  QBlissA9, QBlissA9r2, efusA7UL, CubeA7UL, Cube2.0,
                  PicoCOM1.2, GAR1, efusA9X, PicoCOMA9X, CONT1
Not tested:       armStoneA5, NetDCUA5, PicoCOMA5, CUBEA5, AGATEWAY,
                  HGATEWAY, armStoneA8, PicoMOD7A, NetDCU14

- Improve auxiliary core support
- Add option to switch off EEE (Energy Efficient Ethernet) for Atheros PHY
- Backport i.MX6ULL support from u-boot-2016.03 rel_imx_4.1.15_2.0.0_ga
- Add support for efusa7UL board rev. 1.22 with i.MX6ULL
- Add CONFIG_IMX_THERMAL to fsimx6/ul/sx to show speed grading and temp range
- Fix i.MX6ULL pad settings that differ from i.MX6UL
- Enhance speed grade detection and temperature output on i.MX6UL/ULL
- Combine mx6ul_pins.h and mx6ull_pins.h to mx6ulull_pins.h
- On fsimx6ul, add platform names for variants with i.MX6ULL, e.g. efusa7ull
- Deactivate VLCD_ON and VCFL_ON in U-Boot on fsimx6/sx/ul
- Initialize DVS signal on fsimx6ul
- Revert change to IC_INTERFACES_BASE_ADDR in imx-regs.h
- On fsimx6ul, add option to limit the CPU to 528 MHz



u-boot-2014.07-fsimx6sx-V2.1 (08.01.2018)
-----------------------------------------
Supported boards: armStoneA9, armStoneA9r2, efusA9, PicoMODA9, NetDCUA9,
                  QBlissA9, QBlissA9r2, efusA7UL, CubeA7UL, Cube2.0,
                  PicoCOM1.2, GAR1, efusA9X, PicoCOMA9X, CONT1
Not tested:       armStoneA5, NetDCUA5, PicoCOMA5, CUBEA5, AGATEWAY,
                  HGATEWAY, armStoneA8, PicoMOD7A, NetDCU14

- Use state machine for auxiliary core support (bootaux command)
- Add support for PCIe on fsimx6sx
- Set WLAN MAC address in bdinfo for fsimx6sx/fsimx6ul



u-boot-2014.07-fsimx6-V3.1 (20.11.2017)
---------------------------------------
Supported boards: armStoneA9, armStoneA9r2, efusA9, PicoMODA9, NetDCUA9,
                  QBlissA9, QBlissA9r2, efusA7UL, CubeA7UL, Cube2.0,
                  PicoCOM1.2, GAR1, efusA9X, PicoCOMA9X, CONT1
Not tested:       BemA9X, armStoneA5, NetDCUA5, PicoCOMA5, CUBEA5,
                  AGATEWAY, HGATEWAY, armStoneA8, PicoMOD7A, NetDCU14

- Add PicoCOMA9X support for SD card and ethernet
- Add basic support for Cube2.0, PicoCOM1.2 and LEDs on fsimx6ul
- Add interrupt support for i.MX6
- Add blinking LED support for fsimx6 and fsimx6ul
- Add support for NetDCUA9
- Remove ATAG creation from fsimx6/fsimx6sx/fsimx6ul platforms
- Handle board features similarly on fsimx6/fsimx6sx/fsimx6ul
- Improve LAN/WLAN initialization on fsimx6/fsimx6sx/fsimx6ul
- Add dynamic device tree boot modifications for F&S boards
- Add proper support for PicoCOM1.2
- Add support for second Ethernet port on NetDCUA9
- Improve timer resolution on i.MX6 CPUs
- New implementation for AX88796 ethernet controller
- Fix timer implementation on i.MX6
- Set pull-down on display signals on fsimx6/fsimx6sx/fsimx6ul
- Add support for GAR1 and fix BoardType calculation
- Improve USB power on fsimx6ul
- [fsimx6/ul/sx] Do not update existing properties in the device tree
- [fsimx6/sx/ul] Add reset_cause, nboot_version, u-boot_version to bdinfo
- Fix typos in env_nand.c
- [fsimx6/sx/ul] Add support for 2 GB RAM
- [fsimx6/sx/ul] Enhance SDHC initialization, add eMMC support
- Add recovergpio to all F&S boards
- Add device tree support for fsvybrid
- [fsimx6/ul/sx] U-Boot may overwrite device tree settings
- Add possibility to add function board_preboot_os()
- [fsimx6/ul/sx] Shut down PHYs before starting Linux
- Allow DEL key to work in the command line
- Fix handling of second ethernet port on PicoCOMA9X
- [fsimx6sx] Enhance ethernet initialization
- fec_mxc: Add support for MAC-MAC connections without PHY
- Add support for CONT1
- [fsimx6sx] Add support for Cortex-M4 core
- [fsimx6sx] Leave memory space for RPMsg
- [fsimx6sx] Add port speed setting for SJA1105
- Improve hush parser command line handling
- [fsimx6sx] Set CONFIG_NR_DRAM_BANKS to 2, improve dram_init_banksize()
- [fsimx6/sx/ul] Add issue_reset(), handle RESETOUTn better
- Improve bootaux command
- Improve ehci-hcd USB driver
- Fix setting of platform and sercon variables in board_late_init()
- ehci-hcd: Shut down USB port power before booting OS
- [fsimx6/sx/ul] Improve USB configuration
- Add QBlissA9r2 board_info entry to fsimx6.c
- [fsimx6/sx/ul] Rework USB support, add host support on OTG port
- On efusA7UL use same strategy for CD/WP on SD ports as in Linux
- Add support for CONFIG_NETCONSOLE to fsimx6/sx/ul/fsvybrid
- Patch shared memory addresses for RPMsg in device tree on fsimx6sx
- Some small final improvements to fsimx6/sx/ul/fsvybrid
- Add function to reserve a RAM region in fdt on fsimx6sx
- Fix drivestrength issues for SD ports on fsimx6/sx/ul



u-boot-2014.07-fsvybrid-V2.2 (21.10.2016)
-----------------------------------------
Supported boards: armStoneA9, armStoneA9r2, efusA9, PicoMODA9, QBlissA9,
                  efusA7UL, CubeA7UL, efusA9X, BemA9X, armStoneA5, NetDCUA5,
                  PicoCOMA5, CUBEA5, AGATEWAY, HGATEWAY
Not tested:       armStoneA8, PicoMOD7A, NetDCU14

- Reduce drive strength for ethernet clock signal on fsvybrid



u-boot-2014.07-fsimx6sx-V2.0 (20.08.2016)
-----------------------------------------

No changes.



u-boot-2014.07-fsimx6ul-V2.0 (18.08.2016)
-----------------------------------------

No changes.



u-boot-2014.07-fsimx6-V3.0 (08.08.2016)
---------------------------------------
Supported boards: armStoneA9, armStoneA9r2, efusA9, PicoMODA9, QBlissA9,
                  efusA7UL, CubeA7UL, efusA9X, BemA9X
Not tested:       armStoneA5, NetDCUA5, PicoCOMA5, CUBEA5, AGATEWAY, HGATEWAY,
                  armStoneA8, PicoMOD7A, NetDCU14

- Fix AIPS3 initialization on i.MX6-SoloX
- Add missing FEAT2_ETH_MASK to fsimx6ul.c
- Fix problem with large files on some USB sticks
- If using ubifs, look for fdt in /boot (like the kernel)
- Remove fsload variable from fsimx6, fsimx6sx and fsimx6ul
- Set correct board_info values for CubeA7UL
- Add status LED support for fsimx6
- Prepare for compilation with gcc-5.x, remove warnings
- Add support for armStoneA9r2
- Add serverip to nfsroot when running .rootfs_nfs
- Remove architecture prefix from device tree names
- Add "dl" or "q" to device tree name on fsimx6, depending on actual CPU type
- Additionally allow installation from RAM on regular F&S boards



u-boot-2014.07-fsimx6sx-V1.0 (19.02.2016)
-----------------------------------------
Supported boards: efusA7UL, efusA9, efusA9X, armStoneA9, PicoMODA9, QBlissA9,
                  armStoneA5, NetDCUA5, PicoCOMA5, CUBEA5, AGATEWAY, HGATEWAY,
                  BemA9X
Not tested:       armStoneA8, PicoMOD7A, NetDCU14

- Add nand convert command (used on fsvybrid)
- Fix ethernet on NetDCUA5 Board Rev 1.21
- Add device tree support for fsimx6
- Add support for BemA9X
- Add missing .fdt_usb in fsimx6sx and fsimx6ul
- Show more board infos on fsimx6sx and fsimx6ul
- Do not power cycle USB hub ports, add usb_pgood_delay variable
- On F&S boards set bootfdt variable to $arch-$platform.dtb



u-boot-2014.07-fsimx6-V2.1 (23.12.2015)
---------------------------------------
Supported boards: efusA7UL, efusA9, efusA9X, armStoneA9, PicoMODA9, QBlissA9,
                  armStoneA5, NetDCUA5, PicoCOMA5, CUBEA5, AGATEWAY, HGATEWAY
Not tested:       armStoneA8, PicoMOD7A, NetDCU14

- Fix bitflip handling in NAND driver
- On fsvybrid, in case of uncorrectable NAND errors, return raw data now
- On fsvybrid, NAND driver also works on flashes with more than 64 bytes OOB
- Reduce progress line length in tftp/nfs to avoid wrap-around on 80 chars
  terminals
- Fix exception vector allocation and relocation
- On fsimx6sx and fsimx6ul, add possibility to load FDT from UBI/UBIFS



u-boot-2014.07-fsimx6ul-V1.0 (27.11.2015)
-----------------------------------------
Supported boards: efusA7UL, efusA9, efusA9X, armStoneA9, PicoMODA9, QBlissA9
Not tested:       armStoneA5, armStoneA8, PicoMOD7A, NetDCU14, NetDCUA5,
                  PicoCOMA5, CUBEA5, AGATEWAY, HGATEWAY

- Add AUTO_COMPLETE for fsvybrid, fsam335x and fss5pv210
- Use new volume name format for ubifsmount
- Add rootwait for asynchronuous root devices like SD Card
- Add support for LEDs on HGATEWAY
- Improve fsvybrid NAND driver, e.g. optimize count_zeroes() function
- Rebase to u-boot-2014.04
- Join Vybrid asm-offsets.c with arch/arm/lib/asm-offsets.c
- Use objcopy to create uboot.nb0 in Makefile
- Add fat_exists() function in F&S FAT implementation
- Fix SD/MMC buswidth config on fsimx6 and fsvybrid
- Activate workarounds for ARM errata 794072+761320 on fsimx6
- Rebase to u-boot-2014.07
- Use F&S variants for command interpreters
- Make U-Boot binary layout work with F&S NBoot again
- Use IOMUX_PADS() and SETUP_IOMUX_PADS() for fsimx6
- Remove ARM erratum 742230 from fsimx6
- Clean up code for update/install/recover infrastructure
- Add support for i.MX6 Solo-X CPU
- Add IOMUX_PADS() and SETUP_IOMUX_PADS() for i.MX6 Solo-X
- Fix irqstaten value in fsl_esdhc driver
- Add board_usb_phy_mode() to i.MX6 USB driver ehci-mx6.c
- Add board support for fsimx6sx (efusA9X)
- Disable warning message for not using generic board
- Add support for Device Trees (FDT) for fsimx6sx
- Add FDT partition and Android boot.img support
- Trigger RESETOUTn at start on fsimx6sx
- Add basic support for i.MX6UL (taken from rel_imx_3.14.38_6ul_ga)
- Update necessary ARM errata workarounds for i.MX6
- Add support for KSZ8081 ethernet PHY
- Add support for fsimx6ul (efusA7UL)
- Improve ethernet configuration, add second ETH on fsimx6sx
- Use SION flag for I2C pads on i.MX6SX
- Add Micrel KSZ8021/KSZ8031 to drivers/net/phy/micrel.c
- Fix incorrect PHY name for DP83848
- Remove unneeded 125MHz reference clock for ethernet on efusA9X
- Switch LAN on fsvybrid to fec_mxc driver and use PHYLIB
- During TFTP/NFS, show size and improve timeout handling
- Improve LAN timeout timing on all F&S boards and modules
- Backport cache_v7.c from u-boot-2015.07
- Use CONFIG_SYS_ARM_CACHE_WRITETHROUGH on F&S boards and modules
- Allow '.' for $loadaddr in mmc read and mmc write
- Add support for config jumpers on fsimx6ul (needs NBoot VN27 or newer)
- In fsl_esdhc.c, invalidate dcache twice to be sure



u-boot-2014.01-fsimx6-V2.0 (22.04.2015)
---------------------------------------
Supported boards: armStoneA9, efusA9, PicoMODA9, QBlissA9
Not tested:       armStoneA5, armStoneA8, PicoMOD7A, NetDCU14, NetDCUA5,
                  PicoCOMA5, CUBEA5, AGATEWAY, HGATEWAY

- Improve Ethernet support on fsvybrid (avoids a Vybrid hardware bug)
- Add support for customer specific board HGATEWAY
- Add basic support for fsimx6/armStoneA9 (previously done in separate tree)
- Add MMC/SD card support to fsimx6
- Convert i.MX6 serial driver to F&S serial driver concept
- Fix kernel booting that failed for some boot strategies
- Backport Atheros PHY driver from u-boot-2014.01
- Add Ethernet support for fsimx6
- Rebase to u-boot-2012.10
- Modify F&S FAT driver to support reading from a file offset
- Enable commands timer (start/get) and ini (load set of environment variables)
- Enable support for EXT4 fileformat on F&S platforms
- Add USB host support for fsimx6
- Rebase to u-boot-2013.01
- Add support for Thumb Mode compilation
- Convert build process for fsvybrid to Thumb Mode (for size reasons)
- Enable generic file support: ls, load
- Enable gettime command that shows uptime since booting
- Enable read command for raw reads from media without filesystem
- Implement USB host for Vybrid CPU and activate it on fsvybrid boards
- Rebase to u-boot-2013.04
- Improve messages when reading from UBI
- Drop support for fss3c64xx architecture (PicoMOD6, PicoCOM3)
- Activate workarounds for some ARM errata on fsimx6
- Rebase to u-boot-2013.07
- Activate NAND support for fsimx6
- Add F&S specific NAND implementation for i.MX6
- Rebase to u-boot-2013.10
- Fix env_nand.c to work with variable environment size again
- Change NAND code to return bitflips on fsimx6, fsvybrid, fss5pv210
- Add basic support for fsam335x/PicoCOMA8 (previously done in separate tree)
- Convert serial_ns16550 driver used on fsa,335x to F&S serial driver concept
- Add NAND flash support to fsam335x
- Add MMC/SD card support to fsam335x
- Add USB host support to fsam335x
- Add Ethernet support to fsam335x
- Convert build process for fsam335x to Thumb Mode (for size reasons)
- Rebase to u-boot-2014.01
- Add support for i.MX6 DualLite/Solo CPU to fsimx6
- Change compilation process and board support on fsimx6 for new NBoot VN25
- Change NAND page layout on fsimx6 to match the one from NBoot VN25
- Heavily rework i.MX6 NAND driver, improve timings/clock settings, use longer
  DMA chains: writing is now 4x faster, reading is 7x faster than before!
- Support block refresh on fsimx6
- Hide boot strategy variables by prefixing them with '.' instead of '_';
  use printenv -a to see them again
- Allow setting additional arguments for command line with variable $extra
- Add basic support for PicoMODA9, QBlissA9 and efusA9
- Add code for DP83484 PHY to phylib
- Add Ethernet support for PicoMODA9, QBlissA9 and efusA9
- Add SD card support for PicoMODA9, QBlissA9 and efusA9
- Add USB host support for PicoMODA9, QBlissA9 and efusA9
- Fix bug that caused imx-lib (i.MX6 audio/video acceleration) in Linux to fail
- Fix update/install check (was broken because of new FAT partition handling)
- Add earlyusbinit feature to allow better USB device detection (especially
  behind USB Hubs), add to F&S board support, activate on efusA9
- Fix console and login_tty settings tom make redirection to display work again
- Allow arbitrary filesystem types on MMC and USB for update command
- Update now sets variable updatedev to the device where the script was found


u-boot-2012.07-fsvybrid-V2.1 (22.08.2014)
-----------------------------------------
Supported boards: PicoMOD6, PicoMOD7A, PicoCOM3, PicoCOMA5, armStoneA5,
                  armStoneA8, NetDCU14, NetDCUA5, CUBEA5, AGATEWAY

- Fix NAND ECC correction on fss3c64xx and fss5pv210
- Do not reduce NAND size by skip size on fss3c64xx, fss5pv210 and fsvybrid
- Handle empty NAND pages with bitflips on fsvybrid
- Further improve NAND implementation on fsvybrid
- Make _mtdparts_std/_mtdparts_ubionly work with more than one NAND device
- Add _mode_rw/_mode_ro to make read/write similar to other boot strategies
- Set bootargs value on start-up to allow simple calls of bootm, nboot, etc.
- Add platform to fsvybrid environment
- Switch NAND handling on fss3c64xx and fss5pv210 to fsvybrid style
- Fix command nboot to allow loading a zImage
- Switch environment handling on fss3c64xx and fss5pv210 to fsvybrid style
- Use boot strategies from fsvybrid also on fss3c64xx and fss5pv210
- Switch command line parsing to hush parser on fss3c64xx and fss5pv210
- Fully support update/install/recover system on fss3c64xx and fss5pv210

Remark: Architecture fss3c64xx is obsolete now; support for PicoMOD6
        and PicoCOM3 will therefore be dropped in one of the next relases.


u-boot-2012.07-fsvybrid-V2.0 (04.07.2014)
-----------------------------------------
Supported boards: PicoCOMA5, armStoneA5, NetDCUA5, CUBEA5, AGATEWAY
Not tested:       PicoMOD6, PicoMOD7A, PicoCOM3, armStoneA8, NetDCU14

- Activate UBIFS on fsvybrid
- Update mtdparts layout on Vybrid to support newer NBoot versions >= VN08
- Add UBI-only mtdparts layout to fsvybrid
- Do not use flash based bad block table on Vybrid anymore
- Speed up creation of RAM based bad block table by just reading OOB on Vybrid
- Also scan second page of a block for bad block marker
- Completely new Vybrid NAND driver that uses hardware ECC with 16 correctable
  bit errors now; the previous Freescale version only used software ECC with
  a single correctable bit error; the new version is also faster
- Bitflips are only reported with -EUCLEAN if their count exceeds a threshold
- Add completely new block refresh procedure for blocks with many bitflips
- Pass NBoot and M4 args to Linux, especially the NAND state from block refresh
- Read ONFI data on ONFI capable NAND flashs
- Improve handling of skip region, now also works in OOB-only reads/writes
- Handle NBoot as skip region on fsvybrid (=no writes, reads as 0xff)
- Don't let nand read/write exceed into next partition when bad blocks exist,
  this would be fatal
- Mark a block as bad when it can not be erased
- Improve many NAND error messages, suggest marking block as bad if writes fail
- Show precise error position when writes to NAND fail
- Add nand read/write.oobauto to just load/store the user part of the OOB
- Add optional nand torture command to intensely check a block for errors
- Add support for second ESDHC port on Vybrid
- Allow using FEC0 and FEC1 separately on Vybrid, improve MAC handling
- Only start FEC if actually accessed; this speeds up the boot process
- Improve PHY timing on Vybrid to make ethernet more robust
- Add support for Micrel KSZ8081RNA Ethernet PHY
- Add support for OTP fuses on Vybrid
- If set, read MAC address(es) from OTP fuses on Vybrid
- Remove setting of fec_mac from fsvybrid bootargs, not required anymore
- Use a completely new and more flexible system for boot strategies
- Improve system for board specific settings on fsvybrid
- Add basic interrupt support for Vybrid
- Add blink support and blink timer for Vybrid
- Enhance LED support with blinking
- Activate preboot command for fsvybrid (executed before boot delay)
- Improve IOMUX handling on Vybrid
- Add support for customer specific board AGATEWAY
- Drop cubea5.h, fsvybrid.h can also be used for CUBEA5 and AGATEWAY now


u-boot-2012.07-fsvybrid-V1.2 (23.02.2014)
-----------------------------------------
Supported boards: PicoCOMA5, armStoneA5, NetDCUA5, CUBEA5
Not tested:       PicoMOD6, PicoMOD7A, PicoCOM3, armStoneA8, NetDCU14

- Add LED support for fsvybrid boards
- Implement clock subsystem for Vybrid, add support for 500MHz CPUs
  * Replace constants by actual PLL accesses
  * Add new clock values for DDR, ESDHC
  * Remove duplicated clock initialization that is already done in NBoot
  * Remove unneeded clock values
  * Remove i.MX6 code that does not make sense on Vybrid
- On Vybrid, show meaningful values in clocks command
- Fix ESDHC handling on Vybrid
- Optimize ubi command to make it usable from update command
- Set filesize variable when reading from UBI volume
- On command "ubi part" only scan partition anew if partition actually changes
- Optimize ubifs command to make it usable from update command
- On command ubifsmount only remount ubi volume if volume name actually changes
- Optimize nand command to make it usable from update command
- Completely new implementation of F&S update feature
  * Support new device ram[@addr] to execute a script already in RAM
  * Support new device <part>[+<offs>] to load a script from MTD partition
  * Support new device <part>.ubi(<vol>) to load a script from ubifs volume
  * Don't create unnecessary code if CONFIG settings don't afford it
  * Add recovery feature (like update, but use different set of variables)
  * New update command, see help update; replaces old update/install commands
  * Improve text output shown during update/install/recover procedure
- Use new update feature on F&S boards (fsvybrid)
- Add separate configuration file for CUBEA5


u-boot-2012.07-fsvybrid-V1.1 (16.12.2013)
-----------------------------------------
Supported boards: PicoMOD6, PicoMOD7A, PicoCOM3, PicoCOMA5, armStoneA5,
                  armStoneA8, NetDCU14, NetDCUA5, CUBEA5

- Add support for CUBEA5
- Skip blanks in device names in installcheck/updatecheck



u-boot-2012.07-fsvybrid-V1.0 (19.09.2013)
-----------------------------------------
Supported boards: PicoMOD6, PicoMOD7A, PicoCOM3, PicoCOMA5, armStoneA5,
                  armStoneA8, NetDCU14, NetDCUA5

In this release, the Vybrid boards are merged with the Multi-Platform
Linux. Therefore this release is mainly targeted for F&S Vybrid
boards. The other boards also have improvements (e.g. some SD card
issues are solved) and should work nonetheless, but they are not
thoroughly tested in this release.

- Merge fsvybrid branch for U-Boot with Multi-Platform-Linux branch;
  this adds platforms PicoCOMA5, armStoneA5, NetDCUA5
- On serial ports, switch from serial port numbers to addresses
- Improve serial driver for Vybrid to allow CONFIG_SERIAL_MULTI
- Re-implement output for reset cause on Vybrid
- Fix compiler warnings when compiling for Vybrid
- Add common fsvybrid platform for PicoCOMA5, armStoneA5, NetDCUA5
- Make fss3c64xx.h, fss5pv210.h and fsvybrid.h as similar as possible
- Activate hush parser for all boards; this allows for better scripting
- Optimize speed for SD cards and fix high speed issues
- Increase command buffer size, remove jffs2 boot variables
- Remove some remaining stuff from obsolete F&S MMC driver
- Remove unused Samsung stuff
- Also patch serial port for zImage decompressor on Vybrid
- On fsvybrid, pass board revision via ATAG to Linux kernel



u-boot-2012.07-f+s-V2.0 (20.11.2012)
------------------------------------
Supported boards: PicoMOD6, PicoCOM3, armStoneA8, NetDCU14, PicoMOD7A

- Rebase to u-boot-2012.07
- Add support for PicoMOD7A
- New environment variables 'platform' and 'arch' that contain the
  current board type and architecture
- Completely new FAT/VFAT implementation (write support still missing)
- New wildcard module to allow for '*' and '?' in path and file names;
  currently only working in combination with FAT (fatls, fatload)
- Improve output of device descriptions (indendation, interface)
- Patch serial port in zImage (use by zImage decompressor), so the
  same zImage can be used on boards with different default serial port
- Allow different ECC modes by virtually splitting NAND; one for NBoot,
  one for the rest; remove old nboot protection as the new scheme
  allows a more generic protection per device
- Fix ecc.bytes and ecc.layout->eccbytes settings
- Allow a dynamic environment size depending on NAND blocksize
- Reduce environment size on large NAND blocksizes
- Allow different default mtdparts sizes depending on NAND blocksize
- Allow using '.' as default argument in commands with addresses or
  bootfiles; it is replaced by $(loadaddr) or $(bootfile) respectively
- Combine PicoMOD6 and PicoCOM3 to a common fss3c64xx platform
- Bring fss3c64xx in line with fss5pv210 platform
- Allow board specific default serial port, set sercon variable to it
- Improve serial driver for S3C64XX to allow CONFIG_SERIAL_MULTI
- Use ttySACx (instead of s5p_uartx) as name for serial devices
- Fix early access to serial port
- Fix serial download
- Fix generic SDHC driver on S5P
- Add similar SDHC infrastructure for S3C64XX as for S5P and switch
  from F&S NBoot MMC driver to generic SDHC driver
- Add commands update and install to manually trigger installation
- Improve update command, unused arguments can be skipped with '.'
- Use NetLoop() instead of netboot_common() for network update/install
- Allow board specific defaults for updcheck/instcheck
- Change environment to use new bootz command for loading zImages
- Remove support to access single files within UBIFS and JFFS2 images
- Enable device tree support and fdt command
- Enable unzip command
- Disable bootelf, bootvx and itest commands
- Add new default variables bootnfsdhcp, bootubidhcp, bootjffs2dhcp;
  if called with run, Linux initializes the network devices with DHCP
- Fix bootcmd to load to dynamic loadaddr instead of fix 0x41000000
- Fix ethernet settings for boards with more than one port
- RTC: remove reading of alarm values, they are not used anyway



u-boot-2011.12-armstonea8-V1.1 (22.05.2012)
-------------------------------------------
Supported boards: armStoneA8

This is another interim release targeted to armStoneA8 only (PicoMOD6
and PicoCOM3 won't work).

- New autoload mechanism to support automatic installation and
  updates; check on mmc0:1 and usb0:1 by default
- Increase malloc heap (ubi part failed with large MTD partitions)
- Don't add CONFIG_ENV_SIZE twice to final heap size
- Support second LAN port, set pull-up for IRQ, set default eth1addr
- New function for setting the MAC address on AX88796 LAN chip; this
  allows for simpler code to set the MAC addresses on F&S boards
- Recognize all the feature settings that are reported by NBoot
- Show number of DRAM chips, LAN ports and CPU speed on startup
- Fix ID for NetDCU14, add some NetDCU14 specific features
- Add get_board_name() and get_sys_prompt() to allow for dynamic
  strings (instead of only fix strings from the configuration)
- Fix some warnings that appeared with new toolchain (GCC 4.6.3)



u-boot-2011.12-armstonea8-V1.0 (13.04.2012)
-------------------------------------------
Supported boards: armStoneA8

This is an interim release targeted to armStoneA8 only (PicoMOD6 and
PicoCOM3 won't work). It is based on V1.2 with many improvements
already in place, but many of these features are not yet complete.
They will be mentioned in the next regular release.

- Rebase to u-boot-2011.12
- Enable NE2000 ethernet driver to use CONFIG_NET_MULTI; improve DP_*
  macros to support S5P
- Add delay after powering USB root hub to detect USB storage devices
  more reliably
- Make size of uboot.nb0 configurable by platform configuration header
  file; on armStoneA8, the size of uboot.nb0 is 384K
- Add drivers/mtd/nand/s5p_nand.c to support NAND on S5P
- Add drivers/usb/host/{ehci,ohci}-s5p.c to support EHCI and OHCI USB
  drivers on S5P
- Add drivers/rtc/s5p_rtc.c to support real time clock on S5P
- New timer module arch/arm/cpu/armv7/s5p-common/timer.c that counts
  from 0xffffffff down; is simpler, creates less code
- Fix timing computation in drivers/usb/host/ehci-hcd.c and net/net.c
  that silently assumed a timer tick time of 1ms
- Extended info in arc/arm/cpu/armv7/s5p-common/cpu_info.c;
  arch_cpu_init() must not use variables, store in global data instead
- Improve definition of registers, cpu detection, gpio pin numbers,
  include files to better support S5P
- Add check for deleted long dir entries in fs/fat/fat.c
- Make autoload_script() work with CONFIG_GENERIC_MMC; however this
  feature will be reworked and is disabled by default in this version
- Use mach=armv6 instead mach=armv5 as in default u-boot
- New stdio_dev system to support LCD output better; change serial
  lines to support this
- LCD configuration and output is heavily reworked; however it is not
  yet complete and therefore disabled in this version
- Support armStoneA8, NetDCU14 (and EASYsom1) in one binary: detect
  board type and RAM size at runtime, set prompt string, RAM base
  and default loadaddr accordingly
- Make loading functions load at address given in environment variable
  loadaddr, not at fix address CONFIG_SYS_LOAD_ADDR
- Support UBI and UBIFS, activate appropriate commands


u-boot-1.3.4-picomod6-picocom3-V1.2 (05.09.2011)
------------------------------------------------
Supported boards: PicoMOD6, PicoCOM3

- Add support for PicoCOM3
- Fix display power-on/power-off sequence
- Fix display buffer enable signal (BUF_ENA)
- Fix "lcd ponseq" and "lcd poffseq" commands
- Optimize udelay() function
- Remove some unneeded code


u-boot-1.3.4-picomod6-V1.1 (07.06.2011)
---------------------------------------
Supported boards: PicoMOD6

- New MMC driver for MMC/SD-Cards, supports external SD-Slot (mmc 0)
  and on-board Micro-SD-Slot (mmc 1); use after mmcinit
- New environment variables autoload, autoaddr, autommc and autousb to
  allow automatic start of an autoscript file from SD-Card or USB
  stick; this can be used to automatically install software and is
  therefore enabled by default (clear variables if not wanted)
- New command line parser to allow quoting with "..." and '...'; this
  also keeps several words grouped as one argument
- New LCD driver with up to five overlay windows with arbitrary size,
  position; support for alpha blending and color keying and 14
  different pixel formats (1, 2, 4, 8 bpp with color map, and up to 28
  bits per pixel RGBA-8884 truecolor)
- New command "lcd" to set and show all display parameters
- New command "win" to set and show all window parameters
- List of predefined LCD panels (rather short now, but will be
  expanded in the future)
- New command "cmap" to handle color maps
- New command "fbpool" to handle the framebuffers of the windows
- New commands "draw" and "adraw" to draw pixels, lines, frames, filled
  rectangles, circles, filled discs, turtle polygons, text, bitmaps
  and four different test images; draw simply stores the alpha value
  to the window, adraw directly applys alpha to the current window
  content.
- Support for BMP and PNG bitmaps; bitmaps can be grouped to
  "multi-bitmaps" and each individual bitmap can be accessed; bitmaps
  can be drawn with double width and/or double height
- Text can have attributes bold, inverse, underline, strike-through,
  double width, double height and transparent; however only one font
  with 8x16 pixels is available
- New command "bminfo" to list infos of the bitmaps in a multi-bitmap
- New automatically generated environment variables "lcd" and "win0"
  to "win4" holding the current LCD and window configuration. These
  can be used to permanently store the display settings.
- New environment variable "splashcmd" that is executed after
  initalizing the display, e.g. to show a splash screen (boot logo)
- Improved console devices to support different consoles; e.g. there
  can be a console on each LCD window
- Console settings (stdin, stdout, stderr) can be stored in the
  environment; useful if the console should not appear on the LCD
- Using the MMU now; however the data cache is not enabled by default
  as the USB driver will not work then; you can say "dcache on" to
  enable the data cache manually
- Support for FAT media without partition table; handle FAT16 root
  directory correctly
- Timing is now correct (was way too fast); this also improves USB
  stick recognition
- New highly optimized memory functions in assembler (memcpy, memmove,
  memset, memset32)
- Compiler now optimizes code for ARMv6 (ARM11)
- Several small fixes, no compiler warnings anymore
- Several fixes to reduce memory footprint
- Removed some unnecessary debug messages
- Removed serial download (loadb and loads); this was necessary to
  keep the U-Boot binary size below 256KB.



u-boot-1.3.4-picomod6-V1.0 (18.10.2010)
---------------------------------------
Supported boards: PicoMOD6

- Added support for USB host (USB hubs and mass storage devices)
- Added support for FAT filesystems (ported back from u-boot-2010.09
  and enhanced)
- Changed spare area layout to match the layout of NBoot, added ECC-8
  support for NBoot region
- Access to NBoot and U-Boot regions now actually works
- Added new default partitions NBoot, UBoot and UBootEnv; this moves
  the TargetFS to /dev/mtdblock5 in Linux
- Increased Kernel partition from 2MB to 3MB
- Added software protection for NBoot partition to avoid accidental
  erasing, e.g. when calling "nand erase" without further parameters:
    nand nboot [protect | unprotect]
- Placed environment fix in NAND, removed support for MoviNand and
  OneNand (not required on PicoMOD6); this reduced the image size
  considerably
- Reduced environment to 16KB; this allows for a bad block
- Added support for sntp command (time synching with time server)
- Removed command "reginfo" as it only produces empty output on ARM
- Aligned strings when calling "help"
- Added new environment variables for easy switching between NFS and
  local boot and for testing kernels:
    run bootnfs   --> switch to NFS boot (TargetFS mounted via NFS)
    run bootlocal --> switch to local boot (TargetFS loaded from NAND)
    run r         --> download & start kernel without storing to NAND
- Added target "make uboot.nb0" to create image file that is padded to
  256KB (required for NBoot); this target is also automatically built
  when calling "make" without any arguments
- Removed some debug strings that accidently slipped into the previus
  releases


u-boot-1.3.4-picomod6-V0.2 (05.02.2010)
---------------------------------------
Supported boards: PicoMOD6

- Activate ethernet once to set MAC address


u-boot-1.3.4-picomod6-V0.1 (22.01.2010)
---------------------------------------
Supported boards: PicoMOD6

- First working version
- Update of U-Boot only possible from NBoot<|MERGE_RESOLUTION|>--- conflicted
+++ resolved
@@ -1,7 +1,16 @@
 History of Changes for U-Boot on F&S Boards and Modules
 -------------------------------------------------------
 
-<<<<<<< HEAD
+u-boot-2018.03-fsimx6-B2022.10.1 (03.04.2023)
+---------------------------------------------
+Supported boards: armStoneA9, armStoneA9r2, armStoneA9r3, armStoneA9r4,
+efusA9, efusA9r2 PicoMODA9, NetDCUA9, QBlissA9, QBlissA9r2
+
+- Fix eth-link-led for armStoneA9r4
+- Add display flag vcfl_inv to fs_disp_common for fsimx6/sx
+
+
+
 u-boot-2018.03-fsimx6sx-B2019.11.1 (07.10.2022)
 -----------------------------------------------
 Supported boards: efusA9X, efusA9Xr2, PicoCOMA9X, PicoCoreMX6SX
@@ -13,15 +22,6 @@
 - Remove obsolete mmc defconfigs
 - Set Board offset directly in fs_board_get_type
 - Add support for efusA9Xr2 and PicoCoreMX6SXr2
-=======
-u-boot-2018.03-fsimx6-B2022.10.1 (03.04.2023)
----------------------------------------------
-Supported boards: armStoneA9, armStoneA9r2, armStoneA9r3, armStoneA9r4,
-efusA9, efusA9r2 PicoMODA9, NetDCUA9, QBlissA9, QBlissA9r2
-
-- Fix eth-link-led for armStoneA9r4
-- Add display flag vcfl_inv to fs_disp_common for fsimx6/sx
->>>>>>> 3cb5b361
 
 
 
@@ -65,17 +65,6 @@
 - Improve picocoremx8mmr2 device tree
 - Disable phy CLKOUT for PicoCoremx8MMr2
 - Disable ethernet before booting linux for fsimx8mm
-
-
-
-u-boot-2018.03-fsimx6-B2020.04.2 (09.09.2022)
----------------------------------------------
-Supported boards: armStoneA9, armStoneA9r2, armStoneA9r3, efusA9, efusA9r2,
-PicoMODA9, PicoMODA9.2, NetDCUA9, QBlissA9, QBlissA9r2
-
-- Add support for armStoneA9r3 and armStoneA9r4
-- Move LED configuration of Realtek PHY to board_phy_config
-- Enable ALDPS mode and disable EEE LED indication
 
 
 
