History of Changes for U-Boot on F&S Boards and Modules
-------------------------------------------------------

<<<<<<< HEAD
u-boot-2018.03-fsimx8mm-Y2021.04.1 (25.08.2022)
-----------------------------------------------
Supported boards: PicoCoreMX8MM PicoCoreMX8MMr2 PicoCoreMX8MX

- Add Board-Configs for the PicoCoreMX8MMr2
- Add rx delay support for RTL8211F
- Improve phy realtek LED setup
- Add PicoCoreMX8MMr2 support
- Add N-boot History file for nboot-fsimx8mm-2021.04.1



u-boot-2018.03-fsimx7ulp-Y2022.05 (11.05.2022)
----------------------------------------------
Supported boards: PicoCoreMX7ULP

- Improve imx7ulp bootaux command
- Improve imx7ulp reset cause handling
- Increaseth fsimx7ulp default CMA size
- Add picocoremx7ulp spi flash device support
- Set mac address in bdinfo for fsimx7ulp
- Fix fsimx7ulp reloction error



u-boot-2018.03-fsimx6ul-B2022.04 (11.04.2022)
---------------------------------------------
Supported boards: efusA7UL PicoCOM1.2 PicoCoreMX6UL PicoCoreMX6UL100 PicoCOMA7

- Add support for picocoremx6ul100
- Add support for same defconfig independent from boot device for fsimx6sx/ul
- Add support for command fsimage_imx6 (fsimx6sx/ul)
- Improve fsimx6sx to setup dynamic linux device tree
- Fix DTS adaption to support backwards compatibility for fsimx6sx/ul
- Fix bootcmd-fastboot override when booting from USB
- In mxs-nand-fus.c, set and use ecc.total/ecc.bytes correctly
- Fix fastboot for i.MX8
- Add new nboot config TBS2-FERT3
- Backport new usb gadget driver from version v2019.01
- lib: errno: avoid error format-overflow
- gcc-9: silence 'address-of-packed-member' warning
- Add support for target fsimx7ulp
- Improve rndis gadget configuration on platform fsimx7ulp
- Improve cma setup for target fsimx7ulp
- Improve phy realtek LED setup
- Improve fsimx6 configuration u-boot size
- Add GPU detection for fsimx6sx
- Improve is_usb_boot function for MX6 CPUs
- Add "is_usb_boot" function for platform fsimx6sx/ul
- Add config for PCoreMX8MM-FERT15.130
- Improve board name for PCoreMX8MM-FERT15.130.dts
- Improve naming of target fsimx7ulp
- Improve setup of fs_board_get_boot_dev for fsimx6*/7ulp
- Improve mx6 mmc_get_env_dev/mmc_get_env_part
- Add support for picocoremx6ul100
- Add support for command fsimage
- Change DACR to client access control to fix cache errors
- Add configs FERT1.130 FERT2.130 FERT17.120 for fsimx8mm



u-boot-2018.03-fsimx6ul-Y2020.03.1 (15.03.2022)
-----------------------------------------------
Supported boards: efusA7UL, PicoCoreMX6UL, PicoCoreMX6UL100, PicoMODA7

- Add support for picocoremx6ul100
- Add support for command fsimage
- Change DACR to client access control to fix cache errors
=======
u-boot-2018.03-fsimx6-B2020.04.2 (09.09.2022)
---------------------------------------------
Supported boards: armStoneA9, armStoneA9r2, armStoneA9r3, efusA9, efusA9r2,
PicoMODA9, PicoMODA9.2, NetDCUA9, QBlissA9, QBlissA9r2

- Add support for armStoneA9r3 and armStoneA9r4
- Move LED configuration of Realtek PHY to board_phy_config
- Enable ALDPS mode and disable EEE LED indication
>>>>>>> 96f2c0c9



u-boot-2018.03-fsimx6-B2020.04.1 (01.02.2022)
---------------------------------------------
Supported boards: armStoneA9, armStoneA9r2, efusA9, efusA9r2, PicoMODA9,
                   NetDCUA9, QBlissA9, QBlissA9r2, armStoneA5, CUBEA5, Cube2.0
Not tested:       efusA9X, PicoCOMA9X, PicoCoreMX6SX, CONT1, efusA7UL,
                  PicoCOM1.2, PicoCoreMX6UL, GAR1, GAR2, CubeA7UL, NetDCUA5,
                  PicoCOMA5, AGATEWAY, HGATEWAY

- Add rx delay support for RTL8211F
- Improve phy realtek LED setup
- Add Ethernet support for efusA9r2
- Add support for efusA9r2



u-boot-2018.03-fsimx8mn-Y2021.10 (30.10.2021)
---------------------------------------------
Supported boards: PicoCoreMX8MN

- Correct boot from ubi environments to create F&S Updater volumes
- Add env import/export cmd
- Fix commands to create F&S Updater volumes in fsimx8mn



u-boot-2018.03-fsimx6-B2021.10.1 (19.10.2021)
---------------------------------------------
Supported boards: armStoneA9, armStoneA9r2, efusA9, PicoMODA9, NetDCUA9,
QBlissA9, QBlissA9r2

- Fix DTS adaption to support backwards compatibility



u-boot-2018.03-fsimx6-B2021.10 (15.10.2021)
-------------------------------------------
Supported boards: armStoneA9, armStoneA9r2, efusA9, PicoMODA9, NetDCUA9,
QBlissA9, QBlissA9r2

- Fix fsimx6 usb power polarity
- Fix imx6 display
- Fix fsimx6 absolut pathes for Linux device tree adaption
- phy: Fix u-boot coruption when fixed-phy is used
- kconfig: Avoid format overflow warning from GCC 8.1
- net: unaligned copying of unsigned long
- net: nfs: remove superfluous conversions
- net: nfs: remove superfluous packed attribute
- Fix pmoda9 LCD pads



u-boot-2018.03-fsimx8mn-Y2021.09 (24.09.2021)
---------------------------------------------
Supported boards: PicoCoreMX8MN

- Add support for board GAR3
- Add support for board vand3
- Increase NBoot version to 2021.07
- F&S Update Framework interface fixed
- Improve environment variables for fsimx8mm F&S Updater
- Move enum fsimg_mode from fs_image_common.h to fs_image_common.c
- Change fsimx8mn to use NBoot
- Add -ddr3l/-lpddr4 to device tree names for fsimx8mm/fsimx8mn
- Change ingress delay for KSZ9893R Ethernet switch on fsimx8mm/mn
- Allow optional board-fdt in BOARD-CFG files
- Add correct fuse values for fsimx8mn
- Increase size for fs_sys_prompt[]
- Handle new eMMC layout on fsimx8mn
- On fsimx8mn, disable code to detect if running on secondary SPL
- In fat_fus.c, handle files > 2GB better
- Remove unused folder fsimx8mx_nano
- Fix building process for fsimx8mm
- Adjust NAND areas for fsimx8mn nboot
- Add USB Type C OTG functionality
- Add variant of PCoreMX8MN



u-boot-2018.03-fsimx8mm-B2021.06 (23.06.2021)
---------------------------------------------
Supported boards: PicoCoreMX8MM

- Change DACR to client access control to fix cache errors
- Improve fsimx8mm mac address setup
- Set tbs2.c UPDATE_DEF to mmc0,mmc2
- Improve support for architecture tbs2
- Merge architecture tbs2 into fsimx8mm
- Add part command to uboot console
- Add dynamic setting of cpu temp ranges for fsimx8mm
- Add config for PCoreMX8MM-FERT13.130



u-boot-2018.03-fsimx8mm-Y2021.04 (21.04.2021)
---------------------------------------------
Supported boards: PicoCoreMX8MM

- Improve OTG support for fsimx8mm
- Add fsimx8mx support
- Add support for static board config
- Add support to read phy address from device-tree for fec_mxc
- Improve imx8mm_pins.h I2C* pads
- Improve serial mxc driver clear fifo before reset
- Improve spl setting for all fsimx8* boards
- Fix fsimx8mx RAM timings
- Improve DRAM size configuration for fsimx8mx
- Improve DRAM size detection for fsimx8mx
- Use legacy ethernet driver for fsimx8mx
- Fix fsimx8mx nand defconfig
- Improve support for static board config
- Improve MIPI-DSI PMS restriction values
- Fix build warnigs for n535521 mipi driver
- Disable display support for fsimx8mx
- Improve linux,cma size settings for fsimx8mx
- Improve fsimx8mx defconfigs
- Add fsimx8mx_nano support
- Disable display support for fsimx8mx_nano
- Improve fsimx8mx support
- Improve bd71837 pmic driver
- Add possibility to set cma size via DTS for fsimx8mx
- Improve fixed config for fsimx8mx
- Improve FDT support and naming for fsimx8mx-nano
- Improve fsimx8mm target
- Improve fec_mxc fixed link support for DM
- Remove target fsimx8mx
- Remove arch/arm/mach-imx/mx8mx
- Fix compilation warnings for fsimx8mm
- Improve feature support for fsimx8mm
- Improve fsimx8mm SPL settings
- Improve fsimx8mm mac address setup
- Add support for I2C_GPIO to configure switch on fsimx8mm
- Append for commit "Add support for I2C_GPIO to configure switch on fsimx8mm"
- Also use memalign_simple() in SPL, not only malloc_simple()
- Add Kconfig options to create a disassembler listing
- New version of addfsheader as a script, remove old C version
- Add fsimage script
- Fix Kconfig prompt for MXC GPIO driver
- Add streaming option to SDP protocol
- Add fs_image library to load and handle F&S images on fsimx8mm
- Change SPL on fsimx8mm to use F&S NBoot images to boot
- Add nboot build process for fsimx8mm
- Add fs_board_get_boot_device_from_fuses() to fs_board_common.c
- cli_hush: Add support for indirect parameter expansion
- mxs_nand: Reduce malloc usage in SPL
- mxs_nand_spl: Do not stop when ONFI version is unknown
- fs_image.c: Have two copies of BOARD-CFG and FIRMWARE
- Use new MTD partition layout on fsimx8mm, clean up boot srategies
- Have environment in NAND or MMC on fsimx8mm
- Move fs_image.[ch] from fsimx8mm to common
- fsimx8mm: Add nboot-info for BOARD-CFGs, use .*.tmp files in Makefile
- fsimx8mm: Identify boot system with NXP boot devices
- fdt_support.c: Fix bug in fdt_getprop_u32_default_node()
- Allow using function fdt_print() from outside of cmd/fdt.c
- Add fsimage command to handle NBoot images
- fsimx8mm: Get rid of fs_nboot_args and use cfg_info instead
- fsimx8mm: Add fuse subcommand for fsimage
- Handle kernel, fdt and rootfs according to boot device
- fsimx8mm: On eMMC, load environment from boot partition
- Allow NAND environment offsets in device tree
- fsimx8mm: When loading U-Boot, provide offset values from nboot-info
- fsimx8mm: Have separate nboot-info for NAND and MMC
- fsimx8mm: Add MMC loading/saving, refactor fsimage code
- Also use indendation in scripts/fsimage.sh
- Also write U-BOOT files in command fsimage save
- Fix nand_spl_load_image() in case of bad blocks
- fsimx8mm: Drop debug output, rename MTD partition Spl to NBoot
- fsimx8mm: Handle device tree fixup more cleanly
- Add CONFIG_SPL/TPL_AUTOBUILD, do not build SPL by default on fsimx8mm
- fsimx8mm: Add all current BOARD-CFGs
- fsimx8mm: Fix handling for PicoCoreMX8MX
- Fix addfsheade.sh for yocto build
- Set boardinfo.name to PicoCoreMX8MX for boards with 8mx config
- Fix have-eth-switch config entry to have-eth-phy
- Fix DSI_PHY_REF clock settings
- Fix CONFIG_ENV_SIZE to 16KB
- Add support for resetting phy via device tree entry
- Fix-up for devicetrees fsimx8mm
- Improve fs_board_common environment variable setup
- Improve fsimx8mm KSZ9893 Switch setup
- Improve fsimx8mm linux fdt fixups
- Remove setting ethaddr for WLAN on fsimx8mm
- Change NBoot version to current one


u-boot-2018.03-fsimx8mm-B2020.08 (11.08.2020)
---------------------------------------------
Supported boards: PicoCoreMX8MM

- Update history file to u-boot-2018.03-fsimx8mm-B2020.08
- Improve USB support for fsimx8mm
- Improve display support for fsimx8mm
- Fix fsimx6ul PicoCOMA7 USB and Display
- Add basic device tree support for serial drivers on F&S platforms
- Remove IOMUX_PAD macros for i.MX6UL and ANADIG_PLL_AUDIO_TEST macros
- Remove stdio_dev from F&S serial devices and netconsole
- Revert to F&S timer implementation on i.MX
- void compiler warning in ubi.c on ARM64



u-boot-2018.03-fsimx8m(m,n)-Y2020.06 (18.06.2020)
-------------------------------------------------
Supported boards: PicoCoreMX8MN, PicoCoreMX8MM, armStoneMX8M

- Improve eMMC support for fsimx8m(m,n)
- Improve nand environment support for iMX8MN



u-boot-2018.03-fsimx8mm-Y2020.06 (16.06.2020)
---------------------------------------------
Supported boards: PicoCoreMX8MN, PicoCoreMX8MM, armStoneMX8M

- Add support for fsimx8mn to boot from emmc
- Add support for fsimx8mm to boot from emmc



u-boot-2018.03-fsimx8mn-Y2020.06 (09.06.2020)
---------------------------------------------
Supported boards: PicoCoreMX8MN, PicoCoreMX8MM, armStoneMX8M

- Move PMIC initialization to late init (fsimx8mm only)
- Correct PMIC settings for PicoCoreMX8MM
- Add basic support for PicoCoreMX8MN
- Use F&S optimized FAT driver
- Revert back to F&S version of FAT configuration
- Improve imx8mm mipi clock settings



u-boot-2018.03-fsimx8m-Y2020.05 (02.06.2020)
--------------------------------------------
Supported boards: PicoCoreMX8MM, armStoneMX8M

- Improve max frequency for HS200 or HS400 modes



u-boot-2018.03-fsimx8mm-Y2020.05 (14.05.2020)
---------------------------------------------
Supported boards: PicoCoreMX8MM, armStoneMX8M

- Improve support for j070wvtc0211 panel
- Correct initialization of usb device
- Revert back to F&S version of fsl_esdhc.c
- config_whitelist.txt should be sorted
- Merge remote-tracking branch 'origin/master'
- Add support to activate UART4 for M4 core
- Switch debug output of the PCoreMX8MM to UART_A
- Merge remote-tracking branch 'origin/master'
- Keep .kernel_ubifs and .fdt_ubifs for Cubes
- Always use two MAC addresses on AGATEWAY
- AGATEWAY must set MAC_WLAN in bdinfo
- Enable MMC as bootdevice (fsimx8x)
- Update history file to u-boot-2018.03-fsimx6sx-Y2020.03
- Add basic support for armStoneMX8M
- Use NXP version for FAT configuration
- Use F&S usb driver
- Add support for MIPIDSI display g050tan01
- Update history file to u-boot-2018.03-fsimx6-Y2020.03
- Use F&S bootaux driver
- Use F&S serial device driver
- Use clock function from F&S branch
- Use SOC functionality from F&S branch
- Merge branch imx_v2018.03_4.14.98_2.3.0
- Add NXP U-Boot branch imx_v2018.03_4.14.98_2.3.0



u-boot-2018.03-fsimx6-B2020.04 (21.04.2020)
-------------------------------------------
Supported boards: armStoneA9, armStoneA9r2, efusA9, PicoMODA9, NetDCUA9,
                  QBlissA9, QBlissA9r2, armStoneA5, CUBEA5, Cube2.0
Not tested:       efusA9X, PicoCOMA9X, PicoCoreMX6SX, CONT1, efusA7UL,
                  PicoCOM1.2, PicoCoreMX6UL, GAR1, GAR2, CubeA7UL, NetDCUA5,
                  PicoCOMA5, AGATEWAY, HGATEWAY

- AGATEWAY must set MAC_WLAN in bdinfo
- Always use two MAC addresses on AGATEWAY
- Keep .kernel_ubifs and .fdt_ubifs for Cubes



u-boot-2018.03-fsimx6ul-Y2020.03 (26.03.2020)
---------------------------------------------
Supported boards: armStoneA9, armStoneA9r2, efusA9, PicoMODA9, NetDCUA9,
                  QBlissA9, QBlissA9r2, efusA9X,  PicoCOMA9X, PicoCoreMX6SX,
                  CONT1, efusA7UL, PicoCOM1.2, PicoCoreMX6UL, GAR1, GAR2
Not tested:       CUBEA5, armStoneA5,
                  NetDCUA5, PicoCOMA5, AGATEWAY, HGATEWAY,CubeA7UL, Cube2.0

(no changes)



u-boot-2018.03-fsimx6sx-Y2020.03 (24.03.2020)
---------------------------------------------
Supported boards: armStoneA9, armStoneA9r2, efusA9, PicoMODA9, NetDCUA9,
                  QBlissA9, QBlissA9r2, efusA9X,  PicoCOMA9X, PicoCoreMX6SX,
                  CONT1
Not tested:       efusA7UL, PicoCoreMX6UL, PicoCOM1.2, GAR1, CUBEA5, armStoneA5,
                  NetDCUA5, PicoCOMA5, AGATEWAY, HGATEWAY,CubeA7UL, Cube2.0

(no changes)



u-boot-2018.03-fsimx6-Y2020.03 (20.03.2020)
-------------------------------------------
Supported boards: armStoneA9, armStoneA9r2, efusA9, PicoMODA9, NetDCUA9,
                  QBlissA9, QBlissA9r2
Not tested:       efusA7UL, PicoCoreMX6UL, PicoCOM1.2, GAR1, efusA9X,
                  PicoCOMA9X, PicoCoreMX6SX, CONT1, CUBEA5, armStoneA5,
                  NetDCUA5, PicoCOMA5, AGATEWAY, HGATEWAY,CubeA7UL, Cube2.0,

- Update fsvybrid infrastructure
- Fix MAC address handling on fsvybrid
- Disable FEC0 on AGATEWAY instead of FEC1



u-boot-2018.03-fssecure-V2020.02 (10.02.2020)
---------------------------------------------
Supported CPUs: i.MX6 S/DL/D/Q, i.MX6 SX, i.MX6 UL, i.MX6 ULL

- Port drivers/crypto/fsl from NXP UBoot 2018.03
- Add support for FS_SECURE_BOOT
- Add defconfigs for FS_SECURE_BOOT
- Add FS_SECURE_BOOT authenticate images
- Rename F&S Secure Boot defconfigs
- Improve verification process of FS_SECURE_BOOT
- Improve F&S secure boot defconfigs



u-boot-2018.03-fsimx6sx-B2019.11 (29.11.2019)
---------------------------------------------
Supported boards: efusA9X, PicoCOMA9X, PicoCoreMX6SX, CONT1, efusA7UL,
                  PicoCOM1.2, PicoCoreMX6UL, GAR1, GAR2, CubeA7UL, Cube2.0
Not tested:       armStoneA9, armStoneA9r2, efusA9, PicoMODA9, NetDCUA9,
                  QBlissA9, QBlissA9r2, CUBEA5, armStoneA5, NetDCUA5,
                  PicoCOMA5, AGATEWAY, HGATEWAY

- Fix SPI initialization in fsimx6sx.c
- Improve board_display_set_power in fsimx6sx.c/fsimx6ul.c
- Fix fsimx6sx.c lcd settings for PicoCoreMX6SX/PicoCOMA9x
- Improve the M4 ram reservation for imx6sx
- Allow percentage sizes and hex numbers in mmc hwpartition
- Handle different feature bits on GAR2



u-boot-2018.03-fsimx6ul-B2019.11 (15.11.2019)
---------------------------------------------
Supported boards: efusA7UL, PicoCOM1.2, PicoCoreMX6UL, GAR1, GAR2,
                  CubeA7UL, Cube2.0
Not tested:       armStoneA9, armStoneA9r2, efusA9, PicoMODA9, NetDCUA9,
                  QBlissA9, QBlissA9r2, efusA9X, PicoCOMA9X, PicoCoreMX6SX,
                  CONT1, CUBEA5, armStoneA5, NetDCUA5, PicoCOMA5, AGATEWAY,
                  HGATEWAY

- Add support for RGB adapter on fsimx6ul
- Add basic support for ethernet switch MV88E6071
- Add register offset 0x00 or 0x10 to mv88e61xx.c driver
- Add support for GAR2
- Fix parsing of mii devices in mii command
- Better argument parsing and error handling in mdio.c
- On GAR2 do not switch off external PHY on Ethernet switch
- include: update log2 header from the Linux kernel
- Handle self-clearing Port Reset bit in ehci-hcd
- Fix function to find nearest High Speed parent in usb.c
- Improve USB device detection, add variable usb_connect_time
- Port drivers/crypto/fsl from NXP UBoot 2018.03
- Add support for FS_SECURE_BOOT
- Add defconfigs for FS_SECURE_BOOT
- Add FS_SECURE_BOOT authenticate images
- Improve display support for PicoCoreMX6UL
- Add USB support for GAR2



u-boot-2018.03-fsimx6-B2019.08 (16.08.2019)
-------------------------------------------
Supported boards: armStoneA9, armStoneA9r2, efusA9, PicoMODA9, NetDCUA9,
                  QBlissA9, QBlissA9r2, CubeA7UL, Cube2.0
Not tested:       efusA7UL, PicoCoreMX6UL, PicoCOM1.2, GAR1, efusA9X,
                  PicoCOMA9X, PicoCoreMX6SX, CONT1, CUBEA5, armStoneA5,
                  NetDCUA5, PicoCOMA5, AGATEWAY, HGATEWAY

- Avoid assert messages in ubifs
- Reset WLAN chip on armStoneA9r2
- Fix F&S platform/device tree name on ULL platforms
- Add support for gar1 revision 1.40
- Add new F&S default LVDS display (24bpp), add backlight power switching
- Handle USB storage devices more reliable
- Fix fatsize command
- Remove debug output for display settings on F&S boards



u-boot-2018.03-picocoremx6sx-B2019.03 (21.03.2019)
--------------------------------------------------
Supported boards: PicoCoreMX6SX, PicoCoreMX6UL
Not tested:       armStoneA9, armStoneA9r2, efusA9, PicoMODA9, NetDCUA9,
                  QBlissA9, QBlissA9r2, efusA7UL, CubeA7UL, Cube2.0,
                  PicoCOM1.2, GAR1, efusA9X, PicoCOMA9X, CONT1, CUBEA5
                  armStoneA5, NetDCUA5, PicoCOMA5, AGATEWAY, HGATEWAY

(no changes)



u-boot-2018.03-picocoremx6ul-B2019.03 (13.03.2019)
--------------------------------------------------
Supported boards: PicoCoreMX6UL
Not tested:       armStoneA9, armStoneA9r2, efusA9, PicoMODA9, NetDCUA9,
                  QBlissA9, QBlissA9r2, efusA7UL, CubeA7UL, Cube2.0,
                  PicoCOM1.2, GAR1, efusA9X, PicoCOMA9X, PicoCoreMX6SX,
                  CONT1, armStoneA5, NetDCUA5, PicoCOMA5, CUBEA5,
                  AGATEWAY, HGATEWAY

- Improve PLL decoding and clocks command output on i.MX6
- Add BGR666 pixel format to ipu_disp.c, required for display on efusA9
- Add IPU clocks for i.MX6
- Enhance IPU graphics support for i.MX6
- Fix video and nulldev stdio devices
- Add I2C_PADS and I2C_PADS_INFO to mxc_i2c.h
- Add F&S company boot logo
- Add LCD and LVDS display support for fsimx6
- Use THUMB code on fsimx6/sx/ul
- In ipuv3_fb_shutdown, check if at least one display was active
- Add support for PicoCOMA7
- Remove unnecessary debug message in fsimx6.c
- Add I2C_PADS and I2C_PADS_INFO also for other i.MX6 variants
- Add support for i.MX6UL and i.MX6SX to mxsfb display driver
- Add display support to fsimx6sx/ul
- Add PicoCoreMX6UL
- Add PicoCoreMX6SX
- Add SD card support to PicoCOREMX6UL
- Replace GPL comments in F&S files with SPDX-License-Identifier
- Fix TAGS file creation
- Add missing checks for MXC_CPU_MX6SOLO in clock.c
- Switch off backlight and display voltages when booting Linux
- Add fix for eMMC with activated Enhanced Mode
- Drop support for fss5pv210 (armStoneA8, NetDCU14, PicoMOD7A)
- Drop support for fsam335x (never released)
- Reduce differences to mainline U-Boot
- F&S boards: Update loadaddr, add fdtaddr, use zImage by default
- Switch F&S boards to CONFIG_SYS_GENERIC_BOARD
- Add get_reset_cause() for Vybrid
- Move F&S specific FDT code to board/F+S/common/fs_fdt_common.[ch]
- Move F&S common board code to board/F+S/common/fs_board_common.[ch]
- Move NBoot args from bootm to F&S specific code
- Move F&S specific mmc code to board/F+S/common/fs_mmc_common.[ch]
- Move F&S specific ETH code to board/F+S/common/fs_eth_common.[ch]
- Show new device if usb dev <n> switches storage devices
- Update F&S specific USB code and move to board/F+S/common/
- Remove earlyusbinit feature
- Improve F&S display code and move to board/F+S/common/fs_disp_common
- Combine and improve display clock code for i.MX6QDL/SX/UL/ULL
- Move display specific i.MX6 clock code to clock-ipuv3.c/clock-mxsfb.c
- Rebase to u-boot-2014.10
- Add defconfigs for fsimx6/sx/ul/fsvybrid
- Rebase to u-boot-2015.01
- Change fat.c and wildcard.c to reflect interface changes
- Allow swapping color channels on mxsfb
- Rebase to u-boot-2015.04
- Rebase to u-boot-2015.07
- On F&S boards, move some command definitions from .h to defconfig
- Change meaning of loadaddr, always set fileaddr
- Change RPMsg ring buffer initialization on fsimx6sx
- Rebase to u-boot-2015.10
- Move F&S boards from arch/arm/Kconfig to arch/arm/cpu/armv7/mx6/Kconfig
- Rebase to u-boot-2016.01
- Fix reset issues for ETH PHYs on F&S boards
- Rebase to u-boot-2016.03
- Rebase to u-boot-2016.05
- On F&S boards, move more CMD settings from .h to defconfig
- Move set_working_fdt_addr() from cmd/fdt.c to common/image-fdt.c
- USB hub handling needs some delay before resetting ports
- Fix fsl_esdhc_cfg handling when using GPIOs for Card Detect (CD)
- Rebase to u-boot-2016.07
- Have option to keep CONFIG_BOOTDELAY unset
- Change nand chip allocation in fsl_nfc_fus.c and mxs_nand_fus.c
- Rebase to u-boot-2016.09
- Remove unnecessary flush_cache() from cmd/net.c
- Move CONFIG_USB_STORAGE from .h to defconfig on F&S boards
- Remove ram_base from global data
- Enable mtest command (CONFIG_CMD_MEMTEST) on F&S boards
- Rebase to u-boot-2016.11
- Remove patch_sercon() from boot code
- Move console, UBI and NAND settings from .h to defconfig on F&S boards
- Handle non-standard CONFIG settings on F&S boards
- Rebase to u-boot-2017.01
- Remove CONFIG_USE_ARCH_MEM* from fsvybrid/fsimx6/sx/ul.h
- Add F&S specific versions of memmove() and memset32() to Kconfig
- Rebase to u-boot-2017.03
- Fix status LED infrastructure
- On F&S boards, move LED, BOARD and some CMD settings to defconfig
- Rebase to u-boot-2017.05
- Bring back rudimentary IRQ support for F&S boards
- Rebase to u-boot-2017.07
- Reduce diff to mainline u-boot-2017.07
- Fix const const problems revealed by gcc-7
- Rebase to u-boot-2017.09
- Move more F&S configs from *.h to *_defconfig (environment, cmds)
- Move loadaddr stuff from cmd/nvedit.c to common/image.c
- Add F&S specific configs to Kconfig
- Rebase to u-boot-2017.11
- Add F&S FAT driver again, available as option
- memcpy.S for ARM must not modify r9
- Rebase to u-boot-2018.01
- Rebase to u-boot-2018.03
- Enable commands env callbacks and env flags on F&S boards
- Add F&S NAND refresh feature to drivers/mtd/nand/Kconfig
- Add a missing conversion from r9 to r10 in memcpy()
- Clean up error message if env can not be loaded
- Skip extra check for ethaddr if set with setenv



u-boot-2014.07-fus-Y1.0 (18.05.2018)
------------------------------------
Supported boards: armStoneA9, armStoneA9r2, efusA9, PicoMODA9, NetDCUA9,
                  QBlissA9, QBlissA9r2, efusA7UL, CubeA7UL, Cube2.0,
                  PicoCOM1.2, GAR1, efusA9X, PicoCOMA9X, CONT1
Not tested:       armStoneA5, NetDCUA5, PicoCOMA5, CUBEA5, AGATEWAY,
                  HGATEWAY, armStoneA8, PicoMOD7A, NetDCU14

- Fix problem with slow USB sticks
- Toggle WLAN_EN and BT_EN on efusA9X
- Add support for I2C GPIO expander, toggle WLAN_EN/BT_EN on efusA7UL



u-boot-2014.07-fsimx6ul-V2.1 (22.02.2018)
-----------------------------------------
Supported boards: armStoneA9, armStoneA9r2, efusA9, PicoMODA9, NetDCUA9,
                  QBlissA9, QBlissA9r2, efusA7UL, CubeA7UL, Cube2.0,
                  PicoCOM1.2, GAR1, efusA9X, PicoCOMA9X, CONT1
Not tested:       armStoneA5, NetDCUA5, PicoCOMA5, CUBEA5, AGATEWAY,
                  HGATEWAY, armStoneA8, PicoMOD7A, NetDCU14

- Improve auxiliary core support
- Add option to switch off EEE (Energy Efficient Ethernet) for Atheros PHY
- Backport i.MX6ULL support from u-boot-2016.03 rel_imx_4.1.15_2.0.0_ga
- Add support for efusa7UL board rev. 1.22 with i.MX6ULL
- Add CONFIG_IMX_THERMAL to fsimx6/ul/sx to show speed grading and temp range
- Fix i.MX6ULL pad settings that differ from i.MX6UL
- Enhance speed grade detection and temperature output on i.MX6UL/ULL
- Combine mx6ul_pins.h and mx6ull_pins.h to mx6ulull_pins.h
- On fsimx6ul, add platform names for variants with i.MX6ULL, e.g. efusa7ull
- Deactivate VLCD_ON and VCFL_ON in U-Boot on fsimx6/sx/ul
- Initialize DVS signal on fsimx6ul
- Revert change to IC_INTERFACES_BASE_ADDR in imx-regs.h
- On fsimx6ul, add option to limit the CPU to 528 MHz



u-boot-2014.07-fsimx6sx-V2.1 (08.01.2018)
-----------------------------------------
Supported boards: armStoneA9, armStoneA9r2, efusA9, PicoMODA9, NetDCUA9,
                  QBlissA9, QBlissA9r2, efusA7UL, CubeA7UL, Cube2.0,
                  PicoCOM1.2, GAR1, efusA9X, PicoCOMA9X, CONT1
Not tested:       armStoneA5, NetDCUA5, PicoCOMA5, CUBEA5, AGATEWAY,
                  HGATEWAY, armStoneA8, PicoMOD7A, NetDCU14

- Use state machine for auxiliary core support (bootaux command)
- Add support for PCIe on fsimx6sx
- Set WLAN MAC address in bdinfo for fsimx6sx/fsimx6ul



u-boot-2014.07-fsimx6-V3.1 (20.11.2017)
---------------------------------------
Supported boards: armStoneA9, armStoneA9r2, efusA9, PicoMODA9, NetDCUA9,
                  QBlissA9, QBlissA9r2, efusA7UL, CubeA7UL, Cube2.0,
                  PicoCOM1.2, GAR1, efusA9X, PicoCOMA9X, CONT1
Not tested:       BemA9X, armStoneA5, NetDCUA5, PicoCOMA5, CUBEA5,
                  AGATEWAY, HGATEWAY, armStoneA8, PicoMOD7A, NetDCU14

- Add PicoCOMA9X support for SD card and ethernet
- Add basic support for Cube2.0, PicoCOM1.2 and LEDs on fsimx6ul
- Add interrupt support for i.MX6
- Add blinking LED support for fsimx6 and fsimx6ul
- Add support for NetDCUA9
- Remove ATAG creation from fsimx6/fsimx6sx/fsimx6ul platforms
- Handle board features similarly on fsimx6/fsimx6sx/fsimx6ul
- Improve LAN/WLAN initialization on fsimx6/fsimx6sx/fsimx6ul
- Add dynamic device tree boot modifications for F&S boards
- Add proper support for PicoCOM1.2
- Add support for second Ethernet port on NetDCUA9
- Improve timer resolution on i.MX6 CPUs
- New implementation for AX88796 ethernet controller
- Fix timer implementation on i.MX6
- Set pull-down on display signals on fsimx6/fsimx6sx/fsimx6ul
- Add support for GAR1 and fix BoardType calculation
- Improve USB power on fsimx6ul
- [fsimx6/ul/sx] Do not update existing properties in the device tree
- [fsimx6/sx/ul] Add reset_cause, nboot_version, u-boot_version to bdinfo
- Fix typos in env_nand.c
- [fsimx6/sx/ul] Add support for 2 GB RAM
- [fsimx6/sx/ul] Enhance SDHC initialization, add eMMC support
- Add recovergpio to all F&S boards
- Add device tree support for fsvybrid
- [fsimx6/ul/sx] U-Boot may overwrite device tree settings
- Add possibility to add function board_preboot_os()
- [fsimx6/ul/sx] Shut down PHYs before starting Linux
- Allow DEL key to work in the command line
- Fix handling of second ethernet port on PicoCOMA9X
- [fsimx6sx] Enhance ethernet initialization
- fec_mxc: Add support for MAC-MAC connections without PHY
- Add support for CONT1
- [fsimx6sx] Add support for Cortex-M4 core
- [fsimx6sx] Leave memory space for RPMsg
- [fsimx6sx] Add port speed setting for SJA1105
- Improve hush parser command line handling
- [fsimx6sx] Set CONFIG_NR_DRAM_BANKS to 2, improve dram_init_banksize()
- [fsimx6/sx/ul] Add issue_reset(), handle RESETOUTn better
- Improve bootaux command
- Improve ehci-hcd USB driver
- Fix setting of platform and sercon variables in board_late_init()
- ehci-hcd: Shut down USB port power before booting OS
- [fsimx6/sx/ul] Improve USB configuration
- Add QBlissA9r2 board_info entry to fsimx6.c
- [fsimx6/sx/ul] Rework USB support, add host support on OTG port
- On efusA7UL use same strategy for CD/WP on SD ports as in Linux
- Add support for CONFIG_NETCONSOLE to fsimx6/sx/ul/fsvybrid
- Patch shared memory addresses for RPMsg in device tree on fsimx6sx
- Some small final improvements to fsimx6/sx/ul/fsvybrid
- Add function to reserve a RAM region in fdt on fsimx6sx
- Fix drivestrength issues for SD ports on fsimx6/sx/ul



u-boot-2014.07-fsvybrid-V2.2 (21.10.2016)
-----------------------------------------
Supported boards: armStoneA9, armStoneA9r2, efusA9, PicoMODA9, QBlissA9,
                  efusA7UL, CubeA7UL, efusA9X, BemA9X, armStoneA5, NetDCUA5,
                  PicoCOMA5, CUBEA5, AGATEWAY, HGATEWAY
Not tested:       armStoneA8, PicoMOD7A, NetDCU14

- Reduce drive strength for ethernet clock signal on fsvybrid



u-boot-2014.07-fsimx6sx-V2.0 (20.08.2016)
-----------------------------------------

No changes.



u-boot-2014.07-fsimx6ul-V2.0 (18.08.2016)
-----------------------------------------

No changes.



u-boot-2014.07-fsimx6-V3.0 (08.08.2016)
---------------------------------------
Supported boards: armStoneA9, armStoneA9r2, efusA9, PicoMODA9, QBlissA9,
                  efusA7UL, CubeA7UL, efusA9X, BemA9X
Not tested:       armStoneA5, NetDCUA5, PicoCOMA5, CUBEA5, AGATEWAY, HGATEWAY,
                  armStoneA8, PicoMOD7A, NetDCU14

- Fix AIPS3 initialization on i.MX6-SoloX
- Add missing FEAT2_ETH_MASK to fsimx6ul.c
- Fix problem with large files on some USB sticks
- If using ubifs, look for fdt in /boot (like the kernel)
- Remove fsload variable from fsimx6, fsimx6sx and fsimx6ul
- Set correct board_info values for CubeA7UL
- Add status LED support for fsimx6
- Prepare for compilation with gcc-5.x, remove warnings
- Add support for armStoneA9r2
- Add serverip to nfsroot when running .rootfs_nfs
- Remove architecture prefix from device tree names
- Add "dl" or "q" to device tree name on fsimx6, depending on actual CPU type
- Additionally allow installation from RAM on regular F&S boards



u-boot-2014.07-fsimx6sx-V1.0 (19.02.2016)
-----------------------------------------
Supported boards: efusA7UL, efusA9, efusA9X, armStoneA9, PicoMODA9, QBlissA9,
                  armStoneA5, NetDCUA5, PicoCOMA5, CUBEA5, AGATEWAY, HGATEWAY,
                  BemA9X
Not tested:       armStoneA8, PicoMOD7A, NetDCU14

- Add nand convert command (used on fsvybrid)
- Fix ethernet on NetDCUA5 Board Rev 1.21
- Add device tree support for fsimx6
- Add support for BemA9X
- Add missing .fdt_usb in fsimx6sx and fsimx6ul
- Show more board infos on fsimx6sx and fsimx6ul
- Do not power cycle USB hub ports, add usb_pgood_delay variable
- On F&S boards set bootfdt variable to $arch-$platform.dtb



u-boot-2014.07-fsimx6-V2.1 (23.12.2015)
---------------------------------------
Supported boards: efusA7UL, efusA9, efusA9X, armStoneA9, PicoMODA9, QBlissA9,
                  armStoneA5, NetDCUA5, PicoCOMA5, CUBEA5, AGATEWAY, HGATEWAY
Not tested:       armStoneA8, PicoMOD7A, NetDCU14

- Fix bitflip handling in NAND driver
- On fsvybrid, in case of uncorrectable NAND errors, return raw data now
- On fsvybrid, NAND driver also works on flashes with more than 64 bytes OOB
- Reduce progress line length in tftp/nfs to avoid wrap-around on 80 chars
  terminals
- Fix exception vector allocation and relocation
- On fsimx6sx and fsimx6ul, add possibility to load FDT from UBI/UBIFS



u-boot-2014.07-fsimx6ul-V1.0 (27.11.2015)
-----------------------------------------
Supported boards: efusA7UL, efusA9, efusA9X, armStoneA9, PicoMODA9, QBlissA9
Not tested:       armStoneA5, armStoneA8, PicoMOD7A, NetDCU14, NetDCUA5,
                  PicoCOMA5, CUBEA5, AGATEWAY, HGATEWAY

- Add AUTO_COMPLETE for fsvybrid, fsam335x and fss5pv210
- Use new volume name format for ubifsmount
- Add rootwait for asynchronuous root devices like SD Card
- Add support for LEDs on HGATEWAY
- Improve fsvybrid NAND driver, e.g. optimize count_zeroes() function
- Rebase to u-boot-2014.04
- Join Vybrid asm-offsets.c with arch/arm/lib/asm-offsets.c
- Use objcopy to create uboot.nb0 in Makefile
- Add fat_exists() function in F&S FAT implementation
- Fix SD/MMC buswidth config on fsimx6 and fsvybrid
- Activate workarounds for ARM errata 794072+761320 on fsimx6
- Rebase to u-boot-2014.07
- Use F&S variants for command interpreters
- Make U-Boot binary layout work with F&S NBoot again
- Use IOMUX_PADS() and SETUP_IOMUX_PADS() for fsimx6
- Remove ARM erratum 742230 from fsimx6
- Clean up code for update/install/recover infrastructure
- Add support for i.MX6 Solo-X CPU
- Add IOMUX_PADS() and SETUP_IOMUX_PADS() for i.MX6 Solo-X
- Fix irqstaten value in fsl_esdhc driver
- Add board_usb_phy_mode() to i.MX6 USB driver ehci-mx6.c
- Add board support for fsimx6sx (efusA9X)
- Disable warning message for not using generic board
- Add support for Device Trees (FDT) for fsimx6sx
- Add FDT partition and Android boot.img support
- Trigger RESETOUTn at start on fsimx6sx
- Add basic support for i.MX6UL (taken from rel_imx_3.14.38_6ul_ga)
- Update necessary ARM errata workarounds for i.MX6
- Add support for KSZ8081 ethernet PHY
- Add support for fsimx6ul (efusA7UL)
- Improve ethernet configuration, add second ETH on fsimx6sx
- Use SION flag for I2C pads on i.MX6SX
- Add Micrel KSZ8021/KSZ8031 to drivers/net/phy/micrel.c
- Fix incorrect PHY name for DP83848
- Remove unneeded 125MHz reference clock for ethernet on efusA9X
- Switch LAN on fsvybrid to fec_mxc driver and use PHYLIB
- During TFTP/NFS, show size and improve timeout handling
- Improve LAN timeout timing on all F&S boards and modules
- Backport cache_v7.c from u-boot-2015.07
- Use CONFIG_SYS_ARM_CACHE_WRITETHROUGH on F&S boards and modules
- Allow '.' for $loadaddr in mmc read and mmc write
- Add support for config jumpers on fsimx6ul (needs NBoot VN27 or newer)
- In fsl_esdhc.c, invalidate dcache twice to be sure



u-boot-2014.01-fsimx6-V2.0 (22.04.2015)
---------------------------------------
Supported boards: armStoneA9, efusA9, PicoMODA9, QBlissA9
Not tested:       armStoneA5, armStoneA8, PicoMOD7A, NetDCU14, NetDCUA5,
                  PicoCOMA5, CUBEA5, AGATEWAY, HGATEWAY

- Improve Ethernet support on fsvybrid (avoids a Vybrid hardware bug)
- Add support for customer specific board HGATEWAY
- Add basic support for fsimx6/armStoneA9 (previously done in separate tree)
- Add MMC/SD card support to fsimx6
- Convert i.MX6 serial driver to F&S serial driver concept
- Fix kernel booting that failed for some boot strategies
- Backport Atheros PHY driver from u-boot-2014.01
- Add Ethernet support for fsimx6
- Rebase to u-boot-2012.10
- Modify F&S FAT driver to support reading from a file offset
- Enable commands timer (start/get) and ini (load set of environment variables)
- Enable support for EXT4 fileformat on F&S platforms
- Add USB host support for fsimx6
- Rebase to u-boot-2013.01
- Add support for Thumb Mode compilation
- Convert build process for fsvybrid to Thumb Mode (for size reasons)
- Enable generic file support: ls, load
- Enable gettime command that shows uptime since booting
- Enable read command for raw reads from media without filesystem
- Implement USB host for Vybrid CPU and activate it on fsvybrid boards
- Rebase to u-boot-2013.04
- Improve messages when reading from UBI
- Drop support for fss3c64xx architecture (PicoMOD6, PicoCOM3)
- Activate workarounds for some ARM errata on fsimx6
- Rebase to u-boot-2013.07
- Activate NAND support for fsimx6
- Add F&S specific NAND implementation for i.MX6
- Rebase to u-boot-2013.10
- Fix env_nand.c to work with variable environment size again
- Change NAND code to return bitflips on fsimx6, fsvybrid, fss5pv210
- Add basic support for fsam335x/PicoCOMA8 (previously done in separate tree)
- Convert serial_ns16550 driver used on fsa,335x to F&S serial driver concept
- Add NAND flash support to fsam335x
- Add MMC/SD card support to fsam335x
- Add USB host support to fsam335x
- Add Ethernet support to fsam335x
- Convert build process for fsam335x to Thumb Mode (for size reasons)
- Rebase to u-boot-2014.01
- Add support for i.MX6 DualLite/Solo CPU to fsimx6
- Change compilation process and board support on fsimx6 for new NBoot VN25
- Change NAND page layout on fsimx6 to match the one from NBoot VN25
- Heavily rework i.MX6 NAND driver, improve timings/clock settings, use longer
  DMA chains: writing is now 4x faster, reading is 7x faster than before!
- Support block refresh on fsimx6
- Hide boot strategy variables by prefixing them with '.' instead of '_';
  use printenv -a to see them again
- Allow setting additional arguments for command line with variable $extra
- Add basic support for PicoMODA9, QBlissA9 and efusA9
- Add code for DP83484 PHY to phylib
- Add Ethernet support for PicoMODA9, QBlissA9 and efusA9
- Add SD card support for PicoMODA9, QBlissA9 and efusA9
- Add USB host support for PicoMODA9, QBlissA9 and efusA9
- Fix bug that caused imx-lib (i.MX6 audio/video acceleration) in Linux to fail
- Fix update/install check (was broken because of new FAT partition handling)
- Add earlyusbinit feature to allow better USB device detection (especially
  behind USB Hubs), add to F&S board support, activate on efusA9
- Fix console and login_tty settings tom make redirection to display work again
- Allow arbitrary filesystem types on MMC and USB for update command
- Update now sets variable updatedev to the device where the script was found


u-boot-2012.07-fsvybrid-V2.1 (22.08.2014)
-----------------------------------------
Supported boards: PicoMOD6, PicoMOD7A, PicoCOM3, PicoCOMA5, armStoneA5,
                  armStoneA8, NetDCU14, NetDCUA5, CUBEA5, AGATEWAY

- Fix NAND ECC correction on fss3c64xx and fss5pv210
- Do not reduce NAND size by skip size on fss3c64xx, fss5pv210 and fsvybrid
- Handle empty NAND pages with bitflips on fsvybrid
- Further improve NAND implementation on fsvybrid
- Make _mtdparts_std/_mtdparts_ubionly work with more than one NAND device
- Add _mode_rw/_mode_ro to make read/write similar to other boot strategies
- Set bootargs value on start-up to allow simple calls of bootm, nboot, etc.
- Add platform to fsvybrid environment
- Switch NAND handling on fss3c64xx and fss5pv210 to fsvybrid style
- Fix command nboot to allow loading a zImage
- Switch environment handling on fss3c64xx and fss5pv210 to fsvybrid style
- Use boot strategies from fsvybrid also on fss3c64xx and fss5pv210
- Switch command line parsing to hush parser on fss3c64xx and fss5pv210
- Fully support update/install/recover system on fss3c64xx and fss5pv210

Remark: Architecture fss3c64xx is obsolete now; support for PicoMOD6
        and PicoCOM3 will therefore be dropped in one of the next relases.


u-boot-2012.07-fsvybrid-V2.0 (04.07.2014)
-----------------------------------------
Supported boards: PicoCOMA5, armStoneA5, NetDCUA5, CUBEA5, AGATEWAY
Not tested:       PicoMOD6, PicoMOD7A, PicoCOM3, armStoneA8, NetDCU14

- Activate UBIFS on fsvybrid
- Update mtdparts layout on Vybrid to support newer NBoot versions >= VN08
- Add UBI-only mtdparts layout to fsvybrid
- Do not use flash based bad block table on Vybrid anymore
- Speed up creation of RAM based bad block table by just reading OOB on Vybrid
- Also scan second page of a block for bad block marker
- Completely new Vybrid NAND driver that uses hardware ECC with 16 correctable
  bit errors now; the previous Freescale version only used software ECC with
  a single correctable bit error; the new version is also faster
- Bitflips are only reported with -EUCLEAN if their count exceeds a threshold
- Add completely new block refresh procedure for blocks with many bitflips
- Pass NBoot and M4 args to Linux, especially the NAND state from block refresh
- Read ONFI data on ONFI capable NAND flashs
- Improve handling of skip region, now also works in OOB-only reads/writes
- Handle NBoot as skip region on fsvybrid (=no writes, reads as 0xff)
- Don't let nand read/write exceed into next partition when bad blocks exist,
  this would be fatal
- Mark a block as bad when it can not be erased
- Improve many NAND error messages, suggest marking block as bad if writes fail
- Show precise error position when writes to NAND fail
- Add nand read/write.oobauto to just load/store the user part of the OOB
- Add optional nand torture command to intensely check a block for errors
- Add support for second ESDHC port on Vybrid
- Allow using FEC0 and FEC1 separately on Vybrid, improve MAC handling
- Only start FEC if actually accessed; this speeds up the boot process
- Improve PHY timing on Vybrid to make ethernet more robust
- Add support for Micrel KSZ8081RNA Ethernet PHY
- Add support for OTP fuses on Vybrid
- If set, read MAC address(es) from OTP fuses on Vybrid
- Remove setting of fec_mac from fsvybrid bootargs, not required anymore
- Use a completely new and more flexible system for boot strategies
- Improve system for board specific settings on fsvybrid
- Add basic interrupt support for Vybrid
- Add blink support and blink timer for Vybrid
- Enhance LED support with blinking
- Activate preboot command for fsvybrid (executed before boot delay)
- Improve IOMUX handling on Vybrid
- Add support for customer specific board AGATEWAY
- Drop cubea5.h, fsvybrid.h can also be used for CUBEA5 and AGATEWAY now


u-boot-2012.07-fsvybrid-V1.2 (23.02.2014)
-----------------------------------------
Supported boards: PicoCOMA5, armStoneA5, NetDCUA5, CUBEA5
Not tested:       PicoMOD6, PicoMOD7A, PicoCOM3, armStoneA8, NetDCU14

- Add LED support for fsvybrid boards
- Implement clock subsystem for Vybrid, add support for 500MHz CPUs
  * Replace constants by actual PLL accesses
  * Add new clock values for DDR, ESDHC
  * Remove duplicated clock initialization that is already done in NBoot
  * Remove unneeded clock values
  * Remove i.MX6 code that does not make sense on Vybrid
- On Vybrid, show meaningful values in clocks command
- Fix ESDHC handling on Vybrid
- Optimize ubi command to make it usable from update command
- Set filesize variable when reading from UBI volume
- On command "ubi part" only scan partition anew if partition actually changes
- Optimize ubifs command to make it usable from update command
- On command ubifsmount only remount ubi volume if volume name actually changes
- Optimize nand command to make it usable from update command
- Completely new implementation of F&S update feature
  * Support new device ram[@addr] to execute a script already in RAM
  * Support new device <part>[+<offs>] to load a script from MTD partition
  * Support new device <part>.ubi(<vol>) to load a script from ubifs volume
  * Don't create unnecessary code if CONFIG settings don't afford it
  * Add recovery feature (like update, but use different set of variables)
  * New update command, see help update; replaces old update/install commands
  * Improve text output shown during update/install/recover procedure
- Use new update feature on F&S boards (fsvybrid)
- Add separate configuration file for CUBEA5


u-boot-2012.07-fsvybrid-V1.1 (16.12.2013)
-----------------------------------------
Supported boards: PicoMOD6, PicoMOD7A, PicoCOM3, PicoCOMA5, armStoneA5,
                  armStoneA8, NetDCU14, NetDCUA5, CUBEA5

- Add support for CUBEA5
- Skip blanks in device names in installcheck/updatecheck



u-boot-2012.07-fsvybrid-V1.0 (19.09.2013)
-----------------------------------------
Supported boards: PicoMOD6, PicoMOD7A, PicoCOM3, PicoCOMA5, armStoneA5,
                  armStoneA8, NetDCU14, NetDCUA5

In this release, the Vybrid boards are merged with the Multi-Platform
Linux. Therefore this release is mainly targeted for F&S Vybrid
boards. The other boards also have improvements (e.g. some SD card
issues are solved) and should work nonetheless, but they are not
thoroughly tested in this release.

- Merge fsvybrid branch for U-Boot with Multi-Platform-Linux branch;
  this adds platforms PicoCOMA5, armStoneA5, NetDCUA5
- On serial ports, switch from serial port numbers to addresses
- Improve serial driver for Vybrid to allow CONFIG_SERIAL_MULTI
- Re-implement output for reset cause on Vybrid
- Fix compiler warnings when compiling for Vybrid
- Add common fsvybrid platform for PicoCOMA5, armStoneA5, NetDCUA5
- Make fss3c64xx.h, fss5pv210.h and fsvybrid.h as similar as possible
- Activate hush parser for all boards; this allows for better scripting
- Optimize speed for SD cards and fix high speed issues
- Increase command buffer size, remove jffs2 boot variables
- Remove some remaining stuff from obsolete F&S MMC driver
- Remove unused Samsung stuff
- Also patch serial port for zImage decompressor on Vybrid
- On fsvybrid, pass board revision via ATAG to Linux kernel



u-boot-2012.07-f+s-V2.0 (20.11.2012)
------------------------------------
Supported boards: PicoMOD6, PicoCOM3, armStoneA8, NetDCU14, PicoMOD7A

- Rebase to u-boot-2012.07
- Add support for PicoMOD7A
- New environment variables 'platform' and 'arch' that contain the
  current board type and architecture
- Completely new FAT/VFAT implementation (write support still missing)
- New wildcard module to allow for '*' and '?' in path and file names;
  currently only working in combination with FAT (fatls, fatload)
- Improve output of device descriptions (indendation, interface)
- Patch serial port in zImage (use by zImage decompressor), so the
  same zImage can be used on boards with different default serial port
- Allow different ECC modes by virtually splitting NAND; one for NBoot,
  one for the rest; remove old nboot protection as the new scheme
  allows a more generic protection per device
- Fix ecc.bytes and ecc.layout->eccbytes settings
- Allow a dynamic environment size depending on NAND blocksize
- Reduce environment size on large NAND blocksizes
- Allow different default mtdparts sizes depending on NAND blocksize
- Allow using '.' as default argument in commands with addresses or
  bootfiles; it is replaced by $(loadaddr) or $(bootfile) respectively
- Combine PicoMOD6 and PicoCOM3 to a common fss3c64xx platform
- Bring fss3c64xx in line with fss5pv210 platform
- Allow board specific default serial port, set sercon variable to it
- Improve serial driver for S3C64XX to allow CONFIG_SERIAL_MULTI
- Use ttySACx (instead of s5p_uartx) as name for serial devices
- Fix early access to serial port
- Fix serial download
- Fix generic SDHC driver on S5P
- Add similar SDHC infrastructure for S3C64XX as for S5P and switch
  from F&S NBoot MMC driver to generic SDHC driver
- Add commands update and install to manually trigger installation
- Improve update command, unused arguments can be skipped with '.'
- Use NetLoop() instead of netboot_common() for network update/install
- Allow board specific defaults for updcheck/instcheck
- Change environment to use new bootz command for loading zImages
- Remove support to access single files within UBIFS and JFFS2 images
- Enable device tree support and fdt command
- Enable unzip command
- Disable bootelf, bootvx and itest commands
- Add new default variables bootnfsdhcp, bootubidhcp, bootjffs2dhcp;
  if called with run, Linux initializes the network devices with DHCP
- Fix bootcmd to load to dynamic loadaddr instead of fix 0x41000000
- Fix ethernet settings for boards with more than one port
- RTC: remove reading of alarm values, they are not used anyway



u-boot-2011.12-armstonea8-V1.1 (22.05.2012)
-------------------------------------------
Supported boards: armStoneA8

This is another interim release targeted to armStoneA8 only (PicoMOD6
and PicoCOM3 won't work).

- New autoload mechanism to support automatic installation and
  updates; check on mmc0:1 and usb0:1 by default
- Increase malloc heap (ubi part failed with large MTD partitions)
- Don't add CONFIG_ENV_SIZE twice to final heap size
- Support second LAN port, set pull-up for IRQ, set default eth1addr
- New function for setting the MAC address on AX88796 LAN chip; this
  allows for simpler code to set the MAC addresses on F&S boards
- Recognize all the feature settings that are reported by NBoot
- Show number of DRAM chips, LAN ports and CPU speed on startup
- Fix ID for NetDCU14, add some NetDCU14 specific features
- Add get_board_name() and get_sys_prompt() to allow for dynamic
  strings (instead of only fix strings from the configuration)
- Fix some warnings that appeared with new toolchain (GCC 4.6.3)



u-boot-2011.12-armstonea8-V1.0 (13.04.2012)
-------------------------------------------
Supported boards: armStoneA8

This is an interim release targeted to armStoneA8 only (PicoMOD6 and
PicoCOM3 won't work). It is based on V1.2 with many improvements
already in place, but many of these features are not yet complete.
They will be mentioned in the next regular release.

- Rebase to u-boot-2011.12
- Enable NE2000 ethernet driver to use CONFIG_NET_MULTI; improve DP_*
  macros to support S5P
- Add delay after powering USB root hub to detect USB storage devices
  more reliably
- Make size of uboot.nb0 configurable by platform configuration header
  file; on armStoneA8, the size of uboot.nb0 is 384K
- Add drivers/mtd/nand/s5p_nand.c to support NAND on S5P
- Add drivers/usb/host/{ehci,ohci}-s5p.c to support EHCI and OHCI USB
  drivers on S5P
- Add drivers/rtc/s5p_rtc.c to support real time clock on S5P
- New timer module arch/arm/cpu/armv7/s5p-common/timer.c that counts
  from 0xffffffff down; is simpler, creates less code
- Fix timing computation in drivers/usb/host/ehci-hcd.c and net/net.c
  that silently assumed a timer tick time of 1ms
- Extended info in arc/arm/cpu/armv7/s5p-common/cpu_info.c;
  arch_cpu_init() must not use variables, store in global data instead
- Improve definition of registers, cpu detection, gpio pin numbers,
  include files to better support S5P
- Add check for deleted long dir entries in fs/fat/fat.c
- Make autoload_script() work with CONFIG_GENERIC_MMC; however this
  feature will be reworked and is disabled by default in this version
- Use mach=armv6 instead mach=armv5 as in default u-boot
- New stdio_dev system to support LCD output better; change serial
  lines to support this
- LCD configuration and output is heavily reworked; however it is not
  yet complete and therefore disabled in this version
- Support armStoneA8, NetDCU14 (and EASYsom1) in one binary: detect
  board type and RAM size at runtime, set prompt string, RAM base
  and default loadaddr accordingly
- Make loading functions load at address given in environment variable
  loadaddr, not at fix address CONFIG_SYS_LOAD_ADDR
- Support UBI and UBIFS, activate appropriate commands


u-boot-1.3.4-picomod6-picocom3-V1.2 (05.09.2011)
------------------------------------------------
Supported boards: PicoMOD6, PicoCOM3

- Add support for PicoCOM3
- Fix display power-on/power-off sequence
- Fix display buffer enable signal (BUF_ENA)
- Fix "lcd ponseq" and "lcd poffseq" commands
- Optimize udelay() function
- Remove some unneeded code


u-boot-1.3.4-picomod6-V1.1 (07.06.2011)
---------------------------------------
Supported boards: PicoMOD6

- New MMC driver for MMC/SD-Cards, supports external SD-Slot (mmc 0)
  and on-board Micro-SD-Slot (mmc 1); use after mmcinit
- New environment variables autoload, autoaddr, autommc and autousb to
  allow automatic start of an autoscript file from SD-Card or USB
  stick; this can be used to automatically install software and is
  therefore enabled by default (clear variables if not wanted)
- New command line parser to allow quoting with "..." and '...'; this
  also keeps several words grouped as one argument
- New LCD driver with up to five overlay windows with arbitrary size,
  position; support for alpha blending and color keying and 14
  different pixel formats (1, 2, 4, 8 bpp with color map, and up to 28
  bits per pixel RGBA-8884 truecolor)
- New command "lcd" to set and show all display parameters
- New command "win" to set and show all window parameters
- List of predefined LCD panels (rather short now, but will be
  expanded in the future)
- New command "cmap" to handle color maps
- New command "fbpool" to handle the framebuffers of the windows
- New commands "draw" and "adraw" to draw pixels, lines, frames, filled
  rectangles, circles, filled discs, turtle polygons, text, bitmaps
  and four different test images; draw simply stores the alpha value
  to the window, adraw directly applys alpha to the current window
  content.
- Support for BMP and PNG bitmaps; bitmaps can be grouped to
  "multi-bitmaps" and each individual bitmap can be accessed; bitmaps
  can be drawn with double width and/or double height
- Text can have attributes bold, inverse, underline, strike-through,
  double width, double height and transparent; however only one font
  with 8x16 pixels is available
- New command "bminfo" to list infos of the bitmaps in a multi-bitmap
- New automatically generated environment variables "lcd" and "win0"
  to "win4" holding the current LCD and window configuration. These
  can be used to permanently store the display settings.
- New environment variable "splashcmd" that is executed after
  initalizing the display, e.g. to show a splash screen (boot logo)
- Improved console devices to support different consoles; e.g. there
  can be a console on each LCD window
- Console settings (stdin, stdout, stderr) can be stored in the
  environment; useful if the console should not appear on the LCD
- Using the MMU now; however the data cache is not enabled by default
  as the USB driver will not work then; you can say "dcache on" to
  enable the data cache manually
- Support for FAT media without partition table; handle FAT16 root
  directory correctly
- Timing is now correct (was way too fast); this also improves USB
  stick recognition
- New highly optimized memory functions in assembler (memcpy, memmove,
  memset, memset32)
- Compiler now optimizes code for ARMv6 (ARM11)
- Several small fixes, no compiler warnings anymore
- Several fixes to reduce memory footprint
- Removed some unnecessary debug messages
- Removed serial download (loadb and loads); this was necessary to
  keep the U-Boot binary size below 256KB.



u-boot-1.3.4-picomod6-V1.0 (18.10.2010)
---------------------------------------
Supported boards: PicoMOD6

- Added support for USB host (USB hubs and mass storage devices)
- Added support for FAT filesystems (ported back from u-boot-2010.09
  and enhanced)
- Changed spare area layout to match the layout of NBoot, added ECC-8
  support for NBoot region
- Access to NBoot and U-Boot regions now actually works
- Added new default partitions NBoot, UBoot and UBootEnv; this moves
  the TargetFS to /dev/mtdblock5 in Linux
- Increased Kernel partition from 2MB to 3MB
- Added software protection for NBoot partition to avoid accidental
  erasing, e.g. when calling "nand erase" without further parameters:
    nand nboot [protect | unprotect]
- Placed environment fix in NAND, removed support for MoviNand and
  OneNand (not required on PicoMOD6); this reduced the image size
  considerably
- Reduced environment to 16KB; this allows for a bad block
- Added support for sntp command (time synching with time server)
- Removed command "reginfo" as it only produces empty output on ARM
- Aligned strings when calling "help"
- Added new environment variables for easy switching between NFS and
  local boot and for testing kernels:
    run bootnfs   --> switch to NFS boot (TargetFS mounted via NFS)
    run bootlocal --> switch to local boot (TargetFS loaded from NAND)
    run r         --> download & start kernel without storing to NAND
- Added target "make uboot.nb0" to create image file that is padded to
  256KB (required for NBoot); this target is also automatically built
  when calling "make" without any arguments
- Removed some debug strings that accidently slipped into the previus
  releases


u-boot-1.3.4-picomod6-V0.2 (05.02.2010)
---------------------------------------
Supported boards: PicoMOD6

- Activate ethernet once to set MAC address


u-boot-1.3.4-picomod6-V0.1 (22.01.2010)
---------------------------------------
Supported boards: PicoMOD6

- First working version
- Update of U-Boot only possible from NBoot<|MERGE_RESOLUTION|>--- conflicted
+++ resolved
@@ -1,7 +1,17 @@
 History of Changes for U-Boot on F&S Boards and Modules
 -------------------------------------------------------
 
-<<<<<<< HEAD
+u-boot-2018.03-fsimx6-B2020.04.2 (09.09.2022)
+---------------------------------------------
+Supported boards: armStoneA9, armStoneA9r2, armStoneA9r3, efusA9, efusA9r2,
+PicoMODA9, PicoMODA9.2, NetDCUA9, QBlissA9, QBlissA9r2
+
+- Add support for armStoneA9r3 and armStoneA9r4
+- Move LED configuration of Realtek PHY to board_phy_config
+- Enable ALDPS mode and disable EEE LED indication
+
+
+
 u-boot-2018.03-fsimx8mm-Y2021.04.1 (25.08.2022)
 -----------------------------------------------
 Supported boards: PicoCoreMX8MM PicoCoreMX8MMr2 PicoCoreMX8MX
@@ -70,16 +80,6 @@
 - Add support for picocoremx6ul100
 - Add support for command fsimage
 - Change DACR to client access control to fix cache errors
-=======
-u-boot-2018.03-fsimx6-B2020.04.2 (09.09.2022)
----------------------------------------------
-Supported boards: armStoneA9, armStoneA9r2, armStoneA9r3, efusA9, efusA9r2,
-PicoMODA9, PicoMODA9.2, NetDCUA9, QBlissA9, QBlissA9r2
-
-- Add support for armStoneA9r3 and armStoneA9r4
-- Move LED configuration of Realtek PHY to board_phy_config
-- Enable ALDPS mode and disable EEE LED indication
->>>>>>> 96f2c0c9
 
 
 
