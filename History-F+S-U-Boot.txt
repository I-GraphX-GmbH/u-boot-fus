--- conflicted
+++ resolved
@@ -1,7 +1,16 @@
 History of Changes for U-Boot on F&S Boards and Modules
 -------------------------------------------------------
 
-<<<<<<< HEAD
+u-boot-2018.03-fsimx6ul-Y2020.03.1 (15.03.2022)
+-----------------------------------------------
+Supported boards: efusA7UL, PicoCoreMX6UL, PicoCoreMX6UL100, PicoMODA7
+
+- Add support for picocoremx6ul100
+- Add support for command fsimage
+- Change DACR to client access control to fix cache errors
+
+
+
 u-boot-2018.03-fsimx6-B2020.04.1 (01.02.2022)
 ---------------------------------------------
 Supported boards: armStoneA9, armStoneA9r2, efusA9, efusA9r2, PicoMODA9,
@@ -37,19 +46,6 @@
 
 
 u-boot-2018.03-fsimx6-B2021.10 (15.10.2021)
-=======
-u-boot-2018.03-fsimx6ul-Y2020.03.1 (15.03.2022)
------------------------------------------------
-Supported boards: efusA7UL, PicoCoreMX6UL, PicoCoreMX6UL100, PicoMODA7
-
-- Add support for picocoremx6ul100
-- Add support for command fsimage
-- Change DACR to client access control to fix cache errors
-
-
-
-u-boot-2018.03-fsimx6sx-Y2020.03 (24.03.2020)
->>>>>>> 4fa4e764
 -------------------------------------------
 Supported boards: armStoneA9, armStoneA9r2, efusA9, PicoMODA9, NetDCUA9,
 QBlissA9, QBlissA9r2
