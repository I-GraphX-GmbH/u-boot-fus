--- conflicted
+++ resolved
@@ -1,7 +1,14 @@
 History of Changes for U-Boot on F&S Boards and Modules
 -------------------------------------------------------
 
-<<<<<<< HEAD
+u-boot-2018.03-fsimx8mm-B2021.06.1 (26.09.2022)
+-----------------------------------------------
+Supported boards: PicoCoreMX8MM PicoCoreMX8MMr2 PicoCoreMX8MX
+
+- Merge tag 'fsimx8mm-Y2021.04.2' into HEAD
+
+
+
 u-boot-2018.03-fsimx6-Y2022.09 (21.09.2022)
 -------------------------------------------
 Supported boards: efusA9 efusA9r2 armStoneA9 armStoneA9r2 PicoModA9 NetDCUA9
@@ -12,13 +19,6 @@
 - Enable ALDPS mode and disable EEE LED indication
 - Add armStoneA9r3 and armStoneA9r4 for updated fsimx6.c
 - Merge commit 'ed359a267' into fus-2018.03
-=======
-u-boot-2018.03-fsimx8mm-B2021.06.1 (26.09.2022)
------------------------------------------------
-Supported boards: PicoCoreMX8MM PicoCoreMX8MMr2 PicoCoreMX8MX
-
-- Merge tag 'fsimx8mm-Y2021.04.2' into HEAD
->>>>>>> 5d7bed19
 
 
 
@@ -55,20 +55,6 @@
 - Improve phy realtek LED setup
 - Add PicoCoreMX8MMr2 support
 - Add N-boot History file for nboot-fsimx8mm-2021.04.1
-
-
-u-boot-2018.03-fsimx8mm-B2021.06 (23.06.2021)
----------------------------------------------
-Supported boards: PicoCoreMX8MM
-
-- Change DACR to client access control to fix cache errors
-- Improve fsimx8mm mac address setup
-- Set tbs2.c UPDATE_DEF to mmc0,mmc2
-- Improve support for architecture tbs2
-- Merge architecture tbs2 into fsimx8mm
-- Add part command to uboot console
-- Add dynamic setting of cpu temp ranges for fsimx8mm
-- Add config for PCoreMX8MM-FERT13.130
 
 
 
