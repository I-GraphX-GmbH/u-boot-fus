--- conflicted
+++ resolved
@@ -1,7 +1,21 @@
 History of Changes for U-Boot on F&S Boards and Modules
 -------------------------------------------------------
 
-<<<<<<< HEAD
+u-boot-2018.03-fsimx6-B2020.04.1 (01.02.2022)
+---------------------------------------------
+Supported boards: armStoneA9, armStoneA9r2, efusA9, efusA9r2, PicoMODA9,
+                   NetDCUA9, QBlissA9, QBlissA9r2, armStoneA5, CUBEA5, Cube2.0
+Not tested:       efusA9X, PicoCOMA9X, PicoCoreMX6SX, CONT1, efusA7UL,
+                  PicoCOM1.2, PicoCoreMX6UL, GAR1, GAR2, CubeA7UL, NetDCUA5,
+                  PicoCOMA5, AGATEWAY, HGATEWAY
+
+- Add rx delay support for RTL8211F
+- Improve phy realtek LED setup
+- Add Ethernet support for efusA9r2
+- Add support for efusA9r2
+
+
+
 u-boot-2018.03-fsimx8mn-Y2021.10 (30.10.2021)
 ---------------------------------------------
 Supported boards: PicoCoreMX8MN
@@ -254,20 +268,6 @@
 - Use SOC functionality from F&S branch
 - Merge branch imx_v2018.03_4.14.98_2.3.0
 - Add NXP U-Boot branch imx_v2018.03_4.14.98_2.3.0
-=======
-u-boot-2018.03-fsimx6-B2020.04.1 (01.02.2022)
----------------------------------------------
-Supported boards: armStoneA9, armStoneA9r2, efusA9, efusA9r2, PicoMODA9,
-                   NetDCUA9, QBlissA9, QBlissA9r2, armStoneA5, CUBEA5, Cube2.0
-Not tested:       efusA9X, PicoCOMA9X, PicoCoreMX6SX, CONT1, efusA7UL,
-                  PicoCOM1.2, PicoCoreMX6UL, GAR1, GAR2, CubeA7UL, NetDCUA5,
-                  PicoCOMA5, AGATEWAY, HGATEWAY
-
-- Add rx delay support for RTL8211F
-- Improve phy realtek LED setup
-- Add Ethernet support for efusA9r2
-- Add support for efusA9r2
->>>>>>> 4390f29f
 
 
 
