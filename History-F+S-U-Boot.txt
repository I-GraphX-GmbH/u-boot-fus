--- conflicted
+++ resolved
@@ -1,7 +1,6 @@
 History of Changes for U-Boot on F&S Boards and Modules
 -------------------------------------------------------
 
-<<<<<<< HEAD
 u-boot-2018.03-fsimx6-Y2022.09 (21.09.2022)
 -------------------------------------------
 Supported boards: efusA9 efusA9r2 armStoneA9 armStoneA9r2 PicoModA9 NetDCUA9
@@ -12,7 +11,9 @@
 - Enable ALDPS mode and disable EEE LED indication
 - Add armStoneA9r3 and armStoneA9r4 for updated fsimx6.c
 - Merge commit 'ed359a267' into fus-2018.03
-=======
+
+
+
 u-boot-2018.03-fsimx8mm-Y2021.04.2 (15.09.2022)
 -----------------------------------------------
 Supported boards: PicoCoreMX8MM PicoCoreMX8MMr2 PicoCoreMX8MX
@@ -23,7 +24,6 @@
 - Improve picocoremx8mmr2 device tree
 - Disable phy CLKOUT for PicoCoremx8MMr2
 - Disable ethernet before booting linux for fsimx8mm
->>>>>>> e7451f97
 
 
 
