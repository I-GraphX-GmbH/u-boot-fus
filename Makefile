--- conflicted
+++ resolved
@@ -732,12 +732,8 @@
 endif
 
 # Always append ALL so that arch config.mk's can add custom ones
-<<<<<<< HEAD
-ALL-y += u-boot.srec u-boot.bin System.map binary_size_check
+ALL-y += u-boot.srec u-boot.bin System.map u-boot.cfg binary_size_check
 ALL-y += uboot.nb0 u-boot.dis
-=======
-ALL-y += u-boot.srec u-boot.bin System.map u-boot.cfg binary_size_check
->>>>>>> a598340f
 
 ALL-$(CONFIG_ADDFSHEADER) += uboot.fs
 ALL-$(CONFIG_NAND_U_BOOT) += u-boot-nand.bin
@@ -916,7 +912,9 @@
 u-boot.dis:	u-boot
 		$(OBJDUMP) -d $< > $@
 
-<<<<<<< HEAD
+u-boot.cfg:	include/config.h
+	$(call if_changed,cpp_cfg)
+
 OBJCOPYFLAGS_uboot.nb0 = --pad-to $(CONFIG_UBOOTNB0_SIZE) -I binary -O binary
 uboot.nb0:	u-boot.bin
 		$(call if_changed,objcopy)
@@ -926,10 +924,6 @@
 
 uboot.fs:	u-boot.bin
 		tools/addfsheader $< $@
-=======
-u-boot.cfg:	include/config.h
-	$(call if_changed,cpp_cfg)
->>>>>>> a598340f
 
 ifdef CONFIG_TPL
 SPL_PAYLOAD := tpl/u-boot-with-tpl.bin
