--- conflicted
+++ resolved
@@ -709,15 +709,11 @@
 endif
 
 # Always append ALL so that arch config.mk's can add custom ones
-<<<<<<< HEAD
-ALL-y += u-boot.srec u-boot.bin System.map uboot.nb0 u-boot.dis
+ALL-y += u-boot.srec u-boot.bin System.map binary_size_check
+ALL-y += uboot.nb0 u-boot.dis
 
 ALL-$(CONFIG_ADDFSHEADER) += uboot.fs
 ALL-$(CONFIG_NAND_U_BOOT) += u-boot-nand.bin
-=======
-ALL-y += u-boot.srec u-boot.bin System.map binary_size_check
-
->>>>>>> fb2a8f83
 ALL-$(CONFIG_ONENAND_U_BOOT) += u-boot-onenand.bin
 ifeq ($(CONFIG_SPL_FSL_PBL),y)
 ALL-$(CONFIG_RAMBOOT_PBL) += u-boot-with-spl-pbl.bin
@@ -1235,16 +1231,9 @@
 	       include/tpl-autoconf.mk
 
 # Directories & files removed with 'make clobber'
-<<<<<<< HEAD
-CLOBBER_DIRS  += $(patsubst %,spl/%, $(filter-out Makefile, \
-		 $(shell ls -1 spl 2>/dev/null))) \
-		 tpl
-CLOBBER_FILES += u-boot* MLO* SPL System.map nand_spl/u-boot* \
-		 uboot.nb0 uboot.fs
-=======
 CLOBBER_DIRS  += spl tpl
 CLOBBER_FILES += u-boot* MLO* SPL System.map
->>>>>>> fb2a8f83
+CLOBBER_FILES += uboot.nb0 uboot.fs
 
 # Directories & files removed with 'make mrproper'
 MRPROPER_DIRS  += include/config include/generated          \
