--- conflicted
+++ resolved
@@ -485,7 +485,6 @@
 $(obj)u-boot.dis:	$(obj)u-boot
 		$(OBJDUMP) -d $< > $@
 
-<<<<<<< HEAD
 $(obj)uboot.nb0:	$(obj)u-boot.bin
 		dd if=/dev/zero bs=1K count=$(CONFIG_UBOOTNB0_SIZE) \
 			 | tr '\000' '\377' >$@
@@ -497,7 +496,7 @@
 
 $(obj)uboot.fs:	$(obj)u-boot.bin
 		$(obj)tools/addfsheader $< $@
-=======
+
 # $@ is output, $(1) and $(2) are inputs, $(3) is padded intermediate,
 # $(4) is pad-to
 SPL_PAD_APPEND = \
@@ -511,7 +510,6 @@
 else
 SPL_PAYLOAD := $(obj)u-boot.bin
 endif
->>>>>>> 5373e27d
 
 $(obj)u-boot-with-spl.bin: $(obj)spl/u-boot-spl.bin $(SPL_PAYLOAD)
 		$(call SPL_PAD_APPEND,$<,$(SPL_PAYLOAD),spl/u-boot-spl-pad.bin,$(CONFIG_SPL_PAD_TO))
