#
# SPDX-License-Identifier:	GPL-2.0+
#

VERSION = 2017
PATCHLEVEL = 09
SUBLEVEL =
EXTRAVERSION =
NAME =

# *DOCUMENTATION*
# To see a list of typical targets execute "make help"
# More info can be located in ./README
# Comments in this file are targeted only to the developer, do not
# expect to learn how to build the kernel reading this file.

# o Do not use make's built-in rules and variables
#   (this increases performance and avoids hard-to-debug behaviour);
# o Look for make include files relative to root of kernel src
MAKEFLAGS += -rR --include-dir=$(CURDIR)

# Avoid funny character set dependencies
unexport LC_ALL
LC_COLLATE=C
LC_NUMERIC=C
export LC_COLLATE LC_NUMERIC

# Avoid interference with shell env settings
unexport GREP_OPTIONS

# We are using a recursive build, so we need to do a little thinking
# to get the ordering right.
#
# Most importantly: sub-Makefiles should only ever modify files in
# their own directory. If in some directory we have a dependency on
# a file in another dir (which doesn't happen often, but it's often
# unavoidable when linking the built-in.o targets which finally
# turn into vmlinux), we will call a sub make in that other dir, and
# after that we are sure that everything which is in that other dir
# is now up to date.
#
# The only cases where we need to modify files which have global
# effects are thus separated out and done before the recursive
# descending is started. They are now explicitly listed as the
# prepare rule.

# Beautify output
# ---------------------------------------------------------------------------
#
# Normally, we echo the whole command before executing it. By making
# that echo $($(quiet)$(cmd)), we now have the possibility to set
# $(quiet) to choose other forms of output instead, e.g.
#
#         quiet_cmd_cc_o_c = Compiling $(RELDIR)/$@
#         cmd_cc_o_c       = $(CC) $(c_flags) -c -o $@ $<
#
# If $(quiet) is empty, the whole command will be printed.
# If it is set to "quiet_", only the short version will be printed.
# If it is set to "silent_", nothing will be printed at all, since
# the variable $(silent_cmd_cc_o_c) doesn't exist.
#
# A simple variant is to prefix commands with $(Q) - that's useful
# for commands that shall be hidden in non-verbose mode.
#
#	$(Q)ln $@ :<
#
# If KBUILD_VERBOSE equals 0 then the above command will be hidden.
# If KBUILD_VERBOSE equals 1 then the above command is displayed.
#
# To put more focus on warnings, be less verbose as default
# Use 'make V=1' to see the full commands

ifeq ("$(origin V)", "command line")
  KBUILD_VERBOSE = $(V)
endif
ifndef KBUILD_VERBOSE
  KBUILD_VERBOSE = 0
endif

ifeq ($(KBUILD_VERBOSE),1)
  quiet =
  Q =
else
  quiet=quiet_
  Q = @
endif

# If the user is running make -s (silent mode), suppress echoing of
# commands

ifneq ($(filter 4.%,$(MAKE_VERSION)),)	# make-4
ifneq ($(filter %s ,$(firstword x$(MAKEFLAGS))),)
  quiet=silent_
endif
else					# make-3.8x
ifneq ($(filter s% -s%,$(MAKEFLAGS)),)
  quiet=silent_
endif
endif

export quiet Q KBUILD_VERBOSE

# kbuild supports saving output files in a separate directory.
# To locate output files in a separate directory two syntaxes are supported.
# In both cases the working directory must be the root of the kernel src.
# 1) O=
# Use "make O=dir/to/store/output/files/"
#
# 2) Set KBUILD_OUTPUT
# Set the environment variable KBUILD_OUTPUT to point to the directory
# where the output files shall be placed.
# export KBUILD_OUTPUT=dir/to/store/output/files/
# make
#
# The O= assignment takes precedence over the KBUILD_OUTPUT environment
# variable.

# KBUILD_SRC is set on invocation of make in OBJ directory
# KBUILD_SRC is not intended to be used by the regular user (for now)
ifeq ($(KBUILD_SRC),)

# OK, Make called in directory where kernel src resides
# Do we want to locate output files in a separate directory?
ifeq ("$(origin O)", "command line")
  KBUILD_OUTPUT := $(O)
endif

# That's our default target when none is given on the command line
PHONY := _all
_all:

# Cancel implicit rules on top Makefile
$(CURDIR)/Makefile Makefile: ;

ifneq ($(KBUILD_OUTPUT),)
# Invoke a second make in the output directory, passing relevant variables
# check that the output directory actually exists
saved-output := $(KBUILD_OUTPUT)
KBUILD_OUTPUT := $(shell mkdir -p $(KBUILD_OUTPUT) && cd $(KBUILD_OUTPUT) \
								&& /bin/pwd)
$(if $(KBUILD_OUTPUT),, \
     $(error failed to create output directory "$(saved-output)"))

PHONY += $(MAKECMDGOALS) sub-make

$(filter-out _all sub-make $(CURDIR)/Makefile, $(MAKECMDGOALS)) _all: sub-make
	@:

sub-make: FORCE
	$(Q)$(MAKE) -C $(KBUILD_OUTPUT) KBUILD_SRC=$(CURDIR) \
	-f $(CURDIR)/Makefile $(filter-out _all sub-make,$(MAKECMDGOALS))

# Leave processing to above invocation of make
skip-makefile := 1
endif # ifneq ($(KBUILD_OUTPUT),)
endif # ifeq ($(KBUILD_SRC),)

# We process the rest of the Makefile if this is the final invocation of make
ifeq ($(skip-makefile),)

# Do not print "Entering directory ...",
# but we want to display it when entering to the output directory
# so that IDEs/editors are able to understand relative filenames.
MAKEFLAGS += --no-print-directory

# Call a source code checker (by default, "sparse") as part of the
# C compilation.
#
# Use 'make C=1' to enable checking of only re-compiled files.
# Use 'make C=2' to enable checking of *all* source files, regardless
# of whether they are re-compiled or not.
#
# See the file "Documentation/sparse.txt" for more details, including
# where to get the "sparse" utility.

ifeq ("$(origin C)", "command line")
  KBUILD_CHECKSRC = $(C)
endif
ifndef KBUILD_CHECKSRC
  KBUILD_CHECKSRC = 0
endif

# Use make M=dir to specify directory of external module to build
# Old syntax make ... SUBDIRS=$PWD is still supported
# Setting the environment variable KBUILD_EXTMOD take precedence
ifdef SUBDIRS
  KBUILD_EXTMOD ?= $(SUBDIRS)
endif

ifeq ("$(origin M)", "command line")
  KBUILD_EXTMOD := $(M)
endif

# If building an external module we do not care about the all: rule
# but instead _all depend on modules
PHONY += all
ifeq ($(KBUILD_EXTMOD),)
_all: all
else
_all: modules
endif

ifeq ($(KBUILD_SRC),)
        # building in the source tree
        srctree := .
else
        ifeq ($(KBUILD_SRC)/,$(dir $(CURDIR)))
                # building in a subdirectory of the source tree
                srctree := ..
        else
                srctree := $(KBUILD_SRC)
        endif
endif
objtree		:= .
src		:= $(srctree)
obj		:= $(objtree)

VPATH		:= $(srctree)$(if $(KBUILD_EXTMOD),:$(KBUILD_EXTMOD))

export srctree objtree VPATH

# Make sure CDPATH settings don't interfere
unexport CDPATH

#########################################################################

HOSTARCH := $(shell uname -m | \
	sed -e s/i.86/x86/ \
	    -e s/sun4u/sparc64/ \
	    -e s/arm.*/arm/ \
	    -e s/sa110/arm/ \
	    -e s/ppc64/powerpc/ \
	    -e s/ppc/powerpc/ \
	    -e s/macppc/powerpc/\
	    -e s/sh.*/sh/)

HOSTOS := $(shell uname -s | tr '[:upper:]' '[:lower:]' | \
	    sed -e 's/\(cygwin\).*/cygwin/')

export	HOSTARCH HOSTOS

#########################################################################

# set default to nothing for native builds
ifeq ($(HOSTARCH),$(ARCH))
CROSS_COMPILE ?=
endif

KCONFIG_CONFIG	?= .config
export KCONFIG_CONFIG

# SHELL used by kbuild
CONFIG_SHELL := $(shell if [ -x "$$BASH" ]; then echo $$BASH; \
	  else if [ -x /bin/bash ]; then echo /bin/bash; \
	  else echo sh; fi ; fi)

HOSTCC       = cc
HOSTCXX      = c++
HOSTCFLAGS   = -Wall -Wstrict-prototypes -O2 -fomit-frame-pointer \
		$(if $(CONFIG_TOOLS_DEBUG),-g)
HOSTCXXFLAGS = -O2

ifeq ($(HOSTOS),cygwin)
HOSTCFLAGS	+= -ansi
endif

# Mac OS X / Darwin's C preprocessor is Apple specific.  It
# generates numerous errors and warnings.  We want to bypass it
# and use GNU C's cpp.	To do this we pass the -traditional-cpp
# option to the compiler.  Note that the -traditional-cpp flag
# DOES NOT have the same semantics as GNU C's flag, all it does
# is invoke the GNU preprocessor in stock ANSI/ISO C fashion.
#
# Apple's linker is similar, thanks to the new 2 stage linking
# multiple symbol definitions are treated as errors, hence the
# -multiply_defined suppress option to turn off this error.
#
ifeq ($(HOSTOS),darwin)
# get major and minor product version (e.g. '10' and '6' for Snow Leopard)
DARWIN_MAJOR_VERSION	= $(shell sw_vers -productVersion | cut -f 1 -d '.')
DARWIN_MINOR_VERSION	= $(shell sw_vers -productVersion | cut -f 2 -d '.')

os_x_before	= $(shell if [ $(DARWIN_MAJOR_VERSION) -le $(1) -a \
	$(DARWIN_MINOR_VERSION) -le $(2) ] ; then echo "$(3)"; else echo "$(4)"; fi ;)

# Snow Leopards build environment has no longer restrictions as described above
HOSTCC       = $(call os_x_before, 10, 5, "cc", "gcc")
HOSTCFLAGS  += $(call os_x_before, 10, 4, "-traditional-cpp")
HOSTLDFLAGS += $(call os_x_before, 10, 5, "-multiply_defined suppress")

# since Lion (10.7) ASLR is on by default, but we use linker generated lists
# in some host tools which is a problem then ... so disable ASLR for these
# tools
HOSTLDFLAGS += $(call os_x_before, 10, 7, "", "-Xlinker -no_pie")
endif

# Decide whether to build built-in, modular, or both.
# Normally, just do built-in.

KBUILD_MODULES :=
KBUILD_BUILTIN := 1

# If we have only "make modules", don't compile built-in objects.
# When we're building modules with modversions, we need to consider
# the built-in objects during the descend as well, in order to
# make sure the checksums are up to date before we record them.

ifeq ($(MAKECMDGOALS),modules)
  KBUILD_BUILTIN := $(if $(CONFIG_MODVERSIONS),1)
endif

# If we have "make <whatever> modules", compile modules
# in addition to whatever we do anyway.
# Just "make" or "make all" shall build modules as well

# U-Boot does not need modules
#ifneq ($(filter all _all modules,$(MAKECMDGOALS)),)
#  KBUILD_MODULES := 1
#endif

#ifeq ($(MAKECMDGOALS),)
#  KBUILD_MODULES := 1
#endif

export KBUILD_MODULES KBUILD_BUILTIN
export KBUILD_CHECKSRC KBUILD_SRC KBUILD_EXTMOD

# We need some generic definitions (do not try to remake the file).
scripts/Kbuild.include: ;
include scripts/Kbuild.include

# Make variables (CC, etc...)

AS		= $(CROSS_COMPILE)as
# Always use GNU ld
ifneq ($(shell $(CROSS_COMPILE)ld.bfd -v 2> /dev/null),)
LD		= $(CROSS_COMPILE)ld.bfd
else
LD		= $(CROSS_COMPILE)ld
endif
CC		= $(CROSS_COMPILE)gcc
CPP		= $(CC) -E
AR		= $(CROSS_COMPILE)ar
NM		= $(CROSS_COMPILE)nm
LDR		= $(CROSS_COMPILE)ldr
STRIP		= $(CROSS_COMPILE)strip
OBJCOPY		= $(CROSS_COMPILE)objcopy
OBJDUMP		= $(CROSS_COMPILE)objdump
AWK		= awk
PERL		= perl
PYTHON		?= python
DTC		?= dtc
CHECK		= sparse

CHECKFLAGS     := -D__linux__ -Dlinux -D__STDC__ -Dunix -D__unix__ \
		  -Wbitwise -Wno-return-void -D__CHECK_ENDIAN__ $(CF)

KBUILD_CPPFLAGS := -D__KERNEL__ -D__UBOOT__

KBUILD_CFLAGS   := -Wall -Wstrict-prototypes \
		   -Wno-format-security \
		   -fno-builtin -ffreestanding
KBUILD_AFLAGS   := -D__ASSEMBLY__

# Read UBOOTRELEASE from include/config/uboot.release (if it exists)
UBOOTRELEASE = $(shell cat include/config/uboot.release 2> /dev/null)
UBOOTVERSION = $(VERSION)$(if $(PATCHLEVEL),.$(PATCHLEVEL)$(if $(SUBLEVEL),.$(SUBLEVEL)))$(EXTRAVERSION)

export VERSION PATCHLEVEL SUBLEVEL UBOOTRELEASE UBOOTVERSION
export ARCH CPU BOARD VENDOR SOC CPUDIR BOARDDIR
export CONFIG_SHELL HOSTCC HOSTCFLAGS HOSTLDFLAGS CROSS_COMPILE AS LD CC
export CPP AR NM LDR STRIP OBJCOPY OBJDUMP
export MAKE AWK PERL PYTHON
export HOSTCXX HOSTCXXFLAGS CHECK CHECKFLAGS DTC DTC_FLAGS

export KBUILD_CPPFLAGS NOSTDINC_FLAGS UBOOTINCLUDE OBJCOPYFLAGS LDFLAGS
export KBUILD_CFLAGS KBUILD_AFLAGS

# When compiling out-of-tree modules, put MODVERDIR in the module
# tree rather than in the kernel tree. The kernel tree might
# even be read-only.
export MODVERDIR := $(if $(KBUILD_EXTMOD),$(firstword $(KBUILD_EXTMOD))/).tmp_versions

# Files to ignore in find ... statements

export RCS_FIND_IGNORE := \( -name SCCS -o -name BitKeeper -o -name .svn -o    \
			  -name CVS -o -name .pc -o -name .hg -o -name .git \) \
			  -prune -o
export RCS_TAR_IGNORE := --exclude SCCS --exclude BitKeeper --exclude .svn \
			 --exclude CVS --exclude .pc --exclude .hg --exclude .git

# ===========================================================================
# Rules shared between *config targets and build targets

# Basic helpers built in scripts/
PHONY += scripts_basic
scripts_basic:
	$(Q)$(MAKE) $(build)=scripts/basic
	$(Q)rm -f .tmp_quiet_recordmcount

# To avoid any implicit rule to kick in, define an empty command.
scripts/basic/%: scripts_basic ;

PHONY += outputmakefile
# outputmakefile generates a Makefile in the output directory, if using a
# separate output directory. This allows convenient use of make in the
# output directory.
outputmakefile:
ifneq ($(KBUILD_SRC),)
	$(Q)ln -fsn $(srctree) source
	$(Q)$(CONFIG_SHELL) $(srctree)/scripts/mkmakefile \
	    $(srctree) $(objtree) $(VERSION) $(PATCHLEVEL)
endif

# To make sure we do not include .config for any of the *config targets
# catch them early, and hand them over to scripts/kconfig/Makefile
# It is allowed to specify more targets when calling make, including
# mixing *config targets and build targets.
# For example 'make oldconfig all'.
# Detect when mixed targets is specified, and make a second invocation
# of make so .config is not included in this case either (for *config).

version_h := include/generated/version_autogenerated.h
timestamp_h := include/generated/timestamp_autogenerated.h

no-dot-config-targets := clean clobber mrproper distclean \
			 help %docs check% coccicheck \
			 ubootversion backup tests

config-targets := 0
mixed-targets  := 0
dot-config     := 1

ifneq ($(filter $(no-dot-config-targets), $(MAKECMDGOALS)),)
	ifeq ($(filter-out $(no-dot-config-targets), $(MAKECMDGOALS)),)
		dot-config := 0
	endif
endif

ifeq ($(KBUILD_EXTMOD),)
        ifneq ($(filter config %config,$(MAKECMDGOALS)),)
                config-targets := 1
                ifneq ($(words $(MAKECMDGOALS)),1)
                        mixed-targets := 1
                endif
        endif
endif

ifeq ($(mixed-targets),1)
# ===========================================================================
# We're called with mixed targets (*config and build targets).
# Handle them one by one.

PHONY += $(MAKECMDGOALS) __build_one_by_one

$(filter-out __build_one_by_one, $(MAKECMDGOALS)): __build_one_by_one
	@:

__build_one_by_one:
	$(Q)set -e; \
	for i in $(MAKECMDGOALS); do \
		$(MAKE) -f $(srctree)/Makefile $$i; \
	done

else
ifeq ($(config-targets),1)
# ===========================================================================
# *config targets only - make sure prerequisites are updated, and descend
# in scripts/kconfig to make the *config target

KBUILD_DEFCONFIG := sandbox_defconfig
export KBUILD_DEFCONFIG KBUILD_KCONFIG

config: scripts_basic outputmakefile FORCE
	$(Q)$(MAKE) $(build)=scripts/kconfig $@

%config: scripts_basic outputmakefile FORCE
	$(Q)$(MAKE) $(build)=scripts/kconfig $@

else
# ===========================================================================
# Build targets only - this includes vmlinux, arch specific targets, clean
# targets and others. In general all targets except *config targets.

# Additional helpers built in scripts/
# Carefully list dependencies so we do not try to build scripts twice
# in parallel
PHONY += scripts
scripts: scripts_basic include/config/auto.conf
	$(Q)$(MAKE) $(build)=$(@)

ifeq ($(dot-config),1)
# Read in config
-include include/config/auto.conf

# Read in dependencies to all Kconfig* files, make sure to run
# oldconfig if changes are detected.
-include include/config/auto.conf.cmd

# To avoid any implicit rule to kick in, define an empty command
$(KCONFIG_CONFIG) include/config/auto.conf.cmd: ;

# If .config is newer than include/config/auto.conf, someone tinkered
# with it and forgot to run make oldconfig.
# if auto.conf.cmd is missing then we are probably in a cleaned tree so
# we execute the config step to be sure to catch updated Kconfig files
include/config/%.conf: $(KCONFIG_CONFIG) include/config/auto.conf.cmd
	$(Q)$(MAKE) -f $(srctree)/Makefile silentoldconfig
	@# If the following part fails, include/config/auto.conf should be
	@# deleted so "make silentoldconfig" will be re-run on the next build.
	$(Q)$(MAKE) -f $(srctree)/scripts/Makefile.autoconf || \
		{ rm -f include/config/auto.conf; false; }
	@# include/config.h has been updated after "make silentoldconfig".
	@# We need to touch include/config/auto.conf so it gets newer
	@# than include/config.h.
	@# Otherwise, 'make silentoldconfig' would be invoked twice.
	$(Q)touch include/config/auto.conf

u-boot.cfg spl/u-boot.cfg tpl/u-boot.cfg: include/config.h FORCE
	$(Q)$(MAKE) -f $(srctree)/scripts/Makefile.autoconf $(@)

-include include/autoconf.mk
-include include/autoconf.mk.dep

# We want to include arch/$(ARCH)/config.mk only when include/config/auto.conf
# is up-to-date. When we switch to a different board configuration, old CONFIG
# macros are still remaining in include/config/auto.conf. Without the following
# gimmick, wrong config.mk would be included leading nasty warnings/errors.
ifneq ($(wildcard $(KCONFIG_CONFIG)),)
ifneq ($(wildcard include/config/auto.conf),)
autoconf_is_old := $(shell find . -path ./$(KCONFIG_CONFIG) -newer \
						include/config/auto.conf)
ifeq ($(autoconf_is_old),)
include config.mk
include arch/$(ARCH)/Makefile
endif
endif
endif

# These are set by the arch-specific config.mk. Make sure they are exported
# so they can be used when building an EFI application.
export EFI_LDS		# Filename of EFI link script in arch/$(ARCH)/lib
export EFI_CRT0		# Filename of EFI CRT0 in arch/$(ARCH)/lib
export EFI_RELOC	# Filename of EFU relocation code in arch/$(ARCH)/lib
export CFLAGS_EFI	# Compiler flags to add when building EFI app
export CFLAGS_NON_EFI	# Compiler flags to remove when building EFI app
export EFI_TARGET	# binutils target if EFI is natively supported

# If board code explicitly specified LDSCRIPT or CONFIG_SYS_LDSCRIPT, use
# that (or fail if absent).  Otherwise, search for a linker script in a
# standard location.

ifndef LDSCRIPT
	#LDSCRIPT := $(srctree)/board/$(BOARDDIR)/u-boot.lds.debug
	ifdef CONFIG_SYS_LDSCRIPT
		# need to strip off double quotes
		LDSCRIPT := $(srctree)/$(CONFIG_SYS_LDSCRIPT:"%"=%)
	endif
endif

# If there is no specified link script, we look in a number of places for it
ifndef LDSCRIPT
	ifeq ($(wildcard $(LDSCRIPT)),)
		LDSCRIPT := $(srctree)/board/$(BOARDDIR)/u-boot.lds
	endif
	ifeq ($(wildcard $(LDSCRIPT)),)
		LDSCRIPT := $(srctree)/$(CPUDIR)/u-boot.lds
	endif
	ifeq ($(wildcard $(LDSCRIPT)),)
		LDSCRIPT := $(srctree)/arch/$(ARCH)/cpu/u-boot.lds
	endif
endif

else
# Dummy target needed, because used as prerequisite
include/config/auto.conf: ;
endif # $(dot-config)

#
# Xtensa linker script cannot be preprocessed with -ansi because of
# preprocessor operations on strings that don't make C identifiers.
#
ifeq ($(CONFIG_XTENSA),)
LDPPFLAGS	+= -ansi
endif

ifdef CONFIG_CC_OPTIMIZE_FOR_SIZE
KBUILD_CFLAGS	+= -Os
else
KBUILD_CFLAGS	+= -O2
endif

KBUILD_CFLAGS += $(call cc-option,-fno-stack-protector)
KBUILD_CFLAGS += $(call cc-option,-fno-delete-null-pointer-checks)

KBUILD_CFLAGS	+= -g
# $(KBUILD_AFLAGS) sets -g, which causes gcc to pass a suitable -g<format>
# option to the assembler.
KBUILD_AFLAGS	+= -g

# Report stack usage if supported
ifeq ($(shell $(CONFIG_SHELL) $(srctree)/scripts/gcc-stack-usage.sh $(CC)),y)
	KBUILD_CFLAGS += -fstack-usage
endif

KBUILD_CFLAGS += $(call cc-option,-Wno-format-nonliteral)

# turn jbsr into jsr for m68k
ifeq ($(ARCH),m68k)
ifeq ($(findstring 3.4,$(shell $(CC) --version)),3.4)
KBUILD_AFLAGS += -Wa,-gstabs,-S
endif
endif

# Prohibit date/time macros, which would make the build non-deterministic
KBUILD_CFLAGS   += $(call cc-option,-Werror=date-time)

include scripts/Makefile.extrawarn

# Add user supplied CPPFLAGS, AFLAGS and CFLAGS as the last assignments
KBUILD_CPPFLAGS += $(KCPPFLAGS)
KBUILD_AFLAGS += $(KAFLAGS)
KBUILD_CFLAGS += $(KCFLAGS)

# Use UBOOTINCLUDE when you must reference the include/ directory.
# Needed to be compatible with the O= option
UBOOTINCLUDE    := \
		-Iinclude \
		$(if $(KBUILD_SRC), -I$(srctree)/include) \
		$(if $(CONFIG_$(SPL_)SYS_THUMB_BUILD), \
			$(if $(CONFIG_HAS_THUMB2),, \
				-I$(srctree)/arch/$(ARCH)/thumb1/include),) \
		-I$(srctree)/arch/$(ARCH)/include \
		-include $(srctree)/include/linux/kconfig.h

NOSTDINC_FLAGS += -nostdinc -isystem $(shell $(CC) -print-file-name=include)
CHECKFLAGS     += $(NOSTDINC_FLAGS)

# FIX ME
cpp_flags := $(KBUILD_CPPFLAGS) $(PLATFORM_CPPFLAGS) $(UBOOTINCLUDE) \
							$(NOSTDINC_FLAGS)
c_flags := $(KBUILD_CFLAGS) $(cpp_flags)

#########################################################################
# U-Boot objects....order is important (i.e. start must be first)

HAVE_VENDOR_COMMON_LIB = $(if $(wildcard $(srctree)/board/$(VENDOR)/common/Makefile),y,n)

libs-y += lib/
libs-$(HAVE_VENDOR_COMMON_LIB) += board/$(VENDOR)/common/
libs-$(CONFIG_OF_EMBED) += dts/
libs-y += fs/
libs-y += net/
libs-y += disk/
libs-y += drivers/
libs-y += drivers/dma/
libs-y += drivers/gpio/
libs-y += drivers/i2c/
libs-y += drivers/mtd/
libs-$(CONFIG_CMD_NAND) += drivers/mtd/nand/
libs-y += drivers/mtd/onenand/
libs-$(CONFIG_CMD_UBI) += drivers/mtd/ubi/
libs-y += drivers/mtd/spi/
libs-y += drivers/net/
libs-y += drivers/net/phy/
libs-y += drivers/pci/
libs-y += drivers/power/ \
	drivers/power/domain/ \
	drivers/power/fuel_gauge/ \
	drivers/power/mfd/ \
	drivers/power/pmic/ \
	drivers/power/battery/ \
	drivers/power/regulator/
libs-y += drivers/spi/
libs-$(CONFIG_FMAN_ENET) += drivers/net/fm/
libs-$(CONFIG_SYS_FSL_DDR) += drivers/ddr/fsl/
libs-$(CONFIG_SYS_FSL_MMDC) += drivers/ddr/fsl/
libs-$(CONFIG_ALTERA_SDRAM) += drivers/ddr/altera/
libs-y += drivers/serial/
libs-y += drivers/usb/dwc3/
libs-y += drivers/usb/common/
libs-y += drivers/usb/emul/
libs-y += drivers/usb/eth/
libs-y += drivers/usb/gadget/
libs-y += drivers/usb/gadget/udc/
libs-y += drivers/usb/host/
libs-y += drivers/usb/musb/
libs-y += drivers/usb/musb-new/
libs-y += drivers/usb/phy/
libs-y += drivers/usb/ulpi/
libs-y += cmd/
libs-y += common/
libs-y += env/
libs-$(CONFIG_API) += api/
libs-$(CONFIG_HAS_POST) += post/
libs-y += test/
libs-y += test/dm/
libs-$(CONFIG_UT_ENV) += test/env/
libs-$(CONFIG_UT_OVERLAY) += test/overlay/

libs-y += $(if $(BOARDDIR),board/$(BOARDDIR)/)

libs-y := $(sort $(libs-y))

u-boot-dirs	:= $(patsubst %/,%,$(filter %/, $(libs-y))) tools examples

u-boot-alldirs	:= $(sort $(u-boot-dirs) $(patsubst %/,%,$(filter %/, $(libs-))))

libs-y		:= $(patsubst %/, %/built-in.o, $(libs-y))

u-boot-init := $(head-y)
u-boot-main := $(libs-y)


# Add GCC lib
ifeq ($(CONFIG_USE_PRIVATE_LIBGCC),y)
PLATFORM_LIBGCC = arch/$(ARCH)/lib/lib.a
else
PLATFORM_LIBGCC := -L $(shell dirname `$(CC) $(c_flags) -print-libgcc-file-name`) -lgcc
endif
PLATFORM_LIBS += $(PLATFORM_LIBGCC)
export PLATFORM_LIBS
export PLATFORM_LIBGCC

# Special flags for CPP when processing the linker script.
# Pass the version down so we can handle backwards compatibility
# on the fly.
LDPPFLAGS += \
	-include $(srctree)/include/u-boot/u-boot.lds.h \
	-DCPUDIR=$(CPUDIR) \
	$(shell $(LD) --version | \
	  sed -ne 's/GNU ld version \([0-9][0-9]*\)\.\([0-9][0-9]*\).*/-DLD_MAJOR=\1 -DLD_MINOR=\2/p')

#########################################################################
#########################################################################

ifneq ($(CONFIG_BOARD_SIZE_LIMIT),)
BOARD_SIZE_CHECK = \
	@actual=`wc -c $@ | awk '{print $$1}'`; \
	limit=`printf "%d" $(CONFIG_BOARD_SIZE_LIMIT)`; \
	if test $$actual -gt $$limit; then \
		echo "$@ exceeds file size limit:" >&2 ; \
		echo "  limit:  $$limit bytes" >&2 ; \
		echo "  actual: $$actual bytes" >&2 ; \
		echo "  excess: $$((actual - limit)) bytes" >&2; \
		exit 1; \
	fi
else
BOARD_SIZE_CHECK =
endif

# Statically apply RELA-style relocations (currently arm64 only)
# This is useful for arm64 where static relocation needs to be performed on
# the raw binary, but certain simulators only accept an ELF file (but don't
# do the relocation).
ifneq ($(CONFIG_STATIC_RELA),)
# $(1) is u-boot ELF, $(2) is u-boot bin, $(3) is text base
DO_STATIC_RELA = \
	start=$$($(NM) $(1) | grep __rel_dyn_start | cut -f 1 -d ' '); \
	end=$$($(NM) $(1) | grep __rel_dyn_end | cut -f 1 -d ' '); \
	tools/relocate-rela $(2) $(3) $$start $$end
else
DO_STATIC_RELA =
endif

# Always append ALL so that arch config.mk's can add custom ones
ALL-y += u-boot.srec u-boot.bin u-boot.sym System.map binary_size_check
ALL-y += uboot.nb0 u-boot.dis

ALL-$(CONFIG_ADDFSHEADER) += uboot.fs
ALL-$(CONFIG_NAND_U_BOOT) += u-boot-nand.bin
ALL-$(CONFIG_ONENAND_U_BOOT) += u-boot-onenand.bin
ifeq ($(CONFIG_SPL_FSL_PBL),y)
ALL-$(CONFIG_RAMBOOT_PBL) += u-boot-with-spl-pbl.bin
else
ifneq ($(CONFIG_SECURE_BOOT), y)
# For Secure Boot The Image needs to be signed and Header must also
# be included. So The image has to be built explicitly
ALL-$(CONFIG_RAMBOOT_PBL) += u-boot.pbl
endif
endif
ALL-$(CONFIG_SPL) += spl/u-boot-spl.bin
ifeq ($(CONFIG_MX6)$(CONFIG_SECURE_BOOT), yy)
ALL-$(CONFIG_SPL_FRAMEWORK) += u-boot-ivt.img
else
ALL-$(CONFIG_SPL_FRAMEWORK) += u-boot.img
endif
ALL-$(CONFIG_TPL) += tpl/u-boot-tpl.bin
ALL-$(CONFIG_OF_SEPARATE) += u-boot.dtb
ifeq ($(CONFIG_SPL_FRAMEWORK),y)
ALL-$(CONFIG_OF_SEPARATE) += u-boot-dtb.img
endif
ALL-$(CONFIG_OF_HOSTFILE) += u-boot.dtb
ifneq ($(CONFIG_SPL_TARGET),)
ALL-$(CONFIG_SPL) += $(CONFIG_SPL_TARGET:"%"=%)
endif
ALL-$(CONFIG_REMAKE_ELF) += u-boot.elf
ALL-$(CONFIG_EFI_APP) += u-boot-app.efi
ALL-$(CONFIG_EFI_STUB) += u-boot-payload.efi

ifneq ($(BUILD_ROM),)
ALL-$(CONFIG_X86_RESET_VECTOR) += u-boot.rom
endif

# enable combined SPL/u-boot/dtb rules for tegra
ifeq ($(CONFIG_TEGRA)$(CONFIG_SPL),yy)
ALL-y += u-boot-tegra.bin u-boot-nodtb-tegra.bin
ALL-$(CONFIG_OF_SEPARATE) += u-boot-dtb-tegra.bin
endif

# Add optional build target if defined in board/cpu/soc headers
ifneq ($(CONFIG_BUILD_TARGET),)
ALL-y += $(CONFIG_BUILD_TARGET:"%"=%)
endif

LDFLAGS_u-boot += $(LDFLAGS_FINAL)

# Avoid 'Not enough room for program headers' error on binutils 2.28 onwards.
LDFLAGS_u-boot += $(call ld-option, --no-dynamic-linker)

ifneq ($(CONFIG_SYS_TEXT_BASE),)
LDFLAGS_u-boot += -Ttext $(CONFIG_SYS_TEXT_BASE)
endif

# Normally we fill empty space with 0xff
quiet_cmd_objcopy = OBJCOPY $@
cmd_objcopy = $(OBJCOPY) --gap-fill=0xff $(OBJCOPYFLAGS) \
	$(OBJCOPYFLAGS_$(@F)) $< $@

# Provide a version which does not do this, for use by EFI
quiet_cmd_zobjcopy = OBJCOPY $@
cmd_zobjcopy = $(OBJCOPY) $(OBJCOPYFLAGS) $(OBJCOPYFLAGS_$(@F)) $< $@

quiet_cmd_efipayload = OBJCOPY $@
cmd_efipayload = $(OBJCOPY) -I binary -O $(EFIPAYLOAD_BFDTARGET) -B $(EFIPAYLOAD_BFDARCH) $< $@

MKIMAGEOUTPUT ?= /dev/null

quiet_cmd_mkimage = MKIMAGE $@
cmd_mkimage = $(objtree)/tools/mkimage $(MKIMAGEFLAGS_$(@F)) -d $< $@ \
	$(if $(KBUILD_VERBOSE:1=), >$(MKIMAGEOUTPUT))

quiet_cmd_mkfitimage = MKIMAGE $@
cmd_mkfitimage = $(objtree)/tools/mkimage $(MKIMAGEFLAGS_$(@F)) -f $(U_BOOT_ITS) -E $@ \
	$(if $(KBUILD_VERBOSE:1=), >$(MKIMAGEOUTPUT))

quiet_cmd_cat = CAT     $@
cmd_cat = cat $(filter-out $(PHONY), $^) > $@

append = cat $(filter-out $< $(PHONY), $^) >> $@

quiet_cmd_pad_cat = CAT     $@
cmd_pad_cat = $(cmd_objcopy) && $(append) || rm -f $@

cfg: u-boot.cfg

quiet_cmd_cfgcheck = CFGCHK  $2
cmd_cfgcheck = $(srctree)/scripts/check-config.sh $2 \
		$(srctree)/scripts/config_whitelist.txt $(srctree)

all:		$(ALL-y) cfg
ifeq ($(CONFIG_DM_I2C_COMPAT)$(CONFIG_SANDBOX),y)
	@echo "===================== WARNING ======================"
	@echo "This board uses CONFIG_DM_I2C_COMPAT. Please remove"
	@echo "(possibly in a subsequent patch in your series)"
	@echo "before sending patches to the mailing list."
	@echo "===================================================="
endif
	@# Check that this build does not use CONFIG options that we do not
	@# know about unless they are in Kconfig. All the existing CONFIG
	@# options are whitelisted, so new ones should not be added.
	$(call cmd,cfgcheck,u-boot.cfg)

PHONY += dtbs
dtbs: dts/dt.dtb
	@:
dts/dt.dtb: checkdtc u-boot
	$(Q)$(MAKE) $(build)=dts dtbs

quiet_cmd_copy = COPY    $@
      cmd_copy = cp $< $@

ifeq ($(CONFIG_FIT_EMBED),y)

fit-dtb.blob: dts/dt.dtb FORCE
	$(call if_changed,mkimage)

MKIMAGEFLAGS_fit-dtb.blob = -f auto -A $(ARCH) -T firmware -C none -O u-boot \
	-a 0 -e 0 -E \
	$(patsubst %,-b arch/$(ARCH)/dts/%.dtb,$(subst ",,$(CONFIG_OF_LIST))) -d /dev/null

u-boot-fit-dtb.bin: u-boot-nodtb.bin fit-dtb.blob
	$(call if_changed,cat)

u-boot.bin: u-boot-fit-dtb.bin FORCE
	$(call if_changed,copy)
else ifeq ($(CONFIG_OF_SEPARATE),y)
u-boot-dtb.bin: u-boot-nodtb.bin dts/dt.dtb FORCE
	$(call if_changed,cat)

u-boot.bin: u-boot-dtb.bin FORCE
	$(call if_changed,copy)
else
u-boot.bin: u-boot-nodtb.bin FORCE
	$(call if_changed,copy)
endif

%.imx: %.bin
	$(Q)$(MAKE) $(build)=arch/arm/mach-imx $@

%.vyb: %.imx
	$(Q)$(MAKE) $(build)=arch/arm/cpu/armv7/vf610 $@

quiet_cmd_copy = COPY    $@
      cmd_copy = cp $< $@

u-boot.dtb: dts/dt.dtb
	$(call cmd,copy)

OBJCOPYFLAGS_u-boot.hex := -O ihex

OBJCOPYFLAGS_u-boot.srec := -O srec

u-boot.hex u-boot.srec: u-boot FORCE
	$(call if_changed,objcopy)

OBJCOPYFLAGS_u-boot-nodtb.bin := -O binary \
		$(if $(CONFIG_X86_16BIT_INIT),-R .start16 -R .resetvec)

binary_size_check: u-boot-nodtb.bin FORCE
	@file_size=$(shell wc -c u-boot-nodtb.bin | awk '{print $$1}') ; \
	map_size=$(shell cat u-boot.map | \
		awk '/_image_copy_start/ {start = $$1} /_image_binary_end/ {end = $$1} END {if (start != "" && end != "") print "ibase=16; " toupper(end) " - " toupper(start)}' \
		| sed 's/0X//g' \
		| bc); \
	if [ "" != "$$map_size" ]; then \
		if test $$map_size -ne $$file_size; then \
			echo "u-boot.map shows a binary size of $$map_size" >&2 ; \
			echo "  but u-boot-nodtb.bin shows $$file_size" >&2 ; \
			exit 1; \
		fi \
	fi

u-boot-nodtb.bin: u-boot FORCE
	$(call if_changed,objcopy)
	$(call DO_STATIC_RELA,$<,$@,$(CONFIG_SYS_TEXT_BASE))
	$(BOARD_SIZE_CHECK)

u-boot.ldr:	u-boot
		$(CREATE_LDR_ENV)
		$(LDR) -T $(CONFIG_CPU) -c $@ $< $(LDR_FLAGS)
		$(BOARD_SIZE_CHECK)

# binman
# ---------------------------------------------------------------------------
quiet_cmd_binman = BINMAN  $@
cmd_binman = $(srctree)/tools/binman/binman -d u-boot.dtb -O . \
		-I . -I $(srctree)/board/$(BOARDDIR) $<

OBJCOPYFLAGS_u-boot.ldr.hex := -I binary -O ihex

OBJCOPYFLAGS_u-boot.ldr.srec := -I binary -O srec

u-boot.ldr.hex u-boot.ldr.srec: u-boot.ldr FORCE
	$(call if_changed,objcopy)

#
# U-Boot entry point, needed for booting of full-blown U-Boot
# from the SPL U-Boot version.
#
ifndef CONFIG_SYS_UBOOT_START
CONFIG_SYS_UBOOT_START := 0
endif

# Create a file containing the configuration options the image was built with
quiet_cmd_cpp_cfg = CFG     $@
cmd_cpp_cfg = $(CPP) -Wp,-MD,$(depfile) $(cpp_flags) $(LDPPFLAGS) -ansi \
	-DDO_DEPS_ONLY -D__ASSEMBLY__ -x assembler-with-cpp -P -dM -E -o $@ $<

# Boards with more complex image requirments can provide an .its source file
# or a generator script
ifneq ($(CONFIG_SPL_FIT_SOURCE),"")
U_BOOT_ITS = $(subst ",,$(CONFIG_SPL_FIT_SOURCE))
else
ifneq ($(CONFIG_SPL_FIT_GENERATOR),"")
U_BOOT_ITS := u-boot.its
$(U_BOOT_ITS): FORCE
	$(srctree)/$(CONFIG_SPL_FIT_GENERATOR) \
	$(patsubst %,arch/$(ARCH)/dts/%.dtb,$(subst ",,$(CONFIG_OF_LIST))) > $@
endif
endif

ifdef CONFIG_SPL_LOAD_FIT
MKIMAGEFLAGS_u-boot.img = -f auto -A $(ARCH) -T firmware -C none -O u-boot \
	-a $(CONFIG_SYS_TEXT_BASE) -e $(CONFIG_SYS_UBOOT_START) \
	-n "U-Boot $(UBOOTRELEASE) for $(BOARD) board" -E \
	$(patsubst %,-b arch/$(ARCH)/dts/%.dtb,$(subst ",,$(CONFIG_OF_LIST)))
else
MKIMAGEFLAGS_u-boot.img = -A $(ARCH) -T firmware -C none -O u-boot \
	-a $(CONFIG_SYS_TEXT_BASE) -e $(CONFIG_SYS_UBOOT_START) \
	-n "U-Boot $(UBOOTRELEASE) for $(BOARD) board"
MKIMAGEFLAGS_u-boot-ivt.img = -A $(ARCH) -T firmware_ivt -C none -O u-boot \
	-a $(CONFIG_SYS_TEXT_BASE) -e $(CONFIG_SYS_UBOOT_START) \
	-n "U-Boot $(UBOOTRELEASE) for $(BOARD) board"
u-boot-ivt.img: MKIMAGEOUTPUT = u-boot-ivt.img.log
CLEAN_FILES += u-boot-ivt.img.log u-boot-dtb.imx.log SPL.log u-boot.imx.log
endif

MKIMAGEFLAGS_u-boot-dtb.img = $(MKIMAGEFLAGS_u-boot.img)

MKIMAGEFLAGS_u-boot.kwb = -n $(srctree)/$(CONFIG_SYS_KWD_CONFIG:"%"=%) \
	-T kwbimage -a $(CONFIG_SYS_TEXT_BASE) -e $(CONFIG_SYS_TEXT_BASE)

MKIMAGEFLAGS_u-boot-spl.kwb = -n $(srctree)/$(CONFIG_SYS_KWD_CONFIG:"%"=%) \
	-T kwbimage -a $(CONFIG_SYS_TEXT_BASE) -e $(CONFIG_SYS_TEXT_BASE) \
	$(if $(KEYDIR),-k $(KEYDIR))

MKIMAGEFLAGS_u-boot.pbl = -n $(srctree)/$(CONFIG_SYS_FSL_PBL_RCW:"%"=%) \
		-R $(srctree)/$(CONFIG_SYS_FSL_PBL_PBI:"%"=%) -T pblimage

u-boot-dtb.img u-boot.img u-boot.kwb u-boot.pbl u-boot-ivt.img: \
		$(if $(CONFIG_SPL_LOAD_FIT),u-boot-nodtb.bin dts/dt.dtb,u-boot.bin) FORCE
	$(call if_changed,mkimage)

u-boot.itb: u-boot-nodtb.bin dts/dt.dtb $(U_BOOT_ITS) FORCE
	$(call if_changed,mkfitimage)

u-boot-spl.kwb: u-boot.img spl/u-boot-spl.bin FORCE
	$(call if_changed,mkimage)

u-boot.sha1:	u-boot.bin
		tools/ubsha1 u-boot.bin

u-boot.dis:	u-boot
		$(OBJDUMP) -d $< > $@

OBJCOPYFLAGS_uboot.nb0 = --pad-to $(CONFIG_FS_UBOOTNB0_SIZE) -I binary -O binary
uboot.nb0:	u-boot.bin
		$(call if_changed,objcopy)
#		dd if=/dev/zero bs=1K count=$(CONFIG_FS_UBOOTNB0_SIZE) \
#			 | tr '\000' '\377' >$@
#		dd if=$< of=$@ conv=notrunc bs=1K

uboot.fs:	u-boot.bin
		tools/addfsheader $< $@

ifdef CONFIG_TPL
SPL_PAYLOAD := tpl/u-boot-with-tpl.bin
else
SPL_PAYLOAD := u-boot.bin
endif

OBJCOPYFLAGS_u-boot-with-spl.bin = -I binary -O binary \
				   --pad-to=$(CONFIG_SPL_PAD_TO)
u-boot-with-spl.bin: spl/u-boot-spl.bin $(SPL_PAYLOAD) FORCE
	$(call if_changed,pad_cat)

MKIMAGEFLAGS_lpc32xx-spl.img = -T lpc32xximage -a $(CONFIG_SPL_TEXT_BASE)

lpc32xx-spl.img: spl/u-boot-spl.bin FORCE
	$(call if_changed,mkimage)

OBJCOPYFLAGS_lpc32xx-boot-0.bin = -I binary -O binary --pad-to=$(CONFIG_SPL_PAD_TO)

lpc32xx-boot-0.bin: lpc32xx-spl.img FORCE
	$(call if_changed,objcopy)

OBJCOPYFLAGS_lpc32xx-boot-1.bin = -I binary -O binary --pad-to=$(CONFIG_SPL_PAD_TO)

lpc32xx-boot-1.bin: lpc32xx-spl.img FORCE
	$(call if_changed,objcopy)

lpc32xx-full.bin: lpc32xx-boot-0.bin lpc32xx-boot-1.bin u-boot.img FORCE
	$(call if_changed,cat)

CLEAN_FILES += lpc32xx-*

OBJCOPYFLAGS_u-boot-with-tpl.bin = -I binary -O binary \
				   --pad-to=$(CONFIG_TPL_PAD_TO)
tpl/u-boot-with-tpl.bin: tpl/u-boot-tpl.bin u-boot.bin FORCE
	$(call if_changed,pad_cat)

SPL: spl/u-boot-spl.bin FORCE
	$(Q)$(MAKE) $(build)=arch/arm/mach-imx $@

u-boot-with-spl.imx u-boot-with-nand-spl.imx: SPL u-boot.bin FORCE
	$(Q)$(MAKE) $(build)=arch/arm/mach-imx $@

MKIMAGEFLAGS_u-boot.ubl = -n $(UBL_CONFIG) -T ublimage -e $(CONFIG_SYS_TEXT_BASE)

u-boot.ubl: u-boot-with-spl.bin FORCE
	$(call if_changed,mkimage)

MKIMAGEFLAGS_u-boot-spl.ais = -s -n $(if $(CONFIG_AIS_CONFIG_FILE), \
	$(srctree)/$(CONFIG_AIS_CONFIG_FILE:"%"=%),"/dev/null") \
	-T aisimage -e $(CONFIG_SPL_TEXT_BASE)
spl/u-boot-spl.ais: spl/u-boot-spl.bin FORCE
	$(call if_changed,mkimage)

OBJCOPYFLAGS_u-boot.ais = -I binary -O binary --pad-to=$(CONFIG_SPL_PAD_TO)
u-boot.ais: spl/u-boot-spl.ais u-boot.img FORCE
	$(call if_changed,pad_cat)

u-boot-signed.sb: u-boot.bin spl/u-boot-spl.bin
	$(Q)$(MAKE) $(build)=arch/arm/cpu/arm926ejs/mxs u-boot-signed.sb
u-boot.sb: u-boot.bin spl/u-boot-spl.bin
	$(Q)$(MAKE) $(build)=arch/arm/cpu/arm926ejs/mxs u-boot.sb

# On x600 (SPEAr600) U-Boot is appended to U-Boot SPL.
# Both images are created using mkimage (crc etc), so that the ROM
# bootloader can check its integrity. Padding needs to be done to the
# SPL image (with mkimage header) and not the binary. Otherwise the resulting image
# which is loaded/copied by the ROM bootloader to SRAM doesn't fit.
# The resulting image containing both U-Boot images is called u-boot.spr
MKIMAGEFLAGS_u-boot-spl.img = -A $(ARCH) -T firmware -C none \
	-a $(CONFIG_SPL_TEXT_BASE) -e $(CONFIG_SPL_TEXT_BASE) -n XLOADER
spl/u-boot-spl.img: spl/u-boot-spl.bin FORCE
	$(call if_changed,mkimage)

OBJCOPYFLAGS_u-boot.spr = -I binary -O binary --pad-to=$(CONFIG_SPL_PAD_TO) \
			  --gap-fill=0xff
u-boot.spr: spl/u-boot-spl.img u-boot.img FORCE
	$(call if_changed,pad_cat)

ifneq ($(CONFIG_ARCH_SOCFPGA),)
quiet_cmd_socboot = SOCBOOT $@
cmd_socboot = cat	spl/u-boot-spl.sfp spl/u-boot-spl.sfp	\
			spl/u-boot-spl.sfp spl/u-boot-spl.sfp	\
			u-boot.img > $@ || rm -f $@
u-boot-with-spl.sfp: spl/u-boot-spl.sfp u-boot.img FORCE
	$(call if_changed,socboot)
endif

# x86 uses a large ROM. We fill it with 0xff, put the 16-bit stuff (including
# reset vector) at the top, Intel ME descriptor at the bottom, and U-Boot in
# the middle. This is handled by binman based on an image description in the
# board's device tree.
ifneq ($(CONFIG_X86_RESET_VECTOR),)
rom: u-boot.rom FORCE

refcode.bin: $(srctree)/board/$(BOARDDIR)/refcode.bin FORCE
	$(call if_changed,copy)

quiet_cmd_ldr = LD      $@
cmd_ldr = $(LD) $(LDFLAGS_$(@F)) \
	       $(filter-out FORCE,$^) -o $@

u-boot.rom: u-boot-x86-16bit.bin u-boot.bin \
		$(if $(CONFIG_SPL_X86_16BIT_INIT),spl/u-boot-spl.bin) \
		$(if $(CONFIG_HAVE_REFCODE),refcode.bin) checkbinman FORCE
	$(call if_changed,binman)

OBJCOPYFLAGS_u-boot-x86-16bit.bin := -O binary -j .start16 -j .resetvec
u-boot-x86-16bit.bin: u-boot FORCE
	$(call if_changed,objcopy)
endif

ifneq ($(CONFIG_ARCH_SUNXI),)
u-boot-sunxi-with-spl.bin: spl/sunxi-spl.bin u-boot.img u-boot.dtb \
		checkbinman FORCE
	$(call if_changed,binman)
endif

ifneq ($(CONFIG_TEGRA),)
OBJCOPYFLAGS_u-boot-nodtb-tegra.bin = -O binary --pad-to=$(CONFIG_SYS_TEXT_BASE)
u-boot-nodtb-tegra.bin: spl/u-boot-spl u-boot-nodtb.bin FORCE
	$(call if_changed,pad_cat)

OBJCOPYFLAGS_u-boot-tegra.bin = -O binary --pad-to=$(CONFIG_SYS_TEXT_BASE)
u-boot-tegra.bin: spl/u-boot-spl u-boot.bin FORCE
	$(call if_changed,pad_cat)

u-boot-dtb-tegra.bin: u-boot-tegra.bin FORCE
	$(call if_changed,copy)
endif

OBJCOPYFLAGS_u-boot-app.efi := $(OBJCOPYFLAGS_EFI)
u-boot-app.efi: u-boot FORCE
	$(call if_changed,zobjcopy)

u-boot.bin.o: u-boot.bin FORCE
	$(call if_changed,efipayload)

u-boot-payload.lds: $(LDSCRIPT_EFI) FORCE
	$(call if_changed_dep,cpp_lds)

# Rule to link the EFI payload which contains a stub and a U-Boot binary
quiet_cmd_u-boot_payload ?= LD      $@
      cmd_u-boot_payload ?= $(LD) $(LDFLAGS_EFI_PAYLOAD) -o $@ \
      -T u-boot-payload.lds arch/x86/cpu/call32.o \
      lib/efi/efi.o lib/efi/efi_stub.o u-boot.bin.o \
      $(addprefix arch/$(ARCH)/lib/,$(EFISTUB))

u-boot-payload: u-boot.bin.o u-boot-payload.lds FORCE
	$(call if_changed,u-boot_payload)

OBJCOPYFLAGS_u-boot-payload.efi := $(OBJCOPYFLAGS_EFI)
u-boot-payload.efi: u-boot-payload FORCE
	$(call if_changed,zobjcopy)

u-boot-img.bin: spl/u-boot-spl.bin u-boot.img FORCE
	$(call if_changed,cat)

#Add a target to create boot binary having SPL binary in PBI format
#concatenated with u-boot binary. It is need by PowerPC SoC having
#internal SRAM <= 512KB.
MKIMAGEFLAGS_u-boot-spl.pbl = -n $(srctree)/$(CONFIG_SYS_FSL_PBL_RCW:"%"=%) \
		-R $(srctree)/$(CONFIG_SYS_FSL_PBL_PBI:"%"=%) -T pblimage \
		-A $(ARCH) -a $(CONFIG_SPL_TEXT_BASE)

spl/u-boot-spl.pbl: spl/u-boot-spl.bin FORCE
	$(call if_changed,mkimage)

ifeq ($(ARCH),arm)
UBOOT_BINLOAD := u-boot.img
else
UBOOT_BINLOAD := u-boot.bin
endif

OBJCOPYFLAGS_u-boot-with-spl-pbl.bin = -I binary -O binary --pad-to=$(CONFIG_SPL_PAD_TO) \
			  --gap-fill=0xff

u-boot-with-spl-pbl.bin: spl/u-boot-spl.pbl $(UBOOT_BINLOAD) FORCE
	$(call if_changed,pad_cat)

# PPC4xx needs the SPL at the end of the image, since the reset vector
# is located at 0xfffffffc. So we can't use the "u-boot-img.bin" target
# and need to introduce a new build target with the full blown U-Boot
# at the start padded up to the start of the SPL image. And then concat
# the SPL image to the end.

OBJCOPYFLAGS_u-boot-img-spl-at-end.bin := -I binary -O binary \
	--pad-to=$(CONFIG_UBOOT_PAD_TO) --gap-fill=0xff
u-boot-img-spl-at-end.bin: u-boot.img spl/u-boot-spl.bin FORCE
	$(call if_changed,pad_cat)

# Create a new ELF from a raw binary file.
ifndef PLATFORM_ELFENTRY
  PLATFORM_ELFENTRY = "_start"
endif
quiet_cmd_u-boot-elf ?= LD      $@
	cmd_u-boot-elf ?= $(LD) u-boot-elf.o -o $@ \
	--defsym=$(PLATFORM_ELFENTRY)=$(CONFIG_SYS_TEXT_BASE) \
	-Ttext=$(CONFIG_SYS_TEXT_BASE)
u-boot.elf: u-boot.bin
	$(Q)$(OBJCOPY) -I binary $(PLATFORM_ELFFLAGS) $< u-boot-elf.o
	$(call if_changed,u-boot-elf)

ARCH_POSTLINK := $(wildcard $(srctree)/arch/$(ARCH)/Makefile.postlink)

# Rule to link u-boot
# May be overridden by arch/$(ARCH)/config.mk
quiet_cmd_u-boot__ ?= LD      $@
      cmd_u-boot__ ?= $(LD) $(LDFLAGS) $(LDFLAGS_u-boot) -o $@ \
      -T u-boot.lds $(u-boot-init)                             \
      --start-group $(u-boot-main) --end-group                 \
      $(PLATFORM_LIBS) -Map u-boot.map;                        \
      $(if $(ARCH_POSTLINK), $(MAKE) -f $(ARCH_POSTLINK) $@, true)

quiet_cmd_smap = GEN     common/system_map.o
cmd_smap = \
	smap=`$(call SYSTEM_MAP,u-boot) | \
		awk '$$2 ~ /[tTwW]/ {printf $$1 $$3 "\\\\000"}'` ; \
	$(CC) $(c_flags) -DSYSTEM_MAP="\"$${smap}\"" \
		-c $(srctree)/common/system_map.c -o common/system_map.o

u-boot:	$(u-boot-init) $(u-boot-main) u-boot.lds FORCE
	+$(call if_changed,u-boot__)
ifeq ($(CONFIG_KALLSYMS),y)
	$(call cmd,smap)
	$(call cmd,u-boot__) common/system_map.o
endif

quiet_cmd_sym ?= SYM     $@
      cmd_sym ?= $(OBJDUMP) -t $< > $@
u-boot.sym: u-boot FORCE
	$(call if_changed,sym)

# The actual objects are generated when descending,
# make sure no implicit rule kicks in
$(sort $(u-boot-init) $(u-boot-main)): $(u-boot-dirs) ;

# Handle descending into subdirectories listed in $(vmlinux-dirs)
# Preset locale variables to speed up the build process. Limit locale
# tweaks to this spot to avoid wrong language settings when running
# make menuconfig etc.
# Error messages still appears in the original language

PHONY += $(u-boot-dirs)
$(u-boot-dirs): prepare scripts
	$(Q)$(MAKE) $(build)=$@

tools: prepare
# The "tools" are needed early
$(filter-out tools, $(u-boot-dirs)): tools
# The "examples" conditionally depend on U-Boot (say, when USE_PRIVATE_LIBGCC
# is "yes"), so compile examples after U-Boot is compiled.
examples: $(filter-out examples, $(u-boot-dirs))

define filechk_uboot.release
	echo "$(UBOOTVERSION)$$($(CONFIG_SHELL) $(srctree)/scripts/setlocalversion $(srctree))"
endef

# Store (new) UBOOTRELEASE string in include/config/uboot.release
include/config/uboot.release: include/config/auto.conf FORCE
	$(call filechk,uboot.release)


# Things we need to do before we recursively start building the kernel
# or the modules are listed in "prepare".
# A multi level approach is used. prepareN is processed before prepareN-1.
# archprepare is used in arch Makefiles and when processed asm symlink,
# version.h and scripts_basic is processed / created.

# Listed in dependency order
PHONY += prepare archprepare prepare0 prepare1 prepare2 prepare3

# prepare3 is used to check if we are building in a separate output directory,
# and if so do:
# 1) Check that make has not been executed in the kernel src $(srctree)
prepare3: include/config/uboot.release
ifneq ($(KBUILD_SRC),)
	@$(kecho) '  Using $(srctree) as source for U-Boot'
	$(Q)if [ -f $(srctree)/.config -o -d $(srctree)/include/config ]; then \
		echo >&2 "  $(srctree) is not clean, please run 'make mrproper'"; \
		echo >&2 "  in the '$(srctree)' directory.";\
		/bin/false; \
	fi;
endif

# prepare2 creates a makefile if using a separate output directory
prepare2: prepare3 outputmakefile

prepare1: prepare2 $(version_h) $(timestamp_h) \
                   include/config/auto.conf
ifeq ($(wildcard $(LDSCRIPT)),)
	@echo >&2 "  Could not find linker script."
	@/bin/false
endif

archprepare: prepare1 scripts_basic

prepare0: archprepare FORCE
	$(Q)$(MAKE) $(build)=.

# All the preparing..
prepare: prepare0

# Generate some files
# ---------------------------------------------------------------------------

define filechk_version.h
	(echo \#define PLAIN_VERSION \"$(UBOOTRELEASE)\"; \
	echo \#define U_BOOT_VERSION \"U-Boot \" PLAIN_VERSION; \
	echo \#define CC_VERSION_STRING \"$$(LC_ALL=C $(CC) --version | head -n 1)\"; \
	echo \#define LD_VERSION_STRING \"$$(LC_ALL=C $(LD) --version | head -n 1)\"; )
endef

# The SOURCE_DATE_EPOCH mechanism requires a date that behaves like GNU date.
# The BSD date on the other hand behaves different and would produce errors
# with the misused '-d' switch.  Respect that and search a working date with
# well known pre- and suffixes for the GNU variant of date.
define filechk_timestamp.h
	(if test -n "$${SOURCE_DATE_EPOCH}"; then \
		SOURCE_DATE="@$${SOURCE_DATE_EPOCH}"; \
		DATE=""; \
		for date in gdate date.gnu date; do \
			$${date} -u -d "$${SOURCE_DATE}" >/dev/null 2>&1 && DATE="$${date}"; \
		done; \
		if test -n "$${DATE}"; then \
			LC_ALL=C $${DATE} -u -d "$${SOURCE_DATE}" +'#define U_BOOT_DATE "%b %d %C%y"'; \
			LC_ALL=C $${DATE} -u -d "$${SOURCE_DATE}" +'#define U_BOOT_TIME "%T"'; \
			LC_ALL=C $${DATE} -u -d "$${SOURCE_DATE}" +'#define U_BOOT_TZ "%z"'; \
			LC_ALL=C $${DATE} -u -d "$${SOURCE_DATE}" +'#define U_BOOT_DMI_DATE "%m/%d/%Y"'; \
			LC_ALL=C $${DATE} -u -d "$${SOURCE_DATE}" +'#define U_BOOT_BUILD_DATE 0x%Y%m%d'; \
		else \
			return 42; \
		fi; \
	else \
		LC_ALL=C date +'#define U_BOOT_DATE "%b %d %C%y"'; \
		LC_ALL=C date +'#define U_BOOT_TIME "%T"'; \
		LC_ALL=C date +'#define U_BOOT_TZ "%z"'; \
		LC_ALL=C date +'#define U_BOOT_DMI_DATE "%m/%d/%Y"'; \
		LC_ALL=C date +'#define U_BOOT_BUILD_DATE 0x%Y%m%d'; \
	fi)
endef

$(version_h): include/config/uboot.release FORCE
	$(call filechk,version.h)

$(timestamp_h): $(srctree)/Makefile FORCE
	$(call filechk,timestamp.h)

checkbinman: tools
	@if ! ( echo 'import libfdt' | ( PYTHONPATH=tools $(PYTHON) )); then \
		echo >&2; \
		echo >&2 '*** binman needs the Python libfdt library.'; \
		echo >&2 '*** Either install it on your system, or try:'; \
		echo >&2 '***'; \
		echo >&2 '*** sudo apt-get install swig libpython-dev'; \
		echo >&2 '***'; \
		echo >&2 '*** to have U-Boot build its own version.'; \
		false; \
	fi

# ---------------------------------------------------------------------------
quiet_cmd_cpp_lds = LDS     $@
cmd_cpp_lds = $(CPP) -Wp,-MD,$(depfile) $(cpp_flags) $(LDPPFLAGS) \
		-D__ASSEMBLY__ -x assembler-with-cpp -P -o $@ $<

u-boot.lds: $(LDSCRIPT) prepare FORCE
	$(call if_changed_dep,cpp_lds)

spl/u-boot-spl.bin: spl/u-boot-spl
	@:
spl/u-boot-spl: tools prepare \
		$(if $(CONFIG_OF_SEPARATE)$(CONFIG_SPL_OF_PLATDATA),dts/dt.dtb) \
		$(if $(CONFIG_OF_SEPARATE)$(CONFIG_TPL_OF_PLATDATA),dts/dt.dtb)
	$(Q)$(MAKE) obj=spl -f $(srctree)/scripts/Makefile.spl all

spl/sunxi-spl.bin: spl/u-boot-spl
	@:

spl/sunxi-spl-with-ecc.bin: spl/sunxi-spl.bin
	@:

spl/u-boot-spl.sfp: spl/u-boot-spl
	@:

spl/boot.bin: spl/u-boot-spl
	@:

tpl/u-boot-tpl.bin: tools prepare \
		$(if $(CONFIG_OF_SEPARATE)$(CONFIG_SPL_OF_PLATDATA),dts/dt.dtb)
	$(Q)$(MAKE) obj=tpl -f $(srctree)/scripts/Makefile.spl all

TAG_SUBDIRS := $(patsubst %,$(srctree)/%,$(u-boot-dirs) include)

FIND := find
FINDFLAGS := -L

tags ctags:
		ctags -w -o ctags `$(FIND) $(FINDFLAGS) $(TAG_SUBDIRS) \
						-name '*.[chS]' -print`
		ln -s ctags tags

TAGS etags:
		etags -a -o TAGS `$(FIND) $(FINDFLAGS) $(TAG_SUBDIRS) \
						-name '*.[chS]' -print`
cscope:
		$(FIND) $(FINDFLAGS) $(TAG_SUBDIRS) -name '*.[chS]' -print > \
						cscope.files
		cscope -b -q -k

SYSTEM_MAP = \
		$(NM) $1 | \
		grep -v '\(compiled\)\|\(\.o$$\)\|\( [aUw] \)\|\(\.\.ng$$\)\|\(LASH[RL]DI\)' | \
		LC_ALL=C sort
System.map:	u-boot
		@$(call SYSTEM_MAP,$<) > $@

checkdtc:
	@if test $(call dtc-version) -lt 0104; then \
		echo '*** Your dtc is too old, please upgrade to dtc 1.4 or newer'; \
		false; \
	fi

#########################################################################

# ARM relocations should all be R_ARM_RELATIVE (32-bit) or
# R_AARCH64_RELATIVE (64-bit).
checkarmreloc: u-boot
	@RELOC="`$(CROSS_COMPILE)readelf -r -W $< | cut -d ' ' -f 4 | \
		grep R_A | sort -u`"; \
	if test "$$RELOC" != "R_ARM_RELATIVE" -a \
		 "$$RELOC" != "R_AARCH64_RELATIVE"; then \
		echo "$< contains unexpected relocations: $$RELOC"; \
		false; \
	fi

envtools: scripts_basic
	$(Q)$(MAKE) $(build)=tools/env

tools-only: scripts_basic $(version_h) $(timestamp_h)
	$(Q)$(MAKE) $(build)=tools

tools-all: export HOST_TOOLS_ALL=y
tools-all: envtools tools ;

cross_tools: export CROSS_BUILD_TOOLS=y
cross_tools: tools ;

.PHONY : CHANGELOG
CHANGELOG:
	git log --no-merges U-Boot-1_1_5.. | \
	unexpand -a | sed -e 's/\s\s*$$//' > $@

#########################################################################

###
# Cleaning is done on three levels.
# make clean     Delete most generated files
#                Leave enough to build external modules
# make mrproper  Delete the current configuration, and all generated files
# make distclean Remove editor backup files, patch leftover files and the like

# Directories & files removed with 'make clean'
CLEAN_DIRS  += $(MODVERDIR) \
	       $(foreach d, spl tpl, $(patsubst %,$d/%, \
			$(filter-out include, $(shell ls -1 $d 2>/dev/null))))

CLEAN_FILES += include/bmp_logo.h include/bmp_logo_data.h \
<<<<<<< HEAD
	       uboot.nb0 uboot.fs			  \
	       boot* u-boot* MLO* SPL System.map
=======
	       boot* u-boot* MLO* SPL System.map fit-dtb.blob
>>>>>>> 83f07da0

# Directories & files removed with 'make mrproper'
MRPROPER_DIRS  += include/config include/generated spl tpl \
		  .tmp_objdiff
MRPROPER_FILES += .config .config.old include/autoconf.mk* include/config.h \
		  ctags etags tags TAGS cscope* GPATH GTAGS GRTAGS GSYMS

# clean - Delete most, but leave enough to build external modules
#
clean: rm-dirs  := $(CLEAN_DIRS)
clean: rm-files := $(CLEAN_FILES)

clean-dirs	:= $(foreach f,$(u-boot-alldirs),$(if $(wildcard $(srctree)/$f/Makefile),$f))

clean-dirs      := $(addprefix _clean_, $(clean-dirs) doc/DocBook)

PHONY += $(clean-dirs) clean archclean
$(clean-dirs):
	$(Q)$(MAKE) $(clean)=$(patsubst _clean_%,%,$@)

# TODO: Do not use *.cfgtmp
clean: $(clean-dirs)
	$(call cmd,rmdirs)
	$(call cmd,rmfiles)
	@find $(if $(KBUILD_EXTMOD), $(KBUILD_EXTMOD), .) $(RCS_FIND_IGNORE) \
		\( -name '*.[oas]' -o -name '*.ko' -o -name '.*.cmd' \
		-o -name '*.ko.*' -o -name '*.su' -o -name '*.cfgtmp' \
		-o -name '.*.d' -o -name '.*.tmp' -o -name '*.mod.c' \
		-o -name '*.symtypes' -o -name 'modules.order' \
		-o -name modules.builtin -o -name '.tmp_*.o.*' \
		-o -name 'dsdt.aml' -o -name 'dsdt.asl.tmp' -o -name 'dsdt.c' \
		-o -name '*.gcno' \) -type f -print | xargs rm -f

# mrproper - Delete all generated files, including .config
#
mrproper: rm-dirs  := $(wildcard $(MRPROPER_DIRS))
mrproper: rm-files := $(wildcard $(MRPROPER_FILES))
mrproper-dirs      := $(addprefix _mrproper_,scripts)

PHONY += $(mrproper-dirs) mrproper archmrproper
$(mrproper-dirs):
	$(Q)$(MAKE) $(clean)=$(patsubst _mrproper_%,%,$@)

mrproper: clean $(mrproper-dirs)
	$(call cmd,rmdirs)
	$(call cmd,rmfiles)
	@rm -f arch/*/include/asm/arch

# distclean
#
PHONY += distclean

distclean: mrproper
	@find $(srctree) $(RCS_FIND_IGNORE) \
		\( -name '*.orig' -o -name '*.rej' -o -name '*~' \
		-o -name '*.bak' -o -name '#*#' -o -name '.*.orig' \
		-o -name '.*.rej' -o -name '*%' -o -name 'core' \
		-o -name '*.pyc' \) \
		-type f -print | xargs rm -f
	@rm -f boards.cfg

backup:
	F=`basename $(srctree)` ; cd .. ; \
	gtar --force-local -zcvf `LC_ALL=C date "+$$F-%Y-%m-%d-%T.tar.gz"` $$F

help:
	@echo  'Cleaning targets:'
	@echo  '  clean		  - Remove most generated files but keep the config'
	@echo  '  mrproper	  - Remove all generated files + config + various backup files'
	@echo  '  distclean	  - mrproper + remove editor backup and patch files'
	@echo  ''
	@echo  'Configuration targets:'
	@$(MAKE) -f $(srctree)/scripts/kconfig/Makefile help
	@echo  ''
	@echo  'Other generic targets:'
	@echo  '  all		  - Build all necessary images depending on configuration'
	@echo  '  tests		  - Build U-Boot for sandbox and run tests'
	@echo  '* u-boot	  - Build the bare u-boot'
	@echo  '  dir/            - Build all files in dir and below'
	@echo  '  dir/file.[oisS] - Build specified target only'
	@echo  '  dir/file.lst    - Build specified mixed source/assembly target only'
	@echo  '                    (requires a recent binutils and recent build (System.map))'
	@echo  '  tags/ctags	  - Generate ctags file for editors'
	@echo  '  etags		  - Generate etags file for editors'
	@echo  '  cscope	  - Generate cscope index'
	@echo  '  ubootrelease	  - Output the release version string (use with make -s)'
	@echo  '  ubootversion	  - Output the version stored in Makefile (use with make -s)'
	@echo  "  cfg		  - Don't build, just create the .cfg files"
	@echo  "  envtools	  - Build only the target-side environment tools"
	@echo  ''
	@echo  'Static analysers'
	@echo  '  checkstack      - Generate a list of stack hogs'
	@echo  ''
	@echo  'Documentation targets:'
	@$(MAKE) -f $(srctree)/doc/DocBook/Makefile dochelp
	@echo  ''
	@echo  '  make V=0|1 [targets] 0 => quiet build (default), 1 => verbose build'
	@echo  '  make V=2   [targets] 2 => give reason for rebuild of target'
	@echo  '  make O=dir [targets] Locate all output files in "dir", including .config'
	@echo  '  make C=1   [targets] Check all c source with $$CHECK (sparse by default)'
	@echo  '  make C=2   [targets] Force check of all c source with $$CHECK'
	@echo  '  make RECORDMCOUNT_WARN=1 [targets] Warn about ignored mcount sections'
	@echo  '  make W=n   [targets] Enable extra gcc checks, n=1,2,3 where'
	@echo  '		1: warnings which may be relevant and do not occur too often'
	@echo  '		2: warnings which occur quite often but may still be relevant'
	@echo  '		3: more obscure warnings, can most likely be ignored'
	@echo  '		Multiple levels can be combined with W=12 or W=123'
	@echo  ''
	@echo  'Execute "make" or "make all" to build all targets marked with [*] '
	@echo  'For further info see the ./README file'

tests:
	$(srctree)/test/run

# Documentation targets
# ---------------------------------------------------------------------------
%docs: scripts_basic FORCE
	$(Q)$(MAKE) $(build)=scripts build_docproc
	$(Q)$(MAKE) $(build)=doc/DocBook $@

endif #ifeq ($(config-targets),1)
endif #ifeq ($(mixed-targets),1)

PHONY += checkstack ubootrelease ubootversion

checkstack:
	$(OBJDUMP) -d u-boot $$(find . -name u-boot-spl) | \
	$(PERL) $(src)/scripts/checkstack.pl $(ARCH)

ubootrelease:
	@echo "$(UBOOTVERSION)$$($(CONFIG_SHELL) $(srctree)/scripts/setlocalversion $(srctree))"

ubootversion:
	@echo $(UBOOTVERSION)

# Single targets
# ---------------------------------------------------------------------------
# Single targets are compatible with:
# - build with mixed source and output
# - build with separate output dir 'make O=...'
# - external modules
#
#  target-dir => where to store outputfile
#  build-dir  => directory in kernel source tree to use

ifeq ($(KBUILD_EXTMOD),)
        build-dir  = $(patsubst %/,%,$(dir $@))
        target-dir = $(dir $@)
else
        zap-slash=$(filter-out .,$(patsubst %/,%,$(dir $@)))
        build-dir  = $(KBUILD_EXTMOD)$(if $(zap-slash),/$(zap-slash))
        target-dir = $(if $(KBUILD_EXTMOD),$(dir $<),$(dir $@))
endif

%.s: %.c prepare scripts FORCE
	$(Q)$(MAKE) $(build)=$(build-dir) $(target-dir)$(notdir $@)
%.i: %.c prepare scripts FORCE
	$(Q)$(MAKE) $(build)=$(build-dir) $(target-dir)$(notdir $@)
%.o: %.c prepare scripts FORCE
	$(Q)$(MAKE) $(build)=$(build-dir) $(target-dir)$(notdir $@)
%.lst: %.c prepare scripts FORCE
	$(Q)$(MAKE) $(build)=$(build-dir) $(target-dir)$(notdir $@)
%.s: %.S prepare scripts FORCE
	$(Q)$(MAKE) $(build)=$(build-dir) $(target-dir)$(notdir $@)
%.o: %.S prepare scripts FORCE
	$(Q)$(MAKE) $(build)=$(build-dir) $(target-dir)$(notdir $@)
%.symtypes: %.c prepare scripts FORCE
	$(Q)$(MAKE) $(build)=$(build-dir) $(target-dir)$(notdir $@)

# Modules
/: prepare scripts FORCE
	$(cmd_crmodverdir)
	$(Q)$(MAKE) KBUILD_MODULES=$(if $(CONFIG_MODULES),1) \
	$(build)=$(build-dir)
%/: prepare scripts FORCE
	$(cmd_crmodverdir)
	$(Q)$(MAKE) KBUILD_MODULES=$(if $(CONFIG_MODULES),1) \
	$(build)=$(build-dir)
%.ko: prepare scripts FORCE
	$(cmd_crmodverdir)
	$(Q)$(MAKE) KBUILD_MODULES=$(if $(CONFIG_MODULES),1)   \
	$(build)=$(build-dir) $(@:.ko=.o)
	$(Q)$(MAKE) -f $(srctree)/scripts/Makefile.modpost

# FIXME Should go into a make.lib or something
# ===========================================================================

quiet_cmd_rmdirs = $(if $(wildcard $(rm-dirs)),CLEAN   $(wildcard $(rm-dirs)))
      cmd_rmdirs = rm -rf $(rm-dirs)

quiet_cmd_rmfiles = $(if $(wildcard $(rm-files)),CLEAN   $(wildcard $(rm-files)))
      cmd_rmfiles = rm -f $(rm-files)

# read all saved command lines

targets := $(wildcard $(sort $(targets)))
cmd_files := $(wildcard .*.cmd $(foreach f,$(targets),$(dir $(f)).$(notdir $(f)).cmd))

ifneq ($(cmd_files),)
  $(cmd_files): ;	# Do not try to update included dependency files
  include $(cmd_files)
endif

endif	# skip-makefile

PHONY += FORCE
FORCE:

# Declare the contents of the .PHONY variable as phony.  We keep that
# information in a variable so we can use it in if_changed and friends.
.PHONY: $(PHONY)<|MERGE_RESOLUTION|>--- conflicted
+++ resolved
@@ -1510,12 +1510,8 @@
 			$(filter-out include, $(shell ls -1 $d 2>/dev/null))))
 
 CLEAN_FILES += include/bmp_logo.h include/bmp_logo_data.h \
-<<<<<<< HEAD
 	       uboot.nb0 uboot.fs			  \
-	       boot* u-boot* MLO* SPL System.map
-=======
 	       boot* u-boot* MLO* SPL System.map fit-dtb.blob
->>>>>>> 83f07da0
 
 # Directories & files removed with 'make mrproper'
 MRPROPER_DIRS  += include/config include/generated spl tpl \
