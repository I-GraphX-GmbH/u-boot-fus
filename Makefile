#
# (C) Copyright 2000-2013
# Wolfgang Denk, DENX Software Engineering, wd@denx.de.
#
# SPDX-License-Identifier:	GPL-2.0+
#

VERSION = 2014
PATCHLEVEL = 04
SUBLEVEL =
EXTRAVERSION =
NAME =

# *DOCUMENTATION*
# To see a list of typical targets execute "make help"
# More info can be located in ./README
# Comments in this file are targeted only to the developer, do not
# expect to learn how to build the kernel reading this file.

# Do not:
# o  use make's built-in rules and variables
#    (this increases performance and avoids hard-to-debug behaviour);
# o  print "Entering directory ...";
MAKEFLAGS += -rR --no-print-directory

# Avoid funny character set dependencies
unexport LC_ALL
LC_COLLATE=C
LC_NUMERIC=C
export LC_COLLATE LC_NUMERIC

# We are using a recursive build, so we need to do a little thinking
# to get the ordering right.
#
# Most importantly: sub-Makefiles should only ever modify files in
# their own directory. If in some directory we have a dependency on
# a file in another dir (which doesn't happen often, but it's often
# unavoidable when linking the built-in.o targets which finally
# turn into vmlinux), we will call a sub make in that other dir, and
# after that we are sure that everything which is in that other dir
# is now up to date.
#
# The only cases where we need to modify files which have global
# effects are thus separated out and done before the recursive
# descending is started. They are now explicitly listed as the
# prepare rule.

# To put more focus on warnings, be less verbose as default
# Use 'make V=1' to see the full commands

ifeq ("$(origin V)", "command line")
  KBUILD_VERBOSE = $(V)
endif
ifndef KBUILD_VERBOSE
  KBUILD_VERBOSE = 0
endif

# Call a source code checker (by default, "sparse") as part of the
# C compilation.
#
# Use 'make C=1' to enable checking of only re-compiled files.
# Use 'make C=2' to enable checking of *all* source files, regardless
# of whether they are re-compiled or not.
#
# See the file "Documentation/sparse.txt" for more details, including
# where to get the "sparse" utility.

ifeq ("$(origin C)", "command line")
  KBUILD_CHECKSRC = $(C)
endif
ifndef KBUILD_CHECKSRC
  KBUILD_CHECKSRC = 0
endif

# Use make M=dir to specify directory of external module to build
# Old syntax make ... SUBDIRS=$PWD is still supported
# Setting the environment variable KBUILD_EXTMOD take precedence
ifdef SUBDIRS
  KBUILD_EXTMOD ?= $(SUBDIRS)
endif

ifeq ("$(origin M)", "command line")
  KBUILD_EXTMOD := $(M)
endif

# kbuild supports saving output files in a separate directory.
# To locate output files in a separate directory two syntaxes are supported.
# In both cases the working directory must be the root of the kernel src.
# 1) O=
# Use "make O=dir/to/store/output/files/"
#
# 2) Set KBUILD_OUTPUT
# Set the environment variable KBUILD_OUTPUT to point to the directory
# where the output files shall be placed.
# export KBUILD_OUTPUT=dir/to/store/output/files/
# make
#
# The O= assignment takes precedence over the KBUILD_OUTPUT environment
# variable.


# KBUILD_SRC is set on invocation of make in OBJ directory
# KBUILD_SRC is not intended to be used by the regular user (for now)
ifeq ($(KBUILD_SRC),)

# OK, Make called in directory where kernel src resides
# Do we want to locate output files in a separate directory?
ifeq ("$(origin O)", "command line")
  KBUILD_OUTPUT := $(O)
endif

ifeq ("$(origin W)", "command line")
  export KBUILD_ENABLE_EXTRA_GCC_CHECKS := $(W)
endif

# That's our default target when none is given on the command line
PHONY := _all
_all:

# Cancel implicit rules on top Makefile
$(CURDIR)/Makefile Makefile: ;

ifneq ($(KBUILD_OUTPUT),)
# Invoke a second make in the output directory, passing relevant variables
# check that the output directory actually exists
saved-output := $(KBUILD_OUTPUT)
KBUILD_OUTPUT := $(shell mkdir -p $(KBUILD_OUTPUT) && cd $(KBUILD_OUTPUT) \
								&& /bin/pwd)
$(if $(KBUILD_OUTPUT),, \
     $(error output directory "$(saved-output)" does not exist))

PHONY += $(MAKECMDGOALS) sub-make

$(filter-out _all sub-make $(CURDIR)/Makefile, $(MAKECMDGOALS)) _all: sub-make
	@:

sub-make: FORCE
	$(if $(KBUILD_VERBOSE:1=),@)$(MAKE) -C $(KBUILD_OUTPUT) \
	KBUILD_SRC=$(CURDIR) \
	KBUILD_EXTMOD="$(KBUILD_EXTMOD)" -f $(CURDIR)/Makefile \
	$(filter-out _all sub-make,$(MAKECMDGOALS))

# Leave processing to above invocation of make
skip-makefile := 1
endif # ifneq ($(KBUILD_OUTPUT),)
endif # ifeq ($(KBUILD_SRC),)

# We process the rest of the Makefile if this is the final invocation of make
ifeq ($(skip-makefile),)

# If building an external module we do not care about the all: rule
# but instead _all depend on modules
PHONY += all
ifeq ($(KBUILD_EXTMOD),)
_all: all
else
_all: modules
endif

srctree		:= $(if $(KBUILD_SRC),$(KBUILD_SRC),$(CURDIR))
objtree		:= $(CURDIR)
src		:= $(srctree)
obj		:= $(objtree)

VPATH		:= $(srctree)$(if $(KBUILD_EXTMOD),:$(KBUILD_EXTMOD))

export srctree objtree VPATH

MKCONFIG	:= $(srctree)/mkconfig
export MKCONFIG

# Make sure CDPATH settings don't interfere
unexport CDPATH

#########################################################################

HOSTARCH := $(shell uname -m | \
	sed -e s/i.86/x86/ \
	    -e s/sun4u/sparc64/ \
	    -e s/arm.*/arm/ \
	    -e s/sa110/arm/ \
	    -e s/ppc64/powerpc/ \
	    -e s/ppc/powerpc/ \
	    -e s/macppc/powerpc/\
	    -e s/sh.*/sh/)

HOSTOS := $(shell uname -s | tr '[:upper:]' '[:lower:]' | \
	    sed -e 's/\(cygwin\).*/cygwin/')

export	HOSTARCH HOSTOS

# Deal with colliding definitions from tcsh etc.
VENDOR=

#########################################################################

# set default to nothing for native builds
ifeq ($(HOSTARCH),$(ARCH))
CROSS_COMPILE ?=
endif

# SHELL used by kbuild
CONFIG_SHELL := $(shell if [ -x "$$BASH" ]; then echo $$BASH; \
	  else if [ -x /bin/bash ]; then echo /bin/bash; \
	  else echo sh; fi ; fi)

HOSTCC       = gcc
HOSTCFLAGS   = -Wall -Wstrict-prototypes -O2 -fomit-frame-pointer

ifeq ($(HOSTOS),cygwin)
HOSTCFLAGS	+= -ansi
endif

# Mac OS X / Darwin's C preprocessor is Apple specific.  It
# generates numerous errors and warnings.  We want to bypass it
# and use GNU C's cpp.	To do this we pass the -traditional-cpp
# option to the compiler.  Note that the -traditional-cpp flag
# DOES NOT have the same semantics as GNU C's flag, all it does
# is invoke the GNU preprocessor in stock ANSI/ISO C fashion.
#
# Apple's linker is similar, thanks to the new 2 stage linking
# multiple symbol definitions are treated as errors, hence the
# -multiply_defined suppress option to turn off this error.
#
ifeq ($(HOSTOS),darwin)
# get major and minor product version (e.g. '10' and '6' for Snow Leopard)
DARWIN_MAJOR_VERSION	= $(shell sw_vers -productVersion | cut -f 1 -d '.')
DARWIN_MINOR_VERSION	= $(shell sw_vers -productVersion | cut -f 2 -d '.')

os_x_before	= $(shell if [ $(DARWIN_MAJOR_VERSION) -le $(1) -a \
	$(DARWIN_MINOR_VERSION) -le $(2) ] ; then echo "$(3)"; else echo "$(4)"; fi ;)

# Snow Leopards build environment has no longer restrictions as described above
HOSTCC       = $(call os_x_before, 10, 5, "cc", "gcc")
HOSTCFLAGS  += $(call os_x_before, 10, 4, "-traditional-cpp")
HOSTLDFLAGS += $(call os_x_before, 10, 5, "-multiply_defined suppress")
endif

# Decide whether to build built-in, modular, or both.
# Normally, just do built-in.

KBUILD_MODULES :=
KBUILD_BUILTIN := 1

#	If we have only "make modules", don't compile built-in objects.
#	When we're building modules with modversions, we need to consider
#	the built-in objects during the descend as well, in order to
#	make sure the checksums are up to date before we record them.

ifeq ($(MAKECMDGOALS),modules)
  KBUILD_BUILTIN := $(if $(CONFIG_MODVERSIONS),1)
endif

#	If we have "make <whatever> modules", compile modules
#	in addition to whatever we do anyway.
#	Just "make" or "make all" shall build modules as well

# U-Boot does not need modules
#ifneq ($(filter all _all modules,$(MAKECMDGOALS)),)
#  KBUILD_MODULES := 1
#endif

#ifeq ($(MAKECMDGOALS),)
#  KBUILD_MODULES := 1
#endif

export KBUILD_MODULES KBUILD_BUILTIN
export KBUILD_CHECKSRC KBUILD_SRC KBUILD_EXTMOD

# Beautify output
# ---------------------------------------------------------------------------
#
# Normally, we echo the whole command before executing it. By making
# that echo $($(quiet)$(cmd)), we now have the possibility to set
# $(quiet) to choose other forms of output instead, e.g.
#
#         quiet_cmd_cc_o_c = Compiling $(RELDIR)/$@
#         cmd_cc_o_c       = $(CC) $(c_flags) -c -o $@ $<
#
# If $(quiet) is empty, the whole command will be printed.
# If it is set to "quiet_", only the short version will be printed. 
# If it is set to "silent_", nothing will be printed at all, since
# the variable $(silent_cmd_cc_o_c) doesn't exist.
#
# A simple variant is to prefix commands with $(Q) - that's useful
# for commands that shall be hidden in non-verbose mode.
#
#	$(Q)ln $@ :<
#
# If KBUILD_VERBOSE equals 0 then the above command will be hidden.
# If KBUILD_VERBOSE equals 1 then the above command is displayed.

ifeq ($(KBUILD_VERBOSE),1)
  quiet =
  Q =
else
  quiet=quiet_
  Q = @
endif

# If the user is running make -s (silent mode), suppress echoing of
# commands

ifneq ($(filter s% -s%,$(MAKEFLAGS)),)
  quiet=silent_
endif

export quiet Q KBUILD_VERBOSE


# Look for make include files relative to root of kernel src
MAKEFLAGS += --include-dir=$(srctree)

# We need some generic definitions (do not try to remake the file).
$(srctree)/scripts/Kbuild.include: ;
include $(srctree)/scripts/Kbuild.include

# Make variables (CC, etc...)

AS		= $(CROSS_COMPILE)as
# Always use GNU ld
ifneq ($(shell $(CROSS_COMPILE)ld.bfd -v 2> /dev/null),)
LD		= $(CROSS_COMPILE)ld.bfd
else
LD		= $(CROSS_COMPILE)ld
endif
CC		= $(CROSS_COMPILE)gcc
CPP		= $(CC) -E
AR		= $(CROSS_COMPILE)ar
NM		= $(CROSS_COMPILE)nm
LDR		= $(CROSS_COMPILE)ldr
STRIP		= $(CROSS_COMPILE)strip
OBJCOPY		= $(CROSS_COMPILE)objcopy
OBJDUMP		= $(CROSS_COMPILE)objdump
AWK		= awk
RANLIB		= $(CROSS_COMPILE)RANLIB
DTC		= dtc
CHECK		= sparse

CHECKFLAGS     := -D__linux__ -Dlinux -D__STDC__ -Dunix -D__unix__ \
		  -Wbitwise -Wno-return-void -D__CHECK_ENDIAN__ $(CF)

KBUILD_CPPFLAGS := -D__KERNEL__

KBUILD_CFLAGS   := -Wall -Wstrict-prototypes \
		   -Wno-format-security \
		   -fno-builtin -ffreestanding
KBUILD_AFLAGS   := -D__ASSEMBLY__

# Read UBOOTRELEASE from include/config/uboot.release (if it exists)
UBOOTRELEASE = $(shell cat include/config/uboot.release 2> /dev/null)
UBOOTVERSION = $(VERSION)$(if $(PATCHLEVEL),.$(PATCHLEVEL)$(if $(SUBLEVEL),.$(SUBLEVEL)))$(EXTRAVERSION)

export VERSION PATCHLEVEL SUBLEVEL UBOOTRELEASE UBOOTVERSION
export ARCH CPU BOARD VENDOR SOC CPUDIR BOARDDIR
export CONFIG_SHELL HOSTCC HOSTCFLAGS HOSTLDFLAGS CROSS_COMPILE AS LD CC
export CPP AR NM LDR STRIP OBJCOPY OBJDUMP
export MAKE AWK
export DTC CHECK CHECKFLAGS

export KBUILD_CPPFLAGS NOSTDINC_FLAGS UBOOTINCLUDE OBJCOPYFLAGS LDFLAGS
export KBUILD_CFLAGS KBUILD_AFLAGS

# When compiling out-of-tree modules, put MODVERDIR in the module
# tree rather than in the kernel tree. The kernel tree might
# even be read-only.
export MODVERDIR := $(if $(KBUILD_EXTMOD),$(firstword $(KBUILD_EXTMOD))/).tmp_versions

# Files to ignore in find ... statements

RCS_FIND_IGNORE := \( -name SCCS -o -name BitKeeper -o -name .svn -o -name CVS \
		   -o -name .pc -o -name .hg -o -name .git \) -prune -o
export RCS_TAR_IGNORE := --exclude SCCS --exclude BitKeeper --exclude .svn \
			 --exclude CVS --exclude .pc --exclude .hg --exclude .git

# ===========================================================================
# Rules shared between *config targets and build targets

# Basic helpers built in scripts/
PHONY += scripts_basic
scripts_basic:
	$(Q)$(MAKE) $(build)=scripts/basic
	$(Q)rm -f .tmp_quiet_recordmcount

# To avoid any implicit rule to kick in, define an empty command.
scripts/basic/%: scripts_basic ;

PHONY += outputmakefile
# outputmakefile generates a Makefile in the output directory, if using a
# separate output directory. This allows convenient use of make in the
# output directory.
outputmakefile:
ifneq ($(KBUILD_SRC),)
	$(Q)ln -fsn $(srctree) source
	$(Q)$(CONFIG_SHELL) $(srctree)/scripts/mkmakefile \
	    $(srctree) $(objtree) $(VERSION) $(PATCHLEVEL)
endif

# To make sure we do not include .config for any of the *config targets
# catch them early, and hand them over to scripts/kconfig/Makefile
# It is allowed to specify more targets when calling make, including
# mixing *config targets and build targets.
# For example 'make oldconfig all'.
# Detect when mixed targets is specified, and make a second invocation
# of make so .config is not included in this case either (for *config).

version_h := include/generated/version_autogenerated.h
timestamp_h := include/generated/timestamp_autogenerated.h

no-dot-config-targets := clean clobber mrproper distclean \
			 help %docs check% coccicheck \
			 ubootversion backup tools-only

config-targets := 0
mixed-targets  := 0
dot-config     := 1

ifneq ($(filter $(no-dot-config-targets), $(MAKECMDGOALS)),)
	ifeq ($(filter-out $(no-dot-config-targets), $(MAKECMDGOALS)),)
		dot-config := 0
	endif
endif

ifeq ($(KBUILD_EXTMOD),)
        ifneq ($(filter config %config,$(MAKECMDGOALS)),)
                config-targets := 1
                ifneq ($(filter-out config %config,$(MAKECMDGOALS)),)
                        mixed-targets := 1
                endif
        endif
endif

ifeq ($(mixed-targets),1)
# ===========================================================================
# We're called with mixed targets (*config and build targets).
# Handle them one by one.

PHONY += $(MAKECMDGOALS) build-one-by-one

$(MAKECMDGOALS): build-one-by-one
	@:

build-one-by-one:
	$(Q)set -e; \
	for i in $(MAKECMDGOALS); do \
		$(MAKE) -f $(srctree)/Makefile $$i; \
	done

else
ifeq ($(config-targets),1)
# ===========================================================================
# *config targets only - make sure prerequisites are updated, and descend
# in scripts/kconfig to make the *config target

# Read arch specific Makefile to set KBUILD_DEFCONFIG as needed.
# KBUILD_DEFCONFIG may point out an alternative default configuration
# used for 'make defconfig'

%_config:: outputmakefile
	@$(MKCONFIG) -A $(@:_config=)

else
# ===========================================================================
# Build targets only - this includes vmlinux, arch specific targets, clean
# targets and others. In general all targets except *config targets.

# load ARCH, BOARD, and CPU configuration
-include include/config.mk

ifeq ($(dot-config),1)
# Read in config
-include include/autoconf.mk
-include include/autoconf.mk.dep

# load other configuration
include $(srctree)/config.mk

ifeq ($(wildcard include/config.mk),)
$(error "System not configured - see README")
endif

# If board code explicitly specified LDSCRIPT or CONFIG_SYS_LDSCRIPT, use
# that (or fail if absent).  Otherwise, search for a linker script in a
# standard location.

ifndef LDSCRIPT
	#LDSCRIPT := $(srctree)/board/$(BOARDDIR)/u-boot.lds.debug
	ifdef CONFIG_SYS_LDSCRIPT
		# need to strip off double quotes
		LDSCRIPT := $(srctree)/$(CONFIG_SYS_LDSCRIPT:"%"=%)
	endif
endif

# If there is no specified link script, we look in a number of places for it
ifndef LDSCRIPT
	ifeq ($(CONFIG_NAND_U_BOOT),y)
		LDSCRIPT := $(srctree)/board/$(BOARDDIR)/u-boot-nand.lds
		ifeq ($(wildcard $(LDSCRIPT)),)
			LDSCRIPT := $(srctree)/$(CPUDIR)/u-boot-nand.lds
		endif
	endif
	ifeq ($(wildcard $(LDSCRIPT)),)
		LDSCRIPT := $(srctree)/board/$(BOARDDIR)/u-boot.lds
	endif
	ifeq ($(wildcard $(LDSCRIPT)),)
		LDSCRIPT := $(srctree)/$(CPUDIR)/u-boot.lds
	endif
	ifeq ($(wildcard $(LDSCRIPT)),)
		LDSCRIPT := $(srctree)/arch/$(ARCH)/cpu/u-boot.lds
	endif
endif

else


endif # $(dot-config)

KBUILD_CFLAGS += -Os #-fomit-frame-pointer

ifdef BUILD_TAG
KBUILD_CFLAGS += -DBUILD_TAG='"$(BUILD_TAG)"'
endif

KBUILD_CFLAGS += $(call cc-option,-fno-stack-protector)

KBUILD_CFLAGS	+= -g
# $(KBUILD_AFLAGS) sets -g, which causes gcc to pass a suitable -g<format>
# option to the assembler.
KBUILD_AFLAGS	+= -g

# Report stack usage if supported
ifeq ($(shell $(CONFIG_SHELL) $(srctree)/scripts/gcc-stack-usage.sh $(CC)),y)
	KBUILD_CFLAGS += -fstack-usage
endif

KBUILD_CFLAGS += $(call cc-option,-Wno-format-nonliteral)

# turn jbsr into jsr for m68k
ifeq ($(ARCH),m68k)
ifeq ($(findstring 3.4,$(shell $(CC) --version)),3.4)
KBUILD_AFLAGS += -Wa,-gstabs,-S
endif
endif

ifneq ($(CONFIG_SYS_TEXT_BASE),)
KBUILD_CPPFLAGS += -DCONFIG_SYS_TEXT_BASE=$(CONFIG_SYS_TEXT_BASE)
endif

export CONFIG_SYS_TEXT_BASE

# Use UBOOTINCLUDE when you must reference the include/ directory.
# Needed to be compatible with the O= option
UBOOTINCLUDE    := \
		-Iinclude \
		$(if $(KBUILD_SRC), -I$(srctree)/include) \
		-I$(srctree)/arch/$(ARCH)/include

NOSTDINC_FLAGS += -nostdinc -isystem $(shell $(CC) -print-file-name=include)
CHECKFLAGS     += $(NOSTDINC_FLAGS)

# FIX ME
cpp_flags := $(KBUILD_CPPFLAGS) $(PLATFORM_CPPFLAGS) $(UBOOTINCLUDE) \
							$(NOSTDINC_FLAGS)
c_flags := $(KBUILD_CFLAGS) $(cpp_flags)

#########################################################################
# U-Boot objects....order is important (i.e. start must be first)

head-y := $(CPUDIR)/start.o
head-$(CONFIG_4xx) += arch/powerpc/cpu/ppc4xx/resetvec.o
head-$(CONFIG_MPC85xx) += arch/powerpc/cpu/mpc85xx/resetvec.o

HAVE_VENDOR_COMMON_LIB = $(if $(wildcard $(srctree)/board/$(VENDOR)/common/Makefile),y,n)

libs-y += lib/
libs-$(HAVE_VENDOR_COMMON_LIB) += board/$(VENDOR)/common/
libs-y += $(CPUDIR)/
ifdef SOC
libs-y += $(CPUDIR)/$(SOC)/
endif
libs-$(CONFIG_OF_EMBED) += dts/
libs-y += arch/$(ARCH)/lib/
libs-y += fs/
libs-y += net/
libs-y += disk/
libs-y += drivers/
libs-$(CONFIG_DM) += drivers/core/
libs-y += drivers/dma/
libs-y += drivers/gpio/
libs-y += drivers/i2c/
libs-y += drivers/input/
libs-y += drivers/mmc/
libs-y += drivers/mtd/
libs-$(CONFIG_CMD_NAND) += drivers/mtd/nand/
libs-y += drivers/mtd/onenand/
libs-$(CONFIG_CMD_UBI) += drivers/mtd/ubi/
libs-y += drivers/mtd/spi/
libs-y += drivers/net/
libs-y += drivers/net/phy/
libs-y += drivers/pci/
libs-y += drivers/power/ \
	drivers/power/fuel_gauge/ \
	drivers/power/mfd/ \
	drivers/power/pmic/ \
	drivers/power/battery/
libs-y += drivers/spi/
libs-$(CONFIG_FMAN_ENET) += drivers/net/fm/
libs-$(CONFIG_SYS_FSL_DDR) += drivers/ddr/fsl/
libs-y += drivers/serial/
libs-y += drivers/usb/eth/
libs-y += drivers/usb/gadget/
libs-y += drivers/usb/host/
libs-y += drivers/usb/musb/
libs-y += drivers/usb/musb-new/
libs-y += drivers/usb/phy/
libs-y += drivers/usb/ulpi/
libs-y += common/
libs-y += lib/libfdt/
libs-$(CONFIG_API) += api/
libs-$(CONFIG_HAS_POST) += post/
libs-y += test/
libs-y += test/dm/
libs-$(CONFIG_DM_DEMO) += drivers/demo/

ifneq (,$(filter $(SOC), mx25 mx27 mx5 mx6 mx31 mx35 mxs vf610))
libs-y += arch/$(ARCH)/imx-common/
endif
ifeq ($(SOC),vybrid)
LIBS-y += $(CPUDIR)/vybrid-common/
endif

libs-$(CONFIG_ARM) += arch/arm/cpu/
libs-$(CONFIG_PPC) += arch/powerpc/cpu/

libs-y += $(if $(BOARDDIR),board/$(BOARDDIR)/)

libs-y := $(sort $(libs-y))

u-boot-dirs	:= $(patsubst %/,%,$(filter %/, $(libs-y))) tools examples

u-boot-alldirs	:= $(sort $(u-boot-dirs) $(patsubst %/,%,$(filter %/, $(libs-))))

libs-y		:= $(patsubst %/, %/built-in.o, $(libs-y))

u-boot-init := $(head-y)
u-boot-main := $(libs-y)


# Add GCC lib
ifdef CONFIG_USE_PRIVATE_LIBGCC
ifeq ($(CONFIG_USE_PRIVATE_LIBGCC),y)
PLATFORM_LIBGCC = arch/$(ARCH)/lib/lib.a
else
PLATFORM_LIBGCC = -L $(CONFIG_USE_PRIVATE_LIBGCC) -lgcc
endif
else
<<<<<<< HEAD
ifneq ("$(ARCH_PLATFORM_LIBGCC)","")
PLATFORM_LIBGCC := -L $(shell dirname $(ARCH_PLATFORM_LIBGCC)) -lgcc
else
PLATFORM_LIBGCC := -L $(shell dirname `$(CC) $(CFLAGS) -print-libgcc-file-name`) -lgcc
=======
PLATFORM_LIBGCC := -L $(shell dirname `$(CC) $(c_flags) -print-libgcc-file-name`) -lgcc
>>>>>>> 2bd413a8
endif
endif
PLATFORM_LIBS += $(PLATFORM_LIBGCC)
export PLATFORM_LIBS

# Special flags for CPP when processing the linker script.
# Pass the version down so we can handle backwards compatibility
# on the fly.
LDPPFLAGS += \
	-include $(srctree)/include/u-boot/u-boot.lds.h \
	-DCPUDIR=$(CPUDIR) \
	$(shell $(LD) --version | \
	  sed -ne 's/GNU ld version \([0-9][0-9]*\)\.\([0-9][0-9]*\).*/-DLD_MAJOR=\1 -DLD_MINOR=\2/p')

#########################################################################
#########################################################################

ifneq ($(CONFIG_BOARD_SIZE_LIMIT),)
BOARD_SIZE_CHECK = \
	@actual=`wc -c $@ | awk '{print $$1}'`; \
	limit=`printf "%d" $(CONFIG_BOARD_SIZE_LIMIT)`; \
	if test $$actual -gt $$limit; then \
		echo "$@ exceeds file size limit:" >&2 ; \
		echo "  limit:  $$limit bytes" >&2 ; \
		echo "  actual: $$actual bytes" >&2 ; \
		echo "  excess: $$((actual - limit)) bytes" >&2; \
		exit 1; \
	fi
else
BOARD_SIZE_CHECK =
endif

# Statically apply RELA-style relocations (currently arm64 only)
ifneq ($(CONFIG_STATIC_RELA),)
# $(1) is u-boot ELF, $(2) is u-boot bin, $(3) is text base
DO_STATIC_RELA = \
	start=$$($(NM) $(1) | grep __rel_dyn_start | cut -f 1 -d ' '); \
	end=$$($(NM) $(1) | grep __rel_dyn_end | cut -f 1 -d ' '); \
	tools/relocate-rela $(2) $(3) $$start $$end
else
DO_STATIC_RELA =
endif

# Always append ALL so that arch config.mk's can add custom ones
<<<<<<< HEAD
ALL-y += $(obj)u-boot.srec $(obj)u-boot.bin $(obj)System.map $(obj)uboot.nb0 $(obj)u-boot.dis
ALL-$(CONFIG_ADDFSHEADER) += $(obj)uboot.fs

ALL-$(CONFIG_NAND_U_BOOT) += $(obj)u-boot-nand.bin
ALL-$(CONFIG_ONENAND_U_BOOT) += $(obj)u-boot-onenand.bin
ALL-$(CONFIG_RAMBOOT_PBL) += $(obj)u-boot.pbl
ALL-$(CONFIG_SPL) += $(obj)spl/u-boot-spl.bin
ALL-$(CONFIG_SPL_FRAMEWORK) += $(obj)u-boot.img
ALL-$(CONFIG_TPL) += $(obj)tpl/u-boot-tpl.bin
ALL-$(CONFIG_OF_SEPARATE) += $(obj)u-boot.dtb $(obj)u-boot-dtb.bin
=======
ALL-y += u-boot.srec u-boot.bin System.map

ALL-$(CONFIG_NAND_U_BOOT) += u-boot-nand.bin
ALL-$(CONFIG_ONENAND_U_BOOT) += u-boot-onenand.bin
ALL-$(CONFIG_RAMBOOT_PBL) += u-boot.pbl
ALL-$(CONFIG_SPL) += spl/u-boot-spl.bin
ALL-$(CONFIG_SPL_FRAMEWORK) += u-boot.img
ALL-$(CONFIG_TPL) += tpl/u-boot-tpl.bin
ALL-$(CONFIG_OF_SEPARATE) += u-boot.dtb u-boot-dtb.bin
ALL-$(CONFIG_OF_HOSTFILE) += u-boot.dtb
>>>>>>> 2bd413a8
ifneq ($(CONFIG_SPL_TARGET),)
ALL-$(CONFIG_SPL) += $(CONFIG_SPL_TARGET:"%"=%)
endif
ALL-$(CONFIG_REMAKE_ELF) += u-boot.elf

# enable combined SPL/u-boot/dtb rules for tegra
ifneq ($(CONFIG_TEGRA),)
ifeq ($(CONFIG_SPL),y)
ifeq ($(CONFIG_OF_SEPARATE),y)
ALL-y += u-boot-dtb-tegra.bin
else
ALL-y += u-boot-nodtb-tegra.bin
endif
endif
endif

LDFLAGS_u-boot += $(LDFLAGS_FINAL)
ifneq ($(CONFIG_SYS_TEXT_BASE),)
LDFLAGS_u-boot += -Ttext $(CONFIG_SYS_TEXT_BASE)
endif

quiet_cmd_objcopy = OBJCOPY $@
cmd_objcopy = $(OBJCOPY) $(OBJCOPYFLAGS) $(OBJCOPYFLAGS_$(@F)) $< $@

quiet_cmd_mkimage = MKIMAGE $@
cmd_mkimage = $(objtree)/tools/mkimage $(MKIMAGEFLAGS_$(@F)) -d $< $@ \
	$(if $(KBUILD_VERBOSE:1=), >/dev/null)

quiet_cmd_cat = CAT     $@
cmd_cat = cat $(filter-out $(PHONY), $^) > $@

append = cat $(filter-out $< $(PHONY), $^) >> $@

quiet_cmd_pad_cat = CAT     $@
cmd_pad_cat = $(cmd_objcopy) && $(append) || rm -f $@

all:		$(ALL-y)

PHONY += dtbs
dtbs dts/dt.dtb: checkdtc u-boot
	$(Q)$(MAKE) $(build)=dts dtbs

u-boot-dtb.bin: u-boot.bin dts/dt.dtb FORCE
	$(call if_changed,cat)

%.imx: %.bin
	$(Q)$(MAKE) $(build)=arch/arm/imx-common $@

quiet_cmd_copy = COPY    $@
      cmd_copy = cp $< $@

u-boot.dtb: dts/dt.dtb
	$(call cmd,copy)

OBJCOPYFLAGS_u-boot.hex := -O ihex

OBJCOPYFLAGS_u-boot.srec := -O srec

u-boot.hex u-boot.srec: u-boot FORCE
	$(call if_changed,objcopy)

OBJCOPYFLAGS_u-boot.bin := -O binary

u-boot.bin: u-boot FORCE
	$(call if_changed,objcopy)
	$(call DO_STATIC_RELA,$<,$@,$(CONFIG_SYS_TEXT_BASE))
	$(BOARD_SIZE_CHECK)

u-boot.ldr:	u-boot
		$(CREATE_LDR_ENV)
		$(LDR) -T $(CONFIG_BFIN_CPU) -c $@ $< $(LDR_FLAGS)
		$(BOARD_SIZE_CHECK)

OBJCOPYFLAGS_u-boot.ldr.hex := -I binary -O ihex

OBJCOPYFLAGS_u-boot.ldr.srec := -I binary -O srec

u-boot.ldr.hex u-boot.ldr.srec: u-boot.ldr FORCE
	$(call if_changed,objcopy)

#
# U-Boot entry point, needed for booting of full-blown U-Boot
# from the SPL U-Boot version.
#
ifndef CONFIG_SYS_UBOOT_START
CONFIG_SYS_UBOOT_START := 0
endif

MKIMAGEFLAGS_u-boot.img = -A $(ARCH) -T firmware -C none -O u-boot \
	-a $(CONFIG_SYS_TEXT_BASE) -e $(CONFIG_SYS_UBOOT_START) \
	-n "U-Boot $(UBOOTRELEASE) for $(BOARD) board"

MKIMAGEFLAGS_u-boot.kwb = -n $(srctree)/$(CONFIG_SYS_KWD_CONFIG:"%"=%) \
	-T kwbimage -a $(CONFIG_SYS_TEXT_BASE) -e $(CONFIG_SYS_TEXT_BASE)

MKIMAGEFLAGS_u-boot.pbl = -n $(srctree)/$(CONFIG_SYS_FSL_PBL_RCW:"%"=%) \
		-R $(srctree)/$(CONFIG_SYS_FSL_PBL_PBI:"%"=%) -T pblimage

u-boot.img u-boot.kwb u-boot.pbl: u-boot.bin FORCE
	$(call if_changed,mkimage)

u-boot.sha1:	u-boot.bin
		tools/ubsha1 u-boot.bin

u-boot.dis:	u-boot
		$(OBJDUMP) -d $< > $@

<<<<<<< HEAD
$(obj)uboot.nb0:	$(obj)u-boot.bin
		dd if=/dev/zero bs=1K count=$(CONFIG_UBOOTNB0_SIZE) \
			 | tr '\000' '\377' >$@
		dd if=$< of=$@ conv=notrunc bs=1K

# Version for i.MX6 old F&S NBoot (<VN20), add header with 1824 (0x720) bytes
$(obj)uboot-fsimx6.nb0:	$(obj)u-boot.bin
		cat fsheader.data $< > $@

$(obj)uboot.fs:	$(obj)u-boot.bin
		$(obj)tools/addfsheader $< $@

# $@ is output, $(1) and $(2) are inputs, $(3) is padded intermediate,
# $(4) is pad-to
SPL_PAD_APPEND = \
		$(OBJCOPY) ${OBJCFLAGS} --pad-to=$(4) -I binary -O binary \
		$(1) $(obj)$(3); \
		cat $(obj)$(3) $(2) > $@; \
		rm $(obj)$(3)

=======
>>>>>>> 2bd413a8
ifdef CONFIG_TPL
SPL_PAYLOAD := tpl/u-boot-with-tpl.bin
else
SPL_PAYLOAD := u-boot.bin
endif

OBJCOPYFLAGS_u-boot-with-spl.bin = -I binary -O binary \
				   --pad-to=$(CONFIG_SPL_PAD_TO)
u-boot-with-spl.bin: spl/u-boot-spl.bin $(SPL_PAYLOAD) FORCE
	$(call if_changed,pad_cat)

OBJCOPYFLAGS_u-boot-with-tpl.bin = -I binary -O binary \
				   --pad-to=$(CONFIG_TPL_PAD_TO)
tpl/u-boot-with-tpl.bin: tpl/u-boot-tpl.bin u-boot.bin FORCE
	$(call if_changed,pad_cat)

SPL: spl/u-boot-spl.bin FORCE
	$(Q)$(MAKE) $(build)=arch/arm/imx-common $@

u-boot-with-spl.imx u-boot-with-nand-spl.imx: SPL u-boot.bin FORCE
	$(Q)$(MAKE) $(build)=arch/arm/imx-common $@

MKIMAGEFLAGS_u-boot.ubl = -n $(UBL_CONFIG) -T ublimage -e $(CONFIG_SYS_TEXT_BASE)

u-boot.ubl: u-boot-with-spl.bin FORCE
	$(call if_changed,mkimage)

MKIMAGEFLAGS_u-boot-spl.ais = -s -n $(if $(CONFIG_AIS_CONFIG_FILE), \
	$(srctree)/$(CONFIG_AIS_CONFIG_FILE:"%"=%),"/dev/null") \
	-T aisimage -e $(CONFIG_SPL_TEXT_BASE)
spl/u-boot-spl.ais: spl/u-boot-spl.bin FORCE
	$(call if_changed,mkimage)

OBJCOPYFLAGS_u-boot.ais = -I binary -O binary --pad-to=$(CONFIG_SPL_MAX_SIZE)
u-boot.ais: spl/u-boot-spl.ais u-boot.img FORCE
	$(call if_changed,pad_cat)

u-boot-signed.sb: u-boot.bin spl/u-boot-spl.bin
	$(Q)$(MAKE) $(build)=arch/arm/cpu/arm926ejs/mxs u-boot-signed.sb
u-boot.sb: u-boot.bin spl/u-boot-spl.bin
	$(Q)$(MAKE) $(build)=arch/arm/cpu/arm926ejs/mxs u-boot.sb

# On x600 (SPEAr600) U-Boot is appended to U-Boot SPL.
# Both images are created using mkimage (crc etc), so that the ROM
# bootloader can check its integrity. Padding needs to be done to the
# SPL image (with mkimage header) and not the binary. Otherwise the resulting image
# which is loaded/copied by the ROM bootloader to SRAM doesn't fit.
# The resulting image containing both U-Boot images is called u-boot.spr
MKIMAGEFLAGS_u-boot-spl.img = -A $(ARCH) -T firmware -C none \
	-a $(CONFIG_SPL_TEXT_BASE) -e $(CONFIG_SPL_TEXT_BASE) -n XLOADER
spl/u-boot-spl.img: spl/u-boot-spl.bin FORCE
	$(call if_changed,mkimage)

OBJCOPYFLAGS_u-boot.spr = -I binary -O binary --pad-to=$(CONFIG_SPL_PAD_TO) \
			  --gap-fill=0xff
u-boot.spr: spl/u-boot-spl.img u-boot.img FORCE
	$(call if_changed,pad_cat)

ifneq ($(CONFIG_TEGRA),)
OBJCOPYFLAGS_u-boot-nodtb-tegra.bin = -O binary --pad-to=$(CONFIG_SYS_TEXT_BASE)
u-boot-nodtb-tegra.bin: spl/u-boot-spl u-boot.bin FORCE
	$(call if_changed,pad_cat)

ifeq ($(CONFIG_OF_SEPARATE),y)
u-boot-dtb-tegra.bin: u-boot-nodtb-tegra.bin dts/dt.dtb FORCE
	$(call if_changed,cat)
endif
endif

u-boot-img.bin: spl/u-boot-spl.bin u-boot.img FORCE
	$(call if_changed,cat)

# PPC4xx needs the SPL at the end of the image, since the reset vector
# is located at 0xfffffffc. So we can't use the "u-boot-img.bin" target
# and need to introduce a new build target with the full blown U-Boot
# at the start padded up to the start of the SPL image. And then concat
# the SPL image to the end.

OBJCOPYFLAGS_u-boot-img-spl-at-end.bin := -I binary -O binary \
	--pad-to=$(CONFIG_UBOOT_PAD_TO) --gap-fill=0xff
u-boot-img-spl-at-end.bin: u-boot.img spl/u-boot-spl.bin FORCE
	$(call if_changed,pad_cat)

# Create a new ELF from a raw binary file.  This is useful for arm64
# where static relocation needs to be performed on the raw binary,
# but certain simulators only accept an ELF file (but don't do the
# relocation).
# FIXME refactor dts/Makefile to share target/arch detection
u-boot.elf: u-boot.bin
	@$(OBJCOPY)  -B aarch64 -I binary -O elf64-littleaarch64 \
		$< u-boot-elf.o
	@$(LD) u-boot-elf.o -o $@ \
		--defsym=_start=$(CONFIG_SYS_TEXT_BASE) \
		-Ttext=$(CONFIG_SYS_TEXT_BASE)

# Rule to link u-boot
# May be overridden by arch/$(ARCH)/config.mk
quiet_cmd_u-boot__ ?= LD      $@
      cmd_u-boot__ ?= $(LD) $(LDFLAGS) $(LDFLAGS_u-boot) -o $@ \
      -T u-boot.lds $(u-boot-init)                             \
      --start-group $(u-boot-main) --end-group                 \
      $(PLATFORM_LIBS) -Map u-boot.map

u-boot:	$(u-boot-init) $(u-boot-main) u-boot.lds
	$(call if_changed,u-boot__)
ifeq ($(CONFIG_KALLSYMS),y)
	smap=`$(call SYSTEM_MAP,u-boot) | \
		awk '$$2 ~ /[tTwW]/ {printf $$1 $$3 "\\\\000"}'` ; \
	$(CC) $(c_flags) -DSYSTEM_MAP="\"$${smap}\"" \
		-c $(srctree)/common/system_map.c -o common/system_map.o
	$(call cmd,u-boot__) common/system_map.o
endif

# The actual objects are generated when descending, 
# make sure no implicit rule kicks in
$(sort $(u-boot-init) $(u-boot-main)): $(u-boot-dirs) ;

# Handle descending into subdirectories listed in $(vmlinux-dirs)
# Preset locale variables to speed up the build process. Limit locale
# tweaks to this spot to avoid wrong language settings when running
# make menuconfig etc.
# Error messages still appears in the original language

PHONY += $(u-boot-dirs)
$(u-boot-dirs): prepare scripts
	$(Q)$(MAKE) $(build)=$@

tools: prepare
# The "tools" are needed early
$(filter-out tools, $(u-boot-dirs)): tools
# The "examples" conditionally depend on U-Boot (say, when USE_PRIVATE_LIBGCC
# is "yes"), so compile examples after U-Boot is compiled.
examples: $(filter-out examples, $(u-boot-dirs))

define filechk_uboot.release
	echo "$(UBOOTVERSION)$$($(CONFIG_SHELL) $(srctree)/scripts/setlocalversion $(srctree))"
endef

# Store (new) UBOOTRELEASE string in include/config/uboot.release
include/config/uboot.release: Makefile FORCE
	$(call filechk,uboot.release)


# Things we need to do before we recursively start building the kernel
# or the modules are listed in "prepare".
# A multi level approach is used. prepareN is processed before prepareN-1.
# archprepare is used in arch Makefiles and when processed asm symlink,
# version.h and scripts_basic is processed / created.

# Listed in dependency order
PHONY += prepare archprepare prepare0 prepare1 prepare2 prepare3

# prepare3 is used to check if we are building in a separate output directory,
# and if so do:
# 1) Check that make has not been executed in the kernel src $(srctree)
prepare3: include/config/uboot.release
ifneq ($(KBUILD_SRC),)
	@$(kecho) '  Using $(srctree) as source for u-boot'
	$(Q)if [ -f $(srctree)/include/config.mk ]; then \
		echo >&2 "  $(srctree) is not clean, please run 'make mrproper'"; \
		echo >&2 "  in the '$(srctree)' directory.";\
		/bin/false; \
	fi;
endif

# prepare2 creates a makefile if using a separate output directory
prepare2: prepare3 outputmakefile

prepare1: prepare2 $(version_h) $(timestamp_h)
ifeq ($(__HAVE_ARCH_GENERIC_BOARD),)
ifeq ($(CONFIG_SYS_GENERIC_BOARD),y)
	@echo >&2 "  Your architecture does not support generic board."
	@echo >&2 "  Please undefine CONFIG_SYS_GENERIC_BOARD in your board config file."
	@/bin/false
endif
endif
ifeq ($(wildcard $(LDSCRIPT)),)
	@echo >&2 "  Could not find linker script."
	@/bin/false
endif

archprepare: prepare1 scripts_basic

prepare0: archprepare FORCE
	$(Q)$(MAKE) $(build)=.

# All the preparing..
prepare: prepare0

# Generate some files
# ---------------------------------------------------------------------------

define filechk_version.h
	(echo \#define PLAIN_VERSION \"$(UBOOTRELEASE)\"; \
	echo \#define U_BOOT_VERSION \"U-Boot \" PLAIN_VERSION; \
	echo \#define CC_VERSION_STRING \"$$($(CC) --version | head -n 1)\"; \
	echo \#define LD_VERSION_STRING \"$$($(LD) --version | head -n 1)\"; )
endef

define filechk_timestamp.h
	(LC_ALL=C date +'#define U_BOOT_DATE "%b %d %C%y"'; \
	LC_ALL=C date +'#define U_BOOT_TIME "%T"')
endef

$(version_h): include/config/uboot.release FORCE
	$(call filechk,version.h)

$(timestamp_h): $(srctree)/Makefile FORCE
	$(call filechk,timestamp.h)

#
# Auto-generate the autoconf.mk file (which is included by all makefiles)
#
# This target actually generates 2 files; autoconf.mk and autoconf.mk.dep.
# the dep file is only include in this top level makefile to determine when
# to regenerate the autoconf.mk file.

quiet_cmd_autoconf_dep = GEN     $@
      cmd_autoconf_dep = $(CC) -x c -DDO_DEPS_ONLY -M $(c_flags) \
	-MQ include/autoconf.mk $(srctree)/include/common.h > $@ || rm $@

include/autoconf.mk.dep: include/config.h include/common.h
	$(call cmd,autoconf_dep)

quiet_cmd_autoconf = GEN     $@
      cmd_autoconf = \
	$(CPP) $(c_flags) -DDO_DEPS_ONLY -dM $(srctree)/include/common.h > $@.tmp && \
	sed -n -f $(srctree)/tools/scripts/define2mk.sed $@.tmp > $@; \
	rm $@.tmp

include/autoconf.mk: include/config.h
	$(call cmd,autoconf)

# ---------------------------------------------------------------------------

PHONY += depend dep
depend dep:
	@echo '*** Warning: make $@ is unnecessary now.'

# ---------------------------------------------------------------------------
quiet_cmd_cpp_lds = LDS     $@
cmd_cpp_lds = $(CPP) -Wp,-MD,$(depfile) $(cpp_flags) $(LDPPFLAGS) -ansi \
		-D__ASSEMBLY__ -x assembler-with-cpp -P -o $@ $<

u-boot.lds: $(LDSCRIPT) prepare FORCE
	$(call if_changed_dep,cpp_lds)

PHONY += nand_spl
nand_spl: prepare
	$(Q)$(MAKE) $(build)=nand_spl/board/$(BOARDDIR) all
	@echo >&2
	@echo >&2 "==================== WARNING ====================="
	@echo >&2 "nand_spl will not be included in v2014.07 release."
	@echo >&2 "Please switch over to SPL."
	@echo >&2 "Otherwise, this board will be removed."
	@echo >&2 "=================================================="
	@echo >&2

nand_spl/u-boot-spl-16k.bin: nand_spl
	@:

u-boot-nand.bin: nand_spl/u-boot-spl-16k.bin u-boot.bin FORCE
	$(call if_changed,cat)

spl/u-boot-spl.bin: spl/u-boot-spl
	@:
spl/u-boot-spl: tools prepare
	$(Q)$(MAKE) obj=spl -f $(srctree)/spl/Makefile all

tpl/u-boot-tpl.bin: tools prepare
	$(Q)$(MAKE) obj=tpl -f $(srctree)/spl/Makefile all CONFIG_TPL_BUILD=y

TAG_SUBDIRS := $(u-boot-dirs) include

FIND := find
FINDFLAGS := -L

tags ctags:
		ctags -w -o ctags `$(FIND) $(FINDFLAGS) $(TAG_SUBDIRS) \
						-name '*.[chS]' -print`

etags:
		etags -a -o $(obj)etags `$(FIND) $(FINDFLAGS) $(TAG_SUBDIRS) \
						-name '*.[chS]' -print`
cscope:
		$(FIND) $(FINDFLAGS) $(TAG_SUBDIRS) -name '*.[chS]' -print > \
						cscope.files
		cscope -b -q -k

SYSTEM_MAP = \
		$(NM) $1 | \
		grep -v '\(compiled\)\|\(\.o$$\)\|\( [aUw] \)\|\(\.\.ng$$\)\|\(LASH[RL]DI\)' | \
		LC_ALL=C sort
System.map:	u-boot
		@$(call SYSTEM_MAP,$<) > $@

checkdtc:
	@if test $(call dtc-version) -lt 0104; then \
		echo '*** Your dtc is too old, please upgrade to dtc 1.4 or newer'; \
		false; \
	fi

#########################################################################

# ARM relocations should all be R_ARM_RELATIVE (32-bit) or
# R_AARCH64_RELATIVE (64-bit).
checkarmreloc: u-boot
	@RELOC="`$(CROSS_COMPILE)readelf -r -W $< | cut -d ' ' -f 4 | \
		grep R_A | sort -u`"; \
	if test "$$RELOC" != "R_ARM_RELATIVE" -a \
		 "$$RELOC" != "R_AARCH64_RELATIVE"; then \
		echo "$< contains unexpected relocations: $$RELOC"; \
		false; \
	fi

env: scripts_basic
	$(Q)$(MAKE) $(build)=tools/$@

tools-only: scripts_basic $(version_h) $(timestamp_h)
	$(Q)$(MAKE) $(build)=tools

tools-all: export HOST_TOOLS_ALL=y
tools-all: env tools ;

cross_tools: export CROSS_BUILD_TOOLS=y
cross_tools: tools ;

.PHONY : CHANGELOG
CHANGELOG:
	git log --no-merges U-Boot-1_1_5.. | \
	unexpand -a | sed -e 's/\s\s*$$//' > $@

include/license.h: tools/bin2header COPYING
	cat COPYING | gzip -9 -c | ./tools/bin2header license_gzip > include/license.h
#########################################################################

###
# Cleaning is done on three levels.
# make clean     Delete most generated files
#                Leave enough to build external modules
# make mrproper  Delete the current configuration, and all generated files
# make distclean Remove editor backup files, patch leftover files and the like

# Directories & files removed with 'make clean'
CLEAN_DIRS  += $(MODVERDIR)
CLEAN_FILES += u-boot.lds include/bmp_logo.h include/bmp_logo_data.h \
	       include/autoconf.mk* include/spl-autoconf.mk \
	       include/tpl-autoconf.mk

# Directories & files removed with 'make clobber'
CLOBBER_DIRS  += $(patsubst %,spl/%, $(filter-out Makefile, \
		 $(shell ls -1 spl 2>/dev/null))) \
		 tpl
CLOBBER_FILES += u-boot* MLO* SPL System.map nand_spl/u-boot*

# Directories & files removed with 'make mrproper'
MRPROPER_DIRS  += include/config include/generated
MRPROPER_FILES += .config .config.old \
		  tags TAGS cscope* GPATH GTAGS GRTAGS GSYMS \
		  include/config.h include/config.mk

# clean - Delete most, but leave enough to build external modules
#
clean: rm-dirs  := $(CLEAN_DIRS)
clean: rm-files := $(CLEAN_FILES)

clean-dirs	:= $(foreach f,$(u-boot-alldirs),$(if $(wildcard $(srctree)/$f/Makefile),$f))

clean-dirs      := $(addprefix _clean_, $(clean-dirs) doc/DocBook)

PHONY += $(clean-dirs) clean archclean
$(clean-dirs):
	$(Q)$(MAKE) $(clean)=$(patsubst _clean_%,%,$@)

# TODO: Do not use *.cfgtmp
clean: $(clean-dirs)
	$(call cmd,rmdirs)
	$(call cmd,rmfiles)
	@find $(if $(KBUILD_EXTMOD), $(KBUILD_EXTMOD), .) $(RCS_FIND_IGNORE) \
		\( -name '*.[oas]' -o -name '*.ko' -o -name '.*.cmd' \
		-o -name '*.ko.*' -o -name '*.su' -o -name '*.cfgtmp' \
		-o -name '.*.d' -o -name '.*.tmp' -o -name '*.mod.c' \
		-o -name '*.symtypes' -o -name 'modules.order' \
		-o -name modules.builtin -o -name '.tmp_*.o.*' \
		-o -name '*.gcno' \) -type f -print | xargs rm -f
	@find $(if $(KBUILD_EXTMOD), $(KBUILD_EXTMOD), .) $(RCS_FIND_IGNORE) \
		-path './nand_spl/*' -type l -print | xargs rm -f

# clobber
#
clobber: rm-dirs  := $(CLOBBER_DIRS)
clobber: rm-files := $(CLOBBER_FILES)

PHONY += clobber

clobber: clean
	$(call cmd,rmdirs)
	$(call cmd,rmfiles)

# mrproper - Delete all generated files, including .config
#
mrproper: rm-dirs  := $(wildcard $(MRPROPER_DIRS))
mrproper: rm-files := $(wildcard $(MRPROPER_FILES))
mrproper-dirs      := $(addprefix _mrproper_,scripts)

<<<<<<< HEAD
clean:
	@rm -f $(obj)examples/standalone/atmel_df_pow2			  \
	       $(obj)examples/standalone/hello_world			  \
	       $(obj)examples/standalone/interrupt			  \
	       $(obj)examples/standalone/mem_to_mem_idma2intr		  \
	       $(obj)examples/standalone/sched				  \
	       $(obj)examples/standalone/smc911{11,x}_eeprom		  \
	       $(obj)examples/standalone/test_burst			  \
	       $(obj)examples/standalone/timer
	@rm -f $(obj)examples/api/demo{,.bin}
	@rm -f $(obj)tools/bmp_logo	   $(obj)tools/easylogo/easylogo  \
	       $(obj)tools/env/fw_printenv				  \
	       $(obj)tools/envcrc					  \
	       $(obj)tools/gdb/{gdbcont,gdbsend}			  \
	       $(obj)tools/gen_eth_addr    $(obj)tools/img2srec		  \
	       $(obj)tools/dump{env,}image		  \
	       $(obj)tools/mk{env,}image   $(obj)tools/mpc86x_clk	  \
	       $(obj)tools/mk{$(BOARD),}spl				  \
	       $(obj)tools/mxsboot					  \
	       $(obj)tools/ncb		   $(obj)tools/ubsha1		  \
	       $(obj)tools/kernel-doc/docproc				  \
	       $(obj)tools/proftool
	@rm -f $(obj)board/cray/L1/{bootscript.c,bootscript.image}	  \
	       $(obj)board/matrix_vision/*/bootscript.img		  \
	       $(obj)u-boot.lds						  \
	       $(obj)arch/blackfin/cpu/init.{lds,elf}
	@rm -f $(obj)include/bmp_logo.h
	@rm -f $(obj)include/bmp_logo_data.h
	@rm -f $(obj)lib/asm-offsets.s
	@rm -f $(obj)include/generated/asm-offsets.h
	@rm -f $(obj)$(CPUDIR)/$(SOC)/asm-offsets.s
	@rm -f $(TIMESTAMP_FILE) $(VERSION_FILE)
	@$(MAKE) -s -C doc/DocBook/ cleandocs
	@find $(OBJTREE) -type f \
		\( -name 'core' -o -name '*.bak' -o -name '*~' -o -name '*.su' \
		-o -name '*.o'	-o -name '*.a' -o -name '*.exe' \
		-o -name '*.cfgtmp' \) -print \
		| xargs rm -f

# Removes everything not needed for testing u-boot
tidy:	clean
	@find $(OBJTREE) -type f \( -name '*.depend*' \) -print | xargs rm -f

clobber:	tidy
	@find $(OBJTREE) -type f \( -name '*.srec' \
		-o -name uboot.nb0 -o -name uboot-fsimx6.nb0 -o -name uboot.fs -o -name u-boot.dis \
		-o -name '*.bin' -o -name u-boot.img \) \
		-print0 | xargs -0 rm -f
	@rm -f $(OBJS) $(obj)*.bak $(obj)ctags $(obj)etags $(obj)TAGS \
		$(obj)cscope.* $(obj)*.*~
	@rm -f $(obj)u-boot $(obj)u-boot.map $(obj)u-boot.hex $(ALL-y)
	@rm -f $(obj)u-boot.kwb
	@rm -f $(obj)u-boot.pbl
	@rm -f $(obj)u-boot.imx
	@rm -f $(obj)u-boot-with-spl.imx
	@rm -f $(obj)u-boot-with-nand-spl.imx
	@rm -f $(obj)u-boot.ubl
	@rm -f $(obj)u-boot.ais
	@rm -f $(obj)u-boot.dtb
	@rm -f $(obj)u-boot.sb
	@rm -f $(obj)u-boot.spr
	@rm -f $(obj)nand_spl/{u-boot.{lds,lst},System.map}
	@rm -f $(obj)nand_spl/{u-boot-nand_spl.lds,u-boot-spl,u-boot-spl.map}
	@rm -f $(obj)spl/{u-boot-spl,u-boot-spl.bin,u-boot-spl.map}
	@rm -f $(obj)spl/u-boot-spl.lds
	@rm -f $(obj)tpl/{u-boot-tpl,u-boot-tpl.bin,u-boot-tpl.map}
	@rm -f $(obj)tpl/u-boot-spl.lds
	@rm -f $(obj)MLO MLO.byteswap
	@rm -f $(obj)SPL
	@rm -f $(obj)tools/xway-swap-bytes
	@rm -f $(obj)tools/addfsheader
	@rm -fr $(obj)include/asm/proc $(obj)include/asm/arch $(obj)include/asm
	@rm -fr $(obj)include/generated
	@[ ! -d $(obj)nand_spl ] || find $(obj)nand_spl -name "*" -type l -print | xargs rm -f
	@rm -f $(obj)dts/*.tmp
	@rm -f $(obj)spl/u-boot-spl{,-pad}.ais

mrproper \
distclean:	clobber unconfig
ifneq ($(OBJTREE),$(SRCTREE))
	rm -rf $(obj)*
endif
=======
PHONY += $(mrproper-dirs) mrproper archmrproper
$(mrproper-dirs):
	$(Q)$(MAKE) $(clean)=$(patsubst _mrproper_%,%,$@)

mrproper: clobber $(mrproper-dirs)
	$(call cmd,rmdirs)
	$(call cmd,rmfiles)
	@rm -f arch/*/include/asm/arch arch/*/include/asm/proc

# distclean
#
PHONY += distclean

distclean: mrproper
	@find $(srctree) $(RCS_FIND_IGNORE) \
		\( -name '*.orig' -o -name '*.rej' -o -name '*~' \
		-o -name '*.bak' -o -name '#*#' -o -name '.*.orig' \
		-o -name '.*.rej' -o -name '*.pyc' \
		-o -name '*%' -o -name '.*.cmd' -o -name 'core' \) \
		-type f -print | xargs rm -f
>>>>>>> 2bd413a8

backup:
	F=`basename $(srctree)` ; cd .. ; \
	gtar --force-local -zcvf `LC_ALL=C date "+$$F-%Y-%m-%d-%T.tar.gz"` $$F

help:
	@echo  'Cleaning targets:'
	@echo  '  clean		  - Remove most generated files but keep the config and'
	@echo  '                    necessities for testing u-boot'
	@echo  '  clobber	  - Remove most generated files but keep the config'
	@echo  '  mrproper	  - Remove all generated files + config + various backup files'
	@echo  '  distclean	  - mrproper + remove editor backup and patch files'
	@echo  ''
# uncomment after adding Kconfig feature
#	@echo  'Configuration targets:'
#	@$(MAKE) -f $(srctree)/scripts/kconfig/Makefile help
#	@echo  ''
	@echo  'Other generic targets:'
	@echo  '  all		  - Build all necessary images depending on configuration'
	@echo  '  u-boot	  - Build the bare u-boot'
	@echo  '  dir/            - Build all files in dir and below'
	@echo  '  dir/file.[oisS] - Build specified target only'
	@echo  '  dir/file.lst    - Build specified mixed source/assembly target only'
	@echo  '                    (requires a recent binutils and recent build (System.map))'
	@echo  '  tags/TAGS	  - Generate tags file for editors'
	@echo  '  cscope	  - Generate cscope index'
	@echo  '  ubootrelease	  - Output the release version string'
	@echo  '  ubootversion	  - Output the version stored in Makefile'
	@echo  ''
	@echo  'Static analysers'
	@echo  '  checkstack      - Generate a list of stack hogs'
	@echo  ''
	@echo  'Documentation targets:'
	@$(MAKE) -f $(srctree)/doc/DocBook/Makefile dochelp
	@echo  ''
	@echo  '  make V=0|1 [targets] 0 => quiet build (default), 1 => verbose build'
	@echo  '  make V=2   [targets] 2 => give reason for rebuild of target'
	@echo  '  make O=dir [targets] Locate all output files in "dir", including .config'
	@echo  '  make C=1   [targets] Check all c source with $$CHECK (sparse by default)'
	@echo  '  make C=2   [targets] Force check of all c source with $$CHECK'
	@echo  '  make RECORDMCOUNT_WARN=1 [targets] Warn about ignored mcount sections'
	@echo  '  make W=n   [targets] Enable extra gcc checks, n=1,2,3 where'
	@echo  '		1: warnings which may be relevant and do not occur too often'
	@echo  '		2: warnings which occur quite often but may still be relevant'
	@echo  '		3: more obscure warnings, can most likely be ignored'
	@echo  '		Multiple levels can be combined with W=12 or W=123'
	@echo  ''
	@echo  'Execute "make" or "make all" to build all targets marked with [*] '
	@echo  'For further info see the ./README file'


# Documentation targets
# ---------------------------------------------------------------------------
%docs: scripts_basic FORCE
	$(Q)$(MAKE) $(build)=scripts build_docproc
	$(Q)$(MAKE) $(build)=doc/DocBook $@

# Dummies...
PHONY += prepare scripts
prepare: ;
scripts: ;

endif #ifeq ($(config-targets),1)
endif #ifeq ($(mixed-targets),1)

PHONY += checkstack ubootrelease ubootversion

checkstack:
	$(OBJDUMP) -d u-boot $$(find . -name u-boot-spl) | \
	$(PERL) $(src)/scripts/checkstack.pl $(ARCH)

ubootrelease:
	@echo "$(UBOOTVERSION)$$($(CONFIG_SHELL) $(srctree)/scripts/setlocalversion $(srctree))"

ubootversion:
	@echo $(UBOOTVERSION)

# Single targets
# ---------------------------------------------------------------------------
# Single targets are compatible with:
# - build with mixed source and output
# - build with separate output dir 'make O=...'
# - external modules
#
#  target-dir => where to store outputfile
#  build-dir  => directory in kernel source tree to use

ifeq ($(KBUILD_EXTMOD),)
        build-dir  = $(patsubst %/,%,$(dir $@))
        target-dir = $(dir $@)
else
        zap-slash=$(filter-out .,$(patsubst %/,%,$(dir $@)))
        build-dir  = $(KBUILD_EXTMOD)$(if $(zap-slash),/$(zap-slash))
        target-dir = $(if $(KBUILD_EXTMOD),$(dir $<),$(dir $@))
endif

%.s: %.c prepare scripts FORCE
	$(Q)$(MAKE) $(build)=$(build-dir) $(target-dir)$(notdir $@)
%.i: %.c prepare scripts FORCE
	$(Q)$(MAKE) $(build)=$(build-dir) $(target-dir)$(notdir $@)
%.o: %.c prepare scripts FORCE
	$(Q)$(MAKE) $(build)=$(build-dir) $(target-dir)$(notdir $@)
%.lst: %.c prepare scripts FORCE
	$(Q)$(MAKE) $(build)=$(build-dir) $(target-dir)$(notdir $@)
%.s: %.S prepare scripts FORCE
	$(Q)$(MAKE) $(build)=$(build-dir) $(target-dir)$(notdir $@)
%.o: %.S prepare scripts FORCE
	$(Q)$(MAKE) $(build)=$(build-dir) $(target-dir)$(notdir $@)
%.symtypes: %.c prepare scripts FORCE
	$(Q)$(MAKE) $(build)=$(build-dir) $(target-dir)$(notdir $@)

# Modules
/: prepare scripts FORCE
	$(cmd_crmodverdir)
	$(Q)$(MAKE) KBUILD_MODULES=$(if $(CONFIG_MODULES),1) \
	$(build)=$(build-dir)
%/: prepare scripts FORCE
	$(cmd_crmodverdir)
	$(Q)$(MAKE) KBUILD_MODULES=$(if $(CONFIG_MODULES),1) \
	$(build)=$(build-dir)
%.ko: prepare scripts FORCE
	$(cmd_crmodverdir)
	$(Q)$(MAKE) KBUILD_MODULES=$(if $(CONFIG_MODULES),1)   \
	$(build)=$(build-dir) $(@:.ko=.o)
	$(Q)$(MAKE) -f $(srctree)/scripts/Makefile.modpost

# FIXME Should go into a make.lib or something 
# ===========================================================================

quiet_cmd_rmdirs = $(if $(wildcard $(rm-dirs)),CLEAN   $(wildcard $(rm-dirs)))
      cmd_rmdirs = rm -rf $(rm-dirs)

quiet_cmd_rmfiles = $(if $(wildcard $(rm-files)),CLEAN   $(wildcard $(rm-files)))
      cmd_rmfiles = rm -f $(rm-files)

# read all saved command lines

targets := $(wildcard $(sort $(targets)))
cmd_files := $(wildcard .*.cmd $(foreach f,$(targets),$(dir $(f)).$(notdir $(f)).cmd))

ifneq ($(cmd_files),)
  $(cmd_files): ;	# Do not try to update included dependency files
  include $(cmd_files)
endif

# Shorthand for $(Q)$(MAKE) -f scripts/Makefile.clean obj=dir
# Usage:
# $(Q)$(MAKE) $(clean)=dir
clean := -f $(if $(KBUILD_SRC),$(srctree)/)scripts/Makefile.clean obj

endif	# skip-makefile

PHONY += FORCE
FORCE:

# Declare the contents of the .PHONY variable as phony.  We keep that
# information in a variable so we can use it in if_changed and friends.
.PHONY: $(PHONY)<|MERGE_RESOLUTION|>--- conflicted
+++ resolved
@@ -626,7 +626,7 @@
 libs-y += arch/$(ARCH)/imx-common/
 endif
 ifeq ($(SOC),vybrid)
-LIBS-y += $(CPUDIR)/vybrid-common/
+libs-y += $(CPUDIR)/vybrid-common/
 endif
 
 libs-$(CONFIG_ARM) += arch/arm/cpu/
@@ -654,15 +654,7 @@
 PLATFORM_LIBGCC = -L $(CONFIG_USE_PRIVATE_LIBGCC) -lgcc
 endif
 else
-<<<<<<< HEAD
-ifneq ("$(ARCH_PLATFORM_LIBGCC)","")
-PLATFORM_LIBGCC := -L $(shell dirname $(ARCH_PLATFORM_LIBGCC)) -lgcc
-else
-PLATFORM_LIBGCC := -L $(shell dirname `$(CC) $(CFLAGS) -print-libgcc-file-name`) -lgcc
-=======
 PLATFORM_LIBGCC := -L $(shell dirname `$(CC) $(c_flags) -print-libgcc-file-name`) -lgcc
->>>>>>> 2bd413a8
-endif
 endif
 PLATFORM_LIBS += $(PLATFORM_LIBGCC)
 export PLATFORM_LIBS
@@ -706,20 +698,9 @@
 endif
 
 # Always append ALL so that arch config.mk's can add custom ones
-<<<<<<< HEAD
-ALL-y += $(obj)u-boot.srec $(obj)u-boot.bin $(obj)System.map $(obj)uboot.nb0 $(obj)u-boot.dis
-ALL-$(CONFIG_ADDFSHEADER) += $(obj)uboot.fs
-
-ALL-$(CONFIG_NAND_U_BOOT) += $(obj)u-boot-nand.bin
-ALL-$(CONFIG_ONENAND_U_BOOT) += $(obj)u-boot-onenand.bin
-ALL-$(CONFIG_RAMBOOT_PBL) += $(obj)u-boot.pbl
-ALL-$(CONFIG_SPL) += $(obj)spl/u-boot-spl.bin
-ALL-$(CONFIG_SPL_FRAMEWORK) += $(obj)u-boot.img
-ALL-$(CONFIG_TPL) += $(obj)tpl/u-boot-tpl.bin
-ALL-$(CONFIG_OF_SEPARATE) += $(obj)u-boot.dtb $(obj)u-boot-dtb.bin
-=======
-ALL-y += u-boot.srec u-boot.bin System.map
-
+ALL-y += u-boot.srec u-boot.bin System.map uboot.nb0 u-boot.dis
+
+ALL-$(CONFIG_ADDFSHEADER) += uboot.fs
 ALL-$(CONFIG_NAND_U_BOOT) += u-boot-nand.bin
 ALL-$(CONFIG_ONENAND_U_BOOT) += u-boot-onenand.bin
 ALL-$(CONFIG_RAMBOOT_PBL) += u-boot.pbl
@@ -728,7 +709,6 @@
 ALL-$(CONFIG_TPL) += tpl/u-boot-tpl.bin
 ALL-$(CONFIG_OF_SEPARATE) += u-boot.dtb u-boot-dtb.bin
 ALL-$(CONFIG_OF_HOSTFILE) += u-boot.dtb
->>>>>>> 2bd413a8
 ifneq ($(CONFIG_SPL_TARGET),)
 ALL-$(CONFIG_SPL) += $(CONFIG_SPL_TARGET:"%"=%)
 endif
@@ -836,29 +816,14 @@
 u-boot.dis:	u-boot
 		$(OBJDUMP) -d $< > $@
 
-<<<<<<< HEAD
-$(obj)uboot.nb0:	$(obj)u-boot.bin
+uboot.nb0:	u-boot.bin
 		dd if=/dev/zero bs=1K count=$(CONFIG_UBOOTNB0_SIZE) \
 			 | tr '\000' '\377' >$@
 		dd if=$< of=$@ conv=notrunc bs=1K
 
-# Version for i.MX6 old F&S NBoot (<VN20), add header with 1824 (0x720) bytes
-$(obj)uboot-fsimx6.nb0:	$(obj)u-boot.bin
-		cat fsheader.data $< > $@
-
-$(obj)uboot.fs:	$(obj)u-boot.bin
-		$(obj)tools/addfsheader $< $@
-
-# $@ is output, $(1) and $(2) are inputs, $(3) is padded intermediate,
-# $(4) is pad-to
-SPL_PAD_APPEND = \
-		$(OBJCOPY) ${OBJCFLAGS} --pad-to=$(4) -I binary -O binary \
-		$(1) $(obj)$(3); \
-		cat $(obj)$(3) $(2) > $@; \
-		rm $(obj)$(3)
-
-=======
->>>>>>> 2bd413a8
+uboot.fs:	u-boot.bin
+		tools/addfsheader $< $@
+
 ifdef CONFIG_TPL
 SPL_PAYLOAD := tpl/u-boot-with-tpl.bin
 else
@@ -1212,7 +1177,8 @@
 CLOBBER_DIRS  += $(patsubst %,spl/%, $(filter-out Makefile, \
 		 $(shell ls -1 spl 2>/dev/null))) \
 		 tpl
-CLOBBER_FILES += u-boot* MLO* SPL System.map nand_spl/u-boot*
+CLOBBER_FILES += u-boot* MLO* SPL System.map nand_spl/u-boot* \
+		 uboot.nb0 uboot.fs
 
 # Directories & files removed with 'make mrproper'
 MRPROPER_DIRS  += include/config include/generated
@@ -1264,90 +1230,6 @@
 mrproper: rm-files := $(wildcard $(MRPROPER_FILES))
 mrproper-dirs      := $(addprefix _mrproper_,scripts)
 
-<<<<<<< HEAD
-clean:
-	@rm -f $(obj)examples/standalone/atmel_df_pow2			  \
-	       $(obj)examples/standalone/hello_world			  \
-	       $(obj)examples/standalone/interrupt			  \
-	       $(obj)examples/standalone/mem_to_mem_idma2intr		  \
-	       $(obj)examples/standalone/sched				  \
-	       $(obj)examples/standalone/smc911{11,x}_eeprom		  \
-	       $(obj)examples/standalone/test_burst			  \
-	       $(obj)examples/standalone/timer
-	@rm -f $(obj)examples/api/demo{,.bin}
-	@rm -f $(obj)tools/bmp_logo	   $(obj)tools/easylogo/easylogo  \
-	       $(obj)tools/env/fw_printenv				  \
-	       $(obj)tools/envcrc					  \
-	       $(obj)tools/gdb/{gdbcont,gdbsend}			  \
-	       $(obj)tools/gen_eth_addr    $(obj)tools/img2srec		  \
-	       $(obj)tools/dump{env,}image		  \
-	       $(obj)tools/mk{env,}image   $(obj)tools/mpc86x_clk	  \
-	       $(obj)tools/mk{$(BOARD),}spl				  \
-	       $(obj)tools/mxsboot					  \
-	       $(obj)tools/ncb		   $(obj)tools/ubsha1		  \
-	       $(obj)tools/kernel-doc/docproc				  \
-	       $(obj)tools/proftool
-	@rm -f $(obj)board/cray/L1/{bootscript.c,bootscript.image}	  \
-	       $(obj)board/matrix_vision/*/bootscript.img		  \
-	       $(obj)u-boot.lds						  \
-	       $(obj)arch/blackfin/cpu/init.{lds,elf}
-	@rm -f $(obj)include/bmp_logo.h
-	@rm -f $(obj)include/bmp_logo_data.h
-	@rm -f $(obj)lib/asm-offsets.s
-	@rm -f $(obj)include/generated/asm-offsets.h
-	@rm -f $(obj)$(CPUDIR)/$(SOC)/asm-offsets.s
-	@rm -f $(TIMESTAMP_FILE) $(VERSION_FILE)
-	@$(MAKE) -s -C doc/DocBook/ cleandocs
-	@find $(OBJTREE) -type f \
-		\( -name 'core' -o -name '*.bak' -o -name '*~' -o -name '*.su' \
-		-o -name '*.o'	-o -name '*.a' -o -name '*.exe' \
-		-o -name '*.cfgtmp' \) -print \
-		| xargs rm -f
-
-# Removes everything not needed for testing u-boot
-tidy:	clean
-	@find $(OBJTREE) -type f \( -name '*.depend*' \) -print | xargs rm -f
-
-clobber:	tidy
-	@find $(OBJTREE) -type f \( -name '*.srec' \
-		-o -name uboot.nb0 -o -name uboot-fsimx6.nb0 -o -name uboot.fs -o -name u-boot.dis \
-		-o -name '*.bin' -o -name u-boot.img \) \
-		-print0 | xargs -0 rm -f
-	@rm -f $(OBJS) $(obj)*.bak $(obj)ctags $(obj)etags $(obj)TAGS \
-		$(obj)cscope.* $(obj)*.*~
-	@rm -f $(obj)u-boot $(obj)u-boot.map $(obj)u-boot.hex $(ALL-y)
-	@rm -f $(obj)u-boot.kwb
-	@rm -f $(obj)u-boot.pbl
-	@rm -f $(obj)u-boot.imx
-	@rm -f $(obj)u-boot-with-spl.imx
-	@rm -f $(obj)u-boot-with-nand-spl.imx
-	@rm -f $(obj)u-boot.ubl
-	@rm -f $(obj)u-boot.ais
-	@rm -f $(obj)u-boot.dtb
-	@rm -f $(obj)u-boot.sb
-	@rm -f $(obj)u-boot.spr
-	@rm -f $(obj)nand_spl/{u-boot.{lds,lst},System.map}
-	@rm -f $(obj)nand_spl/{u-boot-nand_spl.lds,u-boot-spl,u-boot-spl.map}
-	@rm -f $(obj)spl/{u-boot-spl,u-boot-spl.bin,u-boot-spl.map}
-	@rm -f $(obj)spl/u-boot-spl.lds
-	@rm -f $(obj)tpl/{u-boot-tpl,u-boot-tpl.bin,u-boot-tpl.map}
-	@rm -f $(obj)tpl/u-boot-spl.lds
-	@rm -f $(obj)MLO MLO.byteswap
-	@rm -f $(obj)SPL
-	@rm -f $(obj)tools/xway-swap-bytes
-	@rm -f $(obj)tools/addfsheader
-	@rm -fr $(obj)include/asm/proc $(obj)include/asm/arch $(obj)include/asm
-	@rm -fr $(obj)include/generated
-	@[ ! -d $(obj)nand_spl ] || find $(obj)nand_spl -name "*" -type l -print | xargs rm -f
-	@rm -f $(obj)dts/*.tmp
-	@rm -f $(obj)spl/u-boot-spl{,-pad}.ais
-
-mrproper \
-distclean:	clobber unconfig
-ifneq ($(OBJTREE),$(SRCTREE))
-	rm -rf $(obj)*
-endif
-=======
 PHONY += $(mrproper-dirs) mrproper archmrproper
 $(mrproper-dirs):
 	$(Q)$(MAKE) $(clean)=$(patsubst _mrproper_%,%,$@)
@@ -1368,7 +1250,6 @@
 		-o -name '.*.rej' -o -name '*.pyc' \
 		-o -name '*%' -o -name '.*.cmd' -o -name 'core' \) \
 		-type f -print | xargs rm -f
->>>>>>> 2bd413a8
 
 backup:
 	F=`basename $(srctree)` ; cd .. ; \
