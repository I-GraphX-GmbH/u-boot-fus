#
# SPDX-License-Identifier:	GPL-2.0+
#

VERSION = 2016
PATCHLEVEL = 03
SUBLEVEL =
EXTRAVERSION =
NAME =

# *DOCUMENTATION*
# To see a list of typical targets execute "make help"
# More info can be located in ./README
# Comments in this file are targeted only to the developer, do not
# expect to learn how to build the kernel reading this file.

# o Do not use make's built-in rules and variables
#   (this increases performance and avoids hard-to-debug behaviour);
# o Look for make include files relative to root of kernel src
MAKEFLAGS += -rR --include-dir=$(CURDIR)

# Avoid funny character set dependencies
unexport LC_ALL
LC_COLLATE=C
LC_NUMERIC=C
export LC_COLLATE LC_NUMERIC

# Avoid interference with shell env settings
unexport GREP_OPTIONS

# We are using a recursive build, so we need to do a little thinking
# to get the ordering right.
#
# Most importantly: sub-Makefiles should only ever modify files in
# their own directory. If in some directory we have a dependency on
# a file in another dir (which doesn't happen often, but it's often
# unavoidable when linking the built-in.o targets which finally
# turn into vmlinux), we will call a sub make in that other dir, and
# after that we are sure that everything which is in that other dir
# is now up to date.
#
# The only cases where we need to modify files which have global
# effects are thus separated out and done before the recursive
# descending is started. They are now explicitly listed as the
# prepare rule.

# Beautify output
# ---------------------------------------------------------------------------
#
# Normally, we echo the whole command before executing it. By making
# that echo $($(quiet)$(cmd)), we now have the possibility to set
# $(quiet) to choose other forms of output instead, e.g.
#
#         quiet_cmd_cc_o_c = Compiling $(RELDIR)/$@
#         cmd_cc_o_c       = $(CC) $(c_flags) -c -o $@ $<
#
# If $(quiet) is empty, the whole command will be printed.
# If it is set to "quiet_", only the short version will be printed.
# If it is set to "silent_", nothing will be printed at all, since
# the variable $(silent_cmd_cc_o_c) doesn't exist.
#
# A simple variant is to prefix commands with $(Q) - that's useful
# for commands that shall be hidden in non-verbose mode.
#
#	$(Q)ln $@ :<
#
# If KBUILD_VERBOSE equals 0 then the above command will be hidden.
# If KBUILD_VERBOSE equals 1 then the above command is displayed.
#
# To put more focus on warnings, be less verbose as default
# Use 'make V=1' to see the full commands

ifeq ("$(origin V)", "command line")
  KBUILD_VERBOSE = $(V)
endif
ifndef KBUILD_VERBOSE
  KBUILD_VERBOSE = 0
endif

ifeq ($(KBUILD_VERBOSE),1)
  quiet =
  Q =
else
  quiet=quiet_
  Q = @
endif

# If the user is running make -s (silent mode), suppress echoing of
# commands

ifneq ($(filter 4.%,$(MAKE_VERSION)),)	# make-4
ifneq ($(filter %s ,$(firstword x$(MAKEFLAGS))),)
  quiet=silent_
endif
else					# make-3.8x
ifneq ($(filter s% -s%,$(MAKEFLAGS)),)
  quiet=silent_
endif
endif

export quiet Q KBUILD_VERBOSE

# kbuild supports saving output files in a separate directory.
# To locate output files in a separate directory two syntaxes are supported.
# In both cases the working directory must be the root of the kernel src.
# 1) O=
# Use "make O=dir/to/store/output/files/"
#
# 2) Set KBUILD_OUTPUT
# Set the environment variable KBUILD_OUTPUT to point to the directory
# where the output files shall be placed.
# export KBUILD_OUTPUT=dir/to/store/output/files/
# make
#
# The O= assignment takes precedence over the KBUILD_OUTPUT environment
# variable.

# KBUILD_SRC is set on invocation of make in OBJ directory
# KBUILD_SRC is not intended to be used by the regular user (for now)
ifeq ($(KBUILD_SRC),)

# OK, Make called in directory where kernel src resides
# Do we want to locate output files in a separate directory?
ifeq ("$(origin O)", "command line")
  KBUILD_OUTPUT := $(O)
endif

# That's our default target when none is given on the command line
PHONY := _all
_all:

# Cancel implicit rules on top Makefile
$(CURDIR)/Makefile Makefile: ;

ifneq ($(KBUILD_OUTPUT),)
# Invoke a second make in the output directory, passing relevant variables
# check that the output directory actually exists
saved-output := $(KBUILD_OUTPUT)
KBUILD_OUTPUT := $(shell mkdir -p $(KBUILD_OUTPUT) && cd $(KBUILD_OUTPUT) \
								&& /bin/pwd)
$(if $(KBUILD_OUTPUT),, \
     $(error failed to create output directory "$(saved-output)"))

PHONY += $(MAKECMDGOALS) sub-make

$(filter-out _all sub-make $(CURDIR)/Makefile, $(MAKECMDGOALS)) _all: sub-make
	@:

sub-make: FORCE
	$(Q)$(MAKE) -C $(KBUILD_OUTPUT) KBUILD_SRC=$(CURDIR) \
	-f $(CURDIR)/Makefile $(filter-out _all sub-make,$(MAKECMDGOALS))

# Leave processing to above invocation of make
skip-makefile := 1
endif # ifneq ($(KBUILD_OUTPUT),)
endif # ifeq ($(KBUILD_SRC),)

# We process the rest of the Makefile if this is the final invocation of make
ifeq ($(skip-makefile),)

# Do not print "Entering directory ...",
# but we want to display it when entering to the output directory
# so that IDEs/editors are able to understand relative filenames.
MAKEFLAGS += --no-print-directory

# Call a source code checker (by default, "sparse") as part of the
# C compilation.
#
# Use 'make C=1' to enable checking of only re-compiled files.
# Use 'make C=2' to enable checking of *all* source files, regardless
# of whether they are re-compiled or not.
#
# See the file "Documentation/sparse.txt" for more details, including
# where to get the "sparse" utility.

ifeq ("$(origin C)", "command line")
  KBUILD_CHECKSRC = $(C)
endif
ifndef KBUILD_CHECKSRC
  KBUILD_CHECKSRC = 0
endif

# Use make M=dir to specify directory of external module to build
# Old syntax make ... SUBDIRS=$PWD is still supported
# Setting the environment variable KBUILD_EXTMOD take precedence
ifdef SUBDIRS
  KBUILD_EXTMOD ?= $(SUBDIRS)
endif

ifeq ("$(origin M)", "command line")
  KBUILD_EXTMOD := $(M)
endif

# If building an external module we do not care about the all: rule
# but instead _all depend on modules
PHONY += all
ifeq ($(KBUILD_EXTMOD),)
_all: all
else
_all: modules
endif

ifeq ($(KBUILD_SRC),)
        # building in the source tree
        srctree := .
else
        ifeq ($(KBUILD_SRC)/,$(dir $(CURDIR)))
                # building in a subdirectory of the source tree
                srctree := ..
        else
                srctree := $(KBUILD_SRC)
        endif
endif
objtree		:= .
src		:= $(srctree)
obj		:= $(objtree)

VPATH		:= $(srctree)$(if $(KBUILD_EXTMOD),:$(KBUILD_EXTMOD))

export srctree objtree VPATH

# Make sure CDPATH settings don't interfere
unexport CDPATH

#########################################################################

HOSTARCH := $(shell uname -m | \
	sed -e s/i.86/x86/ \
	    -e s/sun4u/sparc64/ \
	    -e s/arm.*/arm/ \
	    -e s/sa110/arm/ \
	    -e s/ppc64/powerpc/ \
	    -e s/ppc/powerpc/ \
	    -e s/macppc/powerpc/\
	    -e s/sh.*/sh/)

HOSTOS := $(shell uname -s | tr '[:upper:]' '[:lower:]' | \
	    sed -e 's/\(cygwin\).*/cygwin/')

export	HOSTARCH HOSTOS

#########################################################################

# set default to nothing for native builds
ifeq ($(HOSTARCH),$(ARCH))
CROSS_COMPILE ?=
endif

KCONFIG_CONFIG	?= .config
export KCONFIG_CONFIG

# SHELL used by kbuild
CONFIG_SHELL := $(shell if [ -x "$$BASH" ]; then echo $$BASH; \
	  else if [ -x /bin/bash ]; then echo /bin/bash; \
	  else echo sh; fi ; fi)

HOSTCC       = cc
HOSTCXX      = c++
HOSTCFLAGS   = -Wall -Wstrict-prototypes -O2 -fomit-frame-pointer
HOSTCXXFLAGS = -O2

ifeq ($(HOSTOS),cygwin)
HOSTCFLAGS	+= -ansi
endif

# Mac OS X / Darwin's C preprocessor is Apple specific.  It
# generates numerous errors and warnings.  We want to bypass it
# and use GNU C's cpp.	To do this we pass the -traditional-cpp
# option to the compiler.  Note that the -traditional-cpp flag
# DOES NOT have the same semantics as GNU C's flag, all it does
# is invoke the GNU preprocessor in stock ANSI/ISO C fashion.
#
# Apple's linker is similar, thanks to the new 2 stage linking
# multiple symbol definitions are treated as errors, hence the
# -multiply_defined suppress option to turn off this error.
#
ifeq ($(HOSTOS),darwin)
# get major and minor product version (e.g. '10' and '6' for Snow Leopard)
DARWIN_MAJOR_VERSION	= $(shell sw_vers -productVersion | cut -f 1 -d '.')
DARWIN_MINOR_VERSION	= $(shell sw_vers -productVersion | cut -f 2 -d '.')

os_x_before	= $(shell if [ $(DARWIN_MAJOR_VERSION) -le $(1) -a \
	$(DARWIN_MINOR_VERSION) -le $(2) ] ; then echo "$(3)"; else echo "$(4)"; fi ;)

# Snow Leopards build environment has no longer restrictions as described above
HOSTCC       = $(call os_x_before, 10, 5, "cc", "gcc")
HOSTCFLAGS  += $(call os_x_before, 10, 4, "-traditional-cpp")
HOSTLDFLAGS += $(call os_x_before, 10, 5, "-multiply_defined suppress")

# since Lion (10.7) ASLR is on by default, but we use linker generated lists
# in some host tools which is a problem then ... so disable ASLR for these
# tools
HOSTLDFLAGS += $(call os_x_before, 10, 7, "", "-Xlinker -no_pie")
endif

# Decide whether to build built-in, modular, or both.
# Normally, just do built-in.

KBUILD_MODULES :=
KBUILD_BUILTIN := 1

# If we have only "make modules", don't compile built-in objects.
# When we're building modules with modversions, we need to consider
# the built-in objects during the descend as well, in order to
# make sure the checksums are up to date before we record them.

ifeq ($(MAKECMDGOALS),modules)
  KBUILD_BUILTIN := $(if $(CONFIG_MODVERSIONS),1)
endif

# If we have "make <whatever> modules", compile modules
# in addition to whatever we do anyway.
# Just "make" or "make all" shall build modules as well

# U-Boot does not need modules
#ifneq ($(filter all _all modules,$(MAKECMDGOALS)),)
#  KBUILD_MODULES := 1
#endif

#ifeq ($(MAKECMDGOALS),)
#  KBUILD_MODULES := 1
#endif

export KBUILD_MODULES KBUILD_BUILTIN
export KBUILD_CHECKSRC KBUILD_SRC KBUILD_EXTMOD

# We need some generic definitions (do not try to remake the file).
scripts/Kbuild.include: ;
include scripts/Kbuild.include

# Make variables (CC, etc...)

AS		= $(CROSS_COMPILE)as
# Always use GNU ld
ifneq ($(shell $(CROSS_COMPILE)ld.bfd -v 2> /dev/null),)
LD		= $(CROSS_COMPILE)ld.bfd
else
LD		= $(CROSS_COMPILE)ld
endif
CC		= $(CROSS_COMPILE)gcc
CPP		= $(CC) -E
AR		= $(CROSS_COMPILE)ar
NM		= $(CROSS_COMPILE)nm
LDR		= $(CROSS_COMPILE)ldr
STRIP		= $(CROSS_COMPILE)strip
OBJCOPY		= $(CROSS_COMPILE)objcopy
OBJDUMP		= $(CROSS_COMPILE)objdump
AWK		= awk
PERL		= perl
PYTHON		= python
DTC		= dtc
CHECK		= sparse

CHECKFLAGS     := -D__linux__ -Dlinux -D__STDC__ -Dunix -D__unix__ \
		  -Wbitwise -Wno-return-void -D__CHECK_ENDIAN__ $(CF)

KBUILD_CPPFLAGS := -D__KERNEL__ -D__UBOOT__

KBUILD_CFLAGS   := -Wall -Wstrict-prototypes \
		   -Wno-format-security \
		   -fno-builtin -ffreestanding
KBUILD_AFLAGS   := -D__ASSEMBLY__

# Read UBOOTRELEASE from include/config/uboot.release (if it exists)
UBOOTRELEASE = $(shell cat include/config/uboot.release 2> /dev/null)
UBOOTVERSION = $(VERSION)$(if $(PATCHLEVEL),.$(PATCHLEVEL)$(if $(SUBLEVEL),.$(SUBLEVEL)))$(EXTRAVERSION)

export VERSION PATCHLEVEL SUBLEVEL UBOOTRELEASE UBOOTVERSION
export ARCH CPU BOARD VENDOR SOC CPUDIR BOARDDIR
export CONFIG_SHELL HOSTCC HOSTCFLAGS HOSTLDFLAGS CROSS_COMPILE AS LD CC
export CPP AR NM LDR STRIP OBJCOPY OBJDUMP
export MAKE AWK PERL PYTHON
export HOSTCXX HOSTCXXFLAGS DTC CHECK CHECKFLAGS

export KBUILD_CPPFLAGS NOSTDINC_FLAGS UBOOTINCLUDE OBJCOPYFLAGS LDFLAGS
export KBUILD_CFLAGS KBUILD_AFLAGS

# When compiling out-of-tree modules, put MODVERDIR in the module
# tree rather than in the kernel tree. The kernel tree might
# even be read-only.
export MODVERDIR := $(if $(KBUILD_EXTMOD),$(firstword $(KBUILD_EXTMOD))/).tmp_versions

# Files to ignore in find ... statements

export RCS_FIND_IGNORE := \( -name SCCS -o -name BitKeeper -o -name .svn -o    \
			  -name CVS -o -name .pc -o -name .hg -o -name .git \) \
			  -prune -o
export RCS_TAR_IGNORE := --exclude SCCS --exclude BitKeeper --exclude .svn \
			 --exclude CVS --exclude .pc --exclude .hg --exclude .git

# ===========================================================================
# Rules shared between *config targets and build targets

# Basic helpers built in scripts/
PHONY += scripts_basic
scripts_basic:
	$(Q)$(MAKE) $(build)=scripts/basic
	$(Q)rm -f .tmp_quiet_recordmcount

# To avoid any implicit rule to kick in, define an empty command.
scripts/basic/%: scripts_basic ;

PHONY += outputmakefile
# outputmakefile generates a Makefile in the output directory, if using a
# separate output directory. This allows convenient use of make in the
# output directory.
outputmakefile:
ifneq ($(KBUILD_SRC),)
	$(Q)ln -fsn $(srctree) source
	$(Q)$(CONFIG_SHELL) $(srctree)/scripts/mkmakefile \
	    $(srctree) $(objtree) $(VERSION) $(PATCHLEVEL)
endif

# To make sure we do not include .config for any of the *config targets
# catch them early, and hand them over to scripts/kconfig/Makefile
# It is allowed to specify more targets when calling make, including
# mixing *config targets and build targets.
# For example 'make oldconfig all'.
# Detect when mixed targets is specified, and make a second invocation
# of make so .config is not included in this case either (for *config).

version_h := include/generated/version_autogenerated.h
timestamp_h := include/generated/timestamp_autogenerated.h

no-dot-config-targets := clean clobber mrproper distclean \
			 help %docs check% coccicheck \
			 ubootversion backup

config-targets := 0
mixed-targets  := 0
dot-config     := 1

ifneq ($(filter $(no-dot-config-targets), $(MAKECMDGOALS)),)
	ifeq ($(filter-out $(no-dot-config-targets), $(MAKECMDGOALS)),)
		dot-config := 0
	endif
endif

ifeq ($(KBUILD_EXTMOD),)
        ifneq ($(filter config %config,$(MAKECMDGOALS)),)
                config-targets := 1
                ifneq ($(words $(MAKECMDGOALS)),1)
                        mixed-targets := 1
                endif
        endif
endif

ifeq ($(mixed-targets),1)
# ===========================================================================
# We're called with mixed targets (*config and build targets).
# Handle them one by one.

PHONY += $(MAKECMDGOALS) __build_one_by_one

$(filter-out __build_one_by_one, $(MAKECMDGOALS)): __build_one_by_one
	@:

__build_one_by_one:
	$(Q)set -e; \
	for i in $(MAKECMDGOALS); do \
		$(MAKE) -f $(srctree)/Makefile $$i; \
	done

else
ifeq ($(config-targets),1)
# ===========================================================================
# *config targets only - make sure prerequisites are updated, and descend
# in scripts/kconfig to make the *config target

KBUILD_DEFCONFIG := sandbox_defconfig
export KBUILD_DEFCONFIG KBUILD_KCONFIG

config: scripts_basic outputmakefile FORCE
	$(Q)$(MAKE) $(build)=scripts/kconfig $@

%config: scripts_basic outputmakefile FORCE
	$(Q)$(MAKE) $(build)=scripts/kconfig $@

else
# ===========================================================================
# Build targets only - this includes vmlinux, arch specific targets, clean
# targets and others. In general all targets except *config targets.

ifeq ($(dot-config),1)
# Read in config
-include include/config/auto.conf

# Read in dependencies to all Kconfig* files, make sure to run
# oldconfig if changes are detected.
-include include/config/auto.conf.cmd

# To avoid any implicit rule to kick in, define an empty command
$(KCONFIG_CONFIG) include/config/auto.conf.cmd: ;

# If .config is newer than include/config/auto.conf, someone tinkered
# with it and forgot to run make oldconfig.
# if auto.conf.cmd is missing then we are probably in a cleaned tree so
# we execute the config step to be sure to catch updated Kconfig files
include/config/%.conf: $(KCONFIG_CONFIG) include/config/auto.conf.cmd
	$(Q)$(MAKE) -f $(srctree)/Makefile silentoldconfig
	@# If the following part fails, include/config/auto.conf should be
	@# deleted so "make silentoldconfig" will be re-run on the next build.
	$(Q)$(MAKE) -f $(srctree)/scripts/Makefile.autoconf || \
		{ rm -f include/config/auto.conf; false; }
	@# include/config.h has been updated after "make silentoldconfig".
	@# We need to touch include/config/auto.conf so it gets newer
	@# than include/config.h.
	@# Otherwise, 'make silentoldconfig' would be invoked twice.
	$(Q)touch include/config/auto.conf

-include include/autoconf.mk
-include include/autoconf.mk.dep

# We want to include arch/$(ARCH)/config.mk only when include/config/auto.conf
# is up-to-date. When we switch to a different board configuration, old CONFIG
# macros are still remaining in include/config/auto.conf. Without the following
# gimmick, wrong config.mk would be included leading nasty warnings/errors.
ifneq ($(wildcard $(KCONFIG_CONFIG)),)
ifneq ($(wildcard include/config/auto.conf),)
autoconf_is_old := $(shell find . -path ./$(KCONFIG_CONFIG) -newer \
						include/config/auto.conf)
ifeq ($(autoconf_is_old),)
include config.mk
include arch/$(ARCH)/Makefile
endif
endif
endif

# If board code explicitly specified LDSCRIPT or CONFIG_SYS_LDSCRIPT, use
# that (or fail if absent).  Otherwise, search for a linker script in a
# standard location.

ifndef LDSCRIPT
	#LDSCRIPT := $(srctree)/board/$(BOARDDIR)/u-boot.lds.debug
	ifdef CONFIG_SYS_LDSCRIPT
		# need to strip off double quotes
		LDSCRIPT := $(srctree)/$(CONFIG_SYS_LDSCRIPT:"%"=%)
	endif
endif

# If there is no specified link script, we look in a number of places for it
ifndef LDSCRIPT
	ifeq ($(wildcard $(LDSCRIPT)),)
		LDSCRIPT := $(srctree)/board/$(BOARDDIR)/u-boot.lds
	endif
	ifeq ($(wildcard $(LDSCRIPT)),)
		LDSCRIPT := $(srctree)/$(CPUDIR)/u-boot.lds
	endif
	ifeq ($(wildcard $(LDSCRIPT)),)
		LDSCRIPT := $(srctree)/arch/$(ARCH)/cpu/u-boot.lds
	endif
endif

else
# Dummy target needed, because used as prerequisite
include/config/auto.conf: ;
endif # $(dot-config)

ifdef CONFIG_CC_OPTIMIZE_FOR_SIZE
KBUILD_CFLAGS	+= -Os
else
KBUILD_CFLAGS	+= -O2
endif

KBUILD_CFLAGS += $(call cc-option,-fno-stack-protector)
KBUILD_CFLAGS += $(call cc-option,-fno-delete-null-pointer-checks)

KBUILD_CFLAGS	+= -g
# $(KBUILD_AFLAGS) sets -g, which causes gcc to pass a suitable -g<format>
# option to the assembler.
KBUILD_AFLAGS	+= -g

# Report stack usage if supported
ifeq ($(shell $(CONFIG_SHELL) $(srctree)/scripts/gcc-stack-usage.sh $(CC)),y)
	KBUILD_CFLAGS += -fstack-usage
endif

KBUILD_CFLAGS += $(call cc-option,-Wno-format-nonliteral)

# turn jbsr into jsr for m68k
ifeq ($(ARCH),m68k)
ifeq ($(findstring 3.4,$(shell $(CC) --version)),3.4)
KBUILD_AFLAGS += -Wa,-gstabs,-S
endif
endif

# Prohibit date/time macros, which would make the build non-deterministic
KBUILD_CFLAGS   += $(call cc-option,-Werror=date-time)

include scripts/Makefile.extrawarn

# Add user supplied CPPFLAGS, AFLAGS and CFLAGS as the last assignments
KBUILD_CPPFLAGS += $(KCPPFLAGS)
KBUILD_AFLAGS += $(KAFLAGS)
KBUILD_CFLAGS += $(KCFLAGS)

# Use UBOOTINCLUDE when you must reference the include/ directory.
# Needed to be compatible with the O= option
UBOOTINCLUDE    := \
		-Iinclude \
		$(if $(KBUILD_SRC), -I$(srctree)/include) \
		$(if $(CONFIG_SYS_THUMB_BUILD), $(if $(CONFIG_HAS_THUMB2),, \
			-I$(srctree)/arch/$(ARCH)/thumb1/include),) \
		-I$(srctree)/arch/$(ARCH)/include \
		-include $(srctree)/include/linux/kconfig.h

NOSTDINC_FLAGS += -nostdinc -isystem $(shell $(CC) -print-file-name=include)
CHECKFLAGS     += $(NOSTDINC_FLAGS)

# FIX ME
cpp_flags := $(KBUILD_CPPFLAGS) $(PLATFORM_CPPFLAGS) $(UBOOTINCLUDE) \
							$(NOSTDINC_FLAGS)
c_flags := $(KBUILD_CFLAGS) $(cpp_flags)

#########################################################################
# U-Boot objects....order is important (i.e. start must be first)

HAVE_VENDOR_COMMON_LIB = $(if $(wildcard $(srctree)/board/$(VENDOR)/common/Makefile),y,n)

libs-y += lib/
libs-$(HAVE_VENDOR_COMMON_LIB) += board/$(VENDOR)/common/
libs-$(CONFIG_OF_EMBED) += dts/
libs-y += fs/
libs-y += net/
libs-y += disk/
libs-y += drivers/
libs-y += drivers/dma/
libs-y += drivers/gpio/
libs-y += drivers/i2c/
libs-y += drivers/mmc/
libs-y += drivers/mtd/
libs-$(CONFIG_CMD_NAND) += drivers/mtd/nand/
libs-y += drivers/mtd/onenand/
libs-$(CONFIG_CMD_UBI) += drivers/mtd/ubi/
libs-y += drivers/mtd/spi/
libs-y += drivers/net/
libs-y += drivers/net/phy/
libs-y += drivers/pci/
libs-y += drivers/power/ \
	drivers/power/fuel_gauge/ \
	drivers/power/mfd/ \
	drivers/power/pmic/ \
	drivers/power/battery/ \
	drivers/power/regulator/
libs-y += drivers/spi/
libs-$(CONFIG_FMAN_ENET) += drivers/net/fm/
libs-$(CONFIG_SYS_FSL_DDR) += drivers/ddr/fsl/
libs-$(CONFIG_ALTERA_SDRAM) += drivers/ddr/altera/
libs-y += drivers/serial/
libs-y += drivers/usb/dwc3/
libs-y += drivers/usb/emul/
libs-y += drivers/usb/eth/
libs-y += drivers/usb/gadget/
libs-y += drivers/usb/gadget/udc/
libs-y += drivers/usb/host/
libs-y += drivers/usb/musb/
libs-y += drivers/usb/musb-new/
libs-y += drivers/usb/phy/
libs-y += drivers/usb/ulpi/
libs-y += cmd/
libs-y += common/
libs-$(CONFIG_API) += api/
libs-$(CONFIG_HAS_POST) += post/
libs-y += test/
libs-y += test/dm/
libs-$(CONFIG_UT_ENV) += test/env/

libs-y += $(if $(BOARDDIR),board/$(BOARDDIR)/)

libs-y := $(sort $(libs-y))

u-boot-dirs	:= $(patsubst %/,%,$(filter %/, $(libs-y))) tools examples

u-boot-alldirs	:= $(sort $(u-boot-dirs) $(patsubst %/,%,$(filter %/, $(libs-))))

libs-y		:= $(patsubst %/, %/built-in.o, $(libs-y))

u-boot-init := $(head-y)
u-boot-main := $(libs-y)


# Add GCC lib
ifeq ($(CONFIG_USE_PRIVATE_LIBGCC),y)
PLATFORM_LIBGCC = arch/$(ARCH)/lib/lib.a
else
PLATFORM_LIBGCC := -L $(shell dirname `$(CC) $(c_flags) -print-libgcc-file-name`) -lgcc
endif
PLATFORM_LIBS += $(PLATFORM_LIBGCC)
export PLATFORM_LIBS
export PLATFORM_LIBGCC

# Special flags for CPP when processing the linker script.
# Pass the version down so we can handle backwards compatibility
# on the fly.
LDPPFLAGS += \
	-include $(srctree)/include/u-boot/u-boot.lds.h \
	-DCPUDIR=$(CPUDIR) \
	$(shell $(LD) --version | \
	  sed -ne 's/GNU ld version \([0-9][0-9]*\)\.\([0-9][0-9]*\).*/-DLD_MAJOR=\1 -DLD_MINOR=\2/p')

#########################################################################
#########################################################################

ifneq ($(CONFIG_BOARD_SIZE_LIMIT),)
BOARD_SIZE_CHECK = \
	@actual=`wc -c $@ | awk '{print $$1}'`; \
	limit=`printf "%d" $(CONFIG_BOARD_SIZE_LIMIT)`; \
	if test $$actual -gt $$limit; then \
		echo "$@ exceeds file size limit:" >&2 ; \
		echo "  limit:  $$limit bytes" >&2 ; \
		echo "  actual: $$actual bytes" >&2 ; \
		echo "  excess: $$((actual - limit)) bytes" >&2; \
		exit 1; \
	fi
else
BOARD_SIZE_CHECK =
endif

# Statically apply RELA-style relocations (currently arm64 only)
ifneq ($(CONFIG_STATIC_RELA),)
# $(1) is u-boot ELF, $(2) is u-boot bin, $(3) is text base
DO_STATIC_RELA = \
	start=$$($(NM) $(1) | grep __rel_dyn_start | cut -f 1 -d ' '); \
	end=$$($(NM) $(1) | grep __rel_dyn_end | cut -f 1 -d ' '); \
	tools/relocate-rela $(2) $(3) $$start $$end
else
DO_STATIC_RELA =
endif

# Always append ALL so that arch config.mk's can add custom ones
<<<<<<< HEAD
ALL-y += u-boot.srec u-boot.bin System.map u-boot.cfg binary_size_check
ALL-y += uboot.nb0 u-boot.dis
=======
ALL-y += u-boot.srec u-boot.bin u-boot.sym System.map u-boot.cfg binary_size_check
>>>>>>> 37908968

ALL-$(CONFIG_ADDFSHEADER) += uboot.fs
ALL-$(CONFIG_NAND_U_BOOT) += u-boot-nand.bin
ALL-$(CONFIG_ONENAND_U_BOOT) += u-boot-onenand.bin
ifeq ($(CONFIG_SPL_FSL_PBL),y)
ALL-$(CONFIG_RAMBOOT_PBL) += u-boot-with-spl-pbl.bin
else
ifneq ($(CONFIG_SECURE_BOOT), y)
# For Secure Boot The Image needs to be signed and Header must also
# be included. So The image has to be built explicitly
ALL-$(CONFIG_RAMBOOT_PBL) += u-boot.pbl
endif
endif
ALL-$(CONFIG_SPL) += spl/u-boot-spl.bin
ALL-$(CONFIG_SPL_FRAMEWORK) += u-boot.img
ALL-$(CONFIG_TPL) += tpl/u-boot-tpl.bin
ALL-$(CONFIG_OF_SEPARATE) += u-boot.dtb
ifeq ($(CONFIG_SPL_FRAMEWORK),y)
ALL-$(CONFIG_OF_SEPARATE) += u-boot-dtb.img
endif
ALL-$(CONFIG_OF_HOSTFILE) += u-boot.dtb
ifneq ($(CONFIG_SPL_TARGET),)
ALL-$(CONFIG_SPL) += $(CONFIG_SPL_TARGET:"%"=%)
endif
ALL-$(CONFIG_REMAKE_ELF) += u-boot.elf
ALL-$(CONFIG_EFI_APP) += u-boot-app.efi
ALL-$(CONFIG_EFI_STUB) += u-boot-payload.efi

ifneq ($(BUILD_ROM),)
ALL-$(CONFIG_X86_RESET_VECTOR) += u-boot.rom
endif

# enable combined SPL/u-boot/dtb rules for tegra
ifeq ($(CONFIG_TEGRA)$(CONFIG_SPL),yy)
ALL-y += u-boot-tegra.bin u-boot-nodtb-tegra.bin
ALL-$(CONFIG_OF_SEPARATE) += u-boot-dtb-tegra.bin
endif

# Add optional build target if defined in board/cpu/soc headers
ifneq ($(CONFIG_BUILD_TARGET),)
ALL-y += $(CONFIG_BUILD_TARGET:"%"=%)
endif

LDFLAGS_u-boot += $(LDFLAGS_FINAL)
ifneq ($(CONFIG_SYS_TEXT_BASE),)
LDFLAGS_u-boot += -Ttext $(CONFIG_SYS_TEXT_BASE)
endif

# Normally we fill empty space with 0xff
quiet_cmd_objcopy = OBJCOPY $@
cmd_objcopy = $(OBJCOPY) --gap-fill=0xff $(OBJCOPYFLAGS) \
	$(OBJCOPYFLAGS_$(@F)) $< $@

# Provide a version which does not do this, for use by EFI
quiet_cmd_zobjcopy = OBJCOPY $@
cmd_zobjcopy = $(OBJCOPY) $(OBJCOPYFLAGS) $(OBJCOPYFLAGS_$(@F)) $< $@

quiet_cmd_efipayload = OBJCOPY $@
cmd_efipayload = $(OBJCOPY) -I binary -O $(EFIPAYLOAD_BFDTARGET) -B $(EFIPAYLOAD_BFDARCH) $< $@

quiet_cmd_mkimage = MKIMAGE $@
cmd_mkimage = $(objtree)/tools/mkimage $(MKIMAGEFLAGS_$(@F)) -d $< $@ \
	$(if $(KBUILD_VERBOSE:1=), >/dev/null)

quiet_cmd_cat = CAT     $@
cmd_cat = cat $(filter-out $(PHONY), $^) > $@

append = cat $(filter-out $< $(PHONY), $^) >> $@

quiet_cmd_pad_cat = CAT     $@
cmd_pad_cat = $(cmd_objcopy) && $(append) || rm -f $@

all:		$(ALL-y)
ifneq ($(CONFIG_SYS_GENERIC_BOARD),y)
	@echo "===================== WARNING ======================"
	@echo "Please convert this board to generic board."
	@echo "Otherwise it will be removed by the end of 2014."
	@echo "See doc/README.generic-board for further information"
	@echo "===================================================="
endif
ifeq ($(CONFIG_DM_I2C_COMPAT),y)
	@echo "===================== WARNING ======================"
	@echo "This board uses CONFIG_DM_I2C_COMPAT. Please remove"
	@echo "(possibly in a subsequent patch in your series)"
	@echo "before sending patches to the mailing list."
	@echo "===================================================="
endif

PHONY += dtbs
dtbs dts/dt.dtb: checkdtc u-boot
	$(Q)$(MAKE) $(build)=dts dtbs

quiet_cmd_copy = COPY    $@
      cmd_copy = cp $< $@

ifeq ($(CONFIG_OF_SEPARATE),y)
u-boot-dtb.bin: u-boot-nodtb.bin dts/dt.dtb FORCE
	$(call if_changed,cat)

u-boot.bin: u-boot-dtb.bin FORCE
	$(call if_changed,copy)
else
u-boot.bin: u-boot-nodtb.bin FORCE
	$(call if_changed,copy)
endif

%.imx: %.bin
	$(Q)$(MAKE) $(build)=arch/arm/imx-common $@

u-boot.dtb: dts/dt.dtb
	$(call cmd,copy)

OBJCOPYFLAGS_u-boot.hex := -O ihex

OBJCOPYFLAGS_u-boot.srec := -O srec

u-boot.hex u-boot.srec: u-boot FORCE
	$(call if_changed,objcopy)

OBJCOPYFLAGS_u-boot-nodtb.bin := -O binary \
		$(if $(CONFIG_X86_RESET_VECTOR),-R .start16 -R .resetvec)

binary_size_check: u-boot-nodtb.bin FORCE
	@file_size=$(shell wc -c u-boot-nodtb.bin | awk '{print $$1}') ; \
	map_size=$(shell cat u-boot.map | \
		awk '/_image_copy_start/ {start = $$1} /_image_binary_end/ {end = $$1} END {if (start != "" && end != "") print "ibase=16; " toupper(end) " - " toupper(start)}' \
		| sed 's/0X//g' \
		| bc); \
	if [ "" != "$$map_size" ]; then \
		if test $$map_size -ne $$file_size; then \
			echo "u-boot.map shows a binary size of $$map_size" >&2 ; \
			echo "  but u-boot-nodtb.bin shows $$file_size" >&2 ; \
			exit 1; \
		fi \
	fi

u-boot-nodtb.bin: u-boot FORCE
	$(call if_changed,objcopy)
	$(call DO_STATIC_RELA,$<,$@,$(CONFIG_SYS_TEXT_BASE))
	$(BOARD_SIZE_CHECK)

u-boot.ldr:	u-boot
		$(CREATE_LDR_ENV)
		$(LDR) -T $(CONFIG_CPU) -c $@ $< $(LDR_FLAGS)
		$(BOARD_SIZE_CHECK)

OBJCOPYFLAGS_u-boot.ldr.hex := -I binary -O ihex

OBJCOPYFLAGS_u-boot.ldr.srec := -I binary -O srec

u-boot.ldr.hex u-boot.ldr.srec: u-boot.ldr FORCE
	$(call if_changed,objcopy)

#
# U-Boot entry point, needed for booting of full-blown U-Boot
# from the SPL U-Boot version.
#
ifndef CONFIG_SYS_UBOOT_START
CONFIG_SYS_UBOOT_START := 0
endif

# Create a file containing the configuration options the image was built with
quiet_cmd_cpp_cfg = CFG     $@
cmd_cpp_cfg = $(CPP) -Wp,-MD,$(depfile) $(cpp_flags) $(LDPPFLAGS) -ansi \
	-DDO_DEPS_ONLY -D__ASSEMBLY__ -x assembler-with-cpp -P -dM -E -o $@ $<

MKIMAGEFLAGS_u-boot.img = -A $(ARCH) -T firmware -C none -O u-boot \
	-a $(CONFIG_SYS_TEXT_BASE) -e $(CONFIG_SYS_UBOOT_START) \
	-n "U-Boot $(UBOOTRELEASE) for $(BOARD) board"

MKIMAGEFLAGS_u-boot-dtb.img = $(MKIMAGEFLAGS_u-boot.img)

MKIMAGEFLAGS_u-boot.kwb = -n $(srctree)/$(CONFIG_SYS_KWD_CONFIG:"%"=%) \
	-T kwbimage -a $(CONFIG_SYS_TEXT_BASE) -e $(CONFIG_SYS_TEXT_BASE)

MKIMAGEFLAGS_u-boot-spl.kwb = -n $(srctree)/$(CONFIG_SYS_KWD_CONFIG:"%"=%) \
	-T kwbimage -a $(CONFIG_SYS_TEXT_BASE) -e $(CONFIG_SYS_TEXT_BASE)

MKIMAGEFLAGS_u-boot.pbl = -n $(srctree)/$(CONFIG_SYS_FSL_PBL_RCW:"%"=%) \
		-R $(srctree)/$(CONFIG_SYS_FSL_PBL_PBI:"%"=%) -T pblimage

u-boot-dtb.img u-boot.img u-boot.kwb u-boot.pbl: u-boot.bin FORCE
	$(call if_changed,mkimage)

u-boot-spl.kwb: u-boot.img spl/u-boot-spl.bin FORCE
	$(call if_changed,mkimage)

u-boot.sha1:	u-boot.bin
		tools/ubsha1 u-boot.bin

u-boot.dis:	u-boot
		$(OBJDUMP) -d $< > $@

u-boot.cfg:	include/config.h FORCE
	$(call if_changed,cpp_cfg)

OBJCOPYFLAGS_uboot.nb0 = --pad-to $(CONFIG_UBOOTNB0_SIZE) -I binary -O binary
uboot.nb0:	u-boot.bin
		$(call if_changed,objcopy)
#		dd if=/dev/zero bs=1K count=$(CONFIG_UBOOTNB0_SIZE) \
#			 | tr '\000' '\377' >$@
#		dd if=$< of=$@ conv=notrunc bs=1K

uboot.fs:	u-boot.bin
		tools/addfsheader $< $@

ifdef CONFIG_TPL
SPL_PAYLOAD := tpl/u-boot-with-tpl.bin
else
SPL_PAYLOAD := u-boot.bin
endif

OBJCOPYFLAGS_u-boot-with-spl.bin = -I binary -O binary \
				   --pad-to=$(CONFIG_SPL_PAD_TO)
u-boot-with-spl.bin: spl/u-boot-spl.bin $(SPL_PAYLOAD) FORCE
	$(call if_changed,pad_cat)

MKIMAGEFLAGS_lpc32xx-spl.img = -T lpc32xximage -a $(CONFIG_SPL_TEXT_BASE)

lpc32xx-spl.img: spl/u-boot-spl.bin FORCE
	$(call if_changed,mkimage)

OBJCOPYFLAGS_lpc32xx-boot-0.bin = -I binary -O binary --pad-to=$(CONFIG_SPL_PAD_TO)

lpc32xx-boot-0.bin: lpc32xx-spl.img FORCE
	$(call if_changed,objcopy)

OBJCOPYFLAGS_lpc32xx-boot-1.bin = -I binary -O binary --pad-to=$(CONFIG_SPL_PAD_TO)

lpc32xx-boot-1.bin: lpc32xx-spl.img FORCE
	$(call if_changed,objcopy)

lpc32xx-full.bin: lpc32xx-boot-0.bin lpc32xx-boot-1.bin u-boot.img FORCE
	$(call if_changed,cat)

CLEAN_FILES += lpc32xx-*

OBJCOPYFLAGS_u-boot-with-tpl.bin = -I binary -O binary \
				   --pad-to=$(CONFIG_TPL_PAD_TO)
tpl/u-boot-with-tpl.bin: tpl/u-boot-tpl.bin u-boot.bin FORCE
	$(call if_changed,pad_cat)

SPL: spl/u-boot-spl.bin FORCE
	$(Q)$(MAKE) $(build)=arch/arm/imx-common $@

u-boot-with-spl.imx u-boot-with-nand-spl.imx: SPL u-boot.bin FORCE
	$(Q)$(MAKE) $(build)=arch/arm/imx-common $@

MKIMAGEFLAGS_u-boot.ubl = -n $(UBL_CONFIG) -T ublimage -e $(CONFIG_SYS_TEXT_BASE)

u-boot.ubl: u-boot-with-spl.bin FORCE
	$(call if_changed,mkimage)

MKIMAGEFLAGS_u-boot-spl.ais = -s -n $(if $(CONFIG_AIS_CONFIG_FILE), \
	$(srctree)/$(CONFIG_AIS_CONFIG_FILE:"%"=%),"/dev/null") \
	-T aisimage -e $(CONFIG_SPL_TEXT_BASE)
spl/u-boot-spl.ais: spl/u-boot-spl.bin FORCE
	$(call if_changed,mkimage)

OBJCOPYFLAGS_u-boot.ais = -I binary -O binary --pad-to=$(CONFIG_SPL_PAD_TO)
u-boot.ais: spl/u-boot-spl.ais u-boot.img FORCE
	$(call if_changed,pad_cat)

u-boot-signed.sb: u-boot.bin spl/u-boot-spl.bin
	$(Q)$(MAKE) $(build)=arch/arm/cpu/arm926ejs/mxs u-boot-signed.sb
u-boot.sb: u-boot.bin spl/u-boot-spl.bin
	$(Q)$(MAKE) $(build)=arch/arm/cpu/arm926ejs/mxs u-boot.sb

# On x600 (SPEAr600) U-Boot is appended to U-Boot SPL.
# Both images are created using mkimage (crc etc), so that the ROM
# bootloader can check its integrity. Padding needs to be done to the
# SPL image (with mkimage header) and not the binary. Otherwise the resulting image
# which is loaded/copied by the ROM bootloader to SRAM doesn't fit.
# The resulting image containing both U-Boot images is called u-boot.spr
MKIMAGEFLAGS_u-boot-spl.img = -A $(ARCH) -T firmware -C none \
	-a $(CONFIG_SPL_TEXT_BASE) -e $(CONFIG_SPL_TEXT_BASE) -n XLOADER
spl/u-boot-spl.img: spl/u-boot-spl.bin FORCE
	$(call if_changed,mkimage)

OBJCOPYFLAGS_u-boot.spr = -I binary -O binary --pad-to=$(CONFIG_SPL_PAD_TO) \
			  --gap-fill=0xff
u-boot.spr: spl/u-boot-spl.img u-boot.img FORCE
	$(call if_changed,pad_cat)

ifneq ($(CONFIG_ARCH_SOCFPGA),)
quiet_cmd_socboot = SOCBOOT $@
cmd_socboot = cat	spl/u-boot-spl.sfp spl/u-boot-spl.sfp	\
			spl/u-boot-spl.sfp spl/u-boot-spl.sfp	\
			u-boot.img > $@ || rm -f $@
u-boot-with-spl.sfp: spl/u-boot-spl.sfp u-boot.img FORCE
	$(call if_changed,socboot)
endif

# x86 uses a large ROM. We fill it with 0xff, put the 16-bit stuff (including
# reset vector) at the top, Intel ME descriptor at the bottom, and U-Boot in
# the middle.
ifneq ($(CONFIG_X86_RESET_VECTOR),)
rom: u-boot.rom FORCE

IFDTOOL=$(objtree)/tools/ifdtool
IFDTOOL_FLAGS  = -f 0:$(objtree)/u-boot.dtb
IFDTOOL_FLAGS += -m 0x$(shell $(NM) u-boot |grep _dt_ucode_base_size |cut -d' ' -f1)
IFDTOOL_FLAGS += -U $(CONFIG_SYS_TEXT_BASE):$(objtree)/u-boot-nodtb.bin
IFDTOOL_FLAGS += -w $(CONFIG_SYS_X86_START16):$(objtree)/u-boot-x86-16bit.bin
IFDTOOL_FLAGS += -C

ifneq ($(CONFIG_HAVE_INTEL_ME),)
IFDTOOL_ME_FLAGS  = -D $(srctree)/board/$(BOARDDIR)/descriptor.bin
IFDTOOL_ME_FLAGS += -i ME:$(srctree)/board/$(BOARDDIR)/me.bin
endif

ifneq ($(CONFIG_HAVE_MRC),)
IFDTOOL_FLAGS += -w $(CONFIG_X86_MRC_ADDR):$(srctree)/board/$(BOARDDIR)/mrc.bin
endif

ifneq ($(CONFIG_HAVE_FSP),)
IFDTOOL_FLAGS += -w $(CONFIG_FSP_ADDR):$(srctree)/board/$(BOARDDIR)/$(CONFIG_FSP_FILE)
endif

ifneq ($(CONFIG_HAVE_CMC),)
IFDTOOL_FLAGS += -w $(CONFIG_CMC_ADDR):$(srctree)/board/$(BOARDDIR)/$(CONFIG_CMC_FILE)
endif

ifneq ($(CONFIG_HAVE_VGA_BIOS),)
IFDTOOL_FLAGS += -w $(CONFIG_VGA_BIOS_ADDR):$(srctree)/board/$(BOARDDIR)/$(CONFIG_VGA_BIOS_FILE)
endif

quiet_cmd_ifdtool = IFDTOOL $@
cmd_ifdtool  = $(IFDTOOL) -c -r $(CONFIG_ROM_SIZE) u-boot.tmp;
ifneq ($(CONFIG_HAVE_INTEL_ME),)
cmd_ifdtool += $(IFDTOOL) $(IFDTOOL_ME_FLAGS) u-boot.tmp;
endif
cmd_ifdtool += $(IFDTOOL) $(IFDTOOL_FLAGS) u-boot.tmp;
cmd_ifdtool += mv u-boot.tmp $@

u-boot.rom: u-boot-x86-16bit.bin u-boot.bin FORCE
	$(call if_changed,ifdtool)

OBJCOPYFLAGS_u-boot-x86-16bit.bin := -O binary -j .start16 -j .resetvec
u-boot-x86-16bit.bin: u-boot FORCE
	$(call if_changed,objcopy)
endif

ifneq ($(CONFIG_SUNXI),)
OBJCOPYFLAGS_u-boot-sunxi-with-spl.bin = -I binary -O binary \
				   --pad-to=$(CONFIG_SPL_PAD_TO) --gap-fill=0xff
u-boot-sunxi-with-spl.bin: spl/sunxi-spl.bin u-boot.img FORCE
	$(call if_changed,pad_cat)
endif

ifneq ($(CONFIG_TEGRA),)
OBJCOPYFLAGS_u-boot-nodtb-tegra.bin = -O binary --pad-to=$(CONFIG_SYS_TEXT_BASE)
u-boot-nodtb-tegra.bin: spl/u-boot-spl u-boot-nodtb.bin FORCE
	$(call if_changed,pad_cat)

OBJCOPYFLAGS_u-boot-tegra.bin = -O binary --pad-to=$(CONFIG_SYS_TEXT_BASE)
u-boot-tegra.bin: spl/u-boot-spl u-boot.bin FORCE
	$(call if_changed,pad_cat)

u-boot-dtb-tegra.bin: u-boot-tegra.bin FORCE
	$(call if_changed,copy)
endif

OBJCOPYFLAGS_u-boot-app.efi := $(OBJCOPYFLAGS_EFI)
u-boot-app.efi: u-boot FORCE
	$(call if_changed,zobjcopy)

u-boot.bin.o: u-boot.bin FORCE
	$(call if_changed,efipayload)

u-boot-payload.lds: $(LDSCRIPT_EFI) FORCE
	$(call if_changed_dep,cpp_lds)

# Rule to link the EFI payload which contains a stub and a U-Boot binary
quiet_cmd_u-boot_payload ?= LD      $@
      cmd_u-boot_payload ?= $(LD) $(LDFLAGS_EFI_PAYLOAD) -o $@ \
      -T u-boot-payload.lds arch/x86/cpu/call32.o \
      lib/efi/efi.o lib/efi/efi_stub.o u-boot.bin.o \
      $(addprefix arch/$(ARCH)/lib/efi/,$(EFISTUB))

u-boot-payload: u-boot.bin.o u-boot-payload.lds FORCE
	$(call if_changed,u-boot_payload)

OBJCOPYFLAGS_u-boot-payload.efi := $(OBJCOPYFLAGS_EFI)
u-boot-payload.efi: u-boot-payload FORCE
	$(call if_changed,zobjcopy)

u-boot-img.bin: spl/u-boot-spl.bin u-boot.img FORCE
	$(call if_changed,cat)

#Add a target to create boot binary having SPL binary in PBI format
#concatenated with u-boot binary. It is need by PowerPC SoC having
#internal SRAM <= 512KB.
MKIMAGEFLAGS_u-boot-spl.pbl = -n $(srctree)/$(CONFIG_SYS_FSL_PBL_RCW:"%"=%) \
		-R $(srctree)/$(CONFIG_SYS_FSL_PBL_PBI:"%"=%) -T pblimage \
		-A $(ARCH) -a $(CONFIG_SPL_TEXT_BASE)

spl/u-boot-spl.pbl: spl/u-boot-spl.bin FORCE
	$(call if_changed,mkimage)

ifeq ($(ARCH),arm)
UBOOT_BINLOAD := u-boot.img
else
UBOOT_BINLOAD := u-boot.bin
endif

OBJCOPYFLAGS_u-boot-with-spl-pbl.bin = -I binary -O binary --pad-to=$(CONFIG_SPL_PAD_TO) \
			  --gap-fill=0xff

u-boot-with-spl-pbl.bin: spl/u-boot-spl.pbl $(UBOOT_BINLOAD) FORCE
	$(call if_changed,pad_cat)

# PPC4xx needs the SPL at the end of the image, since the reset vector
# is located at 0xfffffffc. So we can't use the "u-boot-img.bin" target
# and need to introduce a new build target with the full blown U-Boot
# at the start padded up to the start of the SPL image. And then concat
# the SPL image to the end.

OBJCOPYFLAGS_u-boot-img-spl-at-end.bin := -I binary -O binary \
	--pad-to=$(CONFIG_UBOOT_PAD_TO) --gap-fill=0xff
u-boot-img-spl-at-end.bin: u-boot.img spl/u-boot-spl.bin FORCE
	$(call if_changed,pad_cat)

# Create a new ELF from a raw binary file.  This is useful for arm64
# where static relocation needs to be performed on the raw binary,
# but certain simulators only accept an ELF file (but don't do the
# relocation).
# FIXME refactor dts/Makefile to share target/arch detection
u-boot.elf: u-boot.bin
	@$(OBJCOPY)  -B aarch64 -I binary -O elf64-littleaarch64 \
		$< u-boot-elf.o
	@$(LD) u-boot-elf.o -o $@ \
		--defsym=_start=$(CONFIG_SYS_TEXT_BASE) \
		-Ttext=$(CONFIG_SYS_TEXT_BASE)

# Rule to link u-boot
# May be overridden by arch/$(ARCH)/config.mk
quiet_cmd_u-boot__ ?= LD      $@
      cmd_u-boot__ ?= $(LD) $(LDFLAGS) $(LDFLAGS_u-boot) -o $@ \
      -T u-boot.lds $(u-boot-init)                             \
      --start-group $(u-boot-main) --end-group                 \
      $(PLATFORM_LIBS) -Map u-boot.map

quiet_cmd_smap = GEN     common/system_map.o
cmd_smap = \
	smap=`$(call SYSTEM_MAP,u-boot) | \
		awk '$$2 ~ /[tTwW]/ {printf $$1 $$3 "\\\\000"}'` ; \
	$(CC) $(c_flags) -DSYSTEM_MAP="\"$${smap}\"" \
		-c $(srctree)/common/system_map.c -o common/system_map.o

u-boot:	$(u-boot-init) $(u-boot-main) u-boot.lds FORCE
	$(call if_changed,u-boot__)
ifeq ($(CONFIG_KALLSYMS),y)
	$(call cmd,smap)
	$(call cmd,u-boot__) common/system_map.o
endif

quiet_cmd_sym ?= SYM     $@
      cmd_sym ?= $(OBJDUMP) -t $< > $@
u-boot.sym: u-boot FORCE
	$(call if_changed,sym)

# The actual objects are generated when descending,
# make sure no implicit rule kicks in
$(sort $(u-boot-init) $(u-boot-main)): $(u-boot-dirs) ;

# Handle descending into subdirectories listed in $(vmlinux-dirs)
# Preset locale variables to speed up the build process. Limit locale
# tweaks to this spot to avoid wrong language settings when running
# make menuconfig etc.
# Error messages still appears in the original language

PHONY += $(u-boot-dirs)
$(u-boot-dirs): prepare scripts
	$(Q)$(MAKE) $(build)=$@

tools: prepare
# The "tools" are needed early
$(filter-out tools, $(u-boot-dirs)): tools
# The "examples" conditionally depend on U-Boot (say, when USE_PRIVATE_LIBGCC
# is "yes"), so compile examples after U-Boot is compiled.
examples: $(filter-out examples, $(u-boot-dirs))

define filechk_uboot.release
	echo "$(UBOOTVERSION)$$($(CONFIG_SHELL) $(srctree)/scripts/setlocalversion $(srctree))"
endef

# Store (new) UBOOTRELEASE string in include/config/uboot.release
include/config/uboot.release: include/config/auto.conf FORCE
	$(call filechk,uboot.release)


# Things we need to do before we recursively start building the kernel
# or the modules are listed in "prepare".
# A multi level approach is used. prepareN is processed before prepareN-1.
# archprepare is used in arch Makefiles and when processed asm symlink,
# version.h and scripts_basic is processed / created.

# Listed in dependency order
PHONY += prepare archprepare prepare0 prepare1 prepare2 prepare3

# prepare3 is used to check if we are building in a separate output directory,
# and if so do:
# 1) Check that make has not been executed in the kernel src $(srctree)
prepare3: include/config/uboot.release
ifneq ($(KBUILD_SRC),)
	@$(kecho) '  Using $(srctree) as source for U-Boot'
	$(Q)if [ -f $(srctree)/.config -o -d $(srctree)/include/config ]; then \
		echo >&2 "  $(srctree) is not clean, please run 'make mrproper'"; \
		echo >&2 "  in the '$(srctree)' directory.";\
		/bin/false; \
	fi;
endif

# prepare2 creates a makefile if using a separate output directory
prepare2: prepare3 outputmakefile

prepare1: prepare2 $(version_h) $(timestamp_h) \
                   include/config/auto.conf
ifeq ($(CONFIG_HAVE_GENERIC_BOARD),)
ifeq ($(CONFIG_SYS_GENERIC_BOARD),y)
	@echo >&2 "  Your architecture does not support generic board."
	@echo >&2 "  Please undefine CONFIG_SYS_GENERIC_BOARD in your board config file."
	@/bin/false
endif
endif
ifeq ($(wildcard $(LDSCRIPT)),)
	@echo >&2 "  Could not find linker script."
	@/bin/false
endif

archprepare: prepare1 scripts_basic

prepare0: archprepare FORCE
	$(Q)$(MAKE) $(build)=.

# All the preparing..
prepare: prepare0

# Generate some files
# ---------------------------------------------------------------------------

define filechk_version.h
	(echo \#define PLAIN_VERSION \"$(UBOOTRELEASE)\"; \
	echo \#define U_BOOT_VERSION \"U-Boot \" PLAIN_VERSION; \
	echo \#define CC_VERSION_STRING \"$$($(CC) --version | head -n 1)\"; \
	echo \#define LD_VERSION_STRING \"$$($(LD) --version | head -n 1)\"; )
endef

# The SOURCE_DATE_EPOCH mechanism requires a date that behaves like GNU date.
# The BSD date on the other hand behaves different and would produce errors
# with the misused '-d' switch.  Respect that and search a working date with
# well known pre- and suffixes for the GNU variant of date.
define filechk_timestamp.h
	(if test -n "$${SOURCE_DATE_EPOCH}"; then \
		SOURCE_DATE="@$${SOURCE_DATE_EPOCH}"; \
		DATE=""; \
		for date in gdate date.gnu date; do \
			$${date} -u -d "$${SOURCE_DATE}" >/dev/null 2>&1 && DATE="$${date}"; \
		done; \
		if test -n "$${DATE}"; then \
			LC_ALL=C $${DATE} -u -d "$${SOURCE_DATE}" +'#define U_BOOT_DATE "%b %d %C%y"'; \
			LC_ALL=C $${DATE} -u -d "$${SOURCE_DATE}" +'#define U_BOOT_TIME "%T"'; \
			LC_ALL=C $${DATE} -u -d "$${SOURCE_DATE}" +'#define U_BOOT_TZ "%z"'; \
			LC_ALL=C $${DATE} -u -d "$${SOURCE_DATE}" +'#define U_BOOT_DMI_DATE "%m/%d/%Y"'; \
		else \
			return 42; \
		fi; \
	else \
		LC_ALL=C date +'#define U_BOOT_DATE "%b %d %C%y"'; \
		LC_ALL=C date +'#define U_BOOT_TIME "%T"'; \
		LC_ALL=C date +'#define U_BOOT_TZ "%z"'; \
		LC_ALL=C date +'#define U_BOOT_DMI_DATE "%m/%d/%Y"'; \
	fi)
endef

$(version_h): include/config/uboot.release FORCE
	$(call filechk,version.h)

$(timestamp_h): $(srctree)/Makefile FORCE
	$(call filechk,timestamp.h)

# ---------------------------------------------------------------------------
quiet_cmd_cpp_lds = LDS     $@
cmd_cpp_lds = $(CPP) -Wp,-MD,$(depfile) $(cpp_flags) $(LDPPFLAGS) -ansi \
		-D__ASSEMBLY__ -x assembler-with-cpp -P -o $@ $<

u-boot.lds: $(LDSCRIPT) prepare FORCE
	$(call if_changed_dep,cpp_lds)

spl/u-boot-spl.bin: spl/u-boot-spl
	@:
spl/u-boot-spl: tools prepare $(if $(CONFIG_OF_SEPARATE),dts/dt.dtb)
	$(Q)$(MAKE) obj=spl -f $(srctree)/scripts/Makefile.spl all

spl/sunxi-spl.bin: spl/u-boot-spl
	@:

spl/u-boot-spl.sfp: spl/u-boot-spl
	@:

spl/boot.bin: spl/u-boot-spl
	@:

tpl/u-boot-tpl.bin: tools prepare
	$(Q)$(MAKE) obj=tpl -f $(srctree)/scripts/Makefile.spl all

TAG_SUBDIRS := $(patsubst %,$(srctree)/%,$(u-boot-dirs) include)

FIND := find
FINDFLAGS := -L

tags ctags:
		ctags -w -o ctags `$(FIND) $(FINDFLAGS) $(TAG_SUBDIRS) \
						-name '*.[chS]' -print`
		ln -s ctags tags

TAGS etags:
		etags -a -o TAGS `$(FIND) $(FINDFLAGS) $(TAG_SUBDIRS) \
						-name '*.[chS]' -print`
cscope:
		$(FIND) $(FINDFLAGS) $(TAG_SUBDIRS) -name '*.[chS]' -print > \
						cscope.files
		cscope -b -q -k

SYSTEM_MAP = \
		$(NM) $1 | \
		grep -v '\(compiled\)\|\(\.o$$\)\|\( [aUw] \)\|\(\.\.ng$$\)\|\(LASH[RL]DI\)' | \
		LC_ALL=C sort
System.map:	u-boot
		@$(call SYSTEM_MAP,$<) > $@

checkdtc:
	@if test $(call dtc-version) -lt 0104; then \
		echo '*** Your dtc is too old, please upgrade to dtc 1.4 or newer'; \
		false; \
	fi

#########################################################################

# ARM relocations should all be R_ARM_RELATIVE (32-bit) or
# R_AARCH64_RELATIVE (64-bit).
checkarmreloc: u-boot
	@RELOC="`$(CROSS_COMPILE)readelf -r -W $< | cut -d ' ' -f 4 | \
		grep R_A | sort -u`"; \
	if test "$$RELOC" != "R_ARM_RELATIVE" -a \
		 "$$RELOC" != "R_AARCH64_RELATIVE"; then \
		echo "$< contains unexpected relocations: $$RELOC"; \
		false; \
	fi

env: scripts_basic
	$(Q)$(MAKE) $(build)=tools/$@

tools-only: scripts_basic $(version_h) $(timestamp_h)
	$(Q)$(MAKE) $(build)=tools

tools-all: export HOST_TOOLS_ALL=y
tools-all: env tools ;

cross_tools: export CROSS_BUILD_TOOLS=y
cross_tools: tools ;

.PHONY : CHANGELOG
CHANGELOG:
	git log --no-merges U-Boot-1_1_5.. | \
	unexpand -a | sed -e 's/\s\s*$$//' > $@

include/license.h: tools/bin2header COPYING
	cat COPYING | gzip -9 -c | ./tools/bin2header license_gzip > include/license.h
#########################################################################

###
# Cleaning is done on three levels.
# make clean     Delete most generated files
#                Leave enough to build external modules
# make mrproper  Delete the current configuration, and all generated files
# make distclean Remove editor backup files, patch leftover files and the like

# Directories & files removed with 'make clean'
CLEAN_DIRS  += $(MODVERDIR) \
	       $(foreach d, spl tpl, $(patsubst %,$d/%, \
			$(filter-out include, $(shell ls -1 $d 2>/dev/null))))

CLEAN_FILES += include/bmp_logo.h include/bmp_logo_data.h \
	       uboot.nb0 uboot.fs			  \
	       boot* u-boot* MLO* SPL System.map

# Directories & files removed with 'make mrproper'
MRPROPER_DIRS  += include/config include/generated spl tpl \
		  .tmp_objdiff
MRPROPER_FILES += .config .config.old include/autoconf.mk* include/config.h \
		  ctags etags TAGS cscope* GPATH GTAGS GRTAGS GSYMS

# clean - Delete most, but leave enough to build external modules
#
clean: rm-dirs  := $(CLEAN_DIRS)
clean: rm-files := $(CLEAN_FILES)

clean-dirs	:= $(foreach f,$(u-boot-alldirs),$(if $(wildcard $(srctree)/$f/Makefile),$f))

clean-dirs      := $(addprefix _clean_, $(clean-dirs) doc/DocBook)

PHONY += $(clean-dirs) clean archclean
$(clean-dirs):
	$(Q)$(MAKE) $(clean)=$(patsubst _clean_%,%,$@)

# TODO: Do not use *.cfgtmp
clean: $(clean-dirs)
	$(call cmd,rmdirs)
	$(call cmd,rmfiles)
	@find $(if $(KBUILD_EXTMOD), $(KBUILD_EXTMOD), .) $(RCS_FIND_IGNORE) \
		\( -name '*.[oas]' -o -name '*.ko' -o -name '.*.cmd' \
		-o -name '*.ko.*' -o -name '*.su' -o -name '*.cfgtmp' \
		-o -name '.*.d' -o -name '.*.tmp' -o -name '*.mod.c' \
		-o -name '*.symtypes' -o -name 'modules.order' \
		-o -name modules.builtin -o -name '.tmp_*.o.*' \
		-o -name '*.gcno' \) -type f -print | xargs rm -f

# mrproper - Delete all generated files, including .config
#
mrproper: rm-dirs  := $(wildcard $(MRPROPER_DIRS))
mrproper: rm-files := $(wildcard $(MRPROPER_FILES))
mrproper-dirs      := $(addprefix _mrproper_,scripts)

PHONY += $(mrproper-dirs) mrproper archmrproper
$(mrproper-dirs):
	$(Q)$(MAKE) $(clean)=$(patsubst _mrproper_%,%,$@)

mrproper: clean $(mrproper-dirs)
	$(call cmd,rmdirs)
	$(call cmd,rmfiles)
	@rm -f arch/*/include/asm/arch

# distclean
#
PHONY += distclean

distclean: mrproper
	@find $(srctree) $(RCS_FIND_IGNORE) \
		\( -name '*.orig' -o -name '*.rej' -o -name '*~' \
		-o -name '*.bak' -o -name '#*#' -o -name '.*.orig' \
		-o -name '.*.rej' -o -name '*%' -o -name 'core' \
		-o -name '*.pyc' \) \
		-type f -print | xargs rm -f
	@rm -f boards.cfg

backup:
	F=`basename $(srctree)` ; cd .. ; \
	gtar --force-local -zcvf `LC_ALL=C date "+$$F-%Y-%m-%d-%T.tar.gz"` $$F

help:
	@echo  'Cleaning targets:'
	@echo  '  clean		  - Remove most generated files but keep the config'
	@echo  '  mrproper	  - Remove all generated files + config + various backup files'
	@echo  '  distclean	  - mrproper + remove editor backup and patch files'
	@echo  ''
	@echo  'Configuration targets:'
	@$(MAKE) -f $(srctree)/scripts/kconfig/Makefile help
	@echo  ''
	@echo  'Other generic targets:'
	@echo  '  all		  - Build all necessary images depending on configuration'
	@echo  '* u-boot	  - Build the bare u-boot'
	@echo  '  dir/            - Build all files in dir and below'
	@echo  '  dir/file.[oisS] - Build specified target only'
	@echo  '  dir/file.lst    - Build specified mixed source/assembly target only'
	@echo  '                    (requires a recent binutils and recent build (System.map))'
	@echo  '  tags/ctags	  - Generate ctags file for editors'
	@echo  '  etags		  - Generate etags file for editors'
	@echo  '  cscope	  - Generate cscope index'
	@echo  '  ubootrelease	  - Output the release version string (use with make -s)'
	@echo  '  ubootversion	  - Output the version stored in Makefile (use with make -s)'
	@echo  ''
	@echo  'Static analysers'
	@echo  '  checkstack      - Generate a list of stack hogs'
	@echo  ''
	@echo  'Documentation targets:'
	@$(MAKE) -f $(srctree)/doc/DocBook/Makefile dochelp
	@echo  ''
	@echo  '  make V=0|1 [targets] 0 => quiet build (default), 1 => verbose build'
	@echo  '  make V=2   [targets] 2 => give reason for rebuild of target'
	@echo  '  make O=dir [targets] Locate all output files in "dir", including .config'
	@echo  '  make C=1   [targets] Check all c source with $$CHECK (sparse by default)'
	@echo  '  make C=2   [targets] Force check of all c source with $$CHECK'
	@echo  '  make RECORDMCOUNT_WARN=1 [targets] Warn about ignored mcount sections'
	@echo  '  make W=n   [targets] Enable extra gcc checks, n=1,2,3 where'
	@echo  '		1: warnings which may be relevant and do not occur too often'
	@echo  '		2: warnings which occur quite often but may still be relevant'
	@echo  '		3: more obscure warnings, can most likely be ignored'
	@echo  '		Multiple levels can be combined with W=12 or W=123'
	@echo  ''
	@echo  'Execute "make" or "make all" to build all targets marked with [*] '
	@echo  'For further info see the ./README file'


# Documentation targets
# ---------------------------------------------------------------------------
%docs: scripts_basic FORCE
	$(Q)$(MAKE) $(build)=scripts build_docproc
	$(Q)$(MAKE) $(build)=doc/DocBook $@

# Dummies...
PHONY += prepare scripts
prepare: ;
scripts: ;

endif #ifeq ($(config-targets),1)
endif #ifeq ($(mixed-targets),1)

PHONY += checkstack ubootrelease ubootversion

checkstack:
	$(OBJDUMP) -d u-boot $$(find . -name u-boot-spl) | \
	$(PERL) $(src)/scripts/checkstack.pl $(ARCH)

ubootrelease:
	@echo "$(UBOOTVERSION)$$($(CONFIG_SHELL) $(srctree)/scripts/setlocalversion $(srctree))"

ubootversion:
	@echo $(UBOOTVERSION)

# Single targets
# ---------------------------------------------------------------------------
# Single targets are compatible with:
# - build with mixed source and output
# - build with separate output dir 'make O=...'
# - external modules
#
#  target-dir => where to store outputfile
#  build-dir  => directory in kernel source tree to use

ifeq ($(KBUILD_EXTMOD),)
        build-dir  = $(patsubst %/,%,$(dir $@))
        target-dir = $(dir $@)
else
        zap-slash=$(filter-out .,$(patsubst %/,%,$(dir $@)))
        build-dir  = $(KBUILD_EXTMOD)$(if $(zap-slash),/$(zap-slash))
        target-dir = $(if $(KBUILD_EXTMOD),$(dir $<),$(dir $@))
endif

%.s: %.c prepare scripts FORCE
	$(Q)$(MAKE) $(build)=$(build-dir) $(target-dir)$(notdir $@)
%.i: %.c prepare scripts FORCE
	$(Q)$(MAKE) $(build)=$(build-dir) $(target-dir)$(notdir $@)
%.o: %.c prepare scripts FORCE
	$(Q)$(MAKE) $(build)=$(build-dir) $(target-dir)$(notdir $@)
%.lst: %.c prepare scripts FORCE
	$(Q)$(MAKE) $(build)=$(build-dir) $(target-dir)$(notdir $@)
%.s: %.S prepare scripts FORCE
	$(Q)$(MAKE) $(build)=$(build-dir) $(target-dir)$(notdir $@)
%.o: %.S prepare scripts FORCE
	$(Q)$(MAKE) $(build)=$(build-dir) $(target-dir)$(notdir $@)
%.symtypes: %.c prepare scripts FORCE
	$(Q)$(MAKE) $(build)=$(build-dir) $(target-dir)$(notdir $@)

# Modules
/: prepare scripts FORCE
	$(cmd_crmodverdir)
	$(Q)$(MAKE) KBUILD_MODULES=$(if $(CONFIG_MODULES),1) \
	$(build)=$(build-dir)
%/: prepare scripts FORCE
	$(cmd_crmodverdir)
	$(Q)$(MAKE) KBUILD_MODULES=$(if $(CONFIG_MODULES),1) \
	$(build)=$(build-dir)
%.ko: prepare scripts FORCE
	$(cmd_crmodverdir)
	$(Q)$(MAKE) KBUILD_MODULES=$(if $(CONFIG_MODULES),1)   \
	$(build)=$(build-dir) $(@:.ko=.o)
	$(Q)$(MAKE) -f $(srctree)/scripts/Makefile.modpost

# FIXME Should go into a make.lib or something
# ===========================================================================

quiet_cmd_rmdirs = $(if $(wildcard $(rm-dirs)),CLEAN   $(wildcard $(rm-dirs)))
      cmd_rmdirs = rm -rf $(rm-dirs)

quiet_cmd_rmfiles = $(if $(wildcard $(rm-files)),CLEAN   $(wildcard $(rm-files)))
      cmd_rmfiles = rm -f $(rm-files)

# read all saved command lines

targets := $(wildcard $(sort $(targets)))
cmd_files := $(wildcard .*.cmd $(foreach f,$(targets),$(dir $(f)).$(notdir $(f)).cmd))

ifneq ($(cmd_files),)
  $(cmd_files): ;	# Do not try to update included dependency files
  include $(cmd_files)
endif

endif	# skip-makefile

PHONY += FORCE
FORCE:

# Declare the contents of the .PHONY variable as phony.  We keep that
# information in a variable so we can use it in if_changed and friends.
.PHONY: $(PHONY)<|MERGE_RESOLUTION|>--- conflicted
+++ resolved
@@ -728,12 +728,8 @@
 endif
 
 # Always append ALL so that arch config.mk's can add custom ones
-<<<<<<< HEAD
-ALL-y += u-boot.srec u-boot.bin System.map u-boot.cfg binary_size_check
+ALL-y += u-boot.srec u-boot.bin u-boot.sym System.map u-boot.cfg binary_size_check
 ALL-y += uboot.nb0 u-boot.dis
-=======
-ALL-y += u-boot.srec u-boot.bin u-boot.sym System.map u-boot.cfg binary_size_check
->>>>>>> 37908968
 
 ALL-$(CONFIG_ADDFSHEADER) += uboot.fs
 ALL-$(CONFIG_NAND_U_BOOT) += u-boot-nand.bin
