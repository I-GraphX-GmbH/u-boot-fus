# SPDX-License-Identifier: GPL-2.0+

VERSION = 2020
PATCHLEVEL = 04
SUBLEVEL =
EXTRAVERSION =
NAME =

# *DOCUMENTATION*
# To see a list of typical targets execute "make help"
# More info can be located in ./README
# Comments in this file are targeted only to the developer, do not
# expect to learn how to build the kernel reading this file.

# o Do not use make's built-in rules and variables
#   (this increases performance and avoids hard-to-debug behaviour);
# o Look for make include files relative to root of kernel src
MAKEFLAGS += -rR --include-dir=$(CURDIR)

# Determine host architecture
include include/host_arch.h
MK_ARCH="${shell uname -m}"
unexport HOST_ARCH
ifeq ("x86_64", $(MK_ARCH))
  export HOST_ARCH=$(HOST_ARCH_X86_64)
else ifneq (,$(findstring $(MK_ARCH), "i386" "i486" "i586" "i686"))
  export HOST_ARCH=$(HOST_ARCH_X86)
else ifneq (,$(findstring $(MK_ARCH), "aarch64" "armv8l"))
  export HOST_ARCH=$(HOST_ARCH_AARCH64)
else ifeq ("armv7l", $(MK_ARCH))
  export HOST_ARCH=$(HOST_ARCH_ARM)
else ifeq ("riscv32", $(MK_ARCH))
  export HOST_ARCH=$(HOST_ARCH_RISCV32)
else ifeq ("riscv64", $(MK_ARCH))
  export HOST_ARCH=$(HOST_ARCH_RISCV64)
endif
undefine MK_ARCH

# Avoid funny character set dependencies
unexport LC_ALL
LC_COLLATE=C
LC_NUMERIC=C
export LC_COLLATE LC_NUMERIC

# Avoid interference with shell env settings
unexport GREP_OPTIONS

# We are using a recursive build, so we need to do a little thinking
# to get the ordering right.
#
# Most importantly: sub-Makefiles should only ever modify files in
# their own directory. If in some directory we have a dependency on
# a file in another dir (which doesn't happen often, but it's often
# unavoidable when linking the built-in.o targets which finally
# turn into vmlinux), we will call a sub make in that other dir, and
# after that we are sure that everything which is in that other dir
# is now up to date.
#
# The only cases where we need to modify files which have global
# effects are thus separated out and done before the recursive
# descending is started. They are now explicitly listed as the
# prepare rule.

# Beautify output
# ---------------------------------------------------------------------------
#
# Normally, we echo the whole command before executing it. By making
# that echo $($(quiet)$(cmd)), we now have the possibility to set
# $(quiet) to choose other forms of output instead, e.g.
#
#         quiet_cmd_cc_o_c = Compiling $(RELDIR)/$@
#         cmd_cc_o_c       = $(CC) $(c_flags) -c -o $@ $<
#
# If $(quiet) is empty, the whole command will be printed.
# If it is set to "quiet_", only the short version will be printed.
# If it is set to "silent_", nothing will be printed at all, since
# the variable $(silent_cmd_cc_o_c) doesn't exist.
#
# A simple variant is to prefix commands with $(Q) - that's useful
# for commands that shall be hidden in non-verbose mode.
#
#	$(Q)ln $@ :<
#
# If KBUILD_VERBOSE equals 0 then the above command will be hidden.
# If KBUILD_VERBOSE equals 1 then the above command is displayed.
#
# To put more focus on warnings, be less verbose as default
# Use 'make V=1' to see the full commands

ifeq ("$(origin V)", "command line")
  KBUILD_VERBOSE = $(V)
endif
ifndef KBUILD_VERBOSE
  KBUILD_VERBOSE = 0
endif

ifeq ($(KBUILD_VERBOSE),1)
  quiet =
  Q =
else
  quiet=quiet_
  Q = @
endif

# If the user is running make -s (silent mode), suppress echoing of
# commands

ifneq ($(filter 4.%,$(MAKE_VERSION)),)	# make-4
ifneq ($(filter %s ,$(firstword x$(MAKEFLAGS))),)
  quiet=silent_
endif
else					# make-3.8x
ifneq ($(filter s% -s%,$(MAKEFLAGS)),)
  quiet=silent_
endif
endif

export quiet Q KBUILD_VERBOSE

# kbuild supports saving output files in a separate directory.
# To locate output files in a separate directory two syntaxes are supported.
# In both cases the working directory must be the root of the kernel src.
# 1) O=
# Use "make O=dir/to/store/output/files/"
#
# 2) Set KBUILD_OUTPUT
# Set the environment variable KBUILD_OUTPUT to point to the directory
# where the output files shall be placed.
# export KBUILD_OUTPUT=dir/to/store/output/files/
# make
#
# The O= assignment takes precedence over the KBUILD_OUTPUT environment
# variable.

# KBUILD_SRC is set on invocation of make in OBJ directory
# KBUILD_SRC is not intended to be used by the regular user (for now)
ifeq ($(KBUILD_SRC),)

# OK, Make called in directory where kernel src resides
# Do we want to locate output files in a separate directory?
ifeq ("$(origin O)", "command line")
  KBUILD_OUTPUT := $(O)
endif

# That's our default target when none is given on the command line
PHONY := _all
_all:

# Cancel implicit rules on top Makefile
$(CURDIR)/Makefile Makefile: ;

ifneq ($(KBUILD_OUTPUT),)
# Invoke a second make in the output directory, passing relevant variables
# check that the output directory actually exists
saved-output := $(KBUILD_OUTPUT)
KBUILD_OUTPUT := $(shell mkdir -p $(KBUILD_OUTPUT) && cd $(KBUILD_OUTPUT) \
								&& /bin/pwd)
$(if $(KBUILD_OUTPUT),, \
     $(error failed to create output directory "$(saved-output)"))

PHONY += $(MAKECMDGOALS) sub-make

$(filter-out _all sub-make $(CURDIR)/Makefile, $(MAKECMDGOALS)) _all: sub-make
	@:

sub-make: FORCE
	$(Q)$(MAKE) -C $(KBUILD_OUTPUT) KBUILD_SRC=$(CURDIR) \
	-f $(CURDIR)/Makefile $(filter-out _all sub-make,$(MAKECMDGOALS))

# Leave processing to above invocation of make
skip-makefile := 1
endif # ifneq ($(KBUILD_OUTPUT),)
endif # ifeq ($(KBUILD_SRC),)

# We process the rest of the Makefile if this is the final invocation of make
ifeq ($(skip-makefile),)

# Do not print "Entering directory ...",
# but we want to display it when entering to the output directory
# so that IDEs/editors are able to understand relative filenames.
MAKEFLAGS += --no-print-directory

# Call a source code checker (by default, "sparse") as part of the
# C compilation.
#
# Use 'make C=1' to enable checking of only re-compiled files.
# Use 'make C=2' to enable checking of *all* source files, regardless
# of whether they are re-compiled or not.
#
# See the file "doc/sparse.txt" for more details, including
# where to get the "sparse" utility.

ifeq ("$(origin C)", "command line")
  KBUILD_CHECKSRC = $(C)
endif
ifndef KBUILD_CHECKSRC
  KBUILD_CHECKSRC = 0
endif

# Use make M=dir to specify directory of external module to build
# Old syntax make ... SUBDIRS=$PWD is still supported
# Setting the environment variable KBUILD_EXTMOD take precedence
ifdef SUBDIRS
  KBUILD_EXTMOD ?= $(SUBDIRS)
endif

ifeq ("$(origin M)", "command line")
  KBUILD_EXTMOD := $(M)
endif

# If building an external module we do not care about the all: rule
# but instead _all depend on modules
PHONY += all
ifeq ($(KBUILD_EXTMOD),)
_all: all
else
_all: modules
endif

ifeq ($(KBUILD_SRC),)
        # building in the source tree
        srctree := .
else
        ifeq ($(KBUILD_SRC)/,$(dir $(CURDIR)))
                # building in a subdirectory of the source tree
                srctree := ..
        else
                srctree := $(KBUILD_SRC)
        endif
endif
objtree		:= .
src		:= $(srctree)
obj		:= $(objtree)

VPATH		:= $(srctree)$(if $(KBUILD_EXTMOD),:$(KBUILD_EXTMOD))

export srctree objtree VPATH

# Make sure CDPATH settings don't interfere
unexport CDPATH

#########################################################################

HOSTARCH := $(shell uname -m | \
	sed -e s/i.86/x86/ \
	    -e s/sun4u/sparc64/ \
	    -e s/arm.*/arm/ \
	    -e s/sa110/arm/ \
	    -e s/ppc64/powerpc/ \
	    -e s/ppc/powerpc/ \
	    -e s/macppc/powerpc/\
	    -e s/sh.*/sh/)

HOSTOS := $(shell uname -s | tr '[:upper:]' '[:lower:]' | \
	    sed -e 's/\(cygwin\).*/cygwin/')

export	HOSTARCH HOSTOS

#########################################################################

# set default to nothing for native builds
ifeq ($(HOSTARCH),$(ARCH))
CROSS_COMPILE ?=
endif

KCONFIG_CONFIG	?= .config
export KCONFIG_CONFIG

# SHELL used by kbuild
CONFIG_SHELL := $(shell if [ -x "$$BASH" ]; then echo $$BASH; \
	  else if [ -x /bin/bash ]; then echo /bin/bash; \
	  else echo sh; fi ; fi)

HOSTCC       = cc
HOSTCXX      = c++
HOSTCFLAGS   = -Wall -Wstrict-prototypes -O2 -fomit-frame-pointer \
		$(if $(CONFIG_TOOLS_DEBUG),-g)
HOSTCXXFLAGS = -O2

# With the move to GCC 6, we have implicitly upgraded our language
# standard to GNU11 (see https://gcc.gnu.org/gcc-5/porting_to.html).
# Some Linux distributions (including RHEL7, SLES13, Debian 8) still
# have older compilers as their default, so we make it explicit for
# these that our host tools are GNU11 (i.e. C11 w/ GNU extensions).
CSTD_FLAG := -std=gnu11
ifeq ($(HOSTOS),linux)
HOSTCFLAGS += $(CSTD_FLAG)
endif

ifeq ($(HOSTOS),cygwin)
HOSTCFLAGS	+= -ansi
endif

# Mac OS X / Darwin's C preprocessor is Apple specific.  It
# generates numerous errors and warnings.  We want to bypass it
# and use GNU C's cpp.	To do this we pass the -traditional-cpp
# option to the compiler.  Note that the -traditional-cpp flag
# DOES NOT have the same semantics as GNU C's flag, all it does
# is invoke the GNU preprocessor in stock ANSI/ISO C fashion.
#
# Apple's linker is similar, thanks to the new 2 stage linking
# multiple symbol definitions are treated as errors, hence the
# -multiply_defined suppress option to turn off this error.
#
ifeq ($(HOSTOS),darwin)
# get major and minor product version (e.g. '10' and '6' for Snow Leopard)
DARWIN_MAJOR_VERSION	= $(shell sw_vers -productVersion | cut -f 1 -d '.')
DARWIN_MINOR_VERSION	= $(shell sw_vers -productVersion | cut -f 2 -d '.')

os_x_before	= $(shell if [ $(DARWIN_MAJOR_VERSION) -le $(1) -a \
	$(DARWIN_MINOR_VERSION) -le $(2) ] ; then echo "$(3)"; else echo "$(4)"; fi ;)

os_x_after = $(shell if [ $(DARWIN_MAJOR_VERSION) -ge $(1) -a \
	$(DARWIN_MINOR_VERSION) -ge $(2) ] ; then echo "$(3)"; else echo "$(4)"; fi ;)	

# Snow Leopards build environment has no longer restrictions as described above
HOSTCC       = $(call os_x_before, 10, 5, "cc", "gcc")
HOSTCFLAGS  += $(call os_x_before, 10, 4, "-traditional-cpp")
HOSTLDFLAGS += $(call os_x_before, 10, 5, "-multiply_defined suppress")

# since Lion (10.7) ASLR is on by default, but we use linker generated lists
# in some host tools which is a problem then ... so disable ASLR for these
# tools
HOSTLDFLAGS += $(call os_x_before, 10, 7, "", "-Xlinker -no_pie")

# macOS Mojave (10.14.X) 
# Undefined symbols for architecture x86_64: "_PyArg_ParseTuple"
HOSTLDFLAGS += $(call os_x_after, 10, 14, "-lpython -dynamclib", "")
endif

# Decide whether to build built-in, modular, or both.
# Normally, just do built-in.

KBUILD_MODULES :=
KBUILD_BUILTIN := 1

# If we have only "make modules", don't compile built-in objects.
# When we're building modules with modversions, we need to consider
# the built-in objects during the descend as well, in order to
# make sure the checksums are up to date before we record them.

ifeq ($(MAKECMDGOALS),modules)
  KBUILD_BUILTIN := $(if $(CONFIG_MODVERSIONS),1)
endif

# If we have "make <whatever> modules", compile modules
# in addition to whatever we do anyway.
# Just "make" or "make all" shall build modules as well

# U-Boot does not need modules
#ifneq ($(filter all _all modules,$(MAKECMDGOALS)),)
#  KBUILD_MODULES := 1
#endif

#ifeq ($(MAKECMDGOALS),)
#  KBUILD_MODULES := 1
#endif

# Check ths size of a binary:
# Args:
#   $1: File to check
#   #2: Size limit in bytes (decimal or 0xhex)
define size_check
	actual=$$( wc -c $1 | awk '{print $$1}'); \
	limit=$$( printf "%d" $2 ); \
	if test $$actual -gt $$limit; then \
		echo "$1 exceeds file size limit:" >&2; \
		echo "  limit:  $$(printf %#x $$limit) bytes" >&2; \
		echo "  actual: $$(printf %#x $$actual) bytes" >&2; \
		echo "  excess: $$(printf %#x $$((actual - limit))) bytes" >&2;\
		exit 1; \
	fi
endef
export size_check

export KBUILD_MODULES KBUILD_BUILTIN
export KBUILD_CHECKSRC KBUILD_SRC KBUILD_EXTMOD

# We need some generic definitions (do not try to remake the file).
scripts/Kbuild.include: ;
include scripts/Kbuild.include

# Make variables (CC, etc...)

AS		= $(CROSS_COMPILE)as
# Always use GNU ld
ifneq ($(shell $(CROSS_COMPILE)ld.bfd -v 2> /dev/null),)
LD		= $(CROSS_COMPILE)ld.bfd
else
LD		= $(CROSS_COMPILE)ld
endif
CC		= $(CROSS_COMPILE)gcc
CPP		= $(CC) -E
AR		= $(CROSS_COMPILE)ar
NM		= $(CROSS_COMPILE)nm
LDR		= $(CROSS_COMPILE)ldr
STRIP		= $(CROSS_COMPILE)strip
OBJCOPY		= $(CROSS_COMPILE)objcopy
OBJDUMP		= $(CROSS_COMPILE)objdump
LEX		= flex
YACC		= bison
AWK		= awk
PERL		= perl
PYTHON		?= python
PYTHON2		= python2
PYTHON3		= python3
DTC		?= $(objtree)/scripts/dtc/dtc
CHECK		= sparse

CHECKFLAGS     := -D__linux__ -Dlinux -D__STDC__ -Dunix -D__unix__ \
		  -Wbitwise -Wno-return-void -D__CHECK_ENDIAN__ $(CF)

KBUILD_CPPFLAGS := -D__KERNEL__ -D__UBOOT__

KBUILD_CFLAGS   := -Wall -Wstrict-prototypes \
		   -Wno-format-security \
		   -fno-builtin -ffreestanding $(CSTD_FLAG)
KBUILD_CFLAGS	+= -fshort-wchar -fno-strict-aliasing
KBUILD_AFLAGS   := -D__ASSEMBLY__

# Don't generate position independent code
KBUILD_CFLAGS	+= $(call cc-option,-fno-PIE)
KBUILD_AFLAGS	+= $(call cc-option,-fno-PIE)

# Read UBOOTRELEASE from include/config/uboot.release (if it exists)
UBOOTRELEASE = $(shell cat include/config/uboot.release 2> /dev/null)
UBOOTVERSION = $(VERSION)$(if $(PATCHLEVEL),.$(PATCHLEVEL)$(if $(SUBLEVEL),.$(SUBLEVEL)))$(EXTRAVERSION)

export VERSION PATCHLEVEL SUBLEVEL UBOOTRELEASE UBOOTVERSION
export ARCH CPU BOARD VENDOR SOC CPUDIR BOARDDIR
export CONFIG_SHELL HOSTCC HOSTCFLAGS HOSTLDFLAGS CROSS_COMPILE AS LD CC
export CPP AR NM LDR STRIP OBJCOPY OBJDUMP
export MAKE LEX YACC AWK PERL PYTHON PYTHON2 PYTHON3
export HOSTCXX HOSTCXXFLAGS CHECK CHECKFLAGS DTC DTC_FLAGS

export KBUILD_CPPFLAGS NOSTDINC_FLAGS UBOOTINCLUDE OBJCOPYFLAGS LDFLAGS
export KBUILD_CFLAGS KBUILD_AFLAGS

# When compiling out-of-tree modules, put MODVERDIR in the module
# tree rather than in the kernel tree. The kernel tree might
# even be read-only.
export MODVERDIR := $(if $(KBUILD_EXTMOD),$(firstword $(KBUILD_EXTMOD))/).tmp_versions

# Files to ignore in find ... statements

export RCS_FIND_IGNORE := \( -name SCCS -o -name BitKeeper -o -name .svn -o    \
			  -name CVS -o -name .pc -o -name .hg -o -name .git \) \
			  -prune -o
export RCS_TAR_IGNORE := --exclude SCCS --exclude BitKeeper --exclude .svn \
			 --exclude CVS --exclude .pc --exclude .hg --exclude .git

# ===========================================================================
# Rules shared between *config targets and build targets

# Basic helpers built in scripts/
PHONY += scripts_basic
scripts_basic:
	$(Q)$(MAKE) $(build)=scripts/basic
	$(Q)rm -f .tmp_quiet_recordmcount

# To avoid any implicit rule to kick in, define an empty command.
scripts/basic/%: scripts_basic ;

PHONY += outputmakefile
# outputmakefile generates a Makefile in the output directory, if using a
# separate output directory. This allows convenient use of make in the
# output directory.
outputmakefile:
ifneq ($(KBUILD_SRC),)
	$(Q)ln -fsn $(srctree) source
	$(Q)$(CONFIG_SHELL) $(srctree)/scripts/mkmakefile \
	    $(srctree) $(objtree) $(VERSION) $(PATCHLEVEL)
endif

# To make sure we do not include .config for any of the *config targets
# catch them early, and hand them over to scripts/kconfig/Makefile
# It is allowed to specify more targets when calling make, including
# mixing *config targets and build targets.
# For example 'make oldconfig all'.
# Detect when mixed targets is specified, and make a second invocation
# of make so .config is not included in this case either (for *config).

version_h := include/generated/version_autogenerated.h
timestamp_h := include/generated/timestamp_autogenerated.h
defaultenv_h := include/generated/defaultenv_autogenerated.h

no-dot-config-targets := clean clobber mrproper distclean \
			 help %docs check% coccicheck \
			 ubootversion backup tests check qcheck

config-targets := 0
mixed-targets  := 0
dot-config     := 1

ifneq ($(filter $(no-dot-config-targets), $(MAKECMDGOALS)),)
	ifeq ($(filter-out $(no-dot-config-targets), $(MAKECMDGOALS)),)
		dot-config := 0
	endif
endif

ifeq ($(KBUILD_EXTMOD),)
        ifneq ($(filter config %config,$(MAKECMDGOALS)),)
                config-targets := 1
                ifneq ($(words $(MAKECMDGOALS)),1)
                        mixed-targets := 1
                endif
        endif
endif

ifeq ($(mixed-targets),1)
# ===========================================================================
# We're called with mixed targets (*config and build targets).
# Handle them one by one.

PHONY += $(MAKECMDGOALS) __build_one_by_one

$(filter-out __build_one_by_one, $(MAKECMDGOALS)): __build_one_by_one
	@:

__build_one_by_one:
	$(Q)set -e; \
	for i in $(MAKECMDGOALS); do \
		$(MAKE) -f $(srctree)/Makefile $$i; \
	done

else
ifeq ($(config-targets),1)
# ===========================================================================
# *config targets only - make sure prerequisites are updated, and descend
# in scripts/kconfig to make the *config target

KBUILD_DEFCONFIG := sandbox_defconfig
export KBUILD_DEFCONFIG KBUILD_KCONFIG

config: scripts_basic outputmakefile FORCE
	$(Q)$(MAKE) $(build)=scripts/kconfig $@

%config: scripts_basic outputmakefile FORCE
	$(Q)$(MAKE) $(build)=scripts/kconfig $@

else
# ===========================================================================
# Build targets only - this includes vmlinux, arch specific targets, clean
# targets and others. In general all targets except *config targets.

# Additional helpers built in scripts/
# Carefully list dependencies so we do not try to build scripts twice
# in parallel
PHONY += scripts
scripts: scripts_basic include/config/auto.conf
	$(Q)$(MAKE) $(build)=$(@)

ifeq ($(dot-config),1)
# Read in config
-include include/config/auto.conf

# Read in dependencies to all Kconfig* files, make sure to run
# oldconfig if changes are detected.
-include include/config/auto.conf.cmd

# To avoid any implicit rule to kick in, define an empty command
$(KCONFIG_CONFIG) include/config/auto.conf.cmd: ;

# If .config is newer than include/config/auto.conf, someone tinkered
# with it and forgot to run make oldconfig.
# if auto.conf.cmd is missing then we are probably in a cleaned tree so
# we execute the config step to be sure to catch updated Kconfig files
include/config/%.conf: $(KCONFIG_CONFIG) include/config/auto.conf.cmd
	$(Q)$(MAKE) -f $(srctree)/Makefile syncconfig
	@# If the following part fails, include/config/auto.conf should be
	@# deleted so "make silentoldconfig" will be re-run on the next build.
	$(Q)$(MAKE) -f $(srctree)/scripts/Makefile.autoconf || \
		{ rm -f include/config/auto.conf; false; }
	@# include/config.h has been updated after "make silentoldconfig".
	@# We need to touch include/config/auto.conf so it gets newer
	@# than include/config.h.
	@# Otherwise, 'make silentoldconfig' would be invoked twice.
	$(Q)touch include/config/auto.conf

u-boot.cfg spl/u-boot.cfg tpl/u-boot.cfg:
	$(Q)$(MAKE) -f $(srctree)/scripts/Makefile.autoconf $(@)

-include include/autoconf.mk
-include include/autoconf.mk.dep

# We want to include arch/$(ARCH)/config.mk only when include/config/auto.conf
# is up-to-date. When we switch to a different board configuration, old CONFIG
# macros are still remaining in include/config/auto.conf. Without the following
# gimmick, wrong config.mk would be included leading nasty warnings/errors.
ifneq ($(wildcard $(KCONFIG_CONFIG)),)
ifneq ($(wildcard include/config/auto.conf),)
autoconf_is_old := $(shell find . -path ./$(KCONFIG_CONFIG) -newer \
						include/config/auto.conf)
ifeq ($(autoconf_is_old),)
include config.mk
include arch/$(ARCH)/Makefile
endif
endif
endif

# These are set by the arch-specific config.mk. Make sure they are exported
# so they can be used when building an EFI application.
export EFI_LDS		# Filename of EFI link script in arch/$(ARCH)/lib
export EFI_CRT0		# Filename of EFI CRT0 in arch/$(ARCH)/lib
export EFI_RELOC	# Filename of EFU relocation code in arch/$(ARCH)/lib
export CFLAGS_EFI	# Compiler flags to add when building EFI app
export CFLAGS_NON_EFI	# Compiler flags to remove when building EFI app
export EFI_TARGET	# binutils target if EFI is natively supported

# If board code explicitly specified LDSCRIPT or CONFIG_SYS_LDSCRIPT, use
# that (or fail if absent).  Otherwise, search for a linker script in a
# standard location.

ifndef LDSCRIPT
	#LDSCRIPT := $(srctree)/board/$(BOARDDIR)/u-boot.lds.debug
	ifdef CONFIG_SYS_LDSCRIPT
		# need to strip off double quotes
		LDSCRIPT := $(srctree)/$(CONFIG_SYS_LDSCRIPT:"%"=%)
	endif
endif

# If there is no specified link script, we look in a number of places for it
ifndef LDSCRIPT
	ifeq ($(wildcard $(LDSCRIPT)),)
		LDSCRIPT := $(srctree)/board/$(BOARDDIR)/u-boot.lds
	endif
	ifeq ($(wildcard $(LDSCRIPT)),)
		LDSCRIPT := $(srctree)/$(CPUDIR)/u-boot.lds
	endif
	ifeq ($(wildcard $(LDSCRIPT)),)
		LDSCRIPT := $(srctree)/arch/$(ARCH)/cpu/u-boot.lds
	endif
endif

else
# Dummy target needed, because used as prerequisite
include/config/auto.conf: ;
endif # $(dot-config)

#
# Xtensa linker script cannot be preprocessed with -ansi because of
# preprocessor operations on strings that don't make C identifiers.
#
ifeq ($(CONFIG_XTENSA),)
LDPPFLAGS	+= -ansi
endif


ifneq ($(CONFIG_FUS_BOARDTYPE),)
KBUILD_CFLAGS	+= -DFUS_CONFIG_BOARDTYPE=$(CONFIG_FUS_BOARDTYPE)
endif

ifneq ($(CONFIG_FUS_BOARDREV),)
KBUILD_CFLAGS	+= -DFUS_CONFIG_BOARDREV=$(CONFIG_FUS_BOARDREV)
endif

ifneq ($(CONFIG_FUS_FEATURES2),)
KBUILD_CFLAGS	+= -DFUS_CONFIG_FEAT2=$(CONFIG_FUS_FEATURES2)
endif


ifdef CONFIG_CC_OPTIMIZE_FOR_SIZE
KBUILD_CFLAGS	+= -Os
else
KBUILD_CFLAGS	+= -O2
endif

KBUILD_CFLAGS += $(call cc-option,-fno-stack-protector)
KBUILD_CFLAGS += $(call cc-option,-fno-delete-null-pointer-checks)

# change __FILE__ to the relative path from the srctree
KBUILD_CFLAGS	+= $(call cc-option,-fmacro-prefix-map=$(srctree)/=)

KBUILD_CFLAGS	+= -g
# $(KBUILD_AFLAGS) sets -g, which causes gcc to pass a suitable -g<format>
# option to the assembler.
KBUILD_AFLAGS	+= -g

# Report stack usage if supported
# ARC tools based on GCC 7.1 has an issue with stack usage
# with naked functions, see commit message for more details
ifndef CONFIG_ARC
ifeq ($(shell $(CONFIG_SHELL) $(srctree)/scripts/gcc-stack-usage.sh $(CC)),y)
	KBUILD_CFLAGS += -fstack-usage
endif
endif

KBUILD_CFLAGS += $(call cc-option,-Wno-format-nonliteral)
KBUILD_CFLAGS += $(call cc-disable-warning, address-of-packed-member)

ifeq ($(cc-name),clang)
KBUILD_CPPFLAGS += $(call cc-option,-Qunused-arguments,)
KBUILD_CFLAGS += $(call cc-disable-warning, format-invalid-specifier)
KBUILD_CFLAGS += $(call cc-disable-warning, gnu)
KBUILD_CFLAGS += $(call cc-option, -fcatch-undefined-behavior)
endif

# turn jbsr into jsr for m68k
ifeq ($(ARCH),m68k)
ifeq ($(findstring 3.4,$(shell $(CC) --version)),3.4)
KBUILD_AFLAGS += -Wa,-gstabs,-S
endif
endif

# Prohibit date/time macros, which would make the build non-deterministic
KBUILD_CFLAGS   += $(call cc-option,-Werror=date-time)

include scripts/Makefile.extrawarn

# Add user supplied CPPFLAGS, AFLAGS and CFLAGS as the last assignments
KBUILD_CPPFLAGS += $(KCPPFLAGS)
KBUILD_AFLAGS += $(KAFLAGS)
KBUILD_CFLAGS += $(KCFLAGS)

# Use UBOOTINCLUDE when you must reference the include/ directory.
# Needed to be compatible with the O= option
UBOOTINCLUDE    := \
		-Iinclude \
		$(if $(KBUILD_SRC), -I$(srctree)/include) \
		$(if $(CONFIG_$(SPL_)SYS_THUMB_BUILD), \
			$(if $(CONFIG_HAS_THUMB2),, \
				-I$(srctree)/arch/$(ARCH)/thumb1/include),) \
		-I$(srctree)/arch/$(ARCH)/include \
		-include $(srctree)/include/linux/kconfig.h

NOSTDINC_FLAGS += -nostdinc -isystem $(shell $(CC) -print-file-name=include)
CHECKFLAGS     += $(NOSTDINC_FLAGS)

# FIX ME
cpp_flags := $(KBUILD_CPPFLAGS) $(PLATFORM_CPPFLAGS) $(UBOOTINCLUDE) \
							$(NOSTDINC_FLAGS)
c_flags := $(KBUILD_CFLAGS) $(cpp_flags)

#########################################################################
# U-Boot objects....order is important (i.e. start must be first)

HAVE_VENDOR_COMMON_LIB = $(if $(wildcard $(srctree)/board/$(VENDOR)/common/Makefile),y,n)

libs-y += lib/
libs-$(HAVE_VENDOR_COMMON_LIB) += board/$(VENDOR)/common/
libs-$(CONFIG_OF_EMBED) += dts/
libs-y += fs/
libs-y += net/
libs-y += disk/
libs-y += drivers/
libs-y += drivers/dma/
libs-y += drivers/gpio/
libs-y += drivers/i2c/
libs-y += drivers/net/
libs-y += drivers/net/phy/
libs-y += drivers/power/ \
	drivers/power/domain/ \
	drivers/power/fuel_gauge/ \
	drivers/power/mfd/ \
	drivers/power/pmic/ \
	drivers/power/battery/ \
	drivers/power/regulator/
libs-y += drivers/spi/
libs-$(CONFIG_FMAN_ENET) += drivers/net/fm/
libs-$(CONFIG_SYS_FSL_DDR) += drivers/ddr/fsl/
libs-$(CONFIG_SYS_FSL_MMDC) += drivers/ddr/fsl/
libs-$(CONFIG_$(SPL_)ALTERA_SDRAM) += drivers/ddr/altera/
libs-y += drivers/serial/
libs-y += drivers/usb/cdns3/
libs-y += drivers/usb/imx/
libs-y += drivers/usb/dwc3/
libs-y += drivers/usb/common/
libs-y += drivers/usb/emul/
libs-y += drivers/usb/eth/
libs-$(CONFIG_USB_GADGET) += drivers/usb/gadget/
libs-$(CONFIG_USB_GADGET) += drivers/usb/gadget/udc/
libs-y += drivers/usb/host/
libs-y += drivers/usb/musb/
libs-y += drivers/usb/musb-new/
libs-y += drivers/usb/phy/
libs-y += drivers/usb/ulpi/
libs-y += cmd/
libs-y += common/
libs-y += env/
libs-$(CONFIG_API) += api/
ifdef CONFIG_POST
libs-y += post/
endif
libs-$(CONFIG_UNIT_TEST) += test/ test/dm/
libs-$(CONFIG_UT_ENV) += test/env/
libs-$(CONFIG_UT_OPTEE) += test/optee/
libs-$(CONFIG_UT_OVERLAY) += test/overlay/

libs-y += $(if $(BOARDDIR),board/$(BOARDDIR)/)

libs-y := $(sort $(libs-y))

u-boot-dirs	:= $(patsubst %/,%,$(filter %/, $(libs-y))) tools examples

u-boot-alldirs	:= $(sort $(u-boot-dirs) $(patsubst %/,%,$(filter %/, $(libs-))))

libs-y		:= $(patsubst %/, %/built-in.o, $(libs-y))

u-boot-init := $(head-y)
u-boot-main := $(libs-y)


# Add GCC lib
ifeq ($(CONFIG_USE_PRIVATE_LIBGCC),y)
PLATFORM_LIBGCC = arch/$(ARCH)/lib/lib.a
else
PLATFORM_LIBGCC := -L $(shell dirname `$(CC) $(c_flags) -print-libgcc-file-name`) -lgcc
endif
PLATFORM_LIBS += $(PLATFORM_LIBGCC)

ifdef CONFIG_CC_COVERAGE
KBUILD_CFLAGS += --coverage
PLATFORM_LIBGCC += -lgcov
endif

export PLATFORM_LIBS
export PLATFORM_LIBGCC

# Special flags for CPP when processing the linker script.
# Pass the version down so we can handle backwards compatibility
# on the fly.
LDPPFLAGS += \
	-include $(srctree)/include/u-boot/u-boot.lds.h \
	-DCPUDIR=$(CPUDIR) \
	$(shell $(LD) --version | \
	  sed -ne 's/GNU ld version \([0-9][0-9]*\)\.\([0-9][0-9]*\).*/-DLD_MAJOR=\1 -DLD_MINOR=\2/p')

#########################################################################
#########################################################################

ifneq ($(CONFIG_BOARD_SIZE_LIMIT),)
BOARD_SIZE_CHECK= @ $(call size_check,$@,$(CONFIG_BOARD_SIZE_LIMIT))
else
BOARD_SIZE_CHECK =
endif

ifneq ($(CONFIG_SPL_SIZE_LIMIT),0)
SPL_SIZE_CHECK = @$(call size_check,$@,$$(tools/spl_size_limit))
else
SPL_SIZE_CHECK =
endif

ifneq ($(CONFIG_TPL_SIZE_LIMIT),0)
TPL_SIZE_CHECK = @$(call size_check,$@,$(CONFIG_TPL_SIZE_LIMIT))
else
TPL_SIZE_CHECK =
endif

# Statically apply RELA-style relocations (currently arm64 only)
# This is useful for arm64 where static relocation needs to be performed on
# the raw binary, but certain simulators only accept an ELF file (but don't
# do the relocation).
ifneq ($(CONFIG_STATIC_RELA),)
# $(1) is u-boot ELF, $(2) is u-boot bin, $(3) is text base
DO_STATIC_RELA = \
	start=$$($(NM) $(1) | grep __rel_dyn_start | cut -f 1 -d ' '); \
	end=$$($(NM) $(1) | grep __rel_dyn_end | cut -f 1 -d ' '); \
	tools/relocate-rela $(2) $(3) $$start $$end
else
DO_STATIC_RELA =
endif

# Always append ALL so that arch config.mk's can add custom ones
ALL-y += u-boot.srec u-boot.bin u-boot.sym System.map binary_size_check

# Add uboot.nb0 for F&S boards on all i.MX6 and Vybrid variants
ALL-$(CONFIG_TARGET_FSVYBRID) += uboot.nb0
ALL-$(CONFIG_ARCH_MX6) += uboot.nb0

ALL-$(CONFIG_ADDFSHEADER) += uboot.fs
ALL-$(CONFIG_NAND_U_BOOT) += u-boot-nand.bin
ALL-$(CONFIG_ONENAND_U_BOOT) += u-boot-onenand.bin
ifeq ($(CONFIG_SPL_FSL_PBL),y)
ALL-$(CONFIG_RAMBOOT_PBL) += u-boot-with-spl-pbl.bin
else
ifneq ($(CONFIG_SECURE_BOOT), y)
# For Secure Boot The Image needs to be signed and Header must also
# be included. So The image has to be built explicitly
ALL-$(CONFIG_RAMBOOT_PBL) += u-boot.pbl
endif
endif

ifdef CONFIG_SPL_AUTOBUILD
ALL-$(CONFIG_SPL) += spl/u-boot-spl.bin
<<<<<<< HEAD
endif

PHONY += spl
spl: spl/u-boot-spl.bin

=======
>>>>>>> 0ea138a2
ifeq ($(CONFIG_MX6)$(CONFIG_IMX_HAB), yy)
ALL-$(CONFIG_SPL_FRAMEWORK) += u-boot-ivt.img
else
ifeq ($(CONFIG_MX7)$(CONFIG_IMX_HAB), yy)
ALL-$(CONFIG_SPL_FRAMEWORK) += u-boot-ivt.img
else
ALL-$(CONFIG_SPL_FRAMEWORK) += u-boot.img
endif
endif

ifdef CONFIG_TPL_AUTOBUILD
ALL-$(CONFIG_TPL) += tpl/u-boot-tpl.bin
endif

PHONY += tpl
tpl: tpl/u-boot-tpl.bin

ALL-$(CONFIG_OF_SEPARATE) += u-boot.dtb
ifeq ($(CONFIG_SPL_FRAMEWORK),y)
ALL-$(CONFIG_OF_SEPARATE) += u-boot-dtb.img
endif
ALL-$(CONFIG_OF_HOSTFILE) += u-boot.dtb
ifneq ($(CONFIG_SPL_TARGET),)
ALL-$(CONFIG_SPL) += $(CONFIG_SPL_TARGET:"%"=%)
endif
ALL-$(CONFIG_REMAKE_ELF) += u-boot.elf
ALL-$(CONFIG_EFI_APP) += u-boot-app.efi
ALL-$(CONFIG_EFI_STUB) += u-boot-payload.efi

ifneq ($(BUILD_ROM)$(CONFIG_BUILD_ROM),)
ALL-$(CONFIG_X86_RESET_VECTOR) += u-boot.rom
endif

# Build a combined spl + u-boot image for sunxi
ifeq ($(CONFIG_ARCH_SUNXI)$(CONFIG_SPL),yy)
ALL-y += u-boot-sunxi-with-spl.bin
endif

# enable combined SPL/u-boot/dtb rules for tegra
ifeq ($(CONFIG_TEGRA)$(CONFIG_SPL),yy)
ALL-y += u-boot-tegra.bin u-boot-nodtb-tegra.bin
ALL-$(CONFIG_OF_SEPARATE) += u-boot-dtb-tegra.bin
endif

ALL-$(CONFIG_ARCH_MEDIATEK) += u-boot-mtk.bin

# Add optional build target if defined in board/cpu/soc headers
ifneq ($(CONFIG_BUILD_TARGET),)
ALL-y += $(CONFIG_BUILD_TARGET:"%"=%)
endif

ifeq ($(CONFIG_INIT_SP_RELATIVE)$(CONFIG_OF_SEPARATE),yy)
ALL-y += init_sp_bss_offset_check
endif

ifeq ($(CONFIG_MPC85xx)$(CONFIG_OF_SEPARATE),yy)
ALL-y += u-boot-with-dtb.bin
endif

ifeq ($(CONFIG_ARCH_ROCKCHIP)$(CONFIG_SPL),yy)
ALL-y += u-boot-rockchip.bin
endif

LDFLAGS_u-boot += $(LDFLAGS_FINAL)

# Avoid 'Not enough room for program headers' error on binutils 2.28 onwards.
LDFLAGS_u-boot += $(call ld-option, --no-dynamic-linker)

ifeq ($(CONFIG_ARC)$(CONFIG_NIOS2)$(CONFIG_X86)$(CONFIG_XTENSA),)
LDFLAGS_u-boot += -Ttext $(CONFIG_SYS_TEXT_BASE)
endif

# Normally we fill empty space with 0xff
quiet_cmd_objcopy = OBJCOPY $@
cmd_objcopy = $(OBJCOPY) --gap-fill=0xff $(OBJCOPYFLAGS) \
	$(OBJCOPYFLAGS_$(@F)) $< $@

# Provide a version which does not do this, for use by EFI
quiet_cmd_zobjcopy = OBJCOPY $@
cmd_zobjcopy = $(OBJCOPY) $(OBJCOPYFLAGS) $(OBJCOPYFLAGS_$(@F)) $< $@

quiet_cmd_efipayload = OBJCOPY $@
cmd_efipayload = $(OBJCOPY) -I binary -O $(EFIPAYLOAD_BFDTARGET) -B $(EFIPAYLOAD_BFDARCH) $< $@

MKIMAGEOUTPUT ?= /dev/null

quiet_cmd_mkimage = MKIMAGE $@
cmd_mkimage = $(objtree)/tools/mkimage $(MKIMAGEFLAGS_$(@F)) -d $< $@ \
	>$(MKIMAGEOUTPUT) $(if $(KBUILD_VERBOSE:0=), && cat $(MKIMAGEOUTPUT))

quiet_cmd_mkfitimage = MKIMAGE $@
cmd_mkfitimage = $(objtree)/tools/mkimage $(MKIMAGEFLAGS_$(@F)) -f $(U_BOOT_ITS) -p $(CONFIG_FIT_EXTERNAL_OFFSET) $@\
	>$(MKIMAGEOUTPUT) $(if $(KBUILD_VERBOSE:0=), && cat $(MKIMAGEOUTPUT))

quiet_cmd_cat = CAT     $@
cmd_cat = cat $(filter-out $(PHONY), $^) > $@

append = cat $(filter-out $< $(PHONY), $^) >> $@

quiet_cmd_pad_cat = CAT     $@
cmd_pad_cat = $(cmd_objcopy) && $(append) || rm -f $@

cfg: u-boot.cfg

quiet_cmd_cfgcheck = CFGCHK  $2
cmd_cfgcheck = $(srctree)/scripts/check-config.sh $2 \
		$(srctree)/scripts/config_whitelist.txt $(srctree)

all:		$(ALL-y)
ifeq ($(CONFIG_DEPRECATED),y)
	$(warning "You have deprecated configuration options enabled in your .config! Please check your configuration.")
ifeq ($(CONFIG_SPI),y)
ifneq ($(CONFIG_DM_SPI)$(CONFIG_OF_CONTROL),yy)
	$(warning "The relevant config item with associated code will remove in v2019.07 release.")
endif
endif
endif
ifneq ($(CONFIG_DM),y)
	@echo >&2 "===================== WARNING ======================"
	@echo >&2 "This board does not use CONFIG_DM. CONFIG_DM will be"
	@echo >&2 "compulsory starting with the v2020.01 release."
	@echo >&2 "Failure to update may result in board removal."
	@echo >&2 "See doc/driver-model/migration.rst for more info."
	@echo >&2 "===================================================="
endif
ifeq ($(CONFIG_MMC),y)
ifneq ($(CONFIG_DM_MMC)$(CONFIG_OF_CONTROL)$(CONFIG_BLK),yyy)
	@echo >&2 "===================== WARNING ======================"
	@echo >&2 "This board does not use CONFIG_DM_MMC. Please update"
	@echo >&2 "the board to use CONFIG_DM_MMC before the v2019.04 release."
	@echo >&2 "Failure to update by the deadline may result in board removal."
	@echo >&2 "See doc/driver-model/migration.rst for more info."
	@echo >&2 "===================================================="
endif
endif
ifeq ($(CONFIG_USB),y)
ifneq ($(CONFIG_DM_USB)$(CONFIG_OF_CONTROL)$(CONFIG_BLK),yyy)
	@echo >&2 "===================== WARNING ======================"
	@echo >&2 "This board does not use CONFIG_DM_USB. Please update"
	@echo >&2 "the board to use CONFIG_DM_USB before the v2019.07 release."
	@echo >&2 "Failure to update by the deadline may result in board removal."
	@echo >&2 "See doc/driver-model/migration.rst for more info."
	@echo >&2 "===================================================="
endif
endif
ifeq ($(CONFIG_MVSATA_IDE),y)
<<<<<<< HEAD
	@echo >&2 "===================== WARNING ======================"
	@echo >&2 "This board does use CONFIG_MVSATA_IDE which is not"
	@echo >&2 "ported to driver-model (DM) yet. Please update the storage"
	@echo >&2 "controller driver to use CONFIG_AHCI before the v2019.07"
	@echo >&2 "release."
	@echo >&2 "Failure to update by the deadline may result in board removal."
	@echo >&2 "See doc/driver-model/migration.rst for more info."
	@echo >&2 "===================================================="
endif
ifeq ($(CONFIG_LIBATA),y)
ifneq ($(CONFIG_AHCI),y)
	@echo >&2 "===================== WARNING ======================"
	@echo >&2 "This board does use CONFIG_LIBATA but has CONFIG_AHCI not"
	@echo >&2 "enabled. Please update the storage controller driver to use"
	@echo >&2 "CONFIG_AHCI before the v2019.07 release."
	@echo >&2 "Failure to update by the deadline may result in board removal."
	@echo >&2 "See doc/driver-model/migration.rst for more info."
=======
	@echo >&2 "===================== WARNING ======================"
	@echo >&2 "This board does use CONFIG_MVSATA_IDE which is not"
	@echo >&2 "ported to driver-model (DM) yet. Please update the storage"
	@echo >&2 "controller driver to use CONFIG_AHCI before the v2019.07"
	@echo >&2 "release."
	@echo >&2 "Failure to update by the deadline may result in board removal."
	@echo >&2 "See doc/driver-model/migration.rst for more info."
	@echo >&2 "===================================================="
endif
ifeq ($(CONFIG_LIBATA),y)
ifneq ($(CONFIG_AHCI),y)
	@echo >&2 "===================== WARNING ======================"
	@echo >&2 "This board does use CONFIG_LIBATA but has CONFIG_AHCI not"
	@echo >&2 "enabled. Please update the storage controller driver to use"
	@echo >&2 "CONFIG_AHCI before the v2019.07 release."
	@echo >&2 "Failure to update by the deadline may result in board removal."
	@echo >&2 "See doc/driver-model/migration.rst for more info."
>>>>>>> 0ea138a2
	@echo >&2 "===================================================="
endif
endif
ifeq ($(CONFIG_PCI),y)
ifneq ($(CONFIG_DM_PCI),y)
	@echo >&2 "===================== WARNING ======================"
	@echo >&2 "This board does not use CONFIG_DM_PCI Please update"
	@echo >&2 "the board to use CONFIG_DM_PCI before the v2019.07 release."
	@echo >&2 "Failure to update by the deadline may result in board removal."
	@echo >&2 "See doc/driver-model/migration.rst for more info."
	@echo >&2 "===================================================="
endif
endif
ifneq ($(CONFIG_LCD)$(CONFIG_VIDEO),)
ifneq ($(CONFIG_DM_VIDEO),y)
	@echo >&2 "===================== WARNING ======================"
	@echo >&2 "This board does not use CONFIG_DM_VIDEO Please update"
	@echo >&2 "the board to use CONFIG_DM_VIDEO before the v2019.07 release."
	@echo >&2 "Failure to update by the deadline may result in board removal."
	@echo >&2 "See doc/driver-model/migration.rst for more info."
	@echo >&2 "===================================================="
endif
endif
ifeq ($(CONFIG_OF_EMBED),y)
	@echo >&2 "===================== WARNING ======================"
	@echo >&2 "CONFIG_OF_EMBED is enabled. This option should only"
	@echo >&2 "be used for debugging purposes. Please use"
	@echo >&2 "CONFIG_OF_SEPARATE for boards in mainline."
	@echo >&2 "See doc/README.fdt-control for more info."
	@echo >&2 "===================================================="
endif
ifeq ($(CONFIG_SPI_FLASH),y)
ifneq ($(CONFIG_DM_SPI_FLASH)$(CONFIG_OF_CONTROL),yy)
	@echo >&2 "===================== WARNING ======================"
	@echo >&2 "This board does not use CONFIG_DM_SPI_FLASH. Please update"
	@echo >&2 "the board to use CONFIG_SPI_FLASH before the v2019.07 release."
	@echo >&2 "Failure to update by the deadline may result in board removal."
	@echo >&2 "See doc/driver-model/migration.rst for more info."
	@echo >&2 "===================================================="
endif
endif
ifneq ($(CONFIG_WATCHDOG)$(CONFIG_HW_WATCHDOG),)
ifneq ($(CONFIG_WDT),y)
	@echo >&2 "===================== WARNING ======================"
	@echo >&2 "This board does not use CONFIG_WDT (DM watchdog support)."
	@echo >&2 "Please update the board to use CONFIG_WDT before the"
	@echo >&2 "v2019.10 release."
	@echo >&2 "Failure to update by the deadline may result in board removal."
	@echo >&2 "See doc/driver-model/migration.rst for more info."
	@echo >&2 "===================================================="
endif
endif
ifneq ($(CONFIG_NET),)
ifneq ($(CONFIG_DM_ETH),y)
	@echo >&2 "===================== WARNING ======================"
	@echo >&2 "This board does not use CONFIG_DM_ETH (Driver Model"
	@echo >&2 "for Ethernet drivers). Please update the board to use"
	@echo >&2 "CONFIG_DM_ETH before the v2020.07 release. Failure to"
	@echo >&2 "update by the deadline may result in board removal."
	@echo >&2 "See doc/driver-model/migration.rst for more info."
	@echo >&2 "===================================================="
endif
endif
	@# Check that this build does not use CONFIG options that we do not
	@# know about unless they are in Kconfig. All the existing CONFIG
	@# options are whitelisted, so new ones should not be added.
	$(call cmd,cfgcheck,u-boot.cfg)

PHONY += dtbs
dtbs: dts/dt.dtb
	@:
dts/dt.dtb: u-boot
	$(Q)$(MAKE) $(build)=dts dtbs

quiet_cmd_copy = COPY    $@
      cmd_copy = cp $< $@

ifeq ($(CONFIG_MULTI_DTB_FIT),y)

ifeq ($(CONFIG_MULTI_DTB_FIT_LZO),y)
FINAL_DTB_CONTAINER = fit-dtb.blob.lzo
else ifeq ($(CONFIG_MULTI_DTB_FIT_GZIP),y)
FINAL_DTB_CONTAINER = fit-dtb.blob.gz
else
FINAL_DTB_CONTAINER = fit-dtb.blob
endif

fit-dtb.blob.gz: fit-dtb.blob
	@gzip -kf9 $< > $@

fit-dtb.blob.lzo: fit-dtb.blob
	@lzop -f9 $< > $@

fit-dtb.blob: dts/dt.dtb FORCE
	$(call if_changed,mkimage)
ifneq ($(SOURCE_DATE_EPOCH),)
	touch -d @$(SOURCE_DATE_EPOCH) fit-dtb.blob
	chmod 0600 fit-dtb.blob
endif

MKIMAGEFLAGS_fit-dtb.blob = -f auto -A $(ARCH) -T firmware -C none -O u-boot \
	-a 0 -e 0 -E \
	$(patsubst %,-b arch/$(ARCH)/dts/%.dtb,$(subst ",,$(CONFIG_OF_LIST))) -d /dev/null

ifneq ($(EXT_DTB),)
u-boot-fit-dtb.bin: u-boot-nodtb.bin $(EXT_DTB)
		$(call if_changed,cat)
else
u-boot-fit-dtb.bin: u-boot-nodtb.bin $(FINAL_DTB_CONTAINER)
	$(call if_changed,cat)
endif

u-boot.bin: u-boot-fit-dtb.bin FORCE
	$(call if_changed,copy)

u-boot-dtb.bin: u-boot-nodtb.bin dts/dt.dtb FORCE
	$(call if_changed,cat)

else ifeq ($(CONFIG_OF_SEPARATE),y)
u-boot-dtb.bin: u-boot-nodtb.bin dts/dt.dtb FORCE
	$(call if_changed,cat)

u-boot.bin: u-boot-dtb.bin FORCE
	$(call if_changed,copy)
else
u-boot.bin: u-boot-nodtb.bin FORCE
	$(call if_changed,copy)
endif

# we call Makefile in arch/arm/mach-imx which
# has targets which are dependent on targets defined
# here. make could not resolve them and we must ensure
# that they are finished before calling imx targets
ifeq ($(CONFIG_MULTI_DTB_FIT),y)
IMX_DEPS = u-boot-fit-dtb.bin
endif

%.imx: $(IMX_DEPS) %.bin
	$(Q)$(MAKE) $(build)=arch/arm/mach-imx $@
	$(BOARD_SIZE_CHECK)

%.vyb: %.imx
	$(Q)$(MAKE) $(build)=arch/arm/cpu/armv7/vf610 $@

quiet_cmd_copy = COPY    $@
      cmd_copy = cp $< $@

u-boot.dtb: dts/dt.dtb
	$(call cmd,copy)

OBJCOPYFLAGS_u-boot.hex := -O ihex

OBJCOPYFLAGS_u-boot.srec := -O srec

u-boot.hex u-boot.srec: u-boot FORCE
	$(call if_changed,objcopy)

OBJCOPYFLAGS_u-boot-elf.srec := $(OBJCOPYFLAGS_u-boot.srec)

u-boot-elf.srec: u-boot.elf FORCE
	$(call if_changed,objcopy)

OBJCOPYFLAGS_u-boot-spl.srec = $(OBJCOPYFLAGS_u-boot.srec)

spl/u-boot-spl.srec: spl/u-boot-spl FORCE
	$(call if_changed,objcopy)

%.scif: %.srec
	$(Q)$(MAKE) $(build)=arch/arm/mach-rmobile $@

OBJCOPYFLAGS_u-boot-nodtb.bin := -O binary \
		$(if $(CONFIG_X86_16BIT_INIT),-R .start16 -R .resetvec) \
		$(if $(CONFIG_MPC85XX_HAVE_RESET_VECTOR),-R .bootpg -R .resetvec)

OBJCOPYFLAGS_u-boot-spl.hex = $(OBJCOPYFLAGS_u-boot.hex)

spl/u-boot-spl.hex: spl/u-boot-spl FORCE
	$(call if_changed,objcopy)

binary_size_check: u-boot-nodtb.bin FORCE
	@file_size=$(shell wc -c u-boot-nodtb.bin | awk '{print $$1}') ; \
	map_size=$(shell cat u-boot.map | \
		awk '/_image_copy_start/ {start = $$1} /_image_binary_end/ {end = $$1} END {if (start != "" && end != "") print "ibase=16; " toupper(end) " - " toupper(start)}' \
		| sed 's/0X//g' \
		| bc); \
	if [ "" != "$$map_size" ]; then \
		if test $$map_size -ne $$file_size; then \
			echo "u-boot.map shows a binary size of $$map_size" >&2 ; \
			echo "  but u-boot-nodtb.bin shows $$file_size" >&2 ; \
			exit 1; \
		fi \
	fi

ifeq ($(CONFIG_INIT_SP_RELATIVE)$(CONFIG_OF_SEPARATE),yy)
ifneq ($(CONFIG_SYS_MALLOC_F_LEN),)
subtract_sys_malloc_f_len = space=$$(($${space} - $(CONFIG_SYS_MALLOC_F_LEN)))
else
subtract_sys_malloc_f_len = true
endif
# The 1/4 margin below is somewhat arbitrary. The likely initial SP usage is
# so low that the DTB could probably use 90%+ of the available space, for
# current values of CONFIG_SYS_INIT_SP_BSS_OFFSET at least. However, let's be
# safe for now and tweak this later if space becomes tight.
# A rejected alternative would be to check that some absolute minimum stack
# space was available. However, since CONFIG_SYS_INIT_SP_BSS_OFFSET is
# deliberately build-specific, to take account of build-to-build stack usage
# differences due to different feature sets, there is no common absolute value
# to check against.
init_sp_bss_offset_check: u-boot.dtb FORCE
	@dtb_size=$(shell wc -c u-boot.dtb | awk '{print $$1}') ; \
	space=$(CONFIG_SYS_INIT_SP_BSS_OFFSET) ; \
	$(subtract_sys_malloc_f_len) ; \
	quarter_space=$$(($${space} / 4)) ; \
	if [ $${dtb_size} -gt $${quarter_space} ]; then \
		echo "u-boot.dtb is larger than 1 quarter of " >&2 ; \
		echo "(CONFIG_SYS_INIT_SP_BSS_OFFSET - CONFIG_SYS_MALLOC_F_LEN)" >&2 ; \
		exit 1 ; \
	fi
endif

u-boot-nodtb.bin: u-boot FORCE
	$(call if_changed,objcopy)
	$(call DO_STATIC_RELA,$<,$@,$(CONFIG_SYS_TEXT_BASE))
	$(BOARD_SIZE_CHECK)

u-boot.ldr:	u-boot
		$(CREATE_LDR_ENV)
		$(LDR) -T $(CONFIG_CPU) -c $@ $< $(LDR_FLAGS)
		$(BOARD_SIZE_CHECK)

# binman
# ---------------------------------------------------------------------------
# Use 'make BINMAN_DEBUG=1' to enable debugging
quiet_cmd_binman = BINMAN  $@
cmd_binman = $(srctree)/tools/binman/binman $(if $(BINMAN_DEBUG),-D) \
                --toolpath $(objtree)/tools \
		$(if $(BINMAN_VERBOSE),-v$(BINMAN_VERBOSE)) \
<<<<<<< HEAD
                build -u -d u-boot.dtb -O . -m \
=======
		build -u -d u-boot.dtb -O . -m \
>>>>>>> 0ea138a2
		-I . -I $(srctree) -I $(srctree)/board/$(BOARDDIR) \
		$(BINMAN_$(@F))

OBJCOPYFLAGS_u-boot.ldr.hex := -I binary -O ihex

OBJCOPYFLAGS_u-boot.ldr.srec := -I binary -O srec

u-boot.ldr.hex u-boot.ldr.srec: u-boot.ldr FORCE
	$(call if_changed,objcopy)

#
# U-Boot entry point, needed for booting of full-blown U-Boot
# from the SPL U-Boot version.
#
ifndef CONFIG_SYS_UBOOT_START
CONFIG_SYS_UBOOT_START := $(CONFIG_SYS_TEXT_BASE)
endif

# Boards with more complex image requirements can provide an .its source file
# or a generator script
ifneq ($(CONFIG_SPL_FIT_SOURCE),"")
U_BOOT_ITS = $(subst ",,$(CONFIG_SPL_FIT_SOURCE))
else
ifneq ($(CONFIG_SPL_FIT_GENERATOR),"")
U_BOOT_ITS := u-boot.its
ifeq ($(CONFIG_SPL_FIT_GENERATOR),"arch/arm/mach-imx/mkimage_fit_atf.sh")
U_BOOT_ITS_DEPS += u-boot-nodtb.bin
endif
ifeq ($(CONFIG_SPL_FIT_GENERATOR),"arch/arm/mach-rockchip/make_fit_atf.py")
U_BOOT_ITS_DEPS += u-boot
endif
$(U_BOOT_ITS): $(U_BOOT_ITS_DEPS) FORCE
	$(srctree)/$(CONFIG_SPL_FIT_GENERATOR) \
	$(patsubst %,arch/$(ARCH)/dts/%.dtb,$(subst ",,$(CONFIG_OF_LIST))) > $@
endif
endif

ifdef CONFIG_SPL_LOAD_FIT
MKIMAGEFLAGS_u-boot.img = -f auto -A $(ARCH) -T firmware -C none -O u-boot \
	-a $(CONFIG_SYS_TEXT_BASE) -e $(CONFIG_SYS_UBOOT_START) \
	-p $(CONFIG_FIT_EXTERNAL_OFFSET) \
	-n "U-Boot $(UBOOTRELEASE) for $(BOARD) board" -E \
	$(patsubst %,-b arch/$(ARCH)/dts/%.dtb,$(subst ",,$(CONFIG_OF_LIST))) \
	$(patsubst %,-b arch/$(ARCH)/dts/%.dtbo,$(subst ",,$(CONFIG_OF_OVERLAY_LIST)))
else
MKIMAGEFLAGS_u-boot.img = -A $(ARCH) -T firmware -C none -O u-boot \
	-a $(CONFIG_SYS_TEXT_BASE) -e $(CONFIG_SYS_UBOOT_START) \
	-n "U-Boot $(UBOOTRELEASE) for $(BOARD) board"
MKIMAGEFLAGS_u-boot-ivt.img = -A $(ARCH) -T firmware_ivt -C none -O u-boot \
	-a $(CONFIG_SYS_TEXT_BASE) -e $(CONFIG_SYS_UBOOT_START) \
	-n "U-Boot $(UBOOTRELEASE) for $(BOARD) board"
u-boot-ivt.img: MKIMAGEOUTPUT = u-boot-ivt.img.log
endif

MKIMAGEFLAGS_u-boot-dtb.img = $(MKIMAGEFLAGS_u-boot.img)

# Some boards have the kwbimage.cfg file written in advance, while some
# other boards generate it on the fly during the build in the build tree.
# Let's check if the file exists in the build tree first, otherwise we
# fall back to use the one in the source tree.
KWD_CONFIG_FILE = $(shell \
	if [ -f $(objtree)/$(CONFIG_SYS_KWD_CONFIG:"%"=%) ]; then \
		echo -n $(objtree)/$(CONFIG_SYS_KWD_CONFIG:"%"=%); \
	else \
		echo -n $(srctree)/$(CONFIG_SYS_KWD_CONFIG:"%"=%); \
	fi)

MKIMAGEFLAGS_u-boot.kwb = -n $(KWD_CONFIG_FILE) \
	-T kwbimage -a $(CONFIG_SYS_TEXT_BASE) -e $(CONFIG_SYS_TEXT_BASE)

MKIMAGEFLAGS_u-boot-spl.kwb = -n $(KWD_CONFIG_FILE) \
	-T kwbimage -a $(CONFIG_SYS_TEXT_BASE) -e $(CONFIG_SYS_TEXT_BASE) \
	$(if $(KEYDIR),-k $(KEYDIR))

MKIMAGEFLAGS_u-boot.pbl = -n $(srctree)/$(CONFIG_SYS_FSL_PBL_RCW:"%"=%) \
		-R $(srctree)/$(CONFIG_SYS_FSL_PBL_PBI:"%"=%) -T pblimage

ifeq ($(CONFIG_MPC85xx)$(CONFIG_OF_SEPARATE),yy)
UBOOT_BIN := u-boot-with-dtb.bin
else
UBOOT_BIN := u-boot.bin
endif

u-boot-dtb.img u-boot.img u-boot.kwb u-boot.pbl u-boot-ivt.img: \
		$(if $(CONFIG_SPL_LOAD_FIT),u-boot-nodtb.bin \
			$(if $(CONFIG_OF_SEPARATE)$(CONFIG_OF_EMBED)$(CONFIG_OF_HOSTFILE),dts/dt.dtb) \
		,$(UBOOT_BIN)) FORCE
	$(call if_changed,mkimage)
	$(BOARD_SIZE_CHECK)

ifeq ($(CONFIG_SPL_LOAD_FIT_FULL),y)
MKIMAGEFLAGS_u-boot.itb =
else
MKIMAGEFLAGS_u-boot.itb = -E
endif

u-boot.itb: u-boot-nodtb.bin \
		$(if $(CONFIG_OF_SEPARATE)$(CONFIG_OF_EMBED)$(CONFIG_OF_HOSTFILE),dts/dt.dtb) \
		$(U_BOOT_ITS) FORCE
	$(call if_changed,mkfitimage)
	$(BOARD_SIZE_CHECK)

u-boot-spl.kwb: u-boot.img spl/u-boot-spl.bin FORCE
	$(call if_changed,mkimage)

u-boot.sha1:	u-boot.bin
		tools/ubsha1 u-boot.bin

# Create disassembler listings if requested
quiet_cmd_disasm = DISASM  $(2).dis
cmd_disasm = $(OBJDUMP) -d $(2) > $(2).dis

OBJCOPYFLAGS_uboot.nb0 = --pad-to $(CONFIG_BOARD_SIZE_LIMIT) -I binary -O binary
uboot.nb0:	u-boot.bin
		$(call if_changed,objcopy)
#		dd if=/dev/zero bs=1K count=$(CONFIG_BOARD_SIZE_LIMIT) \
#			 | tr '\000' '\377' >$@
#		dd if=$< of=$@ conv=notrunc bs=1K

quiet_cmd_addfsheader = FSIMG   $@
cmd_addfsheader = $(srctree)/scripts/addfsheader.sh $2 $< > $@

# Use V0.0 F&S header on Vybrid/i.MX6, otherwise V1.0 plus type/descr
ifneq ($(CONFIG_TARGET_FSVYBRID)$(CONFIG_ARCH_MX6),)
FSIMG_OPT = -v 0.0
else
FSIMG_OPT = -c -p 16 -t U-BOOT -d $(BOARD)
endif
ifdef CONFIG_SPL_LOAD_FIT
addfsheader_target = u-boot-dtb.img
else
addfsheader_target = u-boot.bin
endif
uboot.fs:	$(addfsheader_target)
	$(call cmd,addfsheader,$(FSIMG_OPT))

PHONY += nboot
NBOOT_PATH = board/$(BOARDDIR)/nboot
nboot: SPL
	$(Q)$(MAKE) $(build)=$(NBOOT_PATH) $@


ifneq ($(CONFIG_SPL_PAYLOAD),)
SPL_PAYLOAD := $(CONFIG_SPL_PAYLOAD:"%"=%)
else
SPL_PAYLOAD := u-boot.bin
endif

SPL_IMAGE := $(CONFIG_SPL_IMAGE:"%"=%)

OBJCOPYFLAGS_u-boot-with-spl.bin = -I binary -O binary \
				   --pad-to=$(CONFIG_SPL_PAD_TO)
u-boot-with-spl.bin: $(SPL_IMAGE) $(SPL_PAYLOAD) FORCE
	$(call if_changed,pad_cat)

ifeq ($(CONFIG_ARCH_ROCKCHIP),y)

# rockchip image type
ifeq ($(CONFIG_SPL_SPI_LOAD),y)
ROCKCHIP_IMG_TYPE := rkspi
else
ROCKCHIP_IMG_TYPE := rksd
endif

# TPL + SPL
ifeq ($(CONFIG_SPL)$(CONFIG_TPL),yy)
MKIMAGEFLAGS_u-boot-tpl-rockchip.bin = -n $(CONFIG_SYS_SOC) -T $(ROCKCHIP_IMG_TYPE)
tpl/u-boot-tpl-rockchip.bin: tpl/u-boot-tpl.bin FORCE
	$(call if_changed,mkimage)
idbloader.img: tpl/u-boot-tpl-rockchip.bin spl/u-boot-spl.bin FORCE
	$(call if_changed,cat)
else
MKIMAGEFLAGS_idbloader.img = -n $(CONFIG_SYS_SOC) -T $(ROCKCHIP_IMG_TYPE)
idbloader.img: spl/u-boot-spl.bin FORCE
	$(call if_changed,mkimage)
endif

ifeq ($(CONFIG_ARM64),)
u-boot-rockchip.bin: idbloader.img u-boot.img FORCE
	$(call if_changed,binman)
else
OBJCOPYFLAGS_u-boot-rockchip.bin = -I binary -O binary \
	--pad-to=$(CONFIG_SPL_PAD_TO) --gap-fill=0xff
u-boot-rockchip.bin: idbloader.img u-boot.itb FORCE
	$(call if_changed,pad_cat)
endif # CONFIG_ARM64

endif # CONFIG_ARCH_ROCKCHIP

ifeq ($(CONFIG_ARCH_LPC32XX)$(CONFIG_SPL),yy)
MKIMAGEFLAGS_lpc32xx-spl.img = -T lpc32xximage -a $(CONFIG_SPL_TEXT_BASE)

lpc32xx-spl.img: spl/u-boot-spl.bin FORCE
	$(call if_changed,mkimage)

OBJCOPYFLAGS_lpc32xx-boot-0.bin = -I binary -O binary --pad-to=$(CONFIG_SPL_PAD_TO)

lpc32xx-boot-0.bin: lpc32xx-spl.img FORCE
	$(call if_changed,objcopy)

OBJCOPYFLAGS_lpc32xx-boot-1.bin = -I binary -O binary --pad-to=$(CONFIG_SPL_PAD_TO)

lpc32xx-boot-1.bin: lpc32xx-spl.img FORCE
	$(call if_changed,objcopy)

lpc32xx-full.bin: lpc32xx-boot-0.bin lpc32xx-boot-1.bin u-boot.img FORCE
	$(call if_changed,cat)

endif

OBJCOPYFLAGS_u-boot-with-tpl.bin = -I binary -O binary \
				   --pad-to=$(CONFIG_TPL_PAD_TO)
tpl/u-boot-with-tpl.bin: tpl/u-boot-tpl.bin u-boot.bin FORCE
	$(call if_changed,pad_cat)

SPL: spl/u-boot-spl.bin FORCE
	$(Q)$(MAKE) $(build)=arch/arm/mach-imx $@

ifeq ($(CONFIG_ARCH_IMX8M)$(CONFIG_ARCH_IMX8), y)
ifeq ($(CONFIG_SPL_LOAD_IMX_CONTAINER), y)
u-boot.cnt: u-boot.bin FORCE
	$(Q)$(MAKE) $(build)=arch/arm/mach-imx $@

flash.bin: spl/u-boot-spl.bin u-boot.cnt FORCE
	$(Q)$(MAKE) $(build)=arch/arm/mach-imx $@
else
flash.bin: spl/u-boot-spl.bin u-boot.itb FORCE
	$(Q)$(MAKE) $(build)=arch/arm/mach-imx $@
endif
endif

u-boot-with-spl.imx u-boot-with-nand-spl.imx: SPL u-boot.bin FORCE
	$(Q)$(MAKE) $(build)=arch/arm/mach-imx $@

MKIMAGEFLAGS_u-boot.ubl = -n $(UBL_CONFIG) -T ublimage -e $(CONFIG_SYS_TEXT_BASE)

u-boot.ubl: u-boot-with-spl.bin FORCE
	$(call if_changed,mkimage)

MKIMAGEFLAGS_u-boot-spl.ais = -s -n $(if $(CONFIG_AIS_CONFIG_FILE), \
	$(srctree)/$(CONFIG_AIS_CONFIG_FILE:"%"=%),"/dev/null") \
	-T aisimage -e $(CONFIG_SPL_TEXT_BASE)
spl/u-boot-spl.ais: spl/u-boot-spl.bin FORCE
	$(call if_changed,mkimage)

OBJCOPYFLAGS_u-boot.ais = -I binary -O binary --pad-to=$(CONFIG_SPL_PAD_TO)
u-boot.ais: spl/u-boot-spl.ais u-boot.img FORCE
	$(call if_changed,pad_cat)

u-boot-signed.sb: u-boot.bin spl/u-boot-spl.bin
	$(Q)$(MAKE) $(build)=arch/arm/cpu/arm926ejs/mxs u-boot-signed.sb
u-boot.sb: u-boot.bin spl/u-boot-spl.bin
	$(Q)$(MAKE) $(build)=arch/arm/cpu/arm926ejs/mxs u-boot.sb

# On x600 (SPEAr600) U-Boot is appended to U-Boot SPL.
# Both images are created using mkimage (crc etc), so that the ROM
# bootloader can check its integrity. Padding needs to be done to the
# SPL image (with mkimage header) and not the binary. Otherwise the resulting image
# which is loaded/copied by the ROM bootloader to SRAM doesn't fit.
# The resulting image containing both U-Boot images is called u-boot.spr
MKIMAGEFLAGS_u-boot-spl.img = -A $(ARCH) -T firmware -C none \
	-a $(CONFIG_SPL_TEXT_BASE) -e $(CONFIG_SPL_TEXT_BASE) -n XLOADER
spl/u-boot-spl.img: spl/u-boot-spl.bin FORCE
	$(call if_changed,mkimage)

OBJCOPYFLAGS_u-boot.spr = -I binary -O binary --pad-to=$(CONFIG_SPL_PAD_TO) \
			  --gap-fill=0xff
u-boot.spr: spl/u-boot-spl.img u-boot.img FORCE
	$(call if_changed,pad_cat)

ifneq ($(CONFIG_ARCH_SOCFPGA),)
quiet_cmd_socboot = SOCBOOT $@
cmd_socboot = cat	spl/u-boot-spl.sfp spl/u-boot-spl.sfp	\
			spl/u-boot-spl.sfp spl/u-boot-spl.sfp	\
			u-boot.img > $@ || rm -f $@
u-boot-with-spl.sfp: spl/u-boot-spl.sfp u-boot.img FORCE
	$(call if_changed,socboot)

quiet_cmd_socnandboot = SOCNANDBOOT $@
cmd_socnandboot =  dd if=/dev/zero of=spl/u-boot-spl.pad bs=64 count=1024 ; \
		   cat	spl/u-boot-spl.sfp spl/u-boot-spl.pad \
			spl/u-boot-spl.sfp spl/u-boot-spl.pad \
			spl/u-boot-spl.sfp spl/u-boot-spl.pad \
			spl/u-boot-spl.sfp spl/u-boot-spl.pad \
			u-boot.img > $@ || rm -f $@ spl/u-boot-spl.pad
u-boot-with-nand-spl.sfp: spl/u-boot-spl.sfp u-boot.img FORCE
	$(call if_changed,socnandboot)

endif

ifeq ($(CONFIG_MPC85xx)$(CONFIG_OF_SEPARATE),yy)
u-boot-with-dtb.bin: u-boot.bin u-boot.dtb \
	$(if $(CONFIG_MPC85XX_HAVE_RESET_VECTOR), u-boot-br.bin) FORCE
	$(call if_changed,binman)

ifeq ($(CONFIG_MPC85XX_HAVE_RESET_VECTOR),y)
OBJCOPYFLAGS_u-boot-br.bin := -O binary -j .bootpg -j .resetvec
u-boot-br.bin: u-boot FORCE
	$(call if_changed,objcopy)
endif
endif

# x86 uses a large ROM. We fill it with 0xff, put the 16-bit stuff (including
# reset vector) at the top, Intel ME descriptor at the bottom, and U-Boot in
# the middle. This is handled by binman based on an image description in the
# board's device tree.
ifneq ($(CONFIG_X86_RESET_VECTOR),)
rom: u-boot.rom FORCE

refcode.bin: $(srctree)/board/$(BOARDDIR)/refcode.bin FORCE
	$(call if_changed,copy)

quiet_cmd_ldr = LD      $@
cmd_ldr = $(LD) $(LDFLAGS_$(@F)) \
	       $(filter-out FORCE,$^) -o $@

u-boot.rom: u-boot-x86-start16.bin u-boot-x86-reset16.bin u-boot.bin \
		$(if $(CONFIG_SPL_X86_16BIT_INIT),spl/u-boot-spl.bin) \
		$(if $(CONFIG_TPL_X86_16BIT_INIT),tpl/u-boot-tpl.bin) \
		$(if $(CONFIG_HAVE_REFCODE),refcode.bin) FORCE
	$(call if_changed,binman)

OBJCOPYFLAGS_u-boot-x86-start16.bin := -O binary -j .start16
u-boot-x86-start16.bin: u-boot FORCE
	$(call if_changed,objcopy)

OBJCOPYFLAGS_u-boot-x86-reset16.bin := -O binary -j .resetvec
u-boot-x86-reset16.bin: u-boot FORCE
	$(call if_changed,objcopy)
endif

ifneq ($(CONFIG_ARCH_SUNXI),)
ifeq ($(CONFIG_ARM64),)
u-boot-sunxi-with-spl.bin: spl/sunxi-spl.bin u-boot.img u-boot.dtb FORCE
	$(call if_changed,binman)
else
u-boot-sunxi-with-spl.bin: spl/sunxi-spl.bin u-boot.itb FORCE
	$(call if_changed,cat)
endif
endif

ifneq ($(CONFIG_TEGRA),)
ifneq ($(CONFIG_BINMAN),)
# Makes u-boot-dtb-tegra.bin u-boot-tegra.bin u-boot-nodtb-tegra.bin
%-dtb-tegra.bin %-tegra.bin %-nodtb-tegra.bin: \
		spl/%-spl %.bin FORCE
	$(call if_changed,binman)
else
OBJCOPYFLAGS_u-boot-nodtb-tegra.bin = -O binary --pad-to=$(CONFIG_SYS_TEXT_BASE)
u-boot-nodtb-tegra.bin: spl/u-boot-spl u-boot-nodtb.bin FORCE
	$(call if_changed,pad_cat)

OBJCOPYFLAGS_u-boot-tegra.bin = -O binary --pad-to=$(CONFIG_SYS_TEXT_BASE)
u-boot-tegra.bin: spl/u-boot-spl u-boot.bin FORCE
	$(call if_changed,pad_cat)

u-boot-dtb-tegra.bin: u-boot-tegra.bin FORCE
	$(call if_changed,copy)
endif  # binman
endif

OBJCOPYFLAGS_u-boot-app.efi := $(OBJCOPYFLAGS_EFI)
u-boot-app.efi: u-boot FORCE
	$(call if_changed,zobjcopy)

u-boot.bin.o: u-boot.bin FORCE
	$(call if_changed,efipayload)

u-boot-payload.lds: $(LDSCRIPT_EFI) FORCE
	$(call if_changed_dep,cpp_lds)

# Rule to link the EFI payload which contains a stub and a U-Boot binary
quiet_cmd_u-boot_payload ?= LD      $@
      cmd_u-boot_payload ?= $(LD) $(LDFLAGS_EFI_PAYLOAD) -o $@ \
      -T u-boot-payload.lds arch/x86/cpu/call32.o \
      lib/efi/efi.o lib/efi/efi_stub.o u-boot.bin.o \
      $(addprefix arch/$(ARCH)/lib/,$(EFISTUB))

u-boot-payload: u-boot.bin.o u-boot-payload.lds FORCE
	$(call if_changed,u-boot_payload)

OBJCOPYFLAGS_u-boot-payload.efi := $(OBJCOPYFLAGS_EFI)
u-boot-payload.efi: u-boot-payload FORCE
	$(call if_changed,zobjcopy)

u-boot-img.bin: spl/u-boot-spl.bin u-boot.img FORCE
	$(call if_changed,cat)

#Add a target to create boot binary having SPL binary in PBI format
#concatenated with u-boot binary. It is need by PowerPC SoC having
#internal SRAM <= 512KB.
MKIMAGEFLAGS_u-boot-spl.pbl = -n $(srctree)/$(CONFIG_SYS_FSL_PBL_RCW:"%"=%) \
		-R $(srctree)/$(CONFIG_SYS_FSL_PBL_PBI:"%"=%) -T pblimage \
		-A $(ARCH) -a $(CONFIG_SPL_TEXT_BASE)

spl/u-boot-spl.pbl: spl/u-boot-spl.bin FORCE
	$(call if_changed,mkimage)

ifeq ($(ARCH),arm)
UBOOT_BINLOAD := u-boot.img
else
ifeq ($(CONFIG_MPC85xx)$(CONFIG_OF_SEPARATE),yy)
UBOOT_BINLOAD := u-boot-with-dtb.bin
else
UBOOT_BINLOAD := u-boot.bin
endif
endif

OBJCOPYFLAGS_u-boot-with-spl-pbl.bin = -I binary -O binary --pad-to=$(CONFIG_SPL_PAD_TO) \
			  --gap-fill=0xff

u-boot-with-spl-pbl.bin: spl/u-boot-spl.pbl $(UBOOT_BINLOAD) FORCE
	$(call if_changed,pad_cat)

# PPC4xx needs the SPL at the end of the image, since the reset vector
# is located at 0xfffffffc. So we can't use the "u-boot-img.bin" target
# and need to introduce a new build target with the full blown U-Boot
# at the start padded up to the start of the SPL image. And then concat
# the SPL image to the end.

OBJCOPYFLAGS_u-boot-img-spl-at-end.bin := -I binary -O binary \
	--pad-to=$(CONFIG_UBOOT_PAD_TO) --gap-fill=0xff
u-boot-img-spl-at-end.bin: u-boot.img spl/u-boot-spl.bin FORCE
	$(call if_changed,pad_cat)

quiet_cmd_u-boot-elf ?= LD      $@
	cmd_u-boot-elf ?= $(LD) u-boot-elf.o -o $@ \
	-T u-boot-elf.lds --defsym=$(CONFIG_PLATFORM_ELFENTRY)=$(CONFIG_SYS_TEXT_BASE) \
	-Ttext=$(CONFIG_SYS_TEXT_BASE)
u-boot.elf: u-boot.bin u-boot-elf.lds
	$(Q)$(OBJCOPY) -I binary $(PLATFORM_ELFFLAGS) $< u-boot-elf.o
	$(call if_changed,u-boot-elf)

u-boot-elf.lds: arch/u-boot-elf.lds prepare FORCE
	$(call if_changed_dep,cpp_lds)

# MediaTek's ARM-based u-boot needs a header to contains its load address
# which is parsed by the BootROM.
# If the SPL build is enabled, the header will be added to the spl binary,
# and the spl binary and the u-boot.img will be combined into one file.
# Otherwise the header will be added to the u-boot.bin directly.

ifeq ($(CONFIG_SPL),y)
spl/u-boot-spl-mtk.bin: spl/u-boot-spl

u-boot-mtk.bin: u-boot.dtb u-boot.img spl/u-boot-spl-mtk.bin FORCE
	$(call if_changed,binman)
else
MKIMAGEFLAGS_u-boot-mtk.bin = -T mtk_image \
	-a $(CONFIG_SYS_TEXT_BASE) -e $(CONFIG_SYS_TEXT_BASE) \
	-n "$(patsubst "%",%,$(CONFIG_MTK_BROM_HEADER_INFO))"

u-boot-mtk.bin: u-boot.bin FORCE
	$(call if_changed,mkimage)
endif

ARCH_POSTLINK := $(wildcard $(srctree)/arch/$(ARCH)/Makefile.postlink)

# Rule to link u-boot
# May be overridden by arch/$(ARCH)/config.mk
quiet_cmd_u-boot__ ?= LD      $@
      cmd_u-boot__ ?= $(LD) $(LDFLAGS) $(LDFLAGS_u-boot) -o $@ \
      -T u-boot.lds $(u-boot-init)                             \
      --start-group $(u-boot-main) --end-group                 \
      $(PLATFORM_LIBS) -Map u-boot.map;                        \
      $(if $(ARCH_POSTLINK), $(MAKE) -f $(ARCH_POSTLINK) $@, true)

quiet_cmd_smap = GEN     common/system_map.o
cmd_smap = \
	smap=`$(call SYSTEM_MAP,u-boot) | \
		awk '$$2 ~ /[tTwW]/ {printf $$1 $$3 "\\\\000"}'` ; \
	$(CC) $(c_flags) -DSYSTEM_MAP="\"$${smap}\"" \
		-c $(srctree)/common/system_map.c -o common/system_map.o

u-boot:	$(u-boot-init) $(u-boot-main) u-boot.lds FORCE
	+$(call if_changed,u-boot__)
ifeq ($(CONFIG_KALLSYMS),y)
	$(call cmd,smap)
	$(call cmd,u-boot__) common/system_map.o
endif
	$(if $(CONFIG_DISASM),$(call cmd,disasm,$@))

ifeq ($(CONFIG_RISCV),y)
	@tools/prelink-riscv $@ 0
endif

quiet_cmd_sym ?= SYM     $@
      cmd_sym ?= $(OBJDUMP) -t $< > $@
u-boot.sym: u-boot FORCE
	$(call if_changed,sym)

# The actual objects are generated when descending,
# make sure no implicit rule kicks in
$(sort $(u-boot-init) $(u-boot-main)): $(u-boot-dirs) ;

# Handle descending into subdirectories listed in $(u-boot-dirs)
# Preset locale variables to speed up the build process. Limit locale
# tweaks to this spot to avoid wrong language settings when running
# make menuconfig etc.
# Error messages still appears in the original language

PHONY += $(u-boot-dirs)
$(u-boot-dirs): prepare scripts
	$(Q)$(MAKE) $(build)=$@

tools: prepare
# The "tools" are needed early
$(filter-out tools, $(u-boot-dirs)): tools
# The "examples" conditionally depend on U-Boot (say, when USE_PRIVATE_LIBGCC
# is "yes"), so compile examples after U-Boot is compiled.
examples: $(filter-out examples, $(u-boot-dirs))

define filechk_uboot.release
	echo "$(UBOOTVERSION)$$($(CONFIG_SHELL) $(srctree)/scripts/setlocalversion $(srctree))"
endef

# Store (new) UBOOTRELEASE string in include/config/uboot.release
include/config/uboot.release: include/config/auto.conf FORCE
	$(call filechk,uboot.release)


# Things we need to do before we recursively start building the kernel
# or the modules are listed in "prepare".
# A multi level approach is used. prepareN is processed before prepareN-1.
# archprepare is used in arch Makefiles and when processed asm symlink,
# version.h and scripts_basic is processed / created.

# Listed in dependency order
PHONY += prepare archprepare prepare0 prepare1 prepare2 prepare3

# prepare3 is used to check if we are building in a separate output directory,
# and if so do:
# 1) Check that make has not been executed in the kernel src $(srctree)
prepare3: include/config/uboot.release
ifneq ($(KBUILD_SRC),)
	@$(kecho) '  Using $(srctree) as source for U-Boot'
	$(Q)if [ -f $(srctree)/.config -o -d $(srctree)/include/config ]; then \
		echo >&2 "  $(srctree) is not clean, please run 'make mrproper'"; \
		echo >&2 "  in the '$(srctree)' directory.";\
		/bin/false; \
	fi;
endif

# prepare2 creates a makefile if using a separate output directory
prepare2: prepare3 outputmakefile cfg

prepare1: prepare2 $(version_h) $(timestamp_h) \
                   include/config/auto.conf
ifeq ($(wildcard $(LDSCRIPT)),)
	@echo >&2 "  Could not find linker script."
	@/bin/false
endif

ifeq ($(CONFIG_USE_DEFAULT_ENV_FILE),y)
prepare1: $(defaultenv_h)
endif

archprepare: prepare1 scripts_basic

prepare0: archprepare FORCE
	$(Q)$(MAKE) $(build)=.

# All the preparing..
prepare: prepare0

# Generate some files
# ---------------------------------------------------------------------------

define filechk_version.h
	(echo \#define PLAIN_VERSION \"$(UBOOTRELEASE)\"; \
	echo \#define U_BOOT_VERSION \"U-Boot \" PLAIN_VERSION; \
	echo \#define CC_VERSION_STRING \"$$(LC_ALL=C $(CC) --version | head -n 1)\"; \
	echo \#define LD_VERSION_STRING \"$$(LC_ALL=C $(LD) --version | head -n 1)\"; )
endef

# The SOURCE_DATE_EPOCH mechanism requires a date that behaves like GNU date.
# The BSD date on the other hand behaves different and would produce errors
# with the misused '-d' switch.  Respect that and search a working date with
# well known pre- and suffixes for the GNU variant of date.
define filechk_timestamp.h
	(if test -n "$${SOURCE_DATE_EPOCH}"; then \
		SOURCE_DATE="@$${SOURCE_DATE_EPOCH}"; \
		DATE=""; \
		for date in gdate date.gnu date; do \
			$${date} -u -d "$${SOURCE_DATE}" >/dev/null 2>&1 && DATE="$${date}"; \
		done; \
		if test -n "$${DATE}"; then \
			LC_ALL=C $${DATE} -u -d "$${SOURCE_DATE}" +'#define U_BOOT_DATE "%b %d %C%y"'; \
			LC_ALL=C $${DATE} -u -d "$${SOURCE_DATE}" +'#define U_BOOT_TIME "%T"'; \
			LC_ALL=C $${DATE} -u -d "$${SOURCE_DATE}" +'#define U_BOOT_TZ "%z"'; \
			LC_ALL=C $${DATE} -u -d "$${SOURCE_DATE}" +'#define U_BOOT_DMI_DATE "%m/%d/%Y"'; \
			LC_ALL=C $${DATE} -u -d "$${SOURCE_DATE}" +'#define U_BOOT_BUILD_DATE 0x%Y%m%d'; \
		else \
			return 42; \
		fi; \
	else \
		LC_ALL=C date +'#define U_BOOT_DATE "%b %d %C%y"'; \
		LC_ALL=C date +'#define U_BOOT_TIME "%T"'; \
		LC_ALL=C date +'#define U_BOOT_TZ "%z"'; \
		LC_ALL=C date +'#define U_BOOT_DMI_DATE "%m/%d/%Y"'; \
		LC_ALL=C date +'#define U_BOOT_BUILD_DATE 0x%Y%m%d'; \
	fi)
endef

define filechk_defaultenv.h
	(grep -v '^#' | \
	 grep -v '^$$' | \
	 tr '\n' '\0' | \
	 sed -e 's/\\\x0\s*//g' | \
	 xxd -i ; echo ", 0x00" ; )
endef

$(version_h): include/config/uboot.release FORCE
	$(call filechk,version.h)

$(timestamp_h): $(srctree)/Makefile FORCE
	$(call filechk,timestamp.h)

$(defaultenv_h): $(CONFIG_DEFAULT_ENV_FILE:"%"=%) FORCE
	$(call filechk,defaultenv.h)

# ---------------------------------------------------------------------------
quiet_cmd_cpp_lds = LDS     $@
cmd_cpp_lds = $(CPP) -Wp,-MD,$(depfile) $(cpp_flags) $(LDPPFLAGS) \
		-D__ASSEMBLY__ -x assembler-with-cpp -std=c99 -P -o $@ $<

u-boot.lds: $(LDSCRIPT) prepare FORCE
	$(call if_changed_dep,cpp_lds)

spl/u-boot-spl.bin: spl/u-boot-spl
	@:
	$(SPL_SIZE_CHECK)

spl/u-boot-spl: tools prepare \
		$(if $(CONFIG_OF_SEPARATE)$(CONFIG_OF_EMBED)$(CONFIG_SPL_OF_PLATDATA),dts/dt.dtb) \
		$(if $(CONFIG_OF_SEPARATE)$(CONFIG_OF_EMBED)$(CONFIG_TPL_OF_PLATDATA),dts/dt.dtb)
	$(Q)$(MAKE) obj=spl -f $(srctree)/scripts/Makefile.spl all
	$(if $(CONFIG_SPL_DISASM),$(call cmd,disasm,$@))

spl/sunxi-spl.bin: spl/u-boot-spl
	@:

spl/sunxi-spl-with-ecc.bin: spl/sunxi-spl.bin
	@:

spl/u-boot-spl.sfp: spl/u-boot-spl
	@:

spl/boot.bin: spl/u-boot-spl
	@:

tpl/u-boot-tpl.bin: tools prepare \
		$(if $(CONFIG_OF_SEPARATE)$(CONFIG_OF_EMBED)$(CONFIG_SPL_OF_PLATDATA),dts/dt.dtb)
	$(Q)$(MAKE) obj=tpl -f $(srctree)/scripts/Makefile.spl all
<<<<<<< HEAD
	$(if $(CONFIG_TPL_DISASM),$(call cmd,disasm,$(basename $@)))
=======
>>>>>>> 0ea138a2
	$(TPL_SIZE_CHECK)

TAG_SUBDIRS := $(patsubst %,$(srctree)/%,$(u-boot-dirs) include)

FIND := find
FINDFLAGS := -L

tags ctags:
		ctags -w -o ctags `$(FIND) $(FINDFLAGS) $(TAG_SUBDIRS) \
						-name '*.[chS]' -print`
		ln -s ctags tags

TAGS etags:
		etags -a -o TAGS `$(FIND) $(FINDFLAGS) $(TAG_SUBDIRS) \
						-name '*.[chS]' -print`
cscope:
		$(FIND) $(FINDFLAGS) $(TAG_SUBDIRS) -name '*.[chS]' -print > \
						cscope.files
		@find $(TAG_SUBDIRS) -name '*.[chS]' -type l -print | \
			grep -xvf - cscope.files > cscope.files.no-symlinks; \
		mv cscope.files.no-symlinks cscope.files
		cscope -b -q -k

SYSTEM_MAP = \
		$(NM) $1 | \
		grep -v '\(compiled\)\|\(\.o$$\)\|\( [aUw] \)\|\(\.\.ng$$\)\|\(LASH[RL]DI\)' | \
		LC_ALL=C sort
System.map:	u-boot
		@$(call SYSTEM_MAP,$<) > $@

#########################################################################

# ARM relocations should all be R_ARM_RELATIVE (32-bit) or
# R_AARCH64_RELATIVE (64-bit).
checkarmreloc: u-boot
	@RELOC="`$(CROSS_COMPILE)readelf -r -W $< | cut -d ' ' -f 4 | \
		grep R_A | sort -u`"; \
	if test "$$RELOC" != "R_ARM_RELATIVE" -a \
		 "$$RELOC" != "R_AARCH64_RELATIVE"; then \
		echo "$< contains unexpected relocations: $$RELOC"; \
		false; \
	fi

tools/version.h: include/version.h
	$(Q)mkdir -p $(dir $@)
	$(call if_changed,copy)

envtools: scripts_basic $(version_h) $(timestamp_h) tools/version.h
	$(Q)$(MAKE) $(build)=tools/env

tools-only: export TOOLS_ONLY=y
tools-only: scripts_basic $(version_h) $(timestamp_h) tools/version.h
	$(Q)$(MAKE) $(build)=tools

tools-all: export HOST_TOOLS_ALL=y
tools-all: envtools tools ;

cross_tools: export CROSS_BUILD_TOOLS=y
cross_tools: tools ;

.PHONY : CHANGELOG
CHANGELOG:
	git log --no-merges U-Boot-1_1_5.. | \
	unexpand -a | sed -e 's/\s\s*$$//' > $@

#########################################################################

###
# Cleaning is done on three levels.
# make clean     Delete most generated files
#                Leave enough to build external modules
# make mrproper  Delete the current configuration, and all generated files
# make distclean Remove editor backup files, patch leftover files and the like

# Directories & files removed with 'make clean'
CLEAN_DIRS  += $(MODVERDIR) \
	       $(foreach d, spl tpl, $(patsubst %,$d/%, \
			$(filter-out include, $(shell ls -1 $d 2>/dev/null))))

CLEAN_FILES += include/bmp_logo.h include/bmp_logo_data.h tools/version.h \
<<<<<<< HEAD
	       uboot.nb0 uboot.fs			  \
=======
>>>>>>> 0ea138a2
	       boot* u-boot* MLO* SPL System.map fit-dtb.blob* \
	       u-boot-ivt.img.log u-boot-dtb.imx.log SPL.log u-boot.imx.log \
	       lpc32xx-* bl31.c bl31.elf bl31_*.bin image.map tispl.bin* \
	       idbloader.img flash.bin flash.log

# Directories & files removed with 'make mrproper'
MRPROPER_DIRS  += include/config include/generated spl tpl \
		  .tmp_objdiff
MRPROPER_FILES += .config .config.old include/autoconf.mk* include/config.h \
		  ctags etags tags TAGS cscope* GPATH GTAGS GRTAGS GSYMS \
		  drivers/video/fonts/*.S

# clean - Delete most, but leave enough to build external modules
#
clean: rm-dirs  := $(CLEAN_DIRS)
clean: rm-files := $(CLEAN_FILES)

clean-dirs	:= $(foreach f,$(u-boot-alldirs),$(if $(wildcard $(srctree)/$f/Makefile),$f))

clean-dirs      := $(addprefix _clean_, $(clean-dirs))

PHONY += $(clean-dirs) clean archclean
$(clean-dirs):
	$(Q)$(MAKE) $(clean)=$(patsubst _clean_%,%,$@)

clean: $(clean-dirs)
	$(call cmd,rmdirs)
	$(call cmd,rmfiles)
	@find $(if $(KBUILD_EXTMOD), $(KBUILD_EXTMOD), .) $(RCS_FIND_IGNORE) \
		\( -name '*.[oas]' -o -name '*.ko' -o -name '.*.cmd' \
		-o -name '*.ko.*' -o -name '*.su' -o -name '*.pyc' \
		-o -name '.*.d' -o -name '.*.tmp' -o -name '*.mod.c' \
		-o -name '*.lex.c' -o -name '*.tab.[ch]' \
		-o -name '*.asn1.[ch]' \
		-o -name '*.symtypes' -o -name 'modules.order' \
		-o -name '*.fs' \
		-o -name modules.builtin -o -name '.tmp_*.o.*' \
		-o -name 'dsdt.aml' -o -name 'dsdt.asl.tmp' -o -name 'dsdt.c' \
		-o -name '*.efi' -o -name '*.gcno' -o -name '*.so' \) \
		-type f -print | xargs rm -f

# mrproper - Delete all generated files, including .config
#
mrproper: rm-dirs  := $(wildcard $(MRPROPER_DIRS))
mrproper: rm-files := $(wildcard $(MRPROPER_FILES))
mrproper-dirs      := $(addprefix _mrproper_,scripts)

PHONY += $(mrproper-dirs) mrproper archmrproper
$(mrproper-dirs):
	$(Q)$(MAKE) $(clean)=$(patsubst _mrproper_%,%,$@)

mrproper: clean $(mrproper-dirs)
	$(call cmd,rmdirs)
	$(call cmd,rmfiles)
	@rm -f arch/*/include/asm/arch

# distclean
#
PHONY += distclean

distclean: mrproper
	@find $(srctree) $(RCS_FIND_IGNORE) \
		\( -name '*.orig' -o -name '*.rej' -o -name '*~' \
		-o -name '*.bak' -o -name '#*#' -o -name '.*.orig' \
		-o -name '.*.rej' -o -name '*%' -o -name 'core' \
		-o -name '*.pyc' \) \
		-type f -print | xargs rm -f
	@rm -f boards.cfg CHANGELOG

backup:
	F=`basename $(srctree)` ; cd .. ; \
	gtar --force-local -zcvf `LC_ALL=C date "+$$F-%Y-%m-%d-%T.tar.gz"` $$F

help:
	@echo  'Cleaning targets:'
	@echo  '  clean		  - Remove most generated files but keep the config'
	@echo  '  mrproper	  - Remove all generated files + config + various backup files'
	@echo  '  distclean	  - mrproper + remove editor backup and patch files'
	@echo  ''
	@echo  'Configuration targets:'
	@$(MAKE) -f $(srctree)/scripts/kconfig/Makefile help
	@echo  ''
	@echo  'Test targets:'
	@echo  ''
	@echo  '  check           - Run all automated tests that use sandbox'
	@echo  '  qcheck          - Run quick automated tests that use sandbox'
	@echo  ''
	@echo  'Other generic targets:'
	@echo  '  all		  - Build all necessary images depending on configuration'
	@echo  '  tests		  - Build U-Boot for sandbox and run tests'
	@echo  '* u-boot	  - Build the bare u-boot'
	@echo  '  dir/            - Build all files in dir and below'
	@echo  '  dir/file.[oisS] - Build specified target only'
	@echo  '  dir/file.lst    - Build specified mixed source/assembly target only'
	@echo  '                    (requires a recent binutils and recent build (System.map))'
	@echo  '  tags/ctags	  - Generate ctags file for editors'
	@echo  '  etags		  - Generate etags file for editors'
	@echo  '  cscope	  - Generate cscope index'
	@echo  '  ubootrelease	  - Output the release version string (use with make -s)'
	@echo  '  ubootversion	  - Output the version stored in Makefile (use with make -s)'
	@echo  "  cfg		  - Don't build, just create the .cfg files"
	@echo  "  envtools	  - Build only the target-side environment tools"
	@echo  ''
	@echo  'Static analysers'
	@echo  '  checkstack      - Generate a list of stack hogs'
	@echo  '  coccicheck      - Execute static code analysis with Coccinelle'
	@echo  ''
	@echo  'Documentation targets:'
	@$(MAKE) -f $(srctree)/doc/Makefile dochelp
	@echo  ''
	@echo  '  make V=0|1 [targets] 0 => quiet build (default), 1 => verbose build'
	@echo  '  make V=2   [targets] 2 => give reason for rebuild of target'
	@echo  '  make O=dir [targets] Locate all output files in "dir", including .config'
	@echo  '  make C=1   [targets] Check all c source with $$CHECK (sparse by default)'
	@echo  '  make C=2   [targets] Force check of all c source with $$CHECK'
	@echo  '  make RECORDMCOUNT_WARN=1 [targets] Warn about ignored mcount sections'
	@echo  '  make W=n   [targets] Enable extra gcc checks, n=1,2,3 where'
	@echo  '		1: warnings which may be relevant and do not occur too often'
	@echo  '		2: warnings which occur quite often but may still be relevant'
	@echo  '		3: more obscure warnings, can most likely be ignored'
	@echo  '		Multiple levels can be combined with W=12 or W=123'
	@echo  ''
	@echo  'Execute "make" or "make all" to build all targets marked with [*] '
	@echo  'For further info see the ./README file'

tests check:
	$(srctree)/test/run

qcheck:
	$(srctree)/test/run quick

# Documentation targets
# ---------------------------------------------------------------------------
DOC_TARGETS := xmldocs latexdocs pdfdocs htmldocs epubdocs cleandocs \
	       linkcheckdocs dochelp refcheckdocs
PHONY += $(DOC_TARGETS)
$(DOC_TARGETS): scripts_basic FORCE
	$(Q)$(MAKE) $(build)=doc $@

endif #ifeq ($(config-targets),1)
endif #ifeq ($(mixed-targets),1)

PHONY += checkstack ubootrelease ubootversion

checkstack:
	$(OBJDUMP) -d u-boot $$(find . -name u-boot-spl) | \
	$(PERL) $(src)/scripts/checkstack.pl $(ARCH)

ubootrelease:
	@echo "$(UBOOTVERSION)$$($(CONFIG_SHELL) $(srctree)/scripts/setlocalversion $(srctree))"

ubootversion:
	@echo $(UBOOTVERSION)

# Single targets
# ---------------------------------------------------------------------------
# Single targets are compatible with:
# - build with mixed source and output
# - build with separate output dir 'make O=...'
# - external modules
#
#  target-dir => where to store outputfile
#  build-dir  => directory in kernel source tree to use

ifeq ($(KBUILD_EXTMOD),)
        build-dir  = $(patsubst %/,%,$(dir $@))
        target-dir = $(dir $@)
else
        zap-slash=$(filter-out .,$(patsubst %/,%,$(dir $@)))
        build-dir  = $(KBUILD_EXTMOD)$(if $(zap-slash),/$(zap-slash))
        target-dir = $(if $(KBUILD_EXTMOD),$(dir $<),$(dir $@))
endif

%.s: %.c prepare scripts FORCE
	$(Q)$(MAKE) $(build)=$(build-dir) $(target-dir)$(notdir $@)
%.i: %.c prepare scripts FORCE
	$(Q)$(MAKE) $(build)=$(build-dir) $(target-dir)$(notdir $@)
%.o: %.c prepare scripts FORCE
	$(Q)$(MAKE) $(build)=$(build-dir) $(target-dir)$(notdir $@)
%.lst: %.c prepare scripts FORCE
	$(Q)$(MAKE) $(build)=$(build-dir) $(target-dir)$(notdir $@)
%.s: %.S prepare scripts FORCE
	$(Q)$(MAKE) $(build)=$(build-dir) $(target-dir)$(notdir $@)
%.o: %.S prepare scripts FORCE
	$(Q)$(MAKE) $(build)=$(build-dir) $(target-dir)$(notdir $@)
%.symtypes: %.c prepare scripts FORCE
	$(Q)$(MAKE) $(build)=$(build-dir) $(target-dir)$(notdir $@)

# Modules
/: prepare scripts FORCE
	$(cmd_crmodverdir)
	$(Q)$(MAKE) KBUILD_MODULES=$(if $(CONFIG_MODULES),1) \
	$(build)=$(build-dir)
%/: prepare scripts FORCE
	$(cmd_crmodverdir)
	$(Q)$(MAKE) KBUILD_MODULES=$(if $(CONFIG_MODULES),1) \
	$(build)=$(build-dir)
%.ko: prepare scripts FORCE
	$(cmd_crmodverdir)
	$(Q)$(MAKE) KBUILD_MODULES=$(if $(CONFIG_MODULES),1)   \
	$(build)=$(build-dir) $(@:.ko=.o)
	$(Q)$(MAKE) -f $(srctree)/scripts/Makefile.modpost

quiet_cmd_genenv = GENENV $@
cmd_genenv = $(OBJCOPY) --dump-section .rodata.default_environment=$@ env/common.o; \
	sed --in-place -e 's/\x00/\x0A/g' $@

u-boot-initial-env: u-boot.bin
	$(call if_changed,genenv)

# Consistency checks
# ---------------------------------------------------------------------------

PHONY += coccicheck

coccicheck:
	$(Q)$(CONFIG_SHELL) $(srctree)/scripts/$@

# FIXME Should go into a make.lib or something
# ===========================================================================

quiet_cmd_rmdirs = $(if $(wildcard $(rm-dirs)),CLEAN   $(wildcard $(rm-dirs)))
      cmd_rmdirs = rm -rf $(rm-dirs)

quiet_cmd_rmfiles = $(if $(wildcard $(rm-files)),CLEAN   $(wildcard $(rm-files)))
      cmd_rmfiles = rm -f $(rm-files)

# read all saved command lines

targets := $(wildcard $(sort $(targets)))
cmd_files := $(wildcard .*.cmd $(foreach f,$(targets),$(dir $(f)).$(notdir $(f)).cmd))

ifneq ($(cmd_files),)
  $(cmd_files): ;	# Do not try to update included dependency files
  include $(cmd_files)
endif

endif	# skip-makefile

PHONY += FORCE
FORCE:

# Declare the contents of the .PHONY variable as phony.  We keep that
# information in a variable so we can use it in if_changed and friends.
.PHONY: $(PHONY)<|MERGE_RESOLUTION|>--- conflicted
+++ resolved
@@ -882,14 +882,11 @@
 
 ifdef CONFIG_SPL_AUTOBUILD
 ALL-$(CONFIG_SPL) += spl/u-boot-spl.bin
-<<<<<<< HEAD
 endif
 
 PHONY += spl
 spl: spl/u-boot-spl.bin
 
-=======
->>>>>>> 0ea138a2
 ifeq ($(CONFIG_MX6)$(CONFIG_IMX_HAB), yy)
 ALL-$(CONFIG_SPL_FRAMEWORK) += u-boot-ivt.img
 else
@@ -1036,7 +1033,6 @@
 endif
 endif
 ifeq ($(CONFIG_MVSATA_IDE),y)
-<<<<<<< HEAD
 	@echo >&2 "===================== WARNING ======================"
 	@echo >&2 "This board does use CONFIG_MVSATA_IDE which is not"
 	@echo >&2 "ported to driver-model (DM) yet. Please update the storage"
@@ -1054,25 +1050,6 @@
 	@echo >&2 "CONFIG_AHCI before the v2019.07 release."
 	@echo >&2 "Failure to update by the deadline may result in board removal."
 	@echo >&2 "See doc/driver-model/migration.rst for more info."
-=======
-	@echo >&2 "===================== WARNING ======================"
-	@echo >&2 "This board does use CONFIG_MVSATA_IDE which is not"
-	@echo >&2 "ported to driver-model (DM) yet. Please update the storage"
-	@echo >&2 "controller driver to use CONFIG_AHCI before the v2019.07"
-	@echo >&2 "release."
-	@echo >&2 "Failure to update by the deadline may result in board removal."
-	@echo >&2 "See doc/driver-model/migration.rst for more info."
-	@echo >&2 "===================================================="
-endif
-ifeq ($(CONFIG_LIBATA),y)
-ifneq ($(CONFIG_AHCI),y)
-	@echo >&2 "===================== WARNING ======================"
-	@echo >&2 "This board does use CONFIG_LIBATA but has CONFIG_AHCI not"
-	@echo >&2 "enabled. Please update the storage controller driver to use"
-	@echo >&2 "CONFIG_AHCI before the v2019.07 release."
-	@echo >&2 "Failure to update by the deadline may result in board removal."
-	@echo >&2 "See doc/driver-model/migration.rst for more info."
->>>>>>> 0ea138a2
 	@echo >&2 "===================================================="
 endif
 endif
@@ -1179,7 +1156,7 @@
 
 ifneq ($(EXT_DTB),)
 u-boot-fit-dtb.bin: u-boot-nodtb.bin $(EXT_DTB)
-		$(call if_changed,cat)
+	$(call if_changed,cat)
 else
 u-boot-fit-dtb.bin: u-boot-nodtb.bin $(FINAL_DTB_CONTAINER)
 	$(call if_changed,cat)
@@ -1310,11 +1287,7 @@
 cmd_binman = $(srctree)/tools/binman/binman $(if $(BINMAN_DEBUG),-D) \
                 --toolpath $(objtree)/tools \
 		$(if $(BINMAN_VERBOSE),-v$(BINMAN_VERBOSE)) \
-<<<<<<< HEAD
                 build -u -d u-boot.dtb -O . -m \
-=======
-		build -u -d u-boot.dtb -O . -m \
->>>>>>> 0ea138a2
 		-I . -I $(srctree) -I $(srctree)/board/$(BOARDDIR) \
 		$(BINMAN_$(@F))
 
@@ -1969,10 +1942,7 @@
 tpl/u-boot-tpl.bin: tools prepare \
 		$(if $(CONFIG_OF_SEPARATE)$(CONFIG_OF_EMBED)$(CONFIG_SPL_OF_PLATDATA),dts/dt.dtb)
 	$(Q)$(MAKE) obj=tpl -f $(srctree)/scripts/Makefile.spl all
-<<<<<<< HEAD
 	$(if $(CONFIG_TPL_DISASM),$(call cmd,disasm,$(basename $@)))
-=======
->>>>>>> 0ea138a2
 	$(TPL_SIZE_CHECK)
 
 TAG_SUBDIRS := $(patsubst %,$(srctree)/%,$(u-boot-dirs) include)
@@ -2053,10 +2023,7 @@
 			$(filter-out include, $(shell ls -1 $d 2>/dev/null))))
 
 CLEAN_FILES += include/bmp_logo.h include/bmp_logo_data.h tools/version.h \
-<<<<<<< HEAD
 	       uboot.nb0 uboot.fs			  \
-=======
->>>>>>> 0ea138a2
 	       boot* u-boot* MLO* SPL System.map fit-dtb.blob* \
 	       u-boot-ivt.img.log u-boot-dtb.imx.log SPL.log u-boot.imx.log \
 	       lpc32xx-* bl31.c bl31.elf bl31_*.bin image.map tispl.bin* \
