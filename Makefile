--- conflicted
+++ resolved
@@ -761,10 +761,7 @@
 libs-$(CONFIG_$(SPL_)ALTERA_SDRAM) += drivers/ddr/altera/
 libs-y += drivers/serial/
 libs-y += drivers/usb/cdns3/
-<<<<<<< HEAD
 libs-y += drivers/usb/imx/
-=======
->>>>>>> 252100a3
 libs-y += drivers/usb/dwc3/
 libs-y += drivers/usb/common/
 libs-y += drivers/usb/emul/
@@ -882,16 +879,12 @@
 
 ifdef CONFIG_SPL_AUTOBUILD
 ALL-$(CONFIG_SPL) += spl/u-boot-spl.bin
-<<<<<<< HEAD
 endif
 
 PHONY += spl
 spl: spl/u-boot-spl.bin
 
-ifeq ($(CONFIG_MX6)$(CONFIG_SECURE_BOOT), yy)
-=======
 ifeq ($(CONFIG_MX6)$(CONFIG_IMX_HAB), yy)
->>>>>>> 252100a3
 ALL-$(CONFIG_SPL_FRAMEWORK) += u-boot-ivt.img
 else
 ifeq ($(CONFIG_MX7)$(CONFIG_IMX_HAB), yy)
@@ -1160,7 +1153,7 @@
 
 ifneq ($(EXT_DTB),)
 u-boot-fit-dtb.bin: u-boot-nodtb.bin $(EXT_DTB)
-	$(call if_changed,cat)
+		$(call if_changed,cat)
 else
 u-boot-fit-dtb.bin: u-boot-nodtb.bin $(FINAL_DTB_CONTAINER)
 	$(call if_changed,cat)
@@ -1291,7 +1284,7 @@
 cmd_binman = $(srctree)/tools/binman/binman $(if $(BINMAN_DEBUG),-D) \
                 --toolpath $(objtree)/tools \
 		$(if $(BINMAN_VERBOSE),-v$(BINMAN_VERBOSE)) \
-		build -u -d u-boot.dtb -O . -m \
+                build -u -d u-boot.dtb -O . -m \
 		-I . -I $(srctree) -I $(srctree)/board/$(BOARDDIR) \
 		$(BINMAN_$(@F))
 
@@ -1920,11 +1913,8 @@
 tpl/u-boot-tpl.bin: tools prepare \
 		$(if $(CONFIG_OF_SEPARATE)$(CONFIG_OF_EMBED)$(CONFIG_SPL_OF_PLATDATA),dts/dt.dtb)
 	$(Q)$(MAKE) obj=tpl -f $(srctree)/scripts/Makefile.spl all
-<<<<<<< HEAD
 	$(if $(CONFIG_TPL_DISASM),$(call cmd,disasm,$(basename $@)))
-=======
 	$(TPL_SIZE_CHECK)
->>>>>>> 252100a3
 
 TAG_SUBDIRS := $(patsubst %,$(srctree)/%,$(u-boot-dirs) include)
 
@@ -2003,17 +1993,12 @@
 	       $(foreach d, spl tpl, $(patsubst %,$d/%, \
 			$(filter-out include, $(shell ls -1 $d 2>/dev/null))))
 
-<<<<<<< HEAD
-CLEAN_FILES += include/bmp_logo.h include/bmp_logo_data.h \
+CLEAN_FILES += include/bmp_logo.h include/bmp_logo_data.h tools/version.h \
 	       uboot.nb0 uboot.fs			  \
-	       boot* u-boot* MLO* SPL System.map fit-dtb.blob*
-=======
-CLEAN_FILES += include/bmp_logo.h include/bmp_logo_data.h tools/version.h \
 	       boot* u-boot* MLO* SPL System.map fit-dtb.blob* \
 	       u-boot-ivt.img.log u-boot-dtb.imx.log SPL.log u-boot.imx.log \
 	       lpc32xx-* bl31.c bl31.elf bl31_*.bin image.map tispl.bin* \
 	       idbloader.img
->>>>>>> 252100a3
 
 # Directories & files removed with 'make mrproper'
 MRPROPER_DIRS  += include/config include/generated spl tpl \
