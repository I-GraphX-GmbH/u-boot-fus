--- conflicted
+++ resolved
@@ -486,7 +486,6 @@
 $(obj)u-boot.dis:	$(obj)u-boot
 		$(OBJDUMP) -d $< > $@
 
-<<<<<<< HEAD
 $(obj)uboot.nb0:	$(obj)u-boot.bin
 		dd if=/dev/zero bs=1K count=$(CONFIG_UBOOTNB0_SIZE) \
 			 | tr '\000' '\377' >$@
@@ -498,9 +497,6 @@
 
 $(obj)uboot.fs:	$(obj)u-boot.bin
 		$(obj)tools/addfsheader $< $@
-=======
-
->>>>>>> 07044c37
 
 $(obj)u-boot-with-spl.bin: $(obj)spl/u-boot-spl.bin $(obj)u-boot.bin
 		$(OBJCOPY) ${OBJCFLAGS} --pad-to=$(CONFIG_SPL_PAD_TO) \
