<<<<<<< HEAD
# SPDX-License-Identifier:	GPL-2.0+
=======
# SPDX-License-Identifier: GPL-2.0+
>>>>>>> 1e351715

VERSION = 2019
PATCHLEVEL = 04
SUBLEVEL =
EXTRAVERSION =
NAME =

# *DOCUMENTATION*
# To see a list of typical targets execute "make help"
# More info can be located in ./README
# Comments in this file are targeted only to the developer, do not
# expect to learn how to build the kernel reading this file.

# o Do not use make's built-in rules and variables
#   (this increases performance and avoids hard-to-debug behaviour);
# o Look for make include files relative to root of kernel src
MAKEFLAGS += -rR --include-dir=$(CURDIR)

# Avoid funny character set dependencies
unexport LC_ALL
LC_COLLATE=C
LC_NUMERIC=C
export LC_COLLATE LC_NUMERIC

# Avoid interference with shell env settings
unexport GREP_OPTIONS

# We are using a recursive build, so we need to do a little thinking
# to get the ordering right.
#
# Most importantly: sub-Makefiles should only ever modify files in
# their own directory. If in some directory we have a dependency on
# a file in another dir (which doesn't happen often, but it's often
# unavoidable when linking the built-in.o targets which finally
# turn into vmlinux), we will call a sub make in that other dir, and
# after that we are sure that everything which is in that other dir
# is now up to date.
#
# The only cases where we need to modify files which have global
# effects are thus separated out and done before the recursive
# descending is started. They are now explicitly listed as the
# prepare rule.

# Beautify output
# ---------------------------------------------------------------------------
#
# Normally, we echo the whole command before executing it. By making
# that echo $($(quiet)$(cmd)), we now have the possibility to set
# $(quiet) to choose other forms of output instead, e.g.
#
#         quiet_cmd_cc_o_c = Compiling $(RELDIR)/$@
#         cmd_cc_o_c       = $(CC) $(c_flags) -c -o $@ $<
#
# If $(quiet) is empty, the whole command will be printed.
# If it is set to "quiet_", only the short version will be printed.
# If it is set to "silent_", nothing will be printed at all, since
# the variable $(silent_cmd_cc_o_c) doesn't exist.
#
# A simple variant is to prefix commands with $(Q) - that's useful
# for commands that shall be hidden in non-verbose mode.
#
#	$(Q)ln $@ :<
#
# If KBUILD_VERBOSE equals 0 then the above command will be hidden.
# If KBUILD_VERBOSE equals 1 then the above command is displayed.
#
# To put more focus on warnings, be less verbose as default
# Use 'make V=1' to see the full commands

ifeq ("$(origin V)", "command line")
  KBUILD_VERBOSE = $(V)
endif
ifndef KBUILD_VERBOSE
  KBUILD_VERBOSE = 0
endif

ifeq ($(KBUILD_VERBOSE),1)
  quiet =
  Q =
else
  quiet=quiet_
  Q = @
endif

# If the user is running make -s (silent mode), suppress echoing of
# commands

ifneq ($(filter 4.%,$(MAKE_VERSION)),)	# make-4
ifneq ($(filter %s ,$(firstword x$(MAKEFLAGS))),)
  quiet=silent_
endif
else					# make-3.8x
ifneq ($(filter s% -s%,$(MAKEFLAGS)),)
  quiet=silent_
endif
endif

export quiet Q KBUILD_VERBOSE

# kbuild supports saving output files in a separate directory.
# To locate output files in a separate directory two syntaxes are supported.
# In both cases the working directory must be the root of the kernel src.
# 1) O=
# Use "make O=dir/to/store/output/files/"
#
# 2) Set KBUILD_OUTPUT
# Set the environment variable KBUILD_OUTPUT to point to the directory
# where the output files shall be placed.
# export KBUILD_OUTPUT=dir/to/store/output/files/
# make
#
# The O= assignment takes precedence over the KBUILD_OUTPUT environment
# variable.

# KBUILD_SRC is set on invocation of make in OBJ directory
# KBUILD_SRC is not intended to be used by the regular user (for now)
ifeq ($(KBUILD_SRC),)

# OK, Make called in directory where kernel src resides
# Do we want to locate output files in a separate directory?
ifeq ("$(origin O)", "command line")
  KBUILD_OUTPUT := $(O)
endif

# That's our default target when none is given on the command line
PHONY := _all
_all:

# Cancel implicit rules on top Makefile
$(CURDIR)/Makefile Makefile: ;

ifneq ($(KBUILD_OUTPUT),)
# Invoke a second make in the output directory, passing relevant variables
# check that the output directory actually exists
saved-output := $(KBUILD_OUTPUT)
KBUILD_OUTPUT := $(shell mkdir -p $(KBUILD_OUTPUT) && cd $(KBUILD_OUTPUT) \
								&& /bin/pwd)
$(if $(KBUILD_OUTPUT),, \
     $(error failed to create output directory "$(saved-output)"))

PHONY += $(MAKECMDGOALS) sub-make

$(filter-out _all sub-make $(CURDIR)/Makefile, $(MAKECMDGOALS)) _all: sub-make
	@:

sub-make: FORCE
	$(Q)$(MAKE) -C $(KBUILD_OUTPUT) KBUILD_SRC=$(CURDIR) \
	-f $(CURDIR)/Makefile $(filter-out _all sub-make,$(MAKECMDGOALS))

# Leave processing to above invocation of make
skip-makefile := 1
endif # ifneq ($(KBUILD_OUTPUT),)
endif # ifeq ($(KBUILD_SRC),)

# We process the rest of the Makefile if this is the final invocation of make
ifeq ($(skip-makefile),)

# Do not print "Entering directory ...",
# but we want to display it when entering to the output directory
# so that IDEs/editors are able to understand relative filenames.
MAKEFLAGS += --no-print-directory

# Call a source code checker (by default, "sparse") as part of the
# C compilation.
#
# Use 'make C=1' to enable checking of only re-compiled files.
# Use 'make C=2' to enable checking of *all* source files, regardless
# of whether they are re-compiled or not.
#
# See the file "doc/sparse.txt" for more details, including
# where to get the "sparse" utility.

ifeq ("$(origin C)", "command line")
  KBUILD_CHECKSRC = $(C)
endif
ifndef KBUILD_CHECKSRC
  KBUILD_CHECKSRC = 0
endif

# Use make M=dir to specify directory of external module to build
# Old syntax make ... SUBDIRS=$PWD is still supported
# Setting the environment variable KBUILD_EXTMOD take precedence
ifdef SUBDIRS
  KBUILD_EXTMOD ?= $(SUBDIRS)
endif

ifeq ("$(origin M)", "command line")
  KBUILD_EXTMOD := $(M)
endif

# If building an external module we do not care about the all: rule
# but instead _all depend on modules
PHONY += all
ifeq ($(KBUILD_EXTMOD),)
_all: all
else
_all: modules
endif

ifeq ($(KBUILD_SRC),)
        # building in the source tree
        srctree := .
else
        ifeq ($(KBUILD_SRC)/,$(dir $(CURDIR)))
                # building in a subdirectory of the source tree
                srctree := ..
        else
                srctree := $(KBUILD_SRC)
        endif
endif
objtree		:= .
src		:= $(srctree)
obj		:= $(objtree)

VPATH		:= $(srctree)$(if $(KBUILD_EXTMOD),:$(KBUILD_EXTMOD))

export srctree objtree VPATH

# Make sure CDPATH settings don't interfere
unexport CDPATH

#########################################################################

HOSTARCH := $(shell uname -m | \
	sed -e s/i.86/x86/ \
	    -e s/sun4u/sparc64/ \
	    -e s/arm.*/arm/ \
	    -e s/sa110/arm/ \
	    -e s/ppc64/powerpc/ \
	    -e s/ppc/powerpc/ \
	    -e s/macppc/powerpc/\
	    -e s/sh.*/sh/)

HOSTOS := $(shell uname -s | tr '[:upper:]' '[:lower:]' | \
	    sed -e 's/\(cygwin\).*/cygwin/')

export	HOSTARCH HOSTOS

#########################################################################

# set default to nothing for native builds
ifeq ($(HOSTARCH),$(ARCH))
CROSS_COMPILE ?=
endif

KCONFIG_CONFIG	?= .config
export KCONFIG_CONFIG

# SHELL used by kbuild
CONFIG_SHELL := $(shell if [ -x "$$BASH" ]; then echo $$BASH; \
	  else if [ -x /bin/bash ]; then echo /bin/bash; \
	  else echo sh; fi ; fi)

HOSTCC       = cc
HOSTCXX      = c++
HOSTCFLAGS   = -Wall -Wstrict-prototypes -O2 -fomit-frame-pointer \
		$(if $(CONFIG_TOOLS_DEBUG),-g)
HOSTCXXFLAGS = -O2

# With the move to GCC 6, we have implicitly upgraded our language
# standard to GNU11 (see https://gcc.gnu.org/gcc-5/porting_to.html).
# Some Linux distributions (including RHEL7, SLES13, Debian 8) still
# have older compilers as their default, so we make it explicit for
# these that our host tools are GNU11 (i.e. C11 w/ GNU extensions).
CSTD_FLAG := -std=gnu11
ifeq ($(HOSTOS),linux)
HOSTCFLAGS += $(CSTD_FLAG)
endif

ifeq ($(HOSTOS),cygwin)
HOSTCFLAGS	+= -ansi
endif

# Mac OS X / Darwin's C preprocessor is Apple specific.  It
# generates numerous errors and warnings.  We want to bypass it
# and use GNU C's cpp.	To do this we pass the -traditional-cpp
# option to the compiler.  Note that the -traditional-cpp flag
# DOES NOT have the same semantics as GNU C's flag, all it does
# is invoke the GNU preprocessor in stock ANSI/ISO C fashion.
#
# Apple's linker is similar, thanks to the new 2 stage linking
# multiple symbol definitions are treated as errors, hence the
# -multiply_defined suppress option to turn off this error.
#
ifeq ($(HOSTOS),darwin)
# get major and minor product version (e.g. '10' and '6' for Snow Leopard)
DARWIN_MAJOR_VERSION	= $(shell sw_vers -productVersion | cut -f 1 -d '.')
DARWIN_MINOR_VERSION	= $(shell sw_vers -productVersion | cut -f 2 -d '.')

os_x_before	= $(shell if [ $(DARWIN_MAJOR_VERSION) -le $(1) -a \
	$(DARWIN_MINOR_VERSION) -le $(2) ] ; then echo "$(3)"; else echo "$(4)"; fi ;)

os_x_after = $(shell if [ $(DARWIN_MAJOR_VERSION) -ge $(1) -a \
	$(DARWIN_MINOR_VERSION) -ge $(2) ] ; then echo "$(3)"; else echo "$(4)"; fi ;)	

# Snow Leopards build environment has no longer restrictions as described above
HOSTCC       = $(call os_x_before, 10, 5, "cc", "gcc")
HOSTCFLAGS  += $(call os_x_before, 10, 4, "-traditional-cpp")
HOSTLDFLAGS += $(call os_x_before, 10, 5, "-multiply_defined suppress")

# since Lion (10.7) ASLR is on by default, but we use linker generated lists
# in some host tools which is a problem then ... so disable ASLR for these
# tools
HOSTLDFLAGS += $(call os_x_before, 10, 7, "", "-Xlinker -no_pie")

# macOS Mojave (10.14.X) 
# Undefined symbols for architecture x86_64: "_PyArg_ParseTuple"
HOSTLDFLAGS += $(call os_x_after, 10, 14, "-lpython -dynamclib", "")
endif

# Decide whether to build built-in, modular, or both.
# Normally, just do built-in.

KBUILD_MODULES :=
KBUILD_BUILTIN := 1

# If we have only "make modules", don't compile built-in objects.
# When we're building modules with modversions, we need to consider
# the built-in objects during the descend as well, in order to
# make sure the checksums are up to date before we record them.

ifeq ($(MAKECMDGOALS),modules)
  KBUILD_BUILTIN := $(if $(CONFIG_MODVERSIONS),1)
endif

# If we have "make <whatever> modules", compile modules
# in addition to whatever we do anyway.
# Just "make" or "make all" shall build modules as well

# U-Boot does not need modules
#ifneq ($(filter all _all modules,$(MAKECMDGOALS)),)
#  KBUILD_MODULES := 1
#endif

#ifeq ($(MAKECMDGOALS),)
#  KBUILD_MODULES := 1
#endif

export KBUILD_MODULES KBUILD_BUILTIN
export KBUILD_CHECKSRC KBUILD_SRC KBUILD_EXTMOD

# We need some generic definitions (do not try to remake the file).
scripts/Kbuild.include: ;
include scripts/Kbuild.include

# Make variables (CC, etc...)

AS		= $(CROSS_COMPILE)as
# Always use GNU ld
ifneq ($(shell $(CROSS_COMPILE)ld.bfd -v 2> /dev/null),)
LD		= $(CROSS_COMPILE)ld.bfd
else
LD		= $(CROSS_COMPILE)ld
endif
CC		= $(CROSS_COMPILE)gcc
CPP		= $(CC) -E
AR		= $(CROSS_COMPILE)ar
NM		= $(CROSS_COMPILE)nm
LDR		= $(CROSS_COMPILE)ldr
STRIP		= $(CROSS_COMPILE)strip
OBJCOPY		= $(CROSS_COMPILE)objcopy
OBJDUMP		= $(CROSS_COMPILE)objdump
LEX		= flex
YACC		= bison
AWK		= awk
PERL		= perl
PYTHON		?= python
PYTHON2		= python2
PYTHON3		= python3
DTC		?= $(objtree)/scripts/dtc/dtc
CHECK		= sparse

CHECKFLAGS     := -D__linux__ -Dlinux -D__STDC__ -Dunix -D__unix__ \
		  -Wbitwise -Wno-return-void -D__CHECK_ENDIAN__ $(CF)

KBUILD_CPPFLAGS := -D__KERNEL__ -D__UBOOT__

KBUILD_CFLAGS   := -Wall -Wstrict-prototypes \
		   -Wno-format-security \
		   -fno-builtin -ffreestanding $(CSTD_FLAG)
KBUILD_CFLAGS	+= -fshort-wchar -fno-strict-aliasing
KBUILD_AFLAGS   := -D__ASSEMBLY__

# Don't generate position independent code
KBUILD_CFLAGS	+= $(call cc-option,-fno-PIE)
KBUILD_AFLAGS	+= $(call cc-option,-fno-PIE)

# Read UBOOTRELEASE from include/config/uboot.release (if it exists)
UBOOTRELEASE = $(shell cat include/config/uboot.release 2> /dev/null)
UBOOTVERSION = $(VERSION)$(if $(PATCHLEVEL),.$(PATCHLEVEL)$(if $(SUBLEVEL),.$(SUBLEVEL)))$(EXTRAVERSION)

export VERSION PATCHLEVEL SUBLEVEL UBOOTRELEASE UBOOTVERSION
export ARCH CPU BOARD VENDOR SOC CPUDIR BOARDDIR
export CONFIG_SHELL HOSTCC HOSTCFLAGS HOSTLDFLAGS CROSS_COMPILE AS LD CC
export CPP AR NM LDR STRIP OBJCOPY OBJDUMP
export MAKE LEX YACC AWK PERL PYTHON PYTHON2 PYTHON3
export HOSTCXX HOSTCXXFLAGS CHECK CHECKFLAGS DTC DTC_FLAGS

export KBUILD_CPPFLAGS NOSTDINC_FLAGS UBOOTINCLUDE OBJCOPYFLAGS LDFLAGS
export KBUILD_CFLAGS KBUILD_AFLAGS

# When compiling out-of-tree modules, put MODVERDIR in the module
# tree rather than in the kernel tree. The kernel tree might
# even be read-only.
export MODVERDIR := $(if $(KBUILD_EXTMOD),$(firstword $(KBUILD_EXTMOD))/).tmp_versions

# Files to ignore in find ... statements

export RCS_FIND_IGNORE := \( -name SCCS -o -name BitKeeper -o -name .svn -o    \
			  -name CVS -o -name .pc -o -name .hg -o -name .git \) \
			  -prune -o
export RCS_TAR_IGNORE := --exclude SCCS --exclude BitKeeper --exclude .svn \
			 --exclude CVS --exclude .pc --exclude .hg --exclude .git

# ===========================================================================
# Rules shared between *config targets and build targets

# Basic helpers built in scripts/
PHONY += scripts_basic
scripts_basic:
	$(Q)$(MAKE) $(build)=scripts/basic
	$(Q)rm -f .tmp_quiet_recordmcount

# To avoid any implicit rule to kick in, define an empty command.
scripts/basic/%: scripts_basic ;

PHONY += outputmakefile
# outputmakefile generates a Makefile in the output directory, if using a
# separate output directory. This allows convenient use of make in the
# output directory.
outputmakefile:
ifneq ($(KBUILD_SRC),)
	$(Q)ln -fsn $(srctree) source
	$(Q)$(CONFIG_SHELL) $(srctree)/scripts/mkmakefile \
	    $(srctree) $(objtree) $(VERSION) $(PATCHLEVEL)
endif

# To make sure we do not include .config for any of the *config targets
# catch them early, and hand them over to scripts/kconfig/Makefile
# It is allowed to specify more targets when calling make, including
# mixing *config targets and build targets.
# For example 'make oldconfig all'.
# Detect when mixed targets is specified, and make a second invocation
# of make so .config is not included in this case either (for *config).

version_h := include/generated/version_autogenerated.h
timestamp_h := include/generated/timestamp_autogenerated.h
defaultenv_h := include/generated/defaultenv_autogenerated.h

no-dot-config-targets := clean clobber mrproper distclean \
			 help %docs check% coccicheck \
			 ubootversion backup tests check qcheck

config-targets := 0
mixed-targets  := 0
dot-config     := 1

ifneq ($(filter $(no-dot-config-targets), $(MAKECMDGOALS)),)
	ifeq ($(filter-out $(no-dot-config-targets), $(MAKECMDGOALS)),)
		dot-config := 0
	endif
endif

ifeq ($(KBUILD_EXTMOD),)
        ifneq ($(filter config %config,$(MAKECMDGOALS)),)
                config-targets := 1
                ifneq ($(words $(MAKECMDGOALS)),1)
                        mixed-targets := 1
                endif
        endif
endif

ifeq ($(mixed-targets),1)
# ===========================================================================
# We're called with mixed targets (*config and build targets).
# Handle them one by one.

PHONY += $(MAKECMDGOALS) __build_one_by_one

$(filter-out __build_one_by_one, $(MAKECMDGOALS)): __build_one_by_one
	@:

__build_one_by_one:
	$(Q)set -e; \
	for i in $(MAKECMDGOALS); do \
		$(MAKE) -f $(srctree)/Makefile $$i; \
	done

else
ifeq ($(config-targets),1)
# ===========================================================================
# *config targets only - make sure prerequisites are updated, and descend
# in scripts/kconfig to make the *config target

KBUILD_DEFCONFIG := sandbox_defconfig
export KBUILD_DEFCONFIG KBUILD_KCONFIG

config: scripts_basic outputmakefile FORCE
	$(Q)$(MAKE) $(build)=scripts/kconfig $@

%config: scripts_basic outputmakefile FORCE
	$(Q)$(MAKE) $(build)=scripts/kconfig $@

else
# ===========================================================================
# Build targets only - this includes vmlinux, arch specific targets, clean
# targets and others. In general all targets except *config targets.

# Additional helpers built in scripts/
# Carefully list dependencies so we do not try to build scripts twice
# in parallel
PHONY += scripts
scripts: scripts_basic include/config/auto.conf
	$(Q)$(MAKE) $(build)=$(@)

ifeq ($(dot-config),1)
# Read in config
-include include/config/auto.conf

# Read in dependencies to all Kconfig* files, make sure to run
# oldconfig if changes are detected.
-include include/config/auto.conf.cmd

# To avoid any implicit rule to kick in, define an empty command
$(KCONFIG_CONFIG) include/config/auto.conf.cmd: ;

# If .config is newer than include/config/auto.conf, someone tinkered
# with it and forgot to run make oldconfig.
# if auto.conf.cmd is missing then we are probably in a cleaned tree so
# we execute the config step to be sure to catch updated Kconfig files
include/config/%.conf: $(KCONFIG_CONFIG) include/config/auto.conf.cmd
	$(Q)$(MAKE) -f $(srctree)/Makefile syncconfig
	@# If the following part fails, include/config/auto.conf should be
	@# deleted so "make silentoldconfig" will be re-run on the next build.
	$(Q)$(MAKE) -f $(srctree)/scripts/Makefile.autoconf || \
		{ rm -f include/config/auto.conf; false; }
	@# include/config.h has been updated after "make silentoldconfig".
	@# We need to touch include/config/auto.conf so it gets newer
	@# than include/config.h.
	@# Otherwise, 'make silentoldconfig' would be invoked twice.
	$(Q)touch include/config/auto.conf

u-boot.cfg spl/u-boot.cfg tpl/u-boot.cfg:
	$(Q)$(MAKE) -f $(srctree)/scripts/Makefile.autoconf $(@)

-include include/autoconf.mk
-include include/autoconf.mk.dep

# We want to include arch/$(ARCH)/config.mk only when include/config/auto.conf
# is up-to-date. When we switch to a different board configuration, old CONFIG
# macros are still remaining in include/config/auto.conf. Without the following
# gimmick, wrong config.mk would be included leading nasty warnings/errors.
ifneq ($(wildcard $(KCONFIG_CONFIG)),)
ifneq ($(wildcard include/config/auto.conf),)
autoconf_is_old := $(shell find . -path ./$(KCONFIG_CONFIG) -newer \
						include/config/auto.conf)
ifeq ($(autoconf_is_old),)
include config.mk
include arch/$(ARCH)/Makefile
endif
endif
endif

# These are set by the arch-specific config.mk. Make sure they are exported
# so they can be used when building an EFI application.
export EFI_LDS		# Filename of EFI link script in arch/$(ARCH)/lib
export EFI_CRT0		# Filename of EFI CRT0 in arch/$(ARCH)/lib
export EFI_RELOC	# Filename of EFU relocation code in arch/$(ARCH)/lib
export CFLAGS_EFI	# Compiler flags to add when building EFI app
export CFLAGS_NON_EFI	# Compiler flags to remove when building EFI app
export EFI_TARGET	# binutils target if EFI is natively supported

# If board code explicitly specified LDSCRIPT or CONFIG_SYS_LDSCRIPT, use
# that (or fail if absent).  Otherwise, search for a linker script in a
# standard location.

ifndef LDSCRIPT
	#LDSCRIPT := $(srctree)/board/$(BOARDDIR)/u-boot.lds.debug
	ifdef CONFIG_SYS_LDSCRIPT
		# need to strip off double quotes
		LDSCRIPT := $(srctree)/$(CONFIG_SYS_LDSCRIPT:"%"=%)
	endif
endif

# If there is no specified link script, we look in a number of places for it
ifndef LDSCRIPT
	ifeq ($(wildcard $(LDSCRIPT)),)
		LDSCRIPT := $(srctree)/board/$(BOARDDIR)/u-boot.lds
	endif
	ifeq ($(wildcard $(LDSCRIPT)),)
		LDSCRIPT := $(srctree)/$(CPUDIR)/u-boot.lds
	endif
	ifeq ($(wildcard $(LDSCRIPT)),)
		LDSCRIPT := $(srctree)/arch/$(ARCH)/cpu/u-boot.lds
	endif
endif

else
# Dummy target needed, because used as prerequisite
include/config/auto.conf: ;
endif # $(dot-config)

#
# Xtensa linker script cannot be preprocessed with -ansi because of
# preprocessor operations on strings that don't make C identifiers.
#
ifeq ($(CONFIG_XTENSA),)
LDPPFLAGS	+= -ansi
endif


ifneq ($(CONFIG_FUS_BOARDTYPE),)
KBUILD_CFLAGS	+= -DFUS_CONFIG_BOARDTYPE=$(CONFIG_FUS_BOARDTYPE)
endif

ifneq ($(CONFIG_FUS_BOARDREV),)
KBUILD_CFLAGS	+= -DFUS_CONFIG_BOARDREV=$(CONFIG_FUS_BOARDREV)
endif

ifneq ($(CONFIG_FUS_FEATURES2),)
KBUILD_CFLAGS	+= -DFUS_CONFIG_FEAT2=$(CONFIG_FUS_FEATURES2)
endif


ifdef CONFIG_CC_OPTIMIZE_FOR_SIZE
KBUILD_CFLAGS	+= -Os
else
KBUILD_CFLAGS	+= -O2
endif

KBUILD_CFLAGS += $(call cc-option,-fno-stack-protector)
KBUILD_CFLAGS += $(call cc-option,-fno-delete-null-pointer-checks)

# change __FILE__ to the relative path from the srctree
KBUILD_CFLAGS	+= $(call cc-option,-fmacro-prefix-map=$(srctree)/=)

KBUILD_CFLAGS	+= -g
# $(KBUILD_AFLAGS) sets -g, which causes gcc to pass a suitable -g<format>
# option to the assembler.
KBUILD_AFLAGS	+= -g

# Report stack usage if supported
# ARC tools based on GCC 7.1 has an issue with stack usage
# with naked functions, see commit message for more details
ifndef CONFIG_ARC
ifeq ($(shell $(CONFIG_SHELL) $(srctree)/scripts/gcc-stack-usage.sh $(CC)),y)
	KBUILD_CFLAGS += -fstack-usage
endif
endif

KBUILD_CFLAGS += $(call cc-option,-Wno-format-nonliteral)
ifeq ($(cc-name),clang)
KBUILD_CPPFLAGS += $(call cc-option,-Qunused-arguments,)
KBUILD_CFLAGS += $(call cc-disable-warning, format-invalid-specifier)
KBUILD_CFLAGS += $(call cc-disable-warning, gnu)
KBUILD_CFLAGS += $(call cc-disable-warning, address-of-packed-member)
KBUILD_CFLAGS += $(call cc-option, -fcatch-undefined-behavior)
endif

# turn jbsr into jsr for m68k
ifeq ($(ARCH),m68k)
ifeq ($(findstring 3.4,$(shell $(CC) --version)),3.4)
KBUILD_AFLAGS += -Wa,-gstabs,-S
endif
endif

# Prohibit date/time macros, which would make the build non-deterministic
KBUILD_CFLAGS   += $(call cc-option,-Werror=date-time)

include scripts/Makefile.extrawarn

# Add user supplied CPPFLAGS, AFLAGS and CFLAGS as the last assignments
KBUILD_CPPFLAGS += $(KCPPFLAGS)
KBUILD_AFLAGS += $(KAFLAGS)
KBUILD_CFLAGS += $(KCFLAGS)

# Use UBOOTINCLUDE when you must reference the include/ directory.
# Needed to be compatible with the O= option
UBOOTINCLUDE    := \
		-Iinclude \
		$(if $(KBUILD_SRC), -I$(srctree)/include) \
		$(if $(CONFIG_$(SPL_)SYS_THUMB_BUILD), \
			$(if $(CONFIG_HAS_THUMB2),, \
				-I$(srctree)/arch/$(ARCH)/thumb1/include),) \
		-I$(srctree)/arch/$(ARCH)/include \
		-include $(srctree)/include/linux/kconfig.h

NOSTDINC_FLAGS += -nostdinc -isystem $(shell $(CC) -print-file-name=include)
CHECKFLAGS     += $(NOSTDINC_FLAGS)

# FIX ME
cpp_flags := $(KBUILD_CPPFLAGS) $(PLATFORM_CPPFLAGS) $(UBOOTINCLUDE) \
							$(NOSTDINC_FLAGS)
c_flags := $(KBUILD_CFLAGS) $(cpp_flags)

#########################################################################
# U-Boot objects....order is important (i.e. start must be first)

HAVE_VENDOR_COMMON_LIB = $(if $(wildcard $(srctree)/board/$(VENDOR)/common/Makefile),y,n)

libs-y += lib/
libs-$(HAVE_VENDOR_COMMON_LIB) += board/$(VENDOR)/common/
libs-$(CONFIG_OF_EMBED) += dts/
libs-y += fs/
libs-y += net/
libs-y += disk/
libs-y += drivers/
libs-y += drivers/dma/
libs-y += drivers/gpio/
libs-y += drivers/i2c/
libs-y += drivers/mtd/
libs-$(CONFIG_CMD_NAND) += drivers/mtd/nand/raw/
libs-y += drivers/mtd/onenand/
libs-$(CONFIG_CMD_UBI) += drivers/mtd/ubi/
libs-y += drivers/mtd/spi/
libs-y += drivers/net/
libs-y += drivers/net/phy/
libs-y += drivers/power/ \
	drivers/power/domain/ \
	drivers/power/fuel_gauge/ \
	drivers/power/mfd/ \
	drivers/power/pmic/ \
	drivers/power/battery/ \
	drivers/power/regulator/
libs-y += drivers/spi/
libs-$(CONFIG_FMAN_ENET) += drivers/net/fm/
libs-$(CONFIG_SYS_FSL_DDR) += drivers/ddr/fsl/
libs-$(CONFIG_SYS_FSL_MMDC) += drivers/ddr/fsl/
libs-$(CONFIG_ALTERA_SDRAM) += drivers/ddr/altera/
libs-y += drivers/serial/
libs-y += drivers/usb/cdns3/
libs-y += drivers/usb/imx/
libs-y += drivers/usb/dwc3/
libs-y += drivers/usb/common/
libs-y += drivers/usb/emul/
libs-y += drivers/usb/eth/
libs-$(CONFIG_USB_GADGET) += drivers/usb/gadget/
libs-$(CONFIG_USB_GADGET) += drivers/usb/gadget/udc/
libs-y += drivers/usb/host/
libs-y += drivers/usb/musb/
libs-y += drivers/usb/musb-new/
libs-y += drivers/usb/phy/
libs-y += drivers/usb/ulpi/
libs-y += cmd/
libs-y += common/
libs-y += env/
libs-$(CONFIG_API) += api/
libs-$(CONFIG_HAS_POST) += post/
libs-$(CONFIG_UNIT_TEST) += test/ test/dm/
libs-$(CONFIG_UT_ENV) += test/env/
libs-$(CONFIG_UT_OVERLAY) += test/overlay/

libs-y += $(if $(BOARDDIR),board/$(BOARDDIR)/)

libs-y := $(sort $(libs-y))

u-boot-dirs	:= $(patsubst %/,%,$(filter %/, $(libs-y))) tools examples

u-boot-alldirs	:= $(sort $(u-boot-dirs) $(patsubst %/,%,$(filter %/, $(libs-))))

libs-y		:= $(patsubst %/, %/built-in.o, $(libs-y))

u-boot-init := $(head-y)
u-boot-main := $(libs-y)


# Add GCC lib
ifeq ($(CONFIG_USE_PRIVATE_LIBGCC),y)
PLATFORM_LIBGCC = arch/$(ARCH)/lib/lib.a
else
PLATFORM_LIBGCC := -L $(shell dirname `$(CC) $(c_flags) -print-libgcc-file-name`) -lgcc
endif
PLATFORM_LIBS += $(PLATFORM_LIBGCC)

ifdef CONFIG_CC_COVERAGE
KBUILD_CFLAGS += --coverage
PLATFORM_LIBGCC += -lgcov
endif

export PLATFORM_LIBS
export PLATFORM_LIBGCC

# Special flags for CPP when processing the linker script.
# Pass the version down so we can handle backwards compatibility
# on the fly.
LDPPFLAGS += \
	-include $(srctree)/include/u-boot/u-boot.lds.h \
	-DCPUDIR=$(CPUDIR) \
	$(shell $(LD) --version | \
	  sed -ne 's/GNU ld version \([0-9][0-9]*\)\.\([0-9][0-9]*\).*/-DLD_MAJOR=\1 -DLD_MINOR=\2/p')

#########################################################################
#########################################################################

ifneq ($(CONFIG_BOARD_SIZE_LIMIT),)
BOARD_SIZE_CHECK = \
	@actual=`wc -c $@ | awk '{print $$1}'`; \
	limit=`printf "%d" $(CONFIG_BOARD_SIZE_LIMIT)`; \
	if test $$actual -gt $$limit; then \
		echo "$@ exceeds file size limit:" >&2 ; \
		echo "  limit:  $$limit bytes" >&2 ; \
		echo "  actual: $$actual bytes" >&2 ; \
		echo "  excess: $$((actual - limit)) bytes" >&2; \
		exit 1; \
	fi
else
BOARD_SIZE_CHECK =
endif

# Statically apply RELA-style relocations (currently arm64 only)
# This is useful for arm64 where static relocation needs to be performed on
# the raw binary, but certain simulators only accept an ELF file (but don't
# do the relocation).
ifneq ($(CONFIG_STATIC_RELA),)
# $(1) is u-boot ELF, $(2) is u-boot bin, $(3) is text base
DO_STATIC_RELA = \
	start=$$($(NM) $(1) | grep __rel_dyn_start | cut -f 1 -d ' '); \
	end=$$($(NM) $(1) | grep __rel_dyn_end | cut -f 1 -d ' '); \
	tools/relocate-rela $(2) $(3) $$start $$end
else
DO_STATIC_RELA =
endif

# Always append ALL so that arch config.mk's can add custom ones
ALL-y += u-boot.srec u-boot.bin u-boot.sym System.map binary_size_check

# Add uboot.nb0 for F&S boards on all i.MX6 and Vybrid variants
ALL-$(CONFIG_TARGET_FSVYBRID) += uboot.nb0
ALL-$(CONFIG_ARCH_MX6) += uboot.nb0

# Create disassembler listings if requested
ALL-$(CONFIG_DISASM) += u-boot.dis

ALL-$(CONFIG_ADDFSHEADER) += uboot.fs
ALL-$(CONFIG_NAND_U_BOOT) += u-boot-nand.bin
ALL-$(CONFIG_ONENAND_U_BOOT) += u-boot-onenand.bin
ifeq ($(CONFIG_SPL_FSL_PBL),y)
ALL-$(CONFIG_RAMBOOT_PBL) += u-boot-with-spl-pbl.bin
else
ifneq ($(CONFIG_SECURE_BOOT), y)
# For Secure Boot The Image needs to be signed and Header must also
# be included. So The image has to be built explicitly
ALL-$(CONFIG_RAMBOOT_PBL) += u-boot.pbl
endif
endif

ifdef CONFIG_SPL_AUTOBUILD
ALL-$(CONFIG_SPL) += spl/u-boot-spl.bin
ALL-$(CONFIG_SPL_DISASM) += spl/u-boot-spl.dis
endif

PHONY += spl
spl: spl/u-boot-spl.bin

ifeq ($(CONFIG_MX6)$(CONFIG_SECURE_BOOT), yy)
ALL-$(CONFIG_SPL_FRAMEWORK) += u-boot-ivt.img
else
ifeq ($(CONFIG_MX7)$(CONFIG_SECURE_BOOT), yy)
ALL-$(CONFIG_SPL_FRAMEWORK) += u-boot-ivt.img
else
ALL-$(CONFIG_SPL_FRAMEWORK) += u-boot.img
endif
endif
<<<<<<< HEAD

ifdef CONFIG_TPL_AUTOBUILD
=======
>>>>>>> 1e351715
ALL-$(CONFIG_TPL) += tpl/u-boot-tpl.bin
ALL-$(CONFIG_TPL_DISASM) += tpl/u-boot-tpl.dis
endif

PHONY += tpl
tpl: tpl/u-boot-tpl.bin

ALL-$(CONFIG_OF_SEPARATE) += u-boot.dtb
ifeq ($(CONFIG_SPL_FRAMEWORK),y)
ALL-$(CONFIG_OF_SEPARATE) += u-boot-dtb.img
endif
ALL-$(CONFIG_OF_HOSTFILE) += u-boot.dtb
ifneq ($(CONFIG_SPL_TARGET),)
ALL-$(CONFIG_SPL) += $(CONFIG_SPL_TARGET:"%"=%)
endif
ALL-$(CONFIG_REMAKE_ELF) += u-boot.elf
ALL-$(CONFIG_EFI_APP) += u-boot-app.efi
ALL-$(CONFIG_EFI_STUB) += u-boot-payload.efi

ifneq ($(BUILD_ROM)$(CONFIG_BUILD_ROM),)
ALL-$(CONFIG_X86_RESET_VECTOR) += u-boot.rom
endif

# Build a combined spl + u-boot image for sunxi
ifeq ($(CONFIG_ARCH_SUNXI)$(CONFIG_SPL),yy)
ALL-y += u-boot-sunxi-with-spl.bin
endif

# enable combined SPL/u-boot/dtb rules for tegra
ifeq ($(CONFIG_TEGRA)$(CONFIG_SPL),yy)
ALL-y += u-boot-tegra.bin u-boot-nodtb-tegra.bin
ALL-$(CONFIG_OF_SEPARATE) += u-boot-dtb-tegra.bin
endif

ALL-$(CONFIG_ARCH_MEDIATEK) += u-boot-mtk.bin

# Add optional build target if defined in board/cpu/soc headers
ifneq ($(CONFIG_BUILD_TARGET),)
ALL-y += $(CONFIG_BUILD_TARGET:"%"=%)
endif

ifneq ($(CONFIG_SYS_INIT_SP_BSS_OFFSET),)
ALL-y += init_sp_bss_offset_check
endif

ifeq ($(CONFIG_MPC85xx)$(CONFIG_OF_SEPARATE),yy)
ALL-y += u-boot-with-dtb.bin
endif

LDFLAGS_u-boot += $(LDFLAGS_FINAL)

# Avoid 'Not enough room for program headers' error on binutils 2.28 onwards.
LDFLAGS_u-boot += $(call ld-option, --no-dynamic-linker)

ifeq ($(CONFIG_ARC)$(CONFIG_NIOS2)$(CONFIG_X86)$(CONFIG_XTENSA),)
LDFLAGS_u-boot += -Ttext $(CONFIG_SYS_TEXT_BASE)
endif

# Normally we fill empty space with 0xff
quiet_cmd_objcopy = OBJCOPY $@
cmd_objcopy = $(OBJCOPY) --gap-fill=0xff $(OBJCOPYFLAGS) \
	$(OBJCOPYFLAGS_$(@F)) $< $@

# Provide a version which does not do this, for use by EFI
quiet_cmd_zobjcopy = OBJCOPY $@
cmd_zobjcopy = $(OBJCOPY) $(OBJCOPYFLAGS) $(OBJCOPYFLAGS_$(@F)) $< $@

quiet_cmd_efipayload = OBJCOPY $@
cmd_efipayload = $(OBJCOPY) -I binary -O $(EFIPAYLOAD_BFDTARGET) -B $(EFIPAYLOAD_BFDARCH) $< $@

MKIMAGEOUTPUT ?= /dev/null

quiet_cmd_mkimage = MKIMAGE $@
cmd_mkimage = $(objtree)/tools/mkimage $(MKIMAGEFLAGS_$(@F)) -d $< $@ \
	>$(MKIMAGEOUTPUT) $(if $(KBUILD_VERBOSE:0=), && cat $(MKIMAGEOUTPUT))

quiet_cmd_mkfitimage = MKIMAGE $@
cmd_mkfitimage = $(objtree)/tools/mkimage $(MKIMAGEFLAGS_$(@F)) -f $(U_BOOT_ITS) -p $(CONFIG_FIT_EXTERNAL_OFFSET) $@\
	>$(MKIMAGEOUTPUT) $(if $(KBUILD_VERBOSE:0=), && cat $(MKIMAGEOUTPUT))

quiet_cmd_cat = CAT     $@
cmd_cat = cat $(filter-out $(PHONY), $^) > $@

append = cat $(filter-out $< $(PHONY), $^) >> $@

quiet_cmd_pad_cat = CAT     $@
cmd_pad_cat = $(cmd_objcopy) && $(append) || rm -f $@

cfg: u-boot.cfg

quiet_cmd_cfgcheck = CFGCHK  $2
cmd_cfgcheck = $(srctree)/scripts/check-config.sh $2 \
		$(srctree)/scripts/config_whitelist.txt $(srctree)

all:		$(ALL-y)
ifeq ($(CONFIG_DM_I2C_COMPAT)$(CONFIG_SANDBOX),y)
	@echo >&2 "===================== WARNING ======================"
	@echo >&2 "This board uses CONFIG_DM_I2C_COMPAT. Please remove"
	@echo >&2 "(possibly in a subsequent patch in your series)"
	@echo >&2 "before sending patches to the mailing list."
	@echo >&2 "===================================================="
endif
ifeq ($(CONFIG_MMC),y)
ifneq ($(CONFIG_DM_MMC)$(CONFIG_OF_CONTROL)$(CONFIG_BLK),yyy)
	@echo >&2 "===================== WARNING ======================"
	@echo >&2 "This board does not use CONFIG_DM_MMC. Please update"
	@echo >&2 "the board to use CONFIG_DM_MMC before the v2019.04 release."
	@echo >&2 "Failure to update by the deadline may result in board removal."
	@echo >&2 "See doc/driver-model/MIGRATION.txt for more info."
	@echo >&2 "===================================================="
endif
endif
ifeq ($(CONFIG_USB),y)
ifneq ($(CONFIG_DM_USB)$(CONFIG_OF_CONTROL)$(CONFIG_BLK),yyy)
	@echo >&2 "===================== WARNING ======================"
	@echo >&2 "This board does not use CONFIG_DM_USB. Please update"
	@echo >&2 "the board to use CONFIG_DM_USB before the v2019.07 release."
	@echo >&2 "Failure to update by the deadline may result in board removal."
	@echo >&2 "See doc/driver-model/MIGRATION.txt for more info."
	@echo >&2 "===================================================="
endif
endif
ifeq ($(CONFIG_LIBATA)$(CONFIG_MVSATA_IDE),y)
ifneq ($(CONFIG_DM_SCSI),y)
	@echo >&2 "===================== WARNING ======================"
	@echo >&2 "This board does not use CONFIG_DM_SCSI. Please update"
	@echo >&2 "the storage controller to use CONFIG_DM_SCSI before the v2019.07 release."
	@echo >&2 "Failure to update by the deadline may result in board removal."
	@echo >&2 "See doc/driver-model/MIGRATION.txt for more info."
	@echo >&2 "===================================================="
endif
endif
ifeq ($(CONFIG_PCI),y)
ifneq ($(CONFIG_DM_PCI),y)
	@echo >&2 "===================== WARNING ======================"
	@echo >&2 "This board does not use CONFIG_DM_PCI Please update"
	@echo >&2 "the board to use CONFIG_DM_PCI before the v2019.07 release."
	@echo >&2 "Failure to update by the deadline may result in board removal."
	@echo >&2 "See doc/driver-model/MIGRATION.txt for more info."
	@echo >&2 "===================================================="
endif
endif
ifneq ($(CONFIG_LCD)$(CONFIG_VIDEO),)
ifneq ($(CONFIG_DM_VIDEO),y)
	@echo >&2 "===================== WARNING ======================"
	@echo >&2 "This board does not use CONFIG_DM_VIDEO Please update"
	@echo >&2 "the board to use CONFIG_DM_VIDEO before the v2019.07 release."
	@echo >&2 "Failure to update by the deadline may result in board removal."
	@echo >&2 "See doc/driver-model/MIGRATION.txt for more info."
	@echo >&2 "===================================================="
endif
endif
ifeq ($(CONFIG_OF_EMBED),y)
	@echo >&2 "===================== WARNING ======================"
	@echo >&2 "CONFIG_OF_EMBED is enabled. This option should only"
	@echo >&2 "be used for debugging purposes. Please use"
	@echo >&2 "CONFIG_OF_SEPARATE for boards in mainline."
	@echo >&2 "See doc/README.fdt-control for more info."
	@echo >&2 "===================================================="
endif
ifeq ($(CONFIG_SPI),y)
ifneq ($(CONFIG_DM_SPI)$(CONFIG_OF_CONTROL),yy)
	@echo >&2 "===================== WARNING ======================"
	@echo >&2 "This board does not use CONFIG_DM_SPI. Please update"
	@echo >&2 "the board before v2019.04 for no dm conversion"
	@echo >&2 "and v2019.07 for partially dm converted drivers."
	@echo >&2 "Failure to update can lead to driver/board removal"
	@echo >&2 "See doc/driver-model/MIGRATION.txt for more info."
	@echo >&2 "===================================================="
endif
endif
ifeq ($(CONFIG_SPI_FLASH),y)
ifneq ($(CONFIG_DM_SPI_FLASH)$(CONFIG_OF_CONTROL),yy)
	@echo >&2 "===================== WARNING ======================"
	@echo >&2 "This board does not use CONFIG_DM_SPI_FLASH. Please update"
	@echo >&2 "the board to use CONFIG_SPI_FLASH before the v2019.07 release."
	@echo >&2 "Failure to update by the deadline may result in board removal."
	@echo >&2 "See doc/driver-model/MIGRATION.txt for more info."
	@echo >&2 "===================================================="
endif
endif
	@# Check that this build does not use CONFIG options that we do not
	@# know about unless they are in Kconfig. All the existing CONFIG
	@# options are whitelisted, so new ones should not be added.
	$(call cmd,cfgcheck,u-boot.cfg)

PHONY += dtbs
dtbs: dts/dt.dtb
	@:
dts/dt.dtb: u-boot
	$(Q)$(MAKE) $(build)=dts dtbs

quiet_cmd_copy = COPY    $@
      cmd_copy = cp $< $@

ifeq ($(CONFIG_MULTI_DTB_FIT),y)

fit-dtb.blob: dts/dt.dtb FORCE
	$(call if_changed,mkimage)

MKIMAGEFLAGS_fit-dtb.blob = -f auto -A $(ARCH) -T firmware -C none -O u-boot \
	-a 0 -e 0 -E \
	$(patsubst %,-b arch/$(ARCH)/dts/%.dtb,$(subst ",,$(CONFIG_OF_LIST))) -d /dev/null

u-boot-fit-dtb.bin: u-boot-nodtb.bin fit-dtb.blob
	$(call if_changed,cat)

u-boot.bin: u-boot-fit-dtb.bin FORCE
	$(call if_changed,copy)
else ifeq ($(CONFIG_OF_SEPARATE),y)
u-boot-dtb.bin: u-boot-nodtb.bin dts/dt.dtb FORCE
	$(call if_changed,cat)

u-boot.bin: u-boot-dtb.bin FORCE
	$(call if_changed,copy)
else
u-boot.bin: u-boot-nodtb.bin FORCE
	$(call if_changed,copy)
endif

%.imx: %.bin
	$(Q)$(MAKE) $(build)=arch/arm/mach-imx $@

%.vyb: %.imx
	$(Q)$(MAKE) $(build)=arch/arm/cpu/armv7/vf610 $@

quiet_cmd_copy = COPY    $@
      cmd_copy = cp $< $@

u-boot.dtb: dts/dt.dtb
	$(call cmd,copy)

OBJCOPYFLAGS_u-boot.hex := -O ihex

OBJCOPYFLAGS_u-boot.srec := -O srec

u-boot.hex u-boot.srec: u-boot FORCE
	$(call if_changed,objcopy)

OBJCOPYFLAGS_u-boot-elf.srec := $(OBJCOPYFLAGS_u-boot.srec)

u-boot-elf.srec: u-boot.elf FORCE
	$(call if_changed,objcopy)

OBJCOPYFLAGS_u-boot-spl.srec = $(OBJCOPYFLAGS_u-boot.srec)

spl/u-boot-spl.srec: spl/u-boot-spl FORCE
	$(call if_changed,objcopy)

OBJCOPYFLAGS_u-boot-nodtb.bin := -O binary \
		$(if $(CONFIG_X86_16BIT_INIT),-R .start16 -R .resetvec) \
		$(if $(CONFIG_MPC85XX_HAVE_RESET_VECTOR),-R .bootpg -R .resetvec)

OBJCOPYFLAGS_u-boot-spl.hex = $(OBJCOPYFLAGS_u-boot.hex)

spl/u-boot-spl.hex: spl/u-boot-spl FORCE
	$(call if_changed,objcopy)

binary_size_check: u-boot-nodtb.bin FORCE
	@file_size=$(shell wc -c u-boot-nodtb.bin | awk '{print $$1}') ; \
	map_size=$(shell cat u-boot.map | \
		awk '/_image_copy_start/ {start = $$1} /_image_binary_end/ {end = $$1} END {if (start != "" && end != "") print "ibase=16; " toupper(end) " - " toupper(start)}' \
		| sed 's/0X//g' \
		| bc); \
	if [ "" != "$$map_size" ]; then \
		if test $$map_size -ne $$file_size; then \
			echo "u-boot.map shows a binary size of $$map_size" >&2 ; \
			echo "  but u-boot-nodtb.bin shows $$file_size" >&2 ; \
			exit 1; \
		fi \
	fi

ifneq ($(CONFIG_SYS_INIT_SP_BSS_OFFSET),)
ifneq ($(CONFIG_SYS_MALLOC_F_LEN),)
subtract_sys_malloc_f_len = space=$$(($${space} - $(CONFIG_SYS_MALLOC_F_LEN)))
else
subtract_sys_malloc_f_len = true
endif
# The 1/4 margin below is somewhat arbitrary. The likely initial SP usage is
# so low that the DTB could probably use 90%+ of the available space, for
# current values of CONFIG_SYS_INIT_SP_BSS_OFFSET at least. However, let's be
# safe for now and tweak this later if space becomes tight.
# A rejected alternative would be to check that some absolute minimum stack
# space was available. However, since CONFIG_SYS_INIT_SP_BSS_OFFSET is
# deliberately build-specific, to take account of build-to-build stack usage
# differences due to different feature sets, there is no common absolute value
# to check against.
init_sp_bss_offset_check: u-boot.dtb FORCE
	@dtb_size=$(shell wc -c u-boot.dtb | awk '{print $$1}') ; \
	space=$(CONFIG_SYS_INIT_SP_BSS_OFFSET) ; \
	$(subtract_sys_malloc_f_len) ; \
	quarter_space=$$(($${space} / 4)) ; \
	if [ $${dtb_size} -gt $${quarter_space} ]; then \
		echo "u-boot.dtb is larger than 1 quarter of " >&2 ; \
		echo "(CONFIG_SYS_INIT_SP_BSS_OFFSET - CONFIG_SYS_MALLOC_F_LEN)" >&2 ; \
		exit 1 ; \
	fi
endif

u-boot-nodtb.bin: u-boot FORCE
	$(call if_changed,objcopy)
	$(call DO_STATIC_RELA,$<,$@,$(CONFIG_SYS_TEXT_BASE))
	$(BOARD_SIZE_CHECK)

u-boot.ldr:	u-boot
		$(CREATE_LDR_ENV)
		$(LDR) -T $(CONFIG_CPU) -c $@ $< $(LDR_FLAGS)
		$(BOARD_SIZE_CHECK)

# binman
# ---------------------------------------------------------------------------
# Use 'make BINMAN_DEBUG=1' to enable debugging
quiet_cmd_binman = BINMAN  $@
cmd_binman = $(srctree)/tools/binman/binman -u -d u-boot.dtb -O . -m \
		-I . -I $(srctree) -I $(srctree)/board/$(BOARDDIR) \
		$(if $(BINMAN_DEBUG),-D) $(BINMAN_$(@F)) $<

OBJCOPYFLAGS_u-boot.ldr.hex := -I binary -O ihex

OBJCOPYFLAGS_u-boot.ldr.srec := -I binary -O srec

u-boot.ldr.hex u-boot.ldr.srec: u-boot.ldr FORCE
	$(call if_changed,objcopy)

#
# U-Boot entry point, needed for booting of full-blown U-Boot
# from the SPL U-Boot version.
#
ifndef CONFIG_SYS_UBOOT_START
CONFIG_SYS_UBOOT_START := 0
endif

# Boards with more complex image requirments can provide an .its source file
# or a generator script
ifneq ($(CONFIG_SPL_FIT_SOURCE),"")
U_BOOT_ITS = $(subst ",,$(CONFIG_SPL_FIT_SOURCE))
else
ifneq ($(CONFIG_SPL_FIT_GENERATOR),"")
U_BOOT_ITS := u-boot.its
ifeq ($(CONFIG_SPL_FIT_GENERATOR),"arch/arm/mach-imx/mkimage_fit_atf.sh")
U_BOOT_ITS_DEPS += u-boot-nodtb.bin
endif
ifeq ($(CONFIG_SPL_FIT_GENERATOR),"arch/arm/mach-rockchip/make_fit_atf.py")
U_BOOT_ITS_DEPS += u-boot
endif
$(U_BOOT_ITS): $(U_BOOT_ITS_DEPS) FORCE
	$(srctree)/$(CONFIG_SPL_FIT_GENERATOR) \
	$(patsubst %,arch/$(ARCH)/dts/%.dtb,$(subst ",,$(CONFIG_OF_LIST))) > $@
endif
endif

ifdef CONFIG_SPL_LOAD_FIT
MKIMAGEFLAGS_u-boot.img = -f auto -A $(ARCH) -T firmware -C none -O u-boot \
	-a $(CONFIG_SYS_TEXT_BASE) -e $(CONFIG_SYS_UBOOT_START) \
	-n "U-Boot $(UBOOTRELEASE) for $(BOARD) board" -E \
	$(patsubst %,-b arch/$(ARCH)/dts/%.dtb,$(subst ",,$(CONFIG_OF_LIST)))
else
MKIMAGEFLAGS_u-boot.img = -A $(ARCH) -T firmware -C none -O u-boot \
	-a $(CONFIG_SYS_TEXT_BASE) -e $(CONFIG_SYS_UBOOT_START) \
	-n "U-Boot $(UBOOTRELEASE) for $(BOARD) board"
MKIMAGEFLAGS_u-boot-ivt.img = -A $(ARCH) -T firmware_ivt -C none -O u-boot \
	-a $(CONFIG_SYS_TEXT_BASE) -e $(CONFIG_SYS_UBOOT_START) \
	-n "U-Boot $(UBOOTRELEASE) for $(BOARD) board"
u-boot-ivt.img: MKIMAGEOUTPUT = u-boot-ivt.img.log
CLEAN_FILES += u-boot-ivt.img.log u-boot-dtb.imx.log SPL.log u-boot.imx.log
endif

MKIMAGEFLAGS_u-boot-dtb.img = $(MKIMAGEFLAGS_u-boot.img)

MKIMAGEFLAGS_u-boot.kwb = -n $(srctree)/$(CONFIG_SYS_KWD_CONFIG:"%"=%) \
	-T kwbimage -a $(CONFIG_SYS_TEXT_BASE) -e $(CONFIG_SYS_TEXT_BASE)

MKIMAGEFLAGS_u-boot-spl.kwb = -n $(srctree)/$(CONFIG_SYS_KWD_CONFIG:"%"=%) \
	-T kwbimage -a $(CONFIG_SYS_TEXT_BASE) -e $(CONFIG_SYS_TEXT_BASE) \
	$(if $(KEYDIR),-k $(KEYDIR))

MKIMAGEFLAGS_u-boot.pbl = -n $(srctree)/$(CONFIG_SYS_FSL_PBL_RCW:"%"=%) \
		-R $(srctree)/$(CONFIG_SYS_FSL_PBL_PBI:"%"=%) -T pblimage

u-boot-dtb.img u-boot.img u-boot.kwb u-boot.pbl u-boot-ivt.img: \
		$(if $(CONFIG_SPL_LOAD_FIT),u-boot-nodtb.bin dts/dt.dtb,u-boot.bin) FORCE
	$(call if_changed,mkimage)
	$(BOARD_SIZE_CHECK)

ifeq ($(CONFIG_SPL_LOAD_FIT_FULL),y)
MKIMAGEFLAGS_u-boot.itb =
else
MKIMAGEFLAGS_u-boot.itb = -E
endif

u-boot.itb: u-boot-nodtb.bin dts/dt.dtb $(U_BOOT_ITS) FORCE
	$(call if_changed,mkfitimage)
	$(BOARD_SIZE_CHECK)

u-boot-spl.kwb: u-boot.img spl/u-boot-spl.bin FORCE
	$(call if_changed,mkimage)

u-boot.sha1:	u-boot.bin
		tools/ubsha1 u-boot.bin

quiet_cmd_disasm = DISASM  $@
cmd_disasm = $(OBJDUMP) -d $< > $@

%.dis:	%
	$(call cmd,disasm)

OBJCOPYFLAGS_uboot.nb0 = --pad-to $(CONFIG_BOARD_SIZE_LIMIT) -I binary -O binary
uboot.nb0:	u-boot.bin
		$(call if_changed,objcopy)
#		dd if=/dev/zero bs=1K count=$(CONFIG_BOARD_SIZE_LIMIT) \
#			 | tr '\000' '\377' >$@
#		dd if=$< of=$@ conv=notrunc bs=1K

quiet_cmd_addfsheader = FSIMG   $@
cmd_addfsheader = $(srctree)/scripts/addfsheader.sh $2 $< > $@

<<<<<<< HEAD
# Use V0.0 F&S header on Vybrid/i.MX6, otherwise V1.0 plus type/descr
ifneq ($(CONFIG_TARGET_FSVYBRID)$(CONFIG_ARCH_MX6),)
FSIMG_OPT = -v 0.0
else
FSIMG_OPT = -c -p 16 -t U-BOOT -d $(BOARD)
endif
ifdef CONFIG_SPL_LOAD_FIT
addfsheader_target = u-boot-dtb.img
else
addfsheader_target = u-boot.bin
endif
uboot.fs:	$(addfsheader_target)
	$(call cmd,addfsheader,$(FSIMG_OPT))

PHONY += nboot
NBOOT_PATH = board/$(BOARDDIR)/nboot
nboot: SPL
	$(Q)$(MAKE) $(build)=$(NBOOT_PATH) $@


=======
>>>>>>> 1e351715
ifneq ($(CONFIG_SPL_PAYLOAD),)
SPL_PAYLOAD := $(CONFIG_SPL_PAYLOAD:"%"=%)
else
SPL_PAYLOAD := u-boot.bin
endif

OBJCOPYFLAGS_u-boot-with-spl.bin = -I binary -O binary \
				   --pad-to=$(CONFIG_SPL_PAD_TO)
u-boot-with-spl.bin: spl/u-boot-spl.bin $(SPL_PAYLOAD) FORCE
	$(call if_changed,pad_cat)

ifeq ($(CONFIG_ARCH_LPC32XX)$(CONFIG_SPL),yy)
MKIMAGEFLAGS_lpc32xx-spl.img = -T lpc32xximage -a $(CONFIG_SPL_TEXT_BASE)

lpc32xx-spl.img: spl/u-boot-spl.bin FORCE
	$(call if_changed,mkimage)

OBJCOPYFLAGS_lpc32xx-boot-0.bin = -I binary -O binary --pad-to=$(CONFIG_SPL_PAD_TO)

lpc32xx-boot-0.bin: lpc32xx-spl.img FORCE
	$(call if_changed,objcopy)

OBJCOPYFLAGS_lpc32xx-boot-1.bin = -I binary -O binary --pad-to=$(CONFIG_SPL_PAD_TO)

lpc32xx-boot-1.bin: lpc32xx-spl.img FORCE
	$(call if_changed,objcopy)

lpc32xx-full.bin: lpc32xx-boot-0.bin lpc32xx-boot-1.bin u-boot.img FORCE
	$(call if_changed,cat)

CLEAN_FILES += lpc32xx-*
endif

OBJCOPYFLAGS_u-boot-with-tpl.bin = -I binary -O binary \
				   --pad-to=$(CONFIG_TPL_PAD_TO)
tpl/u-boot-with-tpl.bin: tpl/u-boot-tpl.bin u-boot.bin FORCE
	$(call if_changed,pad_cat)

SPL: spl/u-boot-spl.bin FORCE
	$(Q)$(MAKE) $(build)=arch/arm/mach-imx $@

ifeq ($(CONFIG_ARCH_IMX8M)$(CONFIG_ARCH_IMX8), y)
flash.bin: spl/u-boot-spl.bin u-boot.itb FORCE
	$(Q)$(MAKE) $(build)=arch/arm/mach-imx $@
endif

u-boot-with-spl.imx u-boot-with-nand-spl.imx: SPL u-boot.bin FORCE
	$(Q)$(MAKE) $(build)=arch/arm/mach-imx $@

MKIMAGEFLAGS_u-boot.ubl = -n $(UBL_CONFIG) -T ublimage -e $(CONFIG_SYS_TEXT_BASE)

u-boot.ubl: u-boot-with-spl.bin FORCE
	$(call if_changed,mkimage)

MKIMAGEFLAGS_u-boot-spl.ais = -s -n $(if $(CONFIG_AIS_CONFIG_FILE), \
	$(srctree)/$(CONFIG_AIS_CONFIG_FILE:"%"=%),"/dev/null") \
	-T aisimage -e $(CONFIG_SPL_TEXT_BASE)
spl/u-boot-spl.ais: spl/u-boot-spl.bin FORCE
	$(call if_changed,mkimage)

OBJCOPYFLAGS_u-boot.ais = -I binary -O binary --pad-to=$(CONFIG_SPL_PAD_TO)
u-boot.ais: spl/u-boot-spl.ais u-boot.img FORCE
	$(call if_changed,pad_cat)

u-boot-signed.sb: u-boot.bin spl/u-boot-spl.bin
	$(Q)$(MAKE) $(build)=arch/arm/cpu/arm926ejs/mxs u-boot-signed.sb
u-boot.sb: u-boot.bin spl/u-boot-spl.bin
	$(Q)$(MAKE) $(build)=arch/arm/cpu/arm926ejs/mxs u-boot.sb

# On x600 (SPEAr600) U-Boot is appended to U-Boot SPL.
# Both images are created using mkimage (crc etc), so that the ROM
# bootloader can check its integrity. Padding needs to be done to the
# SPL image (with mkimage header) and not the binary. Otherwise the resulting image
# which is loaded/copied by the ROM bootloader to SRAM doesn't fit.
# The resulting image containing both U-Boot images is called u-boot.spr
MKIMAGEFLAGS_u-boot-spl.img = -A $(ARCH) -T firmware -C none \
	-a $(CONFIG_SPL_TEXT_BASE) -e $(CONFIG_SPL_TEXT_BASE) -n XLOADER
spl/u-boot-spl.img: spl/u-boot-spl.bin FORCE
	$(call if_changed,mkimage)

OBJCOPYFLAGS_u-boot.spr = -I binary -O binary --pad-to=$(CONFIG_SPL_PAD_TO) \
			  --gap-fill=0xff
u-boot.spr: spl/u-boot-spl.img u-boot.img FORCE
	$(call if_changed,pad_cat)

ifneq ($(CONFIG_ARCH_SOCFPGA),)
quiet_cmd_socboot = SOCBOOT $@
cmd_socboot = cat	spl/u-boot-spl.sfp spl/u-boot-spl.sfp	\
			spl/u-boot-spl.sfp spl/u-boot-spl.sfp	\
			u-boot.img > $@ || rm -f $@
u-boot-with-spl.sfp: spl/u-boot-spl.sfp u-boot.img FORCE
	$(call if_changed,socboot)
endif

ifeq ($(CONFIG_MPC85xx)$(CONFIG_OF_SEPARATE),yy)
u-boot-with-dtb.bin: u-boot.bin u-boot.dtb \
	$(if $(CONFIG_MPC85XX_HAVE_RESET_VECTOR), u-boot-br.bin) FORCE
	$(call if_changed,binman)

ifeq ($(CONFIG_MPC85XX_HAVE_RESET_VECTOR),y)
OBJCOPYFLAGS_u-boot-br.bin := -O binary -j .bootpg -j .resetvec
u-boot-br.bin: u-boot FORCE
	$(call if_changed,objcopy)
endif
endif

# x86 uses a large ROM. We fill it with 0xff, put the 16-bit stuff (including
# reset vector) at the top, Intel ME descriptor at the bottom, and U-Boot in
# the middle. This is handled by binman based on an image description in the
# board's device tree.
ifneq ($(CONFIG_X86_RESET_VECTOR),)
rom: u-boot.rom FORCE

refcode.bin: $(srctree)/board/$(BOARDDIR)/refcode.bin FORCE
	$(call if_changed,copy)

quiet_cmd_ldr = LD      $@
cmd_ldr = $(LD) $(LDFLAGS_$(@F)) \
	       $(filter-out FORCE,$^) -o $@

u-boot.rom: u-boot-x86-16bit.bin u-boot.bin \
		$(if $(CONFIG_SPL_X86_16BIT_INIT),spl/u-boot-spl.bin) \
		$(if $(CONFIG_HAVE_REFCODE),refcode.bin) FORCE
	$(call if_changed,binman)

OBJCOPYFLAGS_u-boot-x86-16bit.bin := -O binary -j .start16 -j .resetvec
u-boot-x86-16bit.bin: u-boot FORCE
	$(call if_changed,objcopy)
endif

ifneq ($(CONFIG_ARCH_SUNXI),)
ifeq ($(CONFIG_ARM64),)
u-boot-sunxi-with-spl.bin: spl/sunxi-spl.bin u-boot.img u-boot.dtb FORCE
	$(call if_changed,binman)
else
u-boot-sunxi-with-spl.bin: spl/sunxi-spl.bin u-boot.itb FORCE
	$(call if_changed,cat)
endif
endif

ifneq ($(CONFIG_TEGRA),)
ifneq ($(CONFIG_BINMAN),)
# Makes u-boot-dtb-tegra.bin u-boot-tegra.bin u-boot-nodtb-tegra.bin
%-dtb-tegra.bin %-tegra.bin %-nodtb-tegra.bin: \
		spl/%-spl %.bin FORCE
	$(call if_changed,binman)
else
OBJCOPYFLAGS_u-boot-nodtb-tegra.bin = -O binary --pad-to=$(CONFIG_SYS_TEXT_BASE)
u-boot-nodtb-tegra.bin: spl/u-boot-spl u-boot-nodtb.bin FORCE
	$(call if_changed,pad_cat)

OBJCOPYFLAGS_u-boot-tegra.bin = -O binary --pad-to=$(CONFIG_SYS_TEXT_BASE)
u-boot-tegra.bin: spl/u-boot-spl u-boot.bin FORCE
	$(call if_changed,pad_cat)

u-boot-dtb-tegra.bin: u-boot-tegra.bin FORCE
	$(call if_changed,copy)
endif  # binman
endif

OBJCOPYFLAGS_u-boot-app.efi := $(OBJCOPYFLAGS_EFI)
u-boot-app.efi: u-boot FORCE
	$(call if_changed,zobjcopy)

u-boot.bin.o: u-boot.bin FORCE
	$(call if_changed,efipayload)

u-boot-payload.lds: $(LDSCRIPT_EFI) FORCE
	$(call if_changed_dep,cpp_lds)

# Rule to link the EFI payload which contains a stub and a U-Boot binary
quiet_cmd_u-boot_payload ?= LD      $@
      cmd_u-boot_payload ?= $(LD) $(LDFLAGS_EFI_PAYLOAD) -o $@ \
      -T u-boot-payload.lds arch/x86/cpu/call32.o \
      lib/efi/efi.o lib/efi/efi_stub.o u-boot.bin.o \
      $(addprefix arch/$(ARCH)/lib/,$(EFISTUB))

u-boot-payload: u-boot.bin.o u-boot-payload.lds FORCE
	$(call if_changed,u-boot_payload)

OBJCOPYFLAGS_u-boot-payload.efi := $(OBJCOPYFLAGS_EFI)
u-boot-payload.efi: u-boot-payload FORCE
	$(call if_changed,zobjcopy)

u-boot-img.bin: spl/u-boot-spl.bin u-boot.img FORCE
	$(call if_changed,cat)

#Add a target to create boot binary having SPL binary in PBI format
#concatenated with u-boot binary. It is need by PowerPC SoC having
#internal SRAM <= 512KB.
MKIMAGEFLAGS_u-boot-spl.pbl = -n $(srctree)/$(CONFIG_SYS_FSL_PBL_RCW:"%"=%) \
		-R $(srctree)/$(CONFIG_SYS_FSL_PBL_PBI:"%"=%) -T pblimage \
		-A $(ARCH) -a $(CONFIG_SPL_TEXT_BASE)

spl/u-boot-spl.pbl: spl/u-boot-spl.bin FORCE
	$(call if_changed,mkimage)

ifeq ($(ARCH),arm)
UBOOT_BINLOAD := u-boot.img
else
ifeq ($(CONFIG_MPC85xx)$(CONFIG_OF_SEPARATE),yy)
UBOOT_BINLOAD := u-boot-with-dtb.bin
else
UBOOT_BINLOAD := u-boot.bin
endif
endif

OBJCOPYFLAGS_u-boot-with-spl-pbl.bin = -I binary -O binary --pad-to=$(CONFIG_SPL_PAD_TO) \
			  --gap-fill=0xff

u-boot-with-spl-pbl.bin: spl/u-boot-spl.pbl $(UBOOT_BINLOAD) FORCE
	$(call if_changed,pad_cat)

# PPC4xx needs the SPL at the end of the image, since the reset vector
# is located at 0xfffffffc. So we can't use the "u-boot-img.bin" target
# and need to introduce a new build target with the full blown U-Boot
# at the start padded up to the start of the SPL image. And then concat
# the SPL image to the end.

OBJCOPYFLAGS_u-boot-img-spl-at-end.bin := -I binary -O binary \
	--pad-to=$(CONFIG_UBOOT_PAD_TO) --gap-fill=0xff
u-boot-img-spl-at-end.bin: u-boot.img spl/u-boot-spl.bin FORCE
	$(call if_changed,pad_cat)

# Create a new ELF from a raw binary file.
ifndef PLATFORM_ELFENTRY
  PLATFORM_ELFENTRY = "_start"
endif
quiet_cmd_u-boot-elf ?= LD      $@
	cmd_u-boot-elf ?= $(LD) u-boot-elf.o -o $@ \
	--defsym=$(PLATFORM_ELFENTRY)=$(CONFIG_SYS_TEXT_BASE) \
	-Ttext=$(CONFIG_SYS_TEXT_BASE)
u-boot.elf: u-boot.bin
	$(Q)$(OBJCOPY) -I binary $(PLATFORM_ELFFLAGS) $< u-boot-elf.o
	$(call if_changed,u-boot-elf)

# MediaTek's ARM-based u-boot needs a header to contains its load address
# which is parsed by the BootROM.
# If the SPL build is enabled, the header will be added to the spl binary,
# and the spl binary and the u-boot.img will be combined into one file.
# Otherwise the header will be added to the u-boot.bin directly.

ifeq ($(CONFIG_SPL),y)
spl/u-boot-spl-mtk.bin: spl/u-boot-spl

u-boot-mtk.bin: u-boot.dtb u-boot.img spl/u-boot-spl-mtk.bin FORCE
	$(call if_changed,binman)
else
MKIMAGEFLAGS_u-boot-mtk.bin = -T mtk_image \
	-a $(CONFIG_SYS_TEXT_BASE) -e $(CONFIG_SYS_TEXT_BASE) \
	-n "$(patsubst "%",%,$(CONFIG_MTK_BROM_HEADER_INFO))"

u-boot-mtk.bin: u-boot.bin FORCE
	$(call if_changed,mkimage)
endif

ARCH_POSTLINK := $(wildcard $(srctree)/arch/$(ARCH)/Makefile.postlink)

# Rule to link u-boot
# May be overridden by arch/$(ARCH)/config.mk
quiet_cmd_u-boot__ ?= LD      $@
      cmd_u-boot__ ?= $(LD) $(LDFLAGS) $(LDFLAGS_u-boot) -o $@ \
      -T u-boot.lds $(u-boot-init)                             \
      --start-group $(u-boot-main) --end-group                 \
      $(PLATFORM_LIBS) -Map u-boot.map;                        \
      $(if $(ARCH_POSTLINK), $(MAKE) -f $(ARCH_POSTLINK) $@, true)

quiet_cmd_smap = GEN     common/system_map.o
cmd_smap = \
	smap=`$(call SYSTEM_MAP,u-boot) | \
		awk '$$2 ~ /[tTwW]/ {printf $$1 $$3 "\\\\000"}'` ; \
	$(CC) $(c_flags) -DSYSTEM_MAP="\"$${smap}\"" \
		-c $(srctree)/common/system_map.c -o common/system_map.o

u-boot:	$(u-boot-init) $(u-boot-main) u-boot.lds FORCE
	+$(call if_changed,u-boot__)
ifeq ($(CONFIG_KALLSYMS),y)
	$(call cmd,smap)
	$(call cmd,u-boot__) common/system_map.o
endif

ifeq ($(CONFIG_RISCV),y)
	@tools/prelink-riscv $@ 0
endif

quiet_cmd_sym ?= SYM     $@
      cmd_sym ?= $(OBJDUMP) -t $< > $@
u-boot.sym: u-boot FORCE
	$(call if_changed,sym)

# The actual objects are generated when descending,
# make sure no implicit rule kicks in
$(sort $(u-boot-init) $(u-boot-main)): $(u-boot-dirs) ;

# Handle descending into subdirectories listed in $(vmlinux-dirs)
# Preset locale variables to speed up the build process. Limit locale
# tweaks to this spot to avoid wrong language settings when running
# make menuconfig etc.
# Error messages still appears in the original language

PHONY += $(u-boot-dirs)
$(u-boot-dirs): prepare scripts
	$(Q)$(MAKE) $(build)=$@

tools: prepare
# The "tools" are needed early
$(filter-out tools, $(u-boot-dirs)): tools
# The "examples" conditionally depend on U-Boot (say, when USE_PRIVATE_LIBGCC
# is "yes"), so compile examples after U-Boot is compiled.
examples: $(filter-out examples, $(u-boot-dirs))

define filechk_uboot.release
	echo "$(UBOOTVERSION)$$($(CONFIG_SHELL) $(srctree)/scripts/setlocalversion $(srctree))"
endef

# Store (new) UBOOTRELEASE string in include/config/uboot.release
include/config/uboot.release: include/config/auto.conf FORCE
	$(call filechk,uboot.release)


# Things we need to do before we recursively start building the kernel
# or the modules are listed in "prepare".
# A multi level approach is used. prepareN is processed before prepareN-1.
# archprepare is used in arch Makefiles and when processed asm symlink,
# version.h and scripts_basic is processed / created.

# Listed in dependency order
PHONY += prepare archprepare prepare0 prepare1 prepare2 prepare3

# prepare3 is used to check if we are building in a separate output directory,
# and if so do:
# 1) Check that make has not been executed in the kernel src $(srctree)
prepare3: include/config/uboot.release
ifneq ($(KBUILD_SRC),)
	@$(kecho) '  Using $(srctree) as source for U-Boot'
	$(Q)if [ -f $(srctree)/.config -o -d $(srctree)/include/config ]; then \
		echo >&2 "  $(srctree) is not clean, please run 'make mrproper'"; \
		echo >&2 "  in the '$(srctree)' directory.";\
		/bin/false; \
	fi;
endif

# prepare2 creates a makefile if using a separate output directory
prepare2: prepare3 outputmakefile cfg

prepare1: prepare2 $(version_h) $(timestamp_h) \
                   include/config/auto.conf
ifeq ($(wildcard $(LDSCRIPT)),)
	@echo >&2 "  Could not find linker script."
	@/bin/false
endif

ifeq ($(CONFIG_USE_DEFAULT_ENV_FILE),y)
prepare1: $(defaultenv_h)
endif

archprepare: prepare1 scripts_basic

prepare0: archprepare FORCE
	$(Q)$(MAKE) $(build)=.

# All the preparing..
prepare: prepare0

# Generate some files
# ---------------------------------------------------------------------------

define filechk_version.h
	(echo \#define PLAIN_VERSION \"$(UBOOTRELEASE)\"; \
	echo \#define U_BOOT_VERSION \"U-Boot \" PLAIN_VERSION; \
	echo \#define CC_VERSION_STRING \"$$(LC_ALL=C $(CC) --version | head -n 1)\"; \
	echo \#define LD_VERSION_STRING \"$$(LC_ALL=C $(LD) --version | head -n 1)\"; )
endef

# The SOURCE_DATE_EPOCH mechanism requires a date that behaves like GNU date.
# The BSD date on the other hand behaves different and would produce errors
# with the misused '-d' switch.  Respect that and search a working date with
# well known pre- and suffixes for the GNU variant of date.
define filechk_timestamp.h
	(if test -n "$${SOURCE_DATE_EPOCH}"; then \
		SOURCE_DATE="@$${SOURCE_DATE_EPOCH}"; \
		DATE=""; \
		for date in gdate date.gnu date; do \
			$${date} -u -d "$${SOURCE_DATE}" >/dev/null 2>&1 && DATE="$${date}"; \
		done; \
		if test -n "$${DATE}"; then \
			LC_ALL=C $${DATE} -u -d "$${SOURCE_DATE}" +'#define U_BOOT_DATE "%b %d %C%y"'; \
			LC_ALL=C $${DATE} -u -d "$${SOURCE_DATE}" +'#define U_BOOT_TIME "%T"'; \
			LC_ALL=C $${DATE} -u -d "$${SOURCE_DATE}" +'#define U_BOOT_TZ "%z"'; \
			LC_ALL=C $${DATE} -u -d "$${SOURCE_DATE}" +'#define U_BOOT_DMI_DATE "%m/%d/%Y"'; \
			LC_ALL=C $${DATE} -u -d "$${SOURCE_DATE}" +'#define U_BOOT_BUILD_DATE 0x%Y%m%d'; \
		else \
			return 42; \
		fi; \
	else \
		LC_ALL=C date +'#define U_BOOT_DATE "%b %d %C%y"'; \
		LC_ALL=C date +'#define U_BOOT_TIME "%T"'; \
		LC_ALL=C date +'#define U_BOOT_TZ "%z"'; \
		LC_ALL=C date +'#define U_BOOT_DMI_DATE "%m/%d/%Y"'; \
		LC_ALL=C date +'#define U_BOOT_BUILD_DATE 0x%Y%m%d'; \
	fi)
endef

define filechk_defaultenv.h
	(grep -v '^#' | \
	 grep -v '^$$' | \
	 tr '\n' '\0' | \
	 sed -e 's/\\\x0/\n/' | \
	 xxd -i ; echo ", 0x00" ; )
endef

$(version_h): include/config/uboot.release FORCE
	$(call filechk,version.h)

$(timestamp_h): $(srctree)/Makefile FORCE
	$(call filechk,timestamp.h)

$(defaultenv_h): $(CONFIG_DEFAULT_ENV_FILE:"%"=%) FORCE
	$(call filechk,defaultenv.h)

# ---------------------------------------------------------------------------
quiet_cmd_cpp_lds = LDS     $@
cmd_cpp_lds = $(CPP) -Wp,-MD,$(depfile) $(cpp_flags) $(LDPPFLAGS) \
		-D__ASSEMBLY__ -x assembler-with-cpp -std=c99 -P -o $@ $<

u-boot.lds: $(LDSCRIPT) prepare FORCE
	$(call if_changed_dep,cpp_lds)

spl/u-boot-spl.bin: spl/u-boot-spl
	@:
spl/u-boot-spl: tools prepare \
		$(if $(CONFIG_OF_SEPARATE)$(CONFIG_OF_EMBED)$(CONFIG_SPL_OF_PLATDATA),dts/dt.dtb) \
		$(if $(CONFIG_OF_SEPARATE)$(CONFIG_OF_EMBED)$(CONFIG_TPL_OF_PLATDATA),dts/dt.dtb)
	$(Q)$(MAKE) obj=spl -f $(srctree)/scripts/Makefile.spl all

spl/sunxi-spl.bin: spl/u-boot-spl
	@:

spl/sunxi-spl-with-ecc.bin: spl/sunxi-spl.bin
	@:

spl/u-boot-spl.sfp: spl/u-boot-spl
	@:

spl/boot.bin: spl/u-boot-spl
	@:

tpl/u-boot-tpl.bin: tools prepare \
		$(if $(CONFIG_OF_SEPARATE)$(CONFIG_OF_EMBED)$(CONFIG_SPL_OF_PLATDATA),dts/dt.dtb)
	$(Q)$(MAKE) obj=tpl -f $(srctree)/scripts/Makefile.spl all

TAG_SUBDIRS := $(patsubst %,$(srctree)/%,$(u-boot-dirs) include)

FIND := find
FINDFLAGS := -L

tags ctags:
		ctags -w -o ctags `$(FIND) $(FINDFLAGS) $(TAG_SUBDIRS) \
						-name '*.[chS]' -print`
		ln -s ctags tags

TAGS etags:
		etags -a -o TAGS `$(FIND) $(FINDFLAGS) $(TAG_SUBDIRS) \
						-name '*.[chS]' -print`
cscope:
		$(FIND) $(FINDFLAGS) $(TAG_SUBDIRS) -name '*.[chS]' -print > \
						cscope.files
		cscope -b -q -k

SYSTEM_MAP = \
		$(NM) $1 | \
		grep -v '\(compiled\)\|\(\.o$$\)\|\( [aUw] \)\|\(\.\.ng$$\)\|\(LASH[RL]DI\)' | \
		LC_ALL=C sort
System.map:	u-boot
		@$(call SYSTEM_MAP,$<) > $@

#########################################################################

# ARM relocations should all be R_ARM_RELATIVE (32-bit) or
# R_AARCH64_RELATIVE (64-bit).
checkarmreloc: u-boot
	@RELOC="`$(CROSS_COMPILE)readelf -r -W $< | cut -d ' ' -f 4 | \
		grep R_A | sort -u`"; \
	if test "$$RELOC" != "R_ARM_RELATIVE" -a \
		 "$$RELOC" != "R_AARCH64_RELATIVE"; then \
		echo "$< contains unexpected relocations: $$RELOC"; \
		false; \
	fi

envtools: scripts_basic $(version_h) $(timestamp_h)
	$(Q)$(MAKE) $(build)=tools/env

tools-only: scripts_basic $(version_h) $(timestamp_h)
	$(Q)$(MAKE) $(build)=tools

tools-all: export HOST_TOOLS_ALL=y
tools-all: envtools tools ;

cross_tools: export CROSS_BUILD_TOOLS=y
cross_tools: tools ;

.PHONY : CHANGELOG
CHANGELOG:
	git log --no-merges U-Boot-1_1_5.. | \
	unexpand -a | sed -e 's/\s\s*$$//' > $@

#########################################################################

###
# Cleaning is done on three levels.
# make clean     Delete most generated files
#                Leave enough to build external modules
# make mrproper  Delete the current configuration, and all generated files
# make distclean Remove editor backup files, patch leftover files and the like

# Directories & files removed with 'make clean'
CLEAN_DIRS  += $(MODVERDIR) \
	       $(foreach d, spl tpl, $(patsubst %,$d/%, \
			$(filter-out include, $(shell ls -1 $d 2>/dev/null))))

CLEAN_FILES += include/bmp_logo.h include/bmp_logo_data.h \
	       uboot.nb0 uboot.fs			  \
	       boot* u-boot* MLO* SPL System.map fit-dtb.blob

# Directories & files removed with 'make mrproper'
MRPROPER_DIRS  += include/config include/generated spl tpl \
		  .tmp_objdiff
MRPROPER_FILES += .config .config.old include/autoconf.mk* include/config.h \
		  ctags etags tags TAGS cscope* GPATH GTAGS GRTAGS GSYMS \
		  drivers/video/fonts/*.S

# clean - Delete most, but leave enough to build external modules
#
clean: rm-dirs  := $(CLEAN_DIRS)
clean: rm-files := $(CLEAN_FILES)

clean-dirs	:= $(foreach f,$(u-boot-alldirs),$(if $(wildcard $(srctree)/$f/Makefile),$f))

clean-dirs      := $(addprefix _clean_, $(clean-dirs))

PHONY += $(clean-dirs) clean archclean
$(clean-dirs):
	$(Q)$(MAKE) $(clean)=$(patsubst _clean_%,%,$@)

clean: $(clean-dirs)
	$(call cmd,rmdirs)
	$(call cmd,rmfiles)
	@find $(if $(KBUILD_EXTMOD), $(KBUILD_EXTMOD), .) $(RCS_FIND_IGNORE) \
		\( -name '*.[oas]' -o -name '*.ko' -o -name '.*.cmd' \
		-o -name '*.ko.*' -o -name '*.su' \
		-o -name '.*.d' -o -name '.*.tmp' -o -name '*.mod.c' \
		-o -name '*.lex.c' -o -name '*.tab.[ch]' \
		-o -name '*.symtypes' -o -name 'modules.order' \
		-o -name '*.fs' \
		-o -name modules.builtin -o -name '.tmp_*.o.*' \
		-o -name 'dsdt.aml' -o -name 'dsdt.asl.tmp' -o -name 'dsdt.c' \
		-o -name '*.efi' -o -name '*.gcno' -o -name '*.so' \) \
		-type f -print | xargs rm -f

# mrproper - Delete all generated files, including .config
#
mrproper: rm-dirs  := $(wildcard $(MRPROPER_DIRS))
mrproper: rm-files := $(wildcard $(MRPROPER_FILES))
mrproper-dirs      := $(addprefix _mrproper_,scripts)

PHONY += $(mrproper-dirs) mrproper archmrproper
$(mrproper-dirs):
	$(Q)$(MAKE) $(clean)=$(patsubst _mrproper_%,%,$@)

mrproper: clean $(mrproper-dirs)
	$(call cmd,rmdirs)
	$(call cmd,rmfiles)
	@rm -f arch/*/include/asm/arch

# distclean
#
PHONY += distclean

distclean: mrproper
	@find $(srctree) $(RCS_FIND_IGNORE) \
		\( -name '*.orig' -o -name '*.rej' -o -name '*~' \
		-o -name '*.bak' -o -name '#*#' -o -name '.*.orig' \
		-o -name '.*.rej' -o -name '*%' -o -name 'core' \
		-o -name '*.pyc' \) \
		-type f -print | xargs rm -f
	@rm -f boards.cfg CHANGELOG

backup:
	F=`basename $(srctree)` ; cd .. ; \
	gtar --force-local -zcvf `LC_ALL=C date "+$$F-%Y-%m-%d-%T.tar.gz"` $$F

help:
	@echo  'Cleaning targets:'
	@echo  '  clean		  - Remove most generated files but keep the config'
	@echo  '  mrproper	  - Remove all generated files + config + various backup files'
	@echo  '  distclean	  - mrproper + remove editor backup and patch files'
	@echo  ''
	@echo  'Configuration targets:'
	@$(MAKE) -f $(srctree)/scripts/kconfig/Makefile help
	@echo  ''
	@echo  'Test targets:'
	@echo  ''
	@echo  '  check           - Run all automated tests that use sandbox'
	@echo  '  qcheck          - Run quick automated tests that use sandbox'
	@echo  ''
	@echo  'Other generic targets:'
	@echo  '  all		  - Build all necessary images depending on configuration'
	@echo  '  tests		  - Build U-Boot for sandbox and run tests'
	@echo  '* u-boot	  - Build the bare u-boot'
	@echo  '  dir/            - Build all files in dir and below'
	@echo  '  dir/file.[oisS] - Build specified target only'
	@echo  '  dir/file.lst    - Build specified mixed source/assembly target only'
	@echo  '                    (requires a recent binutils and recent build (System.map))'
	@echo  '  tags/ctags	  - Generate ctags file for editors'
	@echo  '  etags		  - Generate etags file for editors'
	@echo  '  cscope	  - Generate cscope index'
	@echo  '  ubootrelease	  - Output the release version string (use with make -s)'
	@echo  '  ubootversion	  - Output the version stored in Makefile (use with make -s)'
	@echo  "  cfg		  - Don't build, just create the .cfg files"
	@echo  "  envtools	  - Build only the target-side environment tools"
	@echo  ''
	@echo  'Static analysers'
	@echo  '  checkstack      - Generate a list of stack hogs'
	@echo  '  coccicheck      - Execute static code analysis with Coccinelle'
	@echo  ''
	@echo  'Documentation targets:'
<<<<<<< HEAD
	@$(MAKE) -f $(srctree)/Documentation/Makefile dochelp
=======
	@$(MAKE) -f $(srctree)/doc/Makefile dochelp
>>>>>>> 1e351715
	@echo  ''
	@echo  '  make V=0|1 [targets] 0 => quiet build (default), 1 => verbose build'
	@echo  '  make V=2   [targets] 2 => give reason for rebuild of target'
	@echo  '  make O=dir [targets] Locate all output files in "dir", including .config'
	@echo  '  make C=1   [targets] Check all c source with $$CHECK (sparse by default)'
	@echo  '  make C=2   [targets] Force check of all c source with $$CHECK'
	@echo  '  make RECORDMCOUNT_WARN=1 [targets] Warn about ignored mcount sections'
	@echo  '  make W=n   [targets] Enable extra gcc checks, n=1,2,3 where'
	@echo  '		1: warnings which may be relevant and do not occur too often'
	@echo  '		2: warnings which occur quite often but may still be relevant'
	@echo  '		3: more obscure warnings, can most likely be ignored'
	@echo  '		Multiple levels can be combined with W=12 or W=123'
	@echo  ''
	@echo  'Execute "make" or "make all" to build all targets marked with [*] '
	@echo  'For further info see the ./README file'

tests check:
	$(srctree)/test/run

qcheck:
	$(srctree)/test/run quick

# Documentation targets
# ---------------------------------------------------------------------------
DOC_TARGETS := xmldocs latexdocs pdfdocs htmldocs epubdocs cleandocs \
	       linkcheckdocs dochelp refcheckdocs
PHONY += $(DOC_TARGETS)
$(DOC_TARGETS): scripts_basic FORCE
<<<<<<< HEAD
	$(Q)$(MAKE) $(build)=Documentation $@
=======
	$(Q)$(MAKE) $(build)=doc $@
>>>>>>> 1e351715

endif #ifeq ($(config-targets),1)
endif #ifeq ($(mixed-targets),1)

PHONY += checkstack ubootrelease ubootversion

checkstack:
	$(OBJDUMP) -d u-boot $$(find . -name u-boot-spl) | \
	$(PERL) $(src)/scripts/checkstack.pl $(ARCH)

ubootrelease:
	@echo "$(UBOOTVERSION)$$($(CONFIG_SHELL) $(srctree)/scripts/setlocalversion $(srctree))"

ubootversion:
	@echo $(UBOOTVERSION)

# Single targets
# ---------------------------------------------------------------------------
# Single targets are compatible with:
# - build with mixed source and output
# - build with separate output dir 'make O=...'
# - external modules
#
#  target-dir => where to store outputfile
#  build-dir  => directory in kernel source tree to use

ifeq ($(KBUILD_EXTMOD),)
        build-dir  = $(patsubst %/,%,$(dir $@))
        target-dir = $(dir $@)
else
        zap-slash=$(filter-out .,$(patsubst %/,%,$(dir $@)))
        build-dir  = $(KBUILD_EXTMOD)$(if $(zap-slash),/$(zap-slash))
        target-dir = $(if $(KBUILD_EXTMOD),$(dir $<),$(dir $@))
endif

%.s: %.c prepare scripts FORCE
	$(Q)$(MAKE) $(build)=$(build-dir) $(target-dir)$(notdir $@)
%.i: %.c prepare scripts FORCE
	$(Q)$(MAKE) $(build)=$(build-dir) $(target-dir)$(notdir $@)
%.o: %.c prepare scripts FORCE
	$(Q)$(MAKE) $(build)=$(build-dir) $(target-dir)$(notdir $@)
%.lst: %.c prepare scripts FORCE
	$(Q)$(MAKE) $(build)=$(build-dir) $(target-dir)$(notdir $@)
%.s: %.S prepare scripts FORCE
	$(Q)$(MAKE) $(build)=$(build-dir) $(target-dir)$(notdir $@)
%.o: %.S prepare scripts FORCE
	$(Q)$(MAKE) $(build)=$(build-dir) $(target-dir)$(notdir $@)
%.symtypes: %.c prepare scripts FORCE
	$(Q)$(MAKE) $(build)=$(build-dir) $(target-dir)$(notdir $@)

# Modules
/: prepare scripts FORCE
	$(cmd_crmodverdir)
	$(Q)$(MAKE) KBUILD_MODULES=$(if $(CONFIG_MODULES),1) \
	$(build)=$(build-dir)
%/: prepare scripts FORCE
	$(cmd_crmodverdir)
	$(Q)$(MAKE) KBUILD_MODULES=$(if $(CONFIG_MODULES),1) \
	$(build)=$(build-dir)
%.ko: prepare scripts FORCE
	$(cmd_crmodverdir)
	$(Q)$(MAKE) KBUILD_MODULES=$(if $(CONFIG_MODULES),1)   \
	$(build)=$(build-dir) $(@:.ko=.o)
	$(Q)$(MAKE) -f $(srctree)/scripts/Makefile.modpost

# Consistency checks
# ---------------------------------------------------------------------------

PHONY += coccicheck

coccicheck:
	$(Q)$(CONFIG_SHELL) $(srctree)/scripts/$@

# FIXME Should go into a make.lib or something
# ===========================================================================

quiet_cmd_rmdirs = $(if $(wildcard $(rm-dirs)),CLEAN   $(wildcard $(rm-dirs)))
      cmd_rmdirs = rm -rf $(rm-dirs)

quiet_cmd_rmfiles = $(if $(wildcard $(rm-files)),CLEAN   $(wildcard $(rm-files)))
      cmd_rmfiles = rm -f $(rm-files)

# read all saved command lines

targets := $(wildcard $(sort $(targets)))
cmd_files := $(wildcard .*.cmd $(foreach f,$(targets),$(dir $(f)).$(notdir $(f)).cmd))

ifneq ($(cmd_files),)
  $(cmd_files): ;	# Do not try to update included dependency files
  include $(cmd_files)
endif

endif	# skip-makefile

PHONY += FORCE
FORCE:

# Declare the contents of the .PHONY variable as phony.  We keep that
# information in a variable so we can use it in if_changed and friends.
.PHONY: $(PHONY)<|MERGE_RESOLUTION|>--- conflicted
+++ resolved
@@ -1,8 +1,4 @@
-<<<<<<< HEAD
 # SPDX-License-Identifier:	GPL-2.0+
-=======
-# SPDX-License-Identifier: GPL-2.0+
->>>>>>> 1e351715
 
 VERSION = 2019
 PATCHLEVEL = 04
@@ -866,11 +862,8 @@
 ALL-$(CONFIG_SPL_FRAMEWORK) += u-boot.img
 endif
 endif
-<<<<<<< HEAD
 
 ifdef CONFIG_TPL_AUTOBUILD
-=======
->>>>>>> 1e351715
 ALL-$(CONFIG_TPL) += tpl/u-boot-tpl.bin
 ALL-$(CONFIG_TPL_DISASM) += tpl/u-boot-tpl.dis
 endif
@@ -1287,7 +1280,6 @@
 quiet_cmd_addfsheader = FSIMG   $@
 cmd_addfsheader = $(srctree)/scripts/addfsheader.sh $2 $< > $@
 
-<<<<<<< HEAD
 # Use V0.0 F&S header on Vybrid/i.MX6, otherwise V1.0 plus type/descr
 ifneq ($(CONFIG_TARGET_FSVYBRID)$(CONFIG_ARCH_MX6),)
 FSIMG_OPT = -v 0.0
@@ -1308,8 +1300,6 @@
 	$(Q)$(MAKE) $(build)=$(NBOOT_PATH) $@
 
 
-=======
->>>>>>> 1e351715
 ifneq ($(CONFIG_SPL_PAYLOAD),)
 SPL_PAYLOAD := $(CONFIG_SPL_PAYLOAD:"%"=%)
 else
@@ -1936,11 +1926,7 @@
 	@echo  '  coccicheck      - Execute static code analysis with Coccinelle'
 	@echo  ''
 	@echo  'Documentation targets:'
-<<<<<<< HEAD
-	@$(MAKE) -f $(srctree)/Documentation/Makefile dochelp
-=======
 	@$(MAKE) -f $(srctree)/doc/Makefile dochelp
->>>>>>> 1e351715
 	@echo  ''
 	@echo  '  make V=0|1 [targets] 0 => quiet build (default), 1 => verbose build'
 	@echo  '  make V=2   [targets] 2 => give reason for rebuild of target'
@@ -1969,11 +1955,7 @@
 	       linkcheckdocs dochelp refcheckdocs
 PHONY += $(DOC_TARGETS)
 $(DOC_TARGETS): scripts_basic FORCE
-<<<<<<< HEAD
-	$(Q)$(MAKE) $(build)=Documentation $@
-=======
 	$(Q)$(MAKE) $(build)=doc $@
->>>>>>> 1e351715
 
 endif #ifeq ($(config-targets),1)
 endif #ifeq ($(mixed-targets),1)
