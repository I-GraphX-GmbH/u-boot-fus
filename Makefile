#
# (C) Copyright 2000-2013
# Wolfgang Denk, DENX Software Engineering, wd@denx.de.
#
# SPDX-License-Identifier:	GPL-2.0+
#

VERSION = 2014
PATCHLEVEL = 10
SUBLEVEL =
EXTRAVERSION =
NAME =

# *DOCUMENTATION*
# To see a list of typical targets execute "make help"
# More info can be located in ./README
# Comments in this file are targeted only to the developer, do not
# expect to learn how to build the kernel reading this file.

# Do not:
# o  use make's built-in rules and variables
#    (this increases performance and avoids hard-to-debug behaviour);
# o  print "Entering directory ...";
MAKEFLAGS += -rR --no-print-directory

# Avoid funny character set dependencies
unexport LC_ALL
LC_COLLATE=C
LC_NUMERIC=C
export LC_COLLATE LC_NUMERIC

# We are using a recursive build, so we need to do a little thinking
# to get the ordering right.
#
# Most importantly: sub-Makefiles should only ever modify files in
# their own directory. If in some directory we have a dependency on
# a file in another dir (which doesn't happen often, but it's often
# unavoidable when linking the built-in.o targets which finally
# turn into vmlinux), we will call a sub make in that other dir, and
# after that we are sure that everything which is in that other dir
# is now up to date.
#
# The only cases where we need to modify files which have global
# effects are thus separated out and done before the recursive
# descending is started. They are now explicitly listed as the
# prepare rule.

# To put more focus on warnings, be less verbose as default
# Use 'make V=1' to see the full commands

ifeq ("$(origin V)", "command line")
  KBUILD_VERBOSE = $(V)
endif
ifndef KBUILD_VERBOSE
  KBUILD_VERBOSE = 0
endif

# Call a source code checker (by default, "sparse") as part of the
# C compilation.
#
# Use 'make C=1' to enable checking of only re-compiled files.
# Use 'make C=2' to enable checking of *all* source files, regardless
# of whether they are re-compiled or not.
#
# See the file "Documentation/sparse.txt" for more details, including
# where to get the "sparse" utility.

ifeq ("$(origin C)", "command line")
  KBUILD_CHECKSRC = $(C)
endif
ifndef KBUILD_CHECKSRC
  KBUILD_CHECKSRC = 0
endif

# Use make M=dir to specify directory of external module to build
# Old syntax make ... SUBDIRS=$PWD is still supported
# Setting the environment variable KBUILD_EXTMOD take precedence
ifdef SUBDIRS
  KBUILD_EXTMOD ?= $(SUBDIRS)
endif

ifeq ("$(origin M)", "command line")
  KBUILD_EXTMOD := $(M)
endif

# kbuild supports saving output files in a separate directory.
# To locate output files in a separate directory two syntaxes are supported.
# In both cases the working directory must be the root of the kernel src.
# 1) O=
# Use "make O=dir/to/store/output/files/"
#
# 2) Set KBUILD_OUTPUT
# Set the environment variable KBUILD_OUTPUT to point to the directory
# where the output files shall be placed.
# export KBUILD_OUTPUT=dir/to/store/output/files/
# make
#
# The O= assignment takes precedence over the KBUILD_OUTPUT environment
# variable.


# KBUILD_SRC is set on invocation of make in OBJ directory
# KBUILD_SRC is not intended to be used by the regular user (for now)
ifeq ($(KBUILD_SRC),)

# OK, Make called in directory where kernel src resides
# Do we want to locate output files in a separate directory?
ifeq ("$(origin O)", "command line")
  KBUILD_OUTPUT := $(O)
endif

# That's our default target when none is given on the command line
PHONY := _all
_all:

# Cancel implicit rules on top Makefile
$(CURDIR)/Makefile Makefile: ;

ifneq ($(KBUILD_OUTPUT),)
# Invoke a second make in the output directory, passing relevant variables
# check that the output directory actually exists
saved-output := $(KBUILD_OUTPUT)
KBUILD_OUTPUT := $(shell mkdir -p $(KBUILD_OUTPUT) && cd $(KBUILD_OUTPUT) \
								&& /bin/pwd)
$(if $(KBUILD_OUTPUT),, \
     $(error failed to create output directory "$(saved-output)"))

PHONY += $(MAKECMDGOALS) sub-make

$(filter-out _all sub-make $(CURDIR)/Makefile, $(MAKECMDGOALS)) _all: sub-make
	@:

sub-make: FORCE
	$(if $(KBUILD_VERBOSE:1=),@)$(MAKE) -C $(KBUILD_OUTPUT) \
	KBUILD_SRC=$(CURDIR) \
	KBUILD_EXTMOD="$(KBUILD_EXTMOD)" -f $(CURDIR)/Makefile \
	$(filter-out _all sub-make,$(MAKECMDGOALS))

# Leave processing to above invocation of make
skip-makefile := 1
endif # ifneq ($(KBUILD_OUTPUT),)
endif # ifeq ($(KBUILD_SRC),)

# We process the rest of the Makefile if this is the final invocation of make
ifeq ($(skip-makefile),)

# If building an external module we do not care about the all: rule
# but instead _all depend on modules
PHONY += all
ifeq ($(KBUILD_EXTMOD),)
_all: all
else
_all: modules
endif

srctree		:= $(if $(KBUILD_SRC),$(KBUILD_SRC),$(CURDIR))
objtree		:= $(CURDIR)
src		:= $(srctree)
obj		:= $(objtree)

VPATH		:= $(srctree)$(if $(KBUILD_EXTMOD),:$(KBUILD_EXTMOD))

export srctree objtree VPATH

# Make sure CDPATH settings don't interfere
unexport CDPATH

#########################################################################

HOSTARCH := $(shell uname -m | \
	sed -e s/i.86/x86/ \
	    -e s/sun4u/sparc64/ \
	    -e s/arm.*/arm/ \
	    -e s/sa110/arm/ \
	    -e s/ppc64/powerpc/ \
	    -e s/ppc/powerpc/ \
	    -e s/macppc/powerpc/\
	    -e s/sh.*/sh/)

HOSTOS := $(shell uname -s | tr '[:upper:]' '[:lower:]' | \
	    sed -e 's/\(cygwin\).*/cygwin/')

export	HOSTARCH HOSTOS

#########################################################################

# set default to nothing for native builds
ifeq ($(HOSTARCH),$(ARCH))
CROSS_COMPILE ?=
endif

KCONFIG_CONFIG	?= .config
export KCONFIG_CONFIG

# SHELL used by kbuild
CONFIG_SHELL := $(shell if [ -x "$$BASH" ]; then echo $$BASH; \
	  else if [ -x /bin/bash ]; then echo /bin/bash; \
	  else echo sh; fi ; fi)

HOSTCC       = cc
HOSTCXX      = c++
HOSTCFLAGS   = -Wall -Wstrict-prototypes -O2 -fomit-frame-pointer
HOSTCXXFLAGS = -O2

ifeq ($(HOSTOS),cygwin)
HOSTCFLAGS	+= -ansi
endif

# Mac OS X / Darwin's C preprocessor is Apple specific.  It
# generates numerous errors and warnings.  We want to bypass it
# and use GNU C's cpp.	To do this we pass the -traditional-cpp
# option to the compiler.  Note that the -traditional-cpp flag
# DOES NOT have the same semantics as GNU C's flag, all it does
# is invoke the GNU preprocessor in stock ANSI/ISO C fashion.
#
# Apple's linker is similar, thanks to the new 2 stage linking
# multiple symbol definitions are treated as errors, hence the
# -multiply_defined suppress option to turn off this error.
#
ifeq ($(HOSTOS),darwin)
# get major and minor product version (e.g. '10' and '6' for Snow Leopard)
DARWIN_MAJOR_VERSION	= $(shell sw_vers -productVersion | cut -f 1 -d '.')
DARWIN_MINOR_VERSION	= $(shell sw_vers -productVersion | cut -f 2 -d '.')

os_x_before	= $(shell if [ $(DARWIN_MAJOR_VERSION) -le $(1) -a \
	$(DARWIN_MINOR_VERSION) -le $(2) ] ; then echo "$(3)"; else echo "$(4)"; fi ;)

# Snow Leopards build environment has no longer restrictions as described above
HOSTCC       = $(call os_x_before, 10, 5, "cc", "gcc")
HOSTCFLAGS  += $(call os_x_before, 10, 4, "-traditional-cpp")
HOSTLDFLAGS += $(call os_x_before, 10, 5, "-multiply_defined suppress")
endif

# Decide whether to build built-in, modular, or both.
# Normally, just do built-in.

KBUILD_MODULES :=
KBUILD_BUILTIN := 1

# If we have only "make modules", don't compile built-in objects.
# When we're building modules with modversions, we need to consider
# the built-in objects during the descend as well, in order to
# make sure the checksums are up to date before we record them.

ifeq ($(MAKECMDGOALS),modules)
  KBUILD_BUILTIN := $(if $(CONFIG_MODVERSIONS),1)
endif

# If we have "make <whatever> modules", compile modules
# in addition to whatever we do anyway.
# Just "make" or "make all" shall build modules as well

# U-Boot does not need modules
#ifneq ($(filter all _all modules,$(MAKECMDGOALS)),)
#  KBUILD_MODULES := 1
#endif

#ifeq ($(MAKECMDGOALS),)
#  KBUILD_MODULES := 1
#endif

export KBUILD_MODULES KBUILD_BUILTIN
export KBUILD_CHECKSRC KBUILD_SRC KBUILD_EXTMOD

# Beautify output
# ---------------------------------------------------------------------------
#
# Normally, we echo the whole command before executing it. By making
# that echo $($(quiet)$(cmd)), we now have the possibility to set
# $(quiet) to choose other forms of output instead, e.g.
#
#         quiet_cmd_cc_o_c = Compiling $(RELDIR)/$@
#         cmd_cc_o_c       = $(CC) $(c_flags) -c -o $@ $<
#
# If $(quiet) is empty, the whole command will be printed.
# If it is set to "quiet_", only the short version will be printed.
# If it is set to "silent_", nothing will be printed at all, since
# the variable $(silent_cmd_cc_o_c) doesn't exist.
#
# A simple variant is to prefix commands with $(Q) - that's useful
# for commands that shall be hidden in non-verbose mode.
#
#	$(Q)ln $@ :<
#
# If KBUILD_VERBOSE equals 0 then the above command will be hidden.
# If KBUILD_VERBOSE equals 1 then the above command is displayed.

ifeq ($(KBUILD_VERBOSE),1)
  quiet =
  Q =
else
  quiet=quiet_
  Q = @
endif

# If the user is running make -s (silent mode), suppress echoing of
# commands

ifneq ($(filter 4.%,$(MAKE_VERSION)),)	# make-4
ifneq ($(filter %s ,$(firstword x$(MAKEFLAGS))),)
  quiet=silent_
endif
else					# make-3.8x
ifneq ($(filter s% -s%,$(MAKEFLAGS)),)
  quiet=silent_
endif
endif

export quiet Q KBUILD_VERBOSE

# Look for make include files relative to root of kernel src
MAKEFLAGS += --include-dir=$(srctree)

# We need some generic definitions (do not try to remake the file).
$(srctree)/scripts/Kbuild.include: ;
include $(srctree)/scripts/Kbuild.include

# Make variables (CC, etc...)

AS		= $(CROSS_COMPILE)as
# Always use GNU ld
ifneq ($(shell $(CROSS_COMPILE)ld.bfd -v 2> /dev/null),)
LD		= $(CROSS_COMPILE)ld.bfd
else
LD		= $(CROSS_COMPILE)ld
endif
CC		= $(CROSS_COMPILE)gcc
CPP		= $(CC) -E
AR		= $(CROSS_COMPILE)ar
NM		= $(CROSS_COMPILE)nm
LDR		= $(CROSS_COMPILE)ldr
STRIP		= $(CROSS_COMPILE)strip
OBJCOPY		= $(CROSS_COMPILE)objcopy
OBJDUMP		= $(CROSS_COMPILE)objdump
AWK		= awk
PERL		= perl
PYTHON		= python
DTC		= dtc
CHECK		= sparse

CHECKFLAGS     := -D__linux__ -Dlinux -D__STDC__ -Dunix -D__unix__ \
		  -Wbitwise -Wno-return-void -D__CHECK_ENDIAN__ $(CF)

KBUILD_CPPFLAGS := -D__KERNEL__ -D__UBOOT__

KBUILD_CFLAGS   := -Wall -Wstrict-prototypes \
		   -Wno-format-security \
		   -fno-builtin -ffreestanding
KBUILD_AFLAGS   := -D__ASSEMBLY__

# Read UBOOTRELEASE from include/config/uboot.release (if it exists)
UBOOTRELEASE = $(shell cat include/config/uboot.release 2> /dev/null)
UBOOTVERSION = $(VERSION)$(if $(PATCHLEVEL),.$(PATCHLEVEL)$(if $(SUBLEVEL),.$(SUBLEVEL)))$(EXTRAVERSION)

export VERSION PATCHLEVEL SUBLEVEL UBOOTRELEASE UBOOTVERSION
export ARCH CPU BOARD VENDOR SOC CPUDIR BOARDDIR
export CONFIG_SHELL HOSTCC HOSTCFLAGS HOSTLDFLAGS CROSS_COMPILE AS LD CC
export CPP AR NM LDR STRIP OBJCOPY OBJDUMP
export MAKE AWK PERL PYTHON
export HOSTCXX HOSTCXXFLAGS DTC CHECK CHECKFLAGS

export KBUILD_CPPFLAGS NOSTDINC_FLAGS UBOOTINCLUDE OBJCOPYFLAGS LDFLAGS
export KBUILD_CFLAGS KBUILD_AFLAGS

# When compiling out-of-tree modules, put MODVERDIR in the module
# tree rather than in the kernel tree. The kernel tree might
# even be read-only.
export MODVERDIR := $(if $(KBUILD_EXTMOD),$(firstword $(KBUILD_EXTMOD))/).tmp_versions

# Files to ignore in find ... statements

export RCS_FIND_IGNORE := \( -name SCCS -o -name BitKeeper -o -name .svn -o    \
			  -name CVS -o -name .pc -o -name .hg -o -name .git \) \
			  -prune -o
export RCS_TAR_IGNORE := --exclude SCCS --exclude BitKeeper --exclude .svn \
			 --exclude CVS --exclude .pc --exclude .hg --exclude .git

# ===========================================================================
# Rules shared between *config targets and build targets

# Basic helpers built in scripts/
PHONY += scripts_basic
scripts_basic:
	$(Q)$(MAKE) $(build)=scripts/basic
	$(Q)rm -f .tmp_quiet_recordmcount

# To avoid any implicit rule to kick in, define an empty command.
scripts/basic/%: scripts_basic ;

PHONY += outputmakefile
# outputmakefile generates a Makefile in the output directory, if using a
# separate output directory. This allows convenient use of make in the
# output directory.
outputmakefile:
ifneq ($(KBUILD_SRC),)
	$(Q)ln -fsn $(srctree) source
	$(Q)$(CONFIG_SHELL) $(srctree)/scripts/mkmakefile \
	    $(srctree) $(objtree) $(VERSION) $(PATCHLEVEL)
endif

# To make sure we do not include .config for any of the *config targets
# catch them early, and hand them over to scripts/kconfig/Makefile
# It is allowed to specify more targets when calling make, including
# mixing *config targets and build targets.
# For example 'make oldconfig all'.
# Detect when mixed targets is specified, and make a second invocation
# of make so .config is not included in this case either (for *config).

version_h := include/generated/version_autogenerated.h
timestamp_h := include/generated/timestamp_autogenerated.h

no-dot-config-targets := clean clobber mrproper distclean \
			 help %docs check% coccicheck \
			 ubootversion backup

config-targets := 0
mixed-targets  := 0
dot-config     := 1

ifneq ($(filter $(no-dot-config-targets), $(MAKECMDGOALS)),)
	ifeq ($(filter-out $(no-dot-config-targets), $(MAKECMDGOALS)),)
		dot-config := 0
	endif
endif

ifeq ($(KBUILD_EXTMOD),)
        ifneq ($(filter config %config,$(MAKECMDGOALS)),)
                config-targets := 1
                ifneq ($(filter-out config %config,$(MAKECMDGOALS)),)
                        mixed-targets := 1
                endif
        endif
endif

ifeq ($(mixed-targets),1)
# ===========================================================================
# We're called with mixed targets (*config and build targets).
# Handle them one by one.

PHONY += $(MAKECMDGOALS) __build_one_by_one

$(filter-out __build_one_by_one, $(MAKECMDGOALS)): __build_one_by_one
	@:

__build_one_by_one:
	$(Q)set -e; \
	for i in $(MAKECMDGOALS); do \
		$(MAKE) -f $(srctree)/Makefile $$i; \
	done

else
ifeq ($(config-targets),1)
# ===========================================================================
# *config targets only - make sure prerequisites are updated, and descend
# in scripts/kconfig to make the *config target

KBUILD_DEFCONFIG := sandbox_defconfig
export KBUILD_DEFCONFIG KBUILD_KCONFIG

config: scripts_basic outputmakefile FORCE
	+$(Q)$(CONFIG_SHELL) $(srctree)/scripts/multiconfig.sh $@

%config: scripts_basic outputmakefile FORCE
	+$(Q)$(CONFIG_SHELL) $(srctree)/scripts/multiconfig.sh $@

else
# ===========================================================================
# Build targets only - this includes vmlinux, arch specific targets, clean
# targets and others. In general all targets except *config targets.

ifeq ($(dot-config),1)
# Read in config
-include include/config/auto.conf

# Read in dependencies to all Kconfig* files, make sure to run
# oldconfig if changes are detected.
-include include/config/auto.conf.cmd

# To avoid any implicit rule to kick in, define an empty command
$(KCONFIG_CONFIG) include/config/auto.conf.cmd: ;

# If .config is newer than include/config/auto.conf, someone tinkered
# with it and forgot to run make oldconfig.
# if auto.conf.cmd is missing then we are probably in a cleaned tree so
# we execute the config step to be sure to catch updated Kconfig files
include/config/%.conf: $(KCONFIG_CONFIG) include/config/auto.conf.cmd
	$(Q)$(MAKE) -f $(srctree)/Makefile silentoldconfig

-include include/autoconf.mk
-include include/autoconf.mk.dep

# We want to include arch/$(ARCH)/config.mk only when include/config/auto.conf
# is up-to-date. When we switch to a different board configuration, old CONFIG
# macros are still remaining in include/config/auto.conf. Without the following
# gimmick, wrong config.mk would be included leading nasty warnings/errors.
autoconf_is_current := $(if $(wildcard $(KCONFIG_CONFIG)),$(shell find . \
		-path ./include/config/auto.conf -newer $(KCONFIG_CONFIG)))
ifneq ($(autoconf_is_current),)
include $(srctree)/config.mk
endif

# If board code explicitly specified LDSCRIPT or CONFIG_SYS_LDSCRIPT, use
# that (or fail if absent).  Otherwise, search for a linker script in a
# standard location.

ifndef LDSCRIPT
	#LDSCRIPT := $(srctree)/board/$(BOARDDIR)/u-boot.lds.debug
	ifdef CONFIG_SYS_LDSCRIPT
		# need to strip off double quotes
		LDSCRIPT := $(srctree)/$(CONFIG_SYS_LDSCRIPT:"%"=%)
	endif
endif

# If there is no specified link script, we look in a number of places for it
ifndef LDSCRIPT
	ifeq ($(wildcard $(LDSCRIPT)),)
		LDSCRIPT := $(srctree)/board/$(BOARDDIR)/u-boot.lds
	endif
	ifeq ($(wildcard $(LDSCRIPT)),)
		LDSCRIPT := $(srctree)/$(CPUDIR)/u-boot.lds
	endif
	ifeq ($(wildcard $(LDSCRIPT)),)
		LDSCRIPT := $(srctree)/arch/$(ARCH)/cpu/u-boot.lds
	endif
endif

else
# Dummy target needed, because used as prerequisite
include/config/auto.conf: ;
endif # $(dot-config)

ifdef CONFIG_CC_OPTIMIZE_FOR_SIZE
KBUILD_CFLAGS	+= -Os
else
KBUILD_CFLAGS	+= -O2
endif

ifdef BUILD_TAG
KBUILD_CFLAGS += -DBUILD_TAG='"$(BUILD_TAG)"'
endif

KBUILD_CFLAGS += $(call cc-option,-fno-stack-protector)

KBUILD_CFLAGS	+= -g
# $(KBUILD_AFLAGS) sets -g, which causes gcc to pass a suitable -g<format>
# option to the assembler.
KBUILD_AFLAGS	+= -g

# Report stack usage if supported
ifeq ($(shell $(CONFIG_SHELL) $(srctree)/scripts/gcc-stack-usage.sh $(CC)),y)
	KBUILD_CFLAGS += -fstack-usage
endif

KBUILD_CFLAGS += $(call cc-option,-Wno-format-nonliteral)

# turn jbsr into jsr for m68k
ifeq ($(ARCH),m68k)
ifeq ($(findstring 3.4,$(shell $(CC) --version)),3.4)
KBUILD_AFLAGS += -Wa,-gstabs,-S
endif
endif

# Prohibit date/time macros, which would make the build non-deterministic
KBUILD_CFLAGS   += $(call cc-option,-Werror=date-time)

ifneq ($(CONFIG_SYS_TEXT_BASE),)
KBUILD_CPPFLAGS += -DCONFIG_SYS_TEXT_BASE=$(CONFIG_SYS_TEXT_BASE)
endif

export CONFIG_SYS_TEXT_BASE

include $(srctree)/scripts/Makefile.extrawarn

# Add user supplied CPPFLAGS, AFLAGS and CFLAGS as the last assignments
KBUILD_CPPFLAGS += $(KCPPFLAGS)
KBUILD_AFLAGS += $(KAFLAGS)
KBUILD_CFLAGS += $(KCFLAGS)

# Use UBOOTINCLUDE when you must reference the include/ directory.
# Needed to be compatible with the O= option
UBOOTINCLUDE    := \
		-Iinclude \
		$(if $(KBUILD_SRC), -I$(srctree)/include) \
		-I$(srctree)/arch/$(ARCH)/include \
		-include $(srctree)/include/linux/kconfig.h

NOSTDINC_FLAGS += -nostdinc -isystem $(shell $(CC) -print-file-name=include)
CHECKFLAGS     += $(NOSTDINC_FLAGS)

# FIX ME
cpp_flags := $(KBUILD_CPPFLAGS) $(PLATFORM_CPPFLAGS) $(UBOOTINCLUDE) \
							$(NOSTDINC_FLAGS)
c_flags := $(KBUILD_CFLAGS) $(cpp_flags)

#########################################################################
# U-Boot objects....order is important (i.e. start must be first)

head-y := $(CPUDIR)/start.o
head-$(CONFIG_4xx) += arch/powerpc/cpu/ppc4xx/resetvec.o
head-$(CONFIG_MPC85xx) += arch/powerpc/cpu/mpc85xx/resetvec.o

HAVE_VENDOR_COMMON_LIB = $(if $(wildcard $(srctree)/board/$(VENDOR)/common/Makefile),y,n)

libs-y += lib/
libs-$(HAVE_VENDOR_COMMON_LIB) += board/$(VENDOR)/common/
libs-y += $(CPUDIR)/
ifdef SOC
libs-y += $(CPUDIR)/$(SOC)/
endif
libs-$(CONFIG_OF_EMBED) += dts/
libs-y += arch/$(ARCH)/lib/
libs-y += fs/
libs-y += net/
libs-y += disk/
libs-y += drivers/
libs-y += drivers/dma/
libs-y += drivers/gpio/
libs-y += drivers/i2c/
libs-y += drivers/mmc/
libs-y += drivers/mtd/
libs-$(CONFIG_CMD_NAND) += drivers/mtd/nand/
libs-y += drivers/mtd/onenand/
libs-$(CONFIG_CMD_UBI) += drivers/mtd/ubi/
libs-y += drivers/mtd/spi/
libs-y += drivers/net/
libs-y += drivers/net/phy/
libs-y += drivers/pci/
libs-y += drivers/power/ \
	drivers/power/fuel_gauge/ \
	drivers/power/mfd/ \
	drivers/power/pmic/ \
	drivers/power/battery/
libs-y += drivers/spi/
libs-$(CONFIG_FMAN_ENET) += drivers/net/fm/
libs-$(CONFIG_SYS_FSL_DDR) += drivers/ddr/fsl/
libs-y += drivers/serial/
libs-y += drivers/usb/eth/
libs-y += drivers/usb/gadget/
libs-y += drivers/usb/host/
libs-y += drivers/usb/musb/
libs-y += drivers/usb/musb-new/
libs-y += drivers/usb/phy/
libs-y += drivers/usb/ulpi/
libs-y += common/
libs-y += lib/libfdt/
libs-$(CONFIG_API) += api/
libs-$(CONFIG_HAS_POST) += post/
libs-y += test/
libs-y += test/dm/

ifneq (,$(filter $(SOC), mx25 mx27 mx5 mx6 mx31 mx35 mxs vf610))
libs-y += arch/$(ARCH)/imx-common/
endif
ifeq ($(SOC),vybrid)
libs-y += $(CPUDIR)/vybrid-common/
endif

libs-$(CONFIG_ARM) += arch/arm/cpu/
libs-$(CONFIG_PPC) += arch/powerpc/cpu/

libs-y += $(if $(BOARDDIR),board/$(BOARDDIR)/)

libs-y := $(sort $(libs-y))

u-boot-dirs	:= $(patsubst %/,%,$(filter %/, $(libs-y))) tools examples

u-boot-alldirs	:= $(sort $(u-boot-dirs) $(patsubst %/,%,$(filter %/, $(libs-))))

libs-y		:= $(patsubst %/, %/built-in.o, $(libs-y))

u-boot-init := $(head-y)
u-boot-main := $(libs-y)


# Add GCC lib
ifdef CONFIG_USE_PRIVATE_LIBGCC
ifeq ($(CONFIG_USE_PRIVATE_LIBGCC),y)
PLATFORM_LIBGCC = arch/$(ARCH)/lib/lib.a
else
PLATFORM_LIBGCC = -L $(CONFIG_USE_PRIVATE_LIBGCC) -lgcc
endif
else
PLATFORM_LIBGCC := -L $(shell dirname `$(CC) $(c_flags) -print-libgcc-file-name`) -lgcc
endif
PLATFORM_LIBS += $(PLATFORM_LIBGCC)
export PLATFORM_LIBS
export PLATFORM_LIBGCC

# Special flags for CPP when processing the linker script.
# Pass the version down so we can handle backwards compatibility
# on the fly.
LDPPFLAGS += \
	-include $(srctree)/include/u-boot/u-boot.lds.h \
	-DCPUDIR=$(CPUDIR) \
	$(shell $(LD) --version | \
	  sed -ne 's/GNU ld version \([0-9][0-9]*\)\.\([0-9][0-9]*\).*/-DLD_MAJOR=\1 -DLD_MINOR=\2/p')

#########################################################################
#########################################################################

ifneq ($(CONFIG_BOARD_SIZE_LIMIT),)
BOARD_SIZE_CHECK = \
	@actual=`wc -c $@ | awk '{print $$1}'`; \
	limit=`printf "%d" $(CONFIG_BOARD_SIZE_LIMIT)`; \
	if test $$actual -gt $$limit; then \
		echo "$@ exceeds file size limit:" >&2 ; \
		echo "  limit:  $$limit bytes" >&2 ; \
		echo "  actual: $$actual bytes" >&2 ; \
		echo "  excess: $$((actual - limit)) bytes" >&2; \
		exit 1; \
	fi
else
BOARD_SIZE_CHECK =
endif

# Statically apply RELA-style relocations (currently arm64 only)
ifneq ($(CONFIG_STATIC_RELA),)
# $(1) is u-boot ELF, $(2) is u-boot bin, $(3) is text base
DO_STATIC_RELA = \
	start=$$($(NM) $(1) | grep __rel_dyn_start | cut -f 1 -d ' '); \
	end=$$($(NM) $(1) | grep __rel_dyn_end | cut -f 1 -d ' '); \
	tools/relocate-rela $(2) $(3) $$start $$end
else
DO_STATIC_RELA =
endif

# Always append ALL so that arch config.mk's can add custom ones
ALL-y += u-boot.srec u-boot.bin System.map binary_size_check
ALL-y += uboot.nb0 u-boot.dis

ALL-$(CONFIG_ADDFSHEADER) += uboot.fs
ALL-$(CONFIG_NAND_U_BOOT) += u-boot-nand.bin
ALL-$(CONFIG_ONENAND_U_BOOT) += u-boot-onenand.bin
ifeq ($(CONFIG_SPL_FSL_PBL),y)
ALL-$(CONFIG_RAMBOOT_PBL) += u-boot-with-spl-pbl.bin
else
ALL-$(CONFIG_RAMBOOT_PBL) += u-boot.pbl
endif
ALL-$(CONFIG_SPL) += spl/u-boot-spl.bin
ALL-$(CONFIG_SPL_FRAMEWORK) += u-boot.img
ALL-$(CONFIG_TPL) += tpl/u-boot-tpl.bin
ALL-$(CONFIG_OF_SEPARATE) += u-boot.dtb u-boot-dtb.bin
ifeq ($(CONFIG_SPL_FRAMEWORK),y)
ALL-$(CONFIG_OF_SEPARATE) += u-boot-dtb.img
endif
ALL-$(CONFIG_OF_HOSTFILE) += u-boot.dtb
ifneq ($(CONFIG_SPL_TARGET),)
ALL-$(CONFIG_SPL) += $(CONFIG_SPL_TARGET:"%"=%)
endif
ALL-$(CONFIG_REMAKE_ELF) += u-boot.elf

# enable combined SPL/u-boot/dtb rules for tegra
ifneq ($(CONFIG_TEGRA),)
ifeq ($(CONFIG_SPL),y)
ifeq ($(CONFIG_OF_SEPARATE),y)
ALL-y += u-boot-dtb-tegra.bin
else
ALL-y += u-boot-nodtb-tegra.bin
endif
endif
endif

LDFLAGS_u-boot += $(LDFLAGS_FINAL)
ifneq ($(CONFIG_SYS_TEXT_BASE),)
LDFLAGS_u-boot += -Ttext $(CONFIG_SYS_TEXT_BASE)
endif

quiet_cmd_objcopy = OBJCOPY $@
cmd_objcopy = $(OBJCOPY) $(OBJCOPYFLAGS) $(OBJCOPYFLAGS_$(@F)) $< $@

quiet_cmd_mkimage = MKIMAGE $@
cmd_mkimage = $(objtree)/tools/mkimage $(MKIMAGEFLAGS_$(@F)) -d $< $@ \
	$(if $(KBUILD_VERBOSE:1=), >/dev/null)

quiet_cmd_cat = CAT     $@
cmd_cat = cat $(filter-out $(PHONY), $^) > $@

append = cat $(filter-out $< $(PHONY), $^) >> $@

quiet_cmd_pad_cat = CAT     $@
cmd_pad_cat = $(cmd_objcopy) && $(append) || rm -f $@

all:		$(ALL-y)

PHONY += dtbs
dtbs dts/dt.dtb: checkdtc u-boot
	$(Q)$(MAKE) $(build)=dts dtbs

u-boot-dtb.bin: u-boot.bin dts/dt.dtb FORCE
	$(call if_changed,cat)

%.imx: %.bin
	$(Q)$(MAKE) $(build)=arch/arm/imx-common $@

quiet_cmd_copy = COPY    $@
      cmd_copy = cp $< $@

u-boot.dtb: dts/dt.dtb
	$(call cmd,copy)

OBJCOPYFLAGS_u-boot.hex := -O ihex

OBJCOPYFLAGS_u-boot.srec := -O srec

u-boot.hex u-boot.srec: u-boot FORCE
	$(call if_changed,objcopy)

OBJCOPYFLAGS_u-boot.bin := -O binary

binary_size_check: u-boot.bin FORCE
	@file_size=$(shell wc -c u-boot.bin | awk '{print $$1}') ; \
	map_size=$(shell cat u-boot.map | \
		awk '/_image_copy_start/ {start = $$1} /_image_binary_end/ {end = $$1} END {if (start != "" && end != "") print "ibase=16; " toupper(end) " - " toupper(start)}' \
		| sed 's/0X//g' \
		| bc); \
	if [ "" != "$$map_size" ]; then \
		if test $$map_size -ne $$file_size; then \
			echo "u-boot.map shows a binary size of $$map_size" >&2 ; \
			echo "  but u-boot.bin shows $$file_size" >&2 ; \
			exit 1; \
		fi \
	fi

u-boot.bin: u-boot FORCE
	$(call if_changed,objcopy)
	$(call DO_STATIC_RELA,$<,$@,$(CONFIG_SYS_TEXT_BASE))
	$(BOARD_SIZE_CHECK)

u-boot.ldr:	u-boot
		$(CREATE_LDR_ENV)
		$(LDR) -T $(CONFIG_BFIN_CPU) -c $@ $< $(LDR_FLAGS)
		$(BOARD_SIZE_CHECK)

OBJCOPYFLAGS_u-boot.ldr.hex := -I binary -O ihex

OBJCOPYFLAGS_u-boot.ldr.srec := -I binary -O srec

u-boot.ldr.hex u-boot.ldr.srec: u-boot.ldr FORCE
	$(call if_changed,objcopy)

#
# U-Boot entry point, needed for booting of full-blown U-Boot
# from the SPL U-Boot version.
#
ifndef CONFIG_SYS_UBOOT_START
CONFIG_SYS_UBOOT_START := 0
endif

MKIMAGEFLAGS_u-boot.img = -A $(ARCH) -T firmware -C none -O u-boot \
	-a $(CONFIG_SYS_TEXT_BASE) -e $(CONFIG_SYS_UBOOT_START) \
	-n "U-Boot $(UBOOTRELEASE) for $(BOARD) board"

MKIMAGEFLAGS_u-boot.kwb = -n $(srctree)/$(CONFIG_SYS_KWD_CONFIG:"%"=%) \
	-T kwbimage -a $(CONFIG_SYS_TEXT_BASE) -e $(CONFIG_SYS_TEXT_BASE)

MKIMAGEFLAGS_u-boot.pbl = -n $(srctree)/$(CONFIG_SYS_FSL_PBL_RCW:"%"=%) \
		-R $(srctree)/$(CONFIG_SYS_FSL_PBL_PBI:"%"=%) -T pblimage

u-boot.img u-boot.kwb u-boot.pbl: u-boot.bin FORCE
	$(call if_changed,mkimage)

MKIMAGEFLAGS_u-boot-dtb.img = $(MKIMAGEFLAGS_u-boot.img)

u-boot-dtb.img: u-boot-dtb.bin FORCE
	$(call if_changed,mkimage)

u-boot.sha1:	u-boot.bin
		tools/ubsha1 u-boot.bin

u-boot.dis:	u-boot
		$(OBJDUMP) -d $< > $@

OBJCOPYFLAGS_uboot.nb0 = --pad-to $(CONFIG_UBOOTNB0_SIZE) -I binary -O binary
uboot.nb0:	u-boot.bin
		$(call if_changed,objcopy)
#		dd if=/dev/zero bs=1K count=$(CONFIG_UBOOTNB0_SIZE) \
#			 | tr '\000' '\377' >$@
#		dd if=$< of=$@ conv=notrunc bs=1K

uboot.fs:	u-boot.bin
		tools/addfsheader $< $@

ifdef CONFIG_TPL
SPL_PAYLOAD := tpl/u-boot-with-tpl.bin
else
SPL_PAYLOAD := u-boot.bin
endif

OBJCOPYFLAGS_u-boot-with-spl.bin = -I binary -O binary \
				   --pad-to=$(CONFIG_SPL_PAD_TO)
u-boot-with-spl.bin: spl/u-boot-spl.bin $(SPL_PAYLOAD) FORCE
	$(call if_changed,pad_cat)

OBJCOPYFLAGS_u-boot-with-tpl.bin = -I binary -O binary \
				   --pad-to=$(CONFIG_TPL_PAD_TO)
tpl/u-boot-with-tpl.bin: tpl/u-boot-tpl.bin u-boot.bin FORCE
	$(call if_changed,pad_cat)

SPL: spl/u-boot-spl.bin FORCE
	$(Q)$(MAKE) $(build)=arch/arm/imx-common $@

u-boot-with-spl.imx u-boot-with-nand-spl.imx: SPL u-boot.bin FORCE
	$(Q)$(MAKE) $(build)=arch/arm/imx-common $@

MKIMAGEFLAGS_u-boot.ubl = -n $(UBL_CONFIG) -T ublimage -e $(CONFIG_SYS_TEXT_BASE)

u-boot.ubl: u-boot-with-spl.bin FORCE
	$(call if_changed,mkimage)

MKIMAGEFLAGS_u-boot-spl.ais = -s -n $(if $(CONFIG_AIS_CONFIG_FILE), \
	$(srctree)/$(CONFIG_AIS_CONFIG_FILE:"%"=%),"/dev/null") \
	-T aisimage -e $(CONFIG_SPL_TEXT_BASE)
spl/u-boot-spl.ais: spl/u-boot-spl.bin FORCE
	$(call if_changed,mkimage)

OBJCOPYFLAGS_u-boot.ais = -I binary -O binary --pad-to=$(CONFIG_SPL_PAD_TO)
u-boot.ais: spl/u-boot-spl.ais u-boot.img FORCE
	$(call if_changed,pad_cat)

u-boot-signed.sb: u-boot.bin spl/u-boot-spl.bin
	$(Q)$(MAKE) $(build)=arch/arm/cpu/arm926ejs/mxs u-boot-signed.sb
u-boot.sb: u-boot.bin spl/u-boot-spl.bin
	$(Q)$(MAKE) $(build)=arch/arm/cpu/arm926ejs/mxs u-boot.sb

# On x600 (SPEAr600) U-Boot is appended to U-Boot SPL.
# Both images are created using mkimage (crc etc), so that the ROM
# bootloader can check its integrity. Padding needs to be done to the
# SPL image (with mkimage header) and not the binary. Otherwise the resulting image
# which is loaded/copied by the ROM bootloader to SRAM doesn't fit.
# The resulting image containing both U-Boot images is called u-boot.spr
MKIMAGEFLAGS_u-boot-spl.img = -A $(ARCH) -T firmware -C none \
	-a $(CONFIG_SPL_TEXT_BASE) -e $(CONFIG_SPL_TEXT_BASE) -n XLOADER
spl/u-boot-spl.img: spl/u-boot-spl.bin FORCE
	$(call if_changed,mkimage)

OBJCOPYFLAGS_u-boot.spr = -I binary -O binary --pad-to=$(CONFIG_SPL_PAD_TO) \
			  --gap-fill=0xff
u-boot.spr: spl/u-boot-spl.img u-boot.img FORCE
	$(call if_changed,pad_cat)

MKIMAGEFLAGS_u-boot-spl.gph = -A $(ARCH) -T gpimage -C none \
	-a $(CONFIG_SPL_TEXT_BASE) -e $(CONFIG_SPL_TEXT_BASE) -n SPL
spl/u-boot-spl.gph: spl/u-boot-spl.bin FORCE
	$(call if_changed,mkimage)

OBJCOPYFLAGS_u-boot-spi.gph = -I binary -O binary --pad-to=$(CONFIG_SPL_PAD_TO) \
			  --gap-fill=0
u-boot-spi.gph: spl/u-boot-spl.gph u-boot.img FORCE
	$(call if_changed,pad_cat)

MKIMAGEFLAGS_u-boot-nand.gph = -A $(ARCH) -T gpimage -C none \
	-a $(CONFIG_SYS_TEXT_BASE) -e $(CONFIG_SYS_TEXT_BASE) -n U-Boot
u-boot-nand.gph: u-boot.bin FORCE
	$(call if_changed,mkimage)
	@dd if=/dev/zero bs=8 count=1 2>/dev/null >> $@

ifneq ($(CONFIG_SUNXI),)
OBJCOPYFLAGS_u-boot-sunxi-with-spl.bin = -I binary -O binary \
				   --pad-to=$(CONFIG_SPL_PAD_TO) --gap-fill=0xff
u-boot-sunxi-with-spl.bin: spl/sunxi-spl.bin u-boot.img FORCE
	$(call if_changed,pad_cat)
endif

ifneq ($(CONFIG_TEGRA),)
OBJCOPYFLAGS_u-boot-nodtb-tegra.bin = -O binary --pad-to=$(CONFIG_SYS_TEXT_BASE)
u-boot-nodtb-tegra.bin: spl/u-boot-spl u-boot.bin FORCE
	$(call if_changed,pad_cat)

ifeq ($(CONFIG_OF_SEPARATE),y)
u-boot-dtb-tegra.bin: u-boot-nodtb-tegra.bin dts/dt.dtb FORCE
	$(call if_changed,cat)
endif
endif

u-boot-img.bin: spl/u-boot-spl.bin u-boot.img FORCE
	$(call if_changed,cat)

#Add a target to create boot binary having SPL binary in PBI format
#concatenated with u-boot binary. It is need by PowerPC SoC having
#internal SRAM <= 512KB.
MKIMAGEFLAGS_u-boot-spl.pbl = -n $(srctree)/$(CONFIG_SYS_FSL_PBL_RCW:"%"=%) \
		-R $(srctree)/$(CONFIG_SYS_FSL_PBL_PBI:"%"=%) -T pblimage

spl/u-boot-spl.pbl: spl/u-boot-spl.bin FORCE
	$(call if_changed,mkimage)

OBJCOPYFLAGS_u-boot-with-spl-pbl.bin = -I binary -O binary --pad-to=$(CONFIG_SPL_PAD_TO) \
			  --gap-fill=0xff

u-boot-with-spl-pbl.bin: spl/u-boot-spl.pbl u-boot.bin FORCE
	$(call if_changed,pad_cat)

# PPC4xx needs the SPL at the end of the image, since the reset vector
# is located at 0xfffffffc. So we can't use the "u-boot-img.bin" target
# and need to introduce a new build target with the full blown U-Boot
# at the start padded up to the start of the SPL image. And then concat
# the SPL image to the end.

OBJCOPYFLAGS_u-boot-img-spl-at-end.bin := -I binary -O binary \
	--pad-to=$(CONFIG_UBOOT_PAD_TO) --gap-fill=0xff
u-boot-img-spl-at-end.bin: u-boot.img spl/u-boot-spl.bin FORCE
	$(call if_changed,pad_cat)

# Create a new ELF from a raw binary file.  This is useful for arm64
# where static relocation needs to be performed on the raw binary,
# but certain simulators only accept an ELF file (but don't do the
# relocation).
# FIXME refactor dts/Makefile to share target/arch detection
u-boot.elf: u-boot.bin
	@$(OBJCOPY)  -B aarch64 -I binary -O elf64-littleaarch64 \
		$< u-boot-elf.o
	@$(LD) u-boot-elf.o -o $@ \
		--defsym=_start=$(CONFIG_SYS_TEXT_BASE) \
		-Ttext=$(CONFIG_SYS_TEXT_BASE)

# Rule to link u-boot
# May be overridden by arch/$(ARCH)/config.mk
quiet_cmd_u-boot__ ?= LD      $@
      cmd_u-boot__ ?= $(LD) $(LDFLAGS) $(LDFLAGS_u-boot) -o $@ \
      -T u-boot.lds $(u-boot-init)                             \
      --start-group $(u-boot-main) --end-group                 \
      $(PLATFORM_LIBS) -Map u-boot.map

quiet_cmd_smap = GEN     common/system_map.o
cmd_smap = \
	smap=`$(call SYSTEM_MAP,u-boot) | \
		awk '$$2 ~ /[tTwW]/ {printf $$1 $$3 "\\\\000"}'` ; \
	$(CC) $(c_flags) -DSYSTEM_MAP="\"$${smap}\"" \
		-c $(srctree)/common/system_map.c -o common/system_map.o

u-boot:	$(u-boot-init) $(u-boot-main) u-boot.lds
	$(call if_changed,u-boot__)
ifeq ($(CONFIG_KALLSYMS),y)
	$(call cmd,smap)
	$(call cmd,u-boot__) common/system_map.o
endif

# The actual objects are generated when descending,
# make sure no implicit rule kicks in
$(sort $(u-boot-init) $(u-boot-main)): $(u-boot-dirs) ;

# Handle descending into subdirectories listed in $(vmlinux-dirs)
# Preset locale variables to speed up the build process. Limit locale
# tweaks to this spot to avoid wrong language settings when running
# make menuconfig etc.
# Error messages still appears in the original language

PHONY += $(u-boot-dirs)
$(u-boot-dirs): prepare scripts
	$(Q)$(MAKE) $(build)=$@

tools: prepare
# The "tools" are needed early
$(filter-out tools, $(u-boot-dirs)): tools
# The "examples" conditionally depend on U-Boot (say, when USE_PRIVATE_LIBGCC
# is "yes"), so compile examples after U-Boot is compiled.
examples: $(filter-out examples, $(u-boot-dirs))

define filechk_uboot.release
	echo "$(UBOOTVERSION)$$($(CONFIG_SHELL) $(srctree)/scripts/setlocalversion $(srctree))"
endef

# Store (new) UBOOTRELEASE string in include/config/uboot.release
include/config/uboot.release: include/config/auto.conf FORCE
	$(call filechk,uboot.release)


# Things we need to do before we recursively start building the kernel
# or the modules are listed in "prepare".
# A multi level approach is used. prepareN is processed before prepareN-1.
# archprepare is used in arch Makefiles and when processed asm symlink,
# version.h and scripts_basic is processed / created.

# Listed in dependency order
PHONY += prepare archprepare prepare0 prepare1 prepare2 prepare3

# prepare3 is used to check if we are building in a separate output directory,
# and if so do:
# 1) Check that make has not been executed in the kernel src $(srctree)
prepare3: include/config/uboot.release
ifneq ($(KBUILD_SRC),)
	@$(kecho) '  Using $(srctree) as source for U-Boot'
	$(Q)if [ -f $(srctree)/.config -o -d $(srctree)/include/config ]; then \
		echo >&2 "  $(srctree) is not clean, please run 'make mrproper'"; \
		echo >&2 "  in the '$(srctree)' directory.";\
		/bin/false; \
	fi;
endif

# prepare2 creates a makefile if using a separate output directory
prepare2: prepare3 outputmakefile

prepare1: prepare2 $(version_h) $(timestamp_h) \
                   include/config/auto.conf
ifeq ($(__HAVE_ARCH_GENERIC_BOARD),)
ifeq ($(CONFIG_SYS_GENERIC_BOARD),y)
	@echo >&2 "  Your architecture does not support generic board."
	@echo >&2 "  Please undefine CONFIG_SYS_GENERIC_BOARD in your board config file."
	@/bin/false
endif
endif
ifeq ($(wildcard $(LDSCRIPT)),)
	@echo >&2 "  Could not find linker script."
	@/bin/false
endif

archprepare: prepare1 scripts_basic

prepare0: archprepare FORCE
	$(Q)$(MAKE) $(build)=.

# All the preparing..
prepare: prepare0

# Generate some files
# ---------------------------------------------------------------------------

define filechk_version.h
	(echo \#define PLAIN_VERSION \"$(UBOOTRELEASE)\"; \
	echo \#define U_BOOT_VERSION \"U-Boot \" PLAIN_VERSION; \
	echo \#define CC_VERSION_STRING \"$$($(CC) --version | head -n 1)\"; \
	echo \#define LD_VERSION_STRING \"$$($(LD) --version | head -n 1)\"; )
endef

define filechk_timestamp.h
	(LC_ALL=C date +'#define U_BOOT_DATE "%b %d %C%y"'; \
	LC_ALL=C date +'#define U_BOOT_TIME "%T"')
endef

$(version_h): include/config/uboot.release FORCE
	$(call filechk,version.h)

$(timestamp_h): $(srctree)/Makefile FORCE
	$(call filechk,timestamp.h)

# ---------------------------------------------------------------------------

PHONY += depend dep
depend dep:
	@echo '*** Warning: make $@ is unnecessary now.'

# ---------------------------------------------------------------------------
quiet_cmd_cpp_lds = LDS     $@
cmd_cpp_lds = $(CPP) -Wp,-MD,$(depfile) $(cpp_flags) $(LDPPFLAGS) -ansi \
		-D__ASSEMBLY__ -x assembler-with-cpp -P -o $@ $<

u-boot.lds: $(LDSCRIPT) prepare FORCE
	$(call if_changed_dep,cpp_lds)

spl/u-boot-spl.bin: spl/u-boot-spl
	@:
spl/u-boot-spl: tools prepare
	$(Q)$(MAKE) obj=spl -f $(srctree)/scripts/Makefile.spl all

spl/sunxi-spl.bin: spl/u-boot-spl
	@:

tpl/u-boot-tpl.bin: tools prepare
	$(Q)$(MAKE) obj=tpl -f $(srctree)/scripts/Makefile.spl all

TAG_SUBDIRS := $(patsubst %,$(srctree)/%,$(u-boot-dirs) include)

FIND := find
FINDFLAGS := -L

tags ctags:
		ctags -w -o ctags `$(FIND) $(FINDFLAGS) $(TAG_SUBDIRS) \
						-name '*.[chS]' -print`

<<<<<<< HEAD
TAGS etags:
		etags -a -o TAGS `$(FIND) $(FINDFLAGS) $(TAG_SUBDIRS) \
=======
etags:
		etags -a -o etags `$(FIND) $(FINDFLAGS) $(TAG_SUBDIRS) \
>>>>>>> 8c893cb8
						-name '*.[chS]' -print`
cscope:
		$(FIND) $(FINDFLAGS) $(TAG_SUBDIRS) -name '*.[chS]' -print > \
						cscope.files
		cscope -b -q -k

SYSTEM_MAP = \
		$(NM) $1 | \
		grep -v '\(compiled\)\|\(\.o$$\)\|\( [aUw] \)\|\(\.\.ng$$\)\|\(LASH[RL]DI\)' | \
		LC_ALL=C sort
System.map:	u-boot
		@$(call SYSTEM_MAP,$<) > $@

checkdtc:
	@if test $(call dtc-version) -lt 0104; then \
		echo '*** Your dtc is too old, please upgrade to dtc 1.4 or newer'; \
		false; \
	fi

#########################################################################

# ARM relocations should all be R_ARM_RELATIVE (32-bit) or
# R_AARCH64_RELATIVE (64-bit).
checkarmreloc: u-boot
	@RELOC="`$(CROSS_COMPILE)readelf -r -W $< | cut -d ' ' -f 4 | \
		grep R_A | sort -u`"; \
	if test "$$RELOC" != "R_ARM_RELATIVE" -a \
		 "$$RELOC" != "R_AARCH64_RELATIVE"; then \
		echo "$< contains unexpected relocations: $$RELOC"; \
		false; \
	fi

env: scripts_basic
	$(Q)$(MAKE) $(build)=tools/$@

tools-only: scripts_basic $(version_h) $(timestamp_h)
	$(Q)$(MAKE) $(build)=tools

tools-all: export HOST_TOOLS_ALL=y
tools-all: env tools ;

cross_tools: export CROSS_BUILD_TOOLS=y
cross_tools: tools ;

.PHONY : CHANGELOG
CHANGELOG:
	git log --no-merges U-Boot-1_1_5.. | \
	unexpand -a | sed -e 's/\s\s*$$//' > $@

include/license.h: tools/bin2header COPYING
	cat COPYING | gzip -9 -c | ./tools/bin2header license_gzip > include/license.h
#########################################################################

###
# Cleaning is done on three levels.
# make clean     Delete most generated files
#                Leave enough to build external modules
# make mrproper  Delete the current configuration, and all generated files
# make distclean Remove editor backup files, patch leftover files and the like

# Directories & files removed with 'make clean'
CLEAN_DIRS  += $(MODVERDIR)
CLEAN_FILES += u-boot.lds include/bmp_logo.h include/bmp_logo_data.h

# Directories & files removed with 'make clobber'
CLOBBER_DIRS  += $(foreach d, spl tpl, $(patsubst %,$d/%, \
			$(filter-out include, $(shell ls -1 $d 2>/dev/null))))
CLOBBER_FILES += u-boot* MLO* SPL System.map
CLOBBER_FILES += uboot.nb0 uboot.fs

# Directories & files removed with 'make mrproper'
MRPROPER_DIRS  += include/config include/generated spl tpl \
		  .tmp_objdiff
MRPROPER_FILES += .config .config.old include/autoconf.mk* include/config.h \
		  ctags etags TAGS cscope* GPATH GTAGS GRTAGS GSYMS

# clean - Delete most, but leave enough to build external modules
#
clean: rm-dirs  := $(CLEAN_DIRS)
clean: rm-files := $(CLEAN_FILES)

clean-dirs	:= $(foreach f,$(u-boot-alldirs),$(if $(wildcard $(srctree)/$f/Makefile),$f))

clean-dirs      := $(addprefix _clean_, $(clean-dirs) doc/DocBook)

PHONY += $(clean-dirs) clean archclean
$(clean-dirs):
	$(Q)$(MAKE) $(clean)=$(patsubst _clean_%,%,$@)

# TODO: Do not use *.cfgtmp
clean: $(clean-dirs)
	$(call cmd,rmdirs)
	$(call cmd,rmfiles)
	@find $(if $(KBUILD_EXTMOD), $(KBUILD_EXTMOD), .) $(RCS_FIND_IGNORE) \
		\( -name '*.[oas]' -o -name '*.ko' -o -name '.*.cmd' \
		-o -name '*.ko.*' -o -name '*.su' -o -name '*.cfgtmp' \
		-o -name '.*.d' -o -name '.*.tmp' -o -name '*.mod.c' \
		-o -name '*.symtypes' -o -name 'modules.order' \
		-o -name modules.builtin -o -name '.tmp_*.o.*' \
		-o -name '*.gcno' \) -type f -print | xargs rm -f

# clobber
#
clobber: rm-dirs  := $(CLOBBER_DIRS)
clobber: rm-files := $(CLOBBER_FILES)

PHONY += clobber

clobber: clean
	$(call cmd,rmdirs)
	$(call cmd,rmfiles)

# mrproper - Delete all generated files, including .config
#
mrproper: rm-dirs  := $(wildcard $(MRPROPER_DIRS))
mrproper: rm-files := $(wildcard $(MRPROPER_FILES))
mrproper-dirs      := $(addprefix _mrproper_,scripts)

PHONY += $(mrproper-dirs) mrproper archmrproper
$(mrproper-dirs):
	$(Q)$(MAKE) $(clean)=$(patsubst _mrproper_%,%,$@)

mrproper: clobber $(mrproper-dirs)
	$(call cmd,rmdirs)
	$(call cmd,rmfiles)
	@rm -f arch/*/include/asm/arch

# distclean
#
PHONY += distclean

distclean: mrproper
	@find $(srctree) $(RCS_FIND_IGNORE) \
		\( -name '*.orig' -o -name '*.rej' -o -name '*~' \
		-o -name '*.bak' -o -name '#*#' -o -name '.*.orig' \
		-o -name '.*.rej' -o -name '*%' -o -name 'core' \
		-o -name '*.pyc' \) \
		-type f -print | xargs rm -f
	@rm -f boards.cfg

backup:
	F=`basename $(srctree)` ; cd .. ; \
	gtar --force-local -zcvf `LC_ALL=C date "+$$F-%Y-%m-%d-%T.tar.gz"` $$F

help:
	@echo  'Cleaning targets:'
	@echo  '  clean		  - Remove most generated files but keep the config and'
	@echo  '                    necessities for testing u-boot'
	@echo  '  clobber	  - Remove most generated files but keep the config'
	@echo  '  mrproper	  - Remove all generated files + config + various backup files'
	@echo  '  distclean	  - mrproper + remove editor backup and patch files'
	@echo  ''
	@echo  'Configuration targets:'
	@$(MAKE) -f $(srctree)/scripts/kconfig/Makefile help
	@echo  ''
	@echo  'Other generic targets:'
	@echo  '  all		  - Build all necessary images depending on configuration'
	@echo  '  u-boot	  - Build the bare u-boot'
	@echo  '  dir/            - Build all files in dir and below'
	@echo  '  dir/file.[oisS] - Build specified target only'
	@echo  '  dir/file.lst    - Build specified mixed source/assembly target only'
	@echo  '                    (requires a recent binutils and recent build (System.map))'
	@echo  '  tags/ctags	  - Generate ctags file for editors'
	@echo  '  etags		  - Generate etags file for editors'
	@echo  '  cscope	  - Generate cscope index'
	@echo  '  ubootrelease	  - Output the release version string'
	@echo  '  ubootversion	  - Output the version stored in Makefile'
	@echo  ''
	@echo  'Static analysers'
	@echo  '  checkstack      - Generate a list of stack hogs'
	@echo  ''
	@echo  'Documentation targets:'
	@$(MAKE) -f $(srctree)/doc/DocBook/Makefile dochelp
	@echo  ''
	@echo  '  make V=0|1 [targets] 0 => quiet build (default), 1 => verbose build'
	@echo  '  make V=2   [targets] 2 => give reason for rebuild of target'
	@echo  '  make O=dir [targets] Locate all output files in "dir", including .config'
	@echo  '  make C=1   [targets] Check all c source with $$CHECK (sparse by default)'
	@echo  '  make C=2   [targets] Force check of all c source with $$CHECK'
	@echo  '  make RECORDMCOUNT_WARN=1 [targets] Warn about ignored mcount sections'
	@echo  '  make W=n   [targets] Enable extra gcc checks, n=1,2,3 where'
	@echo  '		1: warnings which may be relevant and do not occur too often'
	@echo  '		2: warnings which occur quite often but may still be relevant'
	@echo  '		3: more obscure warnings, can most likely be ignored'
	@echo  '		Multiple levels can be combined with W=12 or W=123'
	@echo  ''
	@echo  'Execute "make" or "make all" to build all targets marked with [*] '
	@echo  'For further info see the ./README file'


# Documentation targets
# ---------------------------------------------------------------------------
%docs: scripts_basic FORCE
	$(Q)$(MAKE) $(build)=scripts build_docproc
	$(Q)$(MAKE) $(build)=doc/DocBook $@

# Dummies...
PHONY += prepare scripts
prepare: ;
scripts: ;

endif #ifeq ($(config-targets),1)
endif #ifeq ($(mixed-targets),1)

PHONY += checkstack ubootrelease ubootversion

checkstack:
	$(OBJDUMP) -d u-boot $$(find . -name u-boot-spl) | \
	$(PERL) $(src)/scripts/checkstack.pl $(ARCH)

ubootrelease:
	@echo "$(UBOOTVERSION)$$($(CONFIG_SHELL) $(srctree)/scripts/setlocalversion $(srctree))"

ubootversion:
	@echo $(UBOOTVERSION)

# Single targets
# ---------------------------------------------------------------------------
# Single targets are compatible with:
# - build with mixed source and output
# - build with separate output dir 'make O=...'
# - external modules
#
#  target-dir => where to store outputfile
#  build-dir  => directory in kernel source tree to use

ifeq ($(KBUILD_EXTMOD),)
        build-dir  = $(patsubst %/,%,$(dir $@))
        target-dir = $(dir $@)
else
        zap-slash=$(filter-out .,$(patsubst %/,%,$(dir $@)))
        build-dir  = $(KBUILD_EXTMOD)$(if $(zap-slash),/$(zap-slash))
        target-dir = $(if $(KBUILD_EXTMOD),$(dir $<),$(dir $@))
endif

%.s: %.c prepare scripts FORCE
	$(Q)$(MAKE) $(build)=$(build-dir) $(target-dir)$(notdir $@)
%.i: %.c prepare scripts FORCE
	$(Q)$(MAKE) $(build)=$(build-dir) $(target-dir)$(notdir $@)
%.o: %.c prepare scripts FORCE
	$(Q)$(MAKE) $(build)=$(build-dir) $(target-dir)$(notdir $@)
%.lst: %.c prepare scripts FORCE
	$(Q)$(MAKE) $(build)=$(build-dir) $(target-dir)$(notdir $@)
%.s: %.S prepare scripts FORCE
	$(Q)$(MAKE) $(build)=$(build-dir) $(target-dir)$(notdir $@)
%.o: %.S prepare scripts FORCE
	$(Q)$(MAKE) $(build)=$(build-dir) $(target-dir)$(notdir $@)
%.symtypes: %.c prepare scripts FORCE
	$(Q)$(MAKE) $(build)=$(build-dir) $(target-dir)$(notdir $@)

# Modules
/: prepare scripts FORCE
	$(cmd_crmodverdir)
	$(Q)$(MAKE) KBUILD_MODULES=$(if $(CONFIG_MODULES),1) \
	$(build)=$(build-dir)
%/: prepare scripts FORCE
	$(cmd_crmodverdir)
	$(Q)$(MAKE) KBUILD_MODULES=$(if $(CONFIG_MODULES),1) \
	$(build)=$(build-dir)
%.ko: prepare scripts FORCE
	$(cmd_crmodverdir)
	$(Q)$(MAKE) KBUILD_MODULES=$(if $(CONFIG_MODULES),1)   \
	$(build)=$(build-dir) $(@:.ko=.o)
	$(Q)$(MAKE) -f $(srctree)/scripts/Makefile.modpost

# FIXME Should go into a make.lib or something
# ===========================================================================

quiet_cmd_rmdirs = $(if $(wildcard $(rm-dirs)),CLEAN   $(wildcard $(rm-dirs)))
      cmd_rmdirs = rm -rf $(rm-dirs)

quiet_cmd_rmfiles = $(if $(wildcard $(rm-files)),CLEAN   $(wildcard $(rm-files)))
      cmd_rmfiles = rm -f $(rm-files)

# read all saved command lines

targets := $(wildcard $(sort $(targets)))
cmd_files := $(wildcard .*.cmd $(foreach f,$(targets),$(dir $(f)).$(notdir $(f)).cmd))

ifneq ($(cmd_files),)
  $(cmd_files): ;	# Do not try to update included dependency files
  include $(cmd_files)
endif

# Shorthand for $(Q)$(MAKE) -f scripts/Makefile.clean obj=dir
# Usage:
# $(Q)$(MAKE) $(clean)=dir
clean := -f $(if $(KBUILD_SRC),$(srctree)/)scripts/Makefile.clean obj

endif	# skip-makefile

PHONY += FORCE
FORCE:

# Declare the contents of the .PHONY variable as phony.  We keep that
# information in a variable so we can use it in if_changed and friends.
.PHONY: $(PHONY)<|MERGE_RESOLUTION|>--- conflicted
+++ resolved
@@ -1167,13 +1167,8 @@
 		ctags -w -o ctags `$(FIND) $(FINDFLAGS) $(TAG_SUBDIRS) \
 						-name '*.[chS]' -print`
 
-<<<<<<< HEAD
 TAGS etags:
 		etags -a -o TAGS `$(FIND) $(FINDFLAGS) $(TAG_SUBDIRS) \
-=======
-etags:
-		etags -a -o etags `$(FIND) $(FINDFLAGS) $(TAG_SUBDIRS) \
->>>>>>> 8c893cb8
 						-name '*.[chS]' -print`
 cscope:
 		$(FIND) $(FINDFLAGS) $(TAG_SUBDIRS) -name '*.[chS]' -print > \
