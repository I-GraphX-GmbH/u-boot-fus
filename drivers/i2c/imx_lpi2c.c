// SPDX-License-Identifier: GPL-2.0+
/*
 * Copyright 2016 Freescale Semiconductors, Inc.
 * Copyright 2019 NXP
 */

#include <common.h>
#include <errno.h>
#include <asm/io.h>
#include <asm/arch/clock.h>
#include <asm/arch/imx-regs.h>
#include <imx_lpi2c.h>
#include <asm/arch/sys_proto.h>
#include <dm.h>
#include <fdtdec.h>
#include <i2c.h>

#define LPI2C_FIFO_SIZE 4
#define LPI2C_NACK_TOUT_MS 1
#define LPI2C_TIMEOUT_MS 100

static int bus_i2c_init(struct udevice *bus, int speed);

/* Weak linked function for overridden by some SoC power function */
int __weak init_i2c_power(unsigned i2c_num)
{
	return 0;
}

static int imx_lpci2c_check_busy_bus(const struct imx_lpi2c_reg *regs)
{
	lpi2c_status_t result = LPI2C_SUCESS;
	u32 status;

	status = readl(&regs->msr);

	if ((status & LPI2C_MSR_BBF_MASK) && !(status & LPI2C_MSR_MBF_MASK))
		result = LPI2C_BUSY;

	return result;
}

static int imx_lpci2c_check_clear_error(struct imx_lpi2c_reg *regs)
{
	lpi2c_status_t result = LPI2C_SUCESS;
	u32 val, status;

	status = readl(&regs->msr);
	/* errors to check for */
	status &= LPI2C_MSR_NDF_MASK | LPI2C_MSR_ALF_MASK |
		LPI2C_MSR_FEF_MASK | LPI2C_MSR_PLTF_MASK;

	if (status) {
		if (status & LPI2C_MSR_PLTF_MASK)
			result = LPI2C_PIN_LOW_TIMEOUT_ERR;
		else if (status & LPI2C_MSR_ALF_MASK)
			result = LPI2C_ARB_LOST_ERR;
		else if (status & LPI2C_MSR_NDF_MASK)
			result = LPI2C_NAK_ERR;
		else if (status & LPI2C_MSR_FEF_MASK)
			result = LPI2C_FIFO_ERR;

		/* clear status flags */
		writel(0x7f00, &regs->msr);
		/* reset fifos */
		val = readl(&regs->mcr);
		val |= LPI2C_MCR_RRF_MASK | LPI2C_MCR_RTF_MASK;
		writel(val, &regs->mcr);
	}

	return result;
}

static int bus_i2c_wait_for_tx_ready(struct imx_lpi2c_reg *regs)
{
	lpi2c_status_t result = LPI2C_SUCESS;
	u32 txcount = 0;
	ulong start_time = get_timer(0);

	do {
		txcount = LPI2C_MFSR_TXCOUNT(readl(&regs->mfsr));
		txcount = LPI2C_FIFO_SIZE - txcount;
		result = imx_lpci2c_check_clear_error(regs);
		if (result) {
			debug("i2c: wait for tx ready: result 0x%x\n", result);
			return result;
		}
		if (get_timer(start_time) > LPI2C_TIMEOUT_MS) {
			debug("i2c: wait for tx ready: timeout\n");
			return -1;
		}
	} while (!txcount);

	return result;
}

static int bus_i2c_send(struct udevice *bus, u8 *txbuf, int len)
{
	struct imx_lpi2c_reg *regs = (struct imx_lpi2c_reg *)devfdt_get_addr(bus);
	lpi2c_status_t result = LPI2C_SUCESS;

	/* empty tx */
	if (!len)
		return result;

	while (len--) {
		result = bus_i2c_wait_for_tx_ready(regs);
		if (result) {
			debug("i2c: send wait for tx ready: %d\n", result);
			return result;
		}
		writel(*txbuf++, &regs->mtdr);
	}

	return result;
}

static int bus_i2c_receive(struct udevice *bus, u8 *rxbuf, int len)
{
	struct imx_lpi2c_reg *regs = (struct imx_lpi2c_reg *)devfdt_get_addr(bus);
	lpi2c_status_t result = LPI2C_SUCESS;
	u32 val;
	ulong start_time = get_timer(0);

	/* empty read */
	if (!len)
		return result;

	result = bus_i2c_wait_for_tx_ready(regs);
	if (result) {
		debug("i2c: receive wait fot tx ready: %d\n", result);
		return result;
	}

	/* clear all status flags */
	writel(0x7f00, &regs->msr);
	/* send receive command */
	val = LPI2C_MTDR_CMD(0x1) | LPI2C_MTDR_DATA(len - 1);
	writel(val, &regs->mtdr);

	while (len--) {
		do {
			result = imx_lpci2c_check_clear_error(regs);
			if (result) {
				debug("i2c: receive check clear error: %d\n",
				      result);
				return result;
			}
			if (get_timer(start_time) > LPI2C_TIMEOUT_MS) {
				debug("i2c: receive mrdr: timeout\n");
				return -1;
			}
			val = readl(&regs->mrdr);
		} while (val & LPI2C_MRDR_RXEMPTY_MASK);
		*rxbuf++ = LPI2C_MRDR_DATA(val);
	}

	return result;
}

static int bus_i2c_start(struct udevice *bus, u8 addr, u8 dir)
{
	lpi2c_status_t result;
	struct imx_lpi2c_reg *regs =
		(struct imx_lpi2c_reg *)devfdt_get_addr(bus);
	u32 val;

	result = imx_lpci2c_check_busy_bus(regs);
	if (result) {
		debug("i2c: start check busy bus: 0x%x\n", result);

		/* Try to init the lpi2c then check the bus busy again */
		bus_i2c_init(bus, 100000);
		result = imx_lpci2c_check_busy_bus(regs);
		if (result) {
			printf("i2c: Error check busy bus: 0x%x\n", result);
			return result;
		}
	}
	/* clear all status flags */
	writel(0x7f00, &regs->msr);
	/* turn off auto-stop condition */
	val = readl(&regs->mcfgr1) & ~LPI2C_MCFGR1_AUTOSTOP_MASK;
	writel(val, &regs->mcfgr1);
	/* wait tx fifo ready */
	result = bus_i2c_wait_for_tx_ready(regs);
	if (result) {
		debug("i2c: start wait for tx ready: 0x%x\n", result);
		return result;
	}
	/* issue start command */
	val = LPI2C_MTDR_CMD(0x4) | (addr << 0x1) | dir;
	writel(val, &regs->mtdr);

	return result;
}

static int bus_i2c_stop(struct udevice *bus)
{
	lpi2c_status_t result;
	struct imx_lpi2c_reg *regs =
		(struct imx_lpi2c_reg *)devfdt_get_addr(bus);
	u32 status;
	ulong start_time;

	result = bus_i2c_wait_for_tx_ready(regs);
	if (result) {
		debug("i2c: stop wait for tx ready: 0x%x\n", result);
		return result;
	}

	/* send stop command */
	writel(LPI2C_MTDR_CMD(0x2), &regs->mtdr);

	start_time = get_timer(0);
	while (1) {
		status = readl(&regs->msr);
		result = imx_lpci2c_check_clear_error(regs);
		/* stop detect flag */
		if (status & LPI2C_MSR_SDF_MASK) {
			/* clear stop flag */
			status &= LPI2C_MSR_SDF_MASK;
			writel(status, &regs->msr);
			break;
		}

		if (get_timer(start_time) > LPI2C_NACK_TOUT_MS) {
			debug("stop timeout\n");
			return -ETIMEDOUT;
		}
	}

	return result;
}

static int bus_i2c_read(struct udevice *bus, u32 chip, u8 *buf, int len)
{
	lpi2c_status_t result;

	result = bus_i2c_start(bus, chip, 1);
	if (result)
		return result;
	result = bus_i2c_receive(bus, buf, len);
	if (result)
		return result;

	return result;
}

static int bus_i2c_write(struct udevice *bus, u32 chip, u8 *buf, int len)
{
	lpi2c_status_t result;

	result = bus_i2c_start(bus, chip, 0);
	if (result)
		return result;
	result = bus_i2c_send(bus, buf, len);
	if (result)
		return result;

	return result;
}


u32 __weak imx_get_i2cclk(u32 i2c_num)
{
	return 0;
}

static int bus_i2c_set_bus_speed(struct udevice *bus, int speed)
{
	struct imx_lpi2c_bus *i2c_bus = dev_get_priv(bus);
	struct imx_lpi2c_reg *regs;
	u32 val;
	u32 preescale = 0, best_pre = 0, clkhi = 0;
	u32 best_clkhi = 0, abs_error = 0, rate;
	u32 error = 0xffffffff;
	u32 clock_rate;
	bool mode;
	int i;

	regs = (struct imx_lpi2c_reg *)devfdt_get_addr(bus);

	if (IS_ENABLED(CONFIG_CLK)) {
		clock_rate = clk_get_rate(&i2c_bus->per_clk);
		if (clock_rate <= 0) {
			dev_err(bus, "Failed to get i2c clk: %d\n", clock_rate);
			return clock_rate;
		}
	} else {
	clock_rate = imx_get_i2cclk(bus->seq);
	if (!clock_rate)
		return -EPERM;
	}

	mode = (readl(&regs->mcr) & LPI2C_MCR_MEN_MASK) >> LPI2C_MCR_MEN_SHIFT;
	/* disable master mode */
	val = readl(&regs->mcr) & ~LPI2C_MCR_MEN_MASK;
	writel(val | LPI2C_MCR_MEN(0), &regs->mcr);

	for (preescale = 1; (preescale <= 128) &&
		(error != 0); preescale = 2 * preescale) {
		for (clkhi = 1; clkhi < 32; clkhi++) {
			if (clkhi == 1)
				rate = (clock_rate / preescale) / (1 + 3 + 2 + 2 / preescale);
			else
				rate = (clock_rate / preescale / (3 * clkhi + 2 + 2 / preescale));

			abs_error = speed > rate ? speed - rate : rate - speed;

			if (abs_error < error) {
				best_pre = preescale;
				best_clkhi = clkhi;
				error = abs_error;
				if (abs_error == 0)
					break;
			}
		}
	}

	/* Standard, fast, fast mode plus and ultra-fast transfers. */
	val = LPI2C_MCCR0_CLKHI(best_clkhi);
	if (best_clkhi < 2)
		val |= LPI2C_MCCR0_CLKLO(3) | LPI2C_MCCR0_SETHOLD(2) | LPI2C_MCCR0_DATAVD(1);
	else
		val |= LPI2C_MCCR0_CLKLO(2 * best_clkhi) | LPI2C_MCCR0_SETHOLD(best_clkhi) |
			LPI2C_MCCR0_DATAVD(best_clkhi / 2);
	writel(val, &regs->mccr0);

	for (i = 0; i < 8; i++) {
		if (best_pre == (1 << i)) {
			best_pre = i;
			break;
		}
	}

	val = readl(&regs->mcfgr1) & ~LPI2C_MCFGR1_PRESCALE_MASK;
	writel(val | LPI2C_MCFGR1_PRESCALE(best_pre), &regs->mcfgr1);

	if (mode) {
		val = readl(&regs->mcr) & ~LPI2C_MCR_MEN_MASK;
		writel(val | LPI2C_MCR_MEN(1), &regs->mcr);
	}

	return 0;
}

static int bus_i2c_init(struct udevice *bus, int speed)
{
	struct imx_lpi2c_reg *regs;
	u32 val;
	int ret;

	regs = (struct imx_lpi2c_reg *)devfdt_get_addr(bus);
	/* reset peripheral */
	writel(LPI2C_MCR_RST_MASK, &regs->mcr);
	writel(0x0, &regs->mcr);
	/* Disable Dozen mode */
	writel(LPI2C_MCR_DBGEN(0) | LPI2C_MCR_DOZEN(1), &regs->mcr);
	/* host request disable, active high, external pin */
	val = readl(&regs->mcfgr0);
	val &= (~(LPI2C_MCFGR0_HREN_MASK | LPI2C_MCFGR0_HRPOL_MASK |
				LPI2C_MCFGR0_HRSEL_MASK));
	val |= LPI2C_MCFGR0_HRPOL(0x1);
	writel(val, &regs->mcfgr0);
	/* pincfg and ignore ack */
	val = readl(&regs->mcfgr1);
	val &= ~(LPI2C_MCFGR1_PINCFG_MASK | LPI2C_MCFGR1_IGNACK_MASK);
	val |= LPI2C_MCFGR1_PINCFG(0x0); /* 2 pin open drain */
	val |= LPI2C_MCFGR1_IGNACK(0x0); /* ignore nack */
	writel(val, &regs->mcfgr1);

	ret = bus_i2c_set_bus_speed(bus, speed);

	/* enable lpi2c in master mode */
	val = readl(&regs->mcr) & ~LPI2C_MCR_MEN_MASK;
	writel(val | LPI2C_MCR_MEN(1), &regs->mcr);

	debug("i2c : controller bus %d, speed %d:\n", bus->seq, speed);

	return ret;
}

static int imx_lpi2c_probe_chip(struct udevice *bus, u32 chip,
				u32 chip_flags)
{
	lpi2c_status_t result;

	result = bus_i2c_start(bus, chip, 0);
	if (result) {
		bus_i2c_stop(bus);
		bus_i2c_init(bus, 100000);
		return result;
	}

	result = bus_i2c_stop(bus);
	if (result)
		bus_i2c_init(bus, 100000);

	return result;
}

static int imx_lpi2c_xfer(struct udevice *bus, struct i2c_msg *msg, int nmsgs)
{
	int ret = 0, ret_stop;

	for (; nmsgs > 0; nmsgs--, msg++) {
		debug("i2c_xfer: chip=0x%x, len=0x%x\n", msg->addr, msg->len);
		if (msg->flags & I2C_M_RD)
			ret = bus_i2c_read(bus, msg->addr, msg->buf, msg->len);
		else {
			ret = bus_i2c_write(bus, msg->addr, msg->buf,
					    msg->len);
			if (ret)
				break;
		}
	}

	if (ret)
		debug("i2c_write: error sending\n");

	ret_stop = bus_i2c_stop(bus);
	if (ret_stop)
		debug("i2c_xfer: stop bus error\n");

	ret |= ret_stop;

	return ret;
}

static int imx_lpi2c_set_bus_speed(struct udevice *bus, unsigned int speed)
{
	return bus_i2c_set_bus_speed(bus, speed);
}

__weak int enable_i2c_clk(unsigned char enable, unsigned int i2c_num)
{
	return 0;
}

static int imx_lpi2c_probe(struct udevice *bus)
{
	struct imx_lpi2c_bus *i2c_bus = dev_get_priv(bus);
	fdt_addr_t addr;
	int ret;

	i2c_bus->driver_data = dev_get_driver_data(bus);

	addr = devfdt_get_addr(bus);
	if (addr == FDT_ADDR_T_NONE)
		return -EINVAL;

	i2c_bus->base = addr;
	i2c_bus->index = bus->seq;
	i2c_bus->bus = bus;

	/* power up i2c resource */
	ret = init_i2c_power(bus->seq);
	if (ret) {
		debug("init_i2c_power err = %d\n", ret);
		return ret;
	}

	if (IS_ENABLED(CONFIG_CLK)) {
		struct clk ipg_clk;
		ret = clk_get_by_name(bus, "per", &i2c_bus->per_clk);
		if (ret) {
			dev_err(bus, "Failed to get per clk\n");
			return ret;
		}
		ret = clk_enable(&i2c_bus->per_clk);
		if (ret) {
			dev_err(bus, "Failed to enable per clk\n");
			return ret;
		}

<<<<<<< HEAD
		ret = clk_get_by_name(bus, "ipg", &ipg_clk);
		if (ret) {
			dev_err(bus, "Failed to get ipg clk\n");
=======
		ret = clk_get_by_name(bus, "ipg", &i2c_bus->ipg_clk);
		if (ret) {
			dev_err(bus, "Failed to get ipg clk\n");
			return ret;
		}
		ret = clk_enable(&i2c_bus->ipg_clk);
		if (ret) {
			dev_err(bus, "Failed to enable ipg clk\n");
			return ret;
		}
	} else {
		/* To i.MX7ULP, only i2c4-7 can be handled by A7 core */
		ret = enable_i2c_clk(1, bus->seq);
		if (ret < 0)
>>>>>>> 252100a3
			return ret;
		}
		ret = clk_enable(&ipg_clk);
		if (ret) {
			dev_err(bus, "Failed to enable ipg clk\n");
			return ret;
		}
	} else {
	/* To i.MX7ULP, only i2c4-7 can be handled by A7 core */
	ret = enable_i2c_clk(1, bus->seq);
	if (ret < 0)
		return ret;
	}

	ret = bus_i2c_init(bus, 100000);
	if (ret < 0)
		return ret;

	debug("i2c : controller bus %d at 0x%lx , speed %d: ",
	      bus->seq, i2c_bus->base,
	      i2c_bus->speed);

	return 0;
}

int __weak board_imx_lpi2c_bind(struct udevice *dev)
{
	return 0;
}

static int imx_lpi2c_bind(struct udevice *dev)
{
	debug("imx_lpi2c_bind, %s, seq %d\n", dev->name, dev->req_seq);

	return board_imx_lpi2c_bind(dev);
}

static const struct dm_i2c_ops imx_lpi2c_ops = {
	.xfer		= imx_lpi2c_xfer,
	.probe_chip	= imx_lpi2c_probe_chip,
	.set_bus_speed	= imx_lpi2c_set_bus_speed,
};

static const struct udevice_id imx_lpi2c_ids[] = {
	{ .compatible = "fsl,imx7ulp-lpi2c", },
	{ .compatible = "fsl,imx8qm-lpi2c", },
	{}
};

U_BOOT_DRIVER(imx_lpi2c) = {
	.name = "imx_lpi2c",
	.id = UCLASS_I2C,
	.of_match = imx_lpi2c_ids,
	.bind = imx_lpi2c_bind,
	.probe = imx_lpi2c_probe,
	.priv_auto_alloc_size = sizeof(struct imx_lpi2c_bus),
	.ops = &imx_lpi2c_ops,
};<|MERGE_RESOLUTION|>--- conflicted
+++ resolved
@@ -288,9 +288,9 @@
 			return clock_rate;
 		}
 	} else {
-	clock_rate = imx_get_i2cclk(bus->seq);
-	if (!clock_rate)
-		return -EPERM;
+		clock_rate = imx_get_i2cclk(bus->seq);
+		if (!clock_rate)
+			return -EPERM;
 	}
 
 	mode = (readl(&regs->mcr) & LPI2C_MCR_MEN_MASK) >> LPI2C_MCR_MEN_SHIFT;
@@ -462,7 +462,6 @@
 	}
 
 	if (IS_ENABLED(CONFIG_CLK)) {
-		struct clk ipg_clk;
 		ret = clk_get_by_name(bus, "per", &i2c_bus->per_clk);
 		if (ret) {
 			dev_err(bus, "Failed to get per clk\n");
@@ -474,11 +473,6 @@
 			return ret;
 		}
 
-<<<<<<< HEAD
-		ret = clk_get_by_name(bus, "ipg", &ipg_clk);
-		if (ret) {
-			dev_err(bus, "Failed to get ipg clk\n");
-=======
 		ret = clk_get_by_name(bus, "ipg", &i2c_bus->ipg_clk);
 		if (ret) {
 			dev_err(bus, "Failed to get ipg clk\n");
@@ -493,19 +487,7 @@
 		/* To i.MX7ULP, only i2c4-7 can be handled by A7 core */
 		ret = enable_i2c_clk(1, bus->seq);
 		if (ret < 0)
->>>>>>> 252100a3
 			return ret;
-		}
-		ret = clk_enable(&ipg_clk);
-		if (ret) {
-			dev_err(bus, "Failed to enable ipg clk\n");
-			return ret;
-		}
-	} else {
-	/* To i.MX7ULP, only i2c4-7 can be handled by A7 core */
-	ret = enable_i2c_clk(1, bus->seq);
-	if (ret < 0)
-		return ret;
 	}
 
 	ret = bus_i2c_init(bus, 100000);
