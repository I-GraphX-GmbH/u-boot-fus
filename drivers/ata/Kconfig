--- conflicted
+++ resolved
@@ -59,25 +59,14 @@
 	  Enable this driver to support Sata devices through
 	  Synopsys DWC AHCI module.
 
-<<<<<<< HEAD
 config IMX_AHCI
 	bool "Enable IMX AHCI driver support"
-=======
-config FSL_AHCI
-	bool "Enable Freescale AHCI driver support"
->>>>>>> a7a16679
 	select SCSI_AHCI
 	depends on AHCI
 	depends on DM_SCSI
 	help
-<<<<<<< HEAD
 	  Enable this driver to support Sata devices through
 	  i.MX AHCI module.
-=======
-	  Enable this driver to support Sata devices found in
-	  some Freescale PowerPC SoCs.
-
->>>>>>> a7a16679
 
 config DWC_AHSATA
 	bool "Enable DWC AHSATA driver support"
