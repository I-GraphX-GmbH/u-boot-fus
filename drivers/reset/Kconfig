--- conflicted
+++ resolved
@@ -148,13 +148,10 @@
 	help
 	  Support for reset controller on i.MX7/8 SoCs.
 
-<<<<<<< HEAD
-=======
 config RESET_DISPMIX
 	bool "i.MX8M Display MIX Reset Driver"
 	depends on DM_RESET && ARCH_IMX8M && DM_VIDEO
 	default n
 	help
 	  Support for reset controller on i.MX8M SoCs.
->>>>>>> 0ea138a2
 endmenu