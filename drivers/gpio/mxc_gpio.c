// SPDX-License-Identifier: GPL-2.0+
/*
 * Copyright (C) 2009
 * Guennadi Liakhovetski, DENX Software Engineering, <lg@denx.de>
 *
 * Copyright (C) 2011
 * Stefano Babic, DENX Software Engineering, <sbabic@denx.de>
 *
 * Copyright (C) 2015-2016 Freescale Semiconductor, Inc.
<<<<<<< HEAD
 * Copyright 2017 NXP
=======
 *
>>>>>>> 1e351715
 */
#include <common.h>
#include <errno.h>
#include <dm.h>
#include <malloc.h>
#include <asm/arch/imx-regs.h>
#include <asm/gpio.h>
#include <asm/io.h>
#include <errno.h>
#ifdef CONFIG_IMX_RDC
#include <asm/mach-imx/rdc-sema.h>
#include <asm/arch/imx-rdc.h>
#endif

enum mxc_gpio_direction {
	MXC_GPIO_DIRECTION_IN,
	MXC_GPIO_DIRECTION_OUT,
};

#define GPIO_PER_BANK			32

struct mxc_gpio_plat {
	int bank_index;
	struct gpio_regs *regs;
};

struct mxc_bank_info {
	struct gpio_regs *regs;
};

#ifndef CONFIG_DM_GPIO
#define GPIO_TO_PORT(n)		(n / 32)

/* GPIO port description */
static unsigned long gpio_ports[] = {
	[0] = GPIO1_BASE_ADDR,
	[1] = GPIO2_BASE_ADDR,
	[2] = GPIO3_BASE_ADDR,
#if defined(CONFIG_MX25) || defined(CONFIG_MX27) || defined(CONFIG_MX51) || \
		defined(CONFIG_MX53) || defined(CONFIG_MX6) || \
		defined(CONFIG_MX7) || defined(CONFIG_IMX8M) || \
		defined(CONFIG_ARCH_IMX8)
	[3] = GPIO4_BASE_ADDR,
#endif
#if defined(CONFIG_MX27) || defined(CONFIG_MX53) || defined(CONFIG_MX6) || \
		defined(CONFIG_MX7) || defined(CONFIG_IMX8M) || \
		defined(CONFIG_ARCH_IMX8)
	[4] = GPIO5_BASE_ADDR,
#if !(defined(CONFIG_MX6UL) || defined(CONFIG_MX6ULL) || defined(CONFIG_IMX8M))
	[5] = GPIO6_BASE_ADDR,
#endif
#endif
#if defined(CONFIG_MX53) || defined(CONFIG_MX6) || defined(CONFIG_MX7) || \
		defined(CONFIG_ARCH_IMX8)
#if !(defined(CONFIG_MX6UL) || defined(CONFIG_MX6ULL))
	[6] = GPIO7_BASE_ADDR,
#endif
#endif
#if defined(CONFIG_ARCH_IMX8)
	[7] = GPIO8_BASE_ADDR,
#endif
};

#ifdef CONFIG_IMX_RDC
static unsigned int gpio_rdc[] = {
	RDC_PER_GPIO1,
	RDC_PER_GPIO2,
	RDC_PER_GPIO3,
	RDC_PER_GPIO4,
	RDC_PER_GPIO5,
	RDC_PER_GPIO6,
	RDC_PER_GPIO7,
};

#define RDC_CHECK(x) imx_rdc_check_permission(gpio_rdc[x], 0)
#define RDC_SPINLOCK_UP(x) imx_rdc_sema_lock(gpio_rdc[x])
#define RDC_SPINLOCK_DOWN(x) imx_rdc_sema_unlock(gpio_rdc[x])
#else
#define RDC_CHECK(x) 0
#define RDC_SPINLOCK_UP(x)
#define RDC_SPINLOCK_DOWN(x)
#endif


static int mxc_gpio_direction(unsigned int gpio,
	enum mxc_gpio_direction direction)
{
	unsigned int port = GPIO_TO_PORT(gpio);
	struct gpio_regs *regs;
	u32 l;

	if (port >= ARRAY_SIZE(gpio_ports))
		return -1;

	if (RDC_CHECK(port))
		return -1;

	RDC_SPINLOCK_UP(port);

	gpio &= 0x1f;

	regs = (struct gpio_regs *)gpio_ports[port];

	l = readl(&regs->gpio_dir);

	switch (direction) {
	case MXC_GPIO_DIRECTION_OUT:
		l |= 1 << gpio;
		break;
	case MXC_GPIO_DIRECTION_IN:
		l &= ~(1 << gpio);
	}
	writel(l, &regs->gpio_dir);

	RDC_SPINLOCK_DOWN(port);

	return 0;
}

int gpio_set_value(unsigned gpio, int value)
{
	unsigned int port = GPIO_TO_PORT(gpio);
	struct gpio_regs *regs;
	u32 l;

	if (port >= ARRAY_SIZE(gpio_ports))
		return -1;

	if (RDC_CHECK(port))
		return -1;

	RDC_SPINLOCK_UP(port);

	gpio &= 0x1f;

	regs = (struct gpio_regs *)gpio_ports[port];

	l = readl(&regs->gpio_dr);
	if (value)
		l |= 1 << gpio;
	else
		l &= ~(1 << gpio);
	writel(l, &regs->gpio_dr);

	RDC_SPINLOCK_DOWN(port);

	return 0;
}

int gpio_get_value(unsigned gpio)
{
	unsigned int port = GPIO_TO_PORT(gpio);
	struct gpio_regs *regs;
	u32 val;

	if (port >= ARRAY_SIZE(gpio_ports))
		return -1;

	if (RDC_CHECK(port))
		return -1;

	RDC_SPINLOCK_UP(port);

	gpio &= 0x1f;

	regs = (struct gpio_regs *)gpio_ports[port];

	val = (readl(&regs->gpio_dr) >> gpio) & 0x01;

	RDC_SPINLOCK_DOWN(port);

	return val;
}

int gpio_request(unsigned gpio, const char *label)
{
	unsigned int port = GPIO_TO_PORT(gpio);
	if (port >= ARRAY_SIZE(gpio_ports))
		return -1;

	if (RDC_CHECK(port))
		return -1;

	return 0;
}

int gpio_free(unsigned gpio)
{
	return 0;
}

int gpio_direction_input(unsigned gpio)
{
	return mxc_gpio_direction(gpio, MXC_GPIO_DIRECTION_IN);
}

int gpio_direction_output(unsigned gpio, int value)
{
	int ret = gpio_set_value(gpio, value);

	if (ret < 0)
		return ret;

	return mxc_gpio_direction(gpio, MXC_GPIO_DIRECTION_OUT);
}
#endif

#ifdef CONFIG_DM_GPIO
#include <fdtdec.h>
static int mxc_gpio_is_output(struct gpio_regs *regs, int offset)
{
	u32 val;

	val = readl(&regs->gpio_dir);

	return val & (1 << offset) ? 1 : 0;
}

static void mxc_gpio_bank_direction(struct gpio_regs *regs, int offset,
				    enum mxc_gpio_direction direction)
{
	u32 l;

	l = readl(&regs->gpio_dir);

	switch (direction) {
	case MXC_GPIO_DIRECTION_OUT:
		l |= 1 << offset;
		break;
	case MXC_GPIO_DIRECTION_IN:
		l &= ~(1 << offset);
	}
	writel(l, &regs->gpio_dir);
}

static void mxc_gpio_bank_set_value(struct gpio_regs *regs, int offset,
				    int value)
{
	u32 l;

	l = readl(&regs->gpio_dr);
	if (value)
		l |= 1 << offset;
	else
		l &= ~(1 << offset);
	writel(l, &regs->gpio_dr);
}

static int mxc_gpio_bank_get_value(struct gpio_regs *regs, int offset)
{
	return (readl(&regs->gpio_dr) >> offset) & 0x01;
}

/* set GPIO pin 'gpio' as an input */
static int mxc_gpio_direction_input(struct udevice *dev, unsigned offset)
{
	struct mxc_bank_info *bank = dev_get_priv(dev);

	/* Configure GPIO direction as input. */
	mxc_gpio_bank_direction(bank->regs, offset, MXC_GPIO_DIRECTION_IN);

	return 0;
}

/* set GPIO pin 'gpio' as an output, with polarity 'value' */
static int mxc_gpio_direction_output(struct udevice *dev, unsigned offset,
				       int value)
{
	struct mxc_bank_info *bank = dev_get_priv(dev);

	/* Configure GPIO output value. */
	mxc_gpio_bank_set_value(bank->regs, offset, value);

	/* Configure GPIO direction as output. */
	mxc_gpio_bank_direction(bank->regs, offset, MXC_GPIO_DIRECTION_OUT);

	return 0;
}

/* read GPIO IN value of pin 'gpio' */
static int mxc_gpio_get_value(struct udevice *dev, unsigned offset)
{
	struct mxc_bank_info *bank = dev_get_priv(dev);

	return mxc_gpio_bank_get_value(bank->regs, offset);
}

/* write GPIO OUT value to pin 'gpio' */
static int mxc_gpio_set_value(struct udevice *dev, unsigned offset,
				 int value)
{
	struct mxc_bank_info *bank = dev_get_priv(dev);

	mxc_gpio_bank_set_value(bank->regs, offset, value);

	return 0;
}

static int mxc_gpio_get_function(struct udevice *dev, unsigned offset)
{
	struct mxc_bank_info *bank = dev_get_priv(dev);

	/* GPIOF_FUNC is not implemented yet */
	if (mxc_gpio_is_output(bank->regs, offset))
		return GPIOF_OUTPUT;
	else
		return GPIOF_INPUT;
}

static const struct dm_gpio_ops gpio_mxc_ops = {
	.direction_input	= mxc_gpio_direction_input,
	.direction_output	= mxc_gpio_direction_output,
	.get_value		= mxc_gpio_get_value,
	.set_value		= mxc_gpio_set_value,
	.get_function		= mxc_gpio_get_function,
};

static int mxc_gpio_probe(struct udevice *dev)
{
	struct mxc_bank_info *bank = dev_get_priv(dev);
	struct mxc_gpio_plat *plat = dev_get_platdata(dev);
	struct gpio_dev_priv *uc_priv = dev_get_uclass_priv(dev);
	int banknum;
	char name[18], *str;

	banknum = plat->bank_index;
#if defined(CONFIG_ARCH_IMX8)
	sprintf(name, "GPIO%d_", banknum);
#else
	sprintf(name, "GPIO%d_", banknum + 1);
#endif
	str = strdup(name);
	if (!str)
		return -ENOMEM;
	uc_priv->bank_name = str;
	uc_priv->gpio_count = GPIO_PER_BANK;
	bank->regs = plat->regs;

	return 0;
}

static int mxc_gpio_bind(struct udevice *dev)
{
	struct mxc_gpio_plat *plat = dev->platdata;
	fdt_addr_t addr;

	/*
	 * If platdata already exsits, directly return.
	 * Actually only when DT is not supported, platdata
	 * is statically initialized in U_BOOT_DEVICES.Here
	 * will return.
	 */
	if (plat)
		return 0;

	addr = devfdt_get_addr(dev);
	if (addr == FDT_ADDR_T_NONE)
		return -EINVAL;

	/*
	 * TODO:
	 * When every board is converted to driver model and DT is supported,
	 * this can be done by auto-alloc feature, but not using calloc
	 * to alloc memory for platdata.
	 *
	 * For example mxc_plat below uses platform data rather than device
	 * tree.
	 *
	 * NOTE: DO NOT COPY this code if you are using device tree.
	 */
	plat = calloc(1, sizeof(*plat));
	if (!plat)
		return -ENOMEM;

	plat->regs = (struct gpio_regs *)addr;
	plat->bank_index = dev->req_seq;
	dev->platdata = plat;

	return 0;
}

static const struct udevice_id mxc_gpio_ids[] = {
	{ .compatible = "fsl,imx35-gpio" },
	{ }
};

U_BOOT_DRIVER(gpio_mxc) = {
	.name	= "gpio_mxc",
	.id	= UCLASS_GPIO,
	.ops	= &gpio_mxc_ops,
	.probe	= mxc_gpio_probe,
	.priv_auto_alloc_size = sizeof(struct mxc_bank_info),
	.of_match = mxc_gpio_ids,
	.bind	= mxc_gpio_bind,
};

#if !CONFIG_IS_ENABLED(OF_CONTROL)
static const struct mxc_gpio_plat mxc_plat[] = {
	{ 0, (struct gpio_regs *)GPIO1_BASE_ADDR },
	{ 1, (struct gpio_regs *)GPIO2_BASE_ADDR },
	{ 2, (struct gpio_regs *)GPIO3_BASE_ADDR },
#if defined(CONFIG_MX25) || defined(CONFIG_MX27) || defined(CONFIG_MX51) || \
		defined(CONFIG_MX53) || defined(CONFIG_MX6) || \
		defined(CONFIG_IMX8M) || defined(CONFIG_ARCH_IMX8)
	{ 3, (struct gpio_regs *)GPIO4_BASE_ADDR },
#endif
#if defined(CONFIG_MX27) || defined(CONFIG_MX53) || defined(CONFIG_MX6) || \
		defined(CONFIG_IMX8M) || defined(CONFIG_ARCH_IMX8)
	{ 4, (struct gpio_regs *)GPIO5_BASE_ADDR },
#ifndef CONFIG_IMX8M
	{ 5, (struct gpio_regs *)GPIO6_BASE_ADDR },
#endif
#endif
#if defined(CONFIG_MX53) || defined(CONFIG_MX6) || defined(CONFIG_ARCH_IMX8)
	{ 6, (struct gpio_regs *)GPIO7_BASE_ADDR },
#endif
#if defined(CONFIG_ARCH_IMX8)
	{ 7, (struct gpio_regs *)GPIO8_BASE_ADDR },
#endif
};

U_BOOT_DEVICES(mxc_gpios) = {
	{ "gpio_mxc", &mxc_plat[0] },
	{ "gpio_mxc", &mxc_plat[1] },
	{ "gpio_mxc", &mxc_plat[2] },
#if defined(CONFIG_MX25) || defined(CONFIG_MX27) || defined(CONFIG_MX51) || \
		defined(CONFIG_MX53) || defined(CONFIG_MX6) || \
		defined(CONFIG_IMX8M) || defined(CONFIG_ARCH_IMX8)
	{ "gpio_mxc", &mxc_plat[3] },
#endif
#if defined(CONFIG_MX27) || defined(CONFIG_MX53) || defined(CONFIG_MX6) || \
		defined(CONFIG_IMX8M) || defined(CONFIG_ARCH_IMX8)
	{ "gpio_mxc", &mxc_plat[4] },
#ifndef CONFIG_IMX8M
	{ "gpio_mxc", &mxc_plat[5] },
#endif
#endif
#if defined(CONFIG_MX53) || defined(CONFIG_MX6) || defined(CONFIG_ARCH_IMX8)
	{ "gpio_mxc", &mxc_plat[6] },
#endif
#if defined(CONFIG_ARCH_IMX8)
	{ "gpio_mxc", &mxc_plat[7] },
#endif
};
#endif
#endif<|MERGE_RESOLUTION|>--- conflicted
+++ resolved
@@ -7,11 +7,7 @@
  * Stefano Babic, DENX Software Engineering, <sbabic@denx.de>
  *
  * Copyright (C) 2015-2016 Freescale Semiconductor, Inc.
-<<<<<<< HEAD
- * Copyright 2017 NXP
-=======
  *
->>>>>>> 1e351715
  */
 #include <common.h>
 #include <errno.h>
