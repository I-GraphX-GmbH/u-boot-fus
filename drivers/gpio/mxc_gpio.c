--- conflicted
+++ resolved
@@ -5,14 +5,9 @@
  *
  * Copyright (C) 2011
  * Stefano Babic, DENX Software Engineering, <sbabic@denx.de>
-<<<<<<< HEAD
  *
  * Copyright (C) 2015-2016 Freescale Semiconductor, Inc.
  * Copyright 2017 NXP
- *
- * SPDX-License-Identifier:	GPL-2.0+
-=======
->>>>>>> 4b398755
  */
 #include <common.h>
 #include <errno.h>
