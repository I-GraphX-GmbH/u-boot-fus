--- conflicted
+++ resolved
@@ -7,13 +7,9 @@
 
 #include <common.h>
 #include <asm/io.h>
-<<<<<<< HEAD
-#include <asm/arch/gpio.h>
 #include <asm/arch/cpu.h>		  /* samsung_get_base_gpio() */
-=======
 #include <asm/gpio.h>
 #include <asm/arch/gpio.h>
->>>>>>> fb2a8f83
 
 #define S5P_GPIO_GET_PIN(x)	(x % GPIO_PER_BANK)
 
@@ -229,10 +225,6 @@
 
 struct s5p_gpio_bank *s5p_gpio_get_bank(unsigned int gpio)
 {
-<<<<<<< HEAD
-	unsigned bank = S5P_GPIO_GET_BANK(gpio);
-	unsigned base = samsung_get_base_gpio();
-=======
 	const struct gpio_info *data;
 	unsigned int upto;
 	int i, count;
@@ -254,7 +246,6 @@
 		upto = data->max_gpio;
 		data++;
 	}
->>>>>>> fb2a8f83
 
 	return NULL;
 }
