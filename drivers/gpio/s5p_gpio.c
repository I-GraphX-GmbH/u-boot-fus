/*
 * (C) Copyright 2009 Samsung Electronics
 * Minkyu Kang <mk7.kang@samsung.com>
 *
 * SPDX-License-Identifier:	GPL-2.0+
 */

#include <common.h>
#include <asm/io.h>
#include <asm/arch/gpio.h>
#include <asm/arch/cpu.h>		  /* samsung_get_base_gpio() */

#define S5P_GPIO_GET_BANK(x)	((x >> S5P_GPIO_BANK_SHIFT) \
				& S5P_GPIO_BANK_MASK)

#define S5P_GPIO_GET_PIN(x)	(x & S5P_GPIO_PIN_MASK)

#define CON_MASK(x)		(0xf << ((x) << 2))
#define CON_SFR(x, v)		((v) << ((x) << 2))

#define DAT_MASK(x)		(0x1 << (x))
#define DAT_SET(x)		(0x1 << (x))

#define PULL_MASK(x)		(0x3 << ((x) << 1))
#define PULL_MODE(x, v)		((v) << ((x) << 1))

#define DRV_MASK(x)		(0x3 << ((x) << 1))
#define DRV_SET(x, m)		((m) << ((x) << 1))
#define RATE_MASK(x)		(0x1 << (x + 16))
#define RATE_SET(x)		(0x1 << (x + 16))

void s5p_gpio_cfg_pin(struct s5p_gpio_bank *bank, int gpio, int cfg)
{
	unsigned int value;

	value = readl(&bank->con);
	value &= ~CON_MASK(gpio);
	value |= CON_SFR(gpio, cfg);
	writel(value, &bank->con);
}

void s5p_gpio_direction_output(struct s5p_gpio_bank *bank, int gpio, int en)
{
	s5p_gpio_cfg_pin(bank, gpio, GPIO_OUTPUT);
	s5p_gpio_set_value(bank, gpio, en);
}

void s5p_gpio_direction_input(struct s5p_gpio_bank *bank, int gpio)
{
	s5p_gpio_cfg_pin(bank, gpio, GPIO_INPUT);
}

void s5p_gpio_set_value(struct s5p_gpio_bank *bank, int gpio, int en)
{
	unsigned int value;

	value = readl(&bank->dat);
	value &= ~DAT_MASK(gpio);
	if (en)
		value |= DAT_SET(gpio);
	writel(value, &bank->dat);
}

unsigned int s5p_gpio_get_value(struct s5p_gpio_bank *bank, int gpio)
{
	unsigned int value;

	value = readl(&bank->dat);
	return !!(value & DAT_MASK(gpio));
}

void s5p_gpio_set_pull(struct s5p_gpio_bank *bank, int gpio, int mode)
{
	unsigned int value;

	value = readl(&bank->pull);
	value &= ~PULL_MASK(gpio);

	switch (mode) {
	case GPIO_PULL_DOWN:
	case GPIO_PULL_UP:
		value |= PULL_MODE(gpio, mode);
		break;
	default:
		break;
	}

	writel(value, &bank->pull);
}

void s5p_gpio_set_drv(struct s5p_gpio_bank *bank, int gpio, int mode)
{
	unsigned int value;

	value = readl(&bank->drv);
	value &= ~DRV_MASK(gpio);

	switch (mode) {
	case GPIO_DRV_1X:
	case GPIO_DRV_2X:
	case GPIO_DRV_3X:
	case GPIO_DRV_4X:
		value |= DRV_SET(gpio, mode);
		break;
	default:
		return;
	}

	writel(value, &bank->drv);
}

void s5p_gpio_set_rate(struct s5p_gpio_bank *bank, int gpio, int mode)
{
	unsigned int value;

	value = readl(&bank->drv);
	value &= ~RATE_MASK(gpio);

	switch (mode) {
	case GPIO_DRV_FAST:
	case GPIO_DRV_SLOW:
		value |= RATE_SET(gpio);
		break;
	default:
		return;
	}

	writel(value, &bank->drv);
}

struct s5p_gpio_bank *s5p_gpio_get_bank(unsigned gpio)
{
	unsigned bank = S5P_GPIO_GET_BANK(gpio);
	unsigned base = s5p_gpio_base(gpio);

<<<<<<< HEAD
	bank = g / GPIO_PER_BANK;
	bank *= sizeof(struct s5p_gpio_bank);
	return (struct s5p_gpio_bank *) (samsung_get_base_gpio() + bank);
=======
	return (struct s5p_gpio_bank *)(base + bank);
>>>>>>> 2bd413a8
}

int s5p_gpio_get_pin(unsigned gpio)
{
	return S5P_GPIO_GET_PIN(gpio);
}

/* Common GPIO API */

int gpio_request(unsigned gpio, const char *label)
{
	return 0;
}

int gpio_free(unsigned gpio)
{
	return 0;
}

int gpio_direction_input(unsigned gpio)
{
	s5p_gpio_direction_input(s5p_gpio_get_bank(gpio),
				s5p_gpio_get_pin(gpio));
	return 0;
}

int gpio_direction_output(unsigned gpio, int value)
{
	s5p_gpio_direction_output(s5p_gpio_get_bank(gpio),
				 s5p_gpio_get_pin(gpio), value);
	return 0;
}

int gpio_get_value(unsigned gpio)
{
	return (int) s5p_gpio_get_value(s5p_gpio_get_bank(gpio),
				       s5p_gpio_get_pin(gpio));
}

int gpio_set_value(unsigned gpio, int value)
{
	s5p_gpio_set_value(s5p_gpio_get_bank(gpio),
			  s5p_gpio_get_pin(gpio), value);

	return 0;
}<|MERGE_RESOLUTION|>--- conflicted
+++ resolved
@@ -131,15 +131,9 @@
 struct s5p_gpio_bank *s5p_gpio_get_bank(unsigned gpio)
 {
 	unsigned bank = S5P_GPIO_GET_BANK(gpio);
-	unsigned base = s5p_gpio_base(gpio);
+	unsigned base = samsung_get_base_gpio();
 
-<<<<<<< HEAD
-	bank = g / GPIO_PER_BANK;
-	bank *= sizeof(struct s5p_gpio_bank);
-	return (struct s5p_gpio_bank *) (samsung_get_base_gpio() + bank);
-=======
 	return (struct s5p_gpio_bank *)(base + bank);
->>>>>>> 2bd413a8
 }
 
 int s5p_gpio_get_pin(unsigned gpio)
