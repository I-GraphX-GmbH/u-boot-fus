// SPDX-License-Identifier: GPL-2.0+
/*
 * Take linux kernel driver drivers/gpio/gpio-pca953x.c for reference.
 *
 * Copyright (C) 2016 Peng Fan <van.freenix@gmail.com>
 *
 */

/*
 * Note:
 * The driver's compatible table is borrowed from Linux Kernel,
 * but now max supported gpio pins is 24 and only PCA953X_TYPE
 * is supported. PCA957X_TYPE is not supported now.
 * Also the Polarity Inversion feature is not supported now.
 *
 * TODO:
 * 1. Support PCA957X_TYPE
 * 2. Support 24 gpio pins
 * 3. Support Polarity Inversion
 */

#include <common.h>
#include <errno.h>
#include <dm.h>
#include <fdtdec.h>
#include <i2c.h>
#include <malloc.h>
#include <asm/gpio.h>
#include <asm/io.h>
#include <dt-bindings/gpio/gpio.h>

#define PCA953X_INPUT           0
#define PCA953X_OUTPUT          1
#define PCA953X_INVERT          2
#define PCA953X_DIRECTION       3

#define PCA_GPIO_MASK           0x00FF
#define PCA_INT                 0x0100
#define PCA953X_TYPE            0x1000
#define PCA957X_TYPE            0x2000
#define PCA_TYPE_MASK           0xF000
#define PCA_CHIP_TYPE(x)        ((x) & PCA_TYPE_MASK)

enum {
	PCA953X_DIRECTION_IN,
	PCA953X_DIRECTION_OUT,
};

#define MAX_BANK 5
#define BANK_SZ 8

/*
 * struct pca953x_info - Data for pca953x
 *
 * @dev: udevice structure for the device
 * @addr: i2c slave address
 * @invert: Polarity inversion or not
 * @gpio_count: the number of gpio pins that the device supports
 * @chip_type: indicate the chip type,PCA953X or PCA957X
 * @bank_count: the number of banks that the device supports
 * @reg_output: array to hold the value of output registers
 * @reg_direction: array to hold the value of direction registers
 */
struct pca953x_info {
	struct udevice *dev;
	int addr;
	int invert;
	int gpio_count;
	int chip_type;
	int bank_count;
	u8 reg_output[MAX_BANK];
	u8 reg_direction[MAX_BANK];
};

static int pca953x_write_single(struct udevice *dev, int reg, u8 val,
				int offset)
{
	struct pca953x_info *info = dev_get_platdata(dev);
	int bank_shift = fls((info->gpio_count - 1) / BANK_SZ);
	int off = offset / BANK_SZ;
	int ret = 0;

	ret = dm_i2c_write(dev, (reg << bank_shift) + off, &val, 1);
	if (ret) {
		dev_err(dev, "%s error\n", __func__);
		return ret;
	}

	return 0;
}

static int pca953x_read_single(struct udevice *dev, int reg, u8 *val,
			       int offset)
{
	struct pca953x_info *info = dev_get_platdata(dev);
	int bank_shift = fls((info->gpio_count - 1) / BANK_SZ);
	int off = offset / BANK_SZ;
	int ret;
	u8 byte;

	ret = dm_i2c_read(dev, (reg << bank_shift) + off, &byte, 1);
	if (ret) {
		dev_err(dev, "%s error\n", __func__);
		return ret;
	}

	*val = byte;

	return 0;
}

static int pca953x_read_regs(struct udevice *dev, int reg, u8 *val)
{
	struct pca953x_info *info = dev_get_platdata(dev);
	int ret = 0;

	if (info->gpio_count <= 8) {
		ret = dm_i2c_read(dev, reg, val, 1);
	} else if (info->gpio_count <= 16) {
		ret = dm_i2c_read(dev, reg << 1, val, info->bank_count);
	} else if (info->gpio_count == 40) {
		/* Auto increment */
		ret = dm_i2c_read(dev, (reg << 3) | 0x80, val,
				  info->bank_count);
	} else {
		dev_err(dev, "Unsupported now\n");
		return -EINVAL;
	}

	return ret;
}

static int pca953x_write_regs(struct udevice *dev, int reg, u8 *val)
{
	struct pca953x_info *info = dev_get_platdata(dev);
	int ret = 0;

	if (info->gpio_count <= 8) {
		ret = dm_i2c_write(dev, reg, val, 1);
	} else if (info->gpio_count <= 16) {
		ret = dm_i2c_write(dev, reg << 1, val, info->bank_count);
	} else if (info->gpio_count == 40) {
		/* Auto increment */
		ret = dm_i2c_write(dev, (reg << 3) | 0x80, val, info->bank_count);
	} else {
<<<<<<< HEAD
		dev_err(dev, "Unsupported now\n");
=======
>>>>>>> 061aed83
		return -EINVAL;
	}

	return ret;
}

static int pca953x_is_output(struct udevice *dev, int offset)
{
	struct pca953x_info *info = dev_get_platdata(dev);

	int bank = offset / BANK_SZ;
	int off = offset % BANK_SZ;

	/*0: output; 1: input */
	return !(info->reg_direction[bank] & (1 << off));
}

static int pca953x_get_value(struct udevice *dev, uint offset)
{
	int ret;
	u8 val = 0;

	int off = offset % BANK_SZ;

	ret = pca953x_read_single(dev, PCA953X_INPUT, &val, offset);
	if (ret)
		return ret;

	return (val >> off) & 0x1;
}

static int pca953x_set_value(struct udevice *dev, uint offset, int value)
{
	struct pca953x_info *info = dev_get_platdata(dev);
	int bank = offset / BANK_SZ;
	int off = offset % BANK_SZ;
	u8 val;
	int ret;

	if (value)
		val = info->reg_output[bank] | (1 << off);
	else
		val = info->reg_output[bank] & ~(1 << off);

	ret = pca953x_write_single(dev, PCA953X_OUTPUT, val, offset);
	if (ret)
		return ret;

	info->reg_output[bank] = val;

	return 0;
}

static int pca953x_set_direction(struct udevice *dev, uint offset, int dir)
{
	struct pca953x_info *info = dev_get_platdata(dev);
	int bank = offset / BANK_SZ;
	int off = offset % BANK_SZ;
	u8 val;
	int ret;

	if (dir == PCA953X_DIRECTION_IN)
		val = info->reg_direction[bank] | (1 << off);
	else
		val = info->reg_direction[bank] & ~(1 << off);

	ret = pca953x_write_single(dev, PCA953X_DIRECTION, val, offset);
	if (ret)
		return ret;

	info->reg_direction[bank] = val;

	return 0;
}

static int pca953x_direction_input(struct udevice *dev, uint offset)
{
	return pca953x_set_direction(dev, offset, PCA953X_DIRECTION_IN);
}

static int pca953x_direction_output(struct udevice *dev, uint offset, int value)
{
	/* Configure output value. */
	pca953x_set_value(dev, offset, value);

	/* Configure direction as output. */
	pca953x_set_direction(dev, offset, PCA953X_DIRECTION_OUT);

	return 0;
}

static int pca953x_get_function(struct udevice *dev, uint offset)
{
	if (pca953x_is_output(dev, offset))
		return GPIOF_OUTPUT;
	else
		return GPIOF_INPUT;
}

static int pca953x_xlate(struct udevice *dev, struct gpio_desc *desc,
			 struct ofnode_phandle_args *args)
{
	desc->offset = args->args[0];
	desc->flags = args->args[1] & GPIO_ACTIVE_LOW ? GPIOD_ACTIVE_LOW : 0;

	return 0;
}

static const struct dm_gpio_ops pca953x_ops = {
	.direction_input	= pca953x_direction_input,
	.direction_output	= pca953x_direction_output,
	.get_value		= pca953x_get_value,
	.set_value		= pca953x_set_value,
	.get_function		= pca953x_get_function,
	.xlate			= pca953x_xlate,
};

static int pca953x_probe(struct udevice *dev)
{
	struct pca953x_info *info = dev_get_platdata(dev);
	struct gpio_dev_priv *uc_priv = dev_get_uclass_priv(dev);
	char name[32], label[8], *str;
	int addr;
	ulong driver_data;
	int ret;
	int size;
	const u8 *tmp;
	u8 val[MAX_BANK];

	addr = dev_read_addr(dev);
	if (addr == 0)
		return -ENODEV;

	info->addr = addr;

	driver_data = dev_get_driver_data(dev);

	info->gpio_count = driver_data & PCA_GPIO_MASK;
	if (info->gpio_count > MAX_BANK * BANK_SZ) {
		dev_err(dev, "Max support %d pins now\n", MAX_BANK * BANK_SZ);
		return -EINVAL;
	}

	info->chip_type = PCA_CHIP_TYPE(driver_data);
	if (info->chip_type != PCA953X_TYPE) {
		dev_err(dev, "Only support PCA953X chip type now.\n");
		return -EINVAL;
	}

	info->bank_count = DIV_ROUND_UP(info->gpio_count, BANK_SZ);

	ret = pca953x_read_regs(dev, PCA953X_OUTPUT, info->reg_output);
	if (ret) {
		dev_err(dev, "Error reading output register\n");
		return ret;
	}

	ret = pca953x_read_regs(dev, PCA953X_DIRECTION, info->reg_direction);
	if (ret) {
		dev_err(dev, "Error reading direction register\n");
		return ret;
	}

	/* Clear the polarity registers to no invert */
	memset(val, 0, MAX_BANK);
	ret = pca953x_write_regs(dev, PCA953X_INVERT, val);
	if (ret) {
		dev_err(dev, "Error writing invert register\n");
		return ret;
	}

	tmp = dev_read_prop(dev, "label", &size);

	if (tmp) {
		memcpy(label, tmp, sizeof(label) - 1);
		label[sizeof(label) - 1] = '\0';
		snprintf(name, sizeof(name), "%s@%x_", label, info->addr);
	} else {
		snprintf(name, sizeof(name), "gpio@%x_", info->addr);
	}

	/* Clear the polarity registers to no invert */
	memset(val, 0, MAX_BANK);
	ret = pca953x_write_regs(dev, PCA953X_INVERT, val);
	if (ret < 0) {
		dev_err(dev, "Error writing invert register\n");
		return ret;
	}

	str = strdup(name);
	if (!str)
		return -ENOMEM;
	uc_priv->bank_name = str;
	uc_priv->gpio_count = info->gpio_count;

	dev_dbg(dev, "%s is ready\n", str);

	return 0;
}

#define OF_953X(__nrgpio, __int) (ulong)(__nrgpio | PCA953X_TYPE | __int)
#define OF_957X(__nrgpio, __int) (ulong)(__nrgpio | PCA957X_TYPE | __int)

static const struct udevice_id pca953x_ids[] = {
	{ .compatible = "nxp,pca9505", .data = OF_953X(40, PCA_INT), },
	{ .compatible = "nxp,pca9534", .data = OF_953X(8, PCA_INT), },
	{ .compatible = "nxp,pca9535", .data = OF_953X(16, PCA_INT), },
	{ .compatible = "nxp,pca9536", .data = OF_953X(4, 0), },
	{ .compatible = "nxp,pca9537", .data = OF_953X(4, PCA_INT), },
	{ .compatible = "nxp,pca9538", .data = OF_953X(8, PCA_INT), },
	{ .compatible = "nxp,pca9539", .data = OF_953X(16, PCA_INT), },
	{ .compatible = "nxp,pca9554", .data = OF_953X(8, PCA_INT), },
	{ .compatible = "nxp,pca9555", .data = OF_953X(16, PCA_INT), },
	{ .compatible = "nxp,pca9556", .data = OF_953X(8, 0), },
	{ .compatible = "nxp,pca9557", .data = OF_953X(8, 0), },
	{ .compatible = "nxp,pca9574", .data = OF_957X(8, PCA_INT), },
	{ .compatible = "nxp,pca9575", .data = OF_957X(16, PCA_INT), },
	{ .compatible = "nxp,pca9698", .data = OF_953X(40, 0), },

	{ .compatible = "maxim,max7310", .data = OF_953X(8, 0), },
	{ .compatible = "maxim,max7312", .data = OF_953X(16, PCA_INT), },
	{ .compatible = "maxim,max7313", .data = OF_953X(16, PCA_INT), },
	{ .compatible = "maxim,max7315", .data = OF_953X(8, PCA_INT), },

	{ .compatible = "ti,pca6107", .data = OF_953X(8, PCA_INT), },
	{ .compatible = "ti,tca6408", .data = OF_953X(8, PCA_INT), },
	{ .compatible = "ti,tca6416", .data = OF_953X(16, PCA_INT), },
	{ .compatible = "ti,tca6424", .data = OF_953X(24, PCA_INT), },

	{ .compatible = "onsemi,pca9654", .data = OF_953X(8, PCA_INT), },

	{ .compatible = "exar,xra1202", .data = OF_953X(8, 0), },
	{ }
};

U_BOOT_DRIVER(pca953x) = {
	.name		= "pca953x",
	.id		= UCLASS_GPIO,
	.ops		= &pca953x_ops,
	.probe		= pca953x_probe,
	.platdata_auto_alloc_size = sizeof(struct pca953x_info),
	.of_match	= pca953x_ids,
};<|MERGE_RESOLUTION|>--- conflicted
+++ resolved
@@ -143,10 +143,6 @@
 		/* Auto increment */
 		ret = dm_i2c_write(dev, (reg << 3) | 0x80, val, info->bank_count);
 	} else {
-<<<<<<< HEAD
-		dev_err(dev, "Unsupported now\n");
-=======
->>>>>>> 061aed83
 		return -EINVAL;
 	}
 
@@ -307,14 +303,6 @@
 	ret = pca953x_read_regs(dev, PCA953X_DIRECTION, info->reg_direction);
 	if (ret) {
 		dev_err(dev, "Error reading direction register\n");
-		return ret;
-	}
-
-	/* Clear the polarity registers to no invert */
-	memset(val, 0, MAX_BANK);
-	ret = pca953x_write_regs(dev, PCA953X_INVERT, val);
-	if (ret) {
-		dev_err(dev, "Error writing invert register\n");
 		return ret;
 	}
 
