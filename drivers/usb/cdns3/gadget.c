// SPDX-License-Identifier: GPL-2.0+
/*
 * Copyright (C) 2016 Cadence Design Systems - https://www.cadence.com/
 * Copyright 2019 NXP
 */
#include <common.h>
#include <malloc.h>
#include <asm/dma-mapping.h>
#include <asm/io.h>
#include <linux/bug.h>
#include <linux/compat.h>
#include <linux/list.h>

#include <linux/usb/ch9.h>
#include <linux/usb/composite.h>
#include <linux/usb/gadget.h>

#include "core.h"
#include "gadget-export.h"
#include "gadget.h"
#include "io.h"
#include <dm/devres.h>
#include <linux/iopoll.h>

<<<<<<< HEAD
/*-------------------------------------------------------------------------*/
/* Function declarations */

static void select_ep(struct usb_ss_dev *usb_ss, u32 ep);
static int usb_ss_allocate_trb_pool(struct usb_ss_endpoint *usb_ss_ep);
static void cdns_ep_stall_flush(struct usb_ss_endpoint *usb_ss_ep);
static void cdns_ep0_config(struct usb_ss_dev *usb_ss);
static void cdns_gadget_unconfig(struct usb_ss_dev *usb_ss);
static void cdns_ep0_run_transfer(struct usb_ss_dev *usb_ss,
	dma_addr_t dma_addr, unsigned int length, int erdy);
static int cdns_ep_run_transfer(struct usb_ss_endpoint *usb_ss_ep);
static int cdns_get_setup_ret(struct usb_ss_dev *usb_ss,
	struct usb_ctrlrequest *ctrl_req);
static int cdns_req_ep0_set_address(struct usb_ss_dev *usb_ss,
	struct usb_ctrlrequest *ctrl_req);
static int cdns_req_ep0_get_status(struct usb_ss_dev *usb_ss,
	struct usb_ctrlrequest *ctrl_req);
static int cdns_req_ep0_handle_feature(struct usb_ss_dev *usb_ss,
	struct usb_ctrlrequest *ctrl_req, int set);
static int cdns_req_ep0_set_sel(struct usb_ss_dev *usb_ss,
	struct usb_ctrlrequest *ctrl_req);
static int cdns_req_ep0_set_isoch_delay(struct usb_ss_dev *usb_ss,
	struct usb_ctrlrequest *ctrl_req);
static int cdns_req_ep0_set_configuration(struct usb_ss_dev *usb_ss,
	struct usb_ctrlrequest *ctrl_req);
static int cdns_ep0_standard_request(struct usb_ss_dev *usb_ss,
	struct usb_ctrlrequest *ctrl_req);
static void cdns_ep0_setup_phase(struct usb_ss_dev *usb_ss);
static int cdns_check_ep_interrupt_proceed(struct usb_ss_endpoint *usb_ss_ep);
static void cdns_check_ep0_interrupt_proceed(struct usb_ss_dev *usb_ss,
	int dir);
static void cdns_check_usb_interrupt_proceed(struct usb_ss_dev *usb_ss,
	u32 usb_ists);
#ifdef CDNS_THREADED_IRQ_HANDLING
static irqreturn_t cdns_irq_handler(int irq, void *_usb_ss);
#endif
static int usb_ss_gadget_ep0_enable(struct usb_ep *ep,
	const struct usb_endpoint_descriptor *desc);
static int usb_ss_gadget_ep0_disable(struct usb_ep *ep);
static int usb_ss_gadget_ep0_set_halt(struct usb_ep *ep, int value);
static int usb_ss_gadget_ep0_queue(struct usb_ep *ep,
	struct usb_request *request, gfp_t gfp_flags);
static int usb_ss_gadget_ep_enable(struct usb_ep *ep,
	const struct usb_endpoint_descriptor *desc);
static int usb_ss_gadget_ep_disable(struct usb_ep *ep);
static struct usb_request *usb_ss_gadget_ep_alloc_request(struct usb_ep *ep,
				   gfp_t gfp_flags);
static void usb_ss_gadget_ep_free_request(struct usb_ep *ep,
	struct usb_request *request);
static int usb_ss_gadget_ep_queue(struct usb_ep *ep,
	struct usb_request *request, gfp_t gfp_flags);
static int usb_ss_gadget_ep_dequeue(struct usb_ep *ep,
	struct usb_request *request);
static int usb_ss_gadget_ep_set_halt(struct usb_ep *ep, int value);
static int usb_ss_gadget_ep_set_wedge(struct usb_ep *ep);
static int usb_ss_gadget_get_frame(struct usb_gadget *gadget);
static int usb_ss_gadget_wakeup(struct usb_gadget *gadget);
static int usb_ss_gadget_set_selfpowered(struct usb_gadget *gadget,
	int is_selfpowered);
static int usb_ss_gadget_pullup(struct usb_gadget *gadget, int is_on);
static int usb_ss_gadget_udc_start(struct usb_gadget *gadget,
	struct usb_gadget_driver *driver);
static int usb_ss_gadget_udc_stop(struct usb_gadget *gadget);
static int usb_ss_init_ep(struct usb_ss_dev *usb_ss);
static int usb_ss_init_ep0(struct usb_ss_dev *usb_ss);
=======
>>>>>>> 0ea138a2
static void __cdns3_gadget_start(struct usb_ss_dev *usb_ss);
static void cdns_prepare_setup_packet(struct usb_ss_dev *usb_ss);
static void cdns_ep_config(struct usb_ss_endpoint *usb_ss_ep);

static const char *const speed_names[] = {
	[USB_SPEED_UNKNOWN] = "UNKNOWN",
	[USB_SPEED_LOW] = "low-speed",
	[USB_SPEED_FULL] = "full-speed",
	[USB_SPEED_HIGH] = "high-speed",
	[USB_SPEED_WIRELESS] = "wireless",
	[USB_SPEED_SUPER] = "super-speed",
};

const char *usb_speed_string(enum usb_device_speed speed)
{
	if (speed < 0 || speed >= ARRAY_SIZE(speed_names))
		speed = USB_SPEED_UNKNOWN;
	return speed_names[speed];
}

static struct usb_endpoint_descriptor cdns3_gadget_ep0_desc = {
	.bLength	= USB_DT_ENDPOINT_SIZE,
	.bDescriptorType = USB_DT_ENDPOINT,
	.bmAttributes	= USB_ENDPOINT_XFER_CONTROL,
};

/**
 * next_request - returns next request from list
 * @list: list containing requests
 *
 * Returns request or NULL if no requests in list
 */
static struct usb_request *next_request(struct list_head *list)
{
	if (list_empty(list))
		return NULL;
	return list_first_entry(list, struct usb_request, list);
}

/**
 * select_ep - selects endpoint
 * @usb_ss: extended gadget object
 * @ep: endpoint address
 */
static void select_ep(struct usb_ss_dev *usb_ss, u32 ep)
{
	if (!usb_ss || !usb_ss->regs) {
		dev_err(&usb_ss->dev, "Failed to select endpoint!\n");
		return;
}

	cdns_writel(&usb_ss->regs->ep_sel, ep);
}

/**
 * usb_ss_allocate_trb_pool - Allocates TRB's pool for selected endpoint
 * @usb_ss_ep: extended endpoint object
 *
 * Function will return 0 on success or -ENOMEM on allocation error
 */
static int usb_ss_allocate_trb_pool(struct usb_ss_endpoint *usb_ss_ep)
{
	if (usb_ss_ep->trb_pool)
		return 0;

	usb_ss_ep->trb_pool =
		dma_alloc_coherent(sizeof(struct usb_ss_trb) * USB_SS_TRBS_NUM,
				   (unsigned long *)&usb_ss_ep->trb_pool_dma);

	if (!usb_ss_ep->trb_pool) {
<<<<<<< HEAD
		dev_err(&(usb_ss_ep->usb_ss->dev),
				"Failed to allocate TRB pool for endpoint %s\n",
				usb_ss_ep->name);
			return -ENOMEM;
=======
		dev_err(&usb_ss_ep->usb_ss->dev,
			"Failed to allocate TRB pool for endpoint %s\n",
			usb_ss_ep->name);
		return -ENOMEM;
>>>>>>> 0ea138a2
	}

	memset(usb_ss_ep->trb_pool, 0,
	       sizeof(struct usb_ss_trb) * USB_SS_TRBS_NUM);

	return 0;
}

/**
 * cdns_ep_stall_flush - Stalls and flushes selected endpoint
 * @usb_ss_ep: extended endpoint object
 *
 * Endpoint must be selected before call to this function
 */
static void cdns_ep_stall_flush(struct usb_ss_endpoint *usb_ss_ep)
{
	struct usb_ss_dev *usb_ss = usb_ss_ep->usb_ss;

	cdns_writel(&usb_ss->regs->ep_cmd,
		    EP_CMD__DFLUSH__MASK | EP_CMD__ERDY__MASK |
		    EP_CMD__SSTALL__MASK);

	/* wait for DFLUSH cleared */
	while (cdns_readl(&usb_ss->regs->ep_cmd) &
	       EP_CMD__DFLUSH__MASK)
		;

	usb_ss_ep->stalled_flag = 1;
}

/**
 * cdns_ep0_config - Configures default endpoint
 * @usb_ss: extended gadget object
 *
 * Functions sets parameters: maximal packet size and enables interrupts
 */
static void cdns_ep0_config(struct usb_ss_dev *usb_ss)
{
	u32 max_packet_size = 0;

	switch (usb_ss->gadget.speed) {
	case USB_SPEED_UNKNOWN:
		max_packet_size = ENDPOINT_MAX_PACKET_SIZE_0;
		usb_ss->gadget.ep0->maxpacket = ENDPOINT_MAX_PACKET_SIZE_0;
		cdns3_gadget_ep0_desc.wMaxPacketSize = cpu_to_le16(0);
		break;

	case USB_SPEED_LOW:
		max_packet_size = ENDPOINT_MAX_PACKET_SIZE_8;
		usb_ss->gadget.ep0->maxpacket = ENDPOINT_MAX_PACKET_SIZE_8;
		cdns3_gadget_ep0_desc.wMaxPacketSize = cpu_to_le16(8);
		break;

	case USB_SPEED_FULL:
	case USB_SPEED_HIGH:
	case USB_SPEED_WIRELESS:
		max_packet_size = ENDPOINT_MAX_PACKET_SIZE_64;
		usb_ss->gadget.ep0->maxpacket = ENDPOINT_MAX_PACKET_SIZE_64;
		cdns3_gadget_ep0_desc.wMaxPacketSize = cpu_to_le16(64);
		break;

	case USB_SPEED_SUPER:
		max_packet_size = ENDPOINT_MAX_PACKET_SIZE_512;
		usb_ss->gadget.ep0->maxpacket = ENDPOINT_MAX_PACKET_SIZE_512;
		cdns3_gadget_ep0_desc.wMaxPacketSize = cpu_to_le16(512);
		break;
	}

	/* init ep out */
	select_ep(usb_ss, USB_DIR_OUT);

	cdns_writel(&usb_ss->regs->ep_cfg,
		    EP_CFG__ENABLE__MASK |
		    EP_CFG__MAXPKTSIZE__WRITE(max_packet_size));
	cdns_writel(&usb_ss->regs->ep_sts_en,
		    EP_STS_EN__SETUPEN__MASK |
		    EP_STS_EN__DESCMISEN__MASK |
		    EP_STS_EN__TRBERREN__MASK);

	/* init ep in */
	select_ep(usb_ss, USB_DIR_IN);

	cdns_writel(&usb_ss->regs->ep_cfg,
		    EP_CFG__ENABLE__MASK |
		    EP_CFG__MAXPKTSIZE__WRITE(max_packet_size));
	cdns_writel(&usb_ss->regs->ep_sts_en,
		    EP_STS_EN__SETUPEN__MASK |
		    EP_STS_EN__TRBERREN__MASK);

	cdns_prepare_setup_packet(usb_ss);
}

/**
 * cdns_gadget_unconfig - Unconfigures device controller
 * @usb_ss: extended gadget object
 */
static void cdns_gadget_unconfig(struct usb_ss_dev *usb_ss)
{
	/* RESET CONFIGURATION */
	cdns_writel(&usb_ss->regs->usb_conf,
		    USB_CONF__CFGRST__MASK);

	usb_ss->hw_configured_flag = 0;
}

/**
 * cdns_ep0_run_transfer - Do transfer on default endpoint hardware
 * @usb_ss: extended gadget object
 * @dma_addr: physical address where data is/will be stored
 * @length: data length
 * @erdy: set it to 1 when ERDY packet should be sent -
 *        exit from flow control state
 */
static void cdns_ep0_run_transfer(struct usb_ss_dev *usb_ss,
				  dma_addr_t dma_addr,
				  unsigned int length, int erdy)
{
	usb_ss->trb_ep0[0] = TRB_SET_DATA_BUFFER_POINTER(dma_addr);
	usb_ss->trb_ep0[1] = TRB_SET_TRANSFER_LENGTH((u32)length);
	usb_ss->trb_ep0[2] = TRB_SET_CYCLE_BIT |
		TRB_SET_INT_ON_COMPLETION | TRB_TYPE_NORMAL;

	cdns_flush_cache((uintptr_t)usb_ss->trb_ep0, 20);
	cdns_flush_cache((uintptr_t)dma_addr, length);

	dev_dbg(&usb_ss->dev, "DRBL(%02X)\n",
		usb_ss->ep0_data_dir ? USB_DIR_IN : USB_DIR_OUT);

	select_ep(usb_ss, usb_ss->ep0_data_dir
		? USB_DIR_IN : USB_DIR_OUT);

	cdns_writel(&usb_ss->regs->ep_traddr,
		    EP_TRADDR__TRADDR__WRITE(usb_ss->trb_ep0_dma));
	cdns_writel(&usb_ss->regs->ep_cmd,
		    EP_CMD__DRDY__MASK); /* drbl */

	if (erdy)
		cdns_writel(&usb_ss->regs->ep_cmd,
			    EP_CMD__ERDY__MASK);
}

/**
 * cdns_ep_run_transfer - Do transfer on no-default endpoint hardware
 * @usb_ss_ep: extended endpoint object
 *
 * Returns zero on success or negative value on failure
 */
static int cdns_ep_run_transfer(struct usb_ss_endpoint *usb_ss_ep)
{
	dma_addr_t trb_dma;
	struct usb_request *request = next_request(&usb_ss_ep->request_list);
	struct usb_ss_dev *usb_ss = usb_ss_ep->usb_ss;
	struct usb_ss_trb *trb;

	if (!request)
		return -EINVAL;

	dev_dbg(&usb_ss->dev, "DRBL(%02X)\n",
		usb_ss_ep->endpoint.desc->bEndpointAddress);

	usb_ss_ep->hw_pending_flag = 1;
	trb_dma = request->dma;

	/* must allocate buffer aligned to 8 */
	if (request->dma % ADDR_MODULO_8) {
		memcpy(usb_ss_ep->cpu_addr, request->buf, request->length);
		trb_dma = usb_ss_ep->dma_addr;
		}

	cdns_flush_cache((uintptr_t)trb_dma, request->length);

	trb = usb_ss_ep->trb_pool;

	/* fill TRB */
	trb->offset0 = trb_dma;

	trb->offset4 = TRB_SET_BURST_LENGTH(16) |
		TRB_SET_TRANSFER_LENGTH(request->length);

	trb->offset8 = TRB_SET_CYCLE_BIT
		| TRB_SET_INT_ON_COMPLETION
		| TRB_SET_INT_ON_SHORT_PACKET
		| TRB_TYPE_NORMAL;

	cdns_flush_cache((uintptr_t)trb, sizeof(struct usb_ss_trb));

	/* arm transfer on selected endpoint */
	select_ep(usb_ss_ep->usb_ss,
		  usb_ss_ep->endpoint.desc->bEndpointAddress);

	cdns_writel(&usb_ss->regs->ep_traddr,
		    EP_TRADDR__TRADDR__WRITE(usb_ss_ep->trb_pool_dma));
	cdns_writel(&usb_ss->regs->ep_cmd,
		    EP_CMD__DRDY__MASK); /* DRDY */
	return 0;
		}

/**
 * cdns_get_setup_ret - Returns status of handling setup packet
 * Setup is handled by gadget driver
 * @usb_ss: extended gadget object
 * @ctrl_req: pointer to received setup packet
 *
 * Returns zero on success or negative value on failure
 */
static int cdns_get_setup_ret(struct usb_ss_dev *usb_ss,
			      struct usb_ctrlrequest *ctrl_req)
{
	int ret;

	spin_unlock(&usb_ss->lock);
	usb_ss->setup_pending = 1;
	ret = usb_ss->gadget_driver->setup(&usb_ss->gadget, ctrl_req);
	usb_ss->setup_pending = 0;
	spin_lock(&usb_ss->lock);
	return ret;
	}

static void cdns_prepare_setup_packet(struct usb_ss_dev *usb_ss)
{
	usb_ss->ep0_data_dir = 0;
	cdns_ep0_run_transfer(usb_ss, usb_ss->setup_dma, 8, 0);
}

/**
 * cdns_req_ep0_set_address - Handling of SET_ADDRESS standard USB request
 * @usb_ss: extended gadget object
 * @ctrl_req: pointer to received setup packet
 *
 * Returns 0 if success, error code on error
 */
static int cdns_req_ep0_set_address(struct usb_ss_dev *usb_ss,
				    struct usb_ctrlrequest *ctrl_req)
{
	enum usb_device_state device_state = usb_ss->gadget.state;
		u32 reg;
	u32 addr;

	addr = le16_to_cpu(ctrl_req->wValue);

	if (addr > DEVICE_ADDRESS_MAX) {
		dev_err(&usb_ss->dev,
			"Device address (%d) cannot be greater than %d\n",
				addr, DEVICE_ADDRESS_MAX);
		return -EINVAL;
		}

	if (device_state == USB_STATE_CONFIGURED) {
		dev_err(&usb_ss->dev, "USB device already configured\n");
		return -EINVAL;
		}

	reg = cdns_readl(&usb_ss->regs->usb_cmd);

	cdns_writel(&usb_ss->regs->usb_cmd, reg
			| USB_CMD__FADDR__WRITE(addr)
			| USB_CMD__SET_ADDR__MASK);

	usb_gadget_set_state(&usb_ss->gadget,
			     (addr ? USB_STATE_ADDRESS : USB_STATE_DEFAULT));

	cdns_prepare_setup_packet(usb_ss);

	cdns_writel(&usb_ss->regs->ep_cmd,
		    EP_CMD__ERDY__MASK | EP_CMD__REQ_CMPL__MASK);
	return 0;
}

/**
 * cdns_req_ep0_get_status - Handling of GET_STATUS standard USB request
 * @usb_ss: extended gadget object
 * @ctrl_req: pointer to received setup packet
 *
 * Returns 0 if success, error code on error
 */
static int cdns_req_ep0_get_status(struct usb_ss_dev *usb_ss,
				   struct usb_ctrlrequest *ctrl_req)
{
	u16 usb_status = 0;
	unsigned int length = 2;
	u32 recip = ctrl_req->bRequestType & USB_RECIP_MASK;
	u32 reg;

	switch (recip) {
	case USB_RECIP_DEVICE:
		reg = cdns_readl(&usb_ss->regs->usb_sts);

		if (reg & USB_STS__U1ENS__MASK)
			usb_status |= 1uL << USB_DEV_STAT_U1_ENABLED;

		if (reg & USB_STS__U2ENS__MASK)
			usb_status |= 1uL << USB_DEV_STAT_U2_ENABLED;

		if (usb_ss->wake_up_flag)
			usb_status |= 1uL << USB_DEVICE_REMOTE_WAKEUP;

		/* self powered */
		usb_status |= 1uL << USB_DEVICE_SELF_POWERED;
		break;

	case USB_RECIP_INTERFACE:
		return cdns_get_setup_ret(usb_ss, ctrl_req);

	case USB_RECIP_ENDPOINT:
		/* check if endpoint is stalled */
		select_ep(usb_ss, ctrl_req->wIndex);
		if (cdns_readl(&usb_ss->regs->ep_sts)
			& EP_STS__STALL__MASK)
			usb_status = 1;
		break;

	default:
		return -EINVAL;
	}

	*(u16 *)usb_ss->setup = cpu_to_le16(usb_status);

	usb_ss->actual_ep0_request = NULL;
	cdns_ep0_run_transfer(usb_ss, usb_ss->setup_dma, length, 1);
	return 0;
}

/**
 * cdns_req_ep0_handle_feature -
 * Handling of GET/SET_FEATURE standard USB request
 *
 * @usb_ss: extended gadget object
 * @ctrl_req: pointer to received setup packet
 * @set: must be set to 1 for SET_FEATURE request
 *
 * Returns 0 if success, error code on error
 */
static int cdns_req_ep0_handle_feature(struct usb_ss_dev *usb_ss,
				       struct usb_ctrlrequest *ctrl_req,
				       int set)
{
	u32 recip = ctrl_req->bRequestType & USB_RECIP_MASK;
	struct usb_ss_endpoint *usb_ss_ep;
	u32 reg;
	u8 tmode = 0;

	switch (recip) {
	case USB_RECIP_DEVICE:

		switch (ctrl_req->wValue) {
		case USB_DEVICE_U1_ENABLE:
			if (usb_ss->gadget.state != USB_STATE_CONFIGURED)
				return -EINVAL;
			if (usb_ss->gadget.speed != USB_SPEED_SUPER)
				return -EINVAL;

			reg = cdns_readl(&usb_ss->regs->usb_conf);
			if (set)
				/* set U1EN */
				reg |= USB_CONF__U1EN__MASK;
			else
				/* set U1 disable */
				reg |= USB_CONF__U1DS__MASK;
			cdns_writel(&usb_ss->regs->usb_conf, reg);
			break;

		case USB_DEVICE_U2_ENABLE:
			if (usb_ss->gadget.state != USB_STATE_CONFIGURED)
				return -EINVAL;
			if (usb_ss->gadget.speed != USB_SPEED_SUPER)
				return -EINVAL;

			reg = cdns_readl(&usb_ss->regs->usb_conf);
			if (set)
				/* set U2EN */
				reg |= USB_CONF__U2EN__MASK;
			else
				/* set U2 disable */
				reg |= USB_CONF__U2DS__MASK;
			cdns_writel(&usb_ss->regs->usb_conf, reg);
			break;

		case USB_DEVICE_A_ALT_HNP_SUPPORT:
			break;

		case USB_DEVICE_A_HNP_SUPPORT:
			break;

		case USB_DEVICE_B_HNP_ENABLE:
			if (!usb_ss->gadget.b_hnp_enable && set)
				usb_ss->gadget.b_hnp_enable = 1;
			break;

		case USB_DEVICE_REMOTE_WAKEUP:
			usb_ss->wake_up_flag = !!set;
			break;

		case USB_DEVICE_TEST_MODE:
			if (usb_ss->gadget.state != USB_STATE_CONFIGURED)
				return -EINVAL;
			if (usb_ss->gadget.speed != USB_SPEED_HIGH &&
			    usb_ss->gadget.speed != USB_SPEED_FULL)
				return -EINVAL;
			if (ctrl_req->wLength != 0 ||
			    ctrl_req->bRequestType & USB_DIR_IN) {
				dev_err(&usb_ss->dev, "req is error\n");
				return -EINVAL;
		}
			tmode = le16_to_cpu(ctrl_req->wIndex) >> 8;
			switch (tmode) {
			case TEST_J:
			case TEST_K:
			case TEST_SE0_NAK:
			case TEST_PACKET:
				reg = cdns_readl(&usb_ss->regs->usb_cmd);
				tmode -= 1;
				reg |= USB_CMD__STMODE |
					USB_CMD__TMODE_SEL(tmode);
				cdns_writel(&usb_ss->regs->usb_cmd, reg);
				dev_info(&usb_ss->dev,
					 "set test mode, val=0x%x", reg);
				break;
			default:
				return -EINVAL;
	}
			break;

		default:
			return -EINVAL;
}
		break;

	case USB_RECIP_INTERFACE:
		return cdns_get_setup_ret(usb_ss, ctrl_req);

	case USB_RECIP_ENDPOINT:
		select_ep(usb_ss, ctrl_req->wIndex);
		u8 ep_index = CAST_EP_ADDR_TO_INDEX(ctrl_req->wIndex);

		if (set) {
			/* set stall */
			cdns_writel(&usb_ss->regs->ep_cmd,
				      EP_CMD__SSTALL__MASK);

			/* handle non zero endpoint software endpoint */
			if (ctrl_req->wIndex & 0x7F) {
				usb_ss_ep = usb_ss->eps[ep_index];
				usb_ss_ep->stalled_flag = 1;
		}
		} else {
			struct usb_request *request;

			if (ctrl_req->wIndex & 0x7F) {
				if (usb_ss->eps[ep_index]->wedge_flag)
					goto jmp_wedge;
}

			/* clear stall */
			cdns_writel(&usb_ss->regs->ep_cmd,
				    EP_CMD__CSTALL__MASK |
				    EP_CMD__EPRST__MASK);
			/* wait for EPRST cleared */
			while (cdns_readl(&usb_ss->regs->ep_cmd)
					& EP_CMD__EPRST__MASK)
				;

			/* handle non zero endpoint software endpoint */
			if (ctrl_req->wIndex & 0x7F) {
				usb_ss_ep = usb_ss->eps[ep_index];
				usb_ss_ep->stalled_flag = 0;

				request =
				    next_request(&usb_ss_ep->request_list);
				if (request)
					cdns_ep_run_transfer(usb_ss_ep);
		}
		}
jmp_wedge:
		select_ep(usb_ss, 0x00);
		break;

	default:
		return -EINVAL;
	}

	cdns_writel(&usb_ss->regs->ep_cmd,
		    EP_CMD__ERDY__MASK | EP_CMD__REQ_CMPL__MASK);

	return 0;
}

/**
 * cdns_req_ep0_set_sel - Handling of SET_SEL standard USB request
 * @usb_ss: extended gadget object
 * @ctrl_req: pointer to received setup packet
 *
 * Returns 0 if success, error code on error
 */
static int cdns_req_ep0_set_sel(struct usb_ss_dev *usb_ss,
				struct usb_ctrlrequest *ctrl_req)
{
	if (usb_ss->gadget.state < USB_STATE_ADDRESS)
		return -EINVAL;

	if (ctrl_req->wLength != 6) {
		dev_err(&usb_ss->dev, "Set SEL should be 6 bytes, got %d\n",
			ctrl_req->wLength);
		return -EINVAL;
	}

	usb_ss->ep0_data_dir = 0;
	usb_ss->actual_ep0_request = NULL;
	cdns_ep0_run_transfer(usb_ss, usb_ss->setup_dma, 6, 1);

			return 0;
		}

/**
 * cdns_req_ep0_set_isoch_delay -
 * Handling of GET_ISOCH_DELAY standard USB request
 * @usb_ss: extended gadget object
 * @ctrl_req: pointer to received setup packet
 *
 * Returns 0 if success, error code on error
 */
static int cdns_req_ep0_set_isoch_delay(struct usb_ss_dev *usb_ss,
					struct usb_ctrlrequest *ctrl_req)
{
	if (ctrl_req->wIndex || ctrl_req->wLength)
		return -EINVAL;

	usb_ss->isoch_delay = ctrl_req->wValue;
	cdns_writel(&usb_ss->regs->ep_cmd,
		    EP_CMD__ERDY__MASK | EP_CMD__REQ_CMPL__MASK);
	return 0;
}

/**
 * cdns_req_ep0_set_configuration - Handling of SET_CONFIG standard USB request
 * @usb_ss: extended gadget object
 * @ctrl_req: pointer to received setup packet
 *
 * Returns 0 if success, 0x7FFF on deferred status stage, error code on error
 */
static int cdns_req_ep0_set_configuration(struct usb_ss_dev *usb_ss,
					  struct usb_ctrlrequest *ctrl_req)
{
	enum usb_device_state device_state = usb_ss->gadget.state;
	u32 config = le16_to_cpu(ctrl_req->wValue);
	struct usb_ep *ep;
	struct usb_ss_endpoint *usb_ss_ep, *temp_ss_ep;
	int i, result = 0;

	switch (device_state) {
	case USB_STATE_ADDRESS:
		/* Configure non-control EPs */
		list_for_each_entry_safe(usb_ss_ep, temp_ss_ep,
					 &usb_ss->ep_match_list,
					 ep_match_pending_list) {
			cdns_ep_config(usb_ss_ep);
			list_del(&usb_ss_ep->ep_match_pending_list);
	}

		list_for_each_entry(ep, &usb_ss->gadget.ep_list, ep_list) {
			usb_ss_ep = to_usb_ss_ep(ep);
			if (usb_ss_ep->used)
				cdns_ep_config(usb_ss_ep);
		}

		result = cdns_get_setup_ret(usb_ss, ctrl_req);

		if (result != 0)
			return result;

		if (config) {
			if (!usb_ss->hw_configured_flag) {
				/* SET CONFIGURATION */
				cdns_writel(&usb_ss->regs->usb_conf,
					    USB_CONF__CFGSET__MASK);
				cdns_writel(&usb_ss->regs->ep_cmd,
					    EP_CMD__ERDY__MASK |
					    EP_CMD__REQ_CMPL__MASK);
				/* wait until configuration set */
				while (!(cdns_readl(&usb_ss->regs->usb_sts)
				       & USB_STS__CFGSTS__MASK))
					;
				usb_ss->hw_configured_flag = 1;

<<<<<<< HEAD
				list_for_each_entry(ep,
					&usb_ss->gadget.ep_list,
					ep_list) {
					if (to_usb_ss_ep(ep)->enabled)
						cdns_ep_run_transfer(
							to_usb_ss_ep(ep));
		}
	}
=======
				list_for_each_entry(ep, &usb_ss->gadget.ep_list,
						    ep_list) {
					usb_ss_ep = to_usb_ss_ep(ep);
					if (usb_ss_ep->enabled)
						cdns_ep_run_transfer(usb_ss_ep);
				}
			}
>>>>>>> 0ea138a2

			usb_gadget_set_state(&usb_ss->gadget,
					     USB_STATE_CONFIGURED);

		} else {
			cdns_gadget_unconfig(usb_ss);
			for (i = 0; i < usb_ss->ep_nums; i++)
				usb_ss->eps[i]->enabled = 0;
			usb_gadget_set_state(&usb_ss->gadget,
					     USB_STATE_ADDRESS);
		}
		break;

	case USB_STATE_CONFIGURED:
		result = cdns_get_setup_ret(usb_ss, ctrl_req);
		if (!config && !result) {
			cdns_gadget_unconfig(usb_ss);
			for (i = 0; i < usb_ss->ep_nums; i++)
				usb_ss->eps[i]->enabled = 0;
			usb_gadget_set_state(&usb_ss->gadget,
					     USB_STATE_ADDRESS);
		}
		break;

	default:
		result = -EINVAL;
	}

	return result;
	}

/**
 * cdns_ep0_standard_request - Handling standard USB requests
 * @usb_ss: extended gadget object
 * @ctrl_req: pointer to received setup packet
 *
 * Returns 0 if success, error code on error
 */
static int cdns_ep0_standard_request(struct usb_ss_dev *usb_ss,
				     struct usb_ctrlrequest *ctrl_req)
{
	switch (ctrl_req->bRequest) {
	case USB_REQ_SET_ADDRESS:
		return cdns_req_ep0_set_address(usb_ss, ctrl_req);
	case USB_REQ_SET_CONFIGURATION:
		return cdns_req_ep0_set_configuration(usb_ss, ctrl_req);
	case USB_REQ_GET_STATUS:
		return cdns_req_ep0_get_status(usb_ss, ctrl_req);
	case USB_REQ_CLEAR_FEATURE:
		return cdns_req_ep0_handle_feature(usb_ss, ctrl_req, 0);
	case USB_REQ_SET_FEATURE:
		return cdns_req_ep0_handle_feature(usb_ss, ctrl_req, 1);
	case USB_REQ_SET_SEL:
		return cdns_req_ep0_set_sel(usb_ss, ctrl_req);
	case USB_REQ_SET_ISOCH_DELAY:
		return cdns_req_ep0_set_isoch_delay(usb_ss, ctrl_req);
	default:
		return cdns_get_setup_ret(usb_ss, ctrl_req);
	}
}

/**
 * cdns_ep0_setup_phase - Handling setup USB requests
 * @usb_ss: extended gadget object
 */
static void cdns_ep0_setup_phase(struct usb_ss_dev *usb_ss)
{
	int result;
	struct usb_ctrlrequest *ctrl_req =
			(struct usb_ctrlrequest *)usb_ss->setup;

	if ((ctrl_req->bRequestType & USB_TYPE_MASK) == USB_TYPE_STANDARD)
		result = cdns_ep0_standard_request(usb_ss, ctrl_req);
	else
		result = cdns_get_setup_ret(usb_ss, ctrl_req);

	if (result != 0 && result != USB_GADGET_DELAYED_STATUS) {
		dev_dbg(&usb_ss->dev, "STALL(00) %d\n", result);

		/* set_stall on ep0 */
		select_ep(usb_ss, 0x00);
		cdns_writel(&usb_ss->regs->ep_cmd,
			    EP_CMD__SSTALL__MASK);
		cdns_writel(&usb_ss->regs->ep_cmd,
			    EP_CMD__ERDY__MASK | EP_CMD__REQ_CMPL__MASK);
		return;
	}
}

/**
 * cdns_check_ep_interrupt_proceed - Processes interrupt related to endpoint
 * @usb_ss_ep: extended endpoint object
 *
 * Returns 0
 */
static int cdns_check_ep_interrupt_proceed(struct usb_ss_endpoint *usb_ss_ep)
{
	struct usb_ss_dev *usb_ss = usb_ss_ep->usb_ss;
	struct usb_request *request;
	u32 ep_sts_reg;

	select_ep(usb_ss, usb_ss_ep->address);
	ep_sts_reg = cdns_readl(&usb_ss->regs->ep_sts);

	dev_dbg(&usb_ss->dev, "EP_STS: %08X\n", ep_sts_reg);

	if (ep_sts_reg & EP_STS__TRBERR__MASK) {
		cdns_writel(&usb_ss->regs->ep_sts, EP_STS__TRBERR__MASK);

		dev_dbg(&usb_ss->dev, "TRBERR(%02X)\n",
			usb_ss_ep->endpoint.desc->bEndpointAddress);
	}

	if (ep_sts_reg & EP_STS__ISOERR__MASK) {
		cdns_writel(&usb_ss->regs->ep_sts, EP_STS__ISOERR__MASK);
		dev_dbg(&usb_ss->dev, "ISOERR(%02X)\n",
			usb_ss_ep->endpoint.desc->bEndpointAddress);
	}

	if (ep_sts_reg & EP_STS__OUTSMM__MASK) {
		cdns_writel(&usb_ss->regs->ep_sts, EP_STS__OUTSMM__MASK);
		dev_dbg(&usb_ss->dev, "OUTSMM(%02X)\n",
			usb_ss_ep->endpoint.desc->bEndpointAddress);
	}

	if (ep_sts_reg & EP_STS__NRDY__MASK) {
		cdns_writel(&usb_ss->regs->ep_sts, EP_STS__NRDY__MASK);
		dev_dbg(&usb_ss->dev, "NRDY(%02X)\n",
			usb_ss_ep->endpoint.desc->bEndpointAddress);
}

	if ((ep_sts_reg & EP_STS__IOC__MASK) ||
	    (ep_sts_reg & EP_STS__ISP__MASK)) {
		u8 ep_dir;

		cdns_flush_cache((uintptr_t)usb_ss_ep->trb_pool,
				 sizeof(struct usb_ss_trb));

		cdns_writel(&usb_ss->regs->ep_sts,
			    EP_STS__IOC__MASK | EP_STS__ISP__MASK);

		/* get just completed request */
		request = next_request(&usb_ss_ep->request_list);
		ep_dir = usb_ss_ep->endpoint.desc->bEndpointAddress;
		cdns_flush_cache((uintptr_t)request->dma, request->length);
		usb_gadget_unmap_request(&usb_ss->gadget, request,
					 ep_dir & ENDPOINT_DIR_MASK);

		request->status = 0;
		request->actual =
			le32_to_cpu(((u32 *)usb_ss_ep->trb_pool)[1])
			& ACTUAL_TRANSFERRED_BYTES_MASK;

		dev_dbg(&usb_ss->dev, "IOC(%02X) %d\n",
			usb_ss_ep->endpoint.desc->bEndpointAddress,
			request->actual);

		list_del(&request->list);

		usb_ss_ep->hw_pending_flag = 0;
		if (request->complete) {
			spin_unlock(&usb_ss->lock);
			usb_gadget_giveback_request(&usb_ss_ep->endpoint,
						    request);
			spin_lock(&usb_ss->lock);
	}

		/* handle deferred STALL */
		if (usb_ss_ep->stalled_flag) {
			cdns_ep_stall_flush(usb_ss_ep);
			return 0;
}

		/* exit if hardware transfer already started */
		if (usb_ss_ep->hw_pending_flag)
			return 0;

		/* if any request queued run it! */
		if (!list_empty(&usb_ss_ep->request_list))
			cdns_ep_run_transfer(usb_ss_ep);
	}

	if (ep_sts_reg & EP_STS__DESCMIS__MASK) {
		cdns_writel(&usb_ss->regs->ep_sts, EP_STS__DESCMIS__MASK);
		dev_dbg(&usb_ss->dev, "DESCMIS(%02X)\n",
			usb_ss_ep->endpoint.desc->bEndpointAddress);
	}

	return 0;
}

/**
 * cdns_check_ep0_interrupt_proceed - Processes interrupt related to endpoint 0
 * @usb_ss: extended gadget object
 * @dir: 1 for IN direction, 0 for OUT direction
 */
static void cdns_check_ep0_interrupt_proceed(struct usb_ss_dev *usb_ss, int dir)
{
	u32 ep_sts_reg;
	int i;

	select_ep(usb_ss, 0 | (dir ? USB_DIR_IN : USB_DIR_OUT));
	ep_sts_reg = cdns_readl(&usb_ss->regs->ep_sts);

	dev_dbg(&usb_ss->dev, "EP_STS: %08X\n", ep_sts_reg);

	if ((ep_sts_reg & EP_STS__SETUP__MASK) && dir == 0) {
		cdns_flush_cache((uintptr_t)usb_ss->setup, 8);

		dev_dbg(&usb_ss->dev, "SETUP(%02X)\n", 0x00);

		cdns_writel(&usb_ss->regs->ep_sts,
			    EP_STS__SETUP__MASK |
			    EP_STS__IOC__MASK | EP_STS__ISP__MASK);

		dev_dbg(&usb_ss->dev, "SETUP: ");
		for (i = 0; i < 8; i++)
			dev_dbg(&usb_ss->dev, "%02X ", usb_ss->setup[i]);
		dev_dbg(&usb_ss->dev, "\nSTATE: %d\n", usb_ss->gadget.state);
		usb_ss->ep0_data_dir = usb_ss->setup[0] & USB_DIR_IN;
		cdns_ep0_setup_phase(usb_ss);
		ep_sts_reg &= ~(EP_STS__SETUP__MASK |
			EP_STS__IOC__MASK |
			EP_STS__ISP__MASK);
			}

	if (ep_sts_reg & EP_STS__TRBERR__MASK) {
		cdns_writel(&usb_ss->regs->ep_sts, EP_STS__TRBERR__MASK);
		dev_dbg(&usb_ss->dev, "TRBERR(%02X)\n",
			dir ? USB_DIR_IN : USB_DIR_OUT);
			}

	if (ep_sts_reg & EP_STS__DESCMIS__MASK) {
		cdns_writel(&usb_ss->regs->ep_sts, EP_STS__DESCMIS__MASK);

		dev_dbg(&usb_ss->dev, "DESCMIS(%02X)\n",
			dir ? USB_DIR_IN : USB_DIR_OUT);

		if (dir == 0 && !usb_ss->setup_pending) {
			usb_ss->ep0_data_dir = 0;
			cdns_ep0_run_transfer(usb_ss,
					      usb_ss->setup_dma, 8, 0);
		}
	}

	if ((ep_sts_reg & EP_STS__IOC__MASK) ||
	    (ep_sts_reg & EP_STS__ISP__MASK)) {
		cdns_flush_cache((uintptr_t)usb_ss->trb_ep0, 20);

		cdns_writel(&usb_ss->regs->ep_sts, EP_STS__IOC__MASK);
		if (usb_ss->actual_ep0_request) {
			usb_gadget_unmap_request(&usb_ss->gadget,
						 usb_ss->actual_ep0_request,
						 usb_ss->ep0_data_dir);

			usb_ss->actual_ep0_request->actual =
				le32_to_cpu((usb_ss->trb_ep0)[1])
				& ACTUAL_TRANSFERRED_BYTES_MASK;

			dev_dbg(&usb_ss->dev, "IOC(%02X) %d\n",
				dir ? USB_DIR_IN : USB_DIR_OUT,
				usb_ss->actual_ep0_request->actual);
			list_del_init(&usb_ss->actual_ep0_request->list);
}

		if (usb_ss->actual_ep0_request &&
		    usb_ss->actual_ep0_request->complete) {
			spin_unlock(&usb_ss->lock);
			usb_ss->actual_ep0_request->complete(usb_ss->gadget.ep0,
						usb_ss->actual_ep0_request);
			spin_lock(&usb_ss->lock);
		}
		cdns_prepare_setup_packet(usb_ss);
		cdns_writel(&usb_ss->regs->ep_cmd, EP_CMD__REQ_CMPL__MASK);
	}
}

/**
 * cdns_check_usb_interrupt_proceed - Processes interrupt related to device
 * @usb_ss: extended gadget object
 * @usb_ists: bitmap representation of device's reported interrupts
 * (usb_ists register value)
 */
static void cdns_check_usb_interrupt_proceed(struct usb_ss_dev *usb_ss,
<<<<<<< HEAD
					      u32 usb_ists)
=======
					     u32 usb_ists)
>>>>>>> 0ea138a2
{
	int interrupt_bit = ffs(usb_ists) - 1;
	int speed;
	u32 val;

	dev_dbg(&usb_ss->dev, "USB interrupt detected\n");

	switch (interrupt_bit) {
	case USB_ISTS__CON2I__SHIFT:
		/* FS/HS Connection detected */
		dev_dbg(&usb_ss->dev,
			"[Interrupt] FS/HS Connection detected\n");
		val = cdns_readl(&usb_ss->regs->usb_sts);
		speed = USB_STS__USBSPEED__READ(val);
		if (speed == USB_SPEED_WIRELESS)
			speed = USB_SPEED_SUPER;
		dev_dbg(&usb_ss->dev, "Speed value: %s (%d), usbsts:0x%x\n",
			usb_speed_string(speed), speed, val);
		usb_ss->gadget.speed = speed;
		usb_ss->is_connected = 1;
		usb_gadget_set_state(&usb_ss->gadget, USB_STATE_POWERED);
		cdns_ep0_config(usb_ss);
		break;

	case USB_ISTS__CONI__SHIFT:
		/* SS Connection detected */
		dev_dbg(&usb_ss->dev, "[Interrupt] SS Connection detected\n");
		val = cdns_readl(&usb_ss->regs->usb_sts);
		speed = USB_STS__USBSPEED__READ(val);
		if (speed == USB_SPEED_WIRELESS)
			speed = USB_SPEED_SUPER;
		dev_dbg(&usb_ss->dev, "Speed value: %s (%d), usbsts:0x%x\n",
			usb_speed_string(speed), speed, val);
		usb_ss->gadget.speed = speed;
		usb_ss->is_connected = 1;
		usb_gadget_set_state(&usb_ss->gadget, USB_STATE_POWERED);
		cdns_ep0_config(usb_ss);
		break;

	case USB_ISTS__DIS2I__SHIFT:
	case USB_ISTS__DISI__SHIFT:
		/* SS Disconnection detected */
		val = cdns_readl(&usb_ss->regs->usb_sts);
		dev_dbg(&usb_ss->dev,
			"[Interrupt] Disconnection detected: usbsts:0x%x\n",
			val);
		if (usb_ss->gadget_driver &&
		    usb_ss->gadget_driver->disconnect) {
			spin_unlock(&usb_ss->lock);
			usb_ss->gadget_driver->disconnect(&usb_ss->gadget);
			spin_lock(&usb_ss->lock);
		}
		usb_ss->gadget.speed = USB_SPEED_UNKNOWN;
		usb_gadget_set_state(&usb_ss->gadget, USB_STATE_NOTATTACHED);
		usb_ss->is_connected = 0;
		cdns_gadget_unconfig(usb_ss);
		break;

	case USB_ISTS__L2ENTI__SHIFT:
		dev_dbg(&usb_ss->dev,
			"[Interrupt] Device suspended\n");
		break;

	case USB_ISTS__L2EXTI__SHIFT:
		dev_dbg(&usb_ss->dev, "[Interrupt] L2 exit detected\n");
		/*
		 * Exit from standby mode
		 * on L2 exit (Suspend in HS/FS or SS)
		 */
		break;
	case USB_ISTS__U3EXTI__SHIFT:
		/*
		 * Exit from standby mode
		 * on U3 exit (Suspend in HS/FS or SS)
		 */
		dev_dbg(&usb_ss->dev, "[Interrupt] U3 exit detected\n");
		break;

		/* resets cases */
	case USB_ISTS__UWRESI__SHIFT:
	case USB_ISTS__UHRESI__SHIFT:
	case USB_ISTS__U2RESI__SHIFT:
		dev_dbg(&usb_ss->dev, "[Interrupt] Reset detected\n");
		val = cdns_readl(&usb_ss->regs->usb_sts);
		speed = USB_STS__USBSPEED__READ(val);
		if (speed == USB_SPEED_WIRELESS)
			speed = USB_SPEED_SUPER;
		usb_gadget_set_state(&usb_ss->gadget, USB_STATE_DEFAULT);
		usb_ss->gadget.speed = speed;
		cdns_gadget_unconfig(usb_ss);
		cdns_ep0_config(usb_ss);
		break;
	default:
		break;
		}

	/* Clear interrupt bit */
	cdns_writel(&usb_ss->regs->usb_ists, (1uL << interrupt_bit));
}

/**
 * cdns_irq_handler - irq line interrupt handler
 * @cdns: cdns3 instance
 *
 * Returns IRQ_HANDLED when interrupt raised by USBSS_DEV,
 * IRQ_NONE when interrupt raised by other device connected
 * to the irq line
 */
static int cdns_irq_handler_thread(struct cdns3 *cdns)
{
	struct usb_ss_dev *usb_ss =
		container_of(cdns->gadget_dev, struct usb_ss_dev, dev);
	u32 reg;
	int ret = IRQ_NONE;
	unsigned long flags;

	spin_lock_irqsave(&usb_ss->lock, flags);

	/* check USB device interrupt */
	reg = cdns_readl(&usb_ss->regs->usb_ists);
	if (reg) {
		dev_dbg(&usb_ss->dev, "usb_ists: %08X\n", reg);
		cdns_check_usb_interrupt_proceed(usb_ss, reg);
		ret = IRQ_HANDLED;
	}

	/* check endpoint interrupt */
	reg = cdns_readl(&usb_ss->regs->ep_ists);
	if (reg != 0) {
		dev_dbg(&usb_ss->dev, "ep_ists: %08X\n", reg);
	} else {
		if (cdns_readl(&usb_ss->regs->usb_sts) &
				USB_STS__CFGSTS__MASK)
			ret = IRQ_HANDLED;
		goto irqend;
	}

	/* handle default endpoint OUT */
	if (reg & EP_ISTS__EOUT0__MASK) {
		cdns_check_ep0_interrupt_proceed(usb_ss, 0);
		ret = IRQ_HANDLED;
	}

	/* handle default endpoint IN */
	if (reg & EP_ISTS__EIN0__MASK) {
		cdns_check_ep0_interrupt_proceed(usb_ss, 1);
		ret = IRQ_HANDLED;
	}

	/* check if interrupt from non default endpoint, if no exit */
	reg &= ~(EP_ISTS__EOUT0__MASK | EP_ISTS__EIN0__MASK);
	if (!reg)
		goto irqend;

	do {
		unsigned int bit_pos = ffs(reg);
		u32 bit_mask = 1 << (bit_pos - 1);
		u8 ep_index = CAST_EP_REG_POS_TO_INDEX(bit_pos);

		dev_dbg(&usb_ss->dev, "Interrupt on index: %d bitmask %08X\n",
			ep_index, bit_mask);
		cdns_check_ep_interrupt_proceed(usb_ss->eps[ep_index]);
		reg &= ~bit_mask;
		ret = IRQ_HANDLED;
	} while (reg);

irqend:

	spin_unlock_irqrestore(&usb_ss->lock, flags);
	return ret;
}

/**
 * usb_ss_gadget_ep0_enable
 * Function shouldn't be called by gadget driver,
 * endpoint 0 is allways active
 */
static int usb_ss_gadget_ep0_enable(struct usb_ep *ep,
				    const struct usb_endpoint_descriptor *desc)
{
	return -EINVAL;
}

		/**
 * usb_ss_gadget_ep0_disable
 * Function shouldn't be called by gadget driver,
 * endpoint 0 is allways active
		 */
static int usb_ss_gadget_ep0_disable(struct usb_ep *ep)
{
	return -EINVAL;
	}

/**
 * usb_ss_gadget_ep0_set_halt
 * @ep: pointer to endpoint zero object
 * @value: 1 for set stall, 0 for clear stall
 *
 * Returns 0
 */
static int usb_ss_gadget_ep0_set_halt(struct usb_ep *ep, int value)
{
	/* TODO */
	return 0;
}

/**
 * usb_ss_gadget_ep0_queue Transfer data on endpoint zero
 * @ep: pointer to endpoint zero object
 * @request: pointer to request object
 * @gfp_flags: gfp flags
 *
 * Returns 0 on success, error code elsewhere
 */
static int usb_ss_gadget_ep0_queue(struct usb_ep *ep,
				   struct usb_request *request,
				   gfp_t gfp_flags)
{
	int ret;
	unsigned long flags;
	int erdy_sent = 0;
	/* get extended endpoint */
	struct usb_ss_endpoint *usb_ss_ep =
		to_usb_ss_ep(ep);
	struct usb_ss_dev *usb_ss = usb_ss_ep->usb_ss;

	dev_dbg(&usb_ss->dev, "QUEUE(%02X) %d\n",
		usb_ss->ep0_data_dir ? USB_DIR_IN : USB_DIR_OUT,
		request->length);

	/* send STATUS stage */
	if (request->length == 0 && request->zero == 0) {
		spin_lock_irqsave(&usb_ss->lock, flags);
		select_ep(usb_ss, 0x00);
		if (!usb_ss->hw_configured_flag) {
			cdns_writel(&usb_ss->regs->usb_conf,
				    USB_CONF__CFGSET__MASK);
			/* SET CONFIGURATION */
			cdns_prepare_setup_packet(usb_ss);
			cdns_writel(&usb_ss->regs->ep_cmd,
				    EP_CMD__ERDY__MASK
				    | EP_CMD__REQ_CMPL__MASK);
			/* wait until configuration set */
			while (!(cdns_readl(&usb_ss->regs->usb_sts)
					& USB_STS__CFGSTS__MASK))
				;
			erdy_sent = 1;
			usb_ss->hw_configured_flag = 1;

			list_for_each_entry(ep, &usb_ss->gadget.ep_list,
					    ep_list) {
				if (to_usb_ss_ep(ep)->enabled)
					cdns_ep_run_transfer(to_usb_ss_ep(ep));
			}
		}
		if (!erdy_sent)
			cdns_writel(&usb_ss->regs->ep_cmd,
				    EP_CMD__ERDY__MASK
				    | EP_CMD__REQ_CMPL__MASK);
		if (request->complete)
			request->complete(usb_ss->gadget.ep0, request);
		spin_unlock_irqrestore(&usb_ss->lock, flags);
		return 0;
	}

	spin_lock_irqsave(&usb_ss->lock, flags);
	ret = usb_gadget_map_request(&usb_ss->gadget, request,
				     usb_ss->ep0_data_dir);
	if (ret) {
		dev_err(&usb_ss->dev, "failed to map request\n");
		return -EINVAL;
		}

	usb_ss->actual_ep0_request = request;
	cdns_ep0_run_transfer(usb_ss, request->dma, request->length, 1);
	list_add_tail(&request->list, &usb_ss_ep->request_list);
	spin_unlock_irqrestore(&usb_ss->lock, flags);

	return 0;
}

/**
 * cdns_ep_config Configure hardware endpoint
 * @usb_ss_ep: extended endpoint object
 */
static void cdns_ep_config(struct usb_ss_endpoint *usb_ss_ep)
{
	struct usb_ss_dev *usb_ss = usb_ss_ep->usb_ss;
	u32 ep_cfg = 0;
	u32 max_packet_size = 0;
	u32 bEndpointAddress = usb_ss_ep->num | usb_ss_ep->dir;
	u32 interrupt_mask = 0;
	bool is_iso_ep = (usb_ss_ep->type == USB_ENDPOINT_XFER_ISOC);
	__maybe_unused bool is_int_ep =
			(usb_ss_ep->type == USB_ENDPOINT_XFER_INT);

	dev_dbg(&usb_ss->dev,
		"%s: %s addr=0x%x, speed %d, is_iso_ep %d\n", __func__,
		usb_ss_ep->name, bEndpointAddress, usb_ss->gadget.speed,
		is_iso_ep);

	if (is_iso_ep) {
		ep_cfg = EP_CFG__EPTYPE__WRITE(USB_ENDPOINT_XFER_ISOC);
		interrupt_mask = INTERRUPT_MASK;
	} else {
		ep_cfg = EP_CFG__EPTYPE__WRITE(USB_ENDPOINT_XFER_BULK);
	}

	switch (usb_ss->gadget.speed) {
	case USB_SPEED_UNKNOWN:
		max_packet_size = ENDPOINT_MAX_PACKET_SIZE_0;
		break;

	case USB_SPEED_LOW:
		max_packet_size = ENDPOINT_MAX_PACKET_SIZE_8;
		break;

	case USB_SPEED_FULL:
		max_packet_size = (is_iso_ep ?
			ENDPOINT_MAX_PACKET_SIZE_1023 :
			ENDPOINT_MAX_PACKET_SIZE_64);
		break;

	case USB_SPEED_HIGH:
		max_packet_size = (is_iso_ep ?
			ENDPOINT_MAX_PACKET_SIZE_1024 :
			ENDPOINT_MAX_PACKET_SIZE_512);
#if defined(CONFIG_SPL_USB_SDP_SUPPORT) || defined(CONFIG_USB_FUNCTION_SDP)
		if (is_int_ep)
			max_packet_size = ENDPOINT_MAX_PACKET_SIZE_1024;
#endif
		break;

	case USB_SPEED_WIRELESS:
		max_packet_size = ENDPOINT_MAX_PACKET_SIZE_512;
		break;

	case USB_SPEED_SUPER:
		max_packet_size = ENDPOINT_MAX_PACKET_SIZE_1024;
		break;
	}

	ep_cfg |= EP_CFG__MAXPKTSIZE__WRITE(max_packet_size);

	if (is_iso_ep) {
		ep_cfg |= EP_CFG__BUFFERING__WRITE(1);
		ep_cfg |= EP_CFG__MAXBURST__WRITE(0);
	} else {
		ep_cfg |= EP_CFG__BUFFERING__WRITE(3);
		ep_cfg |= EP_CFG__MAXBURST__WRITE(15);
}

	select_ep(usb_ss, bEndpointAddress);
	cdns_writel(&usb_ss->regs->ep_cfg, ep_cfg);
	cdns_writel(&usb_ss->regs->ep_sts_en,
		    EP_STS_EN__TRBERREN__MASK | interrupt_mask);

	/* enable interrupt for selected endpoint */
	ep_cfg = cdns_readl(&usb_ss->regs->ep_ien);
	ep_cfg |= CAST_EP_ADDR_TO_BIT_POS(bEndpointAddress);
	cdns_writel(&usb_ss->regs->ep_ien, ep_cfg);
}

/**
 * usb_ss_gadget_ep_enable Enable endpoint
 * @ep: endpoint object
 * @desc: endpoint descriptor
 *
 * Returns 0 on success, error code elsewhere
 */
static int usb_ss_gadget_ep_enable(struct usb_ep *ep,
<<<<<<< HEAD
				  const struct usb_endpoint_descriptor *desc)
=======
				   const struct usb_endpoint_descriptor *desc)
>>>>>>> 0ea138a2
{
	struct usb_ss_endpoint *usb_ss_ep;
	struct usb_ss_dev *usb_ss;
	unsigned long flags;
	unsigned long *dma_addr;
	int ret;
	u32 ep_cfg;

	usb_ss_ep = to_usb_ss_ep(ep);
	usb_ss = usb_ss_ep->usb_ss;

	if (!ep || !desc || desc->bDescriptorType != USB_DT_ENDPOINT) {
		dev_err(&usb_ss->dev, "usb-ss: invalid parameters\n");
		return -EINVAL;
	}

	if (!desc->wMaxPacketSize) {
		dev_err(&usb_ss->dev, "usb-ss: missing wMaxPacketSize\n");
		return -EINVAL;
	}

	ret = usb_ss_allocate_trb_pool(usb_ss_ep);
	if (ret)
		return ret;

	if (!usb_ss_ep->cpu_addr) {
		dma_addr = (unsigned long *)&usb_ss_ep->dma_addr;
		usb_ss_ep->cpu_addr = dma_alloc_coherent(4096, dma_addr);

		if (!usb_ss_ep->cpu_addr)
			return -ENOMEM;
	}

	dev_dbg(&usb_ss->dev, "Enabling endpoint: %s, addr=0x%x\n",
		ep->name, desc->bEndpointAddress);
	spin_lock_irqsave(&usb_ss->lock, flags);
	select_ep(usb_ss, desc->bEndpointAddress);
	ep_cfg = cdns_readl(&usb_ss->regs->ep_cfg);
	ep_cfg |= EP_CFG__ENABLE__MASK;
	cdns_writel(&usb_ss->regs->ep_cfg, ep_cfg);

	usb_ss_ep->enabled = 1;
	ep->desc = desc;
	usb_ss_ep->hw_pending_flag = 0;
	spin_unlock_irqrestore(&usb_ss->lock, flags);

	return 0;
	}

static int cdns3_disable_reset_ep(struct usb_ss_dev *usb_ss,
				   struct usb_ss_endpoint *usb_ss_ep)
{
	u32 val;
	int ret;
	unsigned long flags;

	spin_lock_irqsave(&usb_ss->lock, flags);

	if (usb_ss_ep->hw_reset_flag) {
		spin_unlock_irqrestore(&usb_ss->lock, flags);
		return 0;
	}

	select_ep(usb_ss_ep->usb_ss,
			usb_ss_ep->endpoint.desc->bEndpointAddress);

	/**
	 * Driver needs some time before resetting endpoint.
	 * It need waits for clearing DBUSY bit or for timeout expired.
	 * 10us is enough time for controller to stop transfer.
	 */
	ret = readl_poll_timeout(&usb_ss->regs->ep_sts, val,
				  !(val & EP_STS__DBUSY__MASK), 10);
	if (unlikely(ret))
		dev_err(usb_ss->dev, "Timeout: %s wait dbusy\n",
			usb_ss->gadget.name);

	ret = readl_poll_timeout(&usb_ss->regs->ep_sts, val,
				  (val & EP_STS__BUFFEMPTY__MASK), 1000);
	if (unlikely(ret))
		dev_err(usb_ss->dev, "Timeout: %s: %s wait buffer empty\n",
			usb_ss_ep->name, usb_ss->gadget.name);

	writel(EP_CMD__EPRST__MASK, &usb_ss->regs->ep_cmd);

	ret = readl_poll_timeout(&usb_ss->regs->ep_cmd, val,
					!(val & (EP_CMD__CSTALL__MASK | EP_CMD__EPRST__MASK)),
					1000);

	if (unlikely(ret))
		dev_err(usb_ss->dev, "Timeout: %s resetting failed.\n",
			usb_ss->gadget.name);


	val = readl(&usb_ss->regs->ep_cfg);
	val &= ~EP_CFG__ENABLE__MASK;
	writel(val, &usb_ss->regs->ep_cfg);

	usb_ss_ep->hw_reset_flag = 1;
	spin_unlock_irqrestore(&usb_ss->lock, flags);

	return ret;
	}

static int usb_ss_gadget_ep_conf(struct usb_gadget *gadget,
				  struct usb_ep *ep,
				  struct usb_endpoint_descriptor *desc)
{
	struct usb_ss_dev __maybe_unused *usb_ss = gadget_to_usb_ss(gadget);
	struct usb_ss_endpoint *usb_ss_ep;
	unsigned long flags;

	usb_ss_ep = to_usb_ss_ep(ep);

	dev_dbg(&usb_ss->dev, "match endpoint: %s\n", usb_ss_ep->name);

	u8 num = simple_strtoul(&ep->name[2], NULL, 10);

	spin_lock_irqsave(&usb_ss->lock, flags);
	usb_ss_ep->num  = num;
	usb_ss_ep->used = true;
	usb_ss_ep->endpoint.desc = desc;
	usb_ss_ep->dir  = usb_endpoint_dir_in(desc) ? USB_DIR_IN : USB_DIR_OUT;
	usb_ss_ep->type = usb_endpoint_type(desc);
	usb_ss_ep->address = desc->bEndpointAddress;
	spin_unlock_irqrestore(&usb_ss->lock, flags);

	return 1;
}

static void usb_ss_free_trb_pool(struct usb_ss_endpoint *usb_ss_ep)
{
	if (usb_ss_ep->trb_pool) {
		dma_free_coherent(usb_ss_ep->trb_pool);
		usb_ss_ep->trb_pool = NULL;
	}

	if (usb_ss_ep->cpu_addr) {
		dma_free_coherent(usb_ss_ep->cpu_addr);
		usb_ss_ep->cpu_addr = NULL;
	}
}

/**
 * usb_ss_gadget_ep_disable Disable endpoint
 * @ep: endpoint object
 *
 * Returns 0 on success, error code elsewhere
 */
static int usb_ss_gadget_ep_disable(struct usb_ep *ep)
{
	struct usb_ss_endpoint *usb_ss_ep;
	struct usb_ss_dev *usb_ss;
	unsigned long flags;
	int ret = 0;
	struct usb_request *request;

	if (!ep) {
		pr_debug("usb-ss: invalid parameters\n");
		return -EINVAL;
	}

	usb_ss_ep = to_usb_ss_ep(ep);
	usb_ss = usb_ss_ep->usb_ss;

	spin_lock_irqsave(&usb_ss->lock, flags);
	if (!usb_ss->start_gadget) {
		dev_dbg(&usb_ss->dev,
			"Disabling endpoint at disconnection: %s\n", ep->name);
		spin_unlock_irqrestore(&usb_ss->lock, flags);
		return 0;
	}

	dev_dbg(&usb_ss->dev,
		"Disabling endpoint: %s\n", ep->name);

	ret = cdns3_disable_reset_ep(usb_ss, usb_ss_ep);

	while (!list_empty(&usb_ss_ep->request_list)) {
		request = next_request(&usb_ss_ep->request_list);
		usb_gadget_unmap_request(&usb_ss->gadget, request,
					 ep->desc->bEndpointAddress &
					 USB_DIR_IN);
		request->status = -ESHUTDOWN;
		list_del(&request->list);
		spin_unlock(&usb_ss->lock);
		usb_gadget_giveback_request(ep, request);
		spin_lock(&usb_ss->lock);
	}

	ep->desc = NULL;
	usb_ss_ep->enabled = 0;

	spin_unlock_irqrestore(&usb_ss->lock, flags);

	return ret;
	}

/**
 * usb_ss_gadget_ep_alloc_request Allocates request
 * @ep: endpoint object associated with request
 * @gfp_flags: gfp flags
 *
 * Returns allocated request address, NULL on allocation error
 */
static struct usb_request *usb_ss_gadget_ep_alloc_request(struct usb_ep *ep,
							  gfp_t gfp_flags)
{
	struct usb_request *request;

	request = kzalloc(sizeof(*request), gfp_flags);
	if (!request)
		return NULL;

	return request;
	}

/**
 * usb_ss_gadget_ep_free_request Free memory occupied by request
 * @ep: endpoint object associated with request
 * @request: request to free memory
 */
static void usb_ss_gadget_ep_free_request(struct usb_ep *ep,
					  struct usb_request *request)
{
	kfree(request);
}

/**
 * usb_ss_gadget_ep_queue Transfer data on endpoint
 * @ep: endpoint object
 * @request: request object
 * @gfp_flags: gfp flags
 *
 * Returns 0 on success, error code elsewhere
 */
static int usb_ss_gadget_ep_queue(struct usb_ep *ep,
				  struct usb_request *request, gfp_t gfp_flags)
{
	struct usb_ss_endpoint *usb_ss_ep =
		to_usb_ss_ep(ep);
	struct usb_ss_dev *usb_ss = usb_ss_ep->usb_ss;
	unsigned long flags;
	int ret = 0;
	int empty_list = 0;

	spin_lock_irqsave(&usb_ss->lock, flags);

	request->actual = 0;
	request->status = -EINPROGRESS;

	dev_dbg(&usb_ss->dev,
		"Queuing endpoint: %s\n", usb_ss_ep->name);

	dev_dbg(&usb_ss->dev, "QUEUE(%02X) %d\n",
		ep->desc->bEndpointAddress, request->length);

	ret = usb_gadget_map_request(&usb_ss->gadget, request,
				     ep->desc->bEndpointAddress & USB_DIR_IN);

	if (ret) {
		spin_unlock_irqrestore(&usb_ss->lock, flags);
		return ret;
	}

	empty_list = list_empty(&usb_ss_ep->request_list);
	list_add_tail(&request->list, &usb_ss_ep->request_list);

	if (!usb_ss->hw_configured_flag) {
		spin_unlock_irqrestore(&usb_ss->lock, flags);
	return 0;
}

	if (empty_list) {
		if (!usb_ss_ep->stalled_flag)
			cdns_ep_run_transfer(usb_ss_ep);
	}
	spin_unlock_irqrestore(&usb_ss->lock, flags);

	return ret;
}

/**
 * usb_ss_gadget_ep_dequeue Remove request from transfer queue
 * @ep: endpoint object associated with request
 * @request: request object
 *
 * Returns 0 on success, error code elsewhere
 */
static int usb_ss_gadget_ep_dequeue(struct usb_ep *ep,
<<<<<<< HEAD
			    struct usb_request *request)
=======
				    struct usb_request *request)
>>>>>>> 0ea138a2
{
	struct usb_ss_endpoint *usb_ss_ep =
		to_usb_ss_ep(ep);
	struct usb_ss_dev *usb_ss = usb_ss_ep->usb_ss;
	struct usb_request *req, *req_temp;
	unsigned long flags;

	spin_lock_irqsave(&usb_ss->lock, flags);
	if (!usb_ss->start_gadget) {
		dev_dbg(&usb_ss->dev,
			"DEQUEUE at disconnection: %s\n", ep->name);
		spin_unlock_irqrestore(&usb_ss->lock, flags);
		return 0;
	}
	dev_dbg(&usb_ss->dev, "DEQUEUE(%02X) %d\n",
		usb_ss_ep->address, request->length);

	list_for_each_entry_safe(req, req_temp,
				 &usb_ss_ep->request_list, list) {
		if (request == req) {
			request->status = -ECONNRESET;
			usb_gadget_unmap_request(&usb_ss->gadget, request,
						 usb_ss_ep->address &
						 USB_DIR_IN);
			list_del_init(&request->list);
			if (request->complete) {
				spin_unlock(&usb_ss->lock);
				usb_gadget_giveback_request
					(&usb_ss_ep->endpoint, request);
				spin_lock(&usb_ss->lock);
	}
			break;
		}
	}

	spin_unlock_irqrestore(&usb_ss->lock, flags);
	return 0;
}

/**
 * usb_ss_gadget_ep_set_halt Sets/clears stall on selected endpoint
 * @ep: endpoint object to set/clear stall on
 * @value: 1 for set stall, 0 for clear stall
 *
 * Returns 0 on success, error code elsewhere
 */
static int usb_ss_gadget_ep_set_halt(struct usb_ep *ep, int value)
{
	struct usb_ss_endpoint *usb_ss_ep =
		to_usb_ss_ep(ep);
	struct usb_ss_dev *usb_ss = usb_ss_ep->usb_ss;
	unsigned long flags;

	/* return error when endpoint disabled */
	if (!usb_ss_ep->enabled)
		return -EPERM;

	/* if actual transfer is pending defer setting stall on this endpoint */
	if (usb_ss_ep->hw_pending_flag && value) {
		usb_ss_ep->stalled_flag = 1;
		return 0;
}

	dev_dbg(&usb_ss->dev, "HALT(%02X) %d\n", usb_ss_ep->address, value);

	spin_lock_irqsave(&usb_ss->lock, flags);

	select_ep(usb_ss, ep->desc->bEndpointAddress);
	if (value) {
		cdns_ep_stall_flush(usb_ss_ep);
	} else {
		/*
		 * TODO:
		 * epp->wedgeFlag = 0;
		 */
		usb_ss_ep->wedge_flag = 0;
<<<<<<< HEAD
		gadget_writel(usb_ss, &usb_ss->regs->ep_cmd,
		EP_CMD__CSTALL__MASK | EP_CMD__EPRST__MASK);
	/* wait for EPRST cleared */
		while (gadget_readl(usb_ss,
			&usb_ss->regs->ep_cmd) & EP_CMD__EPRST__MASK)
=======
		cdns_writel(&usb_ss->regs->ep_cmd,
			    EP_CMD__CSTALL__MASK | EP_CMD__EPRST__MASK);
		/* wait for EPRST cleared */
		while (cdns_readl(&usb_ss->regs->ep_cmd) &
		       EP_CMD__EPRST__MASK)
>>>>>>> 0ea138a2
			;
		usb_ss_ep->stalled_flag = 0;
	}
	usb_ss_ep->hw_pending_flag = 0;

	spin_unlock_irqrestore(&usb_ss->lock, flags);

	return 0;
}

/**
 * usb_ss_gadget_ep_set_wedge Set wedge on selected endpoint
 * @ep: endpoint object
 *
 * Returns 0
 */
static int usb_ss_gadget_ep_set_wedge(struct usb_ep *ep)
{
	struct usb_ss_endpoint *usb_ss_ep = to_usb_ss_ep(ep);
	struct usb_ss_dev __maybe_unused *usb_ss = usb_ss_ep->usb_ss;

	dev_dbg(&usb_ss->dev, "WEDGE(%02X)\n", usb_ss_ep->address);
	usb_ss_gadget_ep_set_halt(ep, 1);
	usb_ss_ep->wedge_flag = 1;
	return 0;
	}

static const struct usb_ep_ops usb_ss_gadget_ep0_ops = {
	.enable = usb_ss_gadget_ep0_enable,
	.disable = usb_ss_gadget_ep0_disable,
	.alloc_request = usb_ss_gadget_ep_alloc_request,
	.free_request = usb_ss_gadget_ep_free_request,
	.queue = usb_ss_gadget_ep0_queue,
	.dequeue = usb_ss_gadget_ep_dequeue,
	.set_halt = usb_ss_gadget_ep0_set_halt,
	.set_wedge = usb_ss_gadget_ep_set_wedge,
};

static const struct usb_ep_ops usb_ss_gadget_ep_ops = {
	.enable = usb_ss_gadget_ep_enable,
	.disable = usb_ss_gadget_ep_disable,
	.alloc_request = usb_ss_gadget_ep_alloc_request,
	.free_request = usb_ss_gadget_ep_free_request,
	.queue = usb_ss_gadget_ep_queue,
	.dequeue = usb_ss_gadget_ep_dequeue,
	.set_halt = usb_ss_gadget_ep_set_halt,
	.set_wedge = usb_ss_gadget_ep_set_wedge,
};

/**
 * usb_ss_gadget_get_frame Returns number of actual ITP frame
 * @gadget: gadget object
 *
 * Returns number of actual ITP frame
 */
static int usb_ss_gadget_get_frame(struct usb_gadget *gadget)
{
	struct usb_ss_dev *usb_ss = gadget_to_usb_ss(gadget);

	dev_dbg(&usb_ss->dev, "%s\n", __func__);
	return cdns_readl(&usb_ss->regs->usb_iptn);
}

static int usb_ss_gadget_wakeup(struct usb_gadget *gadget)
{
	struct usb_ss_dev __maybe_unused *usb_ss = gadget_to_usb_ss(gadget);

	dev_dbg(&usb_ss->dev, "%s\n", __func__);
	return 0;
}

static int usb_ss_gadget_set_selfpowered(struct usb_gadget *gadget,
<<<<<<< HEAD
					int is_selfpowered)
=======
					 int is_selfpowered)
>>>>>>> 0ea138a2
{
	struct usb_ss_dev __maybe_unused *usb_ss = gadget_to_usb_ss(gadget);

	dev_dbg(&usb_ss->dev, "%s: %d\n", __func__, is_selfpowered);
	return 0;
}

static int usb_ss_gadget_pullup(struct usb_gadget *gadget, int is_on)
{
	struct usb_ss_dev *usb_ss = gadget_to_usb_ss(gadget);
	struct usb_ep *ep;

	if (!usb_ss->start_gadget)
	return 0;

	dev_dbg(&usb_ss->dev, "%s: %d\n", __func__, is_on);

	if (is_on) {
		cdns_writel(&usb_ss->regs->usb_conf, USB_CONF__DEVEN__MASK);
	} else {
		list_for_each_entry(ep,
			&usb_ss->gadget.ep_list,
			ep_list) {
			if (to_usb_ss_ep(ep)->enabled)
				cdns3_disable_reset_ep(usb_ss, to_usb_ss_ep(ep));
	}

		cdns_writel(&usb_ss->regs->usb_conf, USB_CONF__DEVDS__MASK);
	}
	return 0;
}

/**
 * usb_ss_gadget_udc_start Gadget start
 * @gadget: gadget object
 * @driver: driver which operates on this gadget
 *
 * Returns 0 on success, error code elsewhere
 */
static int usb_ss_gadget_udc_start(struct usb_gadget *gadget,
<<<<<<< HEAD
				  struct usb_gadget_driver *driver)
=======
				   struct usb_gadget_driver *driver)
>>>>>>> 0ea138a2
{
	struct usb_ss_dev *usb_ss = gadget_to_usb_ss(gadget);
	unsigned long flags;

	if (usb_ss->gadget_driver) {
		dev_err(&usb_ss->dev, "%s is already bound\n",
			usb_ss->gadget.name);
		return -EBUSY;
	}

	dev_dbg(&usb_ss->dev, "%s begins\n", __func__);

	spin_lock_irqsave(&usb_ss->lock, flags);
	usb_ss->gadget_driver = driver;
	if (!usb_ss->start_gadget) {
		spin_unlock_irqrestore(&usb_ss->lock, flags);
		return 0;
	}

	__cdns3_gadget_start(usb_ss);
	spin_unlock_irqrestore(&usb_ss->lock, flags);
	dev_dbg(&usb_ss->dev, "%s ends\n", __func__);

	return 0;
}

/**
 * usb_ss_gadget_udc_stop Stops gadget
 * @gadget: gadget object
 *
 * Returns 0
 */
static int usb_ss_gadget_udc_stop(struct usb_gadget *gadget)
{
	struct usb_ss_dev *usb_ss = gadget_to_usb_ss(gadget);
	struct usb_ep *ep;
	struct usb_ss_endpoint *usb_ss_ep;
	int i;
	u32 bEndpointAddress;

	usb_ss->gadget_driver = NULL;
	if (!usb_ss->start_gadget)
		return 0;

	list_for_each_entry(ep, &usb_ss->gadget.ep_list, ep_list) {
		usb_ss_ep = to_usb_ss_ep(ep);
		bEndpointAddress = usb_ss_ep->num | usb_ss_ep->dir;
		usb_ss_ep->used = false;
		select_ep(usb_ss, bEndpointAddress);
		cdns_writel(&usb_ss->regs->ep_cmd, EP_CMD__EPRST__MASK);
		while (cdns_readl(&usb_ss->regs->ep_cmd)
			& EP_CMD__EPRST__MASK)
			;
	}

	/* disable interrupt for device */
	cdns_writel(&usb_ss->regs->usb_ien, 0);
	cdns_writel(&usb_ss->regs->usb_conf, USB_CONF__DEVDS__MASK);

	for (i = 0; i < usb_ss->ep_nums ; i++)
		usb_ss_free_trb_pool(usb_ss->eps[i]);

	return 0;
	}

static void cdns3_gadget_set_speed(struct usb_gadget *g,
				   enum usb_device_speed speed)
{
	struct usb_ss_dev *usb_ss = gadget_to_usb_ss(g);

	usb_ss->gadget.max_speed = speed;
}

static const struct usb_gadget_ops usb_ss_gadget_ops = {
	.get_frame = usb_ss_gadget_get_frame,
	.wakeup = usb_ss_gadget_wakeup,
	.set_selfpowered = usb_ss_gadget_set_selfpowered,
	.pullup = usb_ss_gadget_pullup,
	.udc_start = usb_ss_gadget_udc_start,
	.udc_stop = usb_ss_gadget_udc_stop,
	.ep_conf = usb_ss_gadget_ep_conf,
	.udc_set_speed = cdns3_gadget_set_speed,

};

/**
 * usb_ss_init_ep Initializes software endpoints of gadget
 * @usb_ss: extended gadget object
 *
 * Returns 0 on success, error code elsewhere
 */
static int usb_ss_init_ep(struct usb_ss_dev *usb_ss)
{
	struct usb_ss_endpoint *usb_ss_ep;
	u32 ep_enabled_reg, iso_ep_reg, bulk_ep_reg;
	int i;
	int ep_reg_pos, ep_dir, ep_number;
	int found_endpoints = 0;

	/* Read it from USB_CAP3 to USB_CAP5 */
	ep_enabled_reg = 0x00ff00ff;
	iso_ep_reg = 0x00fe00fe;
	bulk_ep_reg = 0x00fe00fe;

	dev_dbg(&usb_ss->dev, "Initializing non-zero endpoints\n");
	dev_dbg(&usb_ss->dev,
		"ep_enabled_reg: 0x%x, iso_ep_reg: 0x%x, bulk_ep_reg:0x%x\n",
		ep_enabled_reg, iso_ep_reg, bulk_ep_reg);

	for (i = 0; i < USB_SS_ENDPOINTS_MAX_COUNT; i++) {
		ep_number = (i / 2) + 1;
		ep_dir = i % 2;
		ep_reg_pos = (16 * ep_dir) + ep_number;

		if (!(ep_enabled_reg & (1uL << ep_reg_pos)))
			continue;

		/* create empty endpoint object */
		usb_ss_ep = devm_kzalloc(&usb_ss->dev, sizeof(*usb_ss_ep),
<<<<<<< HEAD
				       GFP_KERNEL);
=======
					 GFP_KERNEL);
>>>>>>> 0ea138a2
		if (!usb_ss_ep)
			return -ENOMEM;

		/* set parent of endpoint object */
		usb_ss_ep->usb_ss = usb_ss;

		/* set index of endpoint in endpoints container */
		usb_ss->eps[found_endpoints++] = usb_ss_ep;

		/* set name of endpoint */
		snprintf(usb_ss_ep->name, sizeof(usb_ss_ep->name), "ep%d%s",
<<<<<<< HEAD
				 ep_number, !!ep_dir ? "in" : "out");
=======
			 ep_number, !!ep_dir ? "in" : "out");
>>>>>>> 0ea138a2
		usb_ss_ep->endpoint.name = usb_ss_ep->name;
		dev_dbg(&usb_ss->dev, "Initializing endpoint: %s\n",
			usb_ss_ep->name);

		usb_ep_set_maxpacket_limit(&usb_ss_ep->endpoint,
					   ENDPOINT_MAX_PACKET_LIMIT);
		usb_ss_ep->endpoint.max_streams = ENDPOINT_MAX_STREAMS;
		usb_ss_ep->endpoint.ops = &usb_ss_gadget_ep_ops;
			if (ep_dir)
			usb_ss_ep->caps.dir_in = 1;
			else
			usb_ss_ep->caps.dir_out = 1;

		/* check endpoint type */
		if (iso_ep_reg & (1uL << ep_reg_pos))
			usb_ss_ep->caps.type_iso = 1;

		if (bulk_ep_reg & (1uL << ep_reg_pos)) {
			usb_ss_ep->caps.type_bulk = 1;
			usb_ss_ep->caps.type_int = 1;
			usb_ss_ep->endpoint.maxburst = 15;
		}

		list_add_tail(&usb_ss_ep->endpoint.ep_list,
			      &usb_ss->gadget.ep_list);
		INIT_LIST_HEAD(&usb_ss_ep->request_list);
		INIT_LIST_HEAD(&usb_ss_ep->ep_match_pending_list);
	}
	usb_ss->ep_nums = found_endpoints;

	return 0;
}

/**
 * usb_ss_init_ep0 Initializes software endpoint 0 of gadget
 * @usb_ss: extended gadget object
 *
 * Returns 0 on success, error code elsewhere
 */
static int usb_ss_init_ep0(struct usb_ss_dev *usb_ss)
{
	struct usb_ss_endpoint *ep0;

	dev_dbg(&usb_ss->dev, "Initializing EP0\n");
	ep0 = devm_kzalloc(&usb_ss->dev, sizeof(struct usb_ss_endpoint),
			   GFP_KERNEL);

	if (!ep0)
		return -ENOMEM;

	/* fill CDNS fields */
	ep0->usb_ss = usb_ss;
	sprintf(ep0->name, "ep0");

	/* fill linux fields */
	ep0->endpoint.ops = &usb_ss_gadget_ep0_ops;
	ep0->endpoint.maxburst = 1;
	usb_ep_set_maxpacket_limit(&ep0->endpoint, ENDPOINT0_MAX_PACKET_LIMIT);
	ep0->address = 0;
	ep0->enabled = 1;
	ep0->caps.type_control = 1;
	ep0->caps.dir_in = 1;
	ep0->caps.dir_out = 1;
	ep0->endpoint.name = ep0->name;
	ep0->endpoint.desc = &cdns3_gadget_ep0_desc;
	usb_ss->gadget.ep0 = &ep0->endpoint;
	INIT_LIST_HEAD(&ep0->request_list);

	return 0;
	}

static int __cdns3_gadget_init(struct cdns3 *cdns)
{
	struct usb_ss_dev *usb_ss;
	int ret;
	struct udevice *dev;
	struct cdns3_generic_peripheral *priv = container_of(cdns,
				struct cdns3_generic_peripheral, cdns3);

	usb_ss = &priv->usb_ss_dev;
	dev = &usb_ss->dev;
	dev->parent = cdns->dev;
	dev_set_name(dev, "gadget-cdns3-dev");
	cdns->gadget_dev = dev;
	usb_ss->sysdev = cdns->dev;
	ret = device_register(dev);
	if (ret)
		goto err1;

	usb_ss->regs = cdns->dev_regs;

	/* fill gadget fields */
	usb_ss->gadget.ops = &usb_ss_gadget_ops;
	usb_ss->gadget.max_speed = USB_SPEED_SUPER;
	usb_ss->gadget.speed = USB_SPEED_UNKNOWN;
	usb_ss->gadget.name = "cdns3-gadget";
	usb_ss->is_connected = 0;
	spin_lock_init(&usb_ss->lock);

	usb_ss->in_standby_mode = 1;

	/* initialize endpoint container */
	INIT_LIST_HEAD(&usb_ss->gadget.ep_list);
	INIT_LIST_HEAD(&usb_ss->ep_match_list);
	ret = usb_ss_init_ep0(usb_ss);
	if (ret) {
		dev_err(dev, "Failed to create endpoint 0\n");
		ret = -ENOMEM;
		goto err2;
	}

	ret = usb_ss_init_ep(usb_ss);
	if (ret) {
		dev_err(dev, "Failed to create non zero endpoints\n");
		ret = -ENOMEM;
		goto err2;
	}

	/* allocate memory for default endpoint TRB */
	usb_ss->trb_ep0 = (u32 *)dma_alloc_coherent(20,
				(unsigned long *)&usb_ss->trb_ep0_dma);
	if (!usb_ss->trb_ep0) {
		dev_err(dev, "Failed to allocate memory for ep0 TRB\n");
		ret = -ENOMEM;
		goto err2;
	}

	/* allocate memory for setup packet buffer */
	usb_ss->setup = (u8 *)dma_alloc_coherent(8,
			      (unsigned long *)&usb_ss->setup_dma);
	if (!usb_ss->setup) {
		dev_err(dev, "Failed to allocate memory for SETUP buffer\n");
		ret = -ENOMEM;
		goto err3;
	}

	/* add USB gadget device */
	ret = usb_add_gadget_udc((struct device *)(&usb_ss->dev),
				 &usb_ss->gadget);
	if (ret < 0) {
		dev_err(dev, "Failed to register USB device controller\n");
		goto err4;
	}

	return 0;

err4:
	dma_free_coherent(usb_ss->setup);
err3:
	dma_free_coherent(usb_ss->trb_ep0);
err2:
err1:
	cdns->gadget_dev = NULL;

	return ret;
}

/**
 * cdns3_gadget_remove: parent must call this to remove UDC
 *
 * cdns: cdns3 instance
 *
 */
void cdns3_gadget_remove(struct cdns3 *cdns)
{
	struct usb_ss_dev *usb_ss;

	if (!cdns->roles[CDNS3_ROLE_GADGET])
		return;

	usb_ss = container_of(cdns->gadget_dev, struct usb_ss_dev, dev);
	usb_del_gadget_udc(&usb_ss->gadget);
	dma_free_coherent(usb_ss->setup);
	dma_free_coherent(usb_ss->trb_ep0);
	device_unregister(cdns->gadget_dev);
	cdns->gadget_dev = NULL;
}

static void __cdns3_gadget_start(struct usb_ss_dev *usb_ss)
{
	u32 usb_conf_reg = 0;

	/* configure endpoint 0 hardware */
	cdns_ep0_config(usb_ss);

	/* enable interrupts for endpoint 0 (in and out) */
	cdns_writel(&usb_ss->regs->ep_ien,
		    EP_IEN__EOUTEN0__MASK | EP_IEN__EINEN0__MASK);

	/* enable interrupt for device */
	cdns_writel(&usb_ss->regs->usb_ien,
		    USB_IEN__U2RESIEN__MASK
		    | USB_ISTS__DIS2I__MASK
		    | USB_IEN__CON2IEN__MASK
		    | USB_IEN__UHRESIEN__MASK
		    | USB_IEN__UWRESIEN__MASK
		    | USB_IEN__DISIEN__MASK
		    | USB_IEN__CONIEN__MASK
		    | USB_IEN__U3EXTIEN__MASK
		    | USB_IEN__L2ENTIEN__MASK
		    | USB_IEN__L2EXTIEN__MASK);

	usb_conf_reg = USB_CONF__CLK2OFFDS__MASK |
			USB_CONF__L1DS__MASK;
	if (usb_ss->gadget.max_speed == USB_SPEED_HIGH)
		usb_conf_reg |= USB_CONF__USB3DIS__MASK;
	cdns_writel(&usb_ss->regs->usb_conf, usb_conf_reg);

	cdns_writel(&usb_ss->regs->usb_conf,
		    USB_CONF__U1DS__MASK
		    | USB_CONF__U2DS__MASK
			);

	cdns_writel(&usb_ss->regs->usb_conf, USB_CONF__DEVEN__MASK);

	cdns_writel(&usb_ss->regs->dbg_link1,
		    DBG_LINK1__LFPS_MIN_GEN_U1_EXIT_SET__MASK |
		    DBG_LINK1__LFPS_MIN_GEN_U1_EXIT__WRITE(0x3C));
}

static int cdns3_gadget_start(struct cdns3 *cdns)
{
	struct usb_ss_dev *usb_ss = container_of(cdns->gadget_dev,
			struct usb_ss_dev, dev);
	unsigned long flags;

	dev_dbg(&usb_ss->dev, "%s begins\n", __func__);

	pm_runtime_get_sync(cdns->dev);
	spin_lock_irqsave(&usb_ss->lock, flags);
	usb_ss->start_gadget = 1;
	if (!usb_ss->gadget_driver) {
		spin_unlock_irqrestore(&usb_ss->lock, flags);
		return 0;
	}

	__cdns3_gadget_start(usb_ss);
	usb_ss->in_standby_mode = 0;
	spin_unlock_irqrestore(&usb_ss->lock, flags);
	dev_dbg(&usb_ss->dev, "%s ends\n", __func__);

	return 0;
}

static void __cdns3_gadget_stop(struct cdns3 *cdns)
{
	struct usb_ss_dev *usb_ss;
	unsigned long flags;

	usb_ss = container_of(cdns->gadget_dev, struct usb_ss_dev, dev);
	if (usb_ss->gadget_driver)
		usb_ss->gadget_driver->disconnect(&usb_ss->gadget);
	usb_gadget_disconnect(&usb_ss->gadget);
	spin_lock_irqsave(&usb_ss->lock, flags);
	/* disable interrupt for device */
	cdns_writel(&usb_ss->regs->usb_ien, 0);
	cdns_writel(&usb_ss->regs->usb_conf, USB_CONF__DEVDS__MASK);
	usb_ss->start_gadget = 0;
	spin_unlock_irqrestore(&usb_ss->lock, flags);
}

static void cdns3_gadget_stop(struct cdns3 *cdns)
{
	if (cdns->role == CDNS3_ROLE_GADGET)
		__cdns3_gadget_stop(cdns);
}

/**
 * cdns3_gadget_init - initialize device structure
 *
 * cdns: cdns3 instance
 *
 * This function initializes the gadget.
 */
int cdns3_gadget_init(struct cdns3 *cdns)
{
	struct cdns3_role_driver *rdrv;

	rdrv = devm_kzalloc(cdns->dev, sizeof(*rdrv), GFP_KERNEL);
	if (!rdrv)
		return -ENOMEM;

	rdrv->start	= cdns3_gadget_start;
	rdrv->stop	= cdns3_gadget_stop;
	rdrv->irq	= cdns_irq_handler_thread;
	rdrv->name	= "gadget";
	cdns->roles[CDNS3_ROLE_GADGET] = rdrv;
	return __cdns3_gadget_init(cdns);
}<|MERGE_RESOLUTION|>--- conflicted
+++ resolved
@@ -22,74 +22,6 @@
 #include <dm/devres.h>
 #include <linux/iopoll.h>
 
-<<<<<<< HEAD
-/*-------------------------------------------------------------------------*/
-/* Function declarations */
-
-static void select_ep(struct usb_ss_dev *usb_ss, u32 ep);
-static int usb_ss_allocate_trb_pool(struct usb_ss_endpoint *usb_ss_ep);
-static void cdns_ep_stall_flush(struct usb_ss_endpoint *usb_ss_ep);
-static void cdns_ep0_config(struct usb_ss_dev *usb_ss);
-static void cdns_gadget_unconfig(struct usb_ss_dev *usb_ss);
-static void cdns_ep0_run_transfer(struct usb_ss_dev *usb_ss,
-	dma_addr_t dma_addr, unsigned int length, int erdy);
-static int cdns_ep_run_transfer(struct usb_ss_endpoint *usb_ss_ep);
-static int cdns_get_setup_ret(struct usb_ss_dev *usb_ss,
-	struct usb_ctrlrequest *ctrl_req);
-static int cdns_req_ep0_set_address(struct usb_ss_dev *usb_ss,
-	struct usb_ctrlrequest *ctrl_req);
-static int cdns_req_ep0_get_status(struct usb_ss_dev *usb_ss,
-	struct usb_ctrlrequest *ctrl_req);
-static int cdns_req_ep0_handle_feature(struct usb_ss_dev *usb_ss,
-	struct usb_ctrlrequest *ctrl_req, int set);
-static int cdns_req_ep0_set_sel(struct usb_ss_dev *usb_ss,
-	struct usb_ctrlrequest *ctrl_req);
-static int cdns_req_ep0_set_isoch_delay(struct usb_ss_dev *usb_ss,
-	struct usb_ctrlrequest *ctrl_req);
-static int cdns_req_ep0_set_configuration(struct usb_ss_dev *usb_ss,
-	struct usb_ctrlrequest *ctrl_req);
-static int cdns_ep0_standard_request(struct usb_ss_dev *usb_ss,
-	struct usb_ctrlrequest *ctrl_req);
-static void cdns_ep0_setup_phase(struct usb_ss_dev *usb_ss);
-static int cdns_check_ep_interrupt_proceed(struct usb_ss_endpoint *usb_ss_ep);
-static void cdns_check_ep0_interrupt_proceed(struct usb_ss_dev *usb_ss,
-	int dir);
-static void cdns_check_usb_interrupt_proceed(struct usb_ss_dev *usb_ss,
-	u32 usb_ists);
-#ifdef CDNS_THREADED_IRQ_HANDLING
-static irqreturn_t cdns_irq_handler(int irq, void *_usb_ss);
-#endif
-static int usb_ss_gadget_ep0_enable(struct usb_ep *ep,
-	const struct usb_endpoint_descriptor *desc);
-static int usb_ss_gadget_ep0_disable(struct usb_ep *ep);
-static int usb_ss_gadget_ep0_set_halt(struct usb_ep *ep, int value);
-static int usb_ss_gadget_ep0_queue(struct usb_ep *ep,
-	struct usb_request *request, gfp_t gfp_flags);
-static int usb_ss_gadget_ep_enable(struct usb_ep *ep,
-	const struct usb_endpoint_descriptor *desc);
-static int usb_ss_gadget_ep_disable(struct usb_ep *ep);
-static struct usb_request *usb_ss_gadget_ep_alloc_request(struct usb_ep *ep,
-				   gfp_t gfp_flags);
-static void usb_ss_gadget_ep_free_request(struct usb_ep *ep,
-	struct usb_request *request);
-static int usb_ss_gadget_ep_queue(struct usb_ep *ep,
-	struct usb_request *request, gfp_t gfp_flags);
-static int usb_ss_gadget_ep_dequeue(struct usb_ep *ep,
-	struct usb_request *request);
-static int usb_ss_gadget_ep_set_halt(struct usb_ep *ep, int value);
-static int usb_ss_gadget_ep_set_wedge(struct usb_ep *ep);
-static int usb_ss_gadget_get_frame(struct usb_gadget *gadget);
-static int usb_ss_gadget_wakeup(struct usb_gadget *gadget);
-static int usb_ss_gadget_set_selfpowered(struct usb_gadget *gadget,
-	int is_selfpowered);
-static int usb_ss_gadget_pullup(struct usb_gadget *gadget, int is_on);
-static int usb_ss_gadget_udc_start(struct usb_gadget *gadget,
-	struct usb_gadget_driver *driver);
-static int usb_ss_gadget_udc_stop(struct usb_gadget *gadget);
-static int usb_ss_init_ep(struct usb_ss_dev *usb_ss);
-static int usb_ss_init_ep0(struct usb_ss_dev *usb_ss);
-=======
->>>>>>> 0ea138a2
 static void __cdns3_gadget_start(struct usb_ss_dev *usb_ss);
 static void cdns_prepare_setup_packet(struct usb_ss_dev *usb_ss);
 static void cdns_ep_config(struct usb_ss_endpoint *usb_ss_ep);
@@ -139,7 +71,7 @@
 	if (!usb_ss || !usb_ss->regs) {
 		dev_err(&usb_ss->dev, "Failed to select endpoint!\n");
 		return;
-}
+	}
 
 	cdns_writel(&usb_ss->regs->ep_sel, ep);
 }
@@ -160,17 +92,10 @@
 				   (unsigned long *)&usb_ss_ep->trb_pool_dma);
 
 	if (!usb_ss_ep->trb_pool) {
-<<<<<<< HEAD
-		dev_err(&(usb_ss_ep->usb_ss->dev),
-				"Failed to allocate TRB pool for endpoint %s\n",
-				usb_ss_ep->name);
-			return -ENOMEM;
-=======
 		dev_err(&usb_ss_ep->usb_ss->dev,
 			"Failed to allocate TRB pool for endpoint %s\n",
 			usb_ss_ep->name);
 		return -ENOMEM;
->>>>>>> 0ea138a2
 	}
 
 	memset(usb_ss_ep->trb_pool, 0,
@@ -338,7 +263,7 @@
 	if (request->dma % ADDR_MODULO_8) {
 		memcpy(usb_ss_ep->cpu_addr, request->buf, request->length);
 		trb_dma = usb_ss_ep->dma_addr;
-		}
+	}
 
 	cdns_flush_cache((uintptr_t)trb_dma, request->length);
 
@@ -366,7 +291,7 @@
 	cdns_writel(&usb_ss->regs->ep_cmd,
 		    EP_CMD__DRDY__MASK); /* DRDY */
 	return 0;
-		}
+}
 
 /**
  * cdns_get_setup_ret - Returns status of handling setup packet
@@ -387,7 +312,7 @@
 	usb_ss->setup_pending = 0;
 	spin_lock(&usb_ss->lock);
 	return ret;
-	}
+}
 
 static void cdns_prepare_setup_packet(struct usb_ss_dev *usb_ss)
 {
@@ -406,7 +331,7 @@
 				    struct usb_ctrlrequest *ctrl_req)
 {
 	enum usb_device_state device_state = usb_ss->gadget.state;
-		u32 reg;
+	u32 reg;
 	u32 addr;
 
 	addr = le16_to_cpu(ctrl_req->wValue);
@@ -416,12 +341,12 @@
 			"Device address (%d) cannot be greater than %d\n",
 				addr, DEVICE_ADDRESS_MAX);
 		return -EINVAL;
-		}
+	}
 
 	if (device_state == USB_STATE_CONFIGURED) {
 		dev_err(&usb_ss->dev, "USB device already configured\n");
 		return -EINVAL;
-		}
+	}
 
 	reg = cdns_readl(&usb_ss->regs->usb_cmd);
 
@@ -573,7 +498,7 @@
 			    ctrl_req->bRequestType & USB_DIR_IN) {
 				dev_err(&usb_ss->dev, "req is error\n");
 				return -EINVAL;
-		}
+			}
 			tmode = le16_to_cpu(ctrl_req->wIndex) >> 8;
 			switch (tmode) {
 			case TEST_J:
@@ -590,12 +515,12 @@
 				break;
 			default:
 				return -EINVAL;
-	}
+			}
 			break;
 
 		default:
 			return -EINVAL;
-}
+		}
 		break;
 
 	case USB_RECIP_INTERFACE:
@@ -614,14 +539,14 @@
 			if (ctrl_req->wIndex & 0x7F) {
 				usb_ss_ep = usb_ss->eps[ep_index];
 				usb_ss_ep->stalled_flag = 1;
-		}
+			}
 		} else {
 			struct usb_request *request;
 
 			if (ctrl_req->wIndex & 0x7F) {
 				if (usb_ss->eps[ep_index]->wedge_flag)
 					goto jmp_wedge;
-}
+			}
 
 			/* clear stall */
 			cdns_writel(&usb_ss->regs->ep_cmd,
@@ -641,7 +566,7 @@
 				    next_request(&usb_ss_ep->request_list);
 				if (request)
 					cdns_ep_run_transfer(usb_ss_ep);
-		}
+			}
 		}
 jmp_wedge:
 		select_ep(usb_ss, 0x00);
@@ -680,8 +605,8 @@
 	usb_ss->actual_ep0_request = NULL;
 	cdns_ep0_run_transfer(usb_ss, usb_ss->setup_dma, 6, 1);
 
-			return 0;
-		}
+	return 0;
+}
 
 /**
  * cdns_req_ep0_set_isoch_delay -
@@ -727,7 +652,7 @@
 					 ep_match_pending_list) {
 			cdns_ep_config(usb_ss_ep);
 			list_del(&usb_ss_ep->ep_match_pending_list);
-	}
+		}
 
 		list_for_each_entry(ep, &usb_ss->gadget.ep_list, ep_list) {
 			usb_ss_ep = to_usb_ss_ep(ep);
@@ -754,16 +679,6 @@
 					;
 				usb_ss->hw_configured_flag = 1;
 
-<<<<<<< HEAD
-				list_for_each_entry(ep,
-					&usb_ss->gadget.ep_list,
-					ep_list) {
-					if (to_usb_ss_ep(ep)->enabled)
-						cdns_ep_run_transfer(
-							to_usb_ss_ep(ep));
-		}
-	}
-=======
 				list_for_each_entry(ep, &usb_ss->gadget.ep_list,
 						    ep_list) {
 					usb_ss_ep = to_usb_ss_ep(ep);
@@ -771,7 +686,6 @@
 						cdns_ep_run_transfer(usb_ss_ep);
 				}
 			}
->>>>>>> 0ea138a2
 
 			usb_gadget_set_state(&usb_ss->gadget,
 					     USB_STATE_CONFIGURED);
@@ -801,7 +715,7 @@
 	}
 
 	return result;
-	}
+}
 
 /**
  * cdns_ep0_standard_request - Handling standard USB requests
@@ -901,7 +815,7 @@
 		cdns_writel(&usb_ss->regs->ep_sts, EP_STS__NRDY__MASK);
 		dev_dbg(&usb_ss->dev, "NRDY(%02X)\n",
 			usb_ss_ep->endpoint.desc->bEndpointAddress);
-}
+	}
 
 	if ((ep_sts_reg & EP_STS__IOC__MASK) ||
 	    (ep_sts_reg & EP_STS__ISP__MASK)) {
@@ -937,13 +851,13 @@
 			usb_gadget_giveback_request(&usb_ss_ep->endpoint,
 						    request);
 			spin_lock(&usb_ss->lock);
-	}
+		}
 
 		/* handle deferred STALL */
 		if (usb_ss_ep->stalled_flag) {
 			cdns_ep_stall_flush(usb_ss_ep);
 			return 0;
-}
+		}
 
 		/* exit if hardware transfer already started */
 		if (usb_ss_ep->hw_pending_flag)
@@ -996,13 +910,13 @@
 		ep_sts_reg &= ~(EP_STS__SETUP__MASK |
 			EP_STS__IOC__MASK |
 			EP_STS__ISP__MASK);
-			}
+	}
 
 	if (ep_sts_reg & EP_STS__TRBERR__MASK) {
 		cdns_writel(&usb_ss->regs->ep_sts, EP_STS__TRBERR__MASK);
 		dev_dbg(&usb_ss->dev, "TRBERR(%02X)\n",
 			dir ? USB_DIR_IN : USB_DIR_OUT);
-			}
+	}
 
 	if (ep_sts_reg & EP_STS__DESCMIS__MASK) {
 		cdns_writel(&usb_ss->regs->ep_sts, EP_STS__DESCMIS__MASK);
@@ -1035,7 +949,7 @@
 				dir ? USB_DIR_IN : USB_DIR_OUT,
 				usb_ss->actual_ep0_request->actual);
 			list_del_init(&usb_ss->actual_ep0_request->list);
-}
+		}
 
 		if (usb_ss->actual_ep0_request &&
 		    usb_ss->actual_ep0_request->complete) {
@@ -1056,11 +970,7 @@
  * (usb_ists register value)
  */
 static void cdns_check_usb_interrupt_proceed(struct usb_ss_dev *usb_ss,
-<<<<<<< HEAD
-					      u32 usb_ists)
-=======
 					     u32 usb_ists)
->>>>>>> 0ea138a2
 {
 	int interrupt_bit = ffs(usb_ists) - 1;
 	int speed;
@@ -1155,7 +1065,7 @@
 		break;
 	default:
 		break;
-		}
+	}
 
 	/* Clear interrupt bit */
 	cdns_writel(&usb_ss->regs->usb_ists, (1uL << interrupt_bit));
@@ -1244,15 +1154,15 @@
 	return -EINVAL;
 }
 
-		/**
+/**
  * usb_ss_gadget_ep0_disable
  * Function shouldn't be called by gadget driver,
  * endpoint 0 is allways active
-		 */
+ */
 static int usb_ss_gadget_ep0_disable(struct usb_ep *ep)
 {
 	return -EINVAL;
-	}
+}
 
 /**
  * usb_ss_gadget_ep0_set_halt
@@ -1332,7 +1242,7 @@
 	if (ret) {
 		dev_err(&usb_ss->dev, "failed to map request\n");
 		return -EINVAL;
-		}
+	}
 
 	usb_ss->actual_ep0_request = request;
 	cdns_ep0_run_transfer(usb_ss, request->dma, request->length, 1);
@@ -1411,7 +1321,7 @@
 	} else {
 		ep_cfg |= EP_CFG__BUFFERING__WRITE(3);
 		ep_cfg |= EP_CFG__MAXBURST__WRITE(15);
-}
+	}
 
 	select_ep(usb_ss, bEndpointAddress);
 	cdns_writel(&usb_ss->regs->ep_cfg, ep_cfg);
@@ -1432,11 +1342,7 @@
  * Returns 0 on success, error code elsewhere
  */
 static int usb_ss_gadget_ep_enable(struct usb_ep *ep,
-<<<<<<< HEAD
-				  const struct usb_endpoint_descriptor *desc)
-=======
 				   const struct usb_endpoint_descriptor *desc)
->>>>>>> 0ea138a2
 {
 	struct usb_ss_endpoint *usb_ss_ep;
 	struct usb_ss_dev *usb_ss;
@@ -1484,7 +1390,7 @@
 	spin_unlock_irqrestore(&usb_ss->lock, flags);
 
 	return 0;
-	}
+}
 
 static int cdns3_disable_reset_ep(struct usb_ss_dev *usb_ss,
 				   struct usb_ss_endpoint *usb_ss_ep)
@@ -1539,7 +1445,7 @@
 	spin_unlock_irqrestore(&usb_ss->lock, flags);
 
 	return ret;
-	}
+}
 
 static int usb_ss_gadget_ep_conf(struct usb_gadget *gadget,
 				  struct usb_ep *ep,
@@ -1633,7 +1539,7 @@
 	spin_unlock_irqrestore(&usb_ss->lock, flags);
 
 	return ret;
-	}
+}
 
 /**
  * usb_ss_gadget_ep_alloc_request Allocates request
@@ -1652,7 +1558,7 @@
 		return NULL;
 
 	return request;
-	}
+}
 
 /**
  * usb_ss_gadget_ep_free_request Free memory occupied by request
@@ -1707,8 +1613,8 @@
 
 	if (!usb_ss->hw_configured_flag) {
 		spin_unlock_irqrestore(&usb_ss->lock, flags);
-	return 0;
-}
+		return 0;
+	}
 
 	if (empty_list) {
 		if (!usb_ss_ep->stalled_flag)
@@ -1727,11 +1633,7 @@
  * Returns 0 on success, error code elsewhere
  */
 static int usb_ss_gadget_ep_dequeue(struct usb_ep *ep,
-<<<<<<< HEAD
-			    struct usb_request *request)
-=======
 				    struct usb_request *request)
->>>>>>> 0ea138a2
 {
 	struct usb_ss_endpoint *usb_ss_ep =
 		to_usb_ss_ep(ep);
@@ -1762,7 +1664,7 @@
 				usb_gadget_giveback_request
 					(&usb_ss_ep->endpoint, request);
 				spin_lock(&usb_ss->lock);
-	}
+			}
 			break;
 		}
 	}
@@ -1793,7 +1695,7 @@
 	if (usb_ss_ep->hw_pending_flag && value) {
 		usb_ss_ep->stalled_flag = 1;
 		return 0;
-}
+	}
 
 	dev_dbg(&usb_ss->dev, "HALT(%02X) %d\n", usb_ss_ep->address, value);
 
@@ -1808,19 +1710,11 @@
 		 * epp->wedgeFlag = 0;
 		 */
 		usb_ss_ep->wedge_flag = 0;
-<<<<<<< HEAD
-		gadget_writel(usb_ss, &usb_ss->regs->ep_cmd,
-		EP_CMD__CSTALL__MASK | EP_CMD__EPRST__MASK);
-	/* wait for EPRST cleared */
-		while (gadget_readl(usb_ss,
-			&usb_ss->regs->ep_cmd) & EP_CMD__EPRST__MASK)
-=======
 		cdns_writel(&usb_ss->regs->ep_cmd,
 			    EP_CMD__CSTALL__MASK | EP_CMD__EPRST__MASK);
 		/* wait for EPRST cleared */
 		while (cdns_readl(&usb_ss->regs->ep_cmd) &
 		       EP_CMD__EPRST__MASK)
->>>>>>> 0ea138a2
 			;
 		usb_ss_ep->stalled_flag = 0;
 	}
@@ -1846,7 +1740,7 @@
 	usb_ss_gadget_ep_set_halt(ep, 1);
 	usb_ss_ep->wedge_flag = 1;
 	return 0;
-	}
+}
 
 static const struct usb_ep_ops usb_ss_gadget_ep0_ops = {
 	.enable = usb_ss_gadget_ep0_enable,
@@ -1893,11 +1787,7 @@
 }
 
 static int usb_ss_gadget_set_selfpowered(struct usb_gadget *gadget,
-<<<<<<< HEAD
-					int is_selfpowered)
-=======
 					 int is_selfpowered)
->>>>>>> 0ea138a2
 {
 	struct usb_ss_dev __maybe_unused *usb_ss = gadget_to_usb_ss(gadget);
 
@@ -1911,7 +1801,7 @@
 	struct usb_ep *ep;
 
 	if (!usb_ss->start_gadget)
-	return 0;
+		return 0;
 
 	dev_dbg(&usb_ss->dev, "%s: %d\n", __func__, is_on);
 
@@ -1923,7 +1813,7 @@
 			ep_list) {
 			if (to_usb_ss_ep(ep)->enabled)
 				cdns3_disable_reset_ep(usb_ss, to_usb_ss_ep(ep));
-	}
+		}
 
 		cdns_writel(&usb_ss->regs->usb_conf, USB_CONF__DEVDS__MASK);
 	}
@@ -1938,11 +1828,7 @@
  * Returns 0 on success, error code elsewhere
  */
 static int usb_ss_gadget_udc_start(struct usb_gadget *gadget,
-<<<<<<< HEAD
-				  struct usb_gadget_driver *driver)
-=======
 				   struct usb_gadget_driver *driver)
->>>>>>> 0ea138a2
 {
 	struct usb_ss_dev *usb_ss = gadget_to_usb_ss(gadget);
 	unsigned long flags;
@@ -2006,7 +1892,7 @@
 		usb_ss_free_trb_pool(usb_ss->eps[i]);
 
 	return 0;
-	}
+}
 
 static void cdns3_gadget_set_speed(struct usb_gadget *g,
 				   enum usb_device_speed speed)
@@ -2062,11 +1948,7 @@
 
 		/* create empty endpoint object */
 		usb_ss_ep = devm_kzalloc(&usb_ss->dev, sizeof(*usb_ss_ep),
-<<<<<<< HEAD
-				       GFP_KERNEL);
-=======
 					 GFP_KERNEL);
->>>>>>> 0ea138a2
 		if (!usb_ss_ep)
 			return -ENOMEM;
 
@@ -2078,11 +1960,7 @@
 
 		/* set name of endpoint */
 		snprintf(usb_ss_ep->name, sizeof(usb_ss_ep->name), "ep%d%s",
-<<<<<<< HEAD
-				 ep_number, !!ep_dir ? "in" : "out");
-=======
 			 ep_number, !!ep_dir ? "in" : "out");
->>>>>>> 0ea138a2
 		usb_ss_ep->endpoint.name = usb_ss_ep->name;
 		dev_dbg(&usb_ss->dev, "Initializing endpoint: %s\n",
 			usb_ss_ep->name);
@@ -2091,9 +1969,9 @@
 					   ENDPOINT_MAX_PACKET_LIMIT);
 		usb_ss_ep->endpoint.max_streams = ENDPOINT_MAX_STREAMS;
 		usb_ss_ep->endpoint.ops = &usb_ss_gadget_ep_ops;
-			if (ep_dir)
+		if (ep_dir)
 			usb_ss_ep->caps.dir_in = 1;
-			else
+		else
 			usb_ss_ep->caps.dir_out = 1;
 
 		/* check endpoint type */
@@ -2152,7 +2030,7 @@
 	INIT_LIST_HEAD(&ep0->request_list);
 
 	return 0;
-	}
+}
 
 static int __cdns3_gadget_init(struct cdns3 *cdns)
 {
