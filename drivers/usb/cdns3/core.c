// SPDX-License-Identifier: GPL-2.0+
/*
 * Copyright (C) 2016 Cadence Design Systems - https://www.cadence.com/
 * Copyright 2019 NXP
 */
#include <common.h>
#include <malloc.h>
#include <wait_bit.h>
#include <asm/dma-mapping.h>
#include <asm/io.h>
#include <linux/bug.h>
#include <linux/list.h>
#include <linux/compat.h>
#include <linux/usb/gadget.h>
#include <linux/usb/otg.h>

#include "cdns3-nxp-reg-def.h"
#include "core.h"
#include "gadget-export.h"
#include "gadget.h"

static void cdns3_reset_core(struct cdns3 *cdns)
{
	/* Set all Reset bits */
	setbits_le32(cdns->none_core_regs + USB3_CORE_CTRL1, ALL_SW_RESET);
	udelay(1);
}

static int cdns3_host_role_set(struct cdns3 *cdns)
{
	int ret;

	struct cdns3_generic_peripheral *priv = container_of(cdns,
			struct cdns3_generic_peripheral, cdns3);

	clrsetbits_le32(cdns->none_core_regs + USB3_CORE_CTRL1,
			MODE_STRAP_MASK, HOST_MODE | OC_DISABLE);
	clrbits_le32(cdns->none_core_regs + USB3_CORE_CTRL1,
		     PHYAHB_SW_RESET);
	mdelay(1);
	generic_phy_init(&priv->phy);
	setbits_le32(cdns->phy_regs + TB_ADDR_TX_RCVDETSC_CTRL,
		     RXDET_IN_P3_32KHZ);
	udelay(10);
	/* Force B Session Valid as 1 */
	writel(SET_FORCE_B_SESS_VALID, cdns->phy_regs + USB2_PHY_AFE_BC_REG4);
	mdelay(1);

	setbits_le32(cdns->none_core_regs + USB3_INT_REG, HOST_INT1_EN);

	clrbits_le32(cdns->none_core_regs + USB3_CORE_CTRL1,
		     ALL_SW_RESET);

	dev_dbg(cdns->dev, "wait xhci_power_on_ready\n");
	ret = wait_for_bit_le32(cdns->none_core_regs + USB3_CORE_STATUS,
				HOST_POWER_ON_READY, true, 100, false);
	if (ret) {
		dev_err(cdns->dev, "wait xhci_power_on_ready timeout\n");
		return ret;
	}

	return 0;
}

static int cdns3_gadget_role_set(struct cdns3 *cdns)
{
	int ret;

	struct cdns3_generic_peripheral *priv = container_of(cdns,
			struct cdns3_generic_peripheral, cdns3);

	clrsetbits_le32(cdns->none_core_regs + USB3_CORE_CTRL1,
			MODE_STRAP_MASK, DEV_MODE);
	clrbits_le32(cdns->none_core_regs + USB3_CORE_CTRL1,
		     PHYAHB_SW_RESET);

	generic_phy_init(&priv->phy);
	setbits_le32(cdns->phy_regs + TB_ADDR_TX_RCVDETSC_CTRL,
		     RXDET_IN_P3_32KHZ);
	udelay(10);
	/* Force B Session Valid as 1 */
	writel(SET_FORCE_B_SESS_VALID, cdns->phy_regs + USB2_PHY_AFE_BC_REG4);
	setbits_le32(cdns->none_core_regs + USB3_INT_REG, DEV_INT_EN);

	clrbits_le32(cdns->none_core_regs + USB3_CORE_CTRL1,
		     ALL_SW_RESET);

	dev_dbg(cdns->dev, "wait gadget_power_on_ready\n");
	ret = wait_for_bit_le32(cdns->none_core_regs + USB3_CORE_STATUS,
				DEV_POWER_ON_READY, true, 100, false);
	if (ret) {
		dev_err(cdns->dev, "wait gadget_power_on_ready timeout\n");
		return ret;
	}

<<<<<<< HEAD
	value = readl(cdns->none_core_regs + USB3_CORE_CTRL1);
	value |= ALL_SW_RESET;
	writel(value, cdns->none_core_regs + USB3_CORE_CTRL1);
	udelay(1);
	}
=======
	return 0;
}
>>>>>>> 0ea138a2

static int cdns3_set_role(struct cdns3 *cdns, enum cdns3_roles role)
{
	int ret;

	if (role == CDNS3_ROLE_END)
		return -EPERM;

	/* Wait clk value */
	writel(CLK_VLD, cdns->none_core_regs + USB3_SSPHY_STATUS);
	ret = wait_for_bit_le32(cdns->none_core_regs + USB3_SSPHY_STATUS,
				CLK_VLD, true, 100, false);
	if (ret) {
		dev_err(cdns->dev, "wait clkvld timeout\n");
		return ret;
	}

	cdns3_reset_core(cdns);

	if (role == CDNS3_ROLE_HOST) {
<<<<<<< HEAD
		value = readl(cdns->none_core_regs + USB3_CORE_CTRL1);
		value = (value & ~MODE_STRAP_MASK) | HOST_MODE | OC_DISABLE;
		writel(value, cdns->none_core_regs + USB3_CORE_CTRL1);
		value &= ~PHYAHB_SW_RESET;
		writel(value, cdns->none_core_regs + USB3_CORE_CTRL1);
		mdelay(1);
		cdns3_usb_phy_init(cdns->phy_regs);
		/* Force B Session Valid as 1 */
		writel(0x0060, cdns->phy_regs + 0x380a4);
		mdelay(1);

		value = readl(cdns->none_core_regs + USB3_INT_REG);
		value |= HOST_INT1_EN;
		writel(value, cdns->none_core_regs + USB3_INT_REG);

		value = readl(cdns->none_core_regs + USB3_CORE_CTRL1);
		value &= ~ALL_SW_RESET;
		writel(value, cdns->none_core_regs + USB3_CORE_CTRL1);

		dev_dbg(cdns->dev, "wait xhci_power_on_ready\n");

		value = readl(cdns->none_core_regs + USB3_CORE_STATUS);
		timeout_us = 100000;
		while (!(value & HOST_POWER_ON_READY) && timeout_us-- > 0) {
			value = readl(cdns->none_core_regs + USB3_CORE_STATUS);
			udelay(1);
}

		if (timeout_us <= 0)
			dev_err(cdns->dev, "wait xhci_power_on_ready timeout\n");

		mdelay(1);

=======
		cdns3_host_role_set(cdns);
>>>>>>> 0ea138a2
		dev_dbg(cdns->dev, "switch to host role successfully\n");
	} else { /* gadget mode */
		cdns3_gadget_role_set(cdns);
		dev_dbg(cdns->dev, "switch to gadget role successfully\n");
	}

	return 0;
}

static enum cdns3_roles cdns3_get_role(struct cdns3 *cdns)
{
	return cdns->roles[CDNS3_ROLE_HOST]
		? CDNS3_ROLE_HOST
		: CDNS3_ROLE_GADGET;
}

/**
 * cdns3_core_init_role - initialize role of operation
 * @cdns: Pointer to cdns3 structure
 * @dr_mode: Role mode of device
 *
 * Returns 0 on success otherwise negative errno
 */
static int cdns3_core_init_role(struct cdns3 *cdns, enum usb_dr_mode dr_mode)
{
	cdns->role = CDNS3_ROLE_END;
	if (dr_mode == USB_DR_MODE_UNKNOWN)
		dr_mode = USB_DR_MODE_OTG;

	/* Currently, only support gadget mode */
	if (dr_mode == USB_DR_MODE_OTG || dr_mode == USB_DR_MODE_HOST) {
		dev_err(cdns->dev, "doesn't support host and OTG, only for gadget\n");
		return -EPERM;
	}

	if (dr_mode == USB_DR_MODE_PERIPHERAL) {
		if (cdns3_gadget_init(cdns))
			dev_info(cdns->dev, "doesn't support gadget\n");
	}

	if (!cdns->roles[CDNS3_ROLE_HOST] && !cdns->roles[CDNS3_ROLE_GADGET]) {
		dev_err(cdns->dev, "no supported roles\n");
		return -ENODEV;
	}

	return 0;
}

static void cdns3_remove_roles(struct cdns3 *cdns)
{
	/* Only support gadget */
	cdns3_gadget_remove(cdns);
}

int cdns3_init(struct cdns3 *cdns)
{
	int ret;

	ret = cdns3_core_init_role(cdns, USB_DR_MODE_PERIPHERAL);

	cdns->role = cdns3_get_role(cdns);
	dev_dbg(dev, "the init role is %d\n", cdns->role);
	cdns3_set_role(cdns, cdns->role);
	ret = cdns3_role_start(cdns, cdns->role);
	if (ret) {
		dev_err(dev, "can't start %s role\n", cdns3_role(cdns)->name);
		goto err;
}

	dev_dbg(dev, "Cadence USB3 core: probe succeed\n");

	return 0;

err:
	cdns3_remove_roles(cdns);

	return ret;
}

void cdns3_exit(struct cdns3 *cdns)
{
	cdns3_role_stop(cdns);
	cdns3_remove_roles(cdns);
	cdns3_reset_core(cdns);
}<|MERGE_RESOLUTION|>--- conflicted
+++ resolved
@@ -93,16 +93,8 @@
 		return ret;
 	}
 
-<<<<<<< HEAD
-	value = readl(cdns->none_core_regs + USB3_CORE_CTRL1);
-	value |= ALL_SW_RESET;
-	writel(value, cdns->none_core_regs + USB3_CORE_CTRL1);
-	udelay(1);
-	}
-=======
-	return 0;
-}
->>>>>>> 0ea138a2
+	return 0;
+}
 
 static int cdns3_set_role(struct cdns3 *cdns, enum cdns3_roles role)
 {
@@ -123,43 +115,7 @@
 	cdns3_reset_core(cdns);
 
 	if (role == CDNS3_ROLE_HOST) {
-<<<<<<< HEAD
-		value = readl(cdns->none_core_regs + USB3_CORE_CTRL1);
-		value = (value & ~MODE_STRAP_MASK) | HOST_MODE | OC_DISABLE;
-		writel(value, cdns->none_core_regs + USB3_CORE_CTRL1);
-		value &= ~PHYAHB_SW_RESET;
-		writel(value, cdns->none_core_regs + USB3_CORE_CTRL1);
-		mdelay(1);
-		cdns3_usb_phy_init(cdns->phy_regs);
-		/* Force B Session Valid as 1 */
-		writel(0x0060, cdns->phy_regs + 0x380a4);
-		mdelay(1);
-
-		value = readl(cdns->none_core_regs + USB3_INT_REG);
-		value |= HOST_INT1_EN;
-		writel(value, cdns->none_core_regs + USB3_INT_REG);
-
-		value = readl(cdns->none_core_regs + USB3_CORE_CTRL1);
-		value &= ~ALL_SW_RESET;
-		writel(value, cdns->none_core_regs + USB3_CORE_CTRL1);
-
-		dev_dbg(cdns->dev, "wait xhci_power_on_ready\n");
-
-		value = readl(cdns->none_core_regs + USB3_CORE_STATUS);
-		timeout_us = 100000;
-		while (!(value & HOST_POWER_ON_READY) && timeout_us-- > 0) {
-			value = readl(cdns->none_core_regs + USB3_CORE_STATUS);
-			udelay(1);
-}
-
-		if (timeout_us <= 0)
-			dev_err(cdns->dev, "wait xhci_power_on_ready timeout\n");
-
-		mdelay(1);
-
-=======
 		cdns3_host_role_set(cdns);
->>>>>>> 0ea138a2
 		dev_dbg(cdns->dev, "switch to host role successfully\n");
 	} else { /* gadget mode */
 		cdns3_gadget_role_set(cdns);
@@ -227,7 +183,7 @@
 	if (ret) {
 		dev_err(dev, "can't start %s role\n", cdns3_role(cdns)->name);
 		goto err;
-}
+	}
 
 	dev_dbg(dev, "Cadence USB3 core: probe succeed\n");
 
