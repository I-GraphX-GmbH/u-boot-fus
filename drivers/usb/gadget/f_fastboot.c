--- conflicted
+++ resolved
@@ -8,14 +8,10 @@
  *
  * Copyright 2014 Linaro, Ltd.
  * Rob Herring <robh@kernel.org>
- *
- * Copyright (C) 2015-2016 Freescale Semiconductor, Inc.
- * Copyright 2017 NXP
  */
 #include <config.h>
 #include <common.h>
 #include <errno.h>
-#include <stdlib.h>
 #include <fastboot.h>
 #include <malloc.h>
 #include <linux/usb/ch9.h>
@@ -23,81 +19,7 @@
 #include <linux/usb/composite.h>
 #include <linux/compiler.h>
 #include <g_dnl.h>
-<<<<<<< HEAD
-#include "../lib/avb/fsl/utils.h"
-#ifdef CONFIG_FASTBOOT_FLASH_MMC_DEV
-#include <fb_mmc.h>
-#endif
-
-#ifdef CONFIG_IMX_TRUSTY_OS
-#define ATAP_UUID_SIZE 32
-#define ATAP_UUID_STR_SIZE ((ATAP_UUID_SIZE*2) + 1)
-
-extern int armv7_init_nonsec(void);
-extern void trusty_os_init(void);
-#include <trusty/libtipc.h>
-#endif
-
-#ifdef CONFIG_FASTBOOT_FLASH_NAND_DEV
-#include <fb_nand.h>
-#endif
-
-#ifdef CONFIG_FSL_FASTBOOT
-#include <asm/mach-imx/sys_proto.h>
-#include <fsl_fastboot.h>
-#include <mmc.h>
-#include <android_image.h>
-#include <asm/bootm.h>
-#include <nand.h>
-#include <part.h>
-#include <sparse_format.h>
-#include <image-sparse.h>
-#include <image.h>
-#include <asm/mach-imx/boot_mode.h>
-#include <asm/arch/sys_proto.h>
-#include <asm/setup.h>
-#include <environment.h>
-#ifdef CONFIG_ANDROID_RECOVERY
-#include <recovery.h>
-#endif
-#endif
-
-#ifdef CONFIG_BCB_SUPPORT
-#include "bcb.h"
-#endif
-
-#ifdef CONFIG_AVB_SUPPORT
-#include <dt_table.h>
-#include <fsl_avb.h>
-#endif
-
-#ifdef CONFIG_ANDROID_THINGS_SUPPORT
-#include <asm-generic/gpio.h>
-#include <asm/mach-imx/gpio.h>
-#include "../lib/avb/fsl/fsl_avbkey.h"
-#include "../arch/arm/include/asm/mach-imx/hab.h"
-#endif
-
-#ifdef CONFIG_FASTBOOT_LOCK
-#include "fastboot_lock_unlock.h"
-#endif
-
-#ifdef CONFIG_IMX_TRUSTY_OS
-#include "u-boot/sha256.h"
-#endif
-
-#define FASTBOOT_VERSION		"0.4"
-=======
->>>>>>> 758bd4d6
-
-#if defined(CONFIG_ANDROID_THINGS_SUPPORT) && defined(CONFIG_ARCH_IMX8M)
-#define FASTBOOT_COMMON_VAR_NUM 14
-#else
-#define FASTBOOT_COMMON_VAR_NUM 13
-#endif
-
-#define FASTBOOT_VAR_YES    "yes"
-#define FASTBOOT_VAR_NO     "no"
+
 #define FASTBOOT_INTERFACE_CLASS	0xff
 #define FASTBOOT_INTERFACE_SUB_CLASS	0x42
 #define FASTBOOT_INTERFACE_PROTOCOL	0x03
@@ -107,120 +29,18 @@
 #define TX_ENDPOINT_MAXIMUM_PACKET_SIZE      (0x0040)
 
 #define EP_BUFFER_SIZE			4096
-
-#ifdef CONFIG_FSL_FASTBOOT
-
-#define ANDROID_GPT_OFFSET         0
-#define ANDROID_GPT_SIZE           0x100000
-#define ANDROID_GPT_END	           0x4400
-
-#ifdef CONFIG_FLASH_MCUFIRMWARE_SUPPORT
-struct fastboot_device_info fastboot_firmwareinfo;
-#endif
-
-#if defined (CONFIG_ARCH_IMX8) || defined (CONFIG_ARCH_IMX8M)
-#define DST_DECOMPRESS_LEN 1024*1024*32
-#endif
-
-#endif
-
-#ifdef CONFIG_ANDROID_THINGS_SUPPORT
-#define FDT_PART_NAME "oem_bootloader"
-#else
-#define FDT_PART_NAME "dtbo"
-#endif
-
-#define MEK_8QM_EMMC 0
-
 /*
  * EP_BUFFER_SIZE must always be an integral multiple of maxpacket size
  * (64 or 512 or 1024), else we break on certain controllers like DWC3
  * that expect bulk OUT requests to be divisible by maxpacket size.
  */
 
-/* Offset (in u32's) of start and end fields in the zImage header. */
-#define ZIMAGE_START_ADDR	10
-#define ZIMAGE_END_ADDR	11
-
-/* common variables of fastboot getvar command */
-char *fastboot_common_var[FASTBOOT_COMMON_VAR_NUM] = {
-	"version",
-	"version-bootloader",
-	"version-baseband",
-	"product",
-	"secure",
-	"max-download-size",
-	"erase-block-size",
-	"logical-block-size",
-	"unlocked",
-	"off-mode-charge",
-	"battery-voltage",
-	"variant",
-	"battery-soc-ok",
-#if defined(CONFIG_ANDROID_THINGS_SUPPORT) && defined(CONFIG_ARCH_IMX8M)
-	"baseboard_id"
-#endif
-};
-
-/* at-vboot-state variable list */
-#ifdef CONFIG_AVB_ATX
-#define AT_VBOOT_STATE_VAR_NUM 6
-extern struct imx_sec_config_fuse_t const imx_sec_config_fuse;
-extern int fuse_read(u32 bank, u32 word, u32 *val);
-
-char *fastboot_at_vboot_state_var[AT_VBOOT_STATE_VAR_NUM] = {
-	"bootloader-locked",
-	"bootloader-min-versions",
-	"avb-perm-attr-set",
-	"avb-locked",
-	"avb-unlock-disabled",
-	"avb-min-versions"
-};
-#endif
-
-/* Boot metric variables */
-boot_metric metrics = {
-	.bll_1 = 0,
-	.ble_1 = 0,
-	.kl    = 0,
-	.kd    = 0,
-	.avb   = 0,
-	.odt   = 0,
-	.sw    = 0
-};
-
-typedef struct usb_req usb_req;
-struct usb_req {
-	struct usb_request *in_req;
-	usb_req *next;
-};
-
 struct f_fastboot {
 	struct usb_function usb_function;
 
 	/* IN/OUT EP's and corresponding requests */
 	struct usb_ep *in_ep, *out_ep;
 	struct usb_request *in_req, *out_req;
-	usb_req *front, *rear;
-};
-
-static char fb_ext_prop_name[] = "DeviceInterfaceGUID";
-static char fb_ext_prop_data[] = "{4866319A-F4D6-4374-93B9-DC2DEB361BA9}";
-
-static struct usb_os_desc_ext_prop fb_ext_prop = {
-	.type = 1,		/* NUL-terminated Unicode String (REG_SZ) */
-	.name = fb_ext_prop_name,
-	.data = fb_ext_prop_data,
-};
-
-/* 16 bytes of "Compatible ID" and "Subcompatible ID" */
-static char fb_cid[16] = {'W', 'I', 'N', 'U', 'S', 'B'};
-static struct usb_os_desc fb_os_desc = {
-	.ext_compat_id = fb_cid,
-};
-
-static struct usb_os_desc_table fb_os_desc_table = {
-	.os_desc = &fb_os_desc,
 };
 
 static inline struct f_fastboot *func_to_fastboot(struct usb_function *f)
@@ -286,48 +106,12 @@
 	NULL,
 };
 
-/* Super speed */
-static struct usb_endpoint_descriptor ss_ep_in = {
-	.bLength		= USB_DT_ENDPOINT_SIZE,
-	.bDescriptorType	= USB_DT_ENDPOINT,
-	.bEndpointAddress	= USB_DIR_IN,
-	.bmAttributes		= USB_ENDPOINT_XFER_BULK,
-	.wMaxPacketSize		= cpu_to_le16(1024),
-};
-
-static struct usb_endpoint_descriptor ss_ep_out = {
-	.bLength		= USB_DT_ENDPOINT_SIZE,
-	.bDescriptorType	= USB_DT_ENDPOINT,
-	.bEndpointAddress	= USB_DIR_OUT,
-	.bmAttributes		= USB_ENDPOINT_XFER_BULK,
-	.wMaxPacketSize		= cpu_to_le16(1024),
-};
-
-static struct usb_ss_ep_comp_descriptor fb_ss_bulk_comp_desc = {
-	.bLength =		sizeof(fb_ss_bulk_comp_desc),
-	.bDescriptorType =	USB_DT_SS_ENDPOINT_COMP,
-};
-
-static struct usb_descriptor_header *fb_ss_function[] = {
-	(struct usb_descriptor_header *)&interface_desc,
-	(struct usb_descriptor_header *)&ss_ep_in,
-	(struct usb_descriptor_header *)&fb_ss_bulk_comp_desc,
-	(struct usb_descriptor_header *)&ss_ep_out,
-	(struct usb_descriptor_header *)&fb_ss_bulk_comp_desc,
-	NULL,
-};
-
 static struct usb_endpoint_descriptor *
 fb_ep_desc(struct usb_gadget *g, struct usb_endpoint_descriptor *fs,
-	    struct usb_endpoint_descriptor *hs,
-		struct usb_endpoint_descriptor *ss)
-{
-	if (gadget_is_superspeed(g) && g->speed >= USB_SPEED_SUPER)
-		return ss;
-
+	    struct usb_endpoint_descriptor *hs)
+{
 	if (gadget_is_dualspeed(g) && g->speed == USB_SPEED_HIGH)
 		return hs;
-
 	return fs;
 }
 
@@ -352,2436 +136,6 @@
 };
 
 static void rx_handler_command(struct usb_ep *ep, struct usb_request *req);
-<<<<<<< HEAD
-static int strcmp_l1(const char *s1, const char *s2);
-
-
-static char *fb_response_str;
-
-#ifdef CONFIG_FSL_FASTBOOT
-
-#ifndef TRUSTY_OS_MMC_BLKS
-#define TRUSTY_OS_MMC_BLKS 0x7FF
-#endif
-#ifndef TEE_HWPARTITION_ID
-#define TEE_HWPARTITION_ID 2
-#endif
-=======
->>>>>>> 758bd4d6
-
-#define FASTBOOT_PARTITION_ALL "all"
-
-#define ANDROID_MBR_OFFSET	    0
-#define ANDROID_MBR_SIZE	    0x200
-#define ANDROID_BOOTLOADER_SIZE	    0x400000
-
-#define MMC_SATA_BLOCK_SIZE 512
-#define FASTBOOT_FBPARTS_ENV_MAX_LEN 1024
-/* To support the Android-style naming of flash */
-#define MAX_PTN		    32
-struct fastboot_ptentry g_ptable[MAX_PTN];
-unsigned int g_pcount;
-struct fastboot_device_info fastboot_devinfo = {0xff, 0xff};
-
-
-enum {
-	PTN_GPT_INDEX = 0,
-	PTN_TEE_INDEX,
-#ifdef CONFIG_FLASH_MCUFIRMWARE_SUPPORT
-	PTN_MCU_OS_INDEX,
-#endif
-	PTN_ALL_INDEX,
-	PTN_BOOTLOADER_INDEX,
-};
-static unsigned int download_bytes_unpadded;
-
-static struct cmd_fastboot_interface interface = {
-	.rx_handler            = NULL,
-	.reset_handler         = NULL,
-	.product_name          = NULL,
-	.serial_no             = NULL,
-	.nand_block_size       = 0,
-	.transfer_buffer       = (unsigned char *)0xffffffff,
-	.transfer_buffer_size  = 0,
-};
-
-int read_from_partition_multi(const char* partition,
-		int64_t offset, size_t num_bytes, void* buffer, size_t* out_num_read)
-{
-	struct fastboot_ptentry *pte;
-	unsigned char *bdata;
-	unsigned char *out_buf = (unsigned char *)buffer;
-	unsigned char *dst, *dst64 = NULL;
-	unsigned long blksz;
-	unsigned long s, cnt;
-	size_t num_read = 0;
-	lbaint_t part_start, part_end, bs, be, bm, blk_num;
-	margin_pos_t margin;
-	struct blk_desc *fs_dev_desc = NULL;
-	int dev_no;
-	int ret;
-
-	assert(buffer != NULL && out_num_read != NULL);
-
-	dev_no = mmc_get_env_dev();
-	if ((fs_dev_desc = blk_get_dev("mmc", dev_no)) == NULL) {
-		printf("mmc device not found\n");
-		return -1;
-	}
-
-	pte = fastboot_flash_find_ptn(partition);
-	if (!pte) {
-		printf("no %s partition\n", partition);
-		fastboot_flash_dump_ptn();
-		return -1;
-	}
-
-	blksz = fs_dev_desc->blksz;
-	part_start = pte->start;
-	part_end = pte->start + pte->length - 1;
-
-	if (get_margin_pos((uint64_t)part_start, (uint64_t)part_end, blksz,
-				&margin, offset, num_bytes, true))
-		return -1;
-
-	bs = (lbaint_t)margin.blk_start;
-	be = (lbaint_t)margin.blk_end;
-	s = margin.start;
-	bm = margin.multi;
-
-	/* alloc a blksz mem */
-	bdata = (unsigned char *)memalign(ALIGN_BYTES, blksz);
-	if (bdata == NULL) {
-		printf("Failed to allocate memory!\n");
-		return -1;
-	}
-
-	/* support multi blk read */
-	while (bs <= be) {
-		if (!s && bm > 1) {
-			dst = out_buf;
-			dst64 = PTR_ALIGN(out_buf, 64); /* for mmc blk read alignment */
-			if (dst64 != dst) {
-				dst = dst64;
-				bm--;
-			}
-			blk_num = bm;
-			cnt = bm * blksz;
-			bm = 0; /* no more multi blk */
-		} else {
-			blk_num = 1;
-			cnt = blksz - s;
-			if (num_read + cnt > num_bytes)
-				cnt = num_bytes - num_read;
-			dst = bdata;
-		}
-		if (blk_dread(fs_dev_desc, bs, blk_num, dst) != blk_num) {
-			ret = -1;
-			goto fail;
-		}
-
-		if (dst == bdata)
-			memcpy(out_buf, bdata + s, cnt);
-		else if (dst == dst64)
-			memcpy(out_buf, dst, cnt); /* internal copy */
-
-		s = 0;
-		bs += blk_num;
-		num_read += cnt;
-		out_buf += cnt;
-	}
-	*out_num_read = num_read;
-	ret = 0;
-
-fail:
-	free(bdata);
-	return ret;
-}
-
-static void save_env(struct fastboot_ptentry *ptn,
-		     char *var, char *val)
-{
-	env_set(var, val);
-	env_save();
-}
-
-/* When save = 0, just parse.  The input is unchanged
-   When save = 1, parse and do the save.  The input is changed */
-static int parse_env(void *ptn, char *err_string, int save, int debug)
-{
-	int ret = 1;
-	unsigned int sets = 0;
-	unsigned int comment_start = 0;
-	char *var = NULL;
-	char *var_end = NULL;
-	char *val = NULL;
-	char *val_end = NULL;
-	unsigned int i;
-
-	char *buff = (char *)interface.transfer_buffer;
-	unsigned int size = download_bytes_unpadded;
-
-	/* The input does not have to be null terminated.
-	   This will cause a problem in the corner case
-	   where the last line does not have a new line.
-	   Put a null after the end of the input.
-
-	   WARNING : Input buffer is assumed to be bigger
-	   than the size of the input */
-	if (save)
-		buff[size] = 0;
-
-	for (i = 0; i < size; i++) {
-
-		if (NULL == var) {
-
-			/*
-			 * Check for comments, comment ok only on
-			 * mostly empty lines
-			 */
-			if (buff[i] == '#')
-				comment_start = 1;
-
-			if (comment_start) {
-				if  ((buff[i] == '\r') ||
-				     (buff[i] == '\n')) {
-					comment_start = 0;
-				}
-			} else {
-				if (!((buff[i] == ' ') ||
-				      (buff[i] == '\t') ||
-				      (buff[i] == '\r') ||
-				      (buff[i] == '\n'))) {
-					/*
-					 * Normal whitespace before the
-					 * variable
-					 */
-					var = &buff[i];
-				}
-			}
-
-		} else if (((NULL == var_end) || (NULL == val)) &&
-			   ((buff[i] == '\r') || (buff[i] == '\n'))) {
-
-			/* This is the case when a variable
-			   is unset. */
-
-			if (save) {
-				/* Set the var end to null so the
-				   normal string routines will work
-
-				   WARNING : This changes the input */
-				buff[i] = '\0';
-
-				save_env(ptn, var, val);
-
-				if (debug)
-					printf("Unsetting %s\n", var);
-			}
-
-			/* Clear the variable so state is parse is back
-			   to initial. */
-			var = NULL;
-			var_end = NULL;
-			sets++;
-		} else if (NULL == var_end) {
-			if ((buff[i] == ' ') ||
-			    (buff[i] == '\t'))
-				var_end = &buff[i];
-		} else if (NULL == val) {
-			if (!((buff[i] == ' ') ||
-			      (buff[i] == '\t')))
-				val = &buff[i];
-		} else if (NULL == val_end) {
-			if ((buff[i] == '\r') ||
-			    (buff[i] == '\n')) {
-				/* look for escaped cr or ln */
-				if ('\\' == buff[i - 1]) {
-					/* check for dos */
-					if ((buff[i] == '\r') &&
-					    (buff[i+1] == '\n'))
-						buff[i + 1] = ' ';
-					buff[i - 1] = buff[i] = ' ';
-				} else {
-					val_end = &buff[i];
-				}
-			}
-		} else {
-			sprintf(err_string, "Internal Error");
-
-			if (debug)
-				printf("Internal error at %s %d\n",
-				       __FILE__, __LINE__);
-			return 1;
-		}
-		/* Check if a var / val pair is ready */
-		if (NULL != val_end) {
-			if (save) {
-				/* Set the end's with nulls so
-				   normal string routines will
-				   work.
-
-				   WARNING : This changes the input */
-				*var_end = '\0';
-				*val_end = '\0';
-
-				save_env(ptn, var, val);
-
-				if (debug)
-					printf("Setting %s %s\n", var, val);
-			}
-
-			/* Clear the variable so state is parse is back
-			   to initial. */
-			var = NULL;
-			var_end = NULL;
-			val = NULL;
-			val_end = NULL;
-
-			sets++;
-		}
-	}
-
-	/* Corner case
-	   Check for the case that no newline at end of the input */
-	if ((NULL != var) &&
-	    (NULL == val_end)) {
-		if (save) {
-			/* case of val / val pair */
-			if (var_end)
-				*var_end = '\0';
-			/* else case handled by setting 0 past
-			   the end of buffer.
-			   Similar for val_end being null */
-			save_env(ptn, var, val);
-
-			if (debug) {
-				if (var_end)
-					printf("Trailing Setting %s %s\n", var, val);
-				else
-					printf("Trailing Unsetting %s\n", var);
-			}
-		}
-		sets++;
-	}
-	/* Did we set anything ? */
-	if (0 == sets)
-		sprintf(err_string, "No variables set");
-	else
-		ret = 0;
-
-	return ret;
-}
-
-static int saveenv_to_ptn(struct fastboot_ptentry *ptn, char *err_string)
-{
-	int ret = 1;
-	int save = 0;
-	int debug = 0;
-
-	/* err_string is only 32 bytes
-	   Initialize with a generic error message. */
-	sprintf(err_string, "%s", "Unknown Error");
-
-	/* Parse the input twice.
-	   Only save to the enviroment if the entire input if correct */
-	save = 0;
-	if (0 == parse_env(ptn, err_string, save, debug)) {
-		save = 1;
-		ret = parse_env(ptn, err_string, save, debug);
-	}
-	return ret;
-}
-
-static int get_block_size(void);
-#ifdef CONFIG_FLASH_MCUFIRMWARE_SUPPORT
-static void process_flash_sf(const char *cmdbuf)
-{
-	int blksz = 0;
-	blksz = get_block_size();
-
-	if (download_bytes) {
-		struct fastboot_ptentry *ptn;
-		ptn = fastboot_flash_find_ptn(cmdbuf);
-		if (ptn == 0) {
-			fastboot_fail("partition does not exist");
-			fastboot_flash_dump_ptn();
-		} else if ((download_bytes > ptn->length * blksz)) {
-			fastboot_fail("image too large for partition");
-		/* TODO : Improve check for yaffs write */
-		} else {
-			int ret;
-			char sf_command[128];
-			/* Normal case */
-			/* Probe device */
-			sprintf(sf_command, "sf probe");
-			ret = run_command(sf_command, 0);
-			if (ret){
-				fastboot_fail("Probe sf failed");
-				return;
-			}
-			/* Erase */
-			sprintf(sf_command, "sf erase 0x%x 0x%x", ptn->start * blksz, /*start*/
-			ptn->length * blksz /*size*/);
-			ret = run_command(sf_command, 0);
-			if (ret) {
-				fastboot_fail("Erasing sf failed");
-				return;
-			}
-			/* Write image */
-			sprintf(sf_command, "sf write 0x%x 0x%x 0x%x",
-					(unsigned int)(ulong)interface.transfer_buffer, /* source */
-					ptn->start * blksz, /* start */
-					download_bytes /*size*/);
-			printf("sf write '%s'\n", ptn->name);
-			ret = run_command(sf_command, 0);
-			if (ret){
-				fastboot_fail("Writing sf failed");
-				return;
-			}
-			printf("sf write finished '%s'\n", ptn->name);
-			fastboot_okay("");
-		}
-	} else {
-		fastboot_fail("no image downloaded");
-	}
-}
-
-#ifdef CONFIG_ARCH_IMX8M
-/* Check if the mcu image is built for running from TCM */
-static bool is_tcm_image(unsigned char *image_addr)
-{
-	u32 stack;
-
-	stack = *(u32 *)image_addr;
-
-	if ((stack != (u32)ANDROID_MCU_FIRMWARE_HEADER_STACK)) {
-		printf("Please flash mcu firmware images for running from TCM\n");
-		return false;
-	} else
-		return true;
-}
-
-static int do_bootmcu(cmd_tbl_t *cmdtp, int flag, int argc, char * const argv[])
-{
-	int ret;
-	size_t out_num_read;
-	void *mcu_base_addr = (void *)MCU_BOOTROM_BASE_ADDR;
-	char command[32];
-
-	ret = read_from_partition_multi(FASTBOOT_MCU_FIRMWARE_PARTITION,
-			0, ANDROID_MCU_FIRMWARE_SIZE, (void *)mcu_base_addr, &out_num_read);
-	if ((ret != 0) || (out_num_read != ANDROID_MCU_FIRMWARE_SIZE)) {
-		printf("Read MCU images failed!\n");
-		return 1;
-	} else {
-		printf("run command: 'bootaux 0x%x'\n",(unsigned int)(ulong)mcu_base_addr);
-
-		sprintf(command, "bootaux 0x%x", (unsigned int)(ulong)mcu_base_addr);
-		ret = run_command(command, 0);
-		if (ret) {
-			printf("run 'bootaux' command failed!\n");
-			return 1;
-		}
-	}
-	return 0;
-}
-
-U_BOOT_CMD(
-	bootmcu, 1, 0, do_bootmcu,
-	"boot mcu images\n",
-	"boot mcu images from 'mcu_os' partition, only support images run from TCM"
-);
-#endif
-#endif /* CONFIG_FLASH_MCUFIRMWARE_SUPPORT */
-
-static ulong bootloader_mmc_offset(void)
-{
-	if (is_imx8mq() || is_imx8mm() || (is_imx8() && is_soc_rev(CHIP_REV_A)))
-		return 0x8400;
-	else if (is_imx8qm() || (is_imx8qxp() && !is_soc_rev(CHIP_REV_B))) {
-		if (MEK_8QM_EMMC == fastboot_devinfo.dev_id)
-		/* target device is eMMC boot0 partition, bootloader offset is 0x0 */
-			return 0x0;
-		else
-		/* target device is SD card, bootloader offset is 0x8000 */
-			return 0x8000;
-	} else if (is_imx8mn()) {
-		/* target device is eMMC boot0 partition, bootloader offset is 0x0 */
-		if (env_get_ulong("emmc_dev", 10, 1) == fastboot_devinfo.dev_id)
-			return 0;
-		else
-			return 0x8000;
-	}
-	else if (is_imx8())
-		return 0x8000;
-	else
-		return 0x400;
-}
-
-#if defined(CONFIG_FASTBOOT_STORAGE_MMC) || defined(CONFIG_FASTBOOT_STORAGE_SATA)
-static int is_raw_partition(struct fastboot_ptentry *ptn)
-{
-#ifdef CONFIG_ANDROID_AB_SUPPORT
-	if (ptn && (!strncmp(ptn->name, FASTBOOT_PARTITION_BOOTLOADER,
-			strlen(FASTBOOT_PARTITION_BOOTLOADER)) ||
-			!strncmp(ptn->name, FASTBOOT_PARTITION_GPT,
-			strlen(FASTBOOT_PARTITION_GPT)) ||
-			!strncmp(ptn->name, FASTBOOT_PARTITION_BOOT_A,
-			strlen(FASTBOOT_PARTITION_BOOT_A)) ||
-			!strncmp(ptn->name, FASTBOOT_PARTITION_BOOT_B,
-			strlen(FASTBOOT_PARTITION_BOOT_B)) ||
-#ifdef CONFIG_FASTBOOT_LOCK
-			!strncmp(ptn->name, FASTBOOT_PARTITION_FBMISC,
-			strlen(FASTBOOT_PARTITION_FBMISC)) ||
-#endif
-			!strncmp(ptn->name, FASTBOOT_PARTITION_MISC,
-			strlen(FASTBOOT_PARTITION_MISC)))) {
-#else
-	 if (ptn && (!strncmp(ptn->name, FASTBOOT_PARTITION_BOOTLOADER,
-		strlen(FASTBOOT_PARTITION_BOOTLOADER)) ||
-		!strncmp(ptn->name, FASTBOOT_PARTITION_BOOT,
-		strlen(FASTBOOT_PARTITION_BOOT)) ||
-#ifdef CONFIG_FASTBOOT_LOCK
-		!strncmp(ptn->name, FASTBOOT_PARTITION_FBMISC,
-		strlen(FASTBOOT_PARTITION_FBMISC)) ||
-#endif
-		!strncmp(ptn->name, FASTBOOT_PARTITION_MISC,
-		strlen(FASTBOOT_PARTITION_MISC)))) {
-#endif
-		printf("support sparse flash partition for %s\n", ptn->name);
-		return 1;
-	 } else
-		return 0;
-}
-
-static lbaint_t mmc_sparse_write(struct sparse_storage *info,
-		lbaint_t blk, lbaint_t blkcnt, const void *buffer)
-{
-#define SPARSE_FILL_BUF_SIZE (2 * 1024 * 1024)
-
-
-	struct blk_desc *dev_desc = (struct blk_desc *)info->priv;
-	ulong ret = 0;
-	void *data;
-	int fill_buf_num_blks, cnt;
-
-	if ((unsigned long)buffer & (CONFIG_SYS_CACHELINE_SIZE - 1)) {
-
-		fill_buf_num_blks = SPARSE_FILL_BUF_SIZE / info->blksz;
-
-		data = memalign(CONFIG_SYS_CACHELINE_SIZE, fill_buf_num_blks * info->blksz);
-
-		while (blkcnt) {
-
-			if (blkcnt > fill_buf_num_blks)
-				cnt = fill_buf_num_blks;
-			else
-				cnt = blkcnt;
-
-			memcpy(data, buffer, cnt * info->blksz);
-
-			ret += blk_dwrite(dev_desc, blk, cnt, data);
-
-			blk += cnt;
-			blkcnt -= cnt;
-			buffer = (void *)((unsigned long)buffer + cnt * info->blksz);
-
-		}
-
-		free(data);
-	} else {
-		ret = blk_dwrite(dev_desc, blk, blkcnt, buffer);
-	}
-
-	return ret;
-}
-
-static lbaint_t mmc_sparse_reserve(struct sparse_storage *info,
-		lbaint_t blk, lbaint_t blkcnt)
-{
-	return blkcnt;
-}
-
-/*judge wether the gpt image and bootloader image are overlay*/
-bool bootloader_gpt_overlay(void)
-{
-	return (g_ptable[PTN_GPT_INDEX].partition_id  == g_ptable[PTN_BOOTLOADER_INDEX].partition_id  &&
-		bootloader_mmc_offset() < ANDROID_GPT_END);
-}
-
-int write_backup_gpt(void)
-{
-	int mmc_no = 0;
-	struct mmc *mmc;
-	struct blk_desc *dev_desc;
-
-	mmc_no = fastboot_devinfo.dev_id;
-	mmc = find_mmc_device(mmc_no);
-	if (mmc == NULL) {
-		printf("invalid mmc device\n");
-		return -1;
-	}
-	dev_desc = blk_get_dev("mmc", mmc_no);
-	if (dev_desc == NULL) {
-		printf("Can't get Block device MMC %d\n",
-			mmc_no);
-		return -ENODEV;
-	}
-
-	/* write backup get partition */
-	if (write_backup_gpt_partitions(dev_desc, interface.transfer_buffer)) {
-		printf("writing GPT image fail\n");
-		return -1;
-	}
-
-	printf("flash backup gpt image successfully\n");
-	return 0;
-}
-static int get_fastboot_target_dev(char *mmc_dev, struct fastboot_ptentry *ptn)
-{
-	int dev = 0;
-	struct mmc *target_mmc;
-
-	/* Support flash bootloader to mmc 'target_ubootdev' devices, if the
-	* 'target_ubootdev' env is not set just flash bootloader to current
-	* mmc device.
-	*/
-	if ((!strncmp(ptn->name, FASTBOOT_PARTITION_BOOTLOADER,
-					sizeof(FASTBOOT_PARTITION_BOOTLOADER))) &&
-					(env_get("target_ubootdev"))) {
-		dev = simple_strtoul(env_get("target_ubootdev"), NULL, 10);
-
-		/* if target_ubootdev is set, it must be that users want to change
-		 * fastboot device, then fastboot environment need to be updated */
-		fastboot_setup();
-
-		target_mmc = find_mmc_device(dev);
-		if ((target_mmc == NULL) || mmc_init(target_mmc)) {
-			printf("MMC card init failed!\n");
-			return -1;
-		} else {
-			printf("Flash target is mmc%d\n", dev);
-			if (target_mmc->part_config != MMCPART_NOAVAILABLE)
-				sprintf(mmc_dev, "mmc dev %x %x", dev, /*slot no*/
-						FASTBOOT_MMC_BOOT_PARTITION_ID/*part no*/);
-			else
-				sprintf(mmc_dev, "mmc dev %x", dev);
-			}
-	} else if (ptn->partition_id != FASTBOOT_MMC_NONE_PARTITION_ID)
-		sprintf(mmc_dev, "mmc dev %x %x",
-				fastboot_devinfo.dev_id, /*slot no*/
-				ptn->partition_id /*part no*/);
-	else
-		sprintf(mmc_dev, "mmc dev %x",
-				fastboot_devinfo.dev_id /*slot no*/);
-	return 0;
-}
-static void process_flash_mmc(const char *cmdbuf)
-{
-	if (download_bytes) {
-		struct fastboot_ptentry *ptn;
-
-		/* Next is the partition name */
-		ptn = fastboot_flash_find_ptn(cmdbuf);
-		if (ptn == NULL) {
-			fastboot_fail("partition does not exist");
-			fastboot_flash_dump_ptn();
-		} else if ((download_bytes >
-			   ptn->length * MMC_SATA_BLOCK_SIZE) &&
-				!(ptn->flags & FASTBOOT_PTENTRY_FLAGS_WRITE_ENV)) {
-			printf("Image too large for the partition\n");
-			fastboot_fail("image too large for partition");
-		} else if (ptn->flags & FASTBOOT_PTENTRY_FLAGS_WRITE_ENV) {
-			/* Since the response can only be 64 bytes,
-			   there is no point in having a large error message. */
-			char err_string[32];
-			if (saveenv_to_ptn(ptn, &err_string[0])) {
-				printf("savenv '%s' failed : %s\n", ptn->name, err_string);
-				fastboot_fail(err_string);
-			} else {
-				printf("partition '%s' saveenv-ed\n", ptn->name);
-				fastboot_okay("");
-			}
-		} else {
-			unsigned int temp;
-
-			char blk_dev[128];
-			char blk_write[128];
-			int blkret;
-
-			printf("writing to partition '%s'\n", ptn->name);
-			/* Get target flash device. */
-			if (get_fastboot_target_dev(blk_dev, ptn) != 0)
-				return;
-
-			if (!is_raw_partition(ptn) &&
-				is_sparse_image(interface.transfer_buffer)) {
-				int dev_no = 0;
-				struct mmc *mmc;
-				struct blk_desc *dev_desc;
-				disk_partition_t info;
-				struct sparse_storage sparse;
-
-				dev_no = fastboot_devinfo.dev_id;
-
-				printf("sparse flash target is %s:%d\n",
-				       fastboot_devinfo.type == DEV_SATA ? "sata" : "mmc",
-				       dev_no);
-				if (fastboot_devinfo.type == DEV_MMC) {
-					mmc = find_mmc_device(dev_no);
-					if (mmc && mmc_init(mmc))
-						printf("MMC card init failed!\n");
-				}
-
-				dev_desc = blk_get_dev(fastboot_devinfo.type == DEV_SATA ? "sata" : "mmc", dev_no);
-				if (!dev_desc || dev_desc->type == DEV_TYPE_UNKNOWN) {
-					printf("** Block device %s %d not supported\n",
-					       fastboot_devinfo.type == DEV_SATA ? "sata" : "mmc",
-					       dev_no);
-					return;
-				}
-
-				if( strncmp(ptn->name, FASTBOOT_PARTITION_ALL,
-					    strlen(FASTBOOT_PARTITION_ALL)) == 0) {
-					info.blksz = dev_desc->blksz;
-					info.size = dev_desc->lba;
-					info.start = 0;
-				} else {
-
-					if (part_get_info(dev_desc,
-							  ptn->partition_index, &info)) {
-						printf("Bad partition index:%d for partition:%s\n",
-						ptn->partition_index, ptn->name);
-						return;
-					}
-				}
-				printf("writing to partition '%s' for sparse, buffer size %d\n",
-						ptn->name, download_bytes);
-
-				sparse.blksz = info.blksz;
-				sparse.start = info.start;
-				sparse.size = info.size;
-				sparse.write = mmc_sparse_write;
-				sparse.reserve = mmc_sparse_reserve;
-				printf("Flashing sparse image at offset " LBAFU "\n",
-				       sparse.start);
-
-				sparse.priv = dev_desc;
-				write_sparse_image(&sparse, ptn->name, interface.transfer_buffer,
-						   download_bytes);
-
-			} else {
-				/* Will flash images in below case:
-				 * 1. Is not gpt partition.
-				 * 2. Is gpt partition but no overlay detected.
-				 * */
-				if (strncmp(ptn->name, "gpt", 3) || !bootloader_gpt_overlay()) {
-					/* block count */
-					if (strncmp(ptn->name, "gpt", 3) == 0) {
-						temp = (ANDROID_GPT_END +
-								MMC_SATA_BLOCK_SIZE - 1) /
-								MMC_SATA_BLOCK_SIZE;
-					} else {
-						temp = (download_bytes +
-								MMC_SATA_BLOCK_SIZE - 1) /
-								MMC_SATA_BLOCK_SIZE;
-					}
-
-					sprintf(blk_write, "%s write 0x%x 0x%x 0x%x",
-						fastboot_devinfo.type == DEV_SATA ? "sata" : "mmc",
-						(unsigned int)(uintptr_t)interface.transfer_buffer, /*source*/
-						ptn->start, /*dest*/
-						temp /*length*/);
-
-					printf("Initializing '%s'\n", ptn->name);
-
-					blkret = run_command(blk_dev, 0);
-					if (blkret)
-						fastboot_fail("Init of BLK device failed");
-					else
-						fastboot_okay("");
-
-					printf("Writing '%s'\n", ptn->name);
-					if (run_command(blk_write, 0)) {
-						printf("Writing '%s' FAILED!\n", ptn->name);
-						fastboot_fail("Write partition failed");
-					} else {
-						printf("Writing '%s' DONE!\n", ptn->name);
-						fastboot_okay("");
-					}
-				}
-				/* Write backup gpt image */
-				if (strncmp(ptn->name, "gpt", 3) == 0) {
-					if (write_backup_gpt())
-						fastboot_fail("write backup GPT image fail");
-					else
-						fastboot_okay("");
-
-					/* will force scan the device,
-					 * so dev_desc can be re-inited
-					 * with the latest data */
-					run_command(blk_dev, 0);
-				}
-			}
-		}
-	} else {
-		fastboot_fail("no image downloaded");
-	}
-}
-
-#endif
-
-#if defined(CONFIG_FASTBOOT_STORAGE_MMC)
-static void process_erase_mmc(const char *cmdbuf, char *response)
-{
-	int mmc_no = 0;
-	char blk_dev[128];
-	lbaint_t blks, blks_start, blks_size, grp_size;
-	struct mmc *mmc;
-	struct blk_desc *dev_desc;
-	struct fastboot_ptentry *ptn;
-	disk_partition_t info;
-
-	ptn = fastboot_flash_find_ptn(cmdbuf);
-	if ((ptn == NULL) || (ptn->flags & FASTBOOT_PTENTRY_FLAGS_UNERASEABLE)) {
-		sprintf(response, "FAILpartition does not exist or uneraseable");
-		fastboot_flash_dump_ptn();
-		return;
-	}
-
-	mmc_no = fastboot_devinfo.dev_id;
-	printf("erase target is MMC:%d\n", mmc_no);
-
-	mmc = find_mmc_device(mmc_no);
-	if ((mmc == NULL) || mmc_init(mmc)) {
-		printf("MMC card init failed!\n");
-		return;
-	}
-
-	dev_desc = blk_get_dev("mmc", mmc_no);
-	if (NULL == dev_desc) {
-		printf("Block device MMC %d not supported\n",
-			mmc_no);
-		sprintf(response, "FAILnot valid MMC card");
-		return;
-	}
-
-	/* Get and switch target flash device. */
-	if (get_fastboot_target_dev(blk_dev, ptn) != 0) {
-		printf("failed to get target dev!\n");
-		return;
-	} else if (run_command(blk_dev, 0)) {
-		printf("Init of BLK device failed\n");
-		return;
-	}
-
-	if (part_get_info(dev_desc,
-				ptn->partition_index, &info)) {
-		printf("Bad partition index:%d for partition:%s\n",
-		ptn->partition_index, ptn->name);
-		sprintf(response, "FAILerasing of MMC card");
-		return;
-	}
-
-	/* Align blocks to erase group size to avoid erasing other partitions */
-	grp_size = mmc->erase_grp_size;
-	blks_start = (info.start + grp_size - 1) & ~(grp_size - 1);
-	if (info.size >= grp_size)
-		blks_size = (info.size - (blks_start - info.start)) &
-				(~(grp_size - 1));
-	else
-		blks_size = 0;
-
-	printf("Erasing blocks " LBAFU " to " LBAFU " due to alignment\n",
-	       blks_start, blks_start + blks_size);
-
-	blks = blk_derase(dev_desc, blks_start, blks_size);
-	if (blks != blks_size) {
-		printf("failed erasing from device %d", dev_desc->devnum);
-		sprintf(response, "FAILerasing of MMC card");
-		return;
-	}
-
-	printf("........ erased " LBAFU " bytes from '%s'\n",
-	       blks_size * info.blksz, cmdbuf);
-	sprintf(response, "OKAY");
-
-    return;
-}
-#endif
-
-#if defined(CONFIG_FASTBOOT_STORAGE_SATA)
-static void process_erase_sata(const char *cmdbuf, char *response)
-{
-    return;
-}
-#endif
-
-static void rx_process_erase(const char *cmdbuf, char *response)
-{
-	switch (fastboot_devinfo.type) {
-#if defined(CONFIG_FASTBOOT_STORAGE_SATA)
-	case DEV_SATA:
-		process_erase_sata(cmdbuf, response);
-		break;
-#endif
-#if defined(CONFIG_FASTBOOT_STORAGE_MMC)
-	case DEV_MMC:
-		process_erase_mmc(cmdbuf, response);
-		break;
-#endif
-	default:
-		printf("Not support flash command for current device %d\n",
-			fastboot_devinfo.type);
-		sprintf(response,
-			   "FAILfailed to flash device");
-		break;
-	}
-}
-
-static void rx_process_flash(const char *cmdbuf)
-{
-/* Check if we need to flash mcu firmware */
-#ifdef CONFIG_FLASH_MCUFIRMWARE_SUPPORT
-	if (!strncmp(cmdbuf, FASTBOOT_MCU_FIRMWARE_PARTITION,
-				sizeof(FASTBOOT_MCU_FIRMWARE_PARTITION))) {
-		switch (fastboot_firmwareinfo.type) {
-		case DEV_SF:
-			process_flash_sf(cmdbuf);
-			break;
-#ifdef CONFIG_ARCH_IMX8M
-		case DEV_MMC:
-			if (is_tcm_image(interface.transfer_buffer))
-				process_flash_mmc(cmdbuf);
-			break;
-#endif
-		default:
-			printf("Don't support flash firmware\n");
-		}
-		return;
-	}
-#endif
-	/* Normal case */
-	switch (fastboot_devinfo.type) {
-#if defined(CONFIG_FASTBOOT_STORAGE_SATA)
-	case DEV_SATA:
-		process_flash_mmc(cmdbuf);
-		break;
-#endif
-#if defined(CONFIG_FASTBOOT_STORAGE_MMC)
-	case DEV_MMC:
-		process_flash_mmc(cmdbuf);
-		break;
-#endif
-	default:
-		printf("Not support flash command for current device %d\n",
-			fastboot_devinfo.type);
-		fastboot_fail("failed to flash device");
-		break;
-	}
-}
-
-
-static void parameters_setup(void)
-{
-	interface.nand_block_size = 0;
-	interface.transfer_buffer =
-				(unsigned char *)env_get_ulong("fastboot_buffer", 16, CONFIG_FASTBOOT_BUF_ADDR);
-	interface.transfer_buffer_size =
-				CONFIG_FASTBOOT_BUF_SIZE;
-}
-
-static int _fastboot_setup_dev(int *switched)
-{
-	char *fastboot_env;
-	struct fastboot_device_info devinfo;;
-	fastboot_env = env_get("fastboot_dev");
-
-	if (fastboot_env) {
-		if (!strcmp(fastboot_env, "sata")) {
-			devinfo.type = DEV_SATA;
-			devinfo.dev_id = 0;
-#if defined(CONFIG_FASTBOOT_STORAGE_MMC)
-		} else if (!strncmp(fastboot_env, "mmc", 3)) {
-			devinfo.type = DEV_MMC;
-			if(env_get("target_ubootdev"))
-				devinfo.dev_id = simple_strtoul(env_get("target_ubootdev"), NULL, 10);
-			else
-				devinfo.dev_id = mmc_get_env_dev();
-#endif
-		} else {
-			return 1;
-		}
-	} else {
-		return 1;
-	}
-#ifdef CONFIG_FLASH_MCUFIRMWARE_SUPPORT
-	/* For imx7ulp, flash m4 images directly to spi nor-flash, M4 will
-	 * run automatically after powered on. For imx8mq, flash m4 images to
-	 * physical partition 'mcu_os', m4 will be kicked off by A core. */
-	fastboot_firmwareinfo.type = ANDROID_MCU_FRIMWARE_DEV_TYPE;
-#endif
-
-	if (switched) {
-		if (devinfo.type != fastboot_devinfo.type || devinfo.dev_id != fastboot_devinfo.dev_id)
-			*switched = 1;
-		else
-			*switched = 0;
-	}
-
-	fastboot_devinfo.type	 = devinfo.type;
-	fastboot_devinfo.dev_id = devinfo.dev_id;
-
-	return 0;
-}
-
-#if defined(CONFIG_FASTBOOT_STORAGE_SATA) \
-	|| defined(CONFIG_FASTBOOT_STORAGE_MMC)
-/**
-   @mmc_dos_partition_index: the partition index in mbr.
-   @mmc_partition_index: the boot partition or user partition index,
-   not related to the partition table.
- */
-static int _fastboot_parts_add_ptable_entry(int ptable_index,
-				      int mmc_dos_partition_index,
-				      int mmc_partition_index,
-				      const char *name,
-				      const char *fstype,
-				      struct blk_desc *dev_desc,
-				      struct fastboot_ptentry *ptable)
-{
-	disk_partition_t info;
-
-	if (part_get_info(dev_desc,
-			       mmc_dos_partition_index, &info)) {
-		debug("Bad partition index:%d for partition:%s\n",
-		       mmc_dos_partition_index, name);
-		return -1;
-	}
-	ptable[ptable_index].start = info.start;
-	ptable[ptable_index].length = info.size;
-	ptable[ptable_index].partition_id = mmc_partition_index;
-	ptable[ptable_index].partition_index = mmc_dos_partition_index;
-	strncpy(ptable[ptable_index].name, (const char *)info.name,
-			sizeof(ptable[ptable_index].name) - 1);
-
-#ifdef CONFIG_PARTITION_UUIDS
-	strcpy(ptable[ptable_index].uuid, (const char *)info.uuid);
-#endif
-#ifdef CONFIG_ANDROID_AB_SUPPORT
-	if (!strcmp((const char *)info.name, FASTBOOT_PARTITION_SYSTEM_A) ||
-	    !strcmp((const char *)info.name, FASTBOOT_PARTITION_SYSTEM_B) ||
-	    !strcmp((const char *)info.name, FASTBOOT_PARTITION_OEM_A) ||
-	    !strcmp((const char *)info.name, FASTBOOT_PARTITION_VENDOR_A) ||
-	    !strcmp((const char *)info.name, FASTBOOT_PARTITION_OEM_B) ||
-	    !strcmp((const char *)info.name, FASTBOOT_PARTITION_VENDOR_B) ||
-	    !strcmp((const char *)info.name, FASTBOOT_PARTITION_DATA))
-#else
-	if (!strcmp((const char *)info.name, FASTBOOT_PARTITION_SYSTEM) ||
-	    !strcmp((const char *)info.name, FASTBOOT_PARTITION_DATA) ||
-	    !strcmp((const char *)info.name, FASTBOOT_PARTITION_DEVICE) ||
-	    !strcmp((const char *)info.name, FASTBOOT_PARTITION_CACHE))
-#endif
-		strcpy(ptable[ptable_index].fstype, "ext4");
-	else
-		strcpy(ptable[ptable_index].fstype, "raw");
-	return 0;
-}
-
-static int _fastboot_parts_load_from_ptable(void)
-{
-	int i;
-#ifdef CONFIG_CMD_SATA
-	int sata_device_no;
-#endif
-
-	/* mmc boot partition: -1 means no partition, 0 user part., 1 boot part.
-	 * default is no partition, for emmc default user part, except emmc*/
-	int boot_partition = FASTBOOT_MMC_NONE_PARTITION_ID;
-    int user_partition = FASTBOOT_MMC_NONE_PARTITION_ID;
-
-	struct mmc *mmc;
-	struct blk_desc *dev_desc;
-	struct fastboot_ptentry ptable[MAX_PTN];
-
-	/* sata case in env */
-	if (fastboot_devinfo.type == DEV_SATA) {
-#ifdef CONFIG_CMD_SATA
-		puts("flash target is SATA\n");
-		if (sata_initialize())
-			return -1;
-		sata_device_no = CONFIG_FASTBOOT_SATA_NO;
-		if (sata_device_no >= CONFIG_SYS_SATA_MAX_DEVICE) {
-			printf("Unknown SATA(%d) device for fastboot\n",
-				sata_device_no);
-			return -1;
-		}
-		dev_desc = sata_get_dev(sata_device_no);
-#else /*! CONFIG_CMD_SATA*/
-		puts("SATA isn't buildin\n");
-		return -1;
-#endif /*! CONFIG_CMD_SATA*/
-	} else if (fastboot_devinfo.type == DEV_MMC) {
-		int mmc_no = 0;
-		mmc_no = fastboot_devinfo.dev_id;
-
-		printf("flash target is MMC:%d\n", mmc_no);
-		mmc = find_mmc_device(mmc_no);
-
-		if (mmc == NULL) {
-			printf("invalid mmc device %d\n", mmc_no);
-			return -1;
-		}
-
-		/* Force to init mmc */
-		mmc->has_init = 0;
-		if (mmc_init(mmc))
-			printf("MMC card init failed!\n");
-
-		dev_desc = blk_get_dev("mmc", mmc_no);
-		if (!dev_desc || dev_desc->type == DEV_TYPE_UNKNOWN) {
-			printf("** Block device MMC %d not supported\n",
-				mmc_no);
-			return -1;
-		}
-
-		/* multiple boot paritions for eMMC 4.3 later */
-		if (mmc->part_config != MMCPART_NOAVAILABLE) {
-			boot_partition = FASTBOOT_MMC_BOOT_PARTITION_ID;
-			user_partition = FASTBOOT_MMC_USER_PARTITION_ID;
-		}
-	} else {
-		printf("Can't setup partition table on this device %d\n",
-			fastboot_devinfo.type);
-		return -1;
-	}
-
-	memset((char *)ptable, 0,
-		    sizeof(struct fastboot_ptentry) * (MAX_PTN));
-	/* GPT */
-	strcpy(ptable[PTN_GPT_INDEX].name, FASTBOOT_PARTITION_GPT);
-	ptable[PTN_GPT_INDEX].start = ANDROID_GPT_OFFSET / dev_desc->blksz;
-	ptable[PTN_GPT_INDEX].length = ANDROID_GPT_SIZE  / dev_desc->blksz;
-	ptable[PTN_GPT_INDEX].partition_id = user_partition;
-	ptable[PTN_GPT_INDEX].flags = FASTBOOT_PTENTRY_FLAGS_UNERASEABLE;
-	strcpy(ptable[PTN_GPT_INDEX].fstype, "raw");
-
-#ifndef CONFIG_ARM64
-	/* Trusty OS */
-	strcpy(ptable[PTN_TEE_INDEX].name, FASTBOOT_PARTITION_TEE);
-	ptable[PTN_TEE_INDEX].start = 0;
-	ptable[PTN_TEE_INDEX].length = TRUSTY_OS_MMC_BLKS;
-	ptable[PTN_TEE_INDEX].partition_id = TEE_HWPARTITION_ID;
-	strcpy(ptable[PTN_TEE_INDEX].fstype, "raw");
-#endif
-
-	/* Add mcu_os partition if we support mcu firmware image flash */
-#ifdef CONFIG_FLASH_MCUFIRMWARE_SUPPORT
-	strcpy(ptable[PTN_MCU_OS_INDEX].name, FASTBOOT_MCU_FIRMWARE_PARTITION);
-	ptable[PTN_MCU_OS_INDEX].start = ANDROID_MCU_FIRMWARE_START / dev_desc->blksz;
-	ptable[PTN_MCU_OS_INDEX].length = ANDROID_MCU_FIRMWARE_SIZE / dev_desc->blksz;
-	ptable[PTN_MCU_OS_INDEX].flags = FASTBOOT_PTENTRY_FLAGS_UNERASEABLE;
-	ptable[PTN_MCU_OS_INDEX].partition_id = user_partition;
-	strcpy(ptable[PTN_MCU_OS_INDEX].fstype, "raw");
-#endif
-
-	strcpy(ptable[PTN_ALL_INDEX].name, FASTBOOT_PARTITION_ALL);
-	ptable[PTN_ALL_INDEX].start = 0;
-	ptable[PTN_ALL_INDEX].length = dev_desc->lba;
-	ptable[PTN_ALL_INDEX].partition_id = user_partition;
-	strcpy(ptable[PTN_ALL_INDEX].fstype, "device");
-
-	/* Bootloader */
-	strcpy(ptable[PTN_BOOTLOADER_INDEX].name, FASTBOOT_PARTITION_BOOTLOADER);
-	ptable[PTN_BOOTLOADER_INDEX].start =
-				bootloader_mmc_offset() / dev_desc->blksz;
-	ptable[PTN_BOOTLOADER_INDEX].length =
-				 ANDROID_BOOTLOADER_SIZE / dev_desc->blksz;
-	ptable[PTN_BOOTLOADER_INDEX].partition_id = boot_partition;
-	ptable[PTN_BOOTLOADER_INDEX].flags = FASTBOOT_PTENTRY_FLAGS_UNERASEABLE;
-	strcpy(ptable[PTN_BOOTLOADER_INDEX].fstype, "raw");
-
-	int tbl_idx;
-	int part_idx = 1;
-	int ret;
-	for (tbl_idx = PTN_BOOTLOADER_INDEX + 1; tbl_idx < MAX_PTN; tbl_idx++) {
-		ret = _fastboot_parts_add_ptable_entry(tbl_idx,
-				part_idx++,
-				user_partition,
-				NULL,
-				NULL,
-				dev_desc, ptable);
-		if (ret)
-			break;
-	}
-	for (i = 0; i < tbl_idx; i++)
-		fastboot_flash_add_ptn(&ptable[i]);
-
-	return 0;
-}
-#endif /*CONFIG_FASTBOOT_STORAGE_SATA || CONFIG_FASTBOOT_STORAGE_MMC*/
-
-static void _fastboot_load_partitions(void)
-{
-	g_pcount = 0;
-#if defined(CONFIG_FASTBOOT_STORAGE_SATA) \
-	|| defined(CONFIG_FASTBOOT_STORAGE_MMC)
-	_fastboot_parts_load_from_ptable();
-#endif
-}
-
-/*
- * Android style flash utilties */
-void fastboot_flash_add_ptn(struct fastboot_ptentry *ptn)
-{
-	if (g_pcount < MAX_PTN) {
-		memcpy(g_ptable + g_pcount, ptn, sizeof(struct fastboot_ptentry));
-		g_pcount++;
-	}
-}
-
-void fastboot_flash_dump_ptn(void)
-{
-	unsigned int n;
-	for (n = 0; n < g_pcount; n++) {
-		struct fastboot_ptentry *ptn = g_ptable + n;
-		printf("idx %d, ptn %d name='%s' start=%d len=%d\n",
-			n, ptn->partition_index, ptn->name, ptn->start, ptn->length);
-	}
-}
-
-
-struct fastboot_ptentry *fastboot_flash_find_ptn(const char *name)
-{
-	unsigned int n;
-
-	for (n = 0; n < g_pcount; n++) {
-		/* Make sure a substring is not accepted */
-		if (strlen(name) == strlen(g_ptable[n].name)) {
-			if (0 == strcmp(g_ptable[n].name, name))
-				return g_ptable + n;
-		}
-	}
-
-	return 0;
-}
-
-int fastboot_flash_find_index(const char *name)
-{
-	struct fastboot_ptentry *ptentry = fastboot_flash_find_ptn(name);
-	if (ptentry == NULL) {
-		printf("cannot get the partion info for %s\n",name);
-		fastboot_flash_dump_ptn();
-		return -1;
-	}
-	return ptentry->partition_index;
-}
-
-struct fastboot_ptentry *fastboot_flash_get_ptn(unsigned int n)
-{
-	if (n < g_pcount)
-		return g_ptable + n;
-	else
-		return 0;
-}
-
-unsigned int fastboot_flash_get_ptn_count(void)
-{
-	return g_pcount;
-}
-
-#ifdef CONFIG_FSL_FASTBOOT
-void board_fastboot_setup(void)
-{
-#if defined(CONFIG_FASTBOOT_STORAGE_MMC)
-	static char boot_dev_part[32];
-	u32 dev_no;
-#endif
-	switch (get_boot_device()) {
-#if defined(CONFIG_FASTBOOT_STORAGE_MMC)
-	case SD1_BOOT:
-	case SD2_BOOT:
-	case SD3_BOOT:
-	case SD4_BOOT:
-	case MMC1_BOOT:
-	case MMC2_BOOT:
-	case MMC3_BOOT:
-	case MMC4_BOOT:
-		dev_no = mmc_get_env_dev();
-		sprintf(boot_dev_part,"mmc%d",dev_no);
-		if (!env_get("fastboot_dev"))
-			env_set("fastboot_dev", boot_dev_part);
-		sprintf(boot_dev_part, "boota mmc%d", dev_no);
-		if (!env_get("bootcmd"))
-			env_set("bootcmd", boot_dev_part);
-		break;
-	case USB_BOOT:
-		printf("Detect USB boot. Will enter fastboot mode!\n");
-		if (!env_get("bootcmd"))
-			env_set("bootcmd", "fastboot 0");
-		break;
-#endif /*CONFIG_FASTBOOT_STORAGE_MMC*/
-	default:
-		if (!env_get("bootcmd"))
-			printf("unsupported boot devices\n");
-		break;
-	}
-
-	/* add soc type into bootargs */
-	if (is_mx6dqp()) {
-		if (!env_get("soc_type"))
-			env_set("soc_type", "imx6qp");
-	} else if (is_mx6dq()) {
-		if (!env_get("soc_type"))
-			env_set("soc_type", "imx6q");
-	} else if (is_mx6sdl()) {
-		if (!env_get("soc_type"))
-			env_set("soc_type", "imx6dl");
-	} else if (is_mx6sx()) {
-		if (!env_get("soc_type"))
-			env_set("soc_type", "imx6sx");
-	} else if (is_mx6sl()) {
-		if (!env_get("soc_type"))
-			env_set("soc_type", "imx6sl");
-	} else if (is_mx6ul()) {
-		if (!env_get("soc_type"))
-			env_set("soc_type", "imx6ul");
-	} else if (is_mx7()) {
-		if (!env_get("soc_type"))
-			env_set("soc_type", "imx7d");
-	} else if (is_mx7ulp()) {
-		if (!env_get("soc_type"))
-			env_set("soc_type", "imx7ulp");
-	} else if (is_imx8qm()) {
-		if (!env_get("soc_type"))
-			env_set("soc_type", "imx8qm");
-	} else if (is_imx8qxp()) {
-		if (!env_get("soc_type"))
-			env_set("soc_type", "imx8qxp");
-	} else if (is_imx8mq()) {
-		if (!env_get("soc_type"))
-			env_set("soc_type", "imx8mq");
-	} else if (is_imx8mm()) {
-		if (!env_get("soc_type"))
-			env_set("soc_type", "imx8mm");
-	} else if (is_imx8mn()) {
-		if (!env_get("soc_type"))
-			env_set("soc_type", "imx8mn");
-	}
-}
-
-#ifdef CONFIG_ANDROID_RECOVERY
-void board_recovery_setup(void)
-{
-/* boot from current mmc with avb verify */
-#ifdef CONFIG_AVB_SUPPORT
-	if (!env_get("bootcmd_android_recovery"))
-		env_set("bootcmd_android_recovery", "boota recovery");
-#else
-#if defined(CONFIG_FASTBOOT_STORAGE_MMC)
-	static char boot_dev_part[32];
-	u32 dev_no;
-#endif
-	int bootdev = get_boot_device();
-	switch (bootdev) {
-#if defined(CONFIG_FASTBOOT_STORAGE_MMC)
-	case SD1_BOOT:
-	case SD2_BOOT:
-	case SD3_BOOT:
-	case SD4_BOOT:
-	case MMC1_BOOT:
-	case MMC2_BOOT:
-	case MMC3_BOOT:
-	case MMC4_BOOT:
-		dev_no = mmc_get_env_dev();
-		sprintf(boot_dev_part,"boota mmc%d recovery",dev_no);
-		if (!env_get("bootcmd_android_recovery"))
-			env_set("bootcmd_android_recovery", boot_dev_part);
-		break;
-#endif /*CONFIG_FASTBOOT_STORAGE_MMC*/
-	default:
-		printf("Unsupported bootup device for recovery: dev: %d\n",
-			bootdev);
-		return;
-	}
-#endif /* CONFIG_AVB_SUPPORT */
-	printf("setup env for recovery..\n");
-	env_set("bootcmd", env_get("bootcmd_android_recovery"));
-}
-#endif /*CONFIG_ANDROID_RECOVERY*/
-#endif /*CONFIG_FSL_FASTBOOT*/
-
-#if defined(CONFIG_AVB_SUPPORT) && defined(CONFIG_MMC)
-AvbABOps fsl_avb_ab_ops = {
-	.read_ab_metadata = fsl_read_ab_metadata,
-	.write_ab_metadata = fsl_write_ab_metadata,
-	.ops = NULL
-};
-#ifdef CONFIG_AVB_ATX
-static AvbAtxOps fsl_avb_atx_ops = {
-	.ops = NULL,
-	.read_permanent_attributes = fsl_read_permanent_attributes,
-	.read_permanent_attributes_hash = fsl_read_permanent_attributes_hash,
-#ifdef CONFIG_IMX_TRUSTY_OS
-	.set_key_version = fsl_write_rollback_index_rpmb,
-#else
-	.set_key_version = fsl_set_key_version,
-#endif
-	.get_random = fsl_get_random
-};
-#endif
-static AvbOps fsl_avb_ops = {
-	.ab_ops = &fsl_avb_ab_ops,
-#ifdef CONFIG_AVB_ATX
-	.atx_ops = &fsl_avb_atx_ops,
-#endif
-	.read_from_partition = fsl_read_from_partition_multi,
-	.write_to_partition = fsl_write_to_partition,
-#ifdef CONFIG_AVB_ATX
-	.validate_vbmeta_public_key = avb_atx_validate_vbmeta_public_key,
-#else
-	.validate_vbmeta_public_key = fsl_validate_vbmeta_public_key_rpmb,
-#endif
-	.read_rollback_index = fsl_read_rollback_index_rpmb,
-	.write_rollback_index = fsl_write_rollback_index_rpmb,
-	.read_is_device_unlocked = fsl_read_is_device_unlocked,
-	.get_unique_guid_for_partition = fsl_get_unique_guid_for_partition,
-	.get_size_of_partition = fsl_get_size_of_partition
-};
-#endif
-
-#ifdef CONFIG_IMX_TRUSTY_OS
-#ifdef CONFIG_ARM64
-void tee_setup(void)
-{
-	trusty_ipc_init();
-}
-
-#else
-extern bool tos_flashed;
-
-void tee_setup(void)
-{
-	/* load tee from boot1 of eMMC. */
-	int mmcc = mmc_get_env_dev();
-	struct blk_desc *dev_desc = NULL;
-
-	struct mmc *mmc;
-	mmc = find_mmc_device(mmcc);
-	if (!mmc) {
-	            printf("boota: cannot find '%d' mmc device\n", mmcc);
-		            goto fail;
-	}
-
-	dev_desc = blk_get_dev("mmc", mmcc);
-	if (NULL == dev_desc) {
-	            printf("** Block device MMC %d not supported\n", mmcc);
-		            goto fail;
-	}
-
-	/* below was i.MX mmc operation code */
-	if (mmc_init(mmc)) {
-	            printf("mmc%d init failed\n", mmcc);
-		            goto fail;
-	}
-
-	struct fastboot_ptentry *tee_pte;
-	char *tee_ptn = FASTBOOT_PARTITION_TEE;
-	tee_pte = fastboot_flash_find_ptn(tee_ptn);
-	mmc_switch_part(mmc, TEE_HWPARTITION_ID);
-	if (!tee_pte) {
-		printf("boota: cannot find tee partition!\n");
-		fastboot_flash_dump_ptn();
-	}
-
-	if (blk_dread(dev_desc, tee_pte->start,
-		    tee_pte->length, (void *)TRUSTY_OS_ENTRY) < 0) {
-		printf("Failed to load tee.");
-	}
-	mmc_switch_part(mmc, FASTBOOT_MMC_USER_PARTITION_ID);
-
-	tos_flashed = false;
-	if(!valid_tos()) {
-		printf("TOS not flashed! Will enter TOS recovery mode. Everything will be wiped!\n");
-		fastboot_wipe_all();
-		run_command("fastboot 0", 0);
-		goto fail;
-	}
-#ifdef NON_SECURE_FASTBOOT
-	armv7_init_nonsec();
-	trusty_os_init();
-	trusty_ipc_init();
-#endif
-
-fail:
-	return;
-
-}
-#endif /* CONFIG_ARM64 */
-#endif /* CONFIG_IMX_TRUSTY_OS */
-
-void fastboot_setup(void)
-{
-	int sw, ret;
-#ifdef CONFIG_USB_GADGET
-	struct tag_serialnr serialnr;
-	char serial[17];
-
-	get_board_serial(&serialnr);
-	sprintf(serial, "%08x%08x", serialnr.high, serialnr.low);
-	g_dnl_set_serialnumber(serial);
-#endif
-	/*execute board relevant initilizations for preparing fastboot */
-	board_fastboot_setup();
-
-	/*get the fastboot dev*/
-	ret = _fastboot_setup_dev(&sw);
-
-	/*load partitions information for the fastboot dev*/
-	if (!ret && sw)
-		_fastboot_load_partitions();
-
-	parameters_setup();
-#ifdef CONFIG_AVB_SUPPORT
-	fsl_avb_ab_ops.ops = &fsl_avb_ops;
-#ifdef CONFIG_AVB_ATX
-	fsl_avb_atx_ops.ops = &fsl_avb_ops;
-#endif
-#endif
-}
-
-/* Write the bcb with fastboot bootloader commands */
-static void enable_fastboot_command(void)
-{
-#ifdef CONFIG_BCB_SUPPORT
-	char fastboot_command[32] = {0};
-	strncpy(fastboot_command, FASTBOOT_BCB_CMD, 31);
-	bcb_write_command(fastboot_command);
-#endif
-}
-
-/* Get the Boot mode from BCB cmd or Key pressed */
-static FbBootMode fastboot_get_bootmode(void)
-{
-	int boot_mode = BOOTMODE_NORMAL;
-#ifdef CONFIG_ANDROID_RECOVERY
-	if(is_recovery_key_pressing()) {
-		boot_mode = BOOTMODE_RECOVERY_KEY_PRESSED;
-		return boot_mode;
-	}
-#endif
-#ifdef CONFIG_BCB_SUPPORT
-	int ret = 0;
-	char command[32];
-	ret = bcb_read_command(command);
-	if (ret < 0) {
-		printf("read command failed\n");
-		return boot_mode;
-	}
-	if (!strcmp(command, FASTBOOT_BCB_CMD)) {
-		boot_mode = BOOTMODE_FASTBOOT_BCB_CMD;
-	}
-#ifdef CONFIG_ANDROID_RECOVERY
-	else if (!strcmp(command, RECOVERY_BCB_CMD)) {
-		boot_mode = BOOTMODE_RECOVERY_BCB_CMD;
-	}
-#endif
-
-	/* Clean the mode once its read out,
-	   no matter what in the mode string */
-	memset(command, 0, 32);
-	bcb_write_command(command);
-#endif
-	return boot_mode;
-}
-
-#ifdef CONFIG_SYSTEM_RAMDISK_SUPPORT
-/* Setup booargs for taking the system parition as ramdisk */
-static void fastboot_setup_system_boot_args(const char *slot, bool append_root)
-{
-	const char *system_part_name = NULL;
-#ifdef CONFIG_ANDROID_AB_SUPPORT
-	if(slot == NULL)
-		return;
-	if(!strncmp(slot, "_a", strlen("_a")) || !strncmp(slot, "boot_a", strlen("boot_a"))) {
-		system_part_name = FASTBOOT_PARTITION_SYSTEM_A;
-	}
-	else if(!strncmp(slot, "_b", strlen("_b")) || !strncmp(slot, "boot_b", strlen("boot_b"))) {
-		system_part_name = FASTBOOT_PARTITION_SYSTEM_B;
-	} else {
-		printf("slot invalid!\n");
-		return;
-	}
-#else
-	system_part_name = FASTBOOT_PARTITION_SYSTEM;
-#endif
-
-	struct fastboot_ptentry *ptentry = fastboot_flash_find_ptn(system_part_name);
-	if(ptentry != NULL) {
-		char bootargs_3rd[ANDR_BOOT_ARGS_SIZE];
-#if defined(CONFIG_FASTBOOT_STORAGE_MMC)
-		if (append_root) {
-			u32 dev_no = mmc_map_to_kernel_blk(mmc_get_env_dev());
-			sprintf(bootargs_3rd, "skip_initramfs root=/dev/mmcblk%dp%d",
-					dev_no,
-					ptentry->partition_index);
-		} else {
-			sprintf(bootargs_3rd, "skip_initramfs");
-		}
-		strcat(bootargs_3rd, " rootwait");
-		env_set("bootargs_3rd", bootargs_3rd);
-#endif
-	} else {
-		printf("Can't find partition: %s\n", system_part_name);
-		fastboot_flash_dump_ptn();
-	}
-}
-#endif
-/* export to lib_arm/board.c */
-void fastboot_run_bootmode(void)
-{
-	FbBootMode boot_mode = fastboot_get_bootmode();
-	switch(boot_mode){
-	case BOOTMODE_FASTBOOT_BCB_CMD:
-		/* Make the boot into fastboot mode*/
-		puts("Fastboot: Got bootloader commands!\n");
-		run_command("fastboot 0", 0);
-		break;
-#ifdef CONFIG_ANDROID_RECOVERY
-	case BOOTMODE_RECOVERY_BCB_CMD:
-	case BOOTMODE_RECOVERY_KEY_PRESSED:
-		/* Make the boot into recovery mode */
-		puts("Fastboot: Got Recovery key pressing or recovery commands!\n");
-		board_recovery_setup();
-		break;
-#endif
-	default:
-		/* skip special mode boot*/
-		puts("Fastboot: Normal\n");
-		break;
-	}
-}
-
-#ifdef CONFIG_CMD_BOOTA
-  /* Section for Android bootimage format support
-   * Refer:
-   * http://android.git.kernel.org/?p=platform/system/core.git;a=blob;
-   * f=mkbootimg/bootimg.h
-   */
-
-void
-bootimg_print_image_hdr(struct andr_img_hdr *hdr)
-{
-#ifdef DEBUG
-	int i;
-	printf("   Image magic:   %s\n", hdr->magic);
-
-	printf("   kernel_size:   0x%x\n", hdr->kernel_size);
-	printf("   kernel_addr:   0x%x\n", hdr->kernel_addr);
-
-	printf("   rdisk_size:   0x%x\n", hdr->ramdisk_size);
-	printf("   rdisk_addr:   0x%x\n", hdr->ramdisk_addr);
-
-	printf("   second_size:   0x%x\n", hdr->second_size);
-	printf("   second_addr:   0x%x\n", hdr->second_addr);
-
-	printf("   tags_addr:   0x%x\n", hdr->tags_addr);
-	printf("   page_size:   0x%x\n", hdr->page_size);
-
-	printf("   name:      %s\n", hdr->name);
-	printf("   cmdline:   %s\n", hdr->cmdline);
-
-	for (i = 0; i < 8; i++)
-		printf("   id[%d]:   0x%x\n", i, hdr->id[i]);
-#endif
-}
-
-#if !defined(CONFIG_AVB_SUPPORT) || !defined(CONFIG_MMC)
-static struct andr_img_hdr boothdr __aligned(ARCH_DMA_MINALIGN);
-#endif
-
-#ifdef CONFIG_IMX_TRUSTY_OS
-#if defined(CONFIG_DUAL_BOOTLOADER) && defined(CONFIG_AVB_ATX)
-static int sha256_concatenation(uint8_t *hash_buf, uint8_t *vbh, uint8_t *image_hash)
-{
-	if ((hash_buf == NULL) || (vbh == NULL) || (image_hash == NULL)) {
-		printf("sha256_concatenation: null buffer found!\n");
-		return -1;
-	}
-
-	memcpy(hash_buf, vbh, AVB_SHA256_DIGEST_SIZE);
-	memcpy(hash_buf + AVB_SHA256_DIGEST_SIZE,
-	       image_hash, AVB_SHA256_DIGEST_SIZE);
-	sha256_csum_wd((unsigned char *)hash_buf, 2 * AVB_SHA256_DIGEST_SIZE,
-		       (unsigned char *)vbh, CHUNKSZ_SHA256);
-
-	return 0;
-}
-
-/* Since we use fit format to organize the atf, tee, u-boot and u-boot dtb,
- * so calculate the hash of fit is enough.
- */
-static int vbh_bootloader(uint8_t *image_hash)
-{
-	char* slot_suffixes[2] = {"_a", "_b"};
-	char partition_name[20];
-	AvbABData ab_data;
-	uint8_t *image_buf = NULL;
-	uint32_t image_size;
-	size_t image_num_read;
-	int target_slot;
-	int ret = 0;
-
-	/* Load A/B metadata and decide which slot we are going to load */
-	if (fsl_avb_ab_ops.read_ab_metadata(&fsl_avb_ab_ops, &ab_data) !=
-					    AVB_IO_RESULT_OK) {
-		ret = -1;
-		goto fail ;
-	}
-	target_slot = get_curr_slot(&ab_data);
-	sprintf(partition_name, "bootloader%s", slot_suffixes[target_slot]);
-
-	/* Read image header to find the image size */
-	image_buf = (uint8_t *)malloc(MMC_SATA_BLOCK_SIZE);
-	if (fsl_avb_ops.read_from_partition(&fsl_avb_ops, partition_name,
-					    0, MMC_SATA_BLOCK_SIZE,
-					    image_buf, &image_num_read)) {
-		printf("bootloader image load error!\n");
-		ret = -1;
-		goto fail;
-	}
-	image_size = fdt_totalsize((struct image_header *)image_buf);
-	image_size = (image_size + 3) & ~3;
-	free(image_buf);
-
-	/* Load full fit image */
-	image_buf = (uint8_t *)malloc(image_size);
-	if (fsl_avb_ops.read_from_partition(&fsl_avb_ops, partition_name,
-					    0, image_size,
-					    image_buf, &image_num_read)) {
-		printf("bootloader image load error!\n");
-		ret = -1;
-		goto fail;
-	}
-	/* Calculate hash */
-	sha256_csum_wd((unsigned char *)image_buf, image_size,
-		       (unsigned char *)image_hash, CHUNKSZ_SHA256);
-
-fail:
-	if (image_buf != NULL)
-		free(image_buf);
-	return ret;
-}
-
-int vbh_calculate(uint8_t *vbh, AvbSlotVerifyData *avb_out_data)
-{
-	uint8_t image_hash[AVB_SHA256_DIGEST_SIZE];
-	uint8_t hash_buf[2 * AVB_SHA256_DIGEST_SIZE];
-	uint8_t* image_buf = NULL;
-	uint32_t image_size;
-	size_t image_num_read;
-	int ret = 0;
-
-	if (vbh == NULL)
-		return -1;
-
-	/* Initial VBH (VBH0) should be 32 bytes 0 */
-	memset(vbh, 0, AVB_SHA256_DIGEST_SIZE);
-	/* Load and calculate the sha256 hash of spl.bin */
-	image_size = (ANDROID_SPL_SIZE + MMC_SATA_BLOCK_SIZE -1) /
-		      MMC_SATA_BLOCK_SIZE;
-	image_buf = (uint8_t *)malloc(image_size);
-	if (fsl_avb_ops.read_from_partition(&fsl_avb_ops,
-					    FASTBOOT_PARTITION_BOOTLOADER,
-					    0, image_size,
-					    image_buf, &image_num_read)) {
-		printf("spl image load error!\n");
-		ret = -1;
-		goto fail;
-	}
-	sha256_csum_wd((unsigned char *)image_buf, image_size,
-		       (unsigned char *)image_hash, CHUNKSZ_SHA256);
-	/* Calculate VBH1 */
-	if (sha256_concatenation(hash_buf, vbh, image_hash)) {
-		ret = -1;
-		goto fail;
-	}
-	free(image_buf);
-
-	/* Load and calculate hash of bootloader.img */
-	if (vbh_bootloader(image_hash)) {
-		ret = -1;
-		goto fail;
-	}
-	/* Calculate VBH2 */
-	if (sha256_concatenation(hash_buf, vbh, image_hash)) {
-		ret = -1;
-		goto fail;
-	}
-
-	/* Calculate the hash of vbmeta.img */
-	avb_slot_verify_data_calculate_vbmeta_digest(avb_out_data,
-						     AVB_DIGEST_TYPE_SHA256,
-						     image_hash);
-	/* Calculate VBH3 */
-	if (sha256_concatenation(hash_buf, vbh, image_hash)) {
-		ret = -1;
-		goto fail;
-	}
-
-fail:
-	if (image_buf != NULL)
-		free(image_buf);
-	return ret;
-}
-#endif /* CONFIG_DUAL_BOOTLOADER && CONFIG_AVB_ATX */
-
-int trusty_setbootparameter(struct andr_img_hdr *hdr, AvbABFlowResult avb_result,
-			    AvbSlotVerifyData *avb_out_data) {
-#if defined(CONFIG_DUAL_BOOTLOADER) && defined(CONFIG_AVB_ATX)
-	uint8_t vbh[AVB_SHA256_DIGEST_SIZE];
-#endif
-	int ret = 0;
-	u32 os_ver = hdr->os_version >> 11;
-	u32 os_ver_km = (((os_ver >> 14) & 0x7F) * 100 + ((os_ver >> 7) & 0x7F)) * 100
-	    + (os_ver & 0x7F);
-	u32 os_lvl = hdr->os_version & ((1U << 11) - 1);
-	u32 os_lvl_km = ((os_lvl >> 4) + 2000) * 100 + (os_lvl & 0x0F);
-	keymaster_verified_boot_t vbstatus;
-	FbLockState lock_status = fastboot_get_lock_stat();
-
-	uint8_t boot_key_hash[AVB_SHA256_DIGEST_SIZE];
-#ifdef CONFIG_AVB_ATX
-	if (fsl_read_permanent_attributes_hash(&fsl_avb_atx_ops, boot_key_hash)) {
-		printf("ERROR - failed to read permanent attributes hash for keymaster\n");
-		memset(boot_key_hash, 0, AVB_SHA256_DIGEST_SIZE);
-	}
-#else
-	uint8_t public_key_buf[AVB_MAX_BUFFER_LENGTH];
-	if (trusty_read_vbmeta_public_key(public_key_buf,
-						AVB_MAX_BUFFER_LENGTH) != 0) {
-		printf("ERROR - failed to read public key for keymaster\n");
-		memset(boot_key_hash, 0, AVB_SHA256_DIGEST_SIZE);
-	} else
-		sha256_csum_wd((unsigned char *)public_key_buf, AVB_SHA256_DIGEST_SIZE,
-				(unsigned char *)boot_key_hash, CHUNKSZ_SHA256);
-#endif
-
-	bool lock = (lock_status == FASTBOOT_LOCK)? true: false;
-	if (avb_result == AVB_AB_FLOW_RESULT_OK)
-		vbstatus = KM_VERIFIED_BOOT_VERIFIED;
-	else
-		vbstatus = KM_VERIFIED_BOOT_FAILED;
-
-	/* Calculate VBH */
-#if defined(CONFIG_DUAL_BOOTLOADER) && defined(CONFIG_AVB_ATX)
-	if (vbh_calculate(vbh, avb_out_data)) {
-		ret = -1;
-		goto fail;
-	}
-
-	trusty_set_boot_params(os_ver_km, os_lvl_km, vbstatus, lock,
-			       boot_key_hash, AVB_SHA256_DIGEST_SIZE,
-			       vbh, AVB_SHA256_DIGEST_SIZE);
-#else
-	trusty_set_boot_params(os_ver_km, os_lvl_km, vbstatus, lock,
-			       boot_key_hash, AVB_SHA256_DIGEST_SIZE,
-			       NULL, 0);
-#endif
-
-fail:
-	return ret;
-}
-#endif
-
-#if defined(CONFIG_AVB_SUPPORT) && defined(CONFIG_MMC)
-/* we can use avb to verify Trusty if we want */
-const char *requested_partitions_boot[] = {"boot", FDT_PART_NAME, NULL};
-const char *requested_partitions_recovery[] = {"recovery", FDT_PART_NAME, NULL};
-
-static bool is_load_fdt_from_part(void)
-{
-#if defined(CONFIG_ANDROID_THINGS_SUPPORT)
-	if (fastboot_flash_find_ptn("oem_bootloader_a") &&
-		fastboot_flash_find_ptn("oem_bootloader_b")) {
-#elif defined(CONFIG_ANDROID_AB_SUPPORT)
-	if (fastboot_flash_find_ptn("dtbo_a") &&
-		fastboot_flash_find_ptn("dtbo_b")) {
-#else
-	/* for legacy platfrom (imx6/7), we don't support A/B slot. */
-	if (fastboot_flash_find_ptn("dtbo")) {
-#endif
-		return true;
-	} else {
-		return false;
-	}
-}
-
-static int find_partition_data_by_name(char* part_name,
-		AvbSlotVerifyData* avb_out_data, AvbPartitionData** avb_loadpart)
-{
-	int num = 0;
-	AvbPartitionData* loadpart = NULL;
-
-	for (num = 0; num < avb_out_data->num_loaded_partitions; num++) {
-		loadpart = &(avb_out_data->loaded_partitions[num]);
-		if (!(strncmp(loadpart->partition_name,
-			part_name, strlen(part_name)))) {
-			*avb_loadpart = loadpart;
-			break;
-		}
-	}
-	if (num == avb_out_data->num_loaded_partitions) {
-		printf("Error! Can't find %s partition from avb partition data!\n",
-				part_name);
-		return -1;
-	}
-	else
-		return 0;
-}
-
-int do_boota(cmd_tbl_t *cmdtp, int flag, int argc, char * const argv[]) {
-
-	ulong addr = 0;
-	struct andr_img_hdr *hdr = NULL;
-	void *boot_buf = NULL;
-	ulong image_size;
-	u32 avb_metric;
-	bool check_image_arm64 =  false;
-	bool is_recovery_mode = false;
-
-	AvbABFlowResult avb_result;
-	AvbSlotVerifyData *avb_out_data = NULL;
-	AvbPartitionData *avb_loadpart = NULL;
-
-	/* get bootmode, default to boot "boot" */
-	if (argc > 1) {
-		is_recovery_mode =
-			(strncmp(argv[1], "recovery", sizeof("recovery")) != 0) ? false: true;
-		if (is_recovery_mode)
-			printf("Will boot from recovery!\n");
-	}
-
-	/* check lock state */
-	FbLockState lock_status = fastboot_get_lock_stat();
-	if (lock_status == FASTBOOT_LOCK_ERROR) {
-#ifdef CONFIG_AVB_ATX
-		printf("In boota get fastboot lock status error, enter fastboot mode.\n");
-		goto fail;
-#else
-		printf("In boota get fastboot lock status error. Set lock status\n");
-		fastboot_set_lock_stat(FASTBOOT_LOCK);
-		lock_status = FASTBOOT_LOCK;
-#endif
-	}
-	bool allow_fail = (lock_status == FASTBOOT_UNLOCK ? true : false);
-	avb_metric = get_timer(0);
-	/* we don't need to verify fdt partition if we don't have it. */
-	if (!is_load_fdt_from_part()) {
-		requested_partitions_boot[1] = NULL;
-		requested_partitions_recovery[1] = NULL;
-	}
-#ifndef CONFIG_SYSTEM_RAMDISK_SUPPORT
-	else if (is_recovery_mode){
-		requested_partitions_recovery[1] = NULL;
-	}
-#endif
-
-	/* if in lock state, do avb verify */
-#ifndef CONFIG_DUAL_BOOTLOADER
-	/* For imx6 on Android, we don't have a/b slot and we want to verify
-	 * boot/recovery with AVB. For imx8 and Android Things we don't have
-	 * recovery and support a/b slot for boot */
-#ifdef CONFIG_ANDROID_AB_SUPPORT
-	/* we can use avb to verify Trusty if we want */
-	avb_result = avb_ab_flow_fast(&fsl_avb_ab_ops, requested_partitions_boot, allow_fail,
-			AVB_HASHTREE_ERROR_MODE_RESTART_AND_INVALIDATE, &avb_out_data);
-#else
-#ifndef CONFIG_SYSTEM_RAMDISK_SUPPORT
-	if (!is_recovery_mode) {
-		avb_result = avb_single_flow(&fsl_avb_ab_ops, requested_partitions_boot, allow_fail,
-				AVB_HASHTREE_ERROR_MODE_RESTART, &avb_out_data);
-	} else {
-		avb_result = avb_single_flow(&fsl_avb_ab_ops, requested_partitions_recovery, allow_fail,
-				AVB_HASHTREE_ERROR_MODE_RESTART, &avb_out_data);
-	}
-#else /* CONFIG_SYSTEM_RAMDISK_SUPPORT defined */
-	avb_result = avb_single_flow(&fsl_avb_ab_ops, requested_partitions_boot, allow_fail,
-			AVB_HASHTREE_ERROR_MODE_RESTART, &avb_out_data);
-#endif /*CONFIG_SYSTEM_RAMDISK_SUPPORT*/
-#endif
-#else /* !CONFIG_DUAL_BOOTLOADER */
-	/* We will only verify single one slot which has been selected in SPL */
-	avb_result = avb_flow_dual_uboot(&fsl_avb_ab_ops, requested_partitions_boot, allow_fail,
-			AVB_HASHTREE_ERROR_MODE_RESTART_AND_INVALIDATE, &avb_out_data);
-
-	/* Reboot if current slot is not bootable. */
-	if (avb_result == AVB_AB_FLOW_RESULT_ERROR_NO_BOOTABLE_SLOTS) {
-		printf("boota: slot verify fail!\n");
-		do_reset(NULL, 0, 0, NULL);
-	}
-#endif /* !CONFIG_DUAL_BOOTLOADER */
-
-	/* get the duration of avb */
-	metrics.avb = get_timer(avb_metric);
-
-	if ((avb_result == AVB_AB_FLOW_RESULT_OK) ||
-			(avb_result == AVB_AB_FLOW_RESULT_OK_WITH_VERIFICATION_ERROR)) {
-		assert(avb_out_data != NULL);
-		/* We may have more than one partition loaded by AVB, find the boot
-		 * partition first.
-		 */
-#ifdef CONFIG_SYSTEM_RAMDISK_SUPPORT
-		if (find_partition_data_by_name("boot", avb_out_data, &avb_loadpart))
-			goto fail;
-#else
-		if (!is_recovery_mode) {
-			if (find_partition_data_by_name("boot", avb_out_data, &avb_loadpart))
-				goto fail;
-		} else {
-			if (find_partition_data_by_name("recovery", avb_out_data, &avb_loadpart))
-				goto fail;
-		}
-#endif
-		assert(avb_loadpart != NULL);
-		/* we should use avb_part_data->data as boot image */
-		/* boot image is already read by avb */
-		hdr = (struct andr_img_hdr *)avb_loadpart->data;
-		if (android_image_check_header(hdr)) {
-			printf("boota: bad boot image magic\n");
-			goto fail;
-		}
-		if (avb_result == AVB_AB_FLOW_RESULT_OK)
-			printf(" verify OK, boot '%s%s'\n",
-					avb_loadpart->partition_name, avb_out_data->ab_suffix);
-		else {
-			printf(" verify FAIL, state: UNLOCK\n");
-			printf(" boot '%s%s' still\n",
-					avb_loadpart->partition_name, avb_out_data->ab_suffix);
-		}
-		char bootargs_sec[ANDR_BOOT_EXTRA_ARGS_SIZE];
-		if (lock_status == FASTBOOT_LOCK) {
-			snprintf(bootargs_sec, sizeof(bootargs_sec),
-					"androidboot.verifiedbootstate=green androidboot.flash.locked=1 androidboot.slot_suffix=%s %s",
-					avb_out_data->ab_suffix, avb_out_data->cmdline);
-		} else {
-			snprintf(bootargs_sec, sizeof(bootargs_sec),
-					"androidboot.verifiedbootstate=orange androidboot.flash.locked=0 androidboot.slot_suffix=%s %s",
-					avb_out_data->ab_suffix, avb_out_data->cmdline);
-		}
-		env_set("bootargs_sec", bootargs_sec);
-#ifdef CONFIG_SYSTEM_RAMDISK_SUPPORT
-		if(!is_recovery_mode) {
-			if(avb_out_data->cmdline != NULL && strstr(avb_out_data->cmdline, "root="))
-				fastboot_setup_system_boot_args(avb_out_data->ab_suffix, false);
-			else
-				fastboot_setup_system_boot_args(avb_out_data->ab_suffix, true);
-		}
-#endif /* CONFIG_SYSTEM_RAMDISK_SUPPORT */
-		image_size = avb_loadpart->data_size;
-#if defined (CONFIG_ARCH_IMX8) || defined (CONFIG_ARCH_IMX8M)
-		/* If we are using uncompressed kernel image, copy it directly to
-		 * hdr->kernel_addr, if we are using compressed lz4 kernel image,
-		 * we need to decompress the kernel image first. */
-		if (image_arm64((void *)((ulong)hdr + hdr->page_size))) {
-			memcpy((void *)(long)hdr->kernel_addr,
-					(void *)((ulong)hdr + hdr->page_size), hdr->kernel_size);
-		} else {
-#ifdef CONFIG_LZ4
-			size_t lz4_len = DST_DECOMPRESS_LEN;
-			if (ulz4fn((void *)((ulong)hdr + hdr->page_size),
-						hdr->kernel_size, (void *)(ulong)hdr->kernel_addr, &lz4_len) != 0) {
-				printf("Decompress kernel fail!\n");
-				goto fail;
-			}
-#else /* CONFIG_LZ4 */
-			printf("please enable CONFIG_LZ4 if we're using compressed lz4 kernel image!\n");
-			goto fail;
-#endif /* CONFIG_LZ4 */
-		}
-#else /* CONFIG_ARCH_IMX8 || CONFIG_ARCH_IMX8M */
-		/* copy kernel image and boot header to hdr->kernel_addr - hdr->page_size */
-		memcpy((void *)(ulong)(hdr->kernel_addr - hdr->page_size), (void *)hdr,
-				hdr->page_size + ALIGN(hdr->kernel_size, hdr->page_size));
-#endif /* CONFIG_ARCH_IMX8 || CONFIG_ARCH_IMX8M */
-	} else {
-		/* Fall into fastboot mode if get unacceptable error from avb
-		 * or verify fail in lock state.
-		 */
-		if (lock_status == FASTBOOT_LOCK)
-			printf(" verify FAIL, state: LOCK\n");
-
-		goto fail;
-	}
-
-	flush_cache((ulong)load_addr, image_size);
-	check_image_arm64  = image_arm64((void *)(ulong)hdr->kernel_addr);
-#ifdef CONFIG_SYSTEM_RAMDISK_SUPPORT
-	if (is_recovery_mode)
-		memcpy((void *)(ulong)hdr->ramdisk_addr, (void *)(ulong)hdr + hdr->page_size
-				+ ALIGN(hdr->kernel_size, hdr->page_size), hdr->ramdisk_size);
-#else
-	memcpy((void *)(ulong)hdr->ramdisk_addr, (void *)(ulong)hdr + hdr->page_size
-			+ ALIGN(hdr->kernel_size, hdr->page_size), hdr->ramdisk_size);
-#endif
-#ifdef CONFIG_OF_LIBFDT
-	/* load the dtb file */
-	u32 fdt_size = 0;
-	struct dt_table_header *dt_img = NULL;
-
-	if (is_load_fdt_from_part()) {
-#ifdef CONFIG_ANDROID_THINGS_SUPPORT
-		if (find_partition_data_by_name("oem_bootloader",
-					avb_out_data, &avb_loadpart)) {
-			goto fail;
-		} else
-			dt_img = (struct dt_table_header *)avb_loadpart->data;
-#elif defined(CONFIG_SYSTEM_RAMDISK_SUPPORT) /* It means boot.img(recovery) do not include dtb, it need load dtb from partition */
-		if (find_partition_data_by_name("dtbo",
-					avb_out_data, &avb_loadpart)) {
-			goto fail;
-		} else
-			dt_img = (struct dt_table_header *)avb_loadpart->data;
-#else /* recovery.img include dts while boot.img use dtbo */
-		if (is_recovery_mode) {
-			if (hdr->header_version != 1) {
-				printf("boota: boot image header version error!\n");
-				goto fail;
-			}
-
-			dt_img = (struct dt_table_header *)((void *)(ulong)hdr +
-						hdr->page_size +
-						ALIGN(hdr->kernel_size, hdr->page_size) +
-						ALIGN(hdr->ramdisk_size, hdr->page_size) +
-						ALIGN(hdr->second_size, hdr->page_size));
-		} else if (find_partition_data_by_name("dtbo",
-						avb_out_data, &avb_loadpart)) {
-			goto fail;
-		} else
-			dt_img = (struct dt_table_header *)avb_loadpart->data;
-#endif
-
-		if (be32_to_cpu(dt_img->magic) != DT_TABLE_MAGIC) {
-			printf("boota: bad dt table magic %08x\n",
-					be32_to_cpu(dt_img->magic));
-			goto fail;
-		} else if (!be32_to_cpu(dt_img->dt_entry_count)) {
-			printf("boota: no dt entries\n");
-			goto fail;
-		}
-
-		struct dt_table_entry *dt_entry;
-		dt_entry = (struct dt_table_entry *)((ulong)dt_img +
-				be32_to_cpu(dt_img->dt_entries_offset));
-		fdt_size = be32_to_cpu(dt_entry->dt_size);
-		memcpy((void *)(ulong)hdr->second_addr, (void *)((ulong)dt_img +
-				be32_to_cpu(dt_entry->dt_offset)), fdt_size);
-	} else {
-		if (hdr->second_size && hdr->second_addr) {
-			memcpy((void *)(ulong)hdr->second_addr,
-				(void *)(ulong)hdr + hdr->page_size
-				+ ALIGN(hdr->kernel_size, hdr->page_size)
-				+ ALIGN(hdr->ramdisk_size, hdr->page_size),
-				hdr->second_size);
-		}
-	}
-#endif /*CONFIG_OF_LIBFDT*/
-
-	if (check_image_arm64) {
-		android_image_get_kernel(hdr, 0, NULL, NULL);
-		addr = hdr->kernel_addr;
-	} else {
-		addr = (ulong)(hdr->kernel_addr - hdr->page_size);
-	}
-	printf("kernel   @ %08x (%d)\n", hdr->kernel_addr, hdr->kernel_size);
-	printf("ramdisk  @ %08x (%d)\n", hdr->ramdisk_addr, hdr->ramdisk_size);
-#ifdef CONFIG_OF_LIBFDT
-	if (is_load_fdt_from_part()) {
-		if (fdt_size)
-			printf("fdt      @ %08x (%d)\n", hdr->second_addr, fdt_size);
-	} else {
-		if (hdr->second_size)
-			printf("fdt      @ %08x (%d)\n", hdr->second_addr, hdr->second_size);
-	}
-#endif /*CONFIG_OF_LIBFDT*/
-
-	char boot_addr_start[12];
-	char ramdisk_addr[25];
-	char fdt_addr[12];
-
-	char *boot_args[] = { NULL, boot_addr_start, ramdisk_addr, fdt_addr};
-	if (check_image_arm64)
-		boot_args[0] = "booti";
-	else
-		boot_args[0] = "bootm";
-
-	sprintf(boot_addr_start, "0x%lx", addr);
-	sprintf(ramdisk_addr, "0x%x:0x%x", hdr->ramdisk_addr, hdr->ramdisk_size);
-	sprintf(fdt_addr, "0x%x", hdr->second_addr);
-
-/* no need to pass ramdisk addr for normal boot mode when enable CONFIG_SYSTEM_RAMDISK_SUPPORT*/
-#ifdef CONFIG_SYSTEM_RAMDISK_SUPPORT
-	if (!is_recovery_mode)
-		boot_args[2] = NULL;
-#endif
-
-#ifdef CONFIG_IMX_TRUSTY_OS
-	/* Trusty keymaster needs some parameters before it work */
-	if (trusty_setbootparameter(hdr, avb_result, avb_out_data))
-		goto fail;
-	/* lock the boot status and rollback_idx preventing Linux modify it */
-	trusty_lock_boot_state();
-	/* lock the boot state so linux can't use some hwcrypto commands. */
-	hwcrypto_lock_boot_state();
-	/* put ql-tipc to release resource for Linux */
-	trusty_ipc_shutdown();
-#endif
-
-	if (avb_out_data != NULL)
-		avb_slot_verify_data_free(avb_out_data);
-	if (boot_buf != NULL)
-		free(boot_buf);
-
-	if (check_image_arm64) {
-#ifdef CONFIG_CMD_BOOTI
-		do_booti(NULL, 0, 4, boot_args);
-#else
-		debug("please enable CONFIG_CMD_BOOTI when kernel are Image");
-#endif
-	} else {
-		do_bootm(NULL, 0, 4, boot_args);
-	}
-
-	/* This only happens if image is somehow faulty so we start over */
-	do_reset(NULL, 0, 0, NULL);
-
-	return 1;
-
-fail:
-	/* avb has no recovery */
-	if (avb_out_data != NULL)
-		avb_slot_verify_data_free(avb_out_data);
-
-	return run_command("fastboot 0", 0);
-}
-
-U_BOOT_CMD(
-	boota,	2,	1,	do_boota,
-	"boota   - boot android bootimg \n",
-	"boot from current mmc with avb verify\n"
-);
-#else /* CONFIG_AVB_SUPPORT */
-/* boota <addr> [ mmc0 | mmc1 [ <partition> ] ] */
-int do_boota(cmd_tbl_t *cmdtp, int flag, int argc, char * const argv[])
-{
-	ulong addr = 0;
-	char *ptn = "boot";
-	int mmcc = -1;
-	struct andr_img_hdr *hdr = &boothdr;
-	ulong image_size;
-	bool check_image_arm64 =  false;
-	int i = 0;
-
-	for (i = 0; i < argc; i++)
-		printf("%s ", argv[i]);
-	printf("\n");
-
-	if (argc < 2)
-		return -1;
-
-	mmcc = simple_strtoul(argv[1]+3, NULL, 10);
-
-	if (argc > 2)
-		ptn = argv[2];
-
-	if (mmcc != -1) {
-#ifdef CONFIG_MMC
-		struct fastboot_ptentry *pte;
-		struct mmc *mmc;
-		disk_partition_t info;
-		struct blk_desc *dev_desc = NULL;
-		unsigned bootimg_sectors;
-
-		memset((void *)&info, 0 , sizeof(disk_partition_t));
-		/* i.MX use MBR as partition table, so this will have
-		   to find the start block and length for the
-		   partition name and register the fastboot pte we
-		   define the partition number of each partition in
-		   config file
-		 */
-		mmc = find_mmc_device(mmcc);
-		if (!mmc) {
-			printf("boota: cannot find '%d' mmc device\n", mmcc);
-			goto fail;
-		}
-		dev_desc = blk_get_dev("mmc", mmcc);
-		if (!dev_desc || dev_desc->type == DEV_TYPE_UNKNOWN) {
-			printf("** Block device MMC %d not supported\n", mmcc);
-			goto fail;
-		}
-
-		/* below was i.MX mmc operation code */
-		if (mmc_init(mmc)) {
-			printf("mmc%d init failed\n", mmcc);
-			goto fail;
-		}
-
-		pte = fastboot_flash_find_ptn(ptn);
-		if (!pte) {
-			printf("boota: cannot find '%s' partition\n", ptn);
-			fastboot_flash_dump_ptn();
-			goto fail;
-		}
-
-		if (blk_dread(dev_desc, pte->start,
-					      1, (void *)hdr) < 0) {
-			printf("boota: mmc failed to read bootimg header\n");
-			goto fail;
-		}
-
-		if (android_image_check_header(hdr)) {
-			printf("boota: bad boot image magic\n");
-			goto fail;
-		}
-
-		image_size = android_image_get_end(hdr) - (ulong)hdr;
-		bootimg_sectors = image_size/512;
-
-		if (blk_dread(dev_desc,	pte->start,
-					bootimg_sectors,
-					(void *)(hdr->kernel_addr - hdr->page_size)) < 0) {
-			printf("boota: mmc failed to read bootimage\n");
-			goto fail;
-		}
-		check_image_arm64  = image_arm64((void *)hdr->kernel_addr);
-#ifdef CONFIG_FASTBOOT_LOCK
-		int verifyresult = -1;
-#endif
-
-#ifdef CONFIG_FASTBOOT_LOCK
-		int lock_status = fastboot_get_lock_stat();
-		if (lock_status == FASTBOOT_LOCK_ERROR) {
-			printf("In boota get fastboot lock status error. Set lock status\n");
-			fastboot_set_lock_stat(FASTBOOT_LOCK);
-		}
-		display_lock(fastboot_get_lock_stat(), verifyresult);
-#endif
-		/* load the ramdisk file */
-		memcpy((void *)hdr->ramdisk_addr, (void *)hdr->kernel_addr
-			+ ALIGN(hdr->kernel_size, hdr->page_size), hdr->ramdisk_size);
-
-#ifdef CONFIG_OF_LIBFDT
-		u32 fdt_size = 0;
-		/* load the dtb file */
-		if (hdr->second_addr) {
-			u32 zimage_size = ((u32 *)hdrload->kernel_addr)[ZIMAGE_END_ADDR]
-					- ((u32 *)hdrload->kernel_addr)[ZIMAGE_START_ADDR];
-			fdt_size = hdrload->kernel_size - zimage_size;
-			memcpy((void *)(ulong)hdrload->second_addr,
-					(void*)(ulong)hdrload->kernel_addr + zimage_size, fdt_size);
-		}
-#endif /*CONFIG_OF_LIBFDT*/
-
-#else /*! CONFIG_MMC*/
-		return -1;
-#endif /*! CONFIG_MMC*/
-	} else {
-		printf("boota: parameters is invalid. only support mmcX device\n");
-		return -1;
-	}
-
-	printf("kernel   @ %08x (%d)\n", hdr->kernel_addr, hdr->kernel_size);
-	printf("ramdisk  @ %08x (%d)\n", hdr->ramdisk_addr, hdr->ramdisk_size);
-#ifdef CONFIG_OF_LIBFDT
-	if (fdt_size)
-		printf("fdt      @ %08x (%d)\n", hdr->second_addr, fdt_size);
-#endif /*CONFIG_OF_LIBFDT*/
-
-
-	char boot_addr_start[12];
-	char ramdisk_addr[25];
-	char fdt_addr[12];
-	char *boot_args[] = { NULL, boot_addr_start, ramdisk_addr, fdt_addr};
-	if (check_image_arm64 ) {
-		addr = hdr->kernel_addr;
-		boot_args[0] = "booti";
-	} else {
-		addr = hdr->kernel_addr - hdr->page_size;
-		boot_args[0] = "bootm";
-	}
-
-	sprintf(boot_addr_start, "0x%lx", addr);
-	sprintf(ramdisk_addr, "0x%x:0x%x", hdr->ramdisk_addr, hdr->ramdisk_size);
-	sprintf(fdt_addr, "0x%x", hdr->second_addr);
-	if (check_image_arm64) {
-		android_image_get_kernel(hdr, 0, NULL, NULL);
-#ifdef CONFIG_CMD_BOOTI
-		do_booti(NULL, 0, 4, boot_args);
-#else
-		debug("please enable CONFIG_CMD_BOOTI when kernel are Image");
-#endif
-	} else {
-		do_bootm(NULL, 0, 4, boot_args);
-	}
-	/* This only happens if image is somehow faulty so we start over */
-	do_reset(NULL, 0, 0, NULL);
-
-	return 1;
-
-fail:
-#if defined(CONFIG_FSL_FASTBOOT)
-	return run_command("fastboot 0", 0);
-#else /*! CONFIG_FSL_FASTBOOT*/
-	return -1;
-#endif /*! CONFIG_FSL_FASTBOOT*/
-}
-
-U_BOOT_CMD(
-	boota,	3,	1,	do_boota,
-	"boota   - boot android bootimg from memory\n",
-	"[<addr> | mmc0 | mmc1 | mmc2 | mmcX] [<partition>]\n    "
-	"- boot application image stored in memory or mmc\n"
-	"\t'addr' should be the address of boot image "
-	"which is zImage+ramdisk.img\n"
-	"\t'mmcX' is the mmc device you store your boot.img, "
-	"which will read the boot.img from 1M offset('/boot' partition)\n"
-	"\t 'partition' (optional) is the partition id of your device, "
-	"if no partition give, will going to 'boot' partition\n"
-);
-#endif /* CONFIG_AVB_SUPPORT */
-#endif	/* CONFIG_CMD_BOOTA */
-#endif
-
-void fastboot_fail(const char *reason)
-{
-	strncpy(fb_response_str, "FAIL\0", 5);
-	strncat(fb_response_str, reason, FASTBOOT_RESPONSE_LEN - 4 - 1);
-}
-
-void fastboot_okay(const char *reason)
-{
-	strncpy(fb_response_str, "OKAY\0", 5);
-	strncat(fb_response_str, reason, FASTBOOT_RESPONSE_LEN - 4 - 1);
-}
-
-static void fastboot_fifo_complete(struct usb_ep *ep, struct usb_request *req)
-{
-	int status = req->status;
-	usb_req *request;
-
-	if (!status) {
-		if (fastboot_func->front != NULL) {
-			request = fastboot_func->front;
-			fastboot_func->front = fastboot_func->front->next;
-			usb_ep_free_request(ep, request->in_req);
-			free(request);
-		} else {
-			printf("fail free request\n");
-		}
-		return;
-	}
-}
 
 static void fastboot_complete(struct usb_ep *ep, struct usb_request *req)
 {
@@ -2803,19 +157,6 @@
 	if (id < 0)
 		return id;
 	interface_desc.bInterfaceNumber = id;
-
-	/* Enable OS and Extended Properties Feature Descriptor */
-	c->cdev->use_os_string = 1;
-	f->os_desc_table = &fb_os_desc_table;
-	f->os_desc_n = 1;
-	f->os_desc_table->if_id = id;
-	INIT_LIST_HEAD(&fb_os_desc.ext_prop);
-	fb_ext_prop.name_len = strlen(fb_ext_prop.name) * 2 + 2;
-	fb_os_desc.ext_prop_len = 10 + fb_ext_prop.name_len;
-	fb_os_desc.ext_prop_count = 1;
-	fb_ext_prop.data_len = strlen(fb_ext_prop.data) * 2 + 2;
-	fb_os_desc.ext_prop_len += fb_ext_prop.data_len + 4;
-	list_add_tail(&fb_ext_prop.entry, &fb_os_desc.ext_prop);
 
 	id = usb_string_id(c->cdev);
 	if (id < 0)
@@ -2843,12 +184,6 @@
 		f->hs_descriptors = fb_hs_function;
 	}
 
-	if (gadget_is_superspeed(gadget)) {
-		ss_ep_in.bEndpointAddress = fs_ep_in.bEndpointAddress;
-		ss_ep_out.bEndpointAddress = fs_ep_out.bEndpointAddress;
-		f->ss_descriptors = fb_ss_function;
-	}
-
 	s = env_get("serial#");
 	if (s)
 		g_dnl_set_serialnumber((char *)s);
@@ -2858,14 +193,11 @@
 
 static void fastboot_unbind(struct usb_configuration *c, struct usb_function *f)
 {
-	f->os_desc_table = NULL;
-	list_del(&fb_os_desc.ext_prop);
 	memset(fastboot_func, 0, sizeof(*fastboot_func));
 }
 
 static void fastboot_disable(struct usb_function *f)
 {
-	usb_req *req;
 	struct f_fastboot *f_fb = func_to_fastboot(f);
 
 	usb_ep_disable(f_fb->out_ep);
@@ -2879,17 +211,6 @@
 	if (f_fb->in_req) {
 		free(f_fb->in_req->buf);
 		usb_ep_free_request(f_fb->in_ep, f_fb->in_req);
-
-		/* disable usb request FIFO */
-		while(f_fb->front != NULL) {
-			req = f_fb->front;
-			f_fb->front = f_fb->front->next;
-			free(req->in_req->buf);
-			usb_ep_free_request(f_fb->in_ep, req->in_req);
-			free(req);
-		}
-
-		f_fb->rear = NULL;
 		f_fb->in_req = NULL;
 	}
 }
@@ -2925,7 +246,7 @@
 	debug("%s: func: %s intf: %d alt: %d\n",
 	      __func__, f->name, interface, alt);
 
-	d = fb_ep_desc(gadget, &fs_ep_out, &hs_ep_out, &ss_ep_out);
+	d = fb_ep_desc(gadget, &fs_ep_out, &hs_ep_out);
 	ret = usb_ep_enable(f_fb->out_ep, d);
 	if (ret) {
 		puts("failed to enable out ep\n");
@@ -2940,7 +261,7 @@
 	}
 	f_fb->out_req->complete = rx_handler_command;
 
-	d = fb_ep_desc(gadget, &fs_ep_in, &hs_ep_in, &ss_ep_in);
+	d = fb_ep_desc(gadget, &fs_ep_in, &hs_ep_in);
 	ret = usb_ep_enable(f_fb->in_ep, d);
 	if (ret) {
 		puts("failed to enable in ep\n");
@@ -2953,18 +274,7 @@
 		ret = -EINVAL;
 		goto err;
 	}
-#ifdef CONFIG_ANDROID_THINGS_SUPPORT
-	/*
-	 * fastboot host end implement to get data in one bulk package so need
-	 * large buffer for the "fastboot upload" and "fastboot get_staged".
-	 */
-	if (f_fb->in_req->buf)
-		free(f_fb->in_req->buf);
-	f_fb->in_req->buf = memalign(CONFIG_SYS_CACHELINE_SIZE, EP_BUFFER_SIZE * 32);
-#endif
 	f_fb->in_req->complete = fastboot_complete;
-
-	f_fb->front = f_fb->rear = NULL;
 
 	ret = usb_ep_queue(f_fb->out_ep, f_fb->out_req, 0);
 	if (ret)
@@ -3002,55 +312,12 @@
 	status = usb_add_function(c, &f_fb->usb_function);
 	if (status) {
 		free(f_fb);
-		fastboot_func = NULL;
+		fastboot_func = f_fb;
 	}
 
 	return status;
 }
 DECLARE_GADGET_BIND_CALLBACK(usb_dnl_fastboot, fastboot_add);
-
-static int fastboot_tx_write_more(const char *buffer)
-{
-	int ret = 0;
-
-	/* alloc usb request FIFO node */
-	usb_req *req = (usb_req *)malloc(sizeof(usb_req));
-	if (!req) {
-		printf("failed alloc usb req!\n");
-		return -ENOMEM;
-	}
-
-	/* usb request node FIFO enquene */
-	if ((fastboot_func->front == NULL) && (fastboot_func->rear == NULL)) {
-		fastboot_func->front = fastboot_func->rear = req;
-		req->next = NULL;
-	} else {
-		fastboot_func->rear->next = req;
-		fastboot_func->rear = req;
-		req->next = NULL;
-	}
-
-	/* alloc in request for current node */
-	req->in_req = fastboot_start_ep(fastboot_func->in_ep);
-	if (!req->in_req) {
-		printf("failed alloc req in\n");
-		fastboot_disable(&(fastboot_func->usb_function));
-		return  -EINVAL;
-	}
-	req->in_req->complete = fastboot_fifo_complete;
-
-	memcpy(req->in_req->buf, buffer, strlen(buffer));
-	req->in_req->length = strlen(buffer);
-
-	ret = usb_ep_queue(fastboot_func->in_ep, req->in_req, 0);
-	if (ret) {
-		printf("Error %d on queue\n", ret);
-		return -EINVAL;
-	}
-
-	ret = 0;
-	return ret;
-}
 
 static int fastboot_tx_write(const char *buffer, unsigned int buffer_size)
 {
@@ -3078,1274 +345,11 @@
 	do_reset(NULL, 0, 0, NULL);
 }
 
-int __weak fb_set_reboot_flag(void)
-{
-	return -ENOSYS;
-}
-
-static void cb_reboot(struct usb_ep *ep, struct usb_request *req)
-{
-	char *cmd = req->buf;
-	if (!strcmp_l1("reboot-bootloader", cmd)) {
-		if (fb_set_reboot_flag()) {
-			fastboot_tx_write_str("FAILCannot set reboot flag");
-			return;
-		}
-	}
-	fastboot_func->in_req->complete = compl_do_reset;
-	fastboot_tx_write_str("OKAY");
-}
-
-static int strcmp_l1(const char *s1, const char *s2)
-{
-	if (!s1 || !s2)
-		return -1;
-	return strncmp(s1, s2, strlen(s1));
-}
-
-#ifdef CONFIG_FSL_FASTBOOT
-static bool is_slotvar(char *cmd)
-{
-	assert(cmd != NULL);
-	if (!strcmp_l1("has-slot:", cmd) ||
-		!strcmp_l1("slot-successful:", cmd) ||
-		!strcmp_l1("slot-count", cmd) ||
-		!strcmp_l1("slot-suffixes", cmd) ||
-		!strcmp_l1("current-slot", cmd) ||
-		!strcmp_l1("slot-unbootable:", cmd) ||
-		!strcmp_l1("slot-retry-count:", cmd))
-			return true;
-	return false;
-}
-
-static char *get_serial(void)
-{
-#ifdef CONFIG_SERIAL_TAG
-	struct tag_serialnr serialnr;
-	static char serial[32];
-	get_board_serial(&serialnr);
-	sprintf(serial, "%08x%08x", serialnr.high,      serialnr.low);
-	return serial;
-#else
-	return NULL;
-#endif
-}
-
-#if !defined(PRODUCT_NAME)
-#define PRODUCT_NAME "NXP i.MX"
-#endif
-
-#if !defined(VARIANT_NAME)
-#define VARIANT_NAME "NXP i.MX"
-#endif
-
-static int get_block_size(void) {
-	int dev_no = 0;
-	struct blk_desc *dev_desc;
-
-	dev_no = fastboot_devinfo.dev_id;
-	dev_desc = blk_get_dev(fastboot_devinfo.type == DEV_SATA ? "sata" : "mmc", dev_no);
-	if (NULL == dev_desc) {
-		printf("** Block device %s %d not supported\n",
-		       fastboot_devinfo.type == DEV_SATA ? "sata" : "mmc",
-		       dev_no);
-		return 0;
-	}
-	return dev_desc->blksz;
-}
-
-static bool is_exist(char (*partition_base_name)[16], char *buffer, int count)
-{
-	int n;
-
-	for (n = 0; n < count; n++) {
-		if (!strcmp(partition_base_name[n],buffer))
-			return true;
-	}
-	return false;
-}
-/*get partition base name from gpt without "_a/_b"*/
-static int get_partition_base_name(char (*partition_base_name)[16])
-{
-	int n = 0;
-	int count = 0;
-	char *ptr1, *ptr2;
-	char buffer[20];
-
-	for (n = 0; n < g_pcount; n++) {
-		strcpy(buffer,g_ptable[n].name);
-		ptr1 = strstr(buffer, "_a");
-		ptr2 = strstr(buffer, "_b");
-		if (ptr1 != NULL) {
-			*ptr1 = '\0';
-			if (!is_exist(partition_base_name,buffer,count)) {
-				strcpy(partition_base_name[count++],buffer);
-			}
-		} else if (ptr2 != NULL) {
-			*ptr2 = '\0';
-			if (!is_exist(partition_base_name,buffer,count)) {
-				strcpy(partition_base_name[count++],buffer);
-			}
-		} else {
-			strcpy(partition_base_name[count++],buffer);
-		}
-	}
-	return count;
-}
-
-static bool is_slot(void)
-{
-	char slot_suffix[2][5] = {"_a","_b"};
-	int n;
-
-	for (n = 0; n < g_pcount; n++) {
-		if (strstr(g_ptable[n].name, slot_suffix[0]) ||
-		strstr(g_ptable[n].name, slot_suffix[1]))
-			return true;
-	}
-	return false;
-}
-#ifdef CONFIG_IMX_TRUSTY_OS
-static void uuid_hex2string(uint8_t *uuid, char* buf, uint32_t uuid_len, uint32_t uuid_strlen) {
-	uint32_t i;
-	if (!uuid || !buf)
-		return;
-	char *cp = buf;
-	char *buf_end = buf + uuid_strlen;
-	for (i = 0; i < uuid_len; i++) {
-		cp += snprintf(cp, buf_end - cp, "%02x", uuid[i]);
-	}
-}
-#endif
-
-#if defined(CONFIG_ANDROID_THINGS_SUPPORT) && defined(CONFIG_ARCH_IMX8M)
-int get_imx8m_baseboard_id(void);
-#endif
-
-static int get_single_var(char *cmd, char *response)
-{
-	char *str = cmd;
-	int chars_left;
-	const char *s;
-	struct mmc *mmc;
-	int mmc_dev_no;
-	int blksz;
-
-	chars_left = FASTBOOT_RESPONSE_LEN - strlen(response) - 1;
-
-	if ((str = strstr(cmd, "partition-size:"))) {
-		str +=strlen("partition-size:");
-		struct fastboot_ptentry* fb_part;
-		fb_part = fastboot_flash_find_ptn(str);
-		if (!fb_part) {
-			strncat(response, "Wrong partition name.", chars_left);
-			fastboot_flash_dump_ptn();
-			return -1;
-		} else {
-			snprintf(response + strlen(response), chars_left,
-				 "0x%llx",
-				 (uint64_t)fb_part->length * get_block_size());
-		}
-	} else if ((str = strstr(cmd, "partition-type:"))) {
-		str +=strlen("partition-type:");
-		struct fastboot_ptentry* fb_part;
-		fb_part = fastboot_flash_find_ptn(str);
-		if (!fb_part) {
-			strncat(response, "Wrong partition name.", chars_left);
-			fastboot_flash_dump_ptn();
-			return -1;
-		} else {
-			strncat(response, fb_part->fstype, chars_left);
-		}
-	} else if (!strcmp_l1("version-baseband", cmd)) {
-		strncat(response, "N/A", chars_left);
-	} else if (!strcmp_l1("version-bootloader", cmd) ||
-		!strcmp_l1("bootloader-version", cmd)) {
-		strncat(response, U_BOOT_VERSION, chars_left);
-	} else if (!strcmp_l1("version", cmd)) {
-		strncat(response, FASTBOOT_VERSION, chars_left);
-	} else if (!strcmp_l1("battery-voltage", cmd)) {
-		strncat(response, "0mV", chars_left);
-	} else if (!strcmp_l1("battery-soc-ok", cmd)) {
-		strncat(response, "yes", chars_left);
-	} else if (!strcmp_l1("variant", cmd)) {
-		strncat(response, VARIANT_NAME, chars_left);
-	} else if (!strcmp_l1("off-mode-charge", cmd)) {
-		strncat(response, "1", chars_left);
-	} else if (!strcmp_l1("downloadsize", cmd) ||
-		!strcmp_l1("max-download-size", cmd)) {
-
-		snprintf(response + strlen(response), chars_left, "0x%x", CONFIG_FASTBOOT_BUF_SIZE);
-	} else if (!strcmp_l1("erase-block-size", cmd)) {
-		mmc_dev_no = mmc_get_env_dev();
-		mmc = find_mmc_device(mmc_dev_no);
-		blksz = get_block_size();
-		snprintf(response + strlen(response), chars_left, "0x%x",
-				(blksz * mmc->erase_grp_size));
-	} else if (!strcmp_l1("logical-block-size", cmd)) {
-		blksz = get_block_size();
-		snprintf(response + strlen(response), chars_left, "0x%x", blksz);
-	} else if (!strcmp_l1("serialno", cmd)) {
-		s = get_serial();
-		if (s)
-			strncat(response, s, chars_left);
-		else {
-			strncat(response, "FAILValue not set", chars_left);
-			return -1;
-		}
-	} else if (!strcmp_l1("product", cmd)) {
-		strncat(response, PRODUCT_NAME, chars_left);
-	}
-#ifdef CONFIG_IMX_TRUSTY_OS
-        else if(!strcmp_l1("at-attest-uuid", cmd)) {
-		char *uuid;
-		char uuid_str[ATAP_UUID_STR_SIZE];
-		if (trusty_atap_read_uuid_str(&uuid)) {
-			printf("ERROR read uuid failed!\n");
-			strncat(response, "FAILCannot get uuid!", chars_left);
-			return -1;
-		} else {
-			uuid_hex2string((uint8_t*)uuid, uuid_str,ATAP_UUID_SIZE, ATAP_UUID_STR_SIZE);
-			strncat(response, uuid_str, chars_left);
-			trusty_free(uuid);
-		}
-	}
-	else if(!strcmp_l1("at-attest-dh", cmd)) {
-		strncat(response, "1:P256,2:curve25519", chars_left);
-	}
-#endif
-#ifdef CONFIG_FASTBOOT_LOCK
-	else if (!strcmp_l1("secure", cmd)) {
-		strncat(response, FASTBOOT_VAR_YES, chars_left);
-	} else if (!strcmp_l1("unlocked",cmd)){
-		int status = fastboot_get_lock_stat();
-		if (status == FASTBOOT_UNLOCK) {
-			strncat(response, FASTBOOT_VAR_YES, chars_left);
-		} else {
-			strncat(response, FASTBOOT_VAR_NO, chars_left);
-		}
-	}
-#else
-	else if (!strcmp_l1("secure", cmd)) {
-		strncat(response, FASTBOOT_VAR_NO, chars_left);
-	} else if (!strcmp_l1("unlocked",cmd)) {
-		strncat(response, FASTBOOT_VAR_NO, chars_left);
-	}
-#endif
-	else if (is_slotvar(cmd)) {
-#ifdef CONFIG_AVB_SUPPORT
-		if (get_slotvar_avb(&fsl_avb_ab_ops, cmd,
-				response + strlen(response), chars_left + 1) < 0)
-			return -1;
-#else
-		strncat(response, FASTBOOT_VAR_NO, chars_left);
-#endif
-	}
-#if defined(CONFIG_ANDROID_THINGS_SUPPORT) && defined(CONFIG_ARCH_IMX8M)
-	else if (!strcmp_l1("baseboard_id", cmd)) {
-		int baseboard_id;
-
-		baseboard_id = get_imx8m_baseboard_id();
-		if (baseboard_id < 0) {
-			printf("Get baseboard id failed!\n");
-			strncat(response, "Get baseboard id failed!", chars_left);
-			return -1;
-		} else
-			snprintf(response + strlen(response), chars_left, "0x%x", baseboard_id);
-	}
-#endif
-#ifdef CONFIG_AVB_ATX
-	else if (!strcmp_l1("bootloader-locked", cmd)) {
-
-		/* Below is basically copied from is_hab_enabled() */
-		struct imx_sec_config_fuse_t *fuse =
-			(struct imx_sec_config_fuse_t *)&imx_sec_config_fuse;
-		uint32_t reg;
-		int ret;
-
-		/* Read the secure boot status from fuse. */
-		ret = fuse_read(fuse->bank, fuse->word, &reg);
-		if (ret) {
-			printf("\nSecure boot fuse read error!\n");
-			strncat(response, "Secure boot fuse read error!", chars_left);
-			return -1;
-		}
-		/* Check if the secure boot bit is enabled */
-		if ((reg & 0x2000000) == 0x2000000)
-			strncat(response, "1", chars_left);
-		else
-			strncat(response, "0", chars_left);
-	} else if (!strcmp_l1("bootloader-min-versions", cmd)) {
-#ifndef CONFIG_ARM64
-		/* We don't support bootloader rbindex protection for
-		 * ARM32(like imx7d) and the format is: "bootloader,tee". */
-		strncat(response, "-1,-1", chars_left);
-
-#elif defined(CONFIG_DUAL_BOOTLOADER)
-		/* Rbindex protection for bootloader is supported only when the
-		 * 'dual bootloader' feature is enabled. U-boot will get the rbindx
-		 * from RAM which is passed by spl because we can only get the rbindex
-		 * at spl stage. The format in this case is: "spl,atf,tee,u-boot".
-		 */
-		struct bl_rbindex_package *bl_rbindex;
-		uint32_t rbindex;
-
-		bl_rbindex = (struct bl_rbindex_package *)BL_RBINDEX_LOAD_ADDR;
-		if (!strncmp(bl_rbindex->magic, BL_RBINDEX_MAGIC,
-				BL_RBINDEX_MAGIC_LEN)) {
-			rbindex = bl_rbindex->rbindex;
-			snprintf(response + strlen(response), chars_left,
-					"-1,%d,%d,%d",rbindex, rbindex, rbindex);
-		} else {
-			printf("Error bootloader rbindex magic!\n");
-			strncat(response, "Get bootloader rbindex fail!", chars_left);
-			return -1;
-		}
-#else
-		/* Return -1 for all partition if 'dual bootloader' feature
-		 * is not enabled */
-		strncat(response, "-1,-1,-1,-1", chars_left);
-#endif
-	} else if (!strcmp_l1("avb-perm-attr-set", cmd)) {
-		if (perm_attr_are_fused())
-			strncat(response, "1", chars_left);
-		else
-			strncat(response, "0", chars_left);
-	} else if (!strcmp_l1("avb-locked", cmd)) {
-		FbLockState status;
-
-		status = fastboot_get_lock_stat();
-		if (status == FASTBOOT_LOCK)
-			strncat(response, "1", chars_left);
-		else if (status == FASTBOOT_UNLOCK)
-			strncat(response, "0", chars_left);
-		else {
-			printf("Get lock state error!\n");
-			strncat(response, "Get lock state failed!", chars_left);
-			return -1;
-		}
-	} else if (!strcmp_l1("avb-unlock-disabled", cmd)) {
-		if (at_unlock_vboot_is_disabled())
-			strncat(response, "1", chars_left);
-		else
-			strncat(response, "0", chars_left);
-	} else if (!strcmp_l1("avb-min-versions", cmd)) {
-		int i = 0;
-		/* rbindex location/value can be very large
-		 * number so we reserve enough space here.
-		 */
-		char buffer[35];
-		uint32_t rbindex_location[AVB_MAX_NUMBER_OF_ROLLBACK_INDEX_LOCATIONS + 2];
-		uint32_t location;
-		uint64_t rbindex;
-
-		memset(buffer, '\0', sizeof(buffer));
-
-		/* Set rbindex locations. */
-		for (i = 0; i < AVB_MAX_NUMBER_OF_ROLLBACK_INDEX_LOCATIONS; i++)
-			rbindex_location[i] = i;
-
-		/* Set Android Things key version rbindex locations */
-		rbindex_location[AVB_MAX_NUMBER_OF_ROLLBACK_INDEX_LOCATIONS]
-						= AVB_ATX_PIK_VERSION_LOCATION;
-		rbindex_location[AVB_MAX_NUMBER_OF_ROLLBACK_INDEX_LOCATIONS + 1]
-						= AVB_ATX_PSK_VERSION_LOCATION;
-
-		/* Read rollback index and set the reponse*/
-		for (i = 0; i < AVB_MAX_NUMBER_OF_ROLLBACK_INDEX_LOCATIONS + 2; i++) {
-			location = rbindex_location[i];
-			if (fsl_avb_ops.read_rollback_index(&fsl_avb_ops,
-								location, &rbindex)
-								!= AVB_IO_RESULT_OK) {
-				printf("Read rollback index error!\n");
-				snprintf(response, sizeof(response),
-					"INFOread rollback index error when get avb-min-versions");
-				return -1;
-			}
-			/* Generate the "location:value" pair */
-			snprintf(buffer, sizeof(buffer), "%d:%lld", location, rbindex);
-			if (i != AVB_MAX_NUMBER_OF_ROLLBACK_INDEX_LOCATIONS + 1)
-				strncat(buffer, ",", strlen(","));
-
-			if ((chars_left - (int)strlen(buffer)) >= 0) {
-				strncat(response, buffer, strlen(buffer));
-				chars_left -= strlen(buffer);
-			} else {
-				strncat(response, buffer, chars_left);
-				/* reponse buffer is full, send it first */
-				fastboot_tx_write_more(response);
-				/* reset the reponse buffer for next round */
-				memset(response, '\0', sizeof(response));
-				strncpy(response, "INFO", 5);
-				/* Copy left strings from 'buffer' to 'response' */
-				strncat(response, buffer + chars_left, strlen(buffer));
-				chars_left = FASTBOOT_RESPONSE_LEN -
-						strlen(response) - 1;
-			}
-		}
-
-	}
-#endif
-	else {
-		char envstr[32];
-
-		snprintf(envstr, sizeof(envstr) - 1, "fastboot.%s", cmd);
-		s = env_get(envstr);
-		if (s) {
-			strncat(response, s, chars_left);
-		} else {
-			snprintf(response, chars_left, "FAILunknown variable:%s",cmd);
-			printf("WARNING: unknown variable: %s\n", cmd);
-			return -1;
-		}
-	}
-	return 0;
-}
-
-static void cb_getvar(struct usb_ep *ep, struct usb_request *req)
-{
-	int n = 0;
-	int status = 0;
-	int count = 0;
-	char *cmd = req->buf;
-	char var_name[FASTBOOT_RESPONSE_LEN];
-	char partition_base_name[MAX_PTN][16];
-	char slot_suffix[2][5] = {"a","b"};
-	char response[FASTBOOT_RESPONSE_LEN];
-
-	strsep(&cmd, ":");
-	if (!cmd) {
-		pr_err("missing variable");
-		fastboot_tx_write_str("FAILmissing var");
-		return;
-	}
-
-	if (!strcmp_l1("all", cmd)) {
-
-		memset(response, '\0', FASTBOOT_RESPONSE_LEN);
-
-
-		/* get common variables */
-		for (n = 0; n < FASTBOOT_COMMON_VAR_NUM; n++) {
-			snprintf(response, sizeof(response), "INFO%s:", fastboot_common_var[n]);
-			get_single_var(fastboot_common_var[n], response);
-			fastboot_tx_write_more(response);
-		}
-
-		/* get at-vboot-state variables */
-#ifdef CONFIG_AVB_ATX
-		for (n = 0; n < AT_VBOOT_STATE_VAR_NUM; n++) {
-			snprintf(response, sizeof(response), "INFO%s:", fastboot_at_vboot_state_var[n]);
-			get_single_var(fastboot_at_vboot_state_var[n], response);
-			fastboot_tx_write_more(response);
-		}
-#endif
-		/* get partition type */
-		for (n = 0; n < g_pcount; n++) {
-			snprintf(response, sizeof(response), "INFOpartition-type:%s:", g_ptable[n].name);
-			snprintf(var_name, sizeof(var_name), "partition-type:%s", g_ptable[n].name);
-			get_single_var(var_name, response);
-			fastboot_tx_write_more(response);
-		}
-		/* get partition size */
-		for (n = 0; n < g_pcount; n++) {
-			snprintf(response, sizeof(response), "INFOpartition-size:%s:", g_ptable[n].name);
-			snprintf(var_name, sizeof(var_name), "partition-size:%s", g_ptable[n].name);
-			get_single_var(var_name,response);
-			fastboot_tx_write_more(response);
-		}
-		/* slot related variables */
-		if (is_slot()) {
-			/* get has-slot variables */
-			count = get_partition_base_name(partition_base_name);
-			for (n = 0; n < count; n++) {
-				snprintf(response, sizeof(response), "INFOhas-slot:%s:", partition_base_name[n]);
-				snprintf(var_name, sizeof(var_name), "has-slot:%s", partition_base_name[n]);
-				get_single_var(var_name,response);
-				fastboot_tx_write_more(response);
-			}
-			/* get current slot */
-			strncpy(response, "INFOcurrent-slot:", sizeof(response));
-			get_single_var("current-slot", response);
-			fastboot_tx_write_more(response);
-			/* get slot count */
-			strncpy(response, "INFOslot-count:", sizeof(response));
-			get_single_var("slot-count", response);
-			fastboot_tx_write_more(response);
-			/* get slot-successful variable */
-			for (n = 0; n < 2; n++) {
-				snprintf(response, sizeof(response), "INFOslot-successful:%s:", slot_suffix[n]);
-				snprintf(var_name, sizeof(var_name), "slot-successful:%s", slot_suffix[n]);
-				get_single_var(var_name, response);
-				fastboot_tx_write_more(response);
-			}
-			/*get slot-unbootable variable*/
-			for (n = 0; n < 2; n++) {
-				snprintf(response, sizeof(response), "INFOslot-unbootable:%s:", slot_suffix[n]);
-				snprintf(var_name, sizeof(var_name), "slot-unbootable:%s", slot_suffix[n]);
-				get_single_var(var_name, response);
-				fastboot_tx_write_more(response);
-			}
-			/*get slot-retry-count variable*/
-			for (n = 0; n < 2; n++) {
-				snprintf(response, sizeof(response), "INFOslot-retry-count:%s:", slot_suffix[n]);
-				snprintf(var_name, sizeof(var_name), "slot-retry-count:%s", slot_suffix[n]);
-				get_single_var(var_name, response);
-				fastboot_tx_write_more(response);
-			}
-		}
-
-		strncpy(response, "OKAYDone!", 10);
-		fastboot_tx_write_more(response);
-
-		return;
-	}
-#ifdef CONFIG_AVB_ATX
-	else if (!strcmp_l1("at-vboot-state", cmd)) {
-			/* get at-vboot-state variables */
-		for (n = 0; n < AT_VBOOT_STATE_VAR_NUM; n++) {
-			snprintf(response, sizeof(response), "INFO%s:", fastboot_at_vboot_state_var[n]);
-			get_single_var(fastboot_at_vboot_state_var[n], response);
-			fastboot_tx_write_more(response);
-		}
-
-		strncpy(response, "OKAY", 5);
-		fastboot_tx_write_more(response);
-
-		return;
-	} else if ((!strcmp_l1("bootloader-locked", cmd)) ||
-			(!strcmp_l1("bootloader-min-versions", cmd)) ||
-			(!strcmp_l1("avb-perm-attr-set", cmd)) ||
-			(!strcmp_l1("avb-locked", cmd)) ||
-			(!strcmp_l1("avb-unlock-disabled", cmd)) ||
-			(!strcmp_l1("avb-min-versions", cmd))) {
-
-		printf("Can't get this variable alone, get 'at-vboot-state' instead!\n");
-		snprintf(response, sizeof(response),
-			"FAILCan't get this variable alone, get 'at-vboot-state' instead.");
-		fastboot_tx_write_str(response);
-		return;
-	}
-#endif
-	else {
-
-		strncpy(response, "OKAY", 5);
-		status = get_single_var(cmd, response);
-		if (status != 0) {
-			strncpy(response, "FAIL", 5);
-		}
-		fastboot_tx_write_str(response);
-		return;
-	}
-}
-
-#ifdef CONFIG_FASTBOOT_LOCK
-
-int do_lock_status(cmd_tbl_t *cmdtp, int flag, int argc, char * const argv[]) {
-	FbLockState status = fastboot_get_lock_stat();
-	if (status != FASTBOOT_LOCK_ERROR) {
-		if (status == FASTBOOT_LOCK)
-			printf("fastboot lock status: locked.\n");
-		else
-			printf("fastboot lock status: unlocked.\n");
-	} else
-		printf("fastboot lock status error!\n");
-
-	display_lock(status, -1);
-
-	return 0;
-
-}
-
-U_BOOT_CMD(
-	lock_status, 2, 1, do_lock_status,
-	"lock_status",
-	"lock_status");
-
-static void wipe_all_userdata(void)
-{
-	char response[FASTBOOT_RESPONSE_LEN];
-
-	/* Erase all user data */
-	printf("Start userdata wipe process....\n");
-	/* Erase /data partition */
-	fastboot_wipe_data_partition();
-
-#if defined (CONFIG_ANDROID_SUPPORT) || defined (CONFIG_ANDROID_AUTO_SUPPORT)
-	/* Erase the misc partition. */
-	process_erase_mmc(FASTBOOT_PARTITION_MISC, response);
-#endif
-
-#ifndef CONFIG_ANDROID_AB_SUPPORT
-	/* Erase the cache partition for legacy imx6/7 */
-	process_erase_mmc(FASTBOOT_PARTITION_CACHE, response);
-#endif
-
-#if defined(AVB_RPMB) && !defined(CONFIG_IMX_TRUSTY_OS)
-	printf("Start stored_rollback_index wipe process....\n");
-	rbkidx_erase();
-	printf("Wipe stored_rollback_index completed.\n");
-#endif
-	printf("Wipe userdata completed.\n");
-}
-
-static FbLockState do_fastboot_unlock(bool force)
-{
-	int status;
-
-	if (fastboot_get_lock_stat() == FASTBOOT_UNLOCK) {
-		printf("The device is already unlocked\n");
-		return FASTBOOT_UNLOCK;
-	}
-	if ((fastboot_lock_enable() == FASTBOOT_UL_ENABLE) || force) {
-		printf("It is able to unlock device. %d\n",fastboot_lock_enable());
-		wipe_all_userdata();
-		status = fastboot_set_lock_stat(FASTBOOT_UNLOCK);
-		if (status < 0)
-			return FASTBOOT_LOCK_ERROR;
-	} else {
-		printf("It is not able to unlock device.");
-		return FASTBOOT_LOCK_ERROR;
-	}
-
-	return FASTBOOT_UNLOCK;
-}
-
-static FbLockState do_fastboot_lock(void)
-{
-	int status;
-
-	if (fastboot_get_lock_stat() == FASTBOOT_LOCK) {
-		printf("The device is already locked\n");
-		return FASTBOOT_LOCK;
-	}
-	wipe_all_userdata();
-	status = fastboot_set_lock_stat(FASTBOOT_LOCK);
-	if (status < 0)
-		return FASTBOOT_LOCK_ERROR;
-
-	return FASTBOOT_LOCK;
-}
-
-static bool endswith(char* s, char* subs) {
-	if (!s || !subs)
-		return false;
-	uint32_t len = strlen(s);
-	uint32_t sublen = strlen(subs);
-	if (len < sublen) {
-		return false;
-	}
-	if (strncmp(s + len - sublen, subs, sublen)) {
-		return false;
-	}
-	return true;
-}
-
-static void cb_flashing(struct usb_ep *ep, struct usb_request *req)
-{
-	char *cmd = req->buf;
-	char response[FASTBOOT_RESPONSE_LEN];
-	FbLockState status;
-	FbLockEnableResult result;
-	if (endswith(cmd, "lock_critical")) {
-		strcpy(response, "OKAY");
-	}
-#ifdef CONFIG_AVB_ATX
-	else if (endswith(cmd, FASTBOOT_AVB_AT_PERM_ATTR)) {
-		if (avb_atx_fuse_perm_attr(interface.transfer_buffer, download_bytes))
-			strcpy(response, "FAILInternal error!");
-		else
-			strcpy(response, "OKAY");
-	} else if (endswith(cmd, FASTBOOT_AT_GET_UNLOCK_CHALLENGE)) {
-		if (avb_atx_get_unlock_challenge(fsl_avb_ops.atx_ops,
-						interface.transfer_buffer, &download_bytes))
-			strcpy(response, "FAILInternal error!");
-		else
-			strcpy(response, "OKAY");
-	} else if (endswith(cmd, FASTBOOT_AT_UNLOCK_VBOOT)) {
-		if (at_unlock_vboot_is_disabled()) {
-			printf("unlock vboot already disabled, can't unlock the device!\n");
-			strcpy(response, "FAILunlock vboot already disabled!.");
-		} else {
-#ifdef CONFIG_AT_AUTHENTICATE_UNLOCK
-			if (avb_atx_verify_unlock_credential(fsl_avb_ops.atx_ops,
-								interface.transfer_buffer))
-				strcpy(response, "FAILIncorrect unlock credential!");
-			else {
-#endif
-				status = do_fastboot_unlock(true);
-				if (status != FASTBOOT_LOCK_ERROR)
-					strcpy(response, "OKAY");
-				else
-					strcpy(response, "FAILunlock device failed.");
-#ifdef CONFIG_AT_AUTHENTICATE_UNLOCK
-			}
-#endif
-		}
-	} else if (endswith(cmd, FASTBOOT_AT_LOCK_VBOOT)) {
-		if (perm_attr_are_fused()) {
-			status = do_fastboot_lock();
-			if (status != FASTBOOT_LOCK_ERROR)
-				strcpy(response, "OKAY");
-			else
-				strcpy(response, "FAILlock device failed.");
-		} else
-			strcpy(response, "FAILpermanent attributes not fused!");
-	} else if (endswith(cmd, FASTBOOT_AT_DISABLE_UNLOCK_VBOOT)) {
-		/* This command can only be called after 'oem at-lock-vboot' */
-		status = fastboot_get_lock_stat();
-		if (status == FASTBOOT_LOCK) {
-			if (at_unlock_vboot_is_disabled()) {
-				printf("unlock vboot already disabled!\n");
-				strcpy(response, "OKAY");
-			}
-			else {
-				if (!at_disable_vboot_unlock())
-					strcpy(response, "OKAY");
-				else
-					strcpy(response, "FAILdisable unlock vboot fail!");
-			}
-		} else
-			strcpy(response, "FAILplease lock the device first!");
-	}
-#endif /* CONFIG_AVB_ATX */
-#ifdef CONFIG_ANDROID_THINGS_SUPPORT
-	else if (endswith(cmd, FASTBOOT_BOOTLOADER_VBOOT_KEY)) {
-		strcpy(response, "OKAY");
-	}
-#endif /* CONFIG_ANDROID_THINGS_SUPPORT */
-#ifdef CONFIG_IMX_TRUSTY_OS
-	else if (endswith(cmd, FASTBOOT_GET_CA_REQ)) {
-		uint8_t *ca_output;
-		uint32_t ca_length, cp_length;
-		if (trusty_atap_get_ca_request(interface.transfer_buffer, download_bytes,
-						&(ca_output), &ca_length)) {
-			printf("ERROR get_ca_request failed!\n");
-			strcpy(response, "FAILInternal error!");
-		} else {
-			cp_length = min((uint32_t)CONFIG_FASTBOOT_BUF_SIZE, ca_length);
-			memcpy(interface.transfer_buffer, ca_output, cp_length);
-			download_bytes = ca_length;
-			strcpy(response, "OKAY");
-		}
-
-	} else if (endswith(cmd, FASTBOOT_SET_CA_RESP)) {
-		if (trusty_atap_set_ca_response(interface.transfer_buffer,download_bytes)) {
-			printf("ERROR set_ca_response failed!\n");
-			strcpy(response, "FAILInternal error!");
-		} else
-			strcpy(response, "OKAY");
-	} else if (endswith(cmd, FASTBOOT_SET_RSA_ATTESTATION_KEY_ENC)) {
-		if (trusty_set_attestation_key_enc(interface.transfer_buffer,
-						download_bytes,
-						KM_ALGORITHM_RSA)) {
-			printf("ERROR set rsa attestation key failed!\n");
-			strcpy(response, "FAILInternal error!");
-		} else {
-			printf("Set rsa attestation key successfully!\n");
-			strcpy(response, "OKAY");
-		}
-	} else if (endswith(cmd, FASTBOOT_SET_EC_ATTESTATION_KEY_ENC)) {
-		if (trusty_set_attestation_key_enc(interface.transfer_buffer,
-						download_bytes,
-						KM_ALGORITHM_EC)) {
-			printf("ERROR set ec attestation key failed!\n");
-			strcpy(response, "FAILInternal error!");
-		} else {
-			printf("Set ec attestation key successfully!\n");
-			strcpy(response, "OKAY");
-		}
-	} else if (endswith(cmd, FASTBOOT_APPEND_RSA_ATTESTATION_CERT_ENC)) {
-		if (trusty_append_attestation_cert_chain_enc(interface.transfer_buffer,
-							download_bytes,
-							KM_ALGORITHM_RSA)) {
-			printf("ERROR append rsa attestation cert chain failed!\n");
-			strcpy(response, "FAILInternal error!");
-		} else {
-			printf("Append rsa attestation key successfully!\n");
-			strcpy(response, "OKAY");
-		}
-	}  else if (endswith(cmd, FASTBOOT_APPEND_EC_ATTESTATION_CERT_ENC)) {
-		if (trusty_append_attestation_cert_chain_enc(interface.transfer_buffer,
-							download_bytes,
-							KM_ALGORITHM_EC)) {
-			printf("ERROR append ec attestation cert chain failed!\n");
-			strcpy(response, "FAILInternal error!");
-		} else {
-			printf("Append ec attestation key successfully!\n");
-			strcpy(response, "OKAY");
-		}
-	} else if (endswith(cmd, FASTBOOT_SET_RSA_ATTESTATION_KEY)) {
-		if (trusty_set_attestation_key(interface.transfer_buffer,
-						download_bytes,
-						KM_ALGORITHM_RSA)) {
-			printf("ERROR set rsa attestation key failed!\n");
-			strcpy(response, "FAILInternal error!");
-		} else {
-			printf("Set rsa attestation key successfully!\n");
-			strcpy(response, "OKAY");
-		}
-	} else if (endswith(cmd, FASTBOOT_SET_EC_ATTESTATION_KEY)) {
-		if (trusty_set_attestation_key(interface.transfer_buffer,
-						download_bytes,
-						KM_ALGORITHM_EC)) {
-			printf("ERROR set ec attestation key failed!\n");
-			strcpy(response, "FAILInternal error!");
-		} else {
-			printf("Set ec attestation key successfully!\n");
-			strcpy(response, "OKAY");
-		}
-	} else if (endswith(cmd, FASTBOOT_APPEND_RSA_ATTESTATION_CERT)) {
-		if (trusty_append_attestation_cert_chain(interface.transfer_buffer,
-							download_bytes,
-							KM_ALGORITHM_RSA)) {
-			printf("ERROR append rsa attestation cert chain failed!\n");
-			strcpy(response, "FAILInternal error!");
-		} else {
-			printf("Append rsa attestation key successfully!\n");
-			strcpy(response, "OKAY");
-		}
-	}  else if (endswith(cmd, FASTBOOT_APPEND_EC_ATTESTATION_CERT)) {
-		if (trusty_append_attestation_cert_chain(interface.transfer_buffer,
-							download_bytes,
-							KM_ALGORITHM_EC)) {
-			printf("ERROR append ec attestation cert chain failed!\n");
-			strcpy(response, "FAILInternal error!");
-		} else {
-			printf("Append ec attestation key successfully!\n");
-			strcpy(response, "OKAY");
-		}
-	}  else if (endswith(cmd, FASTBOOT_GET_MPPUBK)) {
-		if (fastboot_get_mppubk(interface.transfer_buffer, &download_bytes)) {
-			printf("ERROR Generate mppubk failed!\n");
-			strcpy(response, "FAILGenerate mppubk failed!");
-		} else {
-			printf("mppubk generated!\n");
-			strcpy(response, "OKAY");
-		}
-	}
-#ifndef CONFIG_AVB_ATX
-	else if (endswith(cmd, FASTBOOT_SET_RPMB_KEY)) {
-		if (fastboot_set_rpmb_key(interface.transfer_buffer, download_bytes)) {
-			printf("ERROR set rpmb key failed!\n");
-			strcpy(response, "FAILset rpmb key failed!");
-		} else
-			strcpy(response, "OKAY");
-	} else if (endswith(cmd, FASTBOOT_SET_RPMB_RANDOM_KEY)) {
-		if (fastboot_set_rpmb_random_key()) {
-			printf("ERROR set rpmb random key failed!\n");
-			strcpy(response, "FAILset rpmb random key failed!");
-		} else
-			strcpy(response, "OKAY");
-	} else if (endswith(cmd, FASTBOOT_SET_VBMETA_PUBLIC_KEY)) {
-		if (avb_set_public_key(interface.transfer_buffer,
-					download_bytes))
-			strcpy(response, "FAILcan't set public key!");
-		else
-			strcpy(response, "OKAY");
-	}
-#endif /* !CONFIG_AVB_ATX */
-#endif /* CONFIG_IMX_TRUSTY_OS */
-	else if (endswith(cmd, "unlock_critical")) {
-		strcpy(response, "OKAY");
-	} else if (endswith(cmd, "unlock")) {
-		printf("flashing unlock.\n");
-#ifdef CONFIG_AVB_ATX
-		/* We should do nothing here For Android Things which
-		 * enables the authenticated unlock feature.
-		 */
-		strcpy(response, "OKAY");
-#else
-		status = do_fastboot_unlock(false);
-		if (status != FASTBOOT_LOCK_ERROR)
-			strcpy(response, "OKAY");
-		else
-			strcpy(response, "FAILunlock device failed.");
-#endif
-	} else if (endswith(cmd, "lock")) {
-#ifdef CONFIG_AVB_ATX
-		/* We should do nothing here For Android Things which
-		 * enables the at-lock-vboot feature.
-		 */
-		strcpy(response, "OKAY");
-#else
-		printf("flashing lock.\n");
-		status = do_fastboot_lock();
-		if (status != FASTBOOT_LOCK_ERROR)
-			strcpy(response, "OKAY");
-		else
-			strcpy(response, "FAILlock device failed.");
-#endif
-	} else if (endswith(cmd, "get_unlock_ability")) {
-		result = fastboot_lock_enable();
-		if (result == FASTBOOT_UL_ENABLE) {
-			fastboot_tx_write_more("INFO1");
-			strcpy(response, "OKAY");
-		} else if (result == FASTBOOT_UL_DISABLE) {
-			fastboot_tx_write_more("INFO0");
-			strcpy(response, "OKAY");
-		} else {
-			printf("flashing get_unlock_ability fail!\n");
-			strcpy(response, "FAILget unlock ability failed.");
-		}
-	} else {
-		printf("Unknown flashing command:%s\n", cmd);
-		strcpy(response, "FAILcommand not defined");
-	}
-	fastboot_tx_write_more(response);
-}
-
-#endif /* CONFIG_FASTBOOT_LOCK */
-
-#ifdef CONFIG_FSL_FASTBOOT
-#ifdef CONFIG_FASTBOOT_LOCK
-static int partition_table_valid(void)
-{
-	int status, mmc_no;
-	struct blk_desc *dev_desc;
-#if defined(CONFIG_IMX_TRUSTY_OS) && !defined(CONFIG_ARM64)
-	//Prevent other partition accessing when no TOS flashed.
-	if (!tos_flashed)
-		return 0;
-#endif
-	disk_partition_t info;
-	mmc_no = fastboot_devinfo.dev_id;
-	dev_desc = blk_get_dev("mmc", mmc_no);
-	if (dev_desc)
-		status = part_get_info(dev_desc, 1, &info);
-	else
-		status = -1;
-	return (status == 0);
-}
-#endif
-#endif /* CONFIG_FASTBOOT_LOCK */
-
-#ifdef CONFIG_FASTBOOT_FLASH
-static void cb_flash(struct usb_ep *ep, struct usb_request *req)
-{
-	char *cmd = req->buf;
-	char response[FASTBOOT_RESPONSE_LEN];
-
-	strsep(&cmd, ":");
-	if (!cmd) {
-		pr_err("missing partition name");
-		fastboot_tx_write_str("FAILmissing partition name");
-		return;
-	}
-
-	/* initialize the response buffer */
-	fb_response_str = response;
-
-	/* Always enable image flash for Android Things. */
-#if defined(CONFIG_FASTBOOT_LOCK) && !defined(CONFIG_AVB_ATX)
-	int status;
-	status = fastboot_get_lock_stat();
-
-	if (status == FASTBOOT_LOCK) {
-		pr_err("device is LOCKed!\n");
-		strcpy(response, "FAIL device is locked.");
-		fastboot_tx_write_str(response);
-		return;
-
-	} else if (status == FASTBOOT_LOCK_ERROR) {
-		pr_err("write lock status into device!\n");
-		fastboot_set_lock_stat(FASTBOOT_LOCK);
-		strcpy(response, "FAILdevice is locked.");
-		fastboot_tx_write_str(response);
-		return;
-	}
-#endif
-	fastboot_fail("no flash device defined");
-
-	rx_process_flash(cmd);
-
-#ifdef CONFIG_FASTBOOT_LOCK
-	if (strncmp(cmd, "gpt", 3) == 0) {
-		int gpt_valid = 0;
-		gpt_valid = partition_table_valid();
-		/* If gpt is valid, load partitons table into memory.
-		   So if the next command is "fastboot reboot bootloader",
-		   it can find the "misc" partition to r/w. */
-		if(gpt_valid) {
-			_fastboot_load_partitions();
-			/* Unlock device if the gpt is valid */
-			do_fastboot_unlock(true);
-		}
-	}
-
-#endif
-	fastboot_tx_write_str(response);
-}
-#endif
-
-#ifdef CONFIG_FASTBOOT_FLASH
-static void cb_erase(struct usb_ep *ep, struct usb_request *req)
-{
-	char *cmd = req->buf;
-	char response[FASTBOOT_RESPONSE_LEN];
-
-	strsep(&cmd, ":");
-	if (!cmd) {
-		pr_err("missing partition name");
-		fastboot_tx_write_str("FAILmissing partition name");
-		return;
-	}
-
-	/* initialize the response buffer */
-	fb_response_str = response;
-
-#if defined(CONFIG_FASTBOOT_LOCK) && !defined(CONFIG_AVB_ATX)
-	FbLockState status;
-	status = fastboot_get_lock_stat();
-	if (status == FASTBOOT_LOCK) {
-		pr_err("device is LOCKed!\n");
-		strcpy(response, "FAIL device is locked.");
-		fastboot_tx_write_str(response);
-		return;
-	} else if (status == FASTBOOT_LOCK_ERROR) {
-		pr_err("write lock status into device!\n");
-		fastboot_set_lock_stat(FASTBOOT_LOCK);
-		strcpy(response, "FAILdevice is locked.");
-		fastboot_tx_write_str(response);
-		return;
-	}
-#endif
-	rx_process_erase(cmd, response);
-	fastboot_tx_write_str(response);
-}
-#endif
-
-#ifndef CONFIG_NOT_UUU_BUILD
-static void cb_run_uboot_cmd(struct usb_ep *ep, struct usb_request *req)
-{
-	char *cmd = req->buf;
-	strsep(&cmd, ":");
-	if (!cmd) {
-		pr_err("missing slot suffix\n");
-		fastboot_tx_write_str("FAILmissing command");
-		return;
-	}
-	if(run_command(cmd, 0)) {
-		fastboot_tx_write_str("FAIL");
-	} else {
-		fastboot_tx_write_str("OKAY");
-		/* cmd may impact fastboot related environment*/
-		fastboot_setup();
-	}
-	return ;
-}
-
-static char g_a_cmd_buff[64];
-static void do_acmd_complete(struct usb_ep *ep, struct usb_request *req)
-{
-	/* When usb dequeue complete will be called
-	 * Meed status value before call run_command.
-	 * otherwise, host can't get last message.
-	 */
-	if(req->status == 0)
-		run_command(g_a_cmd_buff, 0);
-}
-
-<<<<<<< HEAD
-static void cb_run_uboot_acmd(struct usb_ep *ep, struct usb_request *req)
-{
-	char *cmd = req->buf;
-        strsep(&cmd, ":");
-        if (!cmd) {
-                pr_err("missing slot suffix\n");
-                fastboot_tx_write_str("FAILmissing command");
-                return;
-        }
-	strcpy(g_a_cmd_buff, cmd);
-	fastboot_func->in_req->complete = do_acmd_complete;
-	fastboot_tx_write_str("OKAY");
-}
-#endif
-
-#ifdef CONFIG_AVB_SUPPORT
-static void cb_set_active_avb(struct usb_ep *ep, struct usb_request *req)
-{
-	AvbIOResult ret;
-	int slot = 0;
-	char *cmd = req->buf;
-
-	strsep(&cmd, ":");
-	if (!cmd) {
-		pr_err("missing slot suffix\n");
-		fastboot_tx_write_str("FAILmissing slot suffix");
-		return;
-	}
-
-	slot = slotidx_from_suffix(cmd);
-
-	if (slot < 0) {
-		fastboot_tx_write_str("FAILerr slot suffix");
-		return;
-	}
-
-	ret = avb_ab_mark_slot_active(&fsl_avb_ab_ops, slot);
-	if (ret != AVB_IO_RESULT_OK)
-		fastboot_tx_write_str("avb IO error");
-	else
-		fastboot_tx_write_str("OKAY");
-
-	return;
-}
-#endif /*CONFIG_AVB_SUPPORT*/
-
-static void cb_reboot_bootloader(struct usb_ep *ep, struct usb_request *req)
-{
-	enable_fastboot_command();
-        fastboot_func->in_req->complete = compl_do_reset;
-        fastboot_tx_write_str("OKAY");
-}
-
-#else /* CONFIG_FSL_FASTBOOT */
-
-static void cb_getvar(struct usb_ep *ep, struct usb_request *req)
-{
-	char *cmd = req->buf;
-	char response[FASTBOOT_RESPONSE_LEN];
-	const char *s;
-	size_t chars_left;
-
-	strcpy(response, "OKAY");
-	chars_left = sizeof(response) - strlen(response) - 1;
-
-	strsep(&cmd, ":");
-	if (!cmd) {
-		pr_err("missing variable");
-		fastboot_tx_write_str("FAILmissing var");
-		return;
-	}
-
-	if (!strcmp_l1("version", cmd)) {
-		strncat(response, FASTBOOT_VERSION, chars_left);
-	} else if (!strcmp_l1("bootloader-version", cmd)) {
-		strncat(response, U_BOOT_VERSION, chars_left);
-	} else if (!strcmp_l1("downloadsize", cmd) ||
-		!strcmp_l1("max-download-size", cmd)) {
-		char str_num[12];
-
-		sprintf(str_num, "0x%08x", CONFIG_FASTBOOT_BUF_SIZE);
-		strncat(response, str_num, chars_left);
-	} else if (!strcmp_l1("serialno", cmd)) {
-		s = env_get("serial#");
-		if (s)
-			strncat(response, s, chars_left);
-		else
-			strcpy(response, "FAILValue not set");
-	} else {
-		char *envstr;
-
-		envstr = malloc(strlen("fastboot.") + strlen(cmd) + 1);
-		if (!envstr) {
-			fastboot_tx_write_str("FAILmalloc error");
-			return;
-		}
-
-		sprintf(envstr, "fastboot.%s", cmd);
-		s = env_get(envstr);
-		if (s) {
-			strncat(response, s, chars_left);
-		} else {
-			printf("WARNING: unknown variable: %s\n", cmd);
-			strcpy(response, "FAILVariable not implemented");
-		}
-
-		free(envstr);
-	}
-	fastboot_tx_write_str(response);
-}
-
-#ifdef CONFIG_FASTBOOT_FLASH
-static void cb_flash(struct usb_ep *ep, struct usb_request *req)
-{
-	char *cmd = req->buf;
-	char response[FASTBOOT_RESPONSE_LEN];
-
-	strsep(&cmd, ":");
-	if (!cmd) {
-		pr_err("missing partition name");
-		fastboot_tx_write_str("FAILmissing partition name");
-		return;
-	}
-
-	/* initialize the response buffer */
-	fb_response_str = response;
-
-	fastboot_fail("no flash device defined");
-#ifdef CONFIG_FASTBOOT_FLASH_MMC_DEV
-	fb_mmc_flash_write(cmd, (void *)CONFIG_FASTBOOT_BUF_ADDR,
-			   download_bytes);
-#endif
-#ifdef CONFIG_FASTBOOT_FLASH_NAND_DEV
-	fb_nand_flash_write(cmd,
-			    (void *)CONFIG_FASTBOOT_BUF_ADDR,
-			    download_bytes);
-#endif
-	fastboot_tx_write_str(response);
-}
-#endif
-
-static void cb_oem(struct usb_ep *ep, struct usb_request *req)
-{
-	char *cmd = req->buf;
-#ifdef CONFIG_FASTBOOT_FLASH_MMC_DEV
-	if (strncmp("format", cmd + 4, 6) == 0) {
-		char cmdbuf[32];
-                sprintf(cmdbuf, "gpt write mmc %x $partitions",
-			CONFIG_FASTBOOT_FLASH_MMC_DEV);
-                if (run_command(cmdbuf, 0))
-			fastboot_tx_write_str("FAIL");
-                else
-			fastboot_tx_write_str("OKAY");
-	} else
-#endif
-	if (strncmp("unlock", cmd + 4, 8) == 0) {
-		fastboot_tx_write_str("FAILnot implemented");
-	}
-	else {
-		fastboot_tx_write_str("FAILunknown oem command");
-	}
-}
-
-#ifdef CONFIG_FASTBOOT_FLASH
-static void cb_erase(struct usb_ep *ep, struct usb_request *req)
-{
-	char *cmd = req->buf;
-	char response[FASTBOOT_RESPONSE_LEN];
-
-	strsep(&cmd, ":");
-	if (!cmd) {
-		pr_err("missing partition name");
-		fastboot_tx_write_str("FAILmissing partition name");
-		return;
-	}
-
-	/* initialize the response buffer */
-	fb_response_str = response;
-
-	fastboot_fail("no flash device defined");
-#ifdef CONFIG_FASTBOOT_FLASH_MMC_DEV
-	fb_mmc_erase(cmd);
-#endif
-#ifdef CONFIG_FASTBOOT_FLASH_NAND_DEV
-	fb_nand_erase(cmd);
-#endif
-	fastboot_tx_write_str(response);
-}
-#endif
-
-#endif /* CONFIG_FSL_FASTBOOT*/
-
-=======
->>>>>>> 758bd4d6
 static unsigned int rx_bytes_expected(struct usb_ep *ep)
 {
 	int rx_remain = fastboot_data_remaining();
 	unsigned int rem;
-	unsigned int maxpacket = usb_endpoint_maxp(ep->desc);
+	unsigned int maxpacket = ep->maxpacket;
 
 	if (rx_remain <= 0)
 		return 0;
@@ -4371,11 +375,6 @@
 	unsigned int transfer_size = fastboot_data_remaining();
 	const unsigned char *buffer = req->buf;
 	unsigned int buffer_size = req->actual;
-<<<<<<< HEAD
-	unsigned int pre_dot_num, now_dot_num;
-	void * base_addr = (void*)env_get_ulong("fastboot_buffer", 16, CONFIG_FASTBOOT_BUF_ADDR);
-=======
->>>>>>> 758bd4d6
 
 	if (req->status != 0) {
 		printf("Bad status: %d\n", req->status);
@@ -4385,26 +384,11 @@
 	if (buffer_size < transfer_size)
 		transfer_size = buffer_size;
 
-<<<<<<< HEAD
-	memcpy(base_addr + download_bytes,
-	       buffer, transfer_size);
-
-	pre_dot_num = download_bytes / BYTES_PER_DOT;
-	download_bytes += transfer_size;
-	now_dot_num = download_bytes / BYTES_PER_DOT;
-
-	if (pre_dot_num != now_dot_num) {
-		putc('.');
-		if (!(now_dot_num % 74))
-			putc('\n');
-	}
-=======
 	fastboot_data_download(buffer, transfer_size, response);
 	if (response[0]) {
 		fastboot_tx_write_str(response);
 	} else if (!fastboot_data_remaining()) {
 		fastboot_data_complete(response);
->>>>>>> 758bd4d6
 
 		/*
 		 * Reset global transfer variable
@@ -4413,12 +397,6 @@
 		req->length = EP_BUFFER_SIZE;
 
 		fastboot_tx_write_str(response);
-<<<<<<< HEAD
-		env_set_hex("fastboot_bytes", download_bytes);
-
-		printf("\ndownloading of %d bytes finished\n", download_bytes);
-=======
->>>>>>> 758bd4d6
 	} else {
 		req->length = rx_bytes_expected(ep);
 	}
@@ -4427,78 +405,6 @@
 	usb_ep_queue(ep, req, 0);
 }
 
-<<<<<<< HEAD
-static void cb_upload(struct usb_ep *ep, struct usb_request *req)
-{
-	char response[FASTBOOT_RESPONSE_LEN];
-
-	if (!download_bytes || download_bytes > (EP_BUFFER_SIZE * 32)) {
-		sprintf(response, "FAIL");
-		fastboot_tx_write_str(response);
-		return;
-	}
-
-	printf("Will upload %d bytes.\n", download_bytes);
-	snprintf(response, FASTBOOT_RESPONSE_LEN, "DATA%08x", download_bytes);
-	fastboot_tx_write_more(response);
-
-	fastboot_tx_write((const char *)(interface.transfer_buffer), download_bytes);
-
-	snprintf(response,FASTBOOT_RESPONSE_LEN, "OKAY");
-	fastboot_tx_write_more(response);
-}
-
-static void cb_download(struct usb_ep *ep, struct usb_request *req)
-{
-	char *cmd = req->buf;
-	char response[FASTBOOT_RESPONSE_LEN];
-
-	strsep(&cmd, ":");
-	download_size = simple_strtoul(cmd, NULL, 16);
-	download_bytes = 0;
-
-	printf("Starting download of %d bytes\n", download_size);
-
-	if (0 == download_size) {
-		strcpy(response, "FAILdata invalid size");
-	} else if (download_size > CONFIG_FASTBOOT_BUF_SIZE) {
-		download_size = 0;
-		strcpy(response, "FAILdata too large");
-	} else {
-		sprintf(response, "DATA%08x", download_size);
-		req->complete = rx_handler_dl_image;
-		req->length = rx_bytes_expected(ep);
-	}
-	fastboot_tx_write_str(response);
-}
-
-static void do_bootm_on_complete(struct usb_ep *ep, struct usb_request *req)
-{
-	char boot_addr_start[12];
-#ifdef CONFIG_FSL_FASTBOOT
-	char *bootm_args[] = { "boota", boot_addr_start, NULL };
-	sprintf(boot_addr_start, "0x%lx", get_loadaddr());
-#else
-	char *bootm_args[] = { "bootm", boot_addr_start, NULL };
-	sprintf(boot_addr_start, "0x%lx", (long)CONFIG_FASTBOOT_BUF_ADDR);
-#endif
-
-	puts("Booting kernel..\n");
-
-	do_bootm(NULL, 0, 2, bootm_args);
-
-	/* This only happens if image is somehow faulty so we start over */
-	do_reset(NULL, 0, 0, NULL);
-}
-
-static void cb_boot(struct usb_ep *ep, struct usb_request *req)
-{
-	fastboot_func->in_req->complete = do_bootm_on_complete;
-	fastboot_tx_write_str("OKAY");
-}
-
-=======
->>>>>>> 758bd4d6
 static void do_exit_on_complete(struct usb_ep *ep, struct usb_request *req)
 {
 	g_dnl_trigger_detach();
@@ -4510,104 +416,6 @@
 	do_exit_on_complete(ep, req);
 }
 
-<<<<<<< HEAD
-struct cmd_dispatch_info {
-	char *cmd;
-	void (*cb)(struct usb_ep *ep, struct usb_request *req);
-};
-
-static const struct cmd_dispatch_info cmd_dispatch_info[] = {
-#ifdef CONFIG_FSL_FASTBOOT
-{
-		.cmd = "reboot-bootloader",
-		.cb = cb_reboot_bootloader,
-	},
-	{
-		.cmd = "upload",
-		.cb = cb_upload,
-	},
-	{
-		.cmd = "get_staged",
-		.cb = cb_upload,
-	},
-#ifdef CONFIG_FASTBOOT_LOCK
-	{
-		.cmd = "flashing",
-		.cb = cb_flashing,
-	},
-	{
-		.cmd = "oem",
-		.cb = cb_flashing,
-	},
-#endif
-#ifdef CONFIG_AVB_SUPPORT
-{
-		.cmd = "set_active",
-		.cb = cb_set_active_avb,
-	},
-#endif
-#ifndef CONFIG_NOT_UUU_BUILD
-{
-		.cmd = "UCmd:",
-		.cb = cb_run_uboot_cmd,
-	},
-	{	.cmd ="ACmd:",
-		.cb = cb_run_uboot_acmd,
-	},
-#endif
-#endif
-	{
-		.cmd = "reboot",
-		.cb = cb_reboot,
-	}, {
-		.cmd = "getvar:",
-		.cb = cb_getvar,
-	}, {
-		.cmd = "download:",
-		.cb = cb_download,
-	}, {
-		.cmd = "boot",
-		.cb = cb_boot,
-	}, {
-		.cmd = "continue",
-		.cb = cb_continue,
-	},
-#ifdef CONFIG_FASTBOOT_FLASH
-	{
-		.cmd = "flash",
-		.cb = cb_flash,
-	}, {
-		.cmd = "erase",
-		.cb = cb_erase,
-	},
-#endif
-#ifndef CONFIG_FSL_FASTBOOT
-	{
-		.cmd = "oem",
-		.cb = cb_oem,
-	},
-#endif
-#ifdef CONFIG_AVB_ATX
-	{
-		.cmd = "stage",
-		.cb = cb_download,
-	},
-#endif
-};
-
-static void rx_handler_command(struct usb_ep *ep, struct usb_request *req)
-{
-	char *cmdbuf = req->buf;
-	void (*func_cb)(struct usb_ep *ep, struct usb_request *req) = NULL;
-	int i;
-
-	/* init in request FIFO pointer */
-	fastboot_func->front = NULL;
-	fastboot_func->rear  = NULL;
-
-	if (req->status != 0 || req->length == 0)
-		return;
-=======
 static void rx_handler_command(struct usb_ep *ep, struct usb_request *req)
 {
 	char *cmdbuf = req->buf;
@@ -4637,7 +445,6 @@
 		case FASTBOOT_COMMAND_BOOT:
 			fastboot_func->in_req->complete = do_bootm_on_complete;
 			break;
->>>>>>> 758bd4d6
 
 		case FASTBOOT_COMMAND_CONTINUE:
 			fastboot_func->in_req->complete = do_exit_on_complete;
