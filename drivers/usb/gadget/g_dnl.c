--- conflicted
+++ resolved
@@ -125,7 +125,6 @@
 {
 	struct usb_configuration *config;
 	const char *name = "usb_dnload";
-<<<<<<< HEAD
 
 	config = memalign(CONFIG_SYS_CACHELINE_SIZE, sizeof(*config));
 	if (!config)
@@ -133,15 +132,6 @@
 
 	memset(config, 0, sizeof(*config));
 
-=======
-
-	config = memalign(CONFIG_SYS_CACHELINE_SIZE, sizeof(*config));
-	if (!config)
-		return -ENOMEM;
-
-	memset(config, 0, sizeof(*config));
-
->>>>>>> d36ae3bc
 	config->label = name;
 	config->bmAttributes = USB_CONFIG_ATT_ONE | USB_CONFIG_ATT_SELFPOWER;
 	config->bConfigurationValue = CONFIGURATION_NUMBER;
@@ -196,8 +186,6 @@
 	g_dnl_string_defs[1].id = id;
 	device_desc.iProduct = id;
 
-<<<<<<< HEAD
-=======
 	id = usb_string_id(cdev);
 	if (id < 0)
 		return id;
@@ -205,7 +193,6 @@
 	g_dnl_string_defs[2].id = id;
 	device_desc.iSerialNumber = id;
 
->>>>>>> d36ae3bc
 	g_dnl_bind_fixup(&device_desc, cdev->driver->name);
 	ret = g_dnl_config_register(cdev);
 	if (ret)
