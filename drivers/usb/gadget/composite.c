// SPDX-License-Identifier: GPL-2.0+
/*
 * composite.c - infrastructure for Composite USB Gadgets
 *
 * Copyright (C) 2006-2008 David Brownell
 * U-Boot porting: Lukasz Majewski <l.majewski@samsung.com>
 */
//#undef DEBUG

#include <dm/devres.h>
#include <linux/bitops.h>
#include <linux/usb/composite.h>
#include "u_os_desc.h"

#define USB_BUFSIZ	4096

/* Helper type for accessing packed u16 pointers */
typedef struct { __le16 val; } __packed __le16_packed;

static struct usb_composite_driver *composite;
static struct usb_configuration *os_desc_config;

/* Microsoft OS String Descriptor */
static char qw_sign_buf[OS_STRING_QW_SIGN_LEN / 2] = {'M', 'S', 'F', 'T', '1', '0', '0'};

static inline void le16_add_cpu_packed(__le16_packed *var, u16 val)
{
	var->val = cpu_to_le16(le16_to_cpu(var->val) + val);
}

/**
 * struct usb_os_string - represents OS String to be reported by a gadget
 * @bLength: total length of the entire descritor, always 0x12
 * @bDescriptorType: USB_DT_STRING
 * @qwSignature: the OS String proper
 * @bMS_VendorCode: code used by the host for subsequent requests
 * @bPad: not used, must be zero
 */
struct usb_os_string {
	__u8	bLength;
	__u8	bDescriptorType;
	__u8	qwSignature[OS_STRING_QW_SIGN_LEN];
	__u8	bMS_VendorCode;
	__u8	bPad;
} __packed;

/**
 * usb_add_function() - add a function to a configuration
 * @config: the configuration
 * @function: the function being added
 * Context: single threaded during gadget setup
 *
 * After initialization, each configuration must have one or more
 * functions added to it.  Adding a function involves calling its @bind()
 * method to allocate resources such as interface and string identifiers
 * and endpoints.
 *
 * This function returns the value of the function's bind(), which is
 * zero for success else a negative errno value.
 */
int usb_add_function(struct usb_configuration *config,
		struct usb_function *function)
{
	int	value = -EINVAL;

	debug("adding '%s'/%p to config '%s'/%p\n",
			function->name, function,
			config->label, config);

	if (!function->set_alt || !function->disable)
		goto done;

	function->config = config;
	list_add_tail(&function->list, &config->functions);

	if (function->bind) {
		value = function->bind(config, function);
		if (value < 0) {
			list_del(&function->list);
			function->config = NULL;
		}
	} else
		value = 0;

	if (!config->fullspeed && function->descriptors)
		config->fullspeed = 1;
	if (!config->highspeed && function->hs_descriptors)
		config->highspeed = 1;
	if (!config->superspeed && function->ss_descriptors)
		config->superspeed = 1;

done:
	if (value)
		debug("adding '%s'/%p --> %d\n",
				function->name, function, value);
	return value;
}

/**
 * usb_function_deactivate - prevent function and gadget enumeration
 * @function: the function that isn't yet ready to respond
 *
 * Blocks response of the gadget driver to host enumeration by
 * preventing the data line pullup from being activated.  This is
 * normally called during @bind() processing to change from the
 * initial "ready to respond" state, or when a required resource
 * becomes available.
 *
 * For example, drivers that serve as a passthrough to a userspace
 * daemon can block enumeration unless that daemon (such as an OBEX,
 * MTP, or print server) is ready to handle host requests.
 *
 * Not all systems support software control of their USB peripheral
 * data pullups.
 *
 * Returns zero on success, else negative errno.
 */
int usb_function_deactivate(struct usb_function *function)
{
	struct usb_composite_dev	*cdev = function->config->cdev;
	int				status = 0;

	if (cdev->deactivations == 0)
		status = usb_gadget_disconnect(cdev->gadget);
	if (status == 0)
		cdev->deactivations++;

	return status;
}

/**
 * usb_function_activate - allow function and gadget enumeration
 * @function: function on which usb_function_activate() was called
 *
 * Reverses effect of usb_function_deactivate().  If no more functions
 * are delaying their activation, the gadget driver will respond to
 * host enumeration procedures.
 *
 * Returns zero on success, else negative errno.
 */
int usb_function_activate(struct usb_function *function)
{
	struct usb_composite_dev	*cdev = function->config->cdev;
	int				status = 0;

	if (cdev->deactivations == 0)
		status = -EINVAL;
	else {
		cdev->deactivations--;
		if (cdev->deactivations == 0)
			status = usb_gadget_connect(cdev->gadget);
	}

	return status;
}

/**
 * usb_interface_id() - allocate an unused interface ID
 * @config: configuration associated with the interface
 * @function: function handling the interface
 * Context: single threaded during gadget setup
 *
 * usb_interface_id() is called from usb_function.bind() callbacks to
 * allocate new interface IDs.  The function driver will then store that
 * ID in interface, association, CDC union, and other descriptors.  It
 * will also handle any control requests targetted at that interface,
 * particularly changing its altsetting via set_alt().  There may
 * also be class-specific or vendor-specific requests to handle.
 *
 * All interface identifier should be allocated using this routine, to
 * ensure that for example different functions don't wrongly assign
 * different meanings to the same identifier.  Note that since interface
 * identifers are configuration-specific, functions used in more than
 * one configuration (or more than once in a given configuration) need
 * multiple versions of the relevant descriptors.
 *
 * Returns the interface ID which was allocated; or -ENODEV if no
 * more interface IDs can be allocated.
 */
int usb_interface_id(struct usb_configuration *config,
		struct usb_function *function)
{
	unsigned char id = config->next_interface_id;

	if (id < MAX_CONFIG_INTERFACES) {
		config->interface[id] = function;
		config->next_interface_id = id + 1;
		return id;
	}
	return -ENODEV;
}

static int config_buf(struct usb_configuration *config,
		enum usb_device_speed speed, void *buf, u8 type)
{
	int				len = USB_BUFSIZ - USB_DT_CONFIG_SIZE;
	void				*next = buf + USB_DT_CONFIG_SIZE;
	struct usb_descriptor_header    **descriptors;
	struct usb_config_descriptor	*c;
	int				status;
	struct usb_function		*f;

	/* write the config descriptor */
	c = buf;
	c->bLength = USB_DT_CONFIG_SIZE;
	c->bDescriptorType = type;

	c->bNumInterfaces = config->next_interface_id;
	c->bConfigurationValue = config->bConfigurationValue;
	c->iConfiguration = config->iConfiguration;
	c->bmAttributes = USB_CONFIG_ATT_ONE | config->bmAttributes;
	c->bMaxPower = config->bMaxPower ? : (CONFIG_USB_GADGET_VBUS_DRAW / 2);

	/* There may be e.g. OTG descriptors */
	if (config->descriptors) {
		status = usb_descriptor_fillbuf(next, len,
				config->descriptors);
		if (status < 0)
			return status;
		len -= status;
		next += status;
	}

	/* add each function's descriptors */
	list_for_each_entry(f, &config->functions, list) {
		if (speed == USB_SPEED_SUPER)
			descriptors = f->ss_descriptors;
		else if (speed == USB_SPEED_HIGH)
			descriptors = f->hs_descriptors;
		else
			descriptors = f->descriptors;
		if (!descriptors)
			continue;
		status = usb_descriptor_fillbuf(next, len,
			(const struct usb_descriptor_header **) descriptors);
		if (status < 0)
			return status;
		len -= status;
		next += status;
	}

	len = next - buf;
	c->wTotalLength = cpu_to_le16(len);
	return len;
}

static int config_desc(struct usb_composite_dev *cdev, unsigned w_value)
{
	enum usb_device_speed		speed = USB_SPEED_UNKNOWN;
	struct usb_gadget		*gadget = cdev->gadget;
	u8				type = w_value >> 8;
	int                             hs = 0;
	struct usb_configuration	*c;
	struct list_head		*pos;

	if (gadget_is_superspeed(gadget)) {
		speed = gadget->speed;
	} else if (gadget_is_dualspeed(gadget)) {
		if (gadget->speed == USB_SPEED_HIGH)
			hs = 1;
		if (type == USB_DT_OTHER_SPEED_CONFIG)
			hs = !hs;
		if (hs)
			speed = USB_SPEED_HIGH;
	}

	w_value &= 0xff;

	pos = &cdev->configs;
	c = cdev->os_desc_config;
	if (c)
		goto check_config;

	while ((pos = pos->next) !=  &cdev->configs) {
		c = list_entry(pos, typeof(*c), list);

		/* skip OS Descriptors config which is handled separately */
		if (c == cdev->os_desc_config)
			continue;

check_config:
		if (speed == USB_SPEED_SUPER) {
			if (!c->superspeed)
				continue;
		} else if (speed == USB_SPEED_HIGH) {
			if (!c->highspeed)
				continue;
		} else {
			if (!c->fullspeed)
				continue;
		}
		if (w_value == 0)
			return config_buf(c, speed, cdev->req->buf, type);
		w_value--;
	}
	return -EINVAL;
}

static int count_configs(struct usb_composite_dev *cdev, unsigned type)
{
	struct usb_gadget		*gadget = cdev->gadget;
	unsigned			count = 0;
	int				hs = 0;
	int				ss = 0;
	struct usb_configuration	*c;

	if (gadget->speed == USB_SPEED_SUPER)
		ss = 1;

	if (gadget_is_dualspeed(gadget)) {
		if (gadget->speed == USB_SPEED_HIGH)
			hs = 1;
		if (type == USB_DT_DEVICE_QUALIFIER)
			hs = !hs;
	}
	list_for_each_entry(c, &cdev->configs, list) {
		/* ignore configs that won't work at this speed */
		if (ss) {
			if (!c->superspeed)
				continue;
		} else if (hs) {
			if (!c->highspeed)
				continue;
		} else {
			if (!c->fullspeed)
				continue;
		}
		count++;
	}
	return count;
}

static void device_qual(struct usb_composite_dev *cdev)
{
	struct usb_qualifier_descriptor	*qual = cdev->req->buf;

	qual->bLength = sizeof(*qual);
	qual->bDescriptorType = USB_DT_DEVICE_QUALIFIER;
	/* POLICY: same bcdUSB and device type info at both speeds */
	qual->bcdUSB = cdev->desc.bcdUSB;
	qual->bDeviceClass = cdev->desc.bDeviceClass;
	qual->bDeviceSubClass = cdev->desc.bDeviceSubClass;
	qual->bDeviceProtocol = cdev->desc.bDeviceProtocol;
	/* ASSUME same EP0 fifo size at both speeds */
	qual->bMaxPacketSize0 = cdev->gadget->ep0->maxpacket;
	qual->bNumConfigurations = count_configs(cdev, USB_DT_DEVICE_QUALIFIER);
	qual->bRESERVED = 0;
}

static void reset_config(struct usb_composite_dev *cdev)
{
	struct usb_function		*f;

	debug("%s:\n", __func__);

	list_for_each_entry(f, &cdev->config->functions, list) {
		if (f->disable)
			f->disable(f);

		bitmap_zero(f->endpoints, 32);
	}
	cdev->config = NULL;
}

static int set_config(struct usb_composite_dev *cdev,
		const struct usb_ctrlrequest *ctrl, unsigned number)
{
	struct usb_gadget	*gadget = cdev->gadget;
	unsigned		power = gadget_is_otg(gadget) ? 8 : 100;
	struct usb_descriptor_header **descriptors;
	int			result = -EINVAL;
	struct usb_endpoint_descriptor *ep;
	struct usb_configuration *c = NULL;
	int                     addr;
	int			tmp;
	struct usb_function	*f;

	if (cdev->config)
		reset_config(cdev);

	if (number) {
		list_for_each_entry(c, &cdev->configs, list) {
			if (c->bConfigurationValue == number) {
				result = 0;
				break;
			}
		}
		if (result < 0)
			goto done;
	} else
		result = 0;

	debug("%s: %s speed config #%d: %s\n", __func__,
	     ({ char *speed;
		     switch (gadget->speed) {
		     case USB_SPEED_LOW:
			     speed = "low";
			     break;
		     case USB_SPEED_FULL:
			     speed = "full";
			     break;
		     case USB_SPEED_HIGH:
			     speed = "high";
			     break;
		     case USB_SPEED_SUPER:
			     speed = "super";
			     break;
		     default:
			     speed = "?";
			     break;
		     };
		     speed;
	     }), number, c ? c->label : "unconfigured");

	if (!c)
		goto done;

	cdev->config = c;

	/* Initialize all interfaces by setting them to altsetting zero. */
	for (tmp = 0; tmp < MAX_CONFIG_INTERFACES; tmp++) {
		f = c->interface[tmp];
		if (!f)
			break;

		/*
		 * Record which endpoints are used by the function. This is used
		 * to dispatch control requests targeted at that endpoint to the
		 * function's setup callback instead of the current
		 * configuration's setup callback.
		 */
		if (gadget->speed == USB_SPEED_SUPER)
			descriptors = f->ss_descriptors;
		else if (gadget->speed == USB_SPEED_HIGH)
			descriptors = f->hs_descriptors;
		else
			descriptors = f->descriptors;

		for (; *descriptors; ++descriptors) {
			if ((*descriptors)->bDescriptorType != USB_DT_ENDPOINT)
				continue;

			ep = (struct usb_endpoint_descriptor *)*descriptors;
			addr = ((ep->bEndpointAddress & 0x80) >> 3)
			     |	(ep->bEndpointAddress & 0x0f);
			generic_set_bit(addr, f->endpoints);
		}

		result = f->set_alt(f, tmp, 0);
		if (result < 0) {
			debug("interface %d (%s/%p) alt 0 --> %d\n",
					tmp, f->name, f, result);

			reset_config(cdev);
			goto done;
		}
	}

	/* when we return, be sure our power usage is valid */
	power = c->bMaxPower ? (2 * c->bMaxPower) : CONFIG_USB_GADGET_VBUS_DRAW;
done:
	usb_gadget_vbus_draw(gadget, power);
	return result;
}

/**
 * usb_add_config() - add a configuration to a device.
 * @cdev: wraps the USB gadget
 * @config: the configuration, with bConfigurationValue assigned
 * Context: single threaded during gadget setup
 *
 * One of the main tasks of a composite driver's bind() routine is to
 * add each of the configurations it supports, using this routine.
 *
 * This function returns the value of the configuration's bind(), which
 * is zero for success else a negative errno value.  Binding configurations
 * assigns global resources including string IDs, and per-configuration
 * resources such as interface IDs and endpoints.
 */
int usb_add_config(struct usb_composite_dev *cdev,
		struct usb_configuration *config)
{
	int				status = -EINVAL;
	struct usb_configuration	*c;
	struct usb_function		*f;
	unsigned int			i;

	debug("%s: adding config #%u '%s'/%p\n", __func__,
			config->bConfigurationValue,
			config->label, config);

	if (!config->bConfigurationValue || !config->bind)
		goto done;

	/* Prevent duplicate configuration identifiers */
	list_for_each_entry(c, &cdev->configs, list) {
		if (c->bConfigurationValue == config->bConfigurationValue) {
			status = -EBUSY;
			goto done;
		}
	}

	config->cdev = cdev;
	list_add_tail(&config->list, &cdev->configs);

	INIT_LIST_HEAD(&config->functions);
	config->next_interface_id = 0;

	status = config->bind(config);
	if (status < 0) {
		list_del(&config->list);
		config->cdev = NULL;
	} else {
		debug("cfg %d/%p speeds:%s%s%s\n",
			config->bConfigurationValue, config,
			config->superspeed ? " super" : "",
			config->highspeed ? " high" : "",
			config->fullspeed
				? (gadget_is_dualspeed(cdev->gadget)
					? " full"
					: " full/low")
				: "");

		for (i = 0; i < MAX_CONFIG_INTERFACES; i++) {
			f = config->interface[i];
			if (!f)
				continue;
			debug("%s: interface %d = %s/%p\n",
			      __func__, i, f->name, f);
		}
	}

	/*
	 * If one function of config is not super speed capable,
	 * force the gadget to be high speed so controller driver
	 * can init HW to be USB 2.0
	 */
	if (gadget_is_superspeed(cdev->gadget)) {
		list_for_each_entry(f, &config->functions, list) {
			if (!f->ss_descriptors)
				cdev->gadget->max_speed =
					USB_SPEED_HIGH;
		}
	}

	usb_ep_autoconfig_reset(cdev->gadget);

	os_desc_config = config;
	cdev->os_desc_config = os_desc_config;

done:
	if (status)
		debug("added config '%s'/%u --> %d\n", config->label,
				config->bConfigurationValue, status);
	return status;
}

/*
 * We support strings in multiple languages ... string descriptor zero
 * says which languages are supported.	The typical case will be that
 * only one language (probably English) is used, with I18N handled on
 * the host side.
 */

static void collect_langs(struct usb_gadget_strings **sp, void *buf)
{
	const struct usb_gadget_strings	*s;
	u16				language;
	__le16_packed			*tmp;
	__le16_packed			*end = (buf + 252);

	while (*sp) {
		s = *sp;
		language = cpu_to_le16(s->language);
		for (tmp = buf; tmp->val && tmp < end; tmp++) {
			if (tmp->val == language)
				goto repeat;
		}
		tmp->val = language;
repeat:
		sp++;
	}
}

static int lookup_string(
	struct usb_gadget_strings	**sp,
	void				*buf,
	u16				language,
	int				id
)
{
	int				value;
	struct usb_gadget_strings	*s;

	while (*sp) {
		s = *sp++;
		if (s->language != language)
			continue;
		value = usb_gadget_get_string(s, id, buf);
		if (value > 0)
			return value;
	}
	return -EINVAL;
}

static int get_string(struct usb_composite_dev *cdev,
		void *buf, u16 language, int id)
{
	struct usb_string_descriptor	*s = buf;
	struct usb_gadget_strings	**sp;
	int				len;
	struct usb_configuration	*c;
	struct usb_function		*f;

	/*
	 * Yes, not only is USB's I18N support probably more than most
	 * folk will ever care about ... also, it's all supported here.
	 * (Except for UTF8 support for Unicode's "Astral Planes".)
	 */

	/* 0 == report all available language codes */
	if (id == 0) {
		memset(s, 0, 256);
		s->bDescriptorType = USB_DT_STRING;

		sp = composite->strings;
		if (sp)
			collect_langs(sp, s->wData);

		list_for_each_entry(c, &cdev->configs, list) {
			sp = c->strings;
			if (sp)
				collect_langs(sp, s->wData);

			list_for_each_entry(f, &c->functions, list) {
				sp = f->strings;
				if (sp)
					collect_langs(sp, s->wData);
			}
		}

		for (len = 0; len <= 126 && s->wData[len]; len++)
			continue;
		if (!len)
			return -EINVAL;

		s->bLength = 2 * (len + 1);
		return s->bLength;
	}

	if (cdev->use_os_string && language == 0 && id == OS_STRING_IDX) {
		struct usb_os_string *b = buf;
		b->bLength = sizeof(*b);
		b->bDescriptorType = USB_DT_STRING;
		memcpy(&b->qwSignature, cdev->qw_sign, sizeof(b->qwSignature));
		b->bMS_VendorCode = cdev->b_vendor_code;
		b->bPad = 0;
		return sizeof(*b);
	}

	/*
	 * Otherwise, look up and return a specified string.  String IDs
	 * are device-scoped, so we look up each string table we're told
	 * about.  These lookups are infrequent; simpler-is-better here.
	 */
	if (composite->strings) {
		len = lookup_string(composite->strings, buf, language, id);
		if (len > 0)
			return len;
	}
	list_for_each_entry(c, &cdev->configs, list) {
		if (c->strings) {
			len = lookup_string(c->strings, buf, language, id);
			if (len > 0)
				return len;
		}
		list_for_each_entry(f, &c->functions, list) {
			if (!f->strings)
				continue;
			len = lookup_string(f->strings, buf, language, id);
			if (len > 0)
				return len;
		}
	}
	return -EINVAL;
}

/**
 * usb_string_id() - allocate an unused string ID
 * @cdev: the device whose string descriptor IDs are being allocated
 * Context: single threaded during gadget setup
 *
 * @usb_string_id() is called from bind() callbacks to allocate
 * string IDs.	Drivers for functions, configurations, or gadgets will
 * then store that ID in the appropriate descriptors and string table.
 *
 * All string identifier should be allocated using this,
 * @usb_string_ids_tab() or @usb_string_ids_n() routine, to ensure
 * that for example different functions don't wrongly assign different
 * meanings to the same identifier.
 */
int usb_string_id(struct usb_composite_dev *cdev)
{
	if (cdev->next_string_id < 254) {
		/*
		 * string id 0 is reserved by USB spec for list of
		 * supported languages
		 * 255 reserved as well? -- mina86
		 */
		cdev->next_string_id++;
		return cdev->next_string_id;
	}
	return -ENODEV;
}

/**
 * usb_string_ids() - allocate unused string IDs in batch
 * @cdev: the device whose string descriptor IDs are being allocated
 * @str: an array of usb_string objects to assign numbers to
 * Context: single threaded during gadget setup
 *
 * @usb_string_ids() is called from bind() callbacks to allocate
 * string IDs.	Drivers for functions, configurations, or gadgets will
 * then copy IDs from the string table to the appropriate descriptors
 * and string table for other languages.
 *
 * All string identifier should be allocated using this,
 * @usb_string_id() or @usb_string_ids_n() routine, to ensure that for
 * example different functions don't wrongly assign different meanings
 * to the same identifier.
 */
int usb_string_ids_tab(struct usb_composite_dev *cdev, struct usb_string *str)
{
	u8 next = cdev->next_string_id;

	for (; str->s; ++str) {
		if (next >= 254)
			return -ENODEV;
		str->id = ++next;
	}

	cdev->next_string_id = next;

	return 0;
}

/**
 * usb_string_ids_n() - allocate unused string IDs in batch
 * @c: the device whose string descriptor IDs are being allocated
 * @n: number of string IDs to allocate
 * Context: single threaded during gadget setup
 *
 * Returns the first requested ID.  This ID and next @n-1 IDs are now
 * valid IDs.  At least provided that @n is non-zero because if it
 * is, returns last requested ID which is now very useful information.
 *
 * @usb_string_ids_n() is called from bind() callbacks to allocate
 * string IDs.	Drivers for functions, configurations, or gadgets will
 * then store that ID in the appropriate descriptors and string table.
 *
 * All string identifier should be allocated using this,
 * @usb_string_id() or @usb_string_ids_n() routine, to ensure that for
 * example different functions don't wrongly assign different meanings
 * to the same identifier.
 */
int usb_string_ids_n(struct usb_composite_dev *c, unsigned n)
{
	u8 next = c->next_string_id;

	if (n > 254 || next + n > 254)
		return -ENODEV;

	c->next_string_id += n;
	return next + 1;
}

static void composite_setup_complete(struct usb_ep *ep, struct usb_request *req)
{
	if (req->status || req->actual != req->length)
		debug("%s: setup complete --> %d, %d/%d\n", __func__,
				req->status, req->actual, req->length);
}

static int bos_desc(struct usb_composite_dev *cdev)
{
	struct usb_ext_cap_descriptor   *usb_ext;
<<<<<<< HEAD
=======
	struct usb_dcd_config_params	dcd_config_params;
>>>>>>> 0ea138a2
	struct usb_bos_descriptor       *bos = cdev->req->buf;

	bos->bLength = USB_DT_BOS_SIZE;
	bos->bDescriptorType = USB_DT_BOS;

	bos->wTotalLength = cpu_to_le16(USB_DT_BOS_SIZE);
	bos->bNumDeviceCaps = 0;

	/*
	 * A SuperSpeed device shall include the USB2.0 extension descriptor
	 * and shall support LPM when operating in USB2.0 HS mode.
	 */
	usb_ext = cdev->req->buf + le16_to_cpu(bos->wTotalLength);
	bos->bNumDeviceCaps++;
	le16_add_cpu_packed((__le16_packed *)&bos->wTotalLength,
			    USB_DT_USB_EXT_CAP_SIZE);
	usb_ext->bLength = USB_DT_USB_EXT_CAP_SIZE;
	usb_ext->bDescriptorType = USB_DT_DEVICE_CAPABILITY;
	usb_ext->bDevCapabilityType = USB_CAP_TYPE_EXT;
	usb_ext->bmAttributes =
		cpu_to_le32(USB_LPM_SUPPORT | USB_BESL_SUPPORT);

	/*
	 * The Superspeed USB Capability descriptor shall be implemented
	 * by all SuperSpeed devices.
	 */
	if (gadget_is_superspeed(cdev->gadget)) {
		struct usb_ss_cap_descriptor *ss_cap;

		ss_cap = cdev->req->buf + le16_to_cpu(bos->wTotalLength);
		bos->bNumDeviceCaps++;
		le16_add_cpu_packed((__le16_packed *)&bos->wTotalLength,
				    USB_DT_USB_SS_CAP_SIZE);
		ss_cap->bLength = USB_DT_USB_SS_CAP_SIZE;
		ss_cap->bDescriptorType = USB_DT_DEVICE_CAPABILITY;
		ss_cap->bDevCapabilityType = USB_SS_CAP_TYPE;
		ss_cap->bmAttributes = 0; /* LTM is not supported yet */
		ss_cap->wSpeedSupported =
			cpu_to_le16(USB_LOW_SPEED_OPERATION |
				    USB_FULL_SPEED_OPERATION |
				    USB_HIGH_SPEED_OPERATION |
				    USB_5GBPS_OPERATION);
		ss_cap->bFunctionalitySupport = USB_LOW_SPEED_OPERATION;
<<<<<<< HEAD
		ss_cap->bU1devExitLat = USB_DEFAULT_U1_DEV_EXIT_LAT;
		ss_cap->bU2DevExitLat =
			cpu_to_le16(USB_DEFAULT_U2_DEV_EXIT_LAT);
=======

		/* Get Controller configuration */
		if (cdev->gadget->ops->get_config_params) {
			cdev->gadget->ops->get_config_params(
				&dcd_config_params);
		} else {
			dcd_config_params.bU1devExitLat =
				USB_DEFAULT_U1_DEV_EXIT_LAT;
			dcd_config_params.bU2DevExitLat =
				cpu_to_le16(USB_DEFAULT_U2_DEV_EXIT_LAT);
		}
		ss_cap->bU1devExitLat = dcd_config_params.bU1devExitLat;
		ss_cap->bU2DevExitLat = dcd_config_params.bU2DevExitLat;
>>>>>>> 0ea138a2
	}
	return le16_to_cpu(bos->wTotalLength);
}

static int count_ext_compat(struct usb_configuration *c)
{
	int i, res;

	res = 0;
	for (i = 0; i < c->next_interface_id; ++i) {
		struct usb_function *f;
		int j;

		f = c->interface[i];
		for (j = 0; j < f->os_desc_n; ++j) {
			struct usb_os_desc *d;

			if (i != f->os_desc_table[j].if_id)
				continue;
			d = f->os_desc_table[j].os_desc;
			if (d && d->ext_compat_id)
				++res;
		}
	}
	BUG_ON(res > 255);
	return res;
}

static void fill_ext_compat(struct usb_configuration *c, u8 *buf)
{
	int i, count;

	count = 16;
	for (i = 0; i < c->next_interface_id; ++i) {
		struct usb_function *f;
		int j;

		f = c->interface[i];
		for (j = 0; j < f->os_desc_n; ++j) {
			struct usb_os_desc *d;

			if (i != f->os_desc_table[j].if_id)
				continue;
			d = f->os_desc_table[j].os_desc;
			if (d && d->ext_compat_id) {
				*buf++ = i;
				*buf++ = 0x01;
				memcpy(buf, d->ext_compat_id, 16);
				buf += 22;
			} else {
				++buf;
				*buf = 0x01;
				buf += 23;
			}
			count += 24;
			if (count >= 4096)
				return;
		}
	}
}

static int count_ext_prop(struct usb_configuration *c, int interface)
{
	struct usb_function *f;
	int j;

	f = c->interface[interface];
	for (j = 0; j < f->os_desc_n; ++j) {
		struct usb_os_desc *d;

		if (interface != f->os_desc_table[j].if_id)
			continue;
		d = f->os_desc_table[j].os_desc;
		if (d && d->ext_compat_id)
			return d->ext_prop_count;
	}
	return 0;
}

static int len_ext_prop(struct usb_configuration *c, int interface)
{
	struct usb_function *f;
	struct usb_os_desc *d;
	int j, res;

	res = 10; /* header length */
	f = c->interface[interface];
	for (j = 0; j < f->os_desc_n; ++j) {
		if (interface != f->os_desc_table[j].if_id)
			continue;
		d = f->os_desc_table[j].os_desc;
		if (d)
			return min(res + d->ext_prop_len, 4096);
	}
	return res;
}

static int fill_ext_prop(struct usb_configuration *c, int interface, u8 *buf)
{
	struct usb_function *f;
	struct usb_os_desc *d;
	struct usb_os_desc_ext_prop *ext_prop;
	int j, count, n, ret;
	u8 *start = buf;

	f = c->interface[interface];
	for (j = 0; j < f->os_desc_n; ++j) {
		if (interface != f->os_desc_table[j].if_id)
			continue;
		d = f->os_desc_table[j].os_desc;
		if (d)
			list_for_each_entry(ext_prop, &d->ext_prop, entry) {
				/* 4kB minus header length */
				n = buf - start;
				if (n >= 4086)
					return 0;

				count = ext_prop->data_len +
					ext_prop->name_len + 14;
				if (count > 4086 - n)
					return -EINVAL;
				usb_ext_prop_put_size(buf, count);
				usb_ext_prop_put_type(buf, ext_prop->type);
				ret = usb_ext_prop_put_name(buf, ext_prop->name,
							    ext_prop->name_len);
				if (ret < 0)
					return ret;
				switch (ext_prop->type) {
				case USB_EXT_PROP_UNICODE:
				case USB_EXT_PROP_UNICODE_ENV:
				case USB_EXT_PROP_UNICODE_LINK:
					usb_ext_prop_put_unicode(buf, ret,
							 ext_prop->data,
							 ext_prop->data_len);
					break;
				case USB_EXT_PROP_BINARY:
					usb_ext_prop_put_binary(buf, ret,
							ext_prop->data,
							ext_prop->data_len);
					break;
				case USB_EXT_PROP_LE32:
					/* not implemented */
				case USB_EXT_PROP_BE32:
					/* not implemented */
				default:
					return -EINVAL;
				}
				buf += count;
			}
	}

	return 0;
}

/*
 * The setup() callback implements all the ep0 functionality that's
 * not handled lower down, in hardware or the hardware driver(like
 * device and endpoint feature flags, and their status).  It's all
 * housekeeping for the gadget function we're implementing.  Most of
 * the work is in config and function specific setup.
 */
static int
composite_setup(struct usb_gadget *gadget, const struct usb_ctrlrequest *ctrl)
{
	u16				w_length = le16_to_cpu(ctrl->wLength);
	u16				w_index = le16_to_cpu(ctrl->wIndex);
	u16				w_value = le16_to_cpu(ctrl->wValue);
	struct usb_composite_dev	*cdev = get_gadget_data(gadget);
	u8				intf = w_index & 0xFF;
	int				value = -EOPNOTSUPP;
	struct usb_request		*req = cdev->req;
	struct usb_function		*f = NULL;
	int				standard;
	u8				endp;
	struct usb_configuration	*c;

	/*
	 * partial re-init of the response message; the function or the
	 * gadget might need to intercept e.g. a control-OUT completion
	 * when we delegate to it.
	 */
	req->zero = 0;
	req->complete = composite_setup_complete;
	req->length = USB_BUFSIZ;
	gadget->ep0->driver_data = cdev;
	standard = (ctrl->bRequestType & USB_TYPE_MASK)
						== USB_TYPE_STANDARD;
	if (!standard)
		goto unknown;

	switch (ctrl->bRequest) {

	/* we handle all standard USB descriptors */
	case USB_REQ_GET_DESCRIPTOR:
		if (ctrl->bRequestType != USB_DIR_IN)
			goto unknown;
		switch (w_value >> 8) {

		case USB_DT_DEVICE:
			cdev->desc.bNumConfigurations =
				count_configs(cdev, USB_DT_DEVICE);

			cdev->desc.bMaxPacketSize0 =
				cdev->gadget->ep0->maxpacket;
			if (gadget->speed >= USB_SPEED_SUPER) {
				cdev->desc.bcdUSB = cpu_to_le16(0x0310);
				cdev->desc.bMaxPacketSize0 = 9;
			} else {
				cdev->desc.bcdUSB = cpu_to_le16(0x0200);
			}
			value = min(w_length, (u16) sizeof cdev->desc);
			memcpy(req->buf, &cdev->desc, value);
			break;
		case USB_DT_DEVICE_QUALIFIER:
			if (!gadget_is_dualspeed(gadget) ||
			    gadget->speed >= USB_SPEED_SUPER)
				break;
			device_qual(cdev);
			value = min_t(int, w_length,
				      sizeof(struct usb_qualifier_descriptor));
			break;
		case USB_DT_OTHER_SPEED_CONFIG:
			if (!gadget_is_dualspeed(gadget) ||
			    gadget->speed >= USB_SPEED_SUPER)
				break;

		case USB_DT_CONFIG:
			value = config_desc(cdev, w_value);
			if (value >= 0)
				value = min(w_length, (u16) value);
			break;
		case USB_DT_STRING:
			value = get_string(cdev, req->buf,
					w_index, w_value & 0xff);
			if (value >= 0)
				value = min(w_length, (u16) value);
			break;
		case USB_DT_BOS:
			/*
			 * Super speed connection should support BOS, and
			 * USB compliance test (USB 2.0 Command Verifier)
			 * also issues this request, return for now for
			 * USB 2.0 connection.
			 */
			if (gadget->speed >= USB_SPEED_SUPER) {
				value = bos_desc(cdev);
				value = min(w_length, (u16)value);
			}
			break;
		default:
			goto unknown;
		}
		break;

	/* any number of configs can work */
	case USB_REQ_SET_CONFIGURATION:
		if (ctrl->bRequestType != 0)
			goto unknown;
		if (gadget_is_otg(gadget)) {
			if (gadget->a_hnp_support)
				debug("HNP available\n");
			else if (gadget->a_alt_hnp_support)
				debug("HNP on another port\n");
			else
				debug("HNP inactive\n");
		}

		value = set_config(cdev, ctrl, w_value);
		break;
	case USB_REQ_GET_CONFIGURATION:
		if (ctrl->bRequestType != USB_DIR_IN)
			goto unknown;
		if (cdev->config)
			*(u8 *)req->buf = cdev->config->bConfigurationValue;
		else
			*(u8 *)req->buf = 0;
		value = min(w_length, (u16) 1);
		break;

	/*
	 * function drivers must handle get/set altsetting; if there's
	 * no get() method, we know only altsetting zero works.
	 */
	case USB_REQ_SET_INTERFACE:
		if (ctrl->bRequestType != USB_RECIP_INTERFACE)
			goto unknown;
		if (!cdev->config || w_index >= MAX_CONFIG_INTERFACES)
			break;
		f = cdev->config->interface[intf];
		if (!f)
			break;
		if (w_value && !f->set_alt)
			break;
		value = f->set_alt(f, w_index, w_value);
		break;
	case USB_REQ_GET_INTERFACE:
		if (ctrl->bRequestType != (USB_DIR_IN|USB_RECIP_INTERFACE))
			goto unknown;
		if (!cdev->config || w_index >= MAX_CONFIG_INTERFACES)
			break;
		f = cdev->config->interface[intf];
		if (!f)
			break;
		/* lots of interfaces only need altsetting zero... */
		value = f->get_alt ? f->get_alt(f, w_index) : 0;
		if (value < 0)
			break;
		*((u8 *)req->buf) = value;
		value = min(w_length, (u16) 1);
		break;
	default:
unknown:
		/*
		 * OS descriptors handling
		 */
		if (cdev->use_os_string && cdev->os_desc_config &&
		    (ctrl->bRequestType & USB_TYPE_VENDOR) &&
		    ctrl->bRequest == cdev->b_vendor_code) {
			struct usb_configuration	*os_desc_cfg;
			u8				*buf;
			int				interface;
			int				count = 0;

			buf = req->buf;
			os_desc_cfg = cdev->os_desc_config;
			memset(buf, 0, w_length);
			buf[5] = 0x01;
			switch (ctrl->bRequestType & USB_RECIP_MASK) {
			case USB_RECIP_DEVICE:
				if (w_index != 0x4 || (w_value >> 8))
					break;
				buf[6] = w_index;
				if (w_length == 0x10) {
					/* Number of ext compat interfaces */
					count = count_ext_compat(os_desc_cfg);
					buf[8] = count;
					count *= 24; /* 24 B/ext compat desc */
					count += 16; /* header */
					put_unaligned_le32(count, buf);
					value = w_length;
				} else {
					/* "extended compatibility ID"s */
					count = count_ext_compat(os_desc_cfg);
					buf[8] = count;
					count *= 24; /* 24 B/ext compat desc */
					count += 16; /* header */
					put_unaligned_le32(count, buf);
					buf += 16;
					fill_ext_compat(os_desc_cfg, buf);
					value = w_length;
				}
				break;
			case USB_RECIP_INTERFACE:
				if (w_index != 0x5 || (w_value >> 8))
					break;
				interface = w_value & 0xFF;
				buf[6] = w_index;
				if (w_length == 0x0A) {
					count = count_ext_prop(os_desc_cfg,
						interface);
					put_unaligned_le16(count, buf + 8);
					count = len_ext_prop(os_desc_cfg,
						interface);
					put_unaligned_le32(count, buf);

					value = w_length;
				} else {
					count = count_ext_prop(os_desc_cfg,
						interface);
					put_unaligned_le16(count, buf + 8);
					count = len_ext_prop(os_desc_cfg,
						interface);
					put_unaligned_le32(count, buf);
					buf += 10;
					value = fill_ext_prop(os_desc_cfg,
							      interface, buf);
					if (value < 0)
						return value;

					value = w_length;
				}
				break;
			}

			if (value >= 0) {
				req->length = value;
				req->zero = value < w_length;
				value = usb_ep_queue(gadget->ep0, req, GFP_KERNEL);
				if (value < 0) {
					debug("ep_queue --> %d\n", value);
					req->status = 0;
					composite_setup_complete(gadget->ep0, req);
				}
			}
			return value;
		}

		debug("non-core control req%02x.%02x v%04x i%04x l%d\n",
			ctrl->bRequestType, ctrl->bRequest,
			w_value, w_index, w_length);

		if (!cdev->config)
			goto done;

		/*
		 * functions always handle their interfaces and endpoints...
		 * punt other recipients (other, WUSB, ...) to the current
		 * configuration code.
		 */
		switch (ctrl->bRequestType & USB_RECIP_MASK) {
		case USB_RECIP_INTERFACE:
			f = cdev->config->interface[intf];
			break;

		case USB_RECIP_ENDPOINT:
			endp = ((w_index & 0x80) >> 3) | (w_index & 0x0f);
			list_for_each_entry(f, &cdev->config->functions, list) {
				if (test_bit(endp, f->endpoints))
					break;
			}
			if (&f->list == &cdev->config->functions)
				f = NULL;
			break;
		/*
		 * dfu-util (version 0.5) sets bmRequestType.Receipent = Device
		 * for non-standard request (w_value = 0x21,
		 * bRequest = GET_DESCRIPTOR in this case).
		 * When only one interface is registered (as it is done now),
		 * then this request shall be handled as it was requested for
		 * interface.
		 *
		 * In the below code it is checked if only one interface is
		 * present and proper function for it is extracted. Due to that
		 * function's setup (f->setup) is called to handle this
		 * special non-standard request.
		 */
		case USB_RECIP_DEVICE:
			debug("cdev->config->next_interface_id: %d intf: %d\n",
			       cdev->config->next_interface_id, intf);
			if (cdev->config->next_interface_id == 1)
				f = cdev->config->interface[intf];
			break;
		}

		if (f && f->setup)
			value = f->setup(f, ctrl);
		else {
			c = cdev->config;
			if (c->setup)
				value = c->setup(c, ctrl);
		}

		goto done;
	}

	/* respond with data transfer before status phase? */
	if (value >= 0) {
		req->length = value;
		req->zero = value < w_length;
		value = usb_ep_queue(gadget->ep0, req, GFP_KERNEL);
		if (value < 0) {
			debug("ep_queue --> %d\n", value);
			req->status = 0;
			composite_setup_complete(gadget->ep0, req);
		}
	}

done:
	/* device either stalls (value < 0) or reports success */
	return value;
}

static void composite_disconnect(struct usb_gadget *gadget)
{
	struct usb_composite_dev	*cdev = get_gadget_data(gadget);

	if (cdev->config)
		reset_config(cdev);
	if (composite->disconnect)
		composite->disconnect(cdev);
}

static void composite_unbind(struct usb_gadget *gadget)
{
	struct usb_composite_dev	*cdev = get_gadget_data(gadget);
	struct usb_configuration	*c;
	struct usb_function		*f;

	/*
	 * composite_disconnect() must already have been called
	 * by the underlying peripheral controller driver!
	 * so there's no i/o concurrency that could affect the
	 * state protected by cdev->lock.
	 */
#ifdef __UBOOT__
	assert_noisy(!cdev->config);
#else
	BUG_ON(cdev->config);
#endif

	while (!list_empty(&cdev->configs)) {
		c = list_first_entry(&cdev->configs,
				struct usb_configuration, list);
		while (!list_empty(&c->functions)) {
			f = list_first_entry(&c->functions,
					struct usb_function, list);
			list_del(&f->list);
			if (f->unbind) {
				debug("unbind function '%s'/%p\n",
						f->name, f);
				f->unbind(c, f);
			}
		}
		list_del(&c->list);
		if (c->unbind) {
			debug("unbind config '%s'/%p\n", c->label, c);
			c->unbind(c);
		}
		free(c);
	}
	if (composite->unbind)
		composite->unbind(cdev);

	if (cdev->req) {
		kfree(cdev->req->buf);
		usb_ep_free_request(gadget->ep0, cdev->req);
	}
	kfree(cdev);
	set_gadget_data(gadget, NULL);

	composite = NULL;
}

static int composite_bind(struct usb_gadget *gadget)
{
	int				status = -ENOMEM;
	struct usb_composite_dev	*cdev;

	cdev = calloc(sizeof *cdev, 1);
	if (!cdev)
		return status;

	cdev->gadget = gadget;
	set_gadget_data(gadget, cdev);
	INIT_LIST_HEAD(&cdev->configs);

	/* preallocate control response and buffer */
	cdev->req = usb_ep_alloc_request(gadget->ep0, GFP_KERNEL);
	if (!cdev->req)
		goto fail;
	cdev->req->buf = memalign(CONFIG_SYS_CACHELINE_SIZE, USB_BUFSIZ);
	if (!cdev->req->buf)
		goto fail;
	cdev->req->complete = composite_setup_complete;
	gadget->ep0->driver_data = cdev;

	cdev->bufsiz = USB_BUFSIZ;
	cdev->driver = composite;

	usb_gadget_set_selfpowered(gadget);
	usb_ep_autoconfig_reset(cdev->gadget);

	status = composite->bind(cdev);
	if (status < 0)
		goto fail;

	memcpy(&cdev->desc, composite->dev,
	       sizeof(struct usb_device_descriptor));
	cdev->desc.bMaxPacketSize0 = gadget->ep0->maxpacket;

	if (cdev->use_os_string) {
		/* TODO: Do we want to pass this via platform? */
		cdev->b_vendor_code = 0x40;

		/* Microsoft OS String Descriptor */
		utf8_to_utf16le(qw_sign_buf, (__le16 *)cdev->qw_sign,
				OS_STRING_QW_SIGN_LEN / 2);
	}

	debug("%s: ready\n", composite->name);
	return 0;

fail:
	composite_unbind(gadget);
	return status;
}

static void
composite_suspend(struct usb_gadget *gadget)
{
	struct usb_composite_dev	*cdev = get_gadget_data(gadget);
	struct usb_function		*f;

	debug("%s: suspend\n", __func__);
	if (cdev->config) {
		list_for_each_entry(f, &cdev->config->functions, list) {
			if (f->suspend)
				f->suspend(f);
		}
	}
	if (composite->suspend)
		composite->suspend(cdev);

	cdev->suspended = 1;
}

static void
composite_resume(struct usb_gadget *gadget)
{
	struct usb_composite_dev	*cdev = get_gadget_data(gadget);
	struct usb_function		*f;

	debug("%s: resume\n", __func__);
	if (composite->resume)
		composite->resume(cdev);
	if (cdev->config) {
		list_for_each_entry(f, &cdev->config->functions, list) {
			if (f->resume)
				f->resume(f);
		}
	}

	cdev->suspended = 0;
}

static struct usb_gadget_driver composite_driver = {
	.speed		= USB_SPEED_SUPER,

	.bind		= composite_bind,
	.unbind         = composite_unbind,

	.setup		= composite_setup,
	.reset          = composite_disconnect,
	.disconnect	= composite_disconnect,

	.suspend        = composite_suspend,
	.resume         = composite_resume,
};

/**
 * usb_composite_register() - register a composite driver
 * @driver: the driver to register
 * Context: single threaded during gadget setup
 *
 * This function is used to register drivers using the composite driver
 * framework.  The return value is zero, or a negative errno value.
 * Those values normally come from the driver's @bind method, which does
 * all the work of setting up the driver to match the hardware.
 *
 * On successful return, the gadget is ready to respond to requests from
 * the host, unless one of its components invokes usb_gadget_disconnect()
 * while it was binding.  That would usually be done in order to wait for
 * some userspace participation.
 */
int usb_composite_register(struct usb_composite_driver *driver)
{
	int res;

	if (!driver || !driver->dev || !driver->bind || composite)
		return -EINVAL;

	if (!driver->name)
		driver->name = "composite";
	composite = driver;

	res = usb_gadget_register_driver(&composite_driver);
	if (res != 0)
		composite = NULL;

	return res;
}

/**
 * usb_composite_unregister() - unregister a composite driver
 * @driver: the driver to unregister
 *
 * This function is used to unregister drivers using the composite
 * driver framework.
 */
void usb_composite_unregister(struct usb_composite_driver *driver)
{
	if (composite != driver)
		return;
	usb_gadget_unregister_driver(&composite_driver);
	composite = NULL;
}<|MERGE_RESOLUTION|>--- conflicted
+++ resolved
@@ -784,10 +784,7 @@
 static int bos_desc(struct usb_composite_dev *cdev)
 {
 	struct usb_ext_cap_descriptor   *usb_ext;
-<<<<<<< HEAD
-=======
 	struct usb_dcd_config_params	dcd_config_params;
->>>>>>> 0ea138a2
 	struct usb_bos_descriptor       *bos = cdev->req->buf;
 
 	bos->bLength = USB_DT_BOS_SIZE;
@@ -831,11 +828,6 @@
 				    USB_HIGH_SPEED_OPERATION |
 				    USB_5GBPS_OPERATION);
 		ss_cap->bFunctionalitySupport = USB_LOW_SPEED_OPERATION;
-<<<<<<< HEAD
-		ss_cap->bU1devExitLat = USB_DEFAULT_U1_DEV_EXIT_LAT;
-		ss_cap->bU2DevExitLat =
-			cpu_to_le16(USB_DEFAULT_U2_DEV_EXIT_LAT);
-=======
 
 		/* Get Controller configuration */
 		if (cdev->gadget->ops->get_config_params) {
@@ -849,7 +841,6 @@
 		}
 		ss_cap->bU1devExitLat = dcd_config_params.bU1devExitLat;
 		ss_cap->bU2DevExitLat = dcd_config_params.bU2DevExitLat;
->>>>>>> 0ea138a2
 	}
 	return le16_to_cpu(bos->wTotalLength);
 }
