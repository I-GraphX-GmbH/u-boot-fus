--- conflicted
+++ resolved
@@ -154,10 +154,7 @@
 #else
 #define gadget_is_cdns3(g)        0
 #endif
-<<<<<<< HEAD
-=======
-
->>>>>>> 1e351715
+
 /**
  * usb_gadget_controller_number - support bcdDevice id convention
  * @gadget: the controller being driven
@@ -216,14 +213,8 @@
 	else if (gadget_is_fotg210(gadget))
 		return 0x22;
 	else if (gadget_is_dwc3(gadget))
-        return 0x23;
+		return 0x23;
 	else if (gadget_is_cdns3(gadget))
-<<<<<<< HEAD
-		return 0x23;
-	else if (gadget_is_dwc3(gadget))
-		return 0x23;
-=======
 		return 0x24;
->>>>>>> 1e351715
 	return -ENOENT;
 }