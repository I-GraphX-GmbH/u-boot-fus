--- conflicted
+++ resolved
@@ -149,22 +149,11 @@
 #define gadget_is_dwc3(g)        0
 #endif
 
-<<<<<<< HEAD
 #ifdef CONFIG_USB_CDNS3_GADGET
 #define gadget_is_cdns3(g)        (!strcmp("cdns3-gadget", (g)->name))
 #else
 #define gadget_is_cdns3(g)        0
 #endif
-
-
-/*
- * CONFIG_USB_GADGET_SX2
- * CONFIG_USB_GADGET_AU1X00
- * ...
- */
-
-=======
->>>>>>> 03ce207c
 /**
  * usb_gadget_controller_number - support bcdDevice id convention
  * @gadget: the controller being driven
@@ -222,11 +211,9 @@
 		return 0x21;
 	else if (gadget_is_fotg210(gadget))
 		return 0x22;
-<<<<<<< HEAD
 	else if (gadget_is_cdns3(gadget))
-=======
+		return 0x23;
 	else if (gadget_is_dwc3(gadget))
->>>>>>> 03ce207c
 		return 0x23;
 	return -ENOENT;
 }