--- conflicted
+++ resolved
@@ -32,284 +32,23 @@
 
 DECLARE_GLOBAL_DATA_PTR;
 
-<<<<<<< HEAD
 static void ehci_mx6_powerup_fixup(struct ehci_ctrl *ctrl, uint32_t *status_reg,
 				   uint32_t *reg)
-=======
-#define USB_OTGREGS_OFFSET	0x000
-#define USB_H1REGS_OFFSET	0x200
-#define USB_H2REGS_OFFSET	0x400
-#define USB_H3REGS_OFFSET	0x600
-#define USB_OTHERREGS_OFFSET	0x800
-
-#define USB_H1_CTRL_OFFSET	0x04
-
-#define USBPHY_CTRL				0x00000030
-#define USBPHY_CTRL_SET				0x00000034
-#define USBPHY_CTRL_CLR				0x00000038
-#define USBPHY_CTRL_TOG				0x0000003c
-
-#define USBPHY_PWD				0x00000000
-#define USBPHY_CTRL_SFTRST			0x80000000
-#define USBPHY_CTRL_CLKGATE			0x40000000
-#define USBPHY_CTRL_ENUTMILEVEL3		0x00008000
-#define USBPHY_CTRL_ENUTMILEVEL2		0x00004000
-#define USBPHY_CTRL_OTG_ID			0x08000000
-
-#define ANADIG_USB2_CHRG_DETECT_EN_B		0x00100000
-#define ANADIG_USB2_CHRG_DETECT_CHK_CHRG_B	0x00080000
-
-#define ANADIG_USB2_PLL_480_CTRL_BYPASS		0x00010000
-#define ANADIG_USB2_PLL_480_CTRL_ENABLE		0x00002000
-#define ANADIG_USB2_PLL_480_CTRL_POWER		0x00001000
-#define ANADIG_USB2_PLL_480_CTRL_EN_USB_CLKS	0x00000040
-
-#define USBNC_OFFSET		0x200
-#define USBNC_PHY_STATUS_OFFSET	0x23C
-#define USBNC_PHYSTATUS_ID_DIG	(1 << 4) /* otg_id status */
-#define USBNC_PHYCFG2_ACAENB	(1 << 4) /* otg_id detection enable */
-#define UCTRL_PWR_POL		(1 << 9) /* OTG Polarity of Power Pin */
-#define UCTRL_OVER_CUR_POL	(1 << 8) /* OTG Polarity of Overcurrent */
-#define UCTRL_OVER_CUR_DIS	(1 << 7) /* Disable OTG Overcurrent Detection */
-
-/* USBCMD */
-#define UCMD_RUN_STOP           (1 << 0) /* controller run/stop */
-#define UCMD_RESET		(1 << 1) /* controller reset */
-
-#if defined(CONFIG_MX6) || defined(CONFIG_MX7ULP)
-static const unsigned phy_bases[] = {
-	USB_PHY0_BASE_ADDR,
-#if defined(USB_PHY1_BASE_ADDR)
-	USB_PHY1_BASE_ADDR,
-#endif
-};
-
-static void usb_internal_phy_clock_gate(int index, int on)
-{
-	void __iomem *phy_reg;
-
-	if (index >= ARRAY_SIZE(phy_bases))
-		return;
-
-	phy_reg = (void __iomem *)phy_bases[index];
-	phy_reg += on ? USBPHY_CTRL_CLR : USBPHY_CTRL_SET;
-	writel(USBPHY_CTRL_CLKGATE, phy_reg);
-}
-
-static void usb_power_config(int index)
-{
-#if defined(CONFIG_MX7ULP)
-	struct usbphy_regs __iomem *usbphy =
-		(struct usbphy_regs __iomem *)USB_PHY0_BASE_ADDR;
-
-	if (index > 0)
-		return;
-
-	writel(ANADIG_USB2_CHRG_DETECT_EN_B |
-		   ANADIG_USB2_CHRG_DETECT_CHK_CHRG_B,
-		   &usbphy->usb1_chrg_detect);
-
-	scg_enable_usb_pll(true);
-
-#else
-	struct anatop_regs __iomem *anatop =
-		(struct anatop_regs __iomem *)ANATOP_BASE_ADDR;
-	void __iomem *chrg_detect;
-	void __iomem *pll_480_ctrl_clr;
-	void __iomem *pll_480_ctrl_set;
-
-	switch (index) {
-	case 0:
-		chrg_detect = &anatop->usb1_chrg_detect;
-		pll_480_ctrl_clr = &anatop->usb1_pll_480_ctrl_clr;
-		pll_480_ctrl_set = &anatop->usb1_pll_480_ctrl_set;
-		break;
-	case 1:
-		chrg_detect = &anatop->usb2_chrg_detect;
-		pll_480_ctrl_clr = &anatop->usb2_pll_480_ctrl_clr;
-		pll_480_ctrl_set = &anatop->usb2_pll_480_ctrl_set;
-		break;
-	default:
-		return;
-	}
-	/*
-	 * Some phy and power's special controls
-	 * 1. The external charger detector needs to be disabled
-	 * or the signal at DP will be poor
-	 * 2. The PLL's power and output to usb
-	 * is totally controlled by IC, so the Software only needs
-	 * to enable them at initializtion.
-	 */
-	writel(ANADIG_USB2_CHRG_DETECT_EN_B |
-		     ANADIG_USB2_CHRG_DETECT_CHK_CHRG_B,
-		     chrg_detect);
-
-	writel(ANADIG_USB2_PLL_480_CTRL_BYPASS,
-		     pll_480_ctrl_clr);
-
-	writel(ANADIG_USB2_PLL_480_CTRL_ENABLE |
-		     ANADIG_USB2_PLL_480_CTRL_POWER |
-		     ANADIG_USB2_PLL_480_CTRL_EN_USB_CLKS,
-		     pll_480_ctrl_set);
-
-#endif
-}
-
-/* Return 0 : host node, <>0 : device mode */
-static int usb_phy_enable(int index, struct usb_ehci *ehci)
-{
-	void __iomem *phy_reg;
-	void __iomem *phy_ctrl;
-	void __iomem *usb_cmd;
-	int ret;
-
-	if (index >= ARRAY_SIZE(phy_bases))
-		return 0;
-
-	phy_reg = (void __iomem *)phy_bases[index];
-	phy_ctrl = (void __iomem *)(phy_reg + USBPHY_CTRL);
-	usb_cmd = (void __iomem *)&ehci->usbcmd;
-
-	/* Stop then Reset */
-	clrbits_le32(usb_cmd, UCMD_RUN_STOP);
-	ret = wait_for_bit_le32(usb_cmd, UCMD_RUN_STOP, false, 10000, false);
-	if (ret)
-		return ret;
-
-	setbits_le32(usb_cmd, UCMD_RESET);
-	ret = wait_for_bit_le32(usb_cmd, UCMD_RESET, false, 10000, false);
-	if (ret)
-		return ret;
-
-	/* Reset USBPHY module */
-	setbits_le32(phy_ctrl, USBPHY_CTRL_SFTRST);
-	udelay(10);
-
-	/* Remove CLKGATE and SFTRST */
-	clrbits_le32(phy_ctrl, USBPHY_CTRL_CLKGATE | USBPHY_CTRL_SFTRST);
-	udelay(10);
-
-	/* Power up the PHY */
-	writel(0, phy_reg + USBPHY_PWD);
-	/* enable FS/LS device */
-	setbits_le32(phy_ctrl, USBPHY_CTRL_ENUTMILEVEL2 |
-			USBPHY_CTRL_ENUTMILEVEL3);
-
-	return 0;
-}
-
-int usb_phy_mode(int port)
-{
-	void __iomem *phy_reg;
-	void __iomem *phy_ctrl;
-	u32 val;
-
-	phy_reg = (void __iomem *)phy_bases[port];
-	phy_ctrl = (void __iomem *)(phy_reg + USBPHY_CTRL);
-
-	val = readl(phy_ctrl);
-
-	if (val & USBPHY_CTRL_OTG_ID)
-		return USB_INIT_DEVICE;
-	else
-		return USB_INIT_HOST;
-}
-
-#if defined(CONFIG_MX7ULP)
-struct usbnc_regs {
-	u32 ctrl1;
-	u32 ctrl2;
-	u32 reserve0[2];
-	u32 hsic_ctrl;
-};
-#else
-/* Base address for this IP block is 0x02184800 */
-struct usbnc_regs {
-	u32	ctrl[4];	/* otg/host1-3 */
-	u32	uh2_hsic_ctrl;
-	u32	uh3_hsic_ctrl;
-	u32	otg_phy_ctrl_0;
-	u32	uh1_phy_ctrl_0;
-};
-#endif
-
-#elif defined(CONFIG_MX7)
-struct usbnc_regs {
-	u32 ctrl1;
-	u32 ctrl2;
-	u32 reserve1[10];
-	u32 phy_cfg1;
-	u32 phy_cfg2;
-	u32 reserve2;
-	u32 phy_status;
-	u32 reserve3[4];
-	u32 adp_cfg1;
-	u32 adp_cfg2;
-	u32 adp_status;
-};
-
-static void usb_power_config(int index)
-{
-	struct usbnc_regs *usbnc = (struct usbnc_regs *)(USB_BASE_ADDR +
-			(0x10000 * index) + USBNC_OFFSET);
-	void __iomem *phy_cfg2 = (void __iomem *)(&usbnc->phy_cfg2);
-
-	/*
-	 * Clear the ACAENB to enable usb_otg_id detection,
-	 * otherwise it is the ACA detection enabled.
-	 */
-	clrbits_le32(phy_cfg2, USBNC_PHYCFG2_ACAENB);
-}
-
-int usb_phy_mode(int port)
->>>>>>> 252100a3
 {
 	uint32_t result;
 	int usec = 2000;
 
-<<<<<<< HEAD
 	mdelay(50);
-=======
-	if (val & USBNC_PHYSTATUS_ID_DIG)
-		return USB_INIT_DEVICE;
-	else
-		return USB_INIT_HOST;
-}
-#endif
-
-static void usb_oc_config(int index)
-{
-#if defined(CONFIG_MX6)
-	struct usbnc_regs *usbnc = (struct usbnc_regs *)(USB_BASE_ADDR +
-			USB_OTHERREGS_OFFSET);
-	void __iomem *ctrl = (void __iomem *)(&usbnc->ctrl[index]);
-#elif defined(CONFIG_MX7) || defined(CONFIG_MX7ULP)
-	struct usbnc_regs *usbnc = (struct usbnc_regs *)(USB_BASE_ADDR +
-			(0x10000 * index) + USBNC_OFFSET);
-	void __iomem *ctrl = (void __iomem *)(&usbnc->ctrl1);
-#endif
->>>>>>> 252100a3
 
 	do {
 		result = ehci_readl(status_reg);
 		udelay(5);
 		if (!(result & EHCI_PS_PR))
-			break;
+		break;
 		usec--;
 	} while (usec > 0);
 
-<<<<<<< HEAD
 	*reg = ehci_readl(status_reg);
-=======
-	setbits_le32(ctrl, UCTRL_OVER_CUR_DIS);
-
-	/* Set power polarity to high active */
-#ifdef CONFIG_MXC_USB_OTG_HACTIVE
-	setbits_le32(ctrl, UCTRL_PWR_POL);
-#else
-	clrbits_le32(ctrl, UCTRL_PWR_POL);
-#endif
->>>>>>> 252100a3
 }
 
 /**
@@ -344,32 +83,6 @@
 	return 0;
 }
 
-<<<<<<< HEAD
-=======
-int ehci_mx6_common_init(struct usb_ehci *ehci, int index)
-{
-	int ret;
-
-	enable_usboh3_clk(1);
-	mdelay(1);
-
-	/* Do board specific initialization */
-	ret = board_ehci_hcd_init(index);
-	if (ret)
-		return ret;
-
-	usb_power_config(index);
-	usb_oc_config(index);
-
-#if defined(CONFIG_MX6) || defined(CONFIG_MX7ULP)
-	usb_internal_phy_clock_gate(index, 1);
-	usb_phy_enable(index, ehci);
-#endif
-
-	return 0;
-}
-
->>>>>>> 252100a3
 #if !CONFIG_IS_ENABLED(DM_USB)
 static const struct ehci_ops mx6_ehci_ops = {
 	.powerup_fixup		= ehci_mx6_powerup_fixup,
@@ -381,11 +94,7 @@
 	enum usb_init_type type;
 #if defined(CONFIG_MX6)
 	u32 controller_spacing = 0x200;
-<<<<<<< HEAD
 #elif defined(CONFIG_USB_EHCI_MX7) || defined(CONFIG_MX7ULP) || defined(CONFIG_IMX8)
-=======
-#elif defined(CONFIG_MX7) || defined(CONFIG_MX7ULP)
->>>>>>> 252100a3
 	u32 controller_spacing = 0x10000;
 #endif
 	struct usb_ehci *ehci = (struct usb_ehci *)(ulong)(USB_BASE_ADDR +
@@ -560,11 +269,7 @@
 	 * About fsl,usbphy, Refer to
 	 * Documentation/devicetree/bindings/usb/ci-hdrc-usb2.txt.
 	 */
-<<<<<<< HEAD
 	if (is_mx6() || is_mx7ulp() || is_imx8()) {
-=======
-	if (is_mx6() || is_mx7ulp()) {
->>>>>>> 252100a3
 		phy_off = fdtdec_lookup_phandle(blob,
 						offset,
 						"fsl,usbphy");
@@ -601,11 +306,10 @@
 {
 	struct usb_platdata *plat = dev_get_platdata(dev);
 	struct ehci_mx6_priv_data *priv = dev_get_priv(dev);
-	int of_offset = dev_of_offset(dev);
 	enum usb_dr_mode dr_mode;
 	const struct fdt_property *extcon;
 
-	extcon = fdt_get_property(gd->fdt_blob, of_offset,
+	extcon = fdt_get_property(gd->fdt_blob, dev_of_offset(dev),
 			"extcon", NULL);
 	if (extcon) {
 		priv->init_type = board_ehci_usb_phy_mode(dev);
@@ -666,7 +370,6 @@
 	 * With these changes in place, the ad-hoc indexing goes away and
 	 * the driver is fully converted to DT probing.
 	 */
-<<<<<<< HEAD
 	u32 controller_spacing;
 
 	if (dev->req_seq == -1) {
@@ -678,12 +381,6 @@
 
 		dev->req_seq = (addr - USB_BASE_ADDR) / controller_spacing;
 	}
-=======
-	u32 controller_spacing = is_mx7() ? 0x10000 : 0x200;
-	fdt_addr_t addr = devfdt_get_addr_index(dev, 0);
-
-	dev->req_seq = (addr - USB_BASE_ADDR) / controller_spacing;
->>>>>>> 252100a3
 
 	return 0;
 }
