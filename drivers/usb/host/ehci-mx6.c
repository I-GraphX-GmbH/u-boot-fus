// SPDX-License-Identifier: GPL-2.0+
/*
 * Copyright (c) 2009 Daniel Mack <daniel@caiaq.de>
 * Copyright (C) 2010 Freescale Semiconductor, Inc.
<<<<<<< HEAD
 * Copyright 2017 NXP
 *
 * SPDX-License-Identifier:	GPL-2.0+
=======
>>>>>>> 4b398755
 */

#include <common.h>
#include <usb.h>
#include <errno.h>
#include <wait_bit.h>
#include <linux/compiler.h>
#include <usb/ehci-ci.h>
#include <asm/io.h>
#include <asm/arch/imx-regs.h>
#include <asm/arch/clock.h>
#include <asm/mach-imx/iomux-v3.h>
#include <asm/mach-imx/sys_proto.h>
#include <dm.h>
#include <asm/mach-types.h>
#include <power/regulator.h>
#include <asm/arch/sys_proto.h>

#include "ehci.h"
#if CONFIG_IS_ENABLED(POWER_DOMAIN)
#include <power-domain.h>
#endif

DECLARE_GLOBAL_DATA_PTR;

#define USB_OTGREGS_OFFSET	0x000
#define USB_H1REGS_OFFSET	0x200
#define USB_H2REGS_OFFSET	0x400
#define USB_H3REGS_OFFSET	0x600
#define USB_OTHERREGS_OFFSET	0x800

#define USB_H1_CTRL_OFFSET	0x04

#define USBPHY_CTRL				0x00000030
#define USBPHY_CTRL_SET				0x00000034
#define USBPHY_CTRL_CLR				0x00000038
#define USBPHY_CTRL_TOG				0x0000003c

#define USBPHY_PWD				0x00000000
#define USBPHY_CTRL_SFTRST			0x80000000
#define USBPHY_CTRL_CLKGATE			0x40000000
#define USBPHY_CTRL_ENUTMILEVEL3		0x00008000
#define USBPHY_CTRL_ENUTMILEVEL2		0x00004000
#define USBPHY_CTRL_OTG_ID			0x08000000

#define ANADIG_USB2_CHRG_DETECT_EN_B		0x00100000
#define ANADIG_USB2_CHRG_DETECT_CHK_CHRG_B	0x00080000

#define ANADIG_USB2_PLL_480_CTRL_BYPASS		0x00010000
#define ANADIG_USB2_PLL_480_CTRL_ENABLE		0x00002000
#define ANADIG_USB2_PLL_480_CTRL_POWER		0x00001000
#define ANADIG_USB2_PLL_480_CTRL_EN_USB_CLKS	0x00000040

#define USBNC_OFFSET		0x200
#define USBNC_PHY_STATUS_OFFSET	0x23C
#define USBNC_PHYSTATUS_ID_DIG	(1 << 4) /* otg_id status */
#define USBNC_PHYCFG2_ACAENB	(1 << 4) /* otg_id detection enable */
#define UCTRL_PWR_POL		(1 << 9) /* OTG Polarity of Power Pin */
#define UCTRL_OVER_CUR_POL	(1 << 8) /* OTG Polarity of Overcurrent */
#define UCTRL_OVER_CUR_DIS	(1 << 7) /* Disable OTG Overcurrent Detection */

#define PLL_USB_EN_USB_CLKS_MASK	(0x01 << 6)
#define PLL_USB_PWR_MASK		(0x01 << 12)
#define PLL_USB_ENABLE_MASK		(0x01 << 13)
#define PLL_USB_BYPASS_MASK		(0x01 << 16)
#define PLL_USB_REG_ENABLE_MASK		(0x01 << 21)
#define PLL_USB_DIV_SEL_MASK		(0x07 << 22)
#define PLL_USB_LOCK_MASK		(0x01 << 31)

/* USBCMD */
#define UCMD_RUN_STOP           (1 << 0) /* controller run/stop */
#define UCMD_RESET		(1 << 1) /* controller reset */

#if defined(CONFIG_MX6) || defined(CONFIG_MX7ULP) || defined(CONFIG_IMX8)
static const ulong phy_bases[] = {
	USB_PHY0_BASE_ADDR,
#if defined(USB_PHY1_BASE_ADDR)
	USB_PHY1_BASE_ADDR,
#endif
};

static void usb_internal_phy_clock_gate(int index, int on)
{
	void __iomem *phy_reg;

	if (index >= ARRAY_SIZE(phy_bases))
		return;

	phy_reg = (void __iomem *)phy_bases[index];
	phy_reg += on ? USBPHY_CTRL_CLR : USBPHY_CTRL_SET;
	writel(USBPHY_CTRL_CLKGATE, phy_reg);
}

static void usb_power_config(int index)
{
#if defined(CONFIG_MX7ULP)
	struct usbphy_regs __iomem *usbphy =
		(struct usbphy_regs __iomem *)USB_PHY0_BASE_ADDR;

	if (index > 0)
		return;

	writel(ANADIG_USB2_CHRG_DETECT_EN_B |
		   ANADIG_USB2_CHRG_DETECT_CHK_CHRG_B,
		   &usbphy->usb1_chrg_detect);

	scg_enable_usb_pll(true);

#elif defined(CONFIG_IMX8)
	struct usbphy_regs __iomem *usbphy =
		(struct usbphy_regs __iomem *)USB_PHY0_BASE_ADDR;
	int timeout = 1000000;

	if (index > 0)
		return;

	writel(ANADIG_USB2_CHRG_DETECT_EN_B |
		   ANADIG_USB2_CHRG_DETECT_CHK_CHRG_B,
		   &usbphy->usb1_chrg_detect);

	if (!(readl(&usbphy->usb1_pll_480_ctrl) & PLL_USB_LOCK_MASK)) {

		/* Enable the regulator first */
		writel(PLL_USB_REG_ENABLE_MASK,
		       &usbphy->usb1_pll_480_ctrl_set);

		/* Wait at least 25us */
		udelay(25);

		/* Enable the power */
		writel(PLL_USB_PWR_MASK, &usbphy->usb1_pll_480_ctrl_set);

		/* Wait lock */
		while (timeout--) {
			if (readl(&usbphy->usb1_pll_480_ctrl) &
			    PLL_USB_LOCK_MASK)
				break;
			udelay(10);
		}

		if (timeout <= 0) {
			/* If timeout, we power down the pll */
			writel(PLL_USB_PWR_MASK,
			       &usbphy->usb1_pll_480_ctrl_clr);
			return;
		}
	}

	/* Clear the bypass */
	writel(PLL_USB_BYPASS_MASK, &usbphy->usb1_pll_480_ctrl_clr);

	/* Enable the PLL clock out to USB */
	writel((PLL_USB_EN_USB_CLKS_MASK | PLL_USB_ENABLE_MASK),
	       &usbphy->usb1_pll_480_ctrl_set);

#else
	struct anatop_regs __iomem *anatop =
		(struct anatop_regs __iomem *)ANATOP_BASE_ADDR;
	void __iomem *chrg_detect;
	void __iomem *pll_480_ctrl_clr;
	void __iomem *pll_480_ctrl_set;

	switch (index) {
	case 0:
		chrg_detect = &anatop->usb1_chrg_detect;
		pll_480_ctrl_clr = &anatop->usb1_pll_480_ctrl_clr;
		pll_480_ctrl_set = &anatop->usb1_pll_480_ctrl_set;
		break;
	case 1:
		chrg_detect = &anatop->usb2_chrg_detect;
		pll_480_ctrl_clr = &anatop->usb2_pll_480_ctrl_clr;
		pll_480_ctrl_set = &anatop->usb2_pll_480_ctrl_set;
		break;
	default:
		return;
	}
	/*
	 * Some phy and power's special controls
	 * 1. The external charger detector needs to be disabled
	 * or the signal at DP will be poor
	 * 2. The PLL's power and output to usb
	 * is totally controlled by IC, so the Software only needs
	 * to enable them at initializtion.
	 */
	writel(ANADIG_USB2_CHRG_DETECT_EN_B |
		     ANADIG_USB2_CHRG_DETECT_CHK_CHRG_B,
		     chrg_detect);

	writel(ANADIG_USB2_PLL_480_CTRL_BYPASS,
		     pll_480_ctrl_clr);

	writel(ANADIG_USB2_PLL_480_CTRL_ENABLE |
		     ANADIG_USB2_PLL_480_CTRL_POWER |
		     ANADIG_USB2_PLL_480_CTRL_EN_USB_CLKS,
		     pll_480_ctrl_set);

#endif
}

/* Return 0 : host node, <>0 : device mode */
static int usb_phy_enable(int index, struct usb_ehci *ehci)
{
	void __iomem *phy_reg;
	void __iomem *phy_ctrl;
	void __iomem *usb_cmd;
	int ret;

	if (index >= ARRAY_SIZE(phy_bases))
		return 0;

	phy_reg = (void __iomem *)phy_bases[index];
	phy_ctrl = (void __iomem *)(phy_reg + USBPHY_CTRL);
	usb_cmd = (void __iomem *)&ehci->usbcmd;

	/* Stop then Reset */
	clrbits_le32(usb_cmd, UCMD_RUN_STOP);
	ret = wait_for_bit_le32(usb_cmd, UCMD_RUN_STOP, false, 10000, false);
	if (ret)
		return ret;

	setbits_le32(usb_cmd, UCMD_RESET);
	ret = wait_for_bit_le32(usb_cmd, UCMD_RESET, false, 10000, false);
	if (ret)
		return ret;

	/* Reset USBPHY module */
	setbits_le32(phy_ctrl, USBPHY_CTRL_SFTRST);
	udelay(10);

	/* Remove CLKGATE and SFTRST */
	clrbits_le32(phy_ctrl, USBPHY_CTRL_CLKGATE | USBPHY_CTRL_SFTRST);
	udelay(10);

	/* Power up the PHY */
	writel(0, phy_reg + USBPHY_PWD);
	/* enable FS/LS device */
	setbits_le32(phy_ctrl, USBPHY_CTRL_ENUTMILEVEL2 |
			USBPHY_CTRL_ENUTMILEVEL3);

	return 0;
}

int usb_phy_mode(int port)
{
	void __iomem *phy_reg;
	void __iomem *phy_ctrl;
	u32 val;

	phy_reg = (void __iomem *)phy_bases[port];
	phy_ctrl = (void __iomem *)(phy_reg + USBPHY_CTRL);

	val = readl(phy_ctrl);

	if (val & USBPHY_CTRL_OTG_ID)
		return USB_INIT_DEVICE;
	else
		return USB_INIT_HOST;
}

#if defined(CONFIG_MX7ULP)
struct usbnc_regs {
	u32 ctrl1;
	u32 ctrl2;
	u32 reserve0[2];
	u32 hsic_ctrl;
};
#elif defined(CONFIG_IMX8)
struct usbnc_regs {
	u32 ctrl1;
	u32 ctrl2;
	u32 reserve1[10];
	u32 phy_cfg1;
	u32 phy_cfg2;
	u32 reserve2;
	u32 phy_status;
	u32 reserve3[4];
	u32 adp_cfg1;
	u32 adp_cfg2;
	u32 adp_status;
};
#else
/* Base address for this IP block is 0x02184800 */
struct usbnc_regs {
	u32	ctrl[4];	/* otg/host1-3 */
	u32	uh2_hsic_ctrl;
	u32	uh3_hsic_ctrl;
	u32	otg_phy_ctrl_0;
	u32	uh1_phy_ctrl_0;
};
#endif

#elif defined(CONFIG_USB_EHCI_MX7)
struct usbnc_regs {
	u32 ctrl1;
	u32 ctrl2;
	u32 reserve1[10];
	u32 phy_cfg1;
	u32 phy_cfg2;
	u32 reserve2;
	u32 phy_status;
	u32 reserve3[4];
	u32 adp_cfg1;
	u32 adp_cfg2;
	u32 adp_status;
};

static void usb_power_config(int index)
{
	struct usbnc_regs *usbnc = (struct usbnc_regs *)(ulong)(USB_BASE_ADDR +
			(0x10000 * index) + USBNC_OFFSET);
	void __iomem *phy_cfg2 = (void __iomem *)(&usbnc->phy_cfg2);

	/*
	 * Clear the ACAENB to enable usb_otg_id detection,
	 * otherwise it is the ACA detection enabled.
	 */
	clrbits_le32(phy_cfg2, USBNC_PHYCFG2_ACAENB);
}

int usb_phy_mode(int port)
{
	struct usbnc_regs *usbnc = (struct usbnc_regs *)(ulong)(USB_BASE_ADDR +
			(0x10000 * port) + USBNC_OFFSET);
	void __iomem *status = (void __iomem *)(&usbnc->phy_status);
	u32 val;

	val = readl(status);

	if (val & USBNC_PHYSTATUS_ID_DIG)
		return USB_INIT_DEVICE;
	else
		return USB_INIT_HOST;
}
#endif

static void ehci_mx6_powerup_fixup(struct ehci_ctrl *ctrl, uint32_t *status_reg,
				   uint32_t *reg)
{
	uint32_t result;
	int usec = 2000;

	mdelay(50);

	do {
		result = ehci_readl(status_reg);
		udelay(5);
		if (!(result & EHCI_PS_PR))
			break;
		usec--;
	} while (usec > 0);

	*reg = ehci_readl(status_reg);
}

static void usb_oc_config(int index)
{
#if defined(CONFIG_MX6)
	struct usbnc_regs *usbnc = (struct usbnc_regs *)(USB_BASE_ADDR +
			USB_OTHERREGS_OFFSET);
	void __iomem *ctrl = (void __iomem *)(&usbnc->ctrl[index]);
#elif defined(CONFIG_USB_EHCI_MX7) || defined(CONFIG_MX7ULP) || defined(CONFIG_IMX8)
	struct usbnc_regs *usbnc = (struct usbnc_regs *)(ulong)(USB_BASE_ADDR +
			(0x10000 * index) + USBNC_OFFSET);
	void __iomem *ctrl = (void __iomem *)(&usbnc->ctrl1);
#endif

#if CONFIG_MACH_TYPE == MACH_TYPE_MX6Q_ARM2
	/* mx6qarm2 seems to required a different setting*/
	clrbits_le32(ctrl, UCTRL_OVER_CUR_POL);
#else
	setbits_le32(ctrl, UCTRL_OVER_CUR_POL);
#endif

	setbits_le32(ctrl, UCTRL_OVER_CUR_DIS);

/* F&S sets the power polarity for each port via boardfile or environment variable.
 * This entry overrides these settings so we disable it.
 */
#if 0
	/* Set power polarity to high active */
#ifdef CONFIG_MXC_USB_OTG_HACTIVE
	setbits_le32(ctrl, UCTRL_PWR_POL);
#else
	clrbits_le32(ctrl, UCTRL_PWR_POL);
#endif
#endif
}

/**
 * board_usb_phy_mode - override usb phy mode
 * @port:	usb host/otg port
 *
 * Target board specific, override usb_phy_mode.
 * When usb-otg is used as usb host port, iomux pad usb_otg_id can be
 * left disconnected in this case usb_phy_mode will not be able to identify
 * the phy mode that usb port is used.
 * Machine file overrides board_usb_phy_mode.
 *
 * Return: USB_INIT_DEVICE or USB_INIT_HOST
 */
int __weak board_usb_phy_mode(int port)
{
	return usb_phy_mode(port);
}

/**
 * board_ehci_hcd_init - set usb vbus voltage
 * @port:      usb otg port
 *
 * Target board specific, setup iomux pad to setup supply vbus voltage
 * for usb otg port. Machine board file overrides board_ehci_hcd_init
 *
 * Return: 0 Success
 */
int __weak board_ehci_hcd_init(int port)
{
	return 0;
}

/**
 * board_ehci_power - enables/disables usb vbus voltage
 * @port:      usb otg port
 * @on:        on/off vbus voltage
 *
 * Enables/disables supply vbus voltage for usb otg port.
 * Machine board file overrides board_ehci_power
 *
 * Return: 0 Success
 */
int __weak board_ehci_power(int port, int on)
{
	return 0;
}

int ehci_mx6_common_init(struct usb_ehci *ehci, int index)
{
	int ret;
	u32 portsc;

	enable_usboh3_clk(1);
	mdelay(1);

	portsc = readl(&ehci->portsc);
	if (portsc & PORT_PTS_PHCD) {
		debug("suspended: portsc %x, enabled it.\n", portsc);
		clrbits_le32(&ehci->portsc, PORT_PTS_PHCD);
	}

	/* Do board specific initialization */
	ret = board_ehci_hcd_init(index);
	if (ret)
		return ret;

	usb_power_config(index);
	usb_oc_config(index);

#if defined(CONFIG_MX6) || defined(CONFIG_MX7ULP) || defined(CONFIG_IMX8)
	usb_internal_phy_clock_gate(index, 1);
	usb_phy_enable(index, ehci);
#endif

	return 0;
}

#ifndef CONFIG_DM_USB
static const struct ehci_ops mx6_ehci_ops = {
	.powerup_fixup		= ehci_mx6_powerup_fixup,
};

int ehci_hcd_init(int index, enum usb_init_type init,
		struct ehci_hccr **hccr, struct ehci_hcor **hcor)
{
	enum usb_init_type type;
#if defined(CONFIG_MX6)
	u32 controller_spacing = 0x200;
#elif defined(CONFIG_USB_EHCI_MX7) || defined(CONFIG_MX7ULP) || defined(CONFIG_IMX8)
	u32 controller_spacing = 0x10000;
#endif
	struct usb_ehci *ehci = (struct usb_ehci *)(ulong)(USB_BASE_ADDR +
		(controller_spacing * index));
	int ret;

	if (index > 3)
		return -EINVAL;

#if defined(CONFIG_MX6)
	if (mx6_usb_fused((u32)ehci)) {
		printf("USB@0x%x is fused, disable it\n", (u32)ehci);
		return -ENODEV;
	}
#endif

	ret = ehci_mx6_common_init(ehci, index);
	if (ret)
		return ret;

	ehci_set_controller_priv(index, NULL, &mx6_ehci_ops);

	type = board_usb_phy_mode(index);

	if (hccr && hcor) {
		*hccr = (struct ehci_hccr *)((ulong)&ehci->caplength);
		*hcor = (struct ehci_hcor *)((ulong)*hccr +
				HC_LENGTH(ehci_readl(&(*hccr)->cr_capbase)));
	}

	/* Enable VBUS power if done with GPIO */
	if ((type == init) || (type == USB_INIT_DEVICE))
		board_ehci_power(index, (type == USB_INIT_DEVICE) ? 0 : 1);
	if (type != init)
		return -ENODEV;
	if (type == USB_INIT_DEVICE)
		return 0;

	setbits_le32(&ehci->usbmode, CM_HOST);
	writel(CONFIG_MXC_USB_PORTSC, &ehci->portsc);
	setbits_le32(&ehci->portsc, USB_EN);

	mdelay(10);

	return 0;
}

int ehci_hcd_stop(int index)
{
#ifdef CONFIG_USB_EHCI_POWERDOWN
	/* Shut down VBUS power if done with GPIO */
	board_ehci_power(index, 0);
#endif

	return 0;
}
#else
#define  USB_INIT_UNKNOWN (USB_INIT_DEVICE + 1)

struct ehci_mx6_priv_data {
	struct ehci_ctrl ctrl;
	struct usb_ehci *ehci;
	struct udevice *vbus_supply;
	enum usb_init_type init_type;
	void *__iomem phy_base;
	int portnr;
};

static int mx6_init_after_reset(struct ehci_ctrl *dev)
{
	struct ehci_mx6_priv_data *priv = dev->priv;
	enum usb_init_type type = priv->init_type;
	struct usb_ehci *ehci = priv->ehci;
	int ret;

	ret = board_usb_init(priv->portnr, priv->init_type);
	if (ret) {
		printf("Failed to initialize board for USB\n");
		return ret;
	}

	ret = ehci_mx6_common_init(priv->ehci, priv->portnr);
	if (ret)
		return ret;

	if (priv->vbus_supply) {
		ret = regulator_set_enable(priv->vbus_supply,
					   (type == USB_INIT_DEVICE) ?
					   false : true);
		if (ret) {
			puts("Error enabling VBUS supply\n");
			return ret;
		}
	}

	if (type == USB_INIT_DEVICE)
		return 0;

	setbits_le32(&ehci->usbmode, CM_HOST);
	writel(CONFIG_MXC_USB_PORTSC, &ehci->portsc);
	setbits_le32(&ehci->portsc, USB_EN);

	mdelay(10);

	return 0;
}

static const struct ehci_ops mx6_ehci_ops = {
	.powerup_fixup		= ehci_mx6_powerup_fixup,
	.init_after_reset 	= mx6_init_after_reset
};

/**
 * board_ehci_usb_phy_mode - override usb phy mode
 * @port:	usb host/otg port
 *
 * Target board specific, override usb_phy_mode.
 * When usb-otg is used as usb host port, iomux pad usb_otg_id can be
 * left disconnected in this case usb_phy_mode will not be able to identify
 * the phy mode that usb port is used.
 * Machine file overrides board_usb_phy_mode.
 * When the extcon property is set in DTB, machine must provide this function, otherwise
 * it will default return HOST.
 *
 * Return: USB_INIT_DEVICE or USB_INIT_HOST
 */
int __weak board_ehci_usb_phy_mode(struct udevice *dev)
{
	return USB_INIT_HOST;
}

static int ehci_usb_phy_mode(struct udevice *dev)
{
	struct ehci_mx6_priv_data *priv = dev_get_priv(dev);
	void *__iomem phy_ctrl, *__iomem phy_status;
	u32 val;

	if (is_mx6() || is_mx7ulp() || is_imx8()) {
		phy_ctrl = (void __iomem *)(priv->phy_base + USBPHY_CTRL);
		val = readl(phy_ctrl);

		if (val & USBPHY_CTRL_OTG_ID)
			priv->init_type = USB_INIT_DEVICE;
		else
			priv->init_type = USB_INIT_HOST;
	} else if (is_mx7() || is_imx8mm() || is_imx8mn()) {
		phy_status = (void __iomem *)(priv->phy_base +
					      USBNC_PHY_STATUS_OFFSET);
		val = readl(phy_status);

		if (val & USBNC_PHYSTATUS_ID_DIG)
			priv->init_type = USB_INIT_DEVICE;
		else
			priv->init_type = USB_INIT_HOST;
	} else {
		return -EINVAL;
	}

	return 0;
}

static int ehci_get_usb_phy(struct udevice *dev)
{
	struct ehci_mx6_priv_data *priv = dev_get_priv(dev);
	void *__iomem addr = (void *__iomem)devfdt_get_addr(dev);
	const void *blob = gd->fdt_blob;
	int offset = dev_of_offset(dev), phy_off;

	/*
	 * About fsl,usbphy, Refer to
	 * Documentation/devicetree/bindings/usb/ci-hdrc-usb2.txt.
	 */
	if (is_mx6() || is_mx7ulp() || is_imx8()) {
		phy_off = fdtdec_lookup_phandle(blob,
						offset,
						"fsl,usbphy");
		if (phy_off < 0)
			return -EINVAL;

		addr = (void __iomem *)fdtdec_get_addr(blob, phy_off,
						       "reg");
		if ((fdt_addr_t)addr == FDT_ADDR_T_NONE)
			return -EINVAL;

		/* Need to power on the PHY before access it */
#if CONFIG_IS_ENABLED(POWER_DOMAIN)
		struct udevice phy_dev;
		struct power_domain pd;

		phy_dev.node = offset_to_ofnode(phy_off);
		if (!power_domain_get(&phy_dev, &pd)) {
			if (power_domain_on(&pd))
				return -EINVAL;
		}
#endif
		priv->phy_base = addr;
	} else if (is_mx7() || is_imx8mm() || is_imx8mn()) {
		priv->phy_base = addr;
	} else {
		return -EINVAL;
	}

	return 0;
}

static int ehci_usb_ofdata_to_platdata(struct udevice *dev)
{
	struct usb_platdata *plat = dev_get_platdata(dev);
	struct ehci_mx6_priv_data *priv = dev_get_priv(dev);
	int of_offset = dev_of_offset(dev);
	const char *mode;
	const struct fdt_property *extcon;

	mode = fdt_getprop(gd->fdt_blob, of_offset, "dr_mode", NULL);
	if (mode) {
		if (strcmp(mode, "peripheral") == 0)
			priv->init_type = USB_INIT_DEVICE;
		else if (strcmp(mode, "host") == 0)
			priv->init_type = USB_INIT_HOST;
		else if (strcmp(mode, "otg") == 0)
			priv->init_type = USB_INIT_UNKNOWN;
		else
			return -EINVAL;
	} else {
		extcon = fdt_get_property(gd->fdt_blob, of_offset,
			"extcon", NULL);
		if (extcon)
			priv->init_type = board_ehci_usb_phy_mode(dev);
		else
			priv->init_type = USB_INIT_UNKNOWN;
	}

	if (priv->init_type != USB_INIT_UNKNOWN && priv->init_type != plat->init_type) {
		debug("Request USB type is %u, board forced type is %u\n",
			plat->init_type, priv->init_type);
		return -ENODEV;
	}

	return 0;
}

static int ehci_usb_probe(struct udevice *dev)
{
	struct usb_platdata *plat = dev_get_platdata(dev);
	struct usb_ehci *ehci = (struct usb_ehci *)devfdt_get_addr(dev);
	struct ehci_mx6_priv_data *priv = dev_get_priv(dev);
	enum usb_init_type type = priv->init_type;
	struct ehci_hccr *hccr;
	struct ehci_hcor *hcor;
	int ret;

#if defined(CONFIG_MX6)
	if (mx6_usb_fused((u32)ehci)) {
		printf("USB@0x%x is fused, disable it\n", (u32)ehci);
		return -ENODEV;
	}
#endif

	priv->ehci = ehci;
	priv->portnr = dev->seq;

	/* Init usb board level according to the requested init type */
	ret = board_usb_init(priv->portnr, type);
	if (ret) {
		printf("Failed to initialize board for USB\n");
		return ret;
	}

	ret = device_get_supply_regulator(dev, "vbus-supply",
					  &priv->vbus_supply);
	if (ret)
		debug("%s: No vbus supply\n", dev->name);

	ret = ehci_get_usb_phy(dev);
	if (ret) {
		debug("%s: fail to get USB PHY base\n", dev->name);
		return ret;
	}

	ret = ehci_mx6_common_init(ehci, priv->portnr);
	if (ret)
		return ret;

	/* If the init_type is unknown due to it is not forced in DTB, we use USB ID to detect */
	if (priv->init_type == USB_INIT_UNKNOWN) {
		ret = ehci_usb_phy_mode(dev);
		if (ret)
			return ret;
		if (priv->init_type != type && type!=USB_INIT_UNKNOWN)
			return -ENODEV;
	}
	plat->init_type = priv->init_type;

	printf("%s \n", (priv->init_type == USB_INIT_DEVICE)? "Device":"Host");

	if (priv->vbus_supply) {
		ret = regulator_set_enable(priv->vbus_supply,
					   (priv->init_type == USB_INIT_DEVICE) ?
					   false : true);
		if (ret) {
			puts("Error enabling VBUS supply\n");
			return ret;
		}
	}

	if (priv->init_type == USB_INIT_HOST) {
		setbits_le32(&ehci->usbmode, CM_HOST);
		writel(CONFIG_MXC_USB_PORTSC, &ehci->portsc);
		setbits_le32(&ehci->portsc, USB_EN);
	}

	mdelay(10);

	hccr = (struct ehci_hccr *)((ulong)&ehci->caplength);
	hcor = (struct ehci_hcor *)((ulong)hccr +
			HC_LENGTH(ehci_readl(&(hccr)->cr_capbase)));

	return ehci_register(dev, hccr, hcor, &mx6_ehci_ops, 0, priv->init_type);
}

int ehci_usb_remove(struct udevice *dev)
{
	struct ehci_mx6_priv_data *priv = dev_get_priv(dev);
	struct usb_platdata *plat = dev_get_platdata(dev);

	ehci_deregister(dev);

	plat->init_type = 0; /* Clean the requested usb type to host mode */

	return board_usb_cleanup(dev->seq, priv->init_type);
}

static const struct udevice_id mx6_usb_ids[] = {
	{ .compatible = "fsl,imx27-usb" },
	{ }
};

U_BOOT_DRIVER(usb_mx6) = {
	.name	= "ehci_mx6",
	.id	= UCLASS_USB,
	.of_match = mx6_usb_ids,
	.ofdata_to_platdata = ehci_usb_ofdata_to_platdata,
	.probe	= ehci_usb_probe,
	.remove = ehci_usb_remove,
	.ops	= &ehci_usb_ops,
	.platdata_auto_alloc_size = sizeof(struct usb_platdata),
	.priv_auto_alloc_size = sizeof(struct ehci_mx6_priv_data),
	.flags	= DM_FLAG_ALLOC_PRIV_DMA,
};
#endif<|MERGE_RESOLUTION|>--- conflicted
+++ resolved
@@ -2,12 +2,7 @@
 /*
  * Copyright (c) 2009 Daniel Mack <daniel@caiaq.de>
  * Copyright (C) 2010 Freescale Semiconductor, Inc.
-<<<<<<< HEAD
  * Copyright 2017 NXP
- *
- * SPDX-License-Identifier:	GPL-2.0+
-=======
->>>>>>> 4b398755
  */
 
 #include <common.h>
@@ -593,7 +588,7 @@
 
 static const struct ehci_ops mx6_ehci_ops = {
 	.powerup_fixup		= ehci_mx6_powerup_fixup,
-	.init_after_reset 	= mx6_init_after_reset
+	.init_after_reset = mx6_init_after_reset
 };
 
 /**
