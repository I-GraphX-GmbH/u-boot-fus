--- conflicted
+++ resolved
@@ -44,7 +44,7 @@
 		result = ehci_readl(status_reg);
 		udelay(5);
 		if (!(result & EHCI_PS_PR))
-		break;
+			break;
 		usec--;
 	} while (usec > 0);
 
@@ -215,7 +215,7 @@
 
 static const struct ehci_ops mx6_ehci_ops = {
 	.powerup_fixup		= ehci_mx6_powerup_fixup,
-	.init_after_reset = mx6_init_after_reset
+	.init_after_reset 	= mx6_init_after_reset
 };
 
 /**
@@ -329,7 +329,6 @@
 
 	switch (dr_mode) {
 	case USB_DR_MODE_HOST:
-<<<<<<< HEAD
 		plat->init_type = USB_INIT_HOST;
 		break;
 	case USB_DR_MODE_PERIPHERAL:
@@ -338,16 +337,6 @@
 	case USB_DR_MODE_OTG:
 	case USB_DR_MODE_UNKNOWN:
 		plat->init_type = USB_INIT_UNKNOWN;
-=======
-		priv->init_type = USB_INIT_HOST;
-		break;
-	case USB_DR_MODE_PERIPHERAL:
-		priv->init_type = USB_INIT_DEVICE;
-		break;
-	case USB_DR_MODE_OTG:
-	case USB_DR_MODE_UNKNOWN:
-		priv->init_type = USB_INIT_UNKNOWN;
->>>>>>> 0ea138a2
 		break;
 	};
 
@@ -454,7 +443,7 @@
 		ret = ehci_usb_phy_mode(dev);
 		if (ret)
 			return ret;
-		if (priv->init_type != type && type!=USB_INIT_UNKNOWN)
+		if (priv->init_type != type)
 			return -ENODEV;
 	}
 	plat->init_type = priv->init_type;
