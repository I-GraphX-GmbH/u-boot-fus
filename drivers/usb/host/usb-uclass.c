// SPDX-License-Identifier: GPL-2.0+
/*
 * (C) Copyright 2015 Google, Inc
 * Written by Simon Glass <sjg@chromium.org>
 *
 * usb_match_device() modified from Linux kernel v4.0.
 */

#include <common.h>
#include <dm.h>
#include <errno.h>
#include <memalign.h>
#include <usb.h>
#include <dm/device-internal.h>
#include <dm/lists.h>
#include <dm/uclass-internal.h>

extern bool usb_started; /* flag for the started/stopped USB status */
static bool asynch_allowed;

struct usb_uclass_priv {
	int companion_device_count;
};

int usb_disable_asynch(int disable)
{
	int old_value = asynch_allowed;

	asynch_allowed = !disable;
	return old_value;
}

int submit_int_msg(struct usb_device *udev, unsigned long pipe, void *buffer,
		   int length, int interval)
{
	struct udevice *bus = udev->controller_dev;
	struct dm_usb_ops *ops = usb_get_ops(bus);

	if (!ops->interrupt)
		return -ENOSYS;

	return ops->interrupt(bus, udev, pipe, buffer, length, interval);
}

int submit_control_msg(struct usb_device *udev, unsigned long pipe,
		       void *buffer, int length, struct devrequest *setup)
{
	struct udevice *bus = udev->controller_dev;
	struct dm_usb_ops *ops = usb_get_ops(bus);
	struct usb_uclass_priv *uc_priv = bus->uclass->priv;
	int err;

	if (!ops->control)
		return -ENOSYS;

	err = ops->control(bus, udev, pipe, buffer, length, setup);
	if (setup->request == USB_REQ_SET_FEATURE &&
	    setup->requesttype == USB_RT_PORT &&
	    setup->value == cpu_to_le16(USB_PORT_FEAT_RESET) &&
	    err == -ENXIO) {
		/* Device handed over to companion after port reset */
		uc_priv->companion_device_count++;
	}

	return err;
}

int submit_bulk_msg(struct usb_device *udev, unsigned long pipe, void *buffer,
		    int length)
{
	struct udevice *bus = udev->controller_dev;
	struct dm_usb_ops *ops = usb_get_ops(bus);

	if (!ops->bulk)
		return -ENOSYS;

	return ops->bulk(bus, udev, pipe, buffer, length);
}

struct int_queue *create_int_queue(struct usb_device *udev,
		unsigned long pipe, int queuesize, int elementsize,
		void *buffer, int interval)
{
	struct udevice *bus = udev->controller_dev;
	struct dm_usb_ops *ops = usb_get_ops(bus);

	if (!ops->create_int_queue)
		return NULL;

	return ops->create_int_queue(bus, udev, pipe, queuesize, elementsize,
				     buffer, interval);
}

void *poll_int_queue(struct usb_device *udev, struct int_queue *queue)
{
	struct udevice *bus = udev->controller_dev;
	struct dm_usb_ops *ops = usb_get_ops(bus);

	if (!ops->poll_int_queue)
		return NULL;

	return ops->poll_int_queue(bus, udev, queue);
}

int destroy_int_queue(struct usb_device *udev, struct int_queue *queue)
{
	struct udevice *bus = udev->controller_dev;
	struct dm_usb_ops *ops = usb_get_ops(bus);

	if (!ops->destroy_int_queue)
		return -ENOSYS;

	return ops->destroy_int_queue(bus, udev, queue);
}

int usb_alloc_device(struct usb_device *udev)
{
	struct udevice *bus = udev->controller_dev;
	struct dm_usb_ops *ops = usb_get_ops(bus);

	/* This is only requird by some controllers - current XHCI */
	if (!ops->alloc_device)
		return 0;

	return ops->alloc_device(bus, udev);
}

int usb_reset_root_port(struct usb_device *udev)
{
	struct udevice *bus = udev->controller_dev;
	struct dm_usb_ops *ops = usb_get_ops(bus);

	if (!ops->reset_root_port)
		return -ENOSYS;

	return ops->reset_root_port(bus, udev);
}

int usb_update_hub_device(struct usb_device *udev)
{
	struct udevice *bus = udev->controller_dev;
	struct dm_usb_ops *ops = usb_get_ops(bus);

	if (!ops->update_hub_device)
		return -ENOSYS;

	return ops->update_hub_device(bus, udev);
}

int usb_get_max_xfer_size(struct usb_device *udev, size_t *size)
{
	struct udevice *bus = udev->controller_dev;
	struct dm_usb_ops *ops = usb_get_ops(bus);

	if (!ops->get_max_xfer_size)
		return -ENOSYS;

	return ops->get_max_xfer_size(bus, size);
}

int usb_stop(void)
{
	struct udevice *bus;
	struct udevice *rh;
	struct uclass *uc;
	struct usb_uclass_priv *uc_priv;
	int err = 0, ret;

	/* De-activate any devices that have been activated */
	ret = uclass_get(UCLASS_USB, &uc);
	if (ret)
		return ret;

	uc_priv = uc->priv;

	uclass_foreach_dev(bus, uc) {
		ret = device_remove(bus, DM_REMOVE_NORMAL);
		if (ret && !err)
			err = ret;

		/* Locate root hub device */
		device_find_first_child(bus, &rh);
		if (rh) {
			/*
			 * All USB devices are children of root hub.
			 * Unbinding root hub will unbind all of its children.
			 */
			ret = device_unbind(rh);
			if (ret && !err)
				err = ret;
		}
	}

#ifdef CONFIG_USB_STORAGE
	usb_stor_reset();
#endif
	uc_priv->companion_device_count = 0;
	usb_started = 0;

	return err;
}

static void usb_scan_bus(struct udevice *bus, bool recurse)
{
	struct usb_bus_priv *priv;
	struct udevice *dev;
	int ret;

	priv = dev_get_uclass_priv(bus);

	assert(recurse);	/* TODO: Support non-recusive */

	printf("scanning bus %s for devices... ", bus->name);
	debug("\n");
	ret = usb_scan_device(bus, 0, USB_SPEED_FULL, &dev);
	if (ret)
		printf("failed, error %d\n", ret);
	else if (priv->next_addr == 0)
		printf("No USB Device found\n");
	else
		printf("%d USB Device(s) found\n", priv->next_addr);
}

static void remove_inactive_children(struct uclass *uc, struct udevice *bus)
{
	uclass_foreach_dev(bus, uc) {
		struct udevice *dev, *next;

		if (!device_active(bus))
			continue;
		device_foreach_child_safe(dev, next, bus) {
			if (!device_active(dev))
				device_unbind(dev);
		}
	}
}

int usb_init(int verbose)
{
	int controllers_initialized = 0;
	struct usb_uclass_priv *uc_priv;
	struct usb_bus_priv *priv;
	struct udevice *bus;
	struct uclass *uc;
	int ret;

	asynch_allowed = 1;

	ret = uclass_get(UCLASS_USB, &uc);
	if (ret)
		return ret;

	uc_priv = uc->priv;

	uclass_foreach_dev(bus, uc) {
		/* init low_level USB */
<<<<<<< HEAD
		if (verbose)
			printf("USB%d:   ", count);
		count++;
=======
		printf("Bus %s: ", bus->name);
>>>>>>> a7a16679

#ifdef CONFIG_SANDBOX
		/*
		 * For Sandbox, we need scan the device tree each time when we
		 * start the USB stack, in order to re-create the emulated USB
		 * devices and bind drivers for them before we actually do the
		 * driver probe.
		 */
		ret = dm_scan_fdt_dev(bus);
		if (ret) {
			printf("Sandbox USB device scan failed (%d)\n", ret);
			continue;
		}
#endif

		ret = device_probe(bus);
		if (ret == -ENODEV) {	/* No such device. */
			puts("Port not available.\n");
			controllers_initialized++;
			continue;
		}

		if (ret) {		/* Other error. */
			printf("probe failed, error %d\n", ret);
			continue;
		}
		controllers_initialized++;
		usb_started = true;
	}

	/*
	 * lowlevel init done, now scan the bus for devices i.e. search HUBs
	 * and configure them, first scan primary controllers.
	 */
	uclass_foreach_dev(bus, uc) {
		if (!device_active(bus))
			continue;

		priv = dev_get_uclass_priv(bus);
		if (!priv->companion)
			usb_scan_bus(bus, true);
	}

	/*
	 * Now that the primary controllers have been scanned and have handed
	 * over any devices they do not understand to their companions, scan
	 * the companions if necessary.
	 */
	if (uc_priv->companion_device_count) {
		uclass_foreach_dev(bus, uc) {
			if (!device_active(bus))
				continue;

			priv = dev_get_uclass_priv(bus);
			if (priv->companion)
				usb_scan_bus(bus, true);
		}
	}

	debug("scan end\n");

	/* Remove any devices that were not found on this scan */
	remove_inactive_children(uc, bus);

	ret = uclass_get(UCLASS_USB_HUB, &uc);
	if (ret)
		return ret;
	remove_inactive_children(uc, bus);

	/* if we were not able to find at least one working bus, bail out */
<<<<<<< HEAD
	if (!count){
		if (verbose)
			printf("No controllers found\n");
	}
	else if (controllers_initialized == 0) {
		if (verbose)
			printf("USB error: all controllers failed lowlevel init\n");
	}
=======
	if (controllers_initialized == 0)
		printf("No working controllers found\n");
>>>>>>> a7a16679

	return usb_started ? 0 : -1;
}

/*
 * TODO(sjg@chromium.org): Remove this legacy function. At present it is needed
 * to support boards which use driver model for USB but not Ethernet, and want
 * to use USB Ethernet.
 *
 * The #if clause is here to ensure that remains the only case.
 */
#if !defined(CONFIG_DM_ETH) && defined(CONFIG_USB_HOST_ETHER)
static struct usb_device *find_child_devnum(struct udevice *parent, int devnum)
{
	struct usb_device *udev;
	struct udevice *dev;

	if (!device_active(parent))
		return NULL;
	udev = dev_get_parent_priv(parent);
	if (udev->devnum == devnum)
		return udev;

	for (device_find_first_child(parent, &dev);
	     dev;
	     device_find_next_child(&dev)) {
		udev = find_child_devnum(dev, devnum);
		if (udev)
			return udev;
	}

	return NULL;
}

struct usb_device *usb_get_dev_index(struct udevice *bus, int index)
{
	struct udevice *dev;
	int devnum = index + 1; /* Addresses are allocated from 1 on USB */

	device_find_first_child(bus, &dev);
	if (!dev)
		return NULL;

	return find_child_devnum(dev, devnum);
}
#endif

int usb_setup_ehci_gadget(struct ehci_ctrl **ctlrp)
{
	struct usb_platdata *plat;
	struct udevice *dev;
	int ret;

	/* Find the old device and remove it */
	ret = uclass_find_device_by_seq(UCLASS_USB, 0, true, &dev);
	if (ret)
		return ret;
	ret = device_remove(dev, DM_REMOVE_NORMAL);
	if (ret)
		return ret;

	plat = dev_get_platdata(dev);
	plat->init_type = USB_INIT_DEVICE;
	ret = device_probe(dev);
	if (ret)
		return ret;
	*ctlrp = dev_get_priv(dev);

	return 0;
}

int usb_remove_ehci_gadget(struct ehci_ctrl **ctlrp)
{
	struct udevice *dev;
	int ret;

	/* Find the old device and remove it */
	ret = uclass_find_device_by_seq(UCLASS_USB, 0, true, &dev);
	if (ret)
		return ret;
	ret = device_remove(dev, DM_REMOVE_NORMAL);
	if (ret)
		return ret;

	*ctlrp = NULL;

	return 0;
}

/* returns 0 if no match, 1 if match */
static int usb_match_device(const struct usb_device_descriptor *desc,
			    const struct usb_device_id *id)
{
	if ((id->match_flags & USB_DEVICE_ID_MATCH_VENDOR) &&
	    id->idVendor != le16_to_cpu(desc->idVendor))
		return 0;

	if ((id->match_flags & USB_DEVICE_ID_MATCH_PRODUCT) &&
	    id->idProduct != le16_to_cpu(desc->idProduct))
		return 0;

	/* No need to test id->bcdDevice_lo != 0, since 0 is never
	   greater than any unsigned number. */
	if ((id->match_flags & USB_DEVICE_ID_MATCH_DEV_LO) &&
	    (id->bcdDevice_lo > le16_to_cpu(desc->bcdDevice)))
		return 0;

	if ((id->match_flags & USB_DEVICE_ID_MATCH_DEV_HI) &&
	    (id->bcdDevice_hi < le16_to_cpu(desc->bcdDevice)))
		return 0;

	if ((id->match_flags & USB_DEVICE_ID_MATCH_DEV_CLASS) &&
	    (id->bDeviceClass != desc->bDeviceClass))
		return 0;

	if ((id->match_flags & USB_DEVICE_ID_MATCH_DEV_SUBCLASS) &&
	    (id->bDeviceSubClass != desc->bDeviceSubClass))
		return 0;

	if ((id->match_flags & USB_DEVICE_ID_MATCH_DEV_PROTOCOL) &&
	    (id->bDeviceProtocol != desc->bDeviceProtocol))
		return 0;

	return 1;
}

/* returns 0 if no match, 1 if match */
static int usb_match_one_id_intf(const struct usb_device_descriptor *desc,
			const struct usb_interface_descriptor *int_desc,
			const struct usb_device_id *id)
{
	/* The interface class, subclass, protocol and number should never be
	 * checked for a match if the device class is Vendor Specific,
	 * unless the match record specifies the Vendor ID. */
	if (desc->bDeviceClass == USB_CLASS_VENDOR_SPEC &&
	    !(id->match_flags & USB_DEVICE_ID_MATCH_VENDOR) &&
	    (id->match_flags & (USB_DEVICE_ID_MATCH_INT_CLASS |
				USB_DEVICE_ID_MATCH_INT_SUBCLASS |
				USB_DEVICE_ID_MATCH_INT_PROTOCOL |
				USB_DEVICE_ID_MATCH_INT_NUMBER)))
		return 0;

	if ((id->match_flags & USB_DEVICE_ID_MATCH_INT_CLASS) &&
	    (id->bInterfaceClass != int_desc->bInterfaceClass))
		return 0;

	if ((id->match_flags & USB_DEVICE_ID_MATCH_INT_SUBCLASS) &&
	    (id->bInterfaceSubClass != int_desc->bInterfaceSubClass))
		return 0;

	if ((id->match_flags & USB_DEVICE_ID_MATCH_INT_PROTOCOL) &&
	    (id->bInterfaceProtocol != int_desc->bInterfaceProtocol))
		return 0;

	if ((id->match_flags & USB_DEVICE_ID_MATCH_INT_NUMBER) &&
	    (id->bInterfaceNumber != int_desc->bInterfaceNumber))
		return 0;

	return 1;
}

/* returns 0 if no match, 1 if match */
static int usb_match_one_id(struct usb_device_descriptor *desc,
			    struct usb_interface_descriptor *int_desc,
			    const struct usb_device_id *id)
{
	if (!usb_match_device(desc, id))
		return 0;

	return usb_match_one_id_intf(desc, int_desc, id);
}

/**
 * usb_find_and_bind_driver() - Find and bind the right USB driver
 *
 * This only looks at certain fields in the descriptor.
 */
static int usb_find_and_bind_driver(struct udevice *parent,
				    struct usb_device_descriptor *desc,
				    struct usb_interface_descriptor *iface,
				    int bus_seq, int devnum,
				    struct udevice **devp)
{
	struct usb_driver_entry *start, *entry;
	int n_ents;
	int ret;
	char name[30], *str;

	*devp = NULL;
	debug("%s: Searching for driver\n", __func__);
	start = ll_entry_start(struct usb_driver_entry, usb_driver_entry);
	n_ents = ll_entry_count(struct usb_driver_entry, usb_driver_entry);
	for (entry = start; entry != start + n_ents; entry++) {
		const struct usb_device_id *id;
		struct udevice *dev;
		const struct driver *drv;
		struct usb_dev_platdata *plat;

		for (id = entry->match; id->match_flags; id++) {
			if (!usb_match_one_id(desc, iface, id))
				continue;

			drv = entry->driver;
			/*
			 * We could pass the descriptor to the driver as
			 * platdata (instead of NULL) and allow its bind()
			 * method to return -ENOENT if it doesn't support this
			 * device. That way we could continue the search to
			 * find another driver. For now this doesn't seem
			 * necesssary, so just bind the first match.
			 */
			ret = device_bind(parent, drv, drv->name, NULL, -1,
					  &dev);
			if (ret)
				goto error;
			debug("%s: Match found: %s\n", __func__, drv->name);
			dev->driver_data = id->driver_info;
			plat = dev_get_parent_platdata(dev);
			plat->id = *id;
			*devp = dev;
			return 0;
		}
	}

	/* Bind a generic driver so that the device can be used */
	snprintf(name, sizeof(name), "generic_bus_%x_dev_%x", bus_seq, devnum);
	str = strdup(name);
	if (!str)
		return -ENOMEM;
	ret = device_bind_driver(parent, "usb_dev_generic_drv", str, devp);

error:
	debug("%s: No match found: %d\n", __func__, ret);
	return ret;
}

/**
 * usb_find_child() - Find an existing device which matches our needs
 *
 *
 */
static int usb_find_child(struct udevice *parent,
			  struct usb_device_descriptor *desc,
			  struct usb_interface_descriptor *iface,
			  struct udevice **devp)
{
	struct udevice *dev;

	*devp = NULL;
	for (device_find_first_child(parent, &dev);
	     dev;
	     device_find_next_child(&dev)) {
		struct usb_dev_platdata *plat = dev_get_parent_platdata(dev);

		/* If this device is already in use, skip it */
		if (device_active(dev))
			continue;
		debug("   %s: name='%s', plat=%d, desc=%d\n", __func__,
		      dev->name, plat->id.bDeviceClass, desc->bDeviceClass);
		if (usb_match_one_id(desc, iface, &plat->id)) {
			*devp = dev;
			return 0;
		}
	}

	return -ENOENT;
}

int usb_scan_device(struct udevice *parent, int port,
		    enum usb_device_speed speed, struct udevice **devp)
{
	struct udevice *dev;
	bool created = false;
	struct usb_dev_platdata *plat;
	struct usb_bus_priv *priv;
	struct usb_device *parent_udev;
	int ret;
	ALLOC_CACHE_ALIGN_BUFFER(struct usb_device, udev, 1);
	struct usb_interface_descriptor *iface = &udev->config.if_desc[0].desc;

	*devp = NULL;
	memset(udev, '\0', sizeof(*udev));
	udev->controller_dev = usb_get_bus(parent);
	priv = dev_get_uclass_priv(udev->controller_dev);

	/*
	 * Somewhat nasty, this. We create a local device and use the normal
	 * USB stack to read its descriptor. Then we know what type of device
	 * to create for real.
	 *
	 * udev->dev is set to the parent, since we don't have a real device
	 * yet. The USB stack should not access udev.dev anyway, except perhaps
	 * to find the controller, and the controller will either be @parent,
	 * or some parent of @parent.
	 *
	 * Another option might be to create the device as a generic USB
	 * device, then morph it into the correct one when we know what it
	 * should be. This means that a generic USB device would morph into
	 * a network controller, or a USB flash stick, for example. However,
	 * we don't support such morphing and it isn't clear that it would
	 * be easy to do.
	 *
	 * Yet another option is to split out the USB stack parts of udev
	 * into something like a 'struct urb' (as Linux does) which can exist
	 * independently of any device. This feels cleaner, but calls for quite
	 * a big change to the USB stack.
	 *
	 * For now, the approach is to set up an empty udev, read its
	 * descriptor and assign it an address, then bind a real device and
	 * stash the resulting information into the device's parent
	 * platform data. Then when we probe it, usb_child_pre_probe() is called
	 * and it will pull the information out of the stash.
	 */
	udev->dev = parent;
	udev->speed = speed;
	udev->devnum = priv->next_addr + 1;
	udev->portnr = port;
	debug("Calling usb_setup_device(), portnr=%d\n", udev->portnr);
	parent_udev = device_get_uclass_id(parent) == UCLASS_USB_HUB ?
		dev_get_parent_priv(parent) : NULL;
	ret = usb_setup_device(udev, priv->desc_before_addr, parent_udev);
	debug("read_descriptor for '%s': ret=%d\n", parent->name, ret);
	if (ret)
		return ret;
	ret = usb_find_child(parent, &udev->descriptor, iface, &dev);
	debug("** usb_find_child returns %d\n", ret);
	if (ret) {
		if (ret != -ENOENT)
			return ret;
		ret = usb_find_and_bind_driver(parent, &udev->descriptor, iface,
					       udev->controller_dev->seq,
					       udev->devnum, &dev);
		if (ret)
			return ret;
		created = true;
	}
	plat = dev_get_parent_platdata(dev);
	debug("%s: Probing '%s', plat=%p\n", __func__, dev->name, plat);
	plat->devnum = udev->devnum;
	plat->udev = udev;
	priv->next_addr++;
	ret = device_probe(dev);
	if (ret) {
		debug("%s: Device '%s' probe failed\n", __func__, dev->name);
		priv->next_addr--;
		if (created)
			device_unbind(dev);
		return ret;
	}
	*devp = dev;

	return 0;
}

/*
 * Detect if a USB device has been plugged or unplugged.
 */
int usb_detect_change(void)
{
	struct udevice *hub;
	struct uclass *uc;
	int change = 0;
	int ret;

	ret = uclass_get(UCLASS_USB_HUB, &uc);
	if (ret)
		return ret;

	uclass_foreach_dev(hub, uc) {
		struct usb_device *udev;
		struct udevice *dev;

		if (!device_active(hub))
			continue;
		for (device_find_first_child(hub, &dev);
		     dev;
		     device_find_next_child(&dev)) {
			struct usb_port_status status;

			if (!device_active(dev))
				continue;

			udev = dev_get_parent_priv(dev);
			if (usb_get_port_status(udev, udev->portnr, &status)
					< 0)
				/* USB request failed */
				continue;

			if (le16_to_cpu(status.wPortChange) &
			    USB_PORT_STAT_C_CONNECTION)
				change++;
		}
	}

	return change;
}

static int usb_child_post_bind(struct udevice *dev)
{
	struct usb_dev_platdata *plat = dev_get_parent_platdata(dev);
	int val;

	if (!dev_of_valid(dev))
		return 0;

	/* We only support matching a few things */
	val = dev_read_u32_default(dev, "usb,device-class", -1);
	if (val != -1) {
		plat->id.match_flags |= USB_DEVICE_ID_MATCH_DEV_CLASS;
		plat->id.bDeviceClass = val;
	}
	val = dev_read_u32_default(dev, "usb,interface-class", -1);
	if (val != -1) {
		plat->id.match_flags |= USB_DEVICE_ID_MATCH_INT_CLASS;
		plat->id.bInterfaceClass = val;
	}

	return 0;
}

struct udevice *usb_get_bus(struct udevice *dev)
{
	struct udevice *bus;

	for (bus = dev; bus && device_get_uclass_id(bus) != UCLASS_USB; )
		bus = bus->parent;
	if (!bus) {
		/* By design this cannot happen */
		assert(bus);
		debug("USB HUB '%s' does not have a controller\n", dev->name);
	}

	return bus;
}

int usb_child_pre_probe(struct udevice *dev)
{
	struct usb_device *udev = dev_get_parent_priv(dev);
	struct usb_dev_platdata *plat = dev_get_parent_platdata(dev);
	int ret;

	if (plat->udev) {
		/*
		 * Copy over all the values set in the on stack struct
		 * usb_device in usb_scan_device() to our final struct
		 * usb_device for this dev.
		 */
		*udev = *(plat->udev);
		/* And clear plat->udev as it will not be valid for long */
		plat->udev = NULL;
		udev->dev = dev;
	} else {
		/*
		 * This happens with devices which are explicitly bound
		 * instead of being discovered through usb_scan_device()
		 * such as sandbox emul devices.
		 */
		udev->dev = dev;
		udev->controller_dev = usb_get_bus(dev);
		udev->devnum = plat->devnum;

		/*
		 * udev did not go through usb_scan_device(), so we need to
		 * select the config and read the config descriptors.
		 */
		ret = usb_select_config(udev);
		if (ret)
			return ret;
	}

	return 0;
}

UCLASS_DRIVER(usb) = {
	.id		= UCLASS_USB,
	.name		= "usb",
	.flags		= DM_UC_FLAG_SEQ_ALIAS,
	.post_bind	= dm_scan_fdt_dev,
	.priv_auto_alloc_size = sizeof(struct usb_uclass_priv),
	.per_child_auto_alloc_size = sizeof(struct usb_device),
	.per_device_auto_alloc_size = sizeof(struct usb_bus_priv),
	.child_post_bind = usb_child_post_bind,
	.child_pre_probe = usb_child_pre_probe,
	.per_child_platdata_auto_alloc_size = sizeof(struct usb_dev_platdata),
};

UCLASS_DRIVER(usb_dev_generic) = {
	.id		= UCLASS_USB_DEV_GENERIC,
	.name		= "usb_dev_generic",
};

U_BOOT_DRIVER(usb_dev_generic_drv) = {
	.id		= UCLASS_USB_DEV_GENERIC,
	.name		= "usb_dev_generic_drv",
};<|MERGE_RESOLUTION|>--- conflicted
+++ resolved
@@ -254,13 +254,8 @@
 
 	uclass_foreach_dev(bus, uc) {
 		/* init low_level USB */
-<<<<<<< HEAD
 		if (verbose)
-			printf("USB%d:   ", count);
-		count++;
-=======
-		printf("Bus %s: ", bus->name);
->>>>>>> a7a16679
+			printf("Bus %s: ", bus->name);
 
 #ifdef CONFIG_SANDBOX
 		/*
@@ -331,19 +326,8 @@
 	remove_inactive_children(uc, bus);
 
 	/* if we were not able to find at least one working bus, bail out */
-<<<<<<< HEAD
-	if (!count){
-		if (verbose)
-			printf("No controllers found\n");
-	}
-	else if (controllers_initialized == 0) {
-		if (verbose)
-			printf("USB error: all controllers failed lowlevel init\n");
-	}
-=======
-	if (controllers_initialized == 0)
+	if (verbose && (controllers_initialized == 0))
 		printf("No working controllers found\n");
->>>>>>> a7a16679
 
 	return usb_started ? 0 : -1;
 }
