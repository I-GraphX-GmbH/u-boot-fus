--- conflicted
+++ resolved
@@ -159,13 +159,8 @@
 	  Enables support for the on-chip EHCI controller on i.MX5 SoCs.
 
 config USB_EHCI_MX6
-<<<<<<< HEAD
 	bool "Support for i.MX6 on-chip EHCI USB controller"
 	depends on ARCH_MX6 || ARCH_MX7ULP || ARCH_IMX8
-=======
-	bool "Support for i.MX6/i.MX7ULP on-chip EHCI USB controller"
-	depends on ARCH_MX6 || ARCH_MX7ULP
->>>>>>> 252100a3
 	default y
 	select EHCI_IS_TDI
 	---help---
@@ -202,11 +197,7 @@
 	help
 	  Enables support for the on-chip EHCI controller on Vybrid SoCs.
 
-<<<<<<< HEAD
-if USB_EHCI_MX7 || USB_EHCI_MX6
-=======
 if USB_EHCI_MX6 || USB_EHCI_MX7
->>>>>>> 252100a3
 
 config MXC_USB_OTG_HACTIVE
 	bool "USB Power pin high active"
