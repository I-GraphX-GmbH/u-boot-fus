--- conflicted
+++ resolved
@@ -284,22 +284,6 @@
 /* debug| print the main components of an URB
  * small: 0) header + data packets 1) just header */
 
-<<<<<<< HEAD
-static void pkt_print (int actual_length, struct usb_device * dev,
-	unsigned long pipe, void * buffer,
-	int transfer_len, struct devrequest * setup, char * str, int small)
-{
-	dbg("%s URB:[%4x] dev:%2ld,ep:%2ld-%c,type:%s,len:%d/%d stat:%#lx",
-		str,
-		sohci_get_current_frame_number(dev),
-		usb_pipedevice(pipe),
-		usb_pipeendpoint(pipe),
-		usb_pipeout (pipe) ? 'O': 'I',
-		usb_pipetype(pipe) < 2 \
-			? (usb_pipeint(pipe) ? "INTR" : "ISOC") \
-			: (usb_pipecontrol(pipe) ? "CTRL" : "BULK"),
-		actual_length, transfer_len, dev->status);
-=======
 static void pkt_print(ohci_t *ohci, urb_priv_t *purb, struct usb_device *dev,
 		      unsigned long pipe, void *buffer, int transfer_len,
 		      struct devrequest *setup, char *str, int small)
@@ -315,7 +299,6 @@
 				(usb_pipecontrol(pipe)? "CTRL": "BULK"),
 			(purb ? purb->actual_length : 0),
 			transfer_len, dev->status);
->>>>>>> a598340f
 #ifdef	OHCI_VERBOSE_DEBUG
 	if (!small) {
 		int i, len;
@@ -327,13 +310,14 @@
 			printf("\n");
 		}
 		if (transfer_len > 0 && buffer) {
-			printf(__FILE__ ": data(%d/%d):", actual_length,
+			printf(__FILE__ ": data(%d/%d):",
+				(purb ? purb->actual_length : 0),
 				transfer_len);
-			len = usb_pipeout (pipe)?
-					transfer_len : actual_length;
-			for (i = 0; i < 32 && i < len; i++)
-				printf (" %02x", ((__u8 *) buffer) [i]);
-			printf ("%s\n", i < len? "...": "");
+			len = usb_pipeout(pipe)? transfer_len:
+					(purb ? purb->actual_length : 0);
+			for (i = 0; i < 16 && i < len; i++)
+				printf(" %02x", ((__u8 *) buffer) [i]);
+			printf("%s\n", i < len? "...": "");
 		}
 	}
 #endif
@@ -1285,13 +1269,8 @@
 	ALLOC_ALIGN_BUFFER(__u8, databuf, 16, sizeof(u32));
 
 #ifdef DEBUG
-<<<<<<< HEAD
-	pkt_print(0, dev, pipe, buffer, transfer_len,
-		  cmd, "SUB(rh)", usb_pipein(pipe));
-=======
 pkt_print(ohci, NULL, dev, pipe, buffer, transfer_len,
 	  cmd, "SUB(rh)", usb_pipein(pipe));
->>>>>>> a598340f
 #else
 	ohci_mdelay(1);
 #endif
@@ -1488,11 +1467,7 @@
 	dev->status = stat;
 
 #ifdef DEBUG
-<<<<<<< HEAD
-	pkt_print(len, dev, pipe, buffer,
-=======
 	pkt_print(ohci, NULL, dev, pipe, buffer,
->>>>>>> a598340f
 		  transfer_len, cmd, "RET(rh)", 0/*usb_pipein(pipe)*/);
 #else
 	ohci_mdelay(1);
@@ -1565,12 +1540,8 @@
 		return -ENOMEM;
 
 #ifdef DEBUG
-<<<<<<< HEAD
-	pkt_print(0, dev, pipe, buffer, transfer_len,
-=======
 	urb->actual_length = 0;
 	pkt_print(ohci, urb, dev, pipe, buffer, transfer_len,
->>>>>>> a598340f
 		  setup, "SUB", usb_pipein(pipe));
 #else
 	ohci_mdelay(1);
@@ -1642,11 +1613,7 @@
 		invalidate_dcache_buffer(buffer, dev->act_len);
 
 #ifdef DEBUG
-<<<<<<< HEAD
-	pkt_print(transfer_len, dev, pipe, buffer, transfer_len,
-=======
 	pkt_print(ohci, urb, dev, pipe, buffer, transfer_len,
->>>>>>> a598340f
 		  setup, "RET(ctlr)", usb_pipein(pipe));
 #else
 	ohci_mdelay(1);
@@ -1785,11 +1752,7 @@
 
 	info("submit_control_msg");
 #ifdef DEBUG
-<<<<<<< HEAD
-	pkt_print(0, dev, pipe, buffer, transfer_len,
-=======
 	pkt_print(ohci, NULL, dev, pipe, buffer, transfer_len,
->>>>>>> a598340f
 		  setup, "SUB", usb_pipein(pipe));
 #else
 	ohci_mdelay(1);
