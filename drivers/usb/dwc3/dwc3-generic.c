--- conflicted
+++ resolved
@@ -108,11 +108,7 @@
 }
 
 #if CONFIG_IS_ENABLED(DM_USB_GADGET)
-<<<<<<< HEAD
-int dm_usb_gadget_handle_interrupts(struct udevice *dev)
-=======
 static int dwc3_generic_peripheral_handle_interrupts(struct udevice *dev)
->>>>>>> 0ea138a2
 {
 	struct dwc3_generic_priv *priv = dev_get_priv(dev);
 	struct dwc3 *dwc3 = &priv->dwc3;
