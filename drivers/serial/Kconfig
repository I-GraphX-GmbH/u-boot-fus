--- conflicted
+++ resolved
@@ -414,21 +414,19 @@
 	  If you have a machine based on a Motorola IMX CPU you
 	  can enable its onboard serial port by enabling this option.
 
-<<<<<<< HEAD
 config VYBRID_UART
 	bool "Vybrid serial port support (F&S)"
 	depends on TARGET_FSVYBRID
 	help
 	  If you have a machine based on an NXP Vybrid CPU, this option
 	  enables its onboard serial port.
-=======
+
 config NULLDEV_SERIAL
 	bool "Null serial device"
 	help
 	  Select this to enable null serial device support. A null serial
 	  device merely acts as a placeholder for a serial device and does
 	  nothing for all it's operation.
->>>>>>> 0e33a77c
 
 config PIC32_SERIAL
 	bool "Support for Microchip PIC32 on-chip UART"
