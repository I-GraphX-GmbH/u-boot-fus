--- conflicted
+++ resolved
@@ -38,37 +38,6 @@
 #error	"Console port 6 defined but not configured."
 #endif
 
-<<<<<<< HEAD
-
-static int calc_divisor (struct NS16550 *uart)
-{
-#ifdef CONFIG_OMAP1510
-	/* If can't cleanly clock 115200 set div to 1 */
-	if ((CONFIG_SYS_NS16550_CLK == 12000000) && (gd->baudrate == 115200)) {
-		uart->osc_12m_sel = OSC_12M_SEL;	/* enable 6.5 * divisor */
-		return (1);				/* return 1 for base divisor */
-	}
-	uart->osc_12m_sel = 0;			/* clear if previsouly set */
-#endif
-#ifdef CONFIG_OMAP1610
-	/* If can't cleanly clock 115200 set div to 1 */
-	if ((CONFIG_SYS_NS16550_CLK == 48000000) && (gd->baudrate == 115200)) {
-		return (26);		/* return 26 for base divisor */
-	}
-#endif
-
-#define MODE_X_DIV 16
-	/* Compute divisor value. Normally, we should simply return:
-	 *   CONFIG_SYS_NS16550_CLK) / MODE_X_DIV / gd->baudrate
-	 * but we need to round that value by adding 0.5.
-	 * Rounding is especially important at high baud rates.
-	 */
-	return (CONFIG_SYS_NS16550_CLK + (gd->baudrate * (MODE_X_DIV / 2))) /
-		(MODE_X_DIV * gd->baudrate);
-}
-
-static void eserial_setbrg (const struct serial_device *sdev)
-=======
 /* Note: The port number specified in the functions is 1 based.
  *	 the array is 0 based.
  */
@@ -152,159 +121,155 @@
 
 void
 _serial_putc(const char c,const int port)
->>>>>>> 8c893cb8
-{
-	struct NS16550 *uart = (struct NS16550 *)sdev->dev.priv;
+{
+	if (c == '\n')
+		NS16550_putc(PORT, '\r');
+
+	NS16550_putc(PORT, c);
+}
+
+void
+_serial_putc_raw(const char c,const int port)
+{
+	NS16550_putc(PORT, c);
+}
+
+void
+_serial_puts (const char *s,const int port)
+{
+	while (*s) {
+		_serial_putc (*s++,port);
+	}
+}
+
+
+int
+_serial_getc(const int port)
+{
+	return NS16550_getc(PORT);
+}
+
+int
+_serial_tstc(const int port)
+{
+	return NS16550_tstc(PORT);
+}
+
+void
+_serial_setbrg (const int port)
+{
 	int clock_divisor;
 
-	clock_divisor = calc_divisor(uart);
-	NS16550_reinit(uart, clock_divisor);
-}
-
-
-static int eserial_start(const struct stdio_dev *pdev)
-{
-	eserial_setbrg(to_serial_device(pdev));
-
-	return 0;
-}
-
-
-static void eserial_ll_putc(struct NS16550 *const uart, const char c)
-{
-	/* If \n, do \r first */
-	if (c == '\n')
-		NS16550_putc(uart, '\r');
-
-	NS16550_putc(uart, c);
-}
-
-/*
- * Output a single byte to the serial port.
- */
-static void eserial_putc(const struct stdio_dev *pdev, const char c)
-{
-	struct serial_device *sdev = to_serial_device(pdev);
-	struct NS16550 *const uart = (struct NS16550 *)sdev->dev.priv;
-
-<<<<<<< HEAD
-	eserial_ll_putc(uart, c);
-=======
 	clock_divisor = ns16550_calc_divisor(PORT, CONFIG_SYS_NS16550_CLK,
 					     gd->baudrate);
 	NS16550_reinit(PORT, clock_divisor);
->>>>>>> 8c893cb8
-}
-
-/*
- * Output a string to the serial port.
- */
-static void eserial_puts(const struct stdio_dev *pdev, const char *s)
-{
-	struct serial_device *sdev = to_serial_device(pdev);
-	struct NS16550 *const uart = (struct NS16550 *)sdev->dev.priv;
-
-	while (*s)
-		eserial_ll_putc(uart, *s++);
-}
-
-/*
- * Read a single byte from the serial port. 
- */
-static int eserial_getc(const struct stdio_dev *pdev)
-{
-	struct serial_device *sdev = to_serial_device(pdev);
-	struct NS16550 *const uart = (struct NS16550 *)sdev->dev.priv;
-
-	return NS16550_getc(uart);
-}
-
-/*
- * Test whether a character is in the RX buffer
- */
-static int eserial_tstc(const struct stdio_dev *pdev)
-{
-	struct serial_device *sdev = to_serial_device(pdev);
-	struct NS16550 *const uart = (struct NS16550 *)sdev->dev.priv;
-
-	return NS16550_tstc(uart);
-}
-
-/* Serial device descriptor */
-#define INIT_ESERIAL(_addr, _name, _hwname) {		\
-	{	/* stdio_dev part */		\
-		.name = _name,			\
-		.hwname = _hwname,		\
-		.flags = DEV_FLAGS_INPUT | DEV_FLAGS_OUTPUT, \
-		.start = eserial_start,		\
-		.stop = NULL,			\
-		.getc = eserial_getc,		\
-		.tstc =	eserial_tstc,		\
-		.putc = eserial_putc,		\
-		.puts = eserial_puts,		\
-		.priv = (void *)_addr,		\
-	},					\
-	.setbrg = eserial_setbrg,		\
-}
-
-struct serial_device eserial_device[] = {
-	INIT_ESERIAL(CONFIG_SYS_NS16550_COM1, CONFIG_SYS_SERCON_NAME "0", "eserial0"),
-	INIT_ESERIAL(CONFIG_SYS_NS16550_COM2, CONFIG_SYS_SERCON_NAME "1", "eserial1"),
-	INIT_ESERIAL(CONFIG_SYS_NS16550_COM3, CONFIG_SYS_SERCON_NAME "2", "eserial2"),
-	INIT_ESERIAL(CONFIG_SYS_NS16550_COM4, CONFIG_SYS_SERCON_NAME "3", "eserial3"),
-	INIT_ESERIAL(CONFIG_SYS_NS16550_COM5, CONFIG_SYS_SERCON_NAME "4", "eserial4"),
-	INIT_ESERIAL(CONFIG_SYS_NS16550_COM6, CONFIG_SYS_SERCON_NAME "5", "eserial5"),
-};
+}
+
+static inline void
+serial_putc_dev(unsigned int dev_index,const char c)
+{
+	_serial_putc(c,dev_index);
+}
+
+static inline void
+serial_putc_raw_dev(unsigned int dev_index,const char c)
+{
+	_serial_putc_raw(c,dev_index);
+}
+
+static inline void
+serial_puts_dev(unsigned int dev_index,const char *s)
+{
+	_serial_puts(s,dev_index);
+}
+
+static inline int
+serial_getc_dev(unsigned int dev_index)
+{
+	return _serial_getc(dev_index);
+}
+
+static inline int
+serial_tstc_dev(unsigned int dev_index)
+{
+	return _serial_tstc(dev_index);
+}
+
+static inline void
+serial_setbrg_dev(unsigned int dev_index)
+{
+	_serial_setbrg(dev_index);
+}
+
+#if defined(CONFIG_SYS_NS16550_COM1)
+DECLARE_ESERIAL_FUNCTIONS(1);
+struct serial_device eserial1_device =
+	INIT_ESERIAL_STRUCTURE(1, "eserial0");
+#endif
+#if defined(CONFIG_SYS_NS16550_COM2)
+DECLARE_ESERIAL_FUNCTIONS(2);
+struct serial_device eserial2_device =
+	INIT_ESERIAL_STRUCTURE(2, "eserial1");
+#endif
+#if defined(CONFIG_SYS_NS16550_COM3)
+DECLARE_ESERIAL_FUNCTIONS(3);
+struct serial_device eserial3_device =
+	INIT_ESERIAL_STRUCTURE(3, "eserial2");
+#endif
+#if defined(CONFIG_SYS_NS16550_COM4)
+DECLARE_ESERIAL_FUNCTIONS(4);
+struct serial_device eserial4_device =
+	INIT_ESERIAL_STRUCTURE(4, "eserial3");
+#endif
+#if defined(CONFIG_SYS_NS16550_COM5)
+DECLARE_ESERIAL_FUNCTIONS(5);
+struct serial_device eserial5_device =
+	INIT_ESERIAL_STRUCTURE(5, "eserial4");
+#endif
+#if defined(CONFIG_SYS_NS16550_COM6)
+DECLARE_ESERIAL_FUNCTIONS(6);
+struct serial_device eserial6_device =
+	INIT_ESERIAL_STRUCTURE(6, "eserial5");
+#endif
 
 __weak struct serial_device *default_serial_console(void)
 {
 #if CONFIG_CONS_INDEX == 1
-	return &eserial_device[0];
+	return &eserial1_device;
 #elif CONFIG_CONS_INDEX == 2
-	return &eserial_device[1];
+	return &eserial2_device;
 #elif CONFIG_CONS_INDEX == 3
-	return &eserial_device[2];
+	return &eserial3_device;
 #elif CONFIG_CONS_INDEX == 4
-	return &eserial_device[3];
+	return &eserial4_device;
 #elif CONFIG_CONS_INDEX == 5
-	return &eserial_device[4];
+	return &eserial5_device;
 #elif CONFIG_CONS_INDEX == 6
-	return &eserial_device[5];
+	return &eserial6_device;
 #else
 #error "Bad CONFIG_CONS_INDEX."
 #endif
 }
 
-/* Get pointer to n-th serial device */
-struct serial_device *get_serial_device(unsigned int n)
-{
-	if (n < 6)
-		return &eserial_device[n];
-
-	return NULL;
-}
-
-/* Register all serial ports; if you only want to register a subset, implement
-   function board_serial_init() and call serial_register() there. */
 void ns16550_serial_initialize(void)
 {
 #if defined(CONFIG_SYS_NS16550_COM1)
-	serial_register(&eserial_device[0]);
+	serial_register(&eserial1_device);
 #endif
 #if defined(CONFIG_SYS_NS16550_COM2)
-	serial_register(&eserial_device[1]);
+	serial_register(&eserial2_device);
 #endif
 #if defined(CONFIG_SYS_NS16550_COM3)
-	serial_register(&eserial_device[2]);
+	serial_register(&eserial3_device);
 #endif
 #if defined(CONFIG_SYS_NS16550_COM4)
-	serial_register(&eserial_device[3]);
+	serial_register(&eserial4_device);
 #endif
 #if defined(CONFIG_SYS_NS16550_COM5)
-	serial_register(&eserial_device[4]);
+	serial_register(&eserial5_device);
 #endif
 #if defined(CONFIG_SYS_NS16550_COM6)
-	serial_register(&eserial_device[5]);
+	serial_register(&eserial6_device);
 #endif
 }
 
