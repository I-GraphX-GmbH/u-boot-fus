/*
 * (c) 2007 Sascha Hauer <s.hauer@pengutronix.de>
 *
 * SPDX-License-Identifier:	GPL-2.0+
 */

#include <common.h>
<<<<<<< HEAD
#include <serial.h>			/* struct serial_device */
#include <watchdog.h>		        /* WATCHDOG_RESET() */
#include <asm/io.h>			/* __raw_readl(), __raw_writel() */
#include <asm/arch/imx-regs.h>		/* UART?_BASE */
#include <asm/arch/clock.h>		/* imx_get_uartclk() */

/* Register definitions */
#define URXD  0x0  /* Receiver Register */
#define UTXD  0x40 /* Transmitter Register */
#define UCR1  0x80 /* Control Register 1 */
#define UCR2  0x84 /* Control Register 2 */
#define UCR3  0x88 /* Control Register 3 */
#define UCR4  0x8c /* Control Register 4 */
#define UFCR  0x90 /* FIFO Control Register */
#define USR1  0x94 /* Status Register 1 */
#define USR2  0x98 /* Status Register 2 */
#define UESC  0x9c /* Escape Character Register */
#define UTIM  0xa0 /* Escape Timer Register */
#define UBIR  0xa4 /* BRM Incremental Register */
#define UBMR  0xa8 /* BRM Modulator Register */
#define UBRC  0xac /* Baud Rate Count Register */
#define UTS   0xb4 /* UART Test Register (mx31) */
=======
#include <dm.h>
#include <errno.h>
#include <watchdog.h>
#include <asm/arch/imx-regs.h>
#include <asm/arch/clock.h>
#include <dm/platform_data/serial_mxc.h>
#include <serial.h>
#include <linux/compiler.h>
>>>>>>> 4d07f703

/* UART Control Register Bit Fields.*/
#define  URXD_CHARRDY    (1<<15)
#define  URXD_ERR        (1<<14)
#define  URXD_OVRRUN     (1<<13)
#define  URXD_FRMERR     (1<<12)
#define  URXD_BRK        (1<<11)
#define  URXD_PRERR      (1<<10)
#define  URXD_RX_DATA    (0xFF)
#define  UCR1_ADEN       (1<<15) /* Auto dectect interrupt */
#define  UCR1_ADBR       (1<<14) /* Auto detect baud rate */
#define  UCR1_TRDYEN     (1<<13) /* Transmitter ready interrupt enable */
#define  UCR1_IDEN       (1<<12) /* Idle condition interrupt */
#define  UCR1_RRDYEN     (1<<9)	 /* Recv ready interrupt enable */
#define  UCR1_RDMAEN     (1<<8)	 /* Recv ready DMA enable */
#define  UCR1_IREN       (1<<7)	 /* Infrared interface enable */
#define  UCR1_TXMPTYEN   (1<<6)	 /* Transimitter empty interrupt enable */
#define  UCR1_RTSDEN     (1<<5)	 /* RTS delta interrupt enable */
#define  UCR1_SNDBRK     (1<<4)	 /* Send break */
#define  UCR1_TDMAEN     (1<<3)	 /* Transmitter ready DMA enable */
#define  UCR1_UARTCLKEN  (1<<2)	 /* UART clock enabled */
#define  UCR1_DOZE       (1<<1)	 /* Doze */
#define  UCR1_UARTEN     (1<<0)	 /* UART enabled */
#define  UCR2_ESCI	 (1<<15) /* Escape seq interrupt enable */
#define  UCR2_IRTS	 (1<<14) /* Ignore RTS pin */
#define  UCR2_CTSC	 (1<<13) /* CTS pin control */
#define  UCR2_CTS        (1<<12) /* Clear to send */
#define  UCR2_ESCEN      (1<<11) /* Escape enable */
#define  UCR2_PREN       (1<<8)  /* Parity enable */
#define  UCR2_PROE       (1<<7)  /* Parity odd/even */
#define  UCR2_STPB       (1<<6)	 /* Stop */
#define  UCR2_WS         (1<<5)	 /* Word size */
#define  UCR2_RTSEN      (1<<4)	 /* Request to send interrupt enable */
#define  UCR2_TXEN       (1<<2)	 /* Transmitter enabled */
#define  UCR2_RXEN       (1<<1)	 /* Receiver enabled */
#define  UCR2_SRST	 (1<<0)	 /* SW reset */
#define  UCR3_DTREN	 (1<<13) /* DTR interrupt enable */
#define  UCR3_PARERREN   (1<<12) /* Parity enable */
#define  UCR3_FRAERREN   (1<<11) /* Frame error interrupt enable */
#define  UCR3_DSR        (1<<10) /* Data set ready */
#define  UCR3_DCD        (1<<9)  /* Data carrier detect */
#define  UCR3_RI         (1<<8)  /* Ring indicator */
#define  UCR3_ADNIMP     (1<<7)  /* Autobaud Detection Not Improved */
#define  UCR3_RXDSEN	 (1<<6)  /* Receive status interrupt enable */
#define  UCR3_AIRINTEN   (1<<5)  /* Async IR wake interrupt enable */
#define  UCR3_AWAKEN	 (1<<4)  /* Async wake interrupt enable */
#define  UCR3_REF25	 (1<<3)  /* Ref freq 25 MHz */
#define  UCR3_REF30	 (1<<2)  /* Ref Freq 30 MHz */
#define  UCR3_INVT	 (1<<1)  /* Inverted Infrared transmission */
#define  UCR3_BPEN	 (1<<0)  /* Preset registers enable */
#define  UCR4_CTSTL_32   (32<<10) /* CTS trigger level (32 chars) */
#define  UCR4_INVR	 (1<<9)  /* Inverted infrared reception */
#define  UCR4_ENIRI	 (1<<8)  /* Serial infrared interrupt enable */
#define  UCR4_WKEN	 (1<<7)  /* Wake interrupt enable */
#define  UCR4_REF16	 (1<<6)  /* Ref freq 16 MHz */
#define  UCR4_IRSC	 (1<<5)  /* IR special case */
#define  UCR4_TCEN	 (1<<3)  /* Transmit complete interrupt enable */
#define  UCR4_BKEN	 (1<<2)  /* Break condition interrupt enable */
#define  UCR4_OREN	 (1<<1)  /* Receiver overrun interrupt enable */
#define  UCR4_DREN	 (1<<0)  /* Recv data ready interrupt enable */
#define  UFCR_RXTL_SHF   0       /* Receiver trigger level shift */
#define  UFCR_RFDIV      (7<<7)  /* Reference freq divider mask */
#define  UFCR_TXTL_SHF   10      /* Transmitter trigger level shift */
#define  USR1_PARITYERR  (1<<15) /* Parity error interrupt flag */
#define  USR1_RTSS	 (1<<14) /* RTS pin status */
#define  USR1_TRDY	 (1<<13) /* Transmitter ready interrupt/dma flag */
#define  USR1_RTSD	 (1<<12) /* RTS delta */
#define  USR1_ESCF	 (1<<11) /* Escape seq interrupt flag */
#define  USR1_FRAMERR    (1<<10) /* Frame error interrupt flag */
#define  USR1_RRDY       (1<<9)	 /* Receiver ready interrupt/dma flag */
#define  USR1_TIMEOUT    (1<<7)	 /* Receive timeout interrupt status */
#define  USR1_RXDS	 (1<<6)	 /* Receiver idle interrupt flag */
#define  USR1_AIRINT	 (1<<5)	 /* Async IR wake interrupt flag */
#define  USR1_AWAKE	 (1<<4)	 /* Aysnc wake interrupt flag */
#define  USR2_ADET	 (1<<15) /* Auto baud rate detect complete */
#define  USR2_TXFE	 (1<<14) /* Transmit buffer FIFO empty */
#define  USR2_DTRF	 (1<<13) /* DTR edge interrupt flag */
#define  USR2_IDLE	 (1<<12) /* Idle condition */
#define  USR2_IRINT	 (1<<8)	 /* Serial infrared interrupt flag */
#define  USR2_WAKE	 (1<<7)	 /* Wake */
#define  USR2_RTSF	 (1<<4)	 /* RTS edge interrupt flag */
#define  USR2_TXDC	 (1<<3)	 /* Transmitter complete */
#define  USR2_BRCD	 (1<<2)	 /* Break condition */
#define  USR2_ORE        (1<<1)	 /* Overrun error */
#define  USR2_RDR        (1<<0)	 /* Recv data ready */
#define  UTS_FRCPERR	 (1<<13) /* Force parity error */
#define  UTS_LOOP        (1<<12) /* Loop tx and rx */
#define  UTS_TXEMPTY	 (1<<6)	 /* TxFIFO empty */
#define  UTS_RXEMPTY	 (1<<5)	 /* RxFIFO empty */
#define  UTS_TXFULL	 (1<<4)	 /* TxFIFO full */
#define  UTS_RXFULL	 (1<<3)	 /* RxFIFO full */
#define  UTS_SOFTRST	 (1<<0)	 /* Software reset */

<<<<<<< HEAD
static void mxc_serial_setbrg(const struct serial_device *sdev)
=======
#ifndef CONFIG_DM_SERIAL

#ifndef CONFIG_MXC_UART_BASE
#error "define CONFIG_MXC_UART_BASE to use the MXC UART driver"
#endif

#define UART_PHYS	CONFIG_MXC_UART_BASE

#define __REG(x)     (*((volatile u32 *)(x)))

/* Register definitions */
#define URXD  0x0  /* Receiver Register */
#define UTXD  0x40 /* Transmitter Register */
#define UCR1  0x80 /* Control Register 1 */
#define UCR2  0x84 /* Control Register 2 */
#define UCR3  0x88 /* Control Register 3 */
#define UCR4  0x8c /* Control Register 4 */
#define UFCR  0x90 /* FIFO Control Register */
#define USR1  0x94 /* Status Register 1 */
#define USR2  0x98 /* Status Register 2 */
#define UESC  0x9c /* Escape Character Register */
#define UTIM  0xa0 /* Escape Timer Register */
#define UBIR  0xa4 /* BRM Incremental Register */
#define UBMR  0xa8 /* BRM Modulator Register */
#define UBRC  0xac /* Baud Rate Count Register */
#define UTS   0xb4 /* UART Test Register (mx31) */

DECLARE_GLOBAL_DATA_PTR;

static void mxc_serial_setbrg(void)
>>>>>>> 4d07f703
{
	DECLARE_GLOBAL_DATA_PTR;
	u32 clk = imx_get_uartclk();
	void *uart_phys = sdev->dev.priv;

	__raw_writel(4 << 7, uart_phys + UFCR); /* divide input clock by 2 */
	__raw_writel(0xF, uart_phys + UBIR);
	__raw_writel(clk / (2 * gd->baudrate), uart_phys + UBMR);

}

/*
 * Initialise the serial port with the given baudrate. The settings
 * are always 8 data bits, no parity, 1 stop bit, no start bits.
 *
 */
static int mxc_serial_start(const struct stdio_dev *pdev)
{
	struct serial_device *sdev = to_serial_device(pdev);
	void *uart_phys = sdev->dev.priv;

	__raw_writel(0x0, uart_phys + UCR1);
	__raw_writel(0x0, uart_phys + UCR2);

	while (!(__raw_readl(uart_phys + UCR2) & UCR2_SRST))
		; /* Do nothing */

	__raw_writel(0x0704 | UCR3_ADNIMP, uart_phys + UCR3);
	__raw_writel(0x8000, uart_phys + UCR4);
	__raw_writel(0x002B, uart_phys + UESC);
	__raw_writel(0x0, uart_phys + UTIM);

	__raw_writel(0x0, uart_phys + UTS);

	mxc_serial_setbrg(sdev);

	__raw_writel(UCR2_WS | UCR2_IRTS | UCR2_RXEN | UCR2_TXEN | UCR2_SRST,
		     uart_phys + UCR2);

	__raw_writel(UCR1_UARTEN, uart_phys + UCR1);

	return 0;
}

static void mxc_ll_putc(void *uart_phys, const char c)
{
	/* If \n, do \r first */
	if (c == '\n')
		mxc_ll_putc(uart_phys, '\r');

	/* wait for room in the tx FIFO */
	while (!(__raw_readl(uart_phys + UTS) & UTS_TXEMPTY))
		WATCHDOG_RESET();

	/* Send character */
	__raw_writel(c, uart_phys + UTXD);
}

/*
 * Output a single byte to the serial port.
 */
static void mxc_serial_putc(const struct stdio_dev *pdev, const char c)
{
	struct serial_device *sdev = to_serial_device(pdev);
	void *uart_phys = sdev->dev.priv;

	mxc_ll_putc(uart_phys, c);
}

/*
 * Output a string to the serial port.
 */
static void mxc_serial_puts(const struct stdio_dev *pdev, const char *s)
{
	struct serial_device *sdev = to_serial_device(pdev);
	void *uart_phys = sdev->dev.priv;

	while (*s)
		mxc_ll_putc(uart_phys, *s++);
}


/*
 * Read a single byte from the serial port. 
 */
static int mxc_serial_getc(const struct stdio_dev *pdev)
{
	struct serial_device *sdev = to_serial_device(pdev);
	void *uart_phys = sdev->dev.priv;

	/* Wait for character to arrive */
	while (__raw_readl(uart_phys + UTS) & UTS_RXEMPTY)
		WATCHDOG_RESET();

	/* mask out status from upper word */
	return (__raw_readl(uart_phys + URXD) & URXD_RX_DATA);
}

/*
 * Test whether a character is in the RX buffer
 */
static int mxc_serial_tstc(const struct stdio_dev *pdev)
{
	struct serial_device *sdev = to_serial_device(pdev);
	void *uart_phys = sdev->dev.priv;

	/* If receive fifo is empty, return false */
	if (__raw_readl(uart_phys + UTS) & UTS_RXEMPTY)
		return 0;

	return 1;
}


#define INIT_MXC_SERIAL(_addr, _name, _hwname) {	\
	{       /* stdio_dev part */		\
		.name = _name,			\
		.hwname = _hwname,		\
		.flags = DEV_FLAGS_INPUT | DEV_FLAGS_OUTPUT, \
		.start = mxc_serial_start,	\
		.stop = NULL,			\
		.getc = mxc_serial_getc,	\
		.tstc =	mxc_serial_tstc,	\
		.putc = mxc_serial_putc,	\
		.puts = mxc_serial_puts,	\
		.priv = (void *)_addr,	\
	},					\
	.setbrg = mxc_serial_setbrg,		\
}

struct serial_device mxc_serial_device[] = {
	INIT_MXC_SERIAL(UART1_BASE, CONFIG_SYS_SERCON_NAME "0", "mxc_uart0"),
	INIT_MXC_SERIAL(UART2_BASE, CONFIG_SYS_SERCON_NAME "1", "mxc_uart1"),
	INIT_MXC_SERIAL(UART3_BASE, CONFIG_SYS_SERCON_NAME "2", "mxc_uart2"),
	INIT_MXC_SERIAL(UART4_BASE, CONFIG_SYS_SERCON_NAME "3", "mxc_uart3"),
	INIT_MXC_SERIAL(UART5_BASE, CONFIG_SYS_SERCON_NAME "4", "mxc_uart4"),
};

/* Get pointer to n-th serial device */
struct serial_device *get_serial_device(unsigned int n)
{
	if (n < 5)
		return &mxc_serial_device[n];

	return NULL;
}

/* Register all serial ports; if you only want to register a subset, implement
   function board_serial_init() and call serial_register() there. */
void mxc_serial_initialize(void)
{
<<<<<<< HEAD
	serial_register(&mxc_serial_device[0]);
	serial_register(&mxc_serial_device[1]);
	serial_register(&mxc_serial_device[2]);
	serial_register(&mxc_serial_device[3]);
	serial_register(&mxc_serial_device[4]);
}
=======
	return &mxc_serial_drv;
}
#endif

#ifdef CONFIG_DM_SERIAL

struct mxc_uart {
	u32 rxd;
	u32 spare0[15];

	u32 txd;
	u32 spare1[15];

	u32 cr1;
	u32 cr2;
	u32 cr3;
	u32 cr4;

	u32 fcr;
	u32 sr1;
	u32 sr2;
	u32 esc;

	u32 tim;
	u32 bir;
	u32 bmr;
	u32 brc;

	u32 onems;
	u32 ts;
};

int mxc_serial_setbrg(struct udevice *dev, int baudrate)
{
	struct mxc_serial_platdata *plat = dev->platdata;
	struct mxc_uart *const uart = plat->reg;
	u32 clk = imx_get_uartclk();

	writel(4 << 7, &uart->fcr); /* divide input clock by 2 */
	writel(0xf, &uart->bir);
	writel(clk / (2 * baudrate), &uart->bmr);

	writel(UCR2_WS | UCR2_IRTS | UCR2_RXEN | UCR2_TXEN | UCR2_SRST,
	       &uart->cr2);
	writel(UCR1_UARTEN, &uart->cr1);

	return 0;
}

static int mxc_serial_probe(struct udevice *dev)
{
	struct mxc_serial_platdata *plat = dev->platdata;
	struct mxc_uart *const uart = plat->reg;

	writel(0, &uart->cr1);
	writel(0, &uart->cr2);
	while (!(readl(&uart->cr2) & UCR2_SRST));
	writel(0x704 | UCR3_ADNIMP, &uart->cr3);
	writel(0x8000, &uart->cr4);
	writel(0x2b, &uart->esc);
	writel(0, &uart->tim);
	writel(0, &uart->ts);

	return 0;
}

static int mxc_serial_getc(struct udevice *dev)
{
	struct mxc_serial_platdata *plat = dev->platdata;
	struct mxc_uart *const uart = plat->reg;

	if (readl(&uart->ts) & UTS_RXEMPTY)
		return -EAGAIN;

	return readl(&uart->rxd) & URXD_RX_DATA;
}

static int mxc_serial_putc(struct udevice *dev, const char ch)
{
	struct mxc_serial_platdata *plat = dev->platdata;
	struct mxc_uart *const uart = plat->reg;

	if (!(readl(&uart->ts) & UTS_TXEMPTY))
		return -EAGAIN;

	writel(ch, &uart->txd);

	return 0;
}

static int mxc_serial_pending(struct udevice *dev, bool input)
{
	struct mxc_serial_platdata *plat = dev->platdata;
	struct mxc_uart *const uart = plat->reg;
	uint32_t sr2 = readl(&uart->sr2);

	if (input)
		return sr2 & USR2_RDR ? 1 : 0;
	else
		return sr2 & USR2_TXDC ? 0 : 1;
}

static const struct dm_serial_ops mxc_serial_ops = {
	.putc = mxc_serial_putc,
	.pending = mxc_serial_pending,
	.getc = mxc_serial_getc,
	.setbrg = mxc_serial_setbrg,
};

U_BOOT_DRIVER(serial_mxc) = {
	.name	= "serial_mxc",
	.id	= UCLASS_SERIAL,
	.probe = mxc_serial_probe,
	.ops	= &mxc_serial_ops,
	.flags = DM_FLAG_PRE_RELOC,
};
#endif
>>>>>>> 4d07f703
<|MERGE_RESOLUTION|>--- conflicted
+++ resolved
@@ -5,12 +5,15 @@
  */
 
 #include <common.h>
-<<<<<<< HEAD
-#include <serial.h>			/* struct serial_device */
+#include <dm.h>
+#include <errno.h>
 #include <watchdog.h>		        /* WATCHDOG_RESET() */
-#include <asm/io.h>			/* __raw_readl(), __raw_writel() */
 #include <asm/arch/imx-regs.h>		/* UART?_BASE */
 #include <asm/arch/clock.h>		/* imx_get_uartclk() */
+#include <dm/platform_data/serial_mxc.h>
+#include <serial.h>			/* struct serial_device */
+#include <linux/compiler.h>
+#include <asm/io.h>			/* __raw_readl(), __raw_writel() */
 
 /* Register definitions */
 #define URXD  0x0  /* Receiver Register */
@@ -28,16 +31,6 @@
 #define UBMR  0xa8 /* BRM Modulator Register */
 #define UBRC  0xac /* Baud Rate Count Register */
 #define UTS   0xb4 /* UART Test Register (mx31) */
-=======
-#include <dm.h>
-#include <errno.h>
-#include <watchdog.h>
-#include <asm/arch/imx-regs.h>
-#include <asm/arch/clock.h>
-#include <dm/platform_data/serial_mxc.h>
-#include <serial.h>
-#include <linux/compiler.h>
->>>>>>> 4d07f703
 
 /* UART Control Register Bit Fields.*/
 #define  URXD_CHARRDY    (1<<15)
@@ -131,18 +124,7 @@
 #define  UTS_RXFULL	 (1<<3)	 /* RxFIFO full */
 #define  UTS_SOFTRST	 (1<<0)	 /* Software reset */
 
-<<<<<<< HEAD
-static void mxc_serial_setbrg(const struct serial_device *sdev)
-=======
 #ifndef CONFIG_DM_SERIAL
-
-#ifndef CONFIG_MXC_UART_BASE
-#error "define CONFIG_MXC_UART_BASE to use the MXC UART driver"
-#endif
-
-#define UART_PHYS	CONFIG_MXC_UART_BASE
-
-#define __REG(x)     (*((volatile u32 *)(x)))
 
 /* Register definitions */
 #define URXD  0x0  /* Receiver Register */
@@ -161,10 +143,7 @@
 #define UBRC  0xac /* Baud Rate Count Register */
 #define UTS   0xb4 /* UART Test Register (mx31) */
 
-DECLARE_GLOBAL_DATA_PTR;
-
-static void mxc_serial_setbrg(void)
->>>>>>> 4d07f703
+static void mxc_serial_setbrg(const struct serial_device *sdev)
 {
 	DECLARE_GLOBAL_DATA_PTR;
 	u32 clk = imx_get_uartclk();
@@ -316,15 +295,11 @@
    function board_serial_init() and call serial_register() there. */
 void mxc_serial_initialize(void)
 {
-<<<<<<< HEAD
 	serial_register(&mxc_serial_device[0]);
 	serial_register(&mxc_serial_device[1]);
 	serial_register(&mxc_serial_device[2]);
 	serial_register(&mxc_serial_device[3]);
 	serial_register(&mxc_serial_device[4]);
-}
-=======
-	return &mxc_serial_drv;
 }
 #endif
 
@@ -440,5 +415,4 @@
 	.ops	= &mxc_serial_ops,
 	.flags = DM_FLAG_PRE_RELOC,
 };
-#endif
->>>>>>> 4d07f703
+#endif