--- conflicted
+++ resolved
@@ -15,141 +15,8 @@
 #include <linux/compiler.h>
 #include <asm/io.h>			/* __raw_readl(), __raw_writel() */
 
-/* Register definitions */
-#define URXD  0x0  /* Receiver Register */
-#define UTXD  0x40 /* Transmitter Register */
-#define UCR1  0x80 /* Control Register 1 */
-#define UCR2  0x84 /* Control Register 2 */
-#define UCR3  0x88 /* Control Register 3 */
-#define UCR4  0x8c /* Control Register 4 */
-#define UFCR  0x90 /* FIFO Control Register */
-#define USR1  0x94 /* Status Register 1 */
-#define USR2  0x98 /* Status Register 2 */
-#define UESC  0x9c /* Escape Character Register */
-#define UTIM  0xa0 /* Escape Timer Register */
-#define UBIR  0xa4 /* BRM Incremental Register */
-#define UBMR  0xa8 /* BRM Modulator Register */
-#define UBRC  0xac /* Baud Rate Count Register */
-#define UTS   0xb4 /* UART Test Register (mx31) */
 
 /* UART Control Register Bit Fields.*/
-<<<<<<< HEAD
-#define  URXD_CHARRDY    (1<<15)
-#define  URXD_ERR        (1<<14)
-#define  URXD_OVRRUN     (1<<13)
-#define  URXD_FRMERR     (1<<12)
-#define  URXD_BRK        (1<<11)
-#define  URXD_PRERR      (1<<10)
-#define  URXD_RX_DATA    (0xFF)
-#define  UCR1_ADEN       (1<<15) /* Auto dectect interrupt */
-#define  UCR1_ADBR       (1<<14) /* Auto detect baud rate */
-#define  UCR1_TRDYEN     (1<<13) /* Transmitter ready interrupt enable */
-#define  UCR1_IDEN       (1<<12) /* Idle condition interrupt */
-#define  UCR1_RRDYEN     (1<<9)	 /* Recv ready interrupt enable */
-#define  UCR1_RDMAEN     (1<<8)	 /* Recv ready DMA enable */
-#define  UCR1_IREN       (1<<7)	 /* Infrared interface enable */
-#define  UCR1_TXMPTYEN   (1<<6)	 /* Transimitter empty interrupt enable */
-#define  UCR1_RTSDEN     (1<<5)	 /* RTS delta interrupt enable */
-#define  UCR1_SNDBRK     (1<<4)	 /* Send break */
-#define  UCR1_TDMAEN     (1<<3)	 /* Transmitter ready DMA enable */
-#define  UCR1_UARTCLKEN  (1<<2)	 /* UART clock enabled */
-#define  UCR1_DOZE       (1<<1)	 /* Doze */
-#define  UCR1_UARTEN     (1<<0)	 /* UART enabled */
-#define  UCR2_ESCI	 (1<<15) /* Escape seq interrupt enable */
-#define  UCR2_IRTS	 (1<<14) /* Ignore RTS pin */
-#define  UCR2_CTSC	 (1<<13) /* CTS pin control */
-#define  UCR2_CTS        (1<<12) /* Clear to send */
-#define  UCR2_ESCEN      (1<<11) /* Escape enable */
-#define  UCR2_PREN       (1<<8)  /* Parity enable */
-#define  UCR2_PROE       (1<<7)  /* Parity odd/even */
-#define  UCR2_STPB       (1<<6)	 /* Stop */
-#define  UCR2_WS         (1<<5)	 /* Word size */
-#define  UCR2_RTSEN      (1<<4)	 /* Request to send interrupt enable */
-#define  UCR2_TXEN       (1<<2)	 /* Transmitter enabled */
-#define  UCR2_RXEN       (1<<1)	 /* Receiver enabled */
-#define  UCR2_SRST	 (1<<0)	 /* SW reset */
-#define  UCR3_DTREN	 (1<<13) /* DTR interrupt enable */
-#define  UCR3_PARERREN   (1<<12) /* Parity enable */
-#define  UCR3_FRAERREN   (1<<11) /* Frame error interrupt enable */
-#define  UCR3_DSR        (1<<10) /* Data set ready */
-#define  UCR3_DCD        (1<<9)  /* Data carrier detect */
-#define  UCR3_RI         (1<<8)  /* Ring indicator */
-#define  UCR3_ADNIMP     (1<<7)  /* Autobaud Detection Not Improved */
-#define  UCR3_RXDSEN	 (1<<6)  /* Receive status interrupt enable */
-#define  UCR3_AIRINTEN   (1<<5)  /* Async IR wake interrupt enable */
-#define  UCR3_AWAKEN	 (1<<4)  /* Async wake interrupt enable */
-#define  UCR3_REF25	 (1<<3)  /* Ref freq 25 MHz */
-#define  UCR3_REF30	 (1<<2)  /* Ref Freq 30 MHz */
-#define  UCR3_INVT	 (1<<1)  /* Inverted Infrared transmission */
-#define  UCR3_BPEN	 (1<<0)  /* Preset registers enable */
-#define  UCR4_CTSTL_32   (32<<10) /* CTS trigger level (32 chars) */
-#define  UCR4_INVR	 (1<<9)  /* Inverted infrared reception */
-#define  UCR4_ENIRI	 (1<<8)  /* Serial infrared interrupt enable */
-#define  UCR4_WKEN	 (1<<7)  /* Wake interrupt enable */
-#define  UCR4_REF16	 (1<<6)  /* Ref freq 16 MHz */
-#define  UCR4_IRSC	 (1<<5)  /* IR special case */
-#define  UCR4_TCEN	 (1<<3)  /* Transmit complete interrupt enable */
-#define  UCR4_BKEN	 (1<<2)  /* Break condition interrupt enable */
-#define  UCR4_OREN	 (1<<1)  /* Receiver overrun interrupt enable */
-#define  UCR4_DREN	 (1<<0)  /* Recv data ready interrupt enable */
-#define  UFCR_RXTL_SHF   0       /* Receiver trigger level shift */
-#define  UFCR_RFDIV      (7<<7)  /* Reference freq divider mask */
-#define  UFCR_RFDIV_SHF  7       /* Reference freq divider shift */
-#define  UFCR_DCEDTE	 (1<<6)  /* DTE mode select */
-#define  UFCR_TXTL_SHF   10      /* Transmitter trigger level shift */
-#define  USR1_PARITYERR  (1<<15) /* Parity error interrupt flag */
-#define  USR1_RTSS	 (1<<14) /* RTS pin status */
-#define  USR1_TRDY	 (1<<13) /* Transmitter ready interrupt/dma flag */
-#define  USR1_RTSD	 (1<<12) /* RTS delta */
-#define  USR1_ESCF	 (1<<11) /* Escape seq interrupt flag */
-#define  USR1_FRAMERR    (1<<10) /* Frame error interrupt flag */
-#define  USR1_RRDY       (1<<9)	 /* Receiver ready interrupt/dma flag */
-#define  USR1_TIMEOUT    (1<<7)	 /* Receive timeout interrupt status */
-#define  USR1_RXDS	 (1<<6)	 /* Receiver idle interrupt flag */
-#define  USR1_AIRINT	 (1<<5)	 /* Async IR wake interrupt flag */
-#define  USR1_AWAKE	 (1<<4)	 /* Aysnc wake interrupt flag */
-#define  USR2_ADET	 (1<<15) /* Auto baud rate detect complete */
-#define  USR2_TXFE	 (1<<14) /* Transmit buffer FIFO empty */
-#define  USR2_DTRF	 (1<<13) /* DTR edge interrupt flag */
-#define  USR2_IDLE	 (1<<12) /* Idle condition */
-#define  USR2_IRINT	 (1<<8)	 /* Serial infrared interrupt flag */
-#define  USR2_WAKE	 (1<<7)	 /* Wake */
-#define  USR2_RTSF	 (1<<4)	 /* RTS edge interrupt flag */
-#define  USR2_TXDC	 (1<<3)	 /* Transmitter complete */
-#define  USR2_BRCD	 (1<<2)	 /* Break condition */
-#define  USR2_ORE        (1<<1)	 /* Overrun error */
-#define  USR2_RDR        (1<<0)	 /* Recv data ready */
-#define  UTS_FRCPERR	 (1<<13) /* Force parity error */
-#define  UTS_LOOP        (1<<12) /* Loop tx and rx */
-#define  UTS_TXEMPTY	 (1<<6)	 /* TxFIFO empty */
-#define  UTS_RXEMPTY	 (1<<5)	 /* RxFIFO empty */
-#define  UTS_TXFULL	 (1<<4)	 /* TxFIFO full */
-#define  UTS_RXFULL	 (1<<3)	 /* RxFIFO full */
-#define  UTS_SOFTRST	 (1<<0)	 /* Software reset */
-
-#ifndef CONFIG_DM_SERIAL
-
-/* Register definitions */
-#define URXD  0x0  /* Receiver Register */
-#define UTXD  0x40 /* Transmitter Register */
-#define UCR1  0x80 /* Control Register 1 */
-#define UCR2  0x84 /* Control Register 2 */
-#define UCR3  0x88 /* Control Register 3 */
-#define UCR4  0x8c /* Control Register 4 */
-#define UFCR  0x90 /* FIFO Control Register */
-#define USR1  0x94 /* Status Register 1 */
-#define USR2  0x98 /* Status Register 2 */
-#define UESC  0x9c /* Escape Character Register */
-#define UTIM  0xa0 /* Escape Timer Register */
-#define UBIR  0xa4 /* BRM Incremental Register */
-#define UBMR  0xa8 /* BRM Modulator Register */
-#define UBRC  0xac /* Baud Rate Count Register */
-#define UTS   0xb4 /* UART Test Register (mx31) */
-
-#define TXTL  2 /* reset default */
-#define RXTL  1 /* reset default */
-#define RFDIV 4 /* divide input clock by 2 */
-=======
 #define URXD_CHARRDY	(1<<15)
 #define URXD_ERR	(1<<14)
 #define URXD_OVRRUN	(1<<13)
@@ -157,10 +24,10 @@
 #define URXD_BRK	(1<<11)
 #define URXD_PRERR	(1<<10)
 #define URXD_RX_DATA	(0xFF)
-#define UCR1_ADEN	(1<<15) /* Auto dectect interrupt */
-#define UCR1_ADBR	(1<<14) /* Auto detect baud rate */
-#define UCR1_TRDYEN	(1<<13) /* Transmitter ready interrupt enable */
-#define UCR1_IDEN	(1<<12) /* Idle condition interrupt */
+#define UCR1_ADEN	(1<<15)	/* Auto dectect interrupt */
+#define UCR1_ADBR	(1<<14)	/* Auto detect baud rate */
+#define UCR1_TRDYEN	(1<<13)	/* Transmitter ready interrupt enable */
+#define UCR1_IDEN	(1<<12)	/* Idle condition interrupt */
 #define UCR1_RRDYEN	(1<<9)	/* Recv ready interrupt enable */
 #define UCR1_RDMAEN	(1<<8)	/* Recv ready DMA enable */
 #define UCR1_IREN	(1<<7)	/* Infrared interface enable */
@@ -171,64 +38,63 @@
 #define UCR1_UARTCLKEN	(1<<2)	/* UART clock enabled */
 #define UCR1_DOZE	(1<<1)	/* Doze */
 #define UCR1_UARTEN	(1<<0)	/* UART enabled */
-#define UCR2_ESCI	(1<<15) /* Escape seq interrupt enable */
-#define UCR2_IRTS	(1<<14) /* Ignore RTS pin */
-#define UCR2_CTSC	(1<<13) /* CTS pin control */
-#define UCR2_CTS	(1<<12) /* Clear to send */
-#define UCR2_ESCEN	(1<<11) /* Escape enable */
-#define UCR2_PREN	(1<<8)  /* Parity enable */
-#define UCR2_PROE	(1<<7)  /* Parity odd/even */
+#define UCR2_ESCI	(1<<15)	/* Escape seq interrupt enable */
+#define UCR2_IRTS	(1<<14)	/* Ignore RTS pin */
+#define UCR2_CTSC	(1<<13)	/* CTS pin control */
+#define UCR2_CTS	(1<<12)	/* Clear to send */
+#define UCR2_ESCEN	(1<<11)	/* Escape enable */
+#define UCR2_PREN	(1<<8)	/* Parity enable */
+#define UCR2_PROE	(1<<7)	/* Parity odd/even */
 #define UCR2_STPB	(1<<6)	/* Stop */
 #define UCR2_WS		(1<<5)	/* Word size */
 #define UCR2_RTSEN	(1<<4)	/* Request to send interrupt enable */
 #define UCR2_TXEN	(1<<2)	/* Transmitter enabled */
 #define UCR2_RXEN	(1<<1)	/* Receiver enabled */
 #define UCR2_SRST	(1<<0)	/* SW reset */
-#define UCR3_DTREN	(1<<13) /* DTR interrupt enable */
-#define UCR3_PARERREN	(1<<12) /* Parity enable */
-#define UCR3_FRAERREN	(1<<11) /* Frame error interrupt enable */
-#define UCR3_DSR	(1<<10) /* Data set ready */
-#define UCR3_DCD	(1<<9)  /* Data carrier detect */
-#define UCR3_RI		(1<<8)  /* Ring indicator */
-#define UCR3_ADNIMP	(1<<7)  /* Autobaud Detection Not Improved */
-#define UCR3_RXDSEN	(1<<6)  /* Receive status interrupt enable */
-#define UCR3_AIRINTEN	(1<<5)  /* Async IR wake interrupt enable */
-#define UCR3_AWAKEN	(1<<4)  /* Async wake interrupt enable */
-#define UCR3_REF25	(1<<3)  /* Ref freq 25 MHz */
-#define UCR3_REF30	(1<<2)  /* Ref Freq 30 MHz */
-#define UCR3_INVT	(1<<1)  /* Inverted Infrared transmission */
-#define UCR3_BPEN	(1<<0)  /* Preset registers enable */
+#define UCR3_DTREN	(1<<13)	/* DTR interrupt enable */
+#define UCR3_PARERREN	(1<<12)	/* Parity enable */
+#define UCR3_FRAERREN	(1<<11)	/* Frame error interrupt enable */
+#define UCR3_DSR	(1<<10)	/* Data set ready */
+#define UCR3_DCD	(1<<9)	/* Data carrier detect */
+#define UCR3_RI		(1<<8)	/* Ring indicator */
+#define UCR3_ADNIMP	(1<<7)	/* Autobaud Detection Not Improved */
+#define UCR3_RXDSEN	(1<<6)	/* Receive status interrupt enable */
+#define UCR3_AIRINTEN	(1<<5)	/* Async IR wake interrupt enable */
+#define UCR3_AWAKEN	(1<<4)	/* Async wake interrupt enable */
+#define UCR3_REF25	(1<<3)	/* Ref freq 25 MHz */
+#define UCR3_REF30	(1<<2)	/* Ref Freq 30 MHz */
+#define UCR3_INVT	(1<<1)	/* Inverted Infrared transmission */
+#define UCR3_BPEN	(1<<0)	/* Preset registers enable */
 #define UCR4_CTSTL_32	(32<<10) /* CTS trigger level (32 chars) */
-#define UCR4_INVR	(1<<9)  /* Inverted infrared reception */
-#define UCR4_ENIRI	(1<<8)  /* Serial infrared interrupt enable */
-#define UCR4_WKEN	(1<<7)  /* Wake interrupt enable */
-#define UCR4_REF16	(1<<6)  /* Ref freq 16 MHz */
-#define UCR4_IRSC	(1<<5)  /* IR special case */
-#define UCR4_TCEN	(1<<3)  /* Transmit complete interrupt enable */
-#define UCR4_BKEN	(1<<2)  /* Break condition interrupt enable */
-#define UCR4_OREN	(1<<1)  /* Receiver overrun interrupt enable */
-#define UCR4_DREN	(1<<0)  /* Recv data ready interrupt enable */
-#define UFCR_RXTL_SHF	0       /* Receiver trigger level shift */
-#define UFCR_RFDIV	(7<<7)  /* Reference freq divider mask */
+#define UCR4_INVR	(1<<9)	/* Inverted infrared reception */
+#define UCR4_ENIRI	(1<<8)	/* Serial infrared interrupt enable */
+#define UCR4_WKEN	(1<<7)	/* Wake interrupt enable */
+#define UCR4_REF16	(1<<6)	/* Ref freq 16 MHz */
+#define UCR4_IRSC	(1<<5)	/* IR special case */
+#define UCR4_TCEN	(1<<3)	/* Transmit complete interrupt enable */
+#define UCR4_BKEN	(1<<2)	/* Break condition interrupt enable */
+#define UCR4_OREN	(1<<1)	/* Receiver overrun interrupt enable */
+#define UCR4_DREN	(1<<0)	/* Recv data ready interrupt enable */
+#define UFCR_RXTL_SHF	0	/* Receiver trigger level shift */
+#define UFCR_RFDIV	(7<<7)	/* Reference freq divider mask */
 #define UFCR_RFDIV_SHF	7	/* Reference freq divider shift */
-#define RFDIV		4	/* divide input clock by 2 */
-#define UFCR_DCEDTE	(1<<6)  /* DTE mode select */
-#define UFCR_TXTL_SHF	10      /* Transmitter trigger level shift */
-#define USR1_PARITYERR	(1<<15) /* Parity error interrupt flag */
-#define USR1_RTSS	(1<<14) /* RTS pin status */
-#define USR1_TRDY	(1<<13) /* Transmitter ready interrupt/dma flag */
-#define USR1_RTSD	(1<<12) /* RTS delta */
-#define USR1_ESCF	(1<<11) /* Escape seq interrupt flag */
-#define USR1_FRAMERR	(1<<10) /* Frame error interrupt flag */
+#define UFCR_DCEDTE	(1<<6)	/* DTE mode select */
+#define UFCR_TXTL_SHF	10	/* Transmitter trigger level shift */
+#define USR1_PARITYERR	(1<<15)	/* Parity error interrupt flag */
+#define USR1_RTSS	(1<<14)	/* RTS pin status */
+#define USR1_TRDY	(1<<13)	/* Transmitter ready interrupt/dma flag */
+#define USR1_RTSD	(1<<12)	/* RTS delta */
+#define USR1_ESCF	(1<<11)	/* Escape seq interrupt flag */
+#define USR1_FRAMERR	(1<<10)	/* Frame error interrupt flag */
 #define USR1_RRDY	(1<<9)	/* Receiver ready interrupt/dma flag */
 #define USR1_TIMEOUT	(1<<7)	/* Receive timeout interrupt status */
 #define USR1_RXDS	(1<<6)	/* Receiver idle interrupt flag */
 #define USR1_AIRINT	(1<<5)	/* Async IR wake interrupt flag */
 #define USR1_AWAKE	(1<<4)	/* Aysnc wake interrupt flag */
-#define USR2_ADET	(1<<15) /* Auto baud rate detect complete */
-#define USR2_TXFE	(1<<14) /* Transmit buffer FIFO empty */
-#define USR2_DTRF	(1<<13) /* DTR edge interrupt flag */
-#define USR2_IDLE	(1<<12) /* Idle condition */
+#define USR2_ADET	(1<<15)	/* Auto baud rate detect complete */
+#define USR2_TXFE	(1<<14)	/* Transmit buffer FIFO empty */
+#define USR2_DTRF	(1<<13)	/* DTR edge interrupt flag */
+#define USR2_IDLE	(1<<12)	/* Idle condition */
 #define USR2_IRINT	(1<<8)	/* Serial infrared interrupt flag */
 #define USR2_WAKE	(1<<7)	/* Wake */
 #define USR2_RTSF	(1<<4)	/* RTS edge interrupt flag */
@@ -236,15 +102,17 @@
 #define USR2_BRCD	(1<<2)	/* Break condition */
 #define USR2_ORE	(1<<1)	/* Overrun error */
 #define USR2_RDR	(1<<0)	/* Recv data ready */
-#define UTS_FRCPERR	(1<<13) /* Force parity error */
-#define UTS_LOOP	(1<<12) /* Loop tx and rx */
+#define UTS_FRCPERR	(1<<13)	/* Force parity error */
+#define UTS_LOOP	(1<<12)	/* Loop tx and rx */
 #define UTS_TXEMPTY	(1<<6)	/* TxFIFO empty */
 #define UTS_RXEMPTY	(1<<5)	/* RxFIFO empty */
 #define UTS_TXFULL	(1<<4)	/* TxFIFO full */
 #define UTS_RXFULL	(1<<3)	/* RxFIFO full */
-#define UTS_SOFTRS	(1<<0)	/* Software reset */
-#define TXTL		2  /* reset default */
-#define RXTL		1  /* reset default */
+#define UTS_SOFTRST	(1<<0)	/* Software reset */
+
+#define TXTL		2 	/* reset default */
+#define RXTL		1	/* reset default */
+#define RFDIV		4	/* divide input clock by 2 */
 
 DECLARE_GLOBAL_DATA_PTR;
 
@@ -311,31 +179,14 @@
 
 #ifndef CONFIG_DM_SERIAL
 
-#ifndef CONFIG_MXC_UART_BASE
-#error "define CONFIG_MXC_UART_BASE to use the MXC UART driver"
-#endif
-
-#define mxc_base	((struct mxc_uart *)CONFIG_MXC_UART_BASE)
->>>>>>> 83f07da0
-
 static void mxc_serial_setbrg(const struct serial_device *sdev)
 {
-	DECLARE_GLOBAL_DATA_PTR;
 	u32 clk = imx_get_uartclk();
-	void *uart_phys = sdev->dev.priv;
-
-<<<<<<< HEAD
-	__raw_writel((RFDIV << UFCR_RFDIV_SHF) | (TXTL << UFCR_TXTL_SHF)
-		     | (RXTL << UFCR_RXTL_SHF), uart_phys + UFCR);
-	__raw_writel(0xF, uart_phys + UBIR);
-	__raw_writel(clk / (2 * gd->baudrate), uart_phys + UBMR);
-
-=======
+
 	if (!gd->baudrate)
 		gd->baudrate = CONFIG_BAUDRATE;
 
-	_mxc_serial_setbrg(mxc_base, clk, gd->baudrate, false);
->>>>>>> 83f07da0
+	_mxc_serial_setbrg(sdev->dev.priv, clk, gd->baudrate, false);
 }
 
 /*
@@ -345,69 +196,38 @@
  */
 static int mxc_serial_start(const struct stdio_dev *pdev)
 {
-<<<<<<< HEAD
 	struct serial_device *sdev = to_serial_device(pdev);
-	void *uart_phys = sdev->dev.priv;
-
-	__raw_writel(0x0, uart_phys + UCR1);
-	__raw_writel(0x0, uart_phys + UCR2);
-
-	while (!(__raw_readl(uart_phys + UCR2) & UCR2_SRST))
-		; /* Do nothing */
-
-	__raw_writel(0x0704 | UCR3_ADNIMP, uart_phys + UCR3);
-	__raw_writel(0x8000, uart_phys + UCR4);
-	__raw_writel(0x002B, uart_phys + UESC);
-	__raw_writel(0x0, uart_phys + UTIM);
-
-	__raw_writel(0x0, uart_phys + UTS);
-
-	mxc_serial_setbrg(sdev);
-
-	__raw_writel(UCR2_WS | UCR2_IRTS | UCR2_RXEN | UCR2_TXEN | UCR2_SRST,
-		     uart_phys + UCR2);
-
-	__raw_writel(UCR1_UARTEN, uart_phys + UCR1);
+
+	_mxc_serial_init(sdev->dev.priv);
+
+	serial_setbrg();
 
 	return 0;
-=======
-	while (readl(&mxc_base->ts) & UTS_RXEMPTY)
-		WATCHDOG_RESET();
-	return (readl(&mxc_base->rxd) & URXD_RX_DATA); /* mask out status from upper word */
->>>>>>> 83f07da0
-}
-
-static void mxc_ll_putc(void *uart_phys, const char c)
+}
+
+static void mxc_ll_putc(struct mxc_uart *base, const char c)
 {
 	/* If \n, do \r first */
 	if (c == '\n')
-		mxc_ll_putc(uart_phys, '\r');
-
-<<<<<<< HEAD
+		mxc_ll_putc(base, '\r');
+
 	/* wait for room in the tx FIFO */
-	while (!(__raw_readl(uart_phys + UTS) & UTS_TXEMPTY))
-=======
-	writel(c, &mxc_base->txd);
-
-	/* wait for transmitter to be ready */
-	while (!(readl(&mxc_base->ts) & UTS_TXEMPTY))
->>>>>>> 83f07da0
+	while (!(readl(&base->ts) & UTS_TXEMPTY))
 		WATCHDOG_RESET();
 
 	/* Send character */
-	__raw_writel(c, uart_phys + UTXD);
-}
-
-<<<<<<< HEAD
+	writel(c, &base->txd);
+}
+
 /*
  * Output a single byte to the serial port.
  */
 static void mxc_serial_putc(const struct stdio_dev *pdev, const char c)
 {
 	struct serial_device *sdev = to_serial_device(pdev);
-	void *uart_phys = sdev->dev.priv;
-
-	mxc_ll_putc(uart_phys, c);
+	struct mxc_uart *base = sdev->dev.priv;
+
+	mxc_ll_putc(base, c);
 }
 
 /*
@@ -416,60 +236,41 @@
 static void mxc_serial_puts(const struct stdio_dev *pdev, const char *s)
 {
 	struct serial_device *sdev = to_serial_device(pdev);
-	void *uart_phys = sdev->dev.priv;
+	struct mxc_uart *base = sdev->dev.priv;
 
 	while (*s)
-		mxc_ll_putc(uart_phys, *s++);
+		mxc_ll_putc(base, *s++);
 }
 
 
 /*
  * Read a single byte from the serial port. 
-=======
-/* Test whether a character is in the RX buffer */
-static int mxc_serial_tstc(void)
-{
+ */
+static int mxc_serial_getc(const struct stdio_dev *pdev)
+{
+	struct serial_device *sdev = to_serial_device(pdev);
+	struct mxc_uart *base = sdev->dev.priv;
+
+	/* Wait for character to arrive */
+	while (readl(&base->ts) & UTS_RXEMPTY)
+		WATCHDOG_RESET();
+
+	/* mask out status from upper word */
+	return (readl(&base->rxd) & URXD_RX_DATA);
+}
+
+/*
+ * Test whether a character is in the RX buffer
+ */
+static int mxc_serial_tstc(const struct stdio_dev *pdev)
+{
+	struct serial_device *sdev = to_serial_device(pdev);
+	struct mxc_uart *base = sdev->dev.priv;
+
 	/* If receive fifo is empty, return false */
-	if (readl(&mxc_base->ts) & UTS_RXEMPTY)
+	if (readl(&base->ts) & UTS_RXEMPTY)
 		return 0;
-	return 1;
-}
-
-/*
- * Initialise the serial port with the given baudrate. The settings
- * are always 8 data bits, no parity, 1 stop bit, no start bits.
->>>>>>> 83f07da0
- */
-static int mxc_serial_getc(const struct stdio_dev *pdev)
-{
-<<<<<<< HEAD
-	struct serial_device *sdev = to_serial_device(pdev);
-	void *uart_phys = sdev->dev.priv;
-
-	/* Wait for character to arrive */
-	while (__raw_readl(uart_phys + UTS) & UTS_RXEMPTY)
-		WATCHDOG_RESET();
-
-	/* mask out status from upper word */
-	return (__raw_readl(uart_phys + URXD) & URXD_RX_DATA);
-}
-
-/*
- * Test whether a character is in the RX buffer
- */
-static int mxc_serial_tstc(const struct stdio_dev *pdev)
-{
-	struct serial_device *sdev = to_serial_device(pdev);
-	void *uart_phys = sdev->dev.priv;
-=======
-	_mxc_serial_init(mxc_base);
->>>>>>> 83f07da0
-
-	/* If receive fifo is empty, return false */
-	if (__raw_readl(uart_phys + UTS) & UTS_RXEMPTY)
-		return 0;
-
-<<<<<<< HEAD
+
 	return 1;
 }
 
@@ -488,9 +289,6 @@
 		.priv = (void *)_addr,	\
 	},					\
 	.setbrg = mxc_serial_setbrg,		\
-=======
-	return 0;
->>>>>>> 83f07da0
 }
 
 struct serial_device mxc_serial_device[] = {
