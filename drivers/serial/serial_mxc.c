--- conflicted
+++ resolved
@@ -93,7 +93,7 @@
 #define  UCR4_DREN	 (1<<0)  /* Recv data ready interrupt enable */
 #define  UFCR_RXTL_SHF   0       /* Receiver trigger level shift */
 #define  UFCR_RFDIV      (7<<7)  /* Reference freq divider mask */
-#define  UFCR_RFDIV_SHF  7      /* Reference freq divider shift */
+#define  UFCR_RFDIV_SHF  7       /* Reference freq divider shift */
 #define  UFCR_TXTL_SHF   10      /* Transmitter trigger level shift */
 #define  USR1_PARITYERR  (1<<15) /* Parity error interrupt flag */
 #define  USR1_RTSS	 (1<<14) /* RTS pin status */
@@ -144,36 +144,15 @@
 #define UBRC  0xac /* Baud Rate Count Register */
 #define UTS   0xb4 /* UART Test Register (mx31) */
 
-<<<<<<< HEAD
 static void mxc_serial_setbrg(const struct serial_device *sdev)
-=======
-DECLARE_GLOBAL_DATA_PTR;
-
-#define TXTL  2 /* reset default */
-#define RXTL  1 /* reset default */
-#define RFDIV 4 /* divide input clock by 2 */
-
-static void mxc_serial_setbrg(void)
->>>>>>> 7952bb7e
 {
 	DECLARE_GLOBAL_DATA_PTR;
 	u32 clk = imx_get_uartclk();
 	void *uart_phys = sdev->dev.priv;
 
-<<<<<<< HEAD
 	__raw_writel(4 << 7, uart_phys + UFCR); /* divide input clock by 2 */
 	__raw_writel(0xF, uart_phys + UBIR);
 	__raw_writel(clk / (2 * gd->baudrate), uart_phys + UBMR);
-=======
-	if (!gd->baudrate)
-		gd->baudrate = CONFIG_BAUDRATE;
-
-	__REG(UART_PHYS + UFCR) = (RFDIV << UFCR_RFDIV_SHF)
-		| (TXTL << UFCR_TXTL_SHF)
-		| (RXTL << UFCR_RXTL_SHF);
-	__REG(UART_PHYS + UBIR) = 0xf;
-	__REG(UART_PHYS + UBMR) = clk / (2 * gd->baudrate);
->>>>>>> 7952bb7e
 
 }
 
