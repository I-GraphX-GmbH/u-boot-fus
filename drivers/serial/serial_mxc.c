--- conflicted
+++ resolved
@@ -183,15 +183,6 @@
 }
 
 #if !CONFIG_IS_ENABLED(DM_SERIAL)
-<<<<<<< HEAD
-=======
-
-#ifndef CONFIG_MXC_UART_BASE
-#error "define CONFIG_MXC_UART_BASE to use the MXC UART driver"
-#endif
-
-#define mxc_base	((struct mxc_uart *)CONFIG_MXC_UART_BASE)
->>>>>>> 1e351715
 
 static void mxc_serial_setbrg(const struct serial_device *sdev)
 {
@@ -239,22 +230,18 @@
 	struct mxc_uart *base = sdev->priv;
 
 	mxc_ll_putc(base, c);
-}
+			}
 
 /*
  * Output a string to the serial port.
  */
 static void mxc_serial_puts(const struct serial_device *sdev, const char *s)
 {
-<<<<<<< HEAD
 	struct mxc_uart *base = sdev->priv;
 
 	while (*s)
 		mxc_ll_putc(base, *s++);
-}
-=======
-	_mxc_serial_init(mxc_base, false);
->>>>>>> 1e351715
+	}
 
 
 /*
@@ -275,13 +262,25 @@
 /*
  * Test whether a character is in the RX buffer
  */
+static int one_time_rx_line_always_low_workaround_needed = 1;
 static int mxc_serial_tstc(const struct serial_device *sdev)
 {
 	struct mxc_uart *base = sdev->priv;
 
 	/* If receive fifo is empty, return false */
 	if (readl(&base->ts) & UTS_RXEMPTY)
-	return 0;
+		return 0;
+
+	/* Empty RX FIFO if receiver is stuck because of RXD line being low */
+	if (one_time_rx_line_always_low_workaround_needed) {
+		one_time_rx_line_always_low_workaround_needed = 0;
+		if (!(readl(&base->sr2) & USR2_RDR)) {
+			while (!(readl(&base->ts) & UTS_RXEMPTY)) {
+				(void) readl(&base->rxd);
+			}
+			return 0;
+		}
+	}
 
 	return 1;
 }
