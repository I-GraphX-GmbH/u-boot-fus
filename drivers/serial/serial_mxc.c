--- conflicted
+++ resolved
@@ -126,8 +126,6 @@
 #define  UTS_RXFULL	 (1<<3)	 /* RxFIFO full */
 #define  UTS_SOFTRST	 (1<<0)	 /* Software reset */
 
-DECLARE_GLOBAL_DATA_PTR;
-
 #ifndef CONFIG_DM_SERIAL
 
 /* Register definitions */
@@ -147,23 +145,22 @@
 #define UBRC  0xac /* Baud Rate Count Register */
 #define UTS   0xb4 /* UART Test Register (mx31) */
 
-<<<<<<< HEAD
-static void mxc_serial_setbrg(const struct serial_device *sdev)
-{
-	DECLARE_GLOBAL_DATA_PTR;
-	u32 clk = imx_get_uartclk();
-	void *uart_phys = sdev->dev.priv;
-
-	__raw_writel(4 << 7, uart_phys + UFCR); /* divide input clock by 2 */
-	__raw_writel(0xF, uart_phys + UBIR);
-	__raw_writel(clk / (2 * gd->baudrate), uart_phys + UBMR);
-
-}
-=======
 #define TXTL  2 /* reset default */
 #define RXTL  1 /* reset default */
 #define RFDIV 4 /* divide input clock by 2 */
->>>>>>> fde831bc
+
+static void mxc_serial_setbrg(const struct serial_device *sdev)
+{
+	DECLARE_GLOBAL_DATA_PTR;
+	u32 clk = imx_get_uartclk();
+	void *uart_phys = sdev->dev.priv;
+
+	__raw_writel((RFDIV << UFCR_RFDIV_SHF) | (TXTL << UFCR_TXTL_SHF)
+		     | (RXTL << UFCR_RXTL_SHF), uart_phys + UFCR);
+	__raw_writel(0xF, uart_phys + UBIR);
+	__raw_writel(clk / (2 * gd->baudrate), uart_phys + UBMR);
+
+}
 
 /*
  * Initialise the serial port with the given baudrate. The settings
