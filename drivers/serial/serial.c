--- conflicted
+++ resolved
@@ -220,7 +220,6 @@
  */
 void serial_initialize(void)
 {
-<<<<<<< HEAD
 	/* The board may initialize only a few ports of some SOC. */
 	if (board_serial_init() < 0) {
 		altera_jtag_serial_initialize();
@@ -241,7 +240,6 @@
 		imx_serial_initialize();
 		iop480_serial_initialize();
 		jz_serial_initialize();
-		ks8695_serial_initialize();
 		leon2_serial_initialize();
 		leon3_serial_initialize();
 		lh7a40x_serial_initialize();
@@ -273,97 +271,6 @@
 		vybrid_serial_initialize();
 		zynq_serial_initialize();
 	}
-=======
-	altera_jtag_serial_initialize();
-	altera_serial_initialize();
-	amirix_serial_initialize();
-	arc_serial_initialize();
-	arm_dcc_initialize();
-	asc_serial_initialize();
-	atmel_serial_initialize();
-	au1x00_serial_initialize();
-	bfin_jtag_initialize();
-	bfin_serial_initialize();
-	bmw_serial_initialize();
-	clps7111_serial_initialize();
-	cogent_serial_initialize();
-	cpci750_serial_initialize();
-	evb64260_serial_initialize();
-	imx_serial_initialize();
-	iop480_serial_initialize();
-	jz_serial_initialize();
-	leon2_serial_initialize();
-	leon3_serial_initialize();
-	lh7a40x_serial_initialize();
-	lpc32xx_serial_initialize();
-	marvell_serial_initialize();
-	max3100_serial_initialize();
-	mcf_serial_initialize();
-	ml2_serial_initialize();
-	mpc512x_serial_initialize();
-	mpc5xx_serial_initialize();
-	mpc8260_scc_serial_initialize();
-	mpc8260_smc_serial_initialize();
-	mpc85xx_serial_initialize();
-	mpc8xx_serial_initialize();
-	mxc_serial_initialize();
-	mxs_auart_initialize();
-	ns16550_serial_initialize();
-	oc_serial_initialize();
-	p3mx_serial_initialize();
-	pl01x_serial_initialize();
-	pxa_serial_initialize();
-	s3c24xx_serial_initialize();
-	s5p_serial_initialize();
-	sa1100_serial_initialize();
-	sandbox_serial_initialize();
-	sconsole_serial_initialize();
-	sh_serial_initialize();
-	uartlite_serial_initialize();
-	zynq_serial_initialize();
-
-	serial_assign(default_serial_console()->name);
-}
-
-static int serial_stub_start(struct stdio_dev *sdev)
-{
-	struct serial_device *dev = sdev->priv;
-
-	return dev->start();
-}
-
-static int serial_stub_stop(struct stdio_dev *sdev)
-{
-	struct serial_device *dev = sdev->priv;
-
-	return dev->stop();
-}
-
-static void serial_stub_putc(struct stdio_dev *sdev, const char ch)
-{
-	struct serial_device *dev = sdev->priv;
-
-	dev->putc(ch);
-}
-
-static void serial_stub_puts(struct stdio_dev *sdev, const char *str)
-{
-	struct serial_device *dev = sdev->priv;
-
-	dev->puts(str);
-}
-
-int serial_stub_getc(struct stdio_dev *sdev)
-{
-	struct serial_device *dev = sdev->priv;
-
-	return dev->getc();
-}
-
-int serial_stub_tstc(struct stdio_dev *sdev)
-{
-	struct serial_device *dev = sdev->priv;
->>>>>>> f11b24e5
 
 	serial_current = default_serial_console();
 //###	serial_assign(default_serial_console()->name);
@@ -473,6 +380,17 @@
 	return sdev;
 }
 
+static const struct serial_device *get_serial_dev(const struct stdio_dev *pdev)
+{
+#if 0
+	/* ### FIXME: Some serial calls do not pass the correct stdio_dev yet */
+	if (pdev)
+		return to_serial_device(pdev);
+#endif
+
+	return get_current();
+}
+
 /**
  * serial_init() - Initialize currently selected serial port
  *
@@ -520,7 +438,7 @@
  */
 int serial_getc(const struct stdio_dev *pdev)
 {
-	const struct serial_device *sdev = get_current();
+	const struct serial_device *sdev = get_serial_dev(pdev);
 
 	return sdev->dev.getc(&sdev->dev);
 }
@@ -537,7 +455,7 @@
  */
 int serial_tstc(const struct stdio_dev *pdev)
 {
-	const struct serial_device *sdev = get_current();
+	const struct serial_device *sdev = get_serial_dev(pdev);
 
 	return sdev->dev.tstc(&sdev->dev);
 }
@@ -555,7 +473,7 @@
  */
 void serial_putc(const struct stdio_dev *pdev, const char c)
 {
-	const struct serial_device *sdev = get_current();
+	const struct serial_device *sdev = get_serial_dev(pdev);
 
 	sdev->dev.putc(&sdev->dev, c);
 }
@@ -575,8 +493,8 @@
  */
 void serial_puts(const struct stdio_dev *pdev, const char *s)
 {
-	const struct serial_device *sdev = get_current();
-	
+	const struct serial_device *sdev = get_serial_dev(pdev);
+
 	sdev->dev.puts(&sdev->dev, s);
 }
 
@@ -594,7 +512,7 @@
  */
 void default_serial_puts(const struct stdio_dev *pdev, const char *s)
 {
-	const struct serial_device *sdev = get_current();
+	const struct serial_device *sdev = get_serial_dev(pdev);
 
 	while (*s)
 		sdev->dev.putc(&sdev->dev, *s++);
