--- conflicted
+++ resolved
@@ -125,11 +125,8 @@
 serial_initfunc(pl01x_serial_initialize);
 serial_initfunc(pxa_serial_initialize);
 serial_initfunc(sh_serial_initialize);
-<<<<<<< HEAD
+serial_initfunc(mtk_serial_initialize);
 serial_initfunc(vybrid_serial_initialize);
-=======
-serial_initfunc(mtk_serial_initialize);
->>>>>>> 252100a3
 
 /**
  * serial_register() - Register serial driver with serial driver core
@@ -184,11 +181,8 @@
 	pl01x_serial_initialize();
 	pxa_serial_initialize();
 	sh_serial_initialize();
-<<<<<<< HEAD
+	mtk_serial_initialize();
 	vybrid_serial_initialize();
-=======
-	mtk_serial_initialize();
->>>>>>> 252100a3
 
 	serial_assign(default_serial_console()->name);
 }
@@ -340,9 +334,9 @@
 
 	for (s = serial_devices; s; s = s->next) {
 		if (!strcmp(s->name, name)) {
-			serial_current = s;
-			return 0;
-		}
+		serial_current = s;
+		return 0;
+	}
 	}
 
 	return -EINVAL;
