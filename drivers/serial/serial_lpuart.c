--- conflicted
+++ resolved
@@ -41,16 +41,6 @@
 #define CTRL_TE		(1 << 19)
 #define CTRL_RE		(1 << 18)
 
-<<<<<<< HEAD
-#define FIFO_RXFLUSH		(1 << 14)
-#define FIFO_TXFLUSH		(1 << 15)
-#define FIFO_TXSIZE_MASK 	0x70
-#define FIFO_TXSIZE_OFF 	4
-#define FIFO_RXSIZE_MASK 	0x7
-#define FIFO_RXSIZE_OFF 	0
-#define FIFO_TXFE		0x80
-#define FIFO_RXFE		0x08
-=======
 #define FIFO_RXFLUSH		BIT(14)
 #define FIFO_TXFLUSH		BIT(15)
 #define FIFO_TXSIZE_MASK	0x70
@@ -63,7 +53,6 @@
 #else
 #define FIFO_RXFE		0x40
 #endif
->>>>>>> 715e07fd
 
 #define WATER_TXWATER_OFF	0
 #define WATER_RXWATER_OFF	16
@@ -116,9 +105,6 @@
 	return CONFIG_SYS_CLK_FREQ;
 }
 
-<<<<<<< HEAD
-static void _lpuart_serial_setbrg(struct lpuart_serial_platdata *plat,
-=======
 #if IS_ENABLED(CONFIG_CLK)
 static int get_lpuart_clk_rate(struct udevice *dev, u32 *clk)
 {
@@ -153,7 +139,6 @@
 }
 
 static void _lpuart_serial_setbrg(struct udevice *dev,
->>>>>>> 715e07fd
 				  int baudrate)
 {
 	struct lpuart_serial_platdata *plat = dev_get_platdata(dev);
@@ -409,15 +394,6 @@
 
 	lpuart_read32(plat->flags, &base->fifo, &val);
 	tx_fifo_size = (val & FIFO_TXSIZE_MASK) >> FIFO_TXSIZE_OFF;
-<<<<<<< HEAD
-	if (tx_fifo_size > 1)
-		tx_fifo_size = tx_fifo_size >> 1; /* Set the TX water to half of FIFO size */
-
-	/* Set RX water to 0, to be triggered by any receive data */
-	lpuart_write32(plat->flags, &base->water, (tx_fifo_size << WATER_TXWATER_OFF));
-
-	val |= (FIFO_TXFE | FIFO_RXFE | FIFO_TXFLUSH | FIFO_RXFLUSH); /* Enable TX and RX FIFO */
-=======
 	/* Set the TX water to half of FIFO size */
 	if (tx_fifo_size > 1)
 		tx_fifo_size = tx_fifo_size >> 1;
@@ -428,17 +404,12 @@
 
 	/* Enable TX and RX FIFO */
 	val |= (FIFO_TXFE | FIFO_RXFE | FIFO_TXFLUSH | FIFO_RXFLUSH);
->>>>>>> 715e07fd
 	lpuart_write32(plat->flags, &base->fifo, val);
 
 	lpuart_write32(plat->flags, &base->match, 0);
 
 	if (plat->devtype == DEV_MX7ULP || plat->devtype == DEV_IMX8) {
-<<<<<<< HEAD
-		_lpuart32_serial_setbrg_7ulp(plat, gd->baudrate);
-=======
 		_lpuart32_serial_setbrg_7ulp(dev, gd->baudrate);
->>>>>>> 715e07fd
 	} else {
 		/* provide data bits, parity, stop bit, etc */
 		_lpuart32_serial_setbrg(dev, gd->baudrate);
@@ -449,118 +420,13 @@
 	return 0;
 }
 
-#ifndef CONFIG_DM_SERIAL
-
-#ifndef CONFIG_SERIAL_LPUART_BASE
-#error "define CONFIG_SERIAL_LPUART_BASE to use the MXC UART driver"
-#endif
-
-#define lpuart_base        ((struct mxc_uart *)CONFIG_SERIAL_LPUART_BASE)
-
-struct lpuart_serial_platdata lpuart_serial_data = {
-	.reg = lpuart_base,
-	.devtype = DEV_IMX8,
-	.flags = LPUART_FLAG_REGMAP_32BIT_REG,
-};
-
-static void serial_lpuart_setbrg(void)
-{
-	struct lpuart_serial_platdata *plat = &lpuart_serial_data;
-
-	if (plat->flags & LPUART_FLAG_REGMAP_32BIT_REG) {
-		if (plat->devtype == DEV_MX7ULP || plat->devtype == DEV_IMX8)
-			_lpuart32_serial_setbrg_7ulp(plat, gd->baudrate);
-		else
-			_lpuart32_serial_setbrg(plat, gd->baudrate);
-	} else {
-		_lpuart_serial_setbrg(plat, gd->baudrate);
-	}
-
-}
-
-static int serial_lpuart_init(void)
-{
-	struct lpuart_serial_platdata *plat = &lpuart_serial_data;
-
-	if (plat->flags & LPUART_FLAG_REGMAP_32BIT_REG)
-		return _lpuart32_serial_init(plat);
-	else
-		return _lpuart_serial_init(plat);
-
-	return 0;
-}
-
-static int serial_lpuart_getc(void)
-{
-	struct lpuart_serial_platdata *plat = &lpuart_serial_data;
-
-	if (plat->flags & LPUART_FLAG_REGMAP_32BIT_REG)
-		return _lpuart32_serial_getc(plat);
-
-	return _lpuart_serial_getc(plat);
-}
-
-static void serial_lpuart_putc(const char c)
-{
-	struct lpuart_serial_platdata *plat = &lpuart_serial_data;
-
-	if (plat->flags & LPUART_FLAG_REGMAP_32BIT_REG)
-		_lpuart32_serial_putc(plat, c);
-	else
-		_lpuart_serial_putc(plat, c);
-}
-
-static int serial_lpuart_tstc(void)
-{
-	struct lpuart_serial_platdata *plat = &lpuart_serial_data;
-
-	if (plat->flags & LPUART_FLAG_REGMAP_32BIT_REG)
-		return _lpuart32_serial_tstc(plat);
-
-	return _lpuart_serial_tstc(plat);
-}
-
-static struct serial_device serial_lpuart_drv = {
-        .name   = "serial_lpuart",
-        .start  = serial_lpuart_init,
-        .stop   = NULL,
-        .setbrg = serial_lpuart_setbrg,
-        .putc   = serial_lpuart_putc,
-	.puts   = default_serial_puts,
-        .getc   = serial_lpuart_getc,
-	.tstc   = serial_lpuart_tstc,
-};
-
-__weak struct serial_device *default_serial_console(void)
-{
-        return &serial_lpuart_drv;
-}
-
-void serial_lpuart_initialize(void)
-{
-	serial_register(&serial_lpuart_drv);
-}
-
-#else /* CONFIG_DM_SERIAL */
-
-static bool is_lpuart32(struct udevice *dev)
-{
-	struct lpuart_serial_platdata *plat = dev->platdata;
-
-	return plat->flags & LPUART_FLAG_REGMAP_32BIT_REG;
-}
-
 static int lpuart_serial_setbrg(struct udevice *dev, int baudrate)
 {
 	struct lpuart_serial_platdata *plat = dev_get_platdata(dev);
 
 	if (is_lpuart32(dev)) {
 		if (plat->devtype == DEV_MX7ULP || plat->devtype == DEV_IMX8)
-<<<<<<< HEAD
-			_lpuart32_serial_setbrg_7ulp(plat, baudrate);
-=======
 			_lpuart32_serial_setbrg_7ulp(dev, baudrate);
->>>>>>> 715e07fd
 		else
 			_lpuart32_serial_setbrg(dev, baudrate);
 	} else {
@@ -613,7 +479,6 @@
 	else
 		return __raw_readb(&reg->us1) & US1_TDRE ? 0 : 1;
 }
-
 
 static int lpuart_serial_probe(struct udevice *dev)
 {
@@ -676,6 +541,4 @@
 	.probe = lpuart_serial_probe,
 	.ops	= &lpuart_serial_ops,
 	.flags = DM_FLAG_PRE_RELOC,
-};
-
-#endif+};