--- conflicted
+++ resolved
@@ -43,10 +43,10 @@
 
 #define FIFO_RXFLUSH		BIT(14)
 #define FIFO_TXFLUSH		BIT(15)
-#define FIFO_TXSIZE_MASK	0x70
-#define FIFO_TXSIZE_OFF	4
-#define FIFO_RXSIZE_MASK	0x7
-#define FIFO_RXSIZE_OFF	0
+#define FIFO_TXSIZE_MASK 	0x70
+#define FIFO_TXSIZE_OFF 	4
+#define FIFO_RXSIZE_MASK 	0x7
+#define FIFO_RXSIZE_OFF 	0
 #define FIFO_TXFE		0x80
 #ifdef CONFIG_ARCH_IMX8
 #define FIFO_RXFE		0x08
@@ -105,11 +105,7 @@
 	return CONFIG_SYS_CLK_FREQ;
 }
 
-<<<<<<< HEAD
-#if IS_ENABLED(CONFIG_CLK)
-=======
 #if CONFIG_IS_ENABLED(CLK)
->>>>>>> 1e351715
 static int get_lpuart_clk_rate(struct udevice *dev, u32 *clk)
 {
 	struct clk per_clk;
@@ -151,11 +147,7 @@
 	u16 sbr;
 	int ret;
 
-<<<<<<< HEAD
-	if (IS_ENABLED(CONFIG_CLK)) {
-=======
 	if (CONFIG_IS_ENABLED(CLK)) {
->>>>>>> 1e351715
 		ret = get_lpuart_clk_rate(dev, &clk);
 		if (ret)
 			return;
@@ -244,11 +236,7 @@
 	u32 clk;
 	int ret;
 
-<<<<<<< HEAD
-	if (IS_ENABLED(CONFIG_CLK)) {
-=======
 	if (CONFIG_IS_ENABLED(CLK)) {
->>>>>>> 1e351715
 		ret = get_lpuart_clk_rate(dev, &clk);
 		if (ret)
 			return;
@@ -317,11 +305,7 @@
 	u32 sbr;
 	int ret;
 
-<<<<<<< HEAD
-	if (IS_ENABLED(CONFIG_CLK)) {
-=======
 	if (CONFIG_IS_ENABLED(CLK)) {
->>>>>>> 1e351715
 		ret = get_lpuart_clk_rate(dev, &clk);
 		if (ret)
 			return;
