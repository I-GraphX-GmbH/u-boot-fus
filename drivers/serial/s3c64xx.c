/*
 * (C) Copyright 2002
 * Gary Jennejohn, DENX Software Engineering, <garyj@denx.de>
 *
 * (C) Copyright 2008
 * Guennadi Liakhovetki, DENX Software Engineering, <lg@denx.de>
 *
 * This program is free software; you can redistribute it and/or modify
 * it under the terms of the GNU General Public License as published by
 * the Free Software Foundation; either version 2 of the License, or
 * (at your option) any later version.
 *
 * This program is distributed in the hope that it will be useful,
 * but WITHOUT ANY WARRANTY; without even the implied warranty of
 * MERCHANTABILITY or FITNESS FOR A PARTICULAR PURPOSE.  See the
 * GNU General Public License for more details.
 *
 * You should have received a copy of the GNU General Public License
 * along with this program; if not, write to the Free Software
 * Foundation, Inc., 59 Temple Place, Suite 330, Boston, MA  02111-1307  USA
 *
 */

#include <common.h>
<<<<<<< HEAD
#include <linux/compiler.h>		  /* barrier, __weak */
#include <serial.h>			  /* struct serial_device */
#include <asm/arch/s3c64xx-regs.h>
=======
#include <linux/compiler.h>
#include <serial.h>
#include <asm/arch/s3c6400.h>

DECLARE_GLOBAL_DATA_PTR;

#ifdef CONFIG_SERIAL1
#define UART_NR	S3C64XX_UART0

#elif defined(CONFIG_SERIAL2)
#define UART_NR	S3C64XX_UART1

#elif defined(CONFIG_SERIAL3)
#define UART_NR	S3C64XX_UART2

#else
#error "Bad: you didn't configure serial ..."
#endif
>>>>>>> 2acceb0e

/*
 * The coefficient, used to calculate the baudrate on S3C6400 UARTs is
 * calculated as
 * C = UBRDIV * 16 + number_of_set_bits_in_UDIVSLOT
 * however, section 31.6.11 of the datasheet doesn't recomment using 1 for 1,
 * 3 for 2, ... (2^n - 1) for n, instead, they suggest using these constants:
 */
static const int udivslot[] = {
	0,
	0x0080,
	0x0808,
	0x0888,
	0x2222,
	0x4924,
	0x4a52,
	0x54aa,
	0x5555,
	0xd555,
	0xd5d5,
	0xddd5,
	0xdddd,
	0xdfdd,
	0xdfdf,
	0xffdf,
};

<<<<<<< HEAD
static void s3c64xx_serial_setbrg(const struct serial_device *sdev)
=======
static void s3c64xx_serial_setbrg(void)
>>>>>>> 2acceb0e
{
	DECLARE_GLOBAL_DATA_PTR;
	s3c64xx_uart *uart = (s3c64xx_uart *)(sdev->dev.priv);
	u32 pclk = get_PCLK();
	u32 baudrate = gd->baudrate;
	int i;

	pclk /= baudrate;
	uart->UBRDIV = pclk / 16 - 1;
	uart->UDIVSLOT = udivslot[pclk % 16];

	for (i = 0; i < 100; i++)
		barrier();
}

/*
 * Initialise the serial port with the given baudrate. The settings
 * are always 8 data bits, no parity, 1 stop bit, no start bits.
 */
<<<<<<< HEAD
static int s3c64xx_serial_start(const struct stdio_dev *pdev)
=======
static int s3c64xx_serial_init(void)
>>>>>>> 2acceb0e
{
	struct serial_device *sdev = to_serial_device(pdev);
	s3c64xx_uart *uart = (s3c64xx_uart *)(sdev->dev.priv);

	/* reset and enable FIFOs, set triggers to the maximum */
	uart->UFCON = 0xff;
	uart->UMCON = 0;
	/* 8N1 */
	uart->ULCON = 3;
	/* No interrupts, no DMA, pure polling, PCLK as clock source */
	uart->UCON = 0x0805;

	s3c64xx_serial_setbrg(sdev);

	return 0;
}

<<<<<<< HEAD
static void s3c64xx_ll_putc(s3c64xx_uart *const uart, const char c)
=======
/*
 * Read a single byte from the serial port. Returns 1 on success, 0
 * otherwise. When the function is succesfull, the character read is
 * written into its argument c.
 */
static int s3c64xx_serial_getc(void)
>>>>>>> 2acceb0e
{
	/* If \n, do \r first */
	if (c == '\n')
		s3c64xx_ll_putc(uart, '\r');

	/* wait for room in the tx FIFO */
	while (!(uart->UTRSTAT & 0x2))
		;

	uart->UTXH = c;
}

/*
 * Output a single byte to the serial port.
 */
void s3c64xx_serial_putc(const struct stdio_dev *pdev, const char c)
{
	struct serial_device *sdev = to_serial_device(pdev);
	s3c64xx_uart *uart = (s3c64xx_uart *)(sdev->dev.priv);

	s3c64xx_ll_putc(uart, c);
}

/*
 * Output a string to the serial port.
 */
<<<<<<< HEAD
static void s3c64xx_serial_puts(const struct stdio_dev *pdev, const char *s)
=======
static void s3c64xx_serial_putc(const char c)
>>>>>>> 2acceb0e
{
	struct serial_device *sdev = to_serial_device(pdev);
	s3c64xx_uart *uart = (s3c64xx_uart *)(sdev->dev.priv);

	while (*s)
		s3c64xx_ll_putc(uart, *s++);
}

/*
 * Read a single byte from the serial port. 
 */
static int s3c64xx_serial_getc(const struct stdio_dev *pdev)
{
	struct serial_device *sdev = to_serial_device(pdev);
	s3c64xx_uart *uart = (s3c64xx_uart *)(sdev->dev.priv);

	/* wait for character to arrive */
	while (!(uart->UTRSTAT & 0x1))
		;

	return uart->URXH & 0xff;
}

/*
 * Test whether a character is in the RX buffer
 */
<<<<<<< HEAD
static int s3c64xx_serial_tstc(const struct stdio_dev *pdev)
=======
static int s3c64xx_serial_tstc(void)
>>>>>>> 2acceb0e
{
	struct serial_device *sdev = to_serial_device(pdev);
	s3c64xx_uart *uart = (s3c64xx_uart *)(sdev->dev.priv);

	return uart->UTRSTAT & 0x1;
}

<<<<<<< HEAD
#define INIT_S3C64XX_SERIAL(_addr, _name, _hwname) {	\
	{       /* stdio_dev part */		\
		.name = _name,			\
		.hwname = _hwname,		\
		.flags = DEV_FLAGS_INPUT | DEV_FLAGS_OUTPUT, \
		.start = s3c64xx_serial_start,	\
		.stop = NULL,			\
		.getc = s3c64xx_serial_getc,	\
		.tstc =	s3c64xx_serial_tstc,	\
		.putc = s3c64xx_serial_putc,	\
		.puts = s3c64xx_serial_puts,	\
		.priv = (void *)_addr,		\
	},					\
	.setbrg = s3c64xx_serial_setbrg,	\
}

struct serial_device s3c64xx_serial_device[] = {
	INIT_S3C64XX_SERIAL((ELFIN_UART_BASE + ELFIN_UART0_OFFSET),
			    CONFIG_SYS_SERCON_NAME "0", "s3c_uart0"),
	INIT_S3C64XX_SERIAL((ELFIN_UART_BASE + ELFIN_UART1_OFFSET),
			    CONFIG_SYS_SERCON_NAME "1", "s3c_uart1"),
	INIT_S3C64XX_SERIAL((ELFIN_UART_BASE + ELFIN_UART2_OFFSET),
			    CONFIG_SYS_SERCON_NAME "2", "s3c_uart2"),
#if (S3C64XX_UART_CHANNELS > 3)
	INIT_S3C64XX_SERIAL((ELFIN_UART_BASE + ELFIN_UART3_OFFSET),
			    CONFIG_SYS_SERCON_NAME "3", "s3c_uart3"),
#endif
};

/* Get pointer to n-th serial device */
struct serial_device *get_serial_device(unsigned int n)
{
	if (n < S3C64XX_UART_CHANNELS)
		return &s3c64xx_serial_device[n];

	return NULL;
=======
static struct serial_device s3c64xx_serial_drv = {
	.name	= "s3c64xx_serial",
	.start	= s3c64xx_serial_init,
	.stop	= NULL,
	.setbrg	= s3c64xx_serial_setbrg,
	.putc	= s3c64xx_serial_putc,
	.puts	= default_serial_puts,
	.getc	= s3c64xx_serial_getc,
	.tstc	= s3c64xx_serial_tstc,
};

void s3c64xx_serial_initialize(void)
{
	serial_register(&s3c64xx_serial_drv);
}

__weak struct serial_device *default_serial_console(void)
{
	return &s3c64xx_serial_drv;
>>>>>>> 2acceb0e
}<|MERGE_RESOLUTION|>--- conflicted
+++ resolved
@@ -22,30 +22,9 @@
  */
 
 #include <common.h>
-<<<<<<< HEAD
 #include <linux/compiler.h>		  /* barrier, __weak */
 #include <serial.h>			  /* struct serial_device */
 #include <asm/arch/s3c64xx-regs.h>
-=======
-#include <linux/compiler.h>
-#include <serial.h>
-#include <asm/arch/s3c6400.h>
-
-DECLARE_GLOBAL_DATA_PTR;
-
-#ifdef CONFIG_SERIAL1
-#define UART_NR	S3C64XX_UART0
-
-#elif defined(CONFIG_SERIAL2)
-#define UART_NR	S3C64XX_UART1
-
-#elif defined(CONFIG_SERIAL3)
-#define UART_NR	S3C64XX_UART2
-
-#else
-#error "Bad: you didn't configure serial ..."
-#endif
->>>>>>> 2acceb0e
 
 /*
  * The coefficient, used to calculate the baudrate on S3C6400 UARTs is
@@ -73,11 +52,7 @@
 	0xffdf,
 };
 
-<<<<<<< HEAD
 static void s3c64xx_serial_setbrg(const struct serial_device *sdev)
-=======
-static void s3c64xx_serial_setbrg(void)
->>>>>>> 2acceb0e
 {
 	DECLARE_GLOBAL_DATA_PTR;
 	s3c64xx_uart *uart = (s3c64xx_uart *)(sdev->dev.priv);
@@ -97,11 +72,7 @@
  * Initialise the serial port with the given baudrate. The settings
  * are always 8 data bits, no parity, 1 stop bit, no start bits.
  */
-<<<<<<< HEAD
 static int s3c64xx_serial_start(const struct stdio_dev *pdev)
-=======
-static int s3c64xx_serial_init(void)
->>>>>>> 2acceb0e
 {
 	struct serial_device *sdev = to_serial_device(pdev);
 	s3c64xx_uart *uart = (s3c64xx_uart *)(sdev->dev.priv);
@@ -119,16 +90,7 @@
 	return 0;
 }
 
-<<<<<<< HEAD
 static void s3c64xx_ll_putc(s3c64xx_uart *const uart, const char c)
-=======
-/*
- * Read a single byte from the serial port. Returns 1 on success, 0
- * otherwise. When the function is succesfull, the character read is
- * written into its argument c.
- */
-static int s3c64xx_serial_getc(void)
->>>>>>> 2acceb0e
 {
 	/* If \n, do \r first */
 	if (c == '\n')
@@ -155,11 +117,7 @@
 /*
  * Output a string to the serial port.
  */
-<<<<<<< HEAD
 static void s3c64xx_serial_puts(const struct stdio_dev *pdev, const char *s)
-=======
-static void s3c64xx_serial_putc(const char c)
->>>>>>> 2acceb0e
 {
 	struct serial_device *sdev = to_serial_device(pdev);
 	s3c64xx_uart *uart = (s3c64xx_uart *)(sdev->dev.priv);
@@ -186,11 +144,7 @@
 /*
  * Test whether a character is in the RX buffer
  */
-<<<<<<< HEAD
 static int s3c64xx_serial_tstc(const struct stdio_dev *pdev)
-=======
-static int s3c64xx_serial_tstc(void)
->>>>>>> 2acceb0e
 {
 	struct serial_device *sdev = to_serial_device(pdev);
 	s3c64xx_uart *uart = (s3c64xx_uart *)(sdev->dev.priv);
@@ -198,7 +152,6 @@
 	return uart->UTRSTAT & 0x1;
 }
 
-<<<<<<< HEAD
 #define INIT_S3C64XX_SERIAL(_addr, _name, _hwname) {	\
 	{       /* stdio_dev part */		\
 		.name = _name,			\
@@ -235,25 +188,16 @@
 		return &s3c64xx_serial_device[n];
 
 	return NULL;
-=======
-static struct serial_device s3c64xx_serial_drv = {
-	.name	= "s3c64xx_serial",
-	.start	= s3c64xx_serial_init,
-	.stop	= NULL,
-	.setbrg	= s3c64xx_serial_setbrg,
-	.putc	= s3c64xx_serial_putc,
-	.puts	= default_serial_puts,
-	.getc	= s3c64xx_serial_getc,
-	.tstc	= s3c64xx_serial_tstc,
-};
-
+}
+
+/* Register all serial ports; if you only want to register a subset, implement
+   function board_serial_init() and call serial_register() there. */
 void s3c64xx_serial_initialize(void)
 {
-	serial_register(&s3c64xx_serial_drv);
-}
-
-__weak struct serial_device *default_serial_console(void)
-{
-	return &s3c64xx_serial_drv;
->>>>>>> 2acceb0e
+	serial_register(&s3c64xx_serial_device[0]);
+	serial_register(&s3c64xx_serial_device[1]);
+	serial_register(&s3c64xx_serial_device[2]);
+#if (S3C64XX_UART_CHANNELS > 3)
+	serial_register(&s3c64xx_serial_device[3]);
+#endif
 }