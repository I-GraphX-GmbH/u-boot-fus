// SPDX-License-Identifier: GPL-2.0+
/*
 * Copyright 2018 NXP
 */

#include <common.h>
#include <linux/kernel.h>
#include <asm/arch/ddr.h>
#include <asm/arch/lpddr4_define.h>

int ddr_cfg_phy(struct dram_timing_info *dram_timing)
{
	struct dram_cfg_param *dram_cfg;
	struct dram_fsp_msg *fsp_msg;
	unsigned int num;
	int i = 0;
	int j = 0;
<<<<<<< HEAD
	int ret = 0;
=======
	int ret;
>>>>>>> 3373c7c3

	/* initialize PHY configuration */
	dram_cfg = dram_timing->ddrphy_cfg;
	num  = dram_timing->ddrphy_cfg_num;
	for (i = 0; i < num; i++) {
		/* config phy reg */
		dwc_ddrphy_apb_wr(dram_cfg->reg, dram_cfg->val);
		dram_cfg++;
	}

	/* load the frequency setpoint message block config */
	fsp_msg = dram_timing->fsp_msg;
	for (i = 0; i < dram_timing->fsp_msg_num; i++) {
		debug("DRAM PHY training for %dMTS\n", fsp_msg->drate);
		/* set dram PHY input clocks to desired frequency */
		ddrphy_init_set_dfi_clk(fsp_msg->drate);

		/* load the dram training firmware image */
		dwc_ddrphy_apb_wr(0xd0000, 0x0);
		ddr_load_train_firmware(fsp_msg->fw_type);

		/* load the frequency set point message block parameter */
		dram_cfg = fsp_msg->fsp_cfg;
		num = fsp_msg->fsp_cfg_num;
		for (j = 0; j < num; j++) {
			dwc_ddrphy_apb_wr(dram_cfg->reg, dram_cfg->val);
			dram_cfg++;
		}

		/*
		 * -------------------- excute the firmware --------------------
		 * Running the firmware is a simply process to taking the
		 * PMU out of reset and stall, then the firwmare will be run
		 * 1. reset the PMU;
		 * 2. begin the excution;
		 * 3. wait for the training done;
		 * 4. read the message block result.
		 * -------------------------------------------------------------
		 */
		dwc_ddrphy_apb_wr(0xd0000, 0x1);
		dwc_ddrphy_apb_wr(0xd0099, 0x9);
		dwc_ddrphy_apb_wr(0xd0099, 0x1);
		dwc_ddrphy_apb_wr(0xd0099, 0x0);

		/* Wait for the training firmware to complete */
<<<<<<< HEAD
		ret |= wait_ddrphy_training_complete();
=======
		ret = wait_ddrphy_training_complete();
		if (ret)
			return ret;
>>>>>>> 3373c7c3

		/* Halt the microcontroller. */
		dwc_ddrphy_apb_wr(0xd0099, 0x1);

		/* Read the Message Block results */
		dwc_ddrphy_apb_wr(0xd0000, 0x0);
		ddrphy_init_read_msg_block(fsp_msg->fw_type);
		dwc_ddrphy_apb_wr(0xd0000, 0x1);

		fsp_msg++;
	}

	/* Load PHY Init Engine Image */
	dram_cfg = dram_timing->ddrphy_pie;
	num = dram_timing->ddrphy_pie_num;
	for (i = 0; i < num; i++) {
		dwc_ddrphy_apb_wr(dram_cfg->reg, dram_cfg->val);
		dram_cfg++;
	}

	/* save the ddr PHY trained CSR in memory for low power use */
	ddrphy_trained_csr_save(ddrphy_trained_csr, ddrphy_trained_csr_num);

<<<<<<< HEAD
	return ret;
=======
	return 0;
>>>>>>> 3373c7c3
}<|MERGE_RESOLUTION|>--- conflicted
+++ resolved
@@ -15,11 +15,7 @@
 	unsigned int num;
 	int i = 0;
 	int j = 0;
-<<<<<<< HEAD
-	int ret = 0;
-=======
 	int ret;
->>>>>>> 3373c7c3
 
 	/* initialize PHY configuration */
 	dram_cfg = dram_timing->ddrphy_cfg;
@@ -65,13 +61,9 @@
 		dwc_ddrphy_apb_wr(0xd0099, 0x0);
 
 		/* Wait for the training firmware to complete */
-<<<<<<< HEAD
-		ret |= wait_ddrphy_training_complete();
-=======
 		ret = wait_ddrphy_training_complete();
 		if (ret)
 			return ret;
->>>>>>> 3373c7c3
 
 		/* Halt the microcontroller. */
 		dwc_ddrphy_apb_wr(0xd0099, 0x1);
@@ -95,9 +87,5 @@
 	/* save the ddr PHY trained CSR in memory for low power use */
 	ddrphy_trained_csr_save(ddrphy_trained_csr, ddrphy_trained_csr_num);
 
-<<<<<<< HEAD
-	return ret;
-=======
 	return 0;
->>>>>>> 3373c7c3
 }