--- conflicted
+++ resolved
@@ -103,11 +103,7 @@
 			debug("Training PASS\n");
 			return 0;
 		} else if (mail == 0xff) {
-<<<<<<< HEAD
-			debug("Training FAILED\n");
-=======
 			printf("Training FAILED\n");
->>>>>>> 0ea138a2
 			return -1;
 		}
 	}
