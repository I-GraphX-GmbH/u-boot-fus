--- conflicted
+++ resolved
@@ -1,13 +1,7 @@
 // SPDX-License-Identifier: GPL-2.0+
 /*
-<<<<<<< HEAD
-* Copyright 2018 NXP
-*/
-=======
  * Copyright 2018 NXP
  */
-
->>>>>>> b517c527
 #include <common.h>
 #include <errno.h>
 #include <log.h>
