// SPDX-License-Identifier: GPL-2.0+
/*
* Copyright 2018 NXP
*/

#include <common.h>
#include <errno.h>
#include <asm/io.h>
#include <asm/arch/ddr.h>
#include <asm/arch/clock.h>
#include <asm/arch/ddr.h>
#include <asm/arch/lpddr4_define.h>

static inline void poll_pmu_message_ready(void)
{
	unsigned int reg;

	do {
		reg = reg32_read(IP2APB_DDRPHY_IPS_BASE_ADDR(0) + 4 * 0xd0004);
	} while (reg & 0x1);
}

static inline void ack_pmu_message_receive(void)
{
	unsigned int reg;

	reg32_write(IP2APB_DDRPHY_IPS_BASE_ADDR(0) + 4 * 0xd0031, 0x0);

	do {
		reg = reg32_read(IP2APB_DDRPHY_IPS_BASE_ADDR(0) + 4 * 0xd0004);
	} while (!(reg & 0x1));

	reg32_write(IP2APB_DDRPHY_IPS_BASE_ADDR(0) + 4 * 0xd0031, 0x1);
}

static inline unsigned int get_mail(void)
{
	unsigned int reg;

	poll_pmu_message_ready();

	reg = reg32_read(IP2APB_DDRPHY_IPS_BASE_ADDR(0) + 4 * 0xd0032);

	ack_pmu_message_receive();

	return reg;
}

static inline unsigned int get_stream_message(void)
{
	unsigned int reg, reg2;

	poll_pmu_message_ready();

	reg = reg32_read(IP2APB_DDRPHY_IPS_BASE_ADDR(0) + 4 * 0xd0032);

	reg2 = reg32_read(IP2APB_DDRPHY_IPS_BASE_ADDR(0) + 4 * 0xd0034);

	reg2 = (reg2 << 16) | reg;

	ack_pmu_message_receive();

	return reg2;
}

static inline void decode_major_message(unsigned int mail)
{
	debug("[PMU Major message = 0x%08x]\n", mail);
}

static inline void decode_streaming_message(void)
{
	unsigned int string_index, arg __maybe_unused;
	int i = 0;

	string_index = get_stream_message();
	debug("PMU String index = 0x%08x\n", string_index);
	while (i < (string_index & 0xffff)) {
		arg = get_stream_message();
		debug("arg[%d] = 0x%08x\n", i, arg);
		i++;
	}

	debug("\n");
}

int wait_ddrphy_training_complete(void)
{
	unsigned int mail;

	while (1) {
		mail = get_mail();
		decode_major_message(mail);
		if (mail == 0x08) {
			decode_streaming_message();
		} else if (mail == 0x07) {
			debug("Training PASS\n");
			return 0;
		} else if (mail == 0xff) {
<<<<<<< HEAD
			printf("Training FAILED\n");
			return 1;
=======
			debug("Training FAILED\n");
			return -1;
>>>>>>> 3373c7c3
		}
	}

	return 0;
}

void ddrphy_init_set_dfi_clk(unsigned int drate)
{
	switch (drate) {
	case 4000:
		dram_pll_init(MHZ(1000));
		dram_disable_bypass();
		break;
	case 3200:
		dram_pll_init(MHZ(800));
		dram_disable_bypass();
		break;
	case 3000:
		dram_pll_init(MHZ(750));
		dram_disable_bypass();
		break;
	case 2400:
		dram_pll_init(MHZ(600));
		dram_disable_bypass();
		break;
	case 1600:
		dram_pll_init(MHZ(400));
		dram_disable_bypass();
		break;
	case 1066:
		dram_pll_init(MHZ(266));
		dram_disable_bypass();
		break;
	case 667:
		dram_pll_init(MHZ(167));
		dram_disable_bypass();
		break;
	case 400:
		dram_enable_bypass(MHZ(400));
		break;
	case 100:
		dram_enable_bypass(MHZ(100));
		break;
	default:
		return;
	}
}

void ddrphy_init_read_msg_block(enum fw_type type)
{
}

void lpddr4_mr_write(unsigned int mr_rank, unsigned int mr_addr,
		     unsigned int mr_data)
{
	unsigned int tmp;
	/*
	 * 1. Poll MRSTAT.mr_wr_busy until it is 0.
	 * This checks that there is no outstanding MR transaction.
	 * No writes should be performed to MRCTRL0 and MRCTRL1 if
	 * MRSTAT.mr_wr_busy = 1.
	 */
	do {
		tmp = reg32_read(DDRC_MRSTAT(0));
	} while (tmp & 0x1);
	/*
	 * 2. Write the MRCTRL0.mr_type, MRCTRL0.mr_addr, MRCTRL0.mr_rank and
	 * (for MRWs) MRCTRL1.mr_data to define the MR transaction.
	 */
	reg32_write(DDRC_MRCTRL0(0), (mr_rank << 4));
	reg32_write(DDRC_MRCTRL1(0), (mr_addr << 8) | mr_data);
	reg32setbit(DDRC_MRCTRL0(0), 31);
}

unsigned int lpddr4_mr_read(unsigned int mr_rank, unsigned int mr_addr)
{
	unsigned int tmp;

	reg32_write(DRC_PERF_MON_MRR0_DAT(0), 0x1);
	do {
		tmp = reg32_read(DDRC_MRSTAT(0));
	} while (tmp & 0x1);

	reg32_write(DDRC_MRCTRL0(0), (mr_rank << 4) | 0x1);
	reg32_write(DDRC_MRCTRL1(0), (mr_addr << 8));
	reg32setbit(DDRC_MRCTRL0(0), 31);
	do {
		tmp = reg32_read(DRC_PERF_MON_MRR0_DAT(0));
	} while ((tmp & 0x8) == 0);
	tmp = reg32_read(DRC_PERF_MON_MRR1_DAT(0));
	tmp = tmp & 0xff;
	reg32_write(DRC_PERF_MON_MRR0_DAT(0), 0x4);

	return tmp;
}<|MERGE_RESOLUTION|>--- conflicted
+++ resolved
@@ -97,17 +97,10 @@
 			debug("Training PASS\n");
 			return 0;
 		} else if (mail == 0xff) {
-<<<<<<< HEAD
-			printf("Training FAILED\n");
-			return 1;
-=======
 			debug("Training FAILED\n");
 			return -1;
->>>>>>> 3373c7c3
 		}
 	}
-
-	return 0;
 }
 
 void ddrphy_init_set_dfi_clk(unsigned int drate)
