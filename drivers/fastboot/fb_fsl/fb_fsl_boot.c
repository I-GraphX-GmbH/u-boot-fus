--- conflicted
+++ resolved
@@ -1168,186 +1168,5 @@
 	"boot from current mmc with avb verify\n"
 );
 
-<<<<<<< HEAD
-#else /* CONFIG_AVB_SUPPORT */
-/* boota <addr> [ mmc0 | mmc1 [ <partition> ] ] */
-int do_boota(struct cmd_tbl *cmdtp, int flag, int argc, char * const argv[])
-{
-	ulong addr = 0;
-	char *ptn = "boot";
-	int mmcc = -1;
-	struct andr_img_hdr *hdr = &boothdr;
-	ulong image_size;
-	bool check_image_arm64 =  false;
-	int i = 0;
-
-	for (i = 0; i < argc; i++)
-		printf("%s ", argv[i]);
-	printf("\n");
-
-	if (argc < 2)
-		return -1;
-
-	mmcc = simple_strtoul(argv[1]+3, NULL, 10);
-
-	if (argc > 2)
-		ptn = argv[2];
-
-	if (mmcc != -1) {
-#ifdef CONFIG_MMC
-		struct fastboot_ptentry *pte;
-		struct mmc *mmc;
-		struct disk_partition info;
-		struct blk_desc *dev_desc = NULL;
-		unsigned bootimg_sectors;
-
-		memset((void *)&info, 0 , sizeof(struct disk_partition));
-		/* i.MX use MBR as partition table, so this will have
-		   to find the start block and length for the
-		   partition name and register the fastboot pte we
-		   define the partition number of each partition in
-		   config file
-		 */
-		mmc = find_mmc_device(mmcc);
-		if (!mmc) {
-			printf("boota: cannot find '%d' mmc device\n", mmcc);
-			goto fail;
-		}
-		dev_desc = blk_get_dev("mmc", mmcc);
-		if (!dev_desc || dev_desc->type == DEV_TYPE_UNKNOWN) {
-			printf("** Block device MMC %d not supported\n", mmcc);
-			goto fail;
-		}
-
-		/* below was i.MX mmc operation code */
-		if (mmc_init(mmc)) {
-			printf("mmc%d init failed\n", mmcc);
-			goto fail;
-		}
-
-		pte = fastboot_flash_find_ptn(ptn);
-		if (!pte) {
-			printf("boota: cannot find '%s' partition\n", ptn);
-			fastboot_flash_dump_ptn();
-			goto fail;
-		}
-
-		if (blk_dread(dev_desc, pte->start,
-					      1, (void *)hdr) < 0) {
-			printf("boota: mmc failed to read bootimg header\n");
-			goto fail;
-		}
-
-		if (android_image_check_header(hdr)) {
-			printf("boota: bad boot image magic\n");
-			goto fail;
-		}
-
-		image_size = android_image_get_end(hdr) - (ulong)hdr;
-		bootimg_sectors = image_size/512;
-
-		if (blk_dread(dev_desc,	pte->start,
-					bootimg_sectors,
-					(void *)(hdr->kernel_addr - hdr->page_size)) < 0) {
-			printf("boota: mmc failed to read bootimage\n");
-			goto fail;
-		}
-		check_image_arm64  = image_arm64((void *)hdr->kernel_addr);
-#if defined(CONFIG_FASTBOOT_LOCK)
-		int verifyresult = -1;
-#endif
-
-#if defined(CONFIG_FASTBOOT_LOCK)
-		int lock_status = fastboot_get_lock_stat();
-		if (lock_status == FASTBOOT_LOCK_ERROR) {
-			printf("In boota get fastboot lock status error. Set lock status\n");
-			fastboot_set_lock_stat(FASTBOOT_LOCK);
-		}
-		display_lock(fastboot_get_lock_stat(), verifyresult);
-#endif
-		/* load the ramdisk file */
-		memcpy((void *)hdr->ramdisk_addr, (void *)hdr->kernel_addr
-			+ ALIGN(hdr->kernel_size, hdr->page_size), hdr->ramdisk_size);
-
-#ifdef CONFIG_OF_LIBFDT
-		u32 fdt_size = 0;
-		/* load the dtb file */
-		if (hdr->second_addr) {
-			u32 zimage_size = ((u32 *)hdr->kernel_addr)[ZIMAGE_END_ADDR]
-					- ((u32 *)hdr->kernel_addr)[ZIMAGE_START_ADDR];
-			fdt_size = hdr->kernel_size - zimage_size;
-			memcpy((void *)(ulong)hdr->second_addr,
-					(void*)(ulong)hdr->kernel_addr + zimage_size, fdt_size);
-		}
-#endif /*CONFIG_OF_LIBFDT*/
-
-#else /*! CONFIG_MMC*/
-		return -1;
-#endif /*! CONFIG_MMC*/
-	} else {
-		printf("boota: parameters is invalid. only support mmcX device\n");
-		return -1;
-	}
-
-	printf("kernel   @ %08x (%d)\n", hdr->kernel_addr, hdr->kernel_size);
-	printf("ramdisk  @ %08x (%d)\n", hdr->ramdisk_addr, hdr->ramdisk_size);
-#ifdef CONFIG_OF_LIBFDT
-	if (fdt_size)
-		printf("fdt      @ %08x (%d)\n", hdr->second_addr, fdt_size);
-#endif /*CONFIG_OF_LIBFDT*/
-
-
-	char boot_addr_start[12];
-	char ramdisk_addr[25];
-	char fdt_addr[12];
-	char *boot_args[] = { NULL, boot_addr_start, ramdisk_addr, fdt_addr};
-	if (check_image_arm64 ) {
-		addr = hdr->kernel_addr;
-		boot_args[0] = "booti";
-	} else {
-		addr = hdr->kernel_addr - hdr->page_size;
-		boot_args[0] = "bootm";
-	}
-
-	sprintf(boot_addr_start, "0x%lx", addr);
-	sprintf(ramdisk_addr, "0x%x:0x%x", hdr->ramdisk_addr, hdr->ramdisk_size);
-	sprintf(fdt_addr, "0x%x", hdr->second_addr);
-	if (check_image_arm64) {
-		android_image_get_kernel(hdr, 0, NULL, NULL);
-#ifdef CONFIG_CMD_BOOTI
-		do_booti(NULL, 0, 4, boot_args);
-#else
-		debug("please enable CONFIG_CMD_BOOTI when kernel are Image");
-#endif
-	} else {
-		do_bootm(NULL, 0, 4, boot_args);
-	}
-	/* This only happens if image is somehow faulty so we start over */
-	do_reset(NULL, 0, 0, NULL);
-
-	return 1;
-
-fail:
-#if defined(CONFIG_FSL_FASTBOOT)
-	return run_command("fastboot 0", 0);
-#else /*! CONFIG_FSL_FASTBOOT*/
-	return -1;
-#endif /*! CONFIG_FSL_FASTBOOT*/
-}
-
-U_BOOT_CMD(
-	boota,	3,	1,	do_boota,
-	"boota   - boot android bootimg from memory\n",
-	"[<addr> | mmc0 | mmc1 | mmc2 | mmcX] [<partition>]\n    "
-	"- boot application image stored in memory or mmc\n"
-	"\t'addr' should be the address of boot image "
-	"which is zImage+ramdisk.img\n"
-	"\t'mmcX' is the mmc device you store your boot.img, "
-	"which will read the boot.img from 1M offset('/boot' partition)\n"
-	"\t 'partition' (optional) is the partition id of your device, "
-	"if no partition give, will going to 'boot' partition\n"
-);
-=======
->>>>>>> 153cc473
 #endif /* CONFIG_AVB_SUPPORT */
 #endif	/* CONFIG_CMD_BOOTA */