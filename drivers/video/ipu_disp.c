--- conflicted
+++ resolved
@@ -7,11 +7,7 @@
  *
  * Linux IPU driver for MX51:
  *
-<<<<<<< HEAD
- * (C) Copyright 2005-2010 Freescale Semiconductor, Inc.
-=======
  * (C) Copyright 2005-2016 Freescale Semiconductor, Inc.
->>>>>>> 1e351715
  */
 
 /* #define DEBUG */
