/*
 * Porting to u-boot:
 *
 * (C) Copyright 2010
 * Stefano Babic, DENX Software Engineering, sbabic@denx.de
 *
 * MX51 Linux framebuffer:
 *
 * (C) Copyright 2004-2010 Freescale Semiconductor, Inc.
 *
 * SPDX-License-Identifier:	GPL-2.0+
 */

#include <common.h>
#include <asm/errno.h>
#include <asm/global_data.h>
#include <linux/string.h>
#include <linux/list.h>
#include <linux/fb.h>
#include <asm/io.h>
#include <malloc.h>
#include <video_fb.h>
#include "videomodes.h"
#include "ipu.h"
#include "mxcfb.h"
#include "ipu_regs.h"

DECLARE_GLOBAL_DATA_PTR;

static int mxcfb_map_video_memory(struct fb_info *fbi);
static int mxcfb_unmap_video_memory(struct fb_info *fbi);

/* graphics setup */
static GraphicDevice panel;
static struct fb_videomode const *gmode;
static uint8_t gdisp;
static uint32_t gpixfmt;

static void fb_videomode_to_var(struct fb_var_screeninfo *var,
			 const struct fb_videomode *mode)
{
	var->xres = mode->xres;
	var->yres = mode->yres;
	var->xres_virtual = mode->xres;
	var->yres_virtual = mode->yres;
	var->xoffset = 0;
	var->yoffset = 0;
	var->pixclock = mode->pixclock;
	var->left_margin = mode->left_margin;
	var->right_margin = mode->right_margin;
	var->upper_margin = mode->upper_margin;
	var->lower_margin = mode->lower_margin;
	var->hsync_len = mode->hsync_len;
	var->vsync_len = mode->vsync_len;
	var->sync = mode->sync;
	var->vmode = mode->vmode & FB_VMODE_MASK;
}

/*
 * Structure containing the MXC specific framebuffer information.
 */
struct mxcfb_info {
	int blank;
	ipu_channel_t ipu_ch;
	int ipu_di;
	u32 ipu_di_pix_fmt;
	unsigned char overlay;
	unsigned char alpha_chan_en;
	dma_addr_t alpha_phy_addr0;
	dma_addr_t alpha_phy_addr1;
	void *alpha_virt_addr0;
	void *alpha_virt_addr1;
	uint32_t alpha_mem_len;
	uint32_t cur_ipu_buf;
	uint32_t cur_ipu_alpha_buf;

	u32 pseudo_palette[16];
};

enum {
	BOTH_ON,
	SRC_ON,
	TGT_ON,
	BOTH_OFF
};

static unsigned long default_bpp = 16;
static unsigned char g_dp_in_use;
static struct fb_info *mxcfb_info[3];
static int ext_clk_used;

static uint32_t bpp_to_pixfmt(struct fb_info *fbi)
{
	uint32_t pixfmt = 0;

	debug("bpp_to_pixfmt: %d\n", fbi->var.bits_per_pixel);

	if (fbi->var.nonstd)
		return fbi->var.nonstd;

	switch (fbi->var.bits_per_pixel) {
	case 24:
		pixfmt = IPU_PIX_FMT_BGR24;
		break;
	case 32:
		pixfmt = IPU_PIX_FMT_BGR32;
		break;
	case 16:
		pixfmt = IPU_PIX_FMT_RGB565;
		break;
	}
	return pixfmt;
}

/*
 * Set fixed framebuffer parameters based on variable settings.
 *
 * @param       info     framebuffer information pointer
 */
static int mxcfb_set_fix(struct fb_info *info)
{
	struct fb_fix_screeninfo *fix = &info->fix;
	struct fb_var_screeninfo *var = &info->var;

	fix->line_length = var->xres_virtual * var->bits_per_pixel / 8;

	fix->type = FB_TYPE_PACKED_PIXELS;
	fix->accel = FB_ACCEL_NONE;
	fix->visual = FB_VISUAL_TRUECOLOR;
	fix->xpanstep = 1;
	fix->ypanstep = 1;

	return 0;
}

static int setup_disp_channel1(struct fb_info *fbi)
{
	ipu_channel_params_t params;
	struct mxcfb_info *mxc_fbi = (struct mxcfb_info *)fbi->par;

	memset(&params, 0, sizeof(params));
	params.mem_dp_bg_sync.di = mxc_fbi->ipu_di;

	debug("%s called\n", __func__);
	/*
	 * Assuming interlaced means yuv output, below setting also
	 * valid for mem_dc_sync. FG should have the same vmode as BG.
	 */
	if (fbi->var.vmode & FB_VMODE_INTERLACED) {
		params.mem_dp_bg_sync.interlaced = 1;
		params.mem_dp_bg_sync.out_pixel_fmt =
			IPU_PIX_FMT_YUV444;
	} else {
		if (mxc_fbi->ipu_di_pix_fmt) {
			params.mem_dp_bg_sync.out_pixel_fmt =
				mxc_fbi->ipu_di_pix_fmt;
		} else {
			params.mem_dp_bg_sync.out_pixel_fmt =
				IPU_PIX_FMT_RGB666;
		}
	}
	params.mem_dp_bg_sync.in_pixel_fmt = bpp_to_pixfmt(fbi);
	if (mxc_fbi->alpha_chan_en)
		params.mem_dp_bg_sync.alpha_chan_en = 1;

	ipu_init_channel(mxc_fbi->ipu_ch, &params);

	return 0;
}

static int setup_disp_channel2(struct fb_info *fbi)
{
	int retval = 0;
	struct mxcfb_info *mxc_fbi = (struct mxcfb_info *)fbi->par;

	mxc_fbi->cur_ipu_buf = 1;
	if (mxc_fbi->alpha_chan_en)
		mxc_fbi->cur_ipu_alpha_buf = 1;

	fbi->var.xoffset = fbi->var.yoffset = 0;

	debug("%s: %x %d %d %d %lx %lx\n",
		__func__,
		mxc_fbi->ipu_ch,
		fbi->var.xres,
		fbi->var.yres,
		fbi->fix.line_length,
		fbi->fix.smem_start,
		fbi->fix.smem_start +
		(fbi->fix.line_length * fbi->var.yres));

	retval = ipu_init_channel_buffer(mxc_fbi->ipu_ch, IPU_INPUT_BUFFER,
					 bpp_to_pixfmt(fbi),
					 fbi->var.xres, fbi->var.yres,
					 fbi->fix.line_length,
					 fbi->fix.smem_start +
					 (fbi->fix.line_length * fbi->var.yres),
					 fbi->fix.smem_start,
					 0, 0);
	if (retval)
		printf("ipu_init_channel_buffer error %d\n", retval);

	return retval;
}

/*
 * Set framebuffer parameters and change the operating mode.
 *
 * @param       info     framebuffer information pointer
 */
static int mxcfb_set_par(struct fb_info *fbi)
{
	int retval = 0;
	u32 mem_len;
	ipu_di_signal_cfg_t sig_cfg;
	struct mxcfb_info *mxc_fbi = (struct mxcfb_info *)fbi->par;
	uint32_t out_pixel_fmt;

	ipu_disable_channel(mxc_fbi->ipu_ch);
	ipu_uninit_channel(mxc_fbi->ipu_ch);
	mxcfb_set_fix(fbi);

	mem_len = fbi->var.yres_virtual * fbi->fix.line_length;
	if (!fbi->fix.smem_start || (mem_len > fbi->fix.smem_len)) {
		if (fbi->fix.smem_start)
			mxcfb_unmap_video_memory(fbi);

		if (mxcfb_map_video_memory(fbi) < 0)
			return -ENOMEM;
	}

	setup_disp_channel1(fbi);

	memset(&sig_cfg, 0, sizeof(sig_cfg));
	if (fbi->var.vmode & FB_VMODE_INTERLACED) {
		sig_cfg.interlaced = 1;
		out_pixel_fmt = IPU_PIX_FMT_YUV444;
	} else {
		if (mxc_fbi->ipu_di_pix_fmt)
			out_pixel_fmt = mxc_fbi->ipu_di_pix_fmt;
		else
			out_pixel_fmt = IPU_PIX_FMT_RGB666;
	}
	if (fbi->var.vmode & FB_VMODE_ODD_FLD_FIRST) /* PAL */
		sig_cfg.odd_field_first = 1;
	if ((fbi->var.sync & FB_SYNC_EXT) || ext_clk_used)
		sig_cfg.ext_clk = 1;
	if (fbi->var.sync & FB_SYNC_HOR_HIGH_ACT)
		sig_cfg.Hsync_pol = 1;
	if (fbi->var.sync & FB_SYNC_VERT_HIGH_ACT)
		sig_cfg.Vsync_pol = 1;
	if (fbi->var.sync & FB_SYNC_ON_GREEN)      /* clock polarity */
		sig_cfg.clk_pol = 1;
	if (fbi->var.sync & FB_SYNC_DATA_INVERT)
		sig_cfg.data_pol = 1;
	if (fbi->var.sync & FB_SYNC_COMP_HIGH_ACT) /* DE polarity */
		sig_cfg.enable_pol = 1;
	if (fbi->var.sync & FB_SYNC_CLK_IDLE_EN)
		sig_cfg.clkidle_en = 1;

<<<<<<< HEAD
	debug("pixclock = %u Hz\n",
		(u32) (PICOS2KHZ(fbi->var.pixclock) * 1000UL));
=======
	debug("pixclock = %lu Hz\n", PICOS2KHZ(fbi->var.pixclock) * 1000UL);
>>>>>>> 4d07f703

	if (ipu_init_sync_panel(mxc_fbi->ipu_di,
				(PICOS2KHZ(fbi->var.pixclock)) * 1000UL,
				fbi->var.xres, fbi->var.yres,
				out_pixel_fmt,
				fbi->var.left_margin,
				fbi->var.hsync_len,
				fbi->var.right_margin,
				fbi->var.upper_margin,
				fbi->var.vsync_len,
				fbi->var.lower_margin,
				0, sig_cfg) != 0) {
		puts("mxcfb: Error initializing panel.\n");
		return -EINVAL;
	}

	retval = setup_disp_channel2(fbi);
	if (retval)
		return retval;

	if (mxc_fbi->blank == FB_BLANK_UNBLANK)
		ipu_enable_channel(mxc_fbi->ipu_ch);

	return retval;
}

/*
 * Check framebuffer variable parameters and adjust to valid values.
 *
 * @param       var      framebuffer variable parameters
 *
 * @param       info     framebuffer information pointer
 */
static int mxcfb_check_var(struct fb_var_screeninfo *var, struct fb_info *info)
{
	u32 vtotal;
	u32 htotal;

	if (var->xres_virtual < var->xres)
		var->xres_virtual = var->xres;
	if (var->yres_virtual < var->yres)
		var->yres_virtual = var->yres;

	if ((var->bits_per_pixel != 32) && (var->bits_per_pixel != 24) &&
	    (var->bits_per_pixel != 16) && (var->bits_per_pixel != 8))
		var->bits_per_pixel = default_bpp;

	switch (var->bits_per_pixel) {
	case 8:
		var->red.length = 3;
		var->red.offset = 5;
		var->red.msb_right = 0;

		var->green.length = 3;
		var->green.offset = 2;
		var->green.msb_right = 0;

		var->blue.length = 2;
		var->blue.offset = 0;
		var->blue.msb_right = 0;

		var->transp.length = 0;
		var->transp.offset = 0;
		var->transp.msb_right = 0;
		break;
	case 16:
		var->red.length = 5;
		var->red.offset = 11;
		var->red.msb_right = 0;

		var->green.length = 6;
		var->green.offset = 5;
		var->green.msb_right = 0;

		var->blue.length = 5;
		var->blue.offset = 0;
		var->blue.msb_right = 0;

		var->transp.length = 0;
		var->transp.offset = 0;
		var->transp.msb_right = 0;
		break;
	case 24:
		var->red.length = 8;
		var->red.offset = 16;
		var->red.msb_right = 0;

		var->green.length = 8;
		var->green.offset = 8;
		var->green.msb_right = 0;

		var->blue.length = 8;
		var->blue.offset = 0;
		var->blue.msb_right = 0;

		var->transp.length = 0;
		var->transp.offset = 0;
		var->transp.msb_right = 0;
		break;
	case 32:
		var->red.length = 8;
		var->red.offset = 16;
		var->red.msb_right = 0;

		var->green.length = 8;
		var->green.offset = 8;
		var->green.msb_right = 0;

		var->blue.length = 8;
		var->blue.offset = 0;
		var->blue.msb_right = 0;

		var->transp.length = 8;
		var->transp.offset = 24;
		var->transp.msb_right = 0;
		break;
	}

	if (var->pixclock < 1000) {
		htotal = var->xres + var->right_margin + var->hsync_len +
		    var->left_margin;
		vtotal = var->yres + var->lower_margin + var->vsync_len +
		    var->upper_margin;
		var->pixclock = (vtotal * htotal * 6UL) / 100UL;
		var->pixclock = KHZ2PICOS(var->pixclock);
		printf("pixclock set for 60Hz refresh = %u ps\n",
			var->pixclock);
	}

	var->height = -1;
	var->width = -1;
	var->grayscale = 0;

	return 0;
}

static int mxcfb_map_video_memory(struct fb_info *fbi)
{
	if (fbi->fix.smem_len < fbi->var.yres_virtual * fbi->fix.line_length) {
		fbi->fix.smem_len = fbi->var.yres_virtual *
				    fbi->fix.line_length;
	}
	fbi->fix.smem_len = roundup(fbi->fix.smem_len, ARCH_DMA_MINALIGN);
	fbi->screen_base = (char *)memalign(ARCH_DMA_MINALIGN,
					    fbi->fix.smem_len);
	fbi->fix.smem_start = (unsigned long)fbi->screen_base;
	if (fbi->screen_base == 0) {
		puts("Unable to allocate framebuffer memory\n");
		fbi->fix.smem_len = 0;
		fbi->fix.smem_start = 0;
		return -EBUSY;
	}

	debug("allocated fb @ paddr=0x%08X, size=%d.\n",
		(uint32_t) fbi->fix.smem_start, fbi->fix.smem_len);

	fbi->screen_size = fbi->fix.smem_len;

	gd->fb_base = fbi->fix.smem_start;

	/* Clear the screen */
	memset((char *)fbi->screen_base, 0, fbi->fix.smem_len);

	return 0;
}

static int mxcfb_unmap_video_memory(struct fb_info *fbi)
{
	fbi->screen_base = 0;
	fbi->fix.smem_start = 0;
	fbi->fix.smem_len = 0;
	return 0;
}

/*
 * Initializes the framebuffer information pointer. After allocating
 * sufficient memory for the framebuffer structure, the fields are
 * filled with custom information passed in from the configurable
 * structures.  This includes information such as bits per pixel,
 * color maps, screen width/height and RGBA offsets.
 *
 * @return      Framebuffer structure initialized with our information
 */
static struct fb_info *mxcfb_init_fbinfo(void)
{
#define BYTES_PER_LONG 4
#define PADDING (BYTES_PER_LONG - (sizeof(struct fb_info) % BYTES_PER_LONG))
	struct fb_info *fbi;
	struct mxcfb_info *mxcfbi;
	char *p;
	int size = sizeof(struct mxcfb_info) + PADDING +
		sizeof(struct fb_info);

	debug("%s: %d %d %d %d\n",
		__func__,
		PADDING,
		size,
		sizeof(struct mxcfb_info),
		sizeof(struct fb_info));
	/*
	 * Allocate sufficient memory for the fb structure
	 */

	p = malloc(size);
	if (!p)
		return NULL;

	memset(p, 0, size);

	fbi = (struct fb_info *)p;
	fbi->par = p + sizeof(struct fb_info) + PADDING;

	mxcfbi = (struct mxcfb_info *)fbi->par;
	debug("Framebuffer structures at: fbi=0x%x mxcfbi=0x%x\n",
		(unsigned int)fbi, (unsigned int)mxcfbi);

	fbi->var.activate = FB_ACTIVATE_NOW;

	fbi->flags = FBINFO_FLAG_DEFAULT;
	fbi->pseudo_palette = mxcfbi->pseudo_palette;

	return fbi;
}

/*
 * Probe routine for the framebuffer driver. It is called during the
 * driver binding process. The following functions are performed in
 * this routine: Framebuffer initialization, Memory allocation and
 * mapping, Framebuffer registration, IPU initialization.
 *
 * @return      Appropriate error code to the kernel common code
 */
static int mxcfb_probe(u32 interface_pix_fmt, uint8_t disp,
			struct fb_videomode const *mode)
{
	struct fb_info *fbi;
	struct mxcfb_info *mxcfbi;
	int ret = 0;

	/*
	 * Initialize FB structures
	 */
	fbi = mxcfb_init_fbinfo();
	if (!fbi) {
		ret = -ENOMEM;
		goto err0;
	}
	mxcfbi = (struct mxcfb_info *)fbi->par;

	if (!g_dp_in_use) {
		mxcfbi->ipu_ch = MEM_BG_SYNC;
		mxcfbi->blank = FB_BLANK_UNBLANK;
	} else {
		mxcfbi->ipu_ch = MEM_DC_SYNC;
		mxcfbi->blank = FB_BLANK_POWERDOWN;
	}

	mxcfbi->ipu_di = disp;

	ipu_disp_set_global_alpha(mxcfbi->ipu_ch, 1, 0x80);
	ipu_disp_set_color_key(mxcfbi->ipu_ch, 0, 0);
	strcpy(fbi->fix.id, "DISP3 BG");

	g_dp_in_use = 1;

	mxcfb_info[mxcfbi->ipu_di] = fbi;

	/* Need dummy values until real panel is configured */

	mxcfbi->ipu_di_pix_fmt = interface_pix_fmt;
	fb_videomode_to_var(&fbi->var, mode);
	fbi->var.bits_per_pixel = 16;
	fbi->fix.line_length = fbi->var.xres * (fbi->var.bits_per_pixel / 8);
	fbi->fix.smem_len = fbi->var.yres_virtual * fbi->fix.line_length;

	mxcfb_check_var(&fbi->var, fbi);

	/* Default Y virtual size is 2x panel size */
	fbi->var.yres_virtual = fbi->var.yres * 2;

	mxcfb_set_fix(fbi);

	/* allocate fb first */
	if (mxcfb_map_video_memory(fbi) < 0)
		return -ENOMEM;

	mxcfb_set_par(fbi);

	panel.winSizeX = mode->xres;
	panel.winSizeY = mode->yres;
	panel.plnSizeX = mode->xres;
	panel.plnSizeY = mode->yres;

	panel.frameAdrs = (u32)fbi->screen_base;
	panel.memSize = fbi->screen_size;

	panel.gdfBytesPP = 2;
	panel.gdfIndex = GDF_16BIT_565RGB;

	ipu_dump_registers();

	return 0;

err0:
	return ret;
}

void ipuv3_fb_shutdown(void)
{
	int i;
	struct ipu_stat *stat = (struct ipu_stat *)IPU_STAT;

	/* ### FIXME: Is this the best way to check if at least one display
	   was active? */
	if (!gmode)
		return;

	for (i = 0; i < ARRAY_SIZE(mxcfb_info); i++) {
		struct fb_info *fbi = mxcfb_info[i];
		if (fbi) {
			struct mxcfb_info *mxc_fbi = fbi->par;
			ipu_disable_channel(mxc_fbi->ipu_ch);
			ipu_uninit_channel(mxc_fbi->ipu_ch);
		}
	}
	for (i = 0; i < ARRAY_SIZE(stat->int_stat); i++) {
		__raw_writel(__raw_readl(&stat->int_stat[i]),
			     &stat->int_stat[i]);
	}
}

void *video_hw_init(void)
{
	int ret;

	ret = ipu_probe(1, gdisp);
	if (ret)
		puts("Error initializing IPU\n");

	ret = mxcfb_probe(gpixfmt, gdisp, gmode);
	debug("Framebuffer at 0x%x\n", (unsigned int)panel.frameAdrs);

	return (void *)&panel;
}

void video_set_lut(unsigned int index, /* color number */
			unsigned char r,    /* red */
			unsigned char g,    /* green */
			unsigned char b     /* blue */
			)
{
	return;
}

int ipuv3_fb_init(struct fb_videomode const *mode,
		  uint8_t disp,
		  uint32_t pixfmt)
{
	gmode = mode;
	gdisp = disp;
	gpixfmt = pixfmt;

	return 0;
}<|MERGE_RESOLUTION|>--- conflicted
+++ resolved
@@ -258,12 +258,7 @@
 	if (fbi->var.sync & FB_SYNC_CLK_IDLE_EN)
 		sig_cfg.clkidle_en = 1;
 
-<<<<<<< HEAD
-	debug("pixclock = %u Hz\n",
-		(u32) (PICOS2KHZ(fbi->var.pixclock) * 1000UL));
-=======
 	debug("pixclock = %lu Hz\n", PICOS2KHZ(fbi->var.pixclock) * 1000UL);
->>>>>>> 4d07f703
 
 	if (ipu_init_sync_panel(mxc_fbi->ipu_di,
 				(PICOS2KHZ(fbi->var.pixclock)) * 1000UL,
