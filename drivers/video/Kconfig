#
# Video configuration
#

menu "Graphics support"

config DM_VIDEO
	bool "Enable driver model support for LCD/video"
	depends on DM
	help
	  This enables driver model for LCD and video devices. These support
	  a bitmap display of various sizes and depths which can be drawn on
	  to display a command-line console or splash screen. Enabling this
	  option compiles in the video uclass and routes all LCD/video access
	  through this.

config BACKLIGHT_PWM
	bool "Generic PWM based Backlight Driver"
	depends on DM_VIDEO && DM_PWM
	default y
	help
	  If you have a LCD backlight adjustable by PWM, say Y to enable
	  this driver.
	  This driver can be use with "simple-panel" and
	  it understands the standard device tree
	  (leds/backlight/pwm-backlight.txt)

config BACKLIGHT_GPIO
	bool "Generic GPIO based Backlight Driver"
	depends on DM_VIDEO
	help
	  If you have a LCD backlight adjustable by GPIO, say Y to enable
	  this driver.
	  This driver can be used with "simple-panel" and
	  it understands the standard device tree
	  (leds/backlight/gpio-backlight.txt)

config VIDEO_BPP8
	bool "Support 8-bit-per-pixel displays"
	depends on DM_VIDEO
	default y if DM_VIDEO
	help
	  Support drawing text and bitmaps onto a 8-bit-per-pixel display.
	  Enabling this will include code to support this display. Without
	  this option, such displays will not be supported and console output
	  will be empty.

config VIDEO_BPP16
	bool "Support 16-bit-per-pixel displays"
	depends on DM_VIDEO
	default y if DM_VIDEO
	help
	  Support drawing text and bitmaps onto a 16-bit-per-pixel display.
	  Enabling this will include code to support this display. Without
	  this option, such displays will not be supported and console output
	  will be empty.

config VIDEO_BPP32
	bool "Support 32-bit-per-pixel displays"
	depends on DM_VIDEO
	default y if DM_VIDEO
	help
	  Support drawing text and bitmaps onto a 32-bit-per-pixel display.
	  Enabling this will include code to support this display. Without
	  this option, such displays will not be supported and console output
	  will be empty.

config VIDEO_ANSI
	bool "Support ANSI escape sequences in video console"
	depends on DM_VIDEO
	default y if DM_VIDEO
	help
	  Enable ANSI escape sequence decoding for a more fully functional
	  console.

config CONSOLE_NORMAL
	bool "Support a simple text console"
	depends on DM_VIDEO
	default y if DM_VIDEO
	help
	  Support drawing text on the frame buffer console so that it can be
	  used as a console. Rotation is not supported by this driver (see
	  CONFIG_CONSOLE_ROTATION for that). A built-in 8x16 font is used
	  for the display.

config CONSOLE_ROTATION
	bool "Support rotated displays"
	depends on DM_VIDEO
	help
	  Sometimes, for example if the display is mounted in portrait
	  mode or even if it's mounted landscape but rotated by 180degree,
	  we need to rotate our content of the display relative to the
	  framebuffer, so that user can read the messages which are
	  printed out. Enable this option to include a text driver which can
	  support this. The rotation is set by the 'rot' parameter in
	  struct video_priv: 0=unrotated, 1=90 degrees clockwise, 2=180
	  degrees, 3=270 degrees.

config CONSOLE_TRUETYPE
	bool "Support a console that uses TrueType fonts"
	depends on DM_VIDEO
	help
	  TrueTrype fonts can provide outline-drawing capability rather than
	  needing to provide a bitmap for each font and size that is needed.
	  With this option you can adjust the text size and use a variety of
	  fonts. Note that this is noticeably slower than with normal console.

config CONSOLE_TRUETYPE_SIZE
	int "TrueType font size"
	depends on CONSOLE_TRUETYPE
	default 18
	help
	  This sets the font size for the console. The size is measured in
	  pixels and is the nominal height of a character. Note that fonts
	  are commonly measured in 'points', being 1/72 inch (about 3.52mm).
	  However that measurement depends on the size of your display and
	  there is no standard display density. At present there is not a
	  method to select the display's physical size, which would allow
	  U-Boot to calculate the correct font size.

config SYS_WHITE_ON_BLACK
	bool "Display console as white on a black background"
	default y if ARCH_AT91 || ARCH_EXYNOS || ARCH_ROCKCHIP || TEGRA || X86 || ARCH_SUNXI
	help
	 Normally the display is black on a white background, Enable this
	 option to invert this, i.e. white on a black background. This can be
	 better in low-light situations or to reduce eye strain in some
	 cases.

config NO_FB_CLEAR
	bool "Skip framebuffer clear"
	help
	  If firmware (whatever loads u-boot) has already put a splash image
	  on screen, you might want to preserve it until whatever u-boot
	  loads takes over the screen.  This, for example, can be used to
	  keep splash image on screen until grub graphical boot menu starts.

source "drivers/video/fonts/Kconfig"

config VIDCONSOLE_AS_LCD
	bool "Use 'vidconsole' when 'lcd' is seen in stdout"
	depends on DM_VIDEO
	help
	  This is a work-around for boards which have 'lcd' in their stdout
	  environment variable, but have moved to use driver model for video.
	  In this case the console will no-longer work. While it is possible
	  to update the environment, the breakage may be confusing for users.
	  This option will be removed around the end of 2016.

config VIDEO_COREBOOT
	bool "Enable coreboot framebuffer driver support"
	depends on X86 && SYS_COREBOOT
	help
	  Turn on this option to enable a framebuffer driver when U-Boot is
	  loaded by coreboot where the graphics device is configured by
	  coreboot already. This can in principle be used with any platform
	  that coreboot supports.

config VIDEO_EFI
	bool "Enable EFI framebuffer driver support"
	depends on EFI_STUB
	help
	  Turn on this option to enable a framebuffeer driver when U-Boot is
	  loaded as a payload (see README.u-boot_on_efi) by an EFI BIOS where
	  the graphics device is configured by the EFI BIOS already. This can
	  in principle be used with any platform that has an EFI BIOS.

config VIDEO_VESA
	bool "Enable VESA video driver support"
	default n
	help
	  Turn on this option to enable a very simple driver which uses vesa
	  to discover the video mode and then provides a frame buffer for use
	  by U-Boot. This can in principle be used with any platform that
	  supports PCI and video cards that support VESA BIOS Extension (VBE).

config FRAMEBUFFER_SET_VESA_MODE
	bool "Set framebuffer graphics resolution"
	depends on VIDEO_VESA || VIDEO_BROADWELL_IGD
	help
	  Set VESA/native framebuffer mode (needed for bootsplash and graphical
	  framebuffer console)

choice
	prompt "framebuffer graphics resolution"
	default FRAMEBUFFER_VESA_MODE_118
	depends on FRAMEBUFFER_SET_VESA_MODE
	help
	  This option sets the resolution used for the U-Boot framebuffer (and
	  bootsplash screen).

config FRAMEBUFFER_VESA_MODE_100
	bool "640x400 256-color"

config FRAMEBUFFER_VESA_MODE_101
	bool "640x480 256-color"

config FRAMEBUFFER_VESA_MODE_102
	bool "800x600 16-color"

config FRAMEBUFFER_VESA_MODE_103
	bool "800x600 256-color"

config FRAMEBUFFER_VESA_MODE_104
	bool "1024x768 16-color"

config FRAMEBUFFER_VESA_MODE_105
	bool "1024x768 256-color"

config FRAMEBUFFER_VESA_MODE_106
	bool "1280x1024 16-color"

config FRAMEBUFFER_VESA_MODE_107
	bool "1280x1024 256-color"

config FRAMEBUFFER_VESA_MODE_108
	bool "80x60 text"

config FRAMEBUFFER_VESA_MODE_109
	bool "132x25 text"

config FRAMEBUFFER_VESA_MODE_10A
	bool "132x43 text"

config FRAMEBUFFER_VESA_MODE_10B
	bool "132x50 text"

config FRAMEBUFFER_VESA_MODE_10C
	bool "132x60 text"

config FRAMEBUFFER_VESA_MODE_10D
	bool "320x200 32k-color (1:5:5:5)"

config FRAMEBUFFER_VESA_MODE_10E
	bool "320x200 64k-color (5:6:5)"

config FRAMEBUFFER_VESA_MODE_10F
	bool "320x200 16.8M-color (8:8:8)"

config FRAMEBUFFER_VESA_MODE_110
	bool "640x480 32k-color (1:5:5:5)"

config FRAMEBUFFER_VESA_MODE_111
	bool "640x480 64k-color (5:6:5)"

config FRAMEBUFFER_VESA_MODE_112
	bool "640x480 16.8M-color (8:8:8)"

config FRAMEBUFFER_VESA_MODE_113
	bool "800x600 32k-color (1:5:5:5)"

config FRAMEBUFFER_VESA_MODE_114
	bool "800x600 64k-color (5:6:5)"

config FRAMEBUFFER_VESA_MODE_115
	bool "800x600 16.8M-color (8:8:8)"

config FRAMEBUFFER_VESA_MODE_116
	bool "1024x768 32k-color (1:5:5:5)"

config FRAMEBUFFER_VESA_MODE_117
	bool "1024x768 64k-color (5:6:5)"

config FRAMEBUFFER_VESA_MODE_118
	bool "1024x768 16.8M-color (8:8:8)"

config FRAMEBUFFER_VESA_MODE_119
	bool "1280x1024 32k-color (1:5:5:5)"

config FRAMEBUFFER_VESA_MODE_11A
	bool "1280x1024 64k-color (5:6:5)"

config FRAMEBUFFER_VESA_MODE_11B
	bool "1280x1024 16.8M-color (8:8:8)"

config FRAMEBUFFER_VESA_MODE_USER
	bool "Manually select VESA mode"

endchoice

# Map the config names to an integer (KB).
config FRAMEBUFFER_VESA_MODE
	prompt "VESA mode" if FRAMEBUFFER_VESA_MODE_USER
	hex
	default 0x100 if FRAMEBUFFER_VESA_MODE_100
	default 0x101 if FRAMEBUFFER_VESA_MODE_101
	default 0x102 if FRAMEBUFFER_VESA_MODE_102
	default 0x103 if FRAMEBUFFER_VESA_MODE_103
	default 0x104 if FRAMEBUFFER_VESA_MODE_104
	default 0x105 if FRAMEBUFFER_VESA_MODE_105
	default 0x106 if FRAMEBUFFER_VESA_MODE_106
	default 0x107 if FRAMEBUFFER_VESA_MODE_107
	default 0x108 if FRAMEBUFFER_VESA_MODE_108
	default 0x109 if FRAMEBUFFER_VESA_MODE_109
	default 0x10A if FRAMEBUFFER_VESA_MODE_10A
	default 0x10B if FRAMEBUFFER_VESA_MODE_10B
	default 0x10C if FRAMEBUFFER_VESA_MODE_10C
	default 0x10D if FRAMEBUFFER_VESA_MODE_10D
	default 0x10E if FRAMEBUFFER_VESA_MODE_10E
	default 0x10F if FRAMEBUFFER_VESA_MODE_10F
	default 0x110 if FRAMEBUFFER_VESA_MODE_110
	default 0x111 if FRAMEBUFFER_VESA_MODE_111
	default 0x112 if FRAMEBUFFER_VESA_MODE_112
	default 0x113 if FRAMEBUFFER_VESA_MODE_113
	default 0x114 if FRAMEBUFFER_VESA_MODE_114
	default 0x115 if FRAMEBUFFER_VESA_MODE_115
	default 0x116 if FRAMEBUFFER_VESA_MODE_116
	default 0x117 if FRAMEBUFFER_VESA_MODE_117
	default 0x118 if FRAMEBUFFER_VESA_MODE_118
	default 0x119 if FRAMEBUFFER_VESA_MODE_119
	default 0x11A if FRAMEBUFFER_VESA_MODE_11A
	default 0x11B if FRAMEBUFFER_VESA_MODE_11B
	default 0x117 if FRAMEBUFFER_VESA_MODE_USER

config VIDEO_LCD_ANX9804
	bool "ANX9804 bridge chip"
	default n
	---help---
	Support for the ANX9804 bridge chip, which can take pixel data coming
	from a parallel LCD interface and translate it on the fy into a DP
	interface for driving eDP TFT displays. It uses I2C for configuration.

config VIDEO_LCD_SSD2828
	bool "SSD2828 bridge chip"
	default n
	---help---
	Support for the SSD2828 bridge chip, which can take pixel data coming
	from a parallel LCD interface and translate it on the fly into MIPI DSI
	interface for driving a MIPI compatible LCD panel. It uses SPI for
	configuration.

config VIDEO_LCD_SSD2828_TX_CLK
	int "SSD2828 TX_CLK frequency (in MHz)"
	depends on VIDEO_LCD_SSD2828
	default 0
	---help---
	The frequency of the crystal, which is clocking SSD2828. It may be
	anything in the 8MHz-30MHz range and the exact value should be
	retrieved from the board schematics. Or in the case of Allwinner
	hardware, it can be usually found as 'lcd_xtal_freq' variable in
	FEX files. It can be also set to 0 for selecting PCLK from the
	parallel LCD interface instead of TX_CLK as the PLL clock source.

config VIDEO_LCD_SSD2828_RESET
	string "RESET pin of SSD2828"
	depends on VIDEO_LCD_SSD2828
	default ""
	---help---
	The reset pin of SSD2828 chip. This takes a string in the format
	understood by 'name_to_gpio' function, e.g. PH1 for pin 1 of port H.

config VIDEO_LCD_HITACHI_TX18D42VM
	bool "Hitachi tx18d42vm LVDS LCD panel support"
	depends on VIDEO
	default n
	---help---
	Support for Hitachi tx18d42vm LVDS LCD panels, these panels have a
	lcd controller which needs to be initialized over SPI, once that is
	done they work like a regular LVDS panel.

config NT35521
	bool "MIPI DSI NT35521 display"
	depends on VIDEO
	default n
	---help---
	Support for  LVDS LCD panels, these panels have a
	lcd controller which needs to be initialized over SPI, once that is
	done they work like a regular LVDS panel.

config VIDEO_LCD_SPI_CS
	string "SPI CS pin for LCD related config job"
	depends on VIDEO_LCD_SSD2828 || VIDEO_LCD_HITACHI_TX18D42VM
	default ""
	---help---
	This is one of the SPI communication pins, involved in setting up a
	working LCD configuration. The exact role of SPI may differ for
	different hardware setups. The option takes a string in the format
	understood by 'name_to_gpio' function, e.g. PH1 for pin 1 of port H.

config VIDEO_LCD_SPI_SCLK
	string "SPI SCLK pin for LCD related config job"
	depends on VIDEO_LCD_SSD2828 || VIDEO_LCD_HITACHI_TX18D42VM
	default ""
	---help---
	This is one of the SPI communication pins, involved in setting up a
	working LCD configuration. The exact role of SPI may differ for
	different hardware setups. The option takes a string in the format
	understood by 'name_to_gpio' function, e.g. PH1 for pin 1 of port H.

config VIDEO_LCD_SPI_MOSI
	string "SPI MOSI pin for LCD related config job"
	depends on VIDEO_LCD_SSD2828 || VIDEO_LCD_HITACHI_TX18D42VM
	default ""
	---help---
	This is one of the SPI communication pins, involved in setting up a
	working LCD configuration. The exact role of SPI may differ for
	different hardware setups. The option takes a string in the format
	understood by 'name_to_gpio' function, e.g. PH1 for pin 1 of port H.

config VIDEO_LCD_SPI_MISO
	string "SPI MISO pin for LCD related config job (optional)"
	depends on VIDEO_LCD_SSD2828
	default ""
	---help---
	This is one of the SPI communication pins, involved in setting up a
	working LCD configuration. The exact role of SPI may differ for
	different hardware setups. If wired up, this pin may provide additional
	useful functionality. Such as bi-directional communication with the
	hardware and LCD panel id retrieval (if the panel can report it). The
	option takes a string in the format understood by 'name_to_gpio'
	function, e.g. PH1 for pin 1 of port H.

source "drivers/video/meson/Kconfig"

config VIDEO_MVEBU
	bool "Armada XP LCD controller"
	default n
	---help---
	Support for the LCD controller integrated in the Marvell
	Armada XP SoC.

config VIDEO_OMAP3
	bool "Enable OMAP3+ DSS Support"
	depends on ARCH_OMAP2PLUS
	help
	  This enables the Display subsystem (DSS) on OMAP3+ boards.

config I2C_EDID
	bool "Enable EDID library"
	default n
	help
	   This enables library for accessing EDID data from an LCD panel.

config DISPLAY
	bool "Enable Display support"
	depends on DM
	default n
	select I2C_EDID
	help
	   This supports drivers that provide a display, such as eDP (Embedded
	   DisplayPort) and HDMI (High Definition Multimedia Interface).
	   The devices provide a simple interface to start up the display,
	   read display information and enable it.

config NXP_TDA19988
	bool "Enable NXP TDA19988 support"
	depends on DISPLAY
	default n
	help
	  This enables support for the NXP TDA19988 HDMI encoder. This encoder
	  will convert RGB data streams into HDMI-encoded signals.

config ATMEL_HLCD
	bool "Enable ATMEL video support using HLCDC"
	depends on DM_VIDEO
	help
	   HLCDC supports video output to an attached LCD panel.

config LOGICORE_DP_TX
	bool "Enable Logicore DP TX driver"
	depends on DISPLAY
	help
	  Enable the driver for the transmitter part of the Xilinx LogiCORE
	  DisplayPort, a IP core for Xilinx FPGAs that implements a DisplayPort
	  video interface as defined by VESA DisplayPort v1.2.

	  Note that this is a pure transmitter device, and has no display
	  capabilities by itself.

config VIDEO_BROADWELL_IGD
	bool "Enable Intel Broadwell integrated graphics device"
	depends on X86
	help
	  This enables support for integrated graphics on Intel broadwell
	  devices. Initialisation is mostly performed by a VGA boot ROM, with
	  some setup handled by U-Boot itself. The graphics adaptor works as
	  a VESA device and supports LCD panels, eDP and LVDS outputs.
	  Configuration of most aspects of device operation is performed using
	  a special tool which configures the VGA ROM, but the graphics
	  resolution can be selected in U-Boot.

config VIDEO_IVYBRIDGE_IGD
	bool "Enable Intel Ivybridge integration graphics support"
	depends on X86
	help
	  This enables support for integrated graphics on Intel ivybridge
	  devices. Initialisation is mostly performed by a VGA boot ROM, with
	  some setup handled by U-Boot itself. The graphics adaptor works as
	  a VESA device and supports LCD panels, eDP and LVDS outputs.
	  Configuration of most aspects of device operation is performed using
	  a special tool which configures the VGA ROM, but the graphics
	  resolution can be selected in U-Boot.

config VIDEO_FSL_DCU_FB
	bool "Enable Freescale Display Control Unit"
	depends on VIDEO
	help
	 This enables support for Freescale Display Control Unit (DCU4)
	 module found on Freescale Vybrid and QorIQ family of SoCs.

config VIDEO_FSL_DCU_MAX_FB_SIZE_MB
	int "Freescale DCU framebuffer size"
	depends on VIDEO_FSL_DCU_FB
	default 4194304
	help
	 Set maximum framebuffer size to be used for Freescale Display
	 Controller Unit (DCU4).

source "drivers/video/rockchip/Kconfig"

config VIDEO_ARM_MALIDP
	bool "Enable Arm Mali Display Processor support"
	depends on DM_VIDEO && OF_CONTROL
	select VEXPRESS_CLK
	help
	  This enables support for Arm Ltd Mali Display Processors from
	  the DP500, DP550 and DP650 family.

config VIDEO_SANDBOX_SDL
	bool "Enable sandbox video console using SDL"
	depends on SANDBOX
	help
	  When using sandbox you can enable an emulated LCD display which
	  appears as an SDL (Simple DirectMedia Layer) window. This is a
	  console device and can display stdout output. Within U-Boot is is
	  a normal bitmap display and can display images as well as text.

source "drivers/video/stm32/Kconfig"

config VIDEO_TEGRA20
	bool "Enable LCD support on Tegra20"
	depends on OF_CONTROL
	help
	   Tegra20 supports video output to an attached LCD panel as well as
	   other options such as HDMI. Only the LCD is supported in U-Boot.
	   This option enables this support which can be used on devices which
	   have an LCD display connected.

config VIDEO_TEGRA124
	bool "Enable video support on Tegra124"
	depends on DM_VIDEO
	help
	   Tegra124 supports many video output options including eDP and
	   HDMI. At present only eDP is supported by U-Boot. This option
	   enables this support which can be used on devices which
	   have an eDP display connected.

source "drivers/video/bridge/Kconfig"

source "drivers/video/imx/Kconfig"

config VIDEO
	bool "Enable legacy video support"
	depends on !DM_VIDEO
	help
	  Define this for video support, without using driver model. Some
	  drivers use this because they are not yet converted to driver
	  model. Video drivers typically provide a colour text console and
	  cursor.

<<<<<<< HEAD
config VIDEO_IPUV3
	bool "i.MX IPUv3 Core video support"
	depends on VIDEO && MX6
	help
	  This enables framebuffer driver for i.MX processors working
	  on the IPUv3(Image Processing Unit) internal graphic processor.

config VIDEO_MXS
	bool "MXSFB video support"
	depends on VIDEO
	depends on MX6SX || MX6UL || MX6ULL || ARCH_MX7ULP
	help
	  This enables framebuffer driver for i.MX processors working
	  on the LCDIF display driver (MXSFB).

config VIDEO_IMXDPUV1
	bool "i.MX DPU V1 display support"
	default n
	depends on VIDEO && IMX8
	help
	  Support for IMXDPU V1 display controller for i.MX8 processors.

config VIDEO_IMXDCSS
	bool "i.MX8 DCSS display support"
	default n
	depends on VIDEO && IMX8M
	help
	  Support for DCSS display controller for i.MX8 processors.

config VIDEO_IMX_HDP_LOAD
	bool "i.MX8 HDMI/DP firmware loading"
	default n
	depends on VIDEO && IMX8QM
	help
	  Support for HDMI/DP firmware loading for i.MX8QM processors. The
	  firmware is copied from system memory to the HDMI/DP IRAM and
	  DRAM memory.

config VIDEO_IMX8_HDMI
	bool "i.MX8 HDMI Splash screen"
	default n
	depends on VIDEO && IMX8M
	help
	  Support for HDMI i.MX8 processors.

config IMX_MIPI_DSI_BRIDGE
	bool
	help
	  Enable MIPI DSI bridge interface for display controller.

config IMX_NORTHWEST_MIPI_DSI
	bool "i.MX northwest's MIPI DSI"
	default n
	select IMX_MIPI_DSI_BRIDGE
	depends on VIDEO && MX7ULP
	help
	  Support for i.MX7ULP MIPI DSI controller.

config IMX_SEC_MIPI_DSI
	bool "i.MX Samsung's MIPI DSI"
	default n
	select IMX_MIPI_DSI_BRIDGE
	depends on VIDEO && (IMX8MM || IMX8MN || MX7 || IMX8MP)
	help
	  Support for i.MX7, i.MX8MM and i.MX8MN MIPI DSI controller.

config MXC_EPDC
	bool "i.MX EPDC support"
	depends on LCD && (MX7 || MX6)
	help
	  This enable the E-ink EPD panel controller support for i.MX processors

config WAVEFORM_BUF_SIZE
	bool "The buffer size allocated for i.MX EPDC waveform file"
	depends on MXC_EPDC
	help
	  Set the buffer size for loading waveform file.

config VIDEO_IMX_LCDIFV3
	bool "i.MX LCDIFv3 support"
	depends on VIDEO && IMX8MP
	help
	  Support for i.MX8MP LCDIFv3 controller.

=======
>>>>>>> a7a16679
config CFB_CONSOLE
	bool "Enable colour frame buffer console"
	depends on VIDEO
	default y if VIDEO
	help
	  Enables the colour frame buffer driver. This supports colour
	  output on a bitmap display from an in-memory frame buffer.
	  Several colour devices are supported along with various options to
	  adjust the supported features. The driver is implemented in
	  cfb_console.c

	  The following defines are needed (cf. smiLynxEM, i8042)
		VIDEO_FB_LITTLE_ENDIAN	graphic memory organisation
					(default big endian)
		VIDEO_HW_RECTFILL	graphic chip supports
					rectangle fill (cf. smiLynxEM)
		VIDEO_HW_BITBLT		graphic chip supports
					bit-blit (cf. smiLynxEM)
		VIDEO_VISIBLE_COLS	visible pixel columns (cols=pitch)
		VIDEO_VISIBLE_ROWS	visible pixel rows
		VIDEO_PIXEL_SIZE	bytes per pixel
		VIDEO_DATA_FORMAT	graphic data format
					(0-5, cf. cfb_console.c)
		VIDEO_FB_ADRS		framebuffer address
		VIDEO_KBD_INIT_FCT	keyboard int fct (i.e. rx51_kp_init())
		VIDEO_TSTC_FCT		test char fct (i.e. rx51_kp_tstc)
		VIDEO_GETC_FCT		get char fct (i.e. rx51_kp_getc)
		CONFIG_VIDEO_LOGO	display Linux logo in upper left corner
		CONFIG_VIDEO_BMP_LOGO	use bmp_logo.h instead of linux_logo.h
					for logo. Requires CONFIG_VIDEO_LOGO
		CONFIG_CONSOLE_EXTRA_INFO
					additional board info beside
					the logo
		CONFIG_HIDE_LOGO_VERSION
					do not display bootloader
					version string

	  When CONFIG_CFB_CONSOLE is defined, the video console is the
	  default console. The serial console can be forced by setting the
	  environment 'console=serial'.

config CFB_CONSOLE_ANSI
	bool "Support ANSI escape sequences"
	depends on CFB_CONSOLE
	help
	  This allows the colour buffer frame buffer driver to support
	  a limited number of ANSI escape sequences (cursor control,
	  erase functions and limited graphics rendition control). Normal
	  output from U-Boot will pass through this filter.

config VGA_AS_SINGLE_DEVICE
	bool "Set the video as an output-only device"
	depends on CFB_CONSOLE
	default y
	help
	  If enable the framebuffer device will be initialized as an
	  output-only device. The Keyboard driver will not be set up. This
	  may be used if you have no keyboard device, or more than one
	  (USB Keyboard, AT Keyboard).

config VIDEO_SW_CURSOR
	bool "Enable a software cursor"
	depends on CFB_CONSOLE
	default y if CFB_CONSOLE
	help
	  This draws a cursor after the last character. No blinking is
	  provided. This makes it possible to see the current cursor
	  position when entering text on the console. It is recommended to
	  enable this.

config CONSOLE_EXTRA_INFO
	bool "Display additional board information"
	depends on CFB_CONSOLE
	help
	  Display additional board information strings that normally go to
	  the serial port. When this option is enabled, a board-specific
	  function video_get_info_str() is called to get the string for
	  each line of the display. The function should return the string,
	  which can be empty if there is nothing to display for that line.

config CONSOLE_SCROLL_LINES
	int "Number of lines to scroll the console by"
	depends on CFB_CONSOLE || DM_VIDEO || LCD
	default 1
	help
	  When the console need to be scrolled, this is the number of
	  lines to scroll by. It defaults to 1. Increasing this makes the
	  console jump but can help speed up operation when scrolling
	  is slow.

config SYS_CONSOLE_BG_COL
	hex "Background colour"
	depends on CFB_CONSOLE
	default 0x00
	help
	  Defines the background colour for the console. The value is from
	  0x00 to 0xff and the meaning depends on the graphics card.
	  Typically, 0x00 means black and 0xff means white. Do not set
	  the background and foreground to the same colour or you will see
	  nothing.

config SYS_CONSOLE_FG_COL
	hex "Foreground colour"
	depends on CFB_CONSOLE
	default 0xa0
	help
	  Defines the foreground colour for the console. The value is from
	  0x00 to 0xff and the meaning depends on the graphics card.
	  Typically, 0x00 means black and 0xff means white. Do not set
	  the background and foreground to the same colour or you will see
	  nothing.

config LCD
	bool "Enable legacy LCD support"
	help
	  Define this to enable LCD support (for output to LCD display).
	  You will also need to select an LCD driver using an additional
	  CONFIG option. See the README for details. Drives which have been
	  converted to driver model will instead used CONFIG_DM_VIDEO.

config VIDEO_DW_HDMI
	bool
	help
	  Enables the common driver code for the Designware HDMI TX
	  block found in SoCs from various vendors.
	  As this does not provide any functionality by itself (but
	  rather requires a SoC-specific glue driver to call it), it
	  can not be enabled from the configuration menu.

config VIDEO_SIMPLE
	bool "Simple display driver for preconfigured display"
	help
	  Enables a simple generic display driver which utilizes the
	  simple-framebuffer devicetree bindings.

	  This driver assumes that the display hardware has been initialized
	  before u-boot starts, and u-boot will simply render to the pre-
	  allocated frame buffer surface.

config VIDEO_DT_SIMPLEFB
	bool "Enable SimpleFB support for passing framebuffer to OS"
	help
	  Enables the code to pass the framebuffer to the kernel as a
	  simple framebuffer in the device tree.
	  The video output is initialized by U-Boot, and kept by the
	  kernel.

config OSD
	bool "Enable OSD support"
	depends on DM
	default n
	help
	   This supports drivers that provide a OSD (on-screen display), which
	   is a (usually text-oriented) graphics buffer to show information on
	   a display.

config SANDBOX_OSD
	bool "Enable sandbox OSD"
	depends on OSD
	help
	  Enable support for sandbox OSD device used for testing purposes.

config IHS_VIDEO_OUT
	bool "Enable IHS video out driver"
	depends on OSD
	help
	  Enable support for the gdsys Integrated Hardware Systems (IHS) video
	  out On-screen Display (OSD) used on gdsys FPGAs to control dynamic
	  textual overlays of the display outputs.

endmenu<|MERGE_RESOLUTION|>--- conflicted
+++ resolved
@@ -558,14 +558,6 @@
 	  model. Video drivers typically provide a colour text console and
 	  cursor.
 
-<<<<<<< HEAD
-config VIDEO_IPUV3
-	bool "i.MX IPUv3 Core video support"
-	depends on VIDEO && MX6
-	help
-	  This enables framebuffer driver for i.MX processors working
-	  on the IPUv3(Image Processing Unit) internal graphic processor.
-
 config VIDEO_MXS
 	bool "MXSFB video support"
 	depends on VIDEO
@@ -643,8 +635,6 @@
 	help
 	  Support for i.MX8MP LCDIFv3 controller.
 
-=======
->>>>>>> a7a16679
 config CFB_CONSOLE
 	bool "Enable colour frame buffer console"
 	depends on VIDEO
