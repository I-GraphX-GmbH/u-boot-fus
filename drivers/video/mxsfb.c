// SPDX-License-Identifier: GPL-2.0+
/*
 * Freescale i.MX23/i.MX28 LCDIF driver
 *
 * Copyright (C) 2011-2013 Marek Vasut <marex@denx.de>
 * Copyright (C) 2014-2016 Freescale Semiconductor, Inc.
 *
 */
#include <common.h>
#include <dm.h>
#include <env.h>
#include <dm/device_compat.h>
#include <linux/errno.h>
#include <malloc.h>
#include <video.h>
#include <video_fb.h>
<<<<<<< HEAD

#include <asm/arch/clock.h>
=======
#if CONFIG_IS_ENABLED(CLK) && IS_ENABLED(CONFIG_IMX8)
#include <clk.h>
#else
#include <asm/arch/clock.h>
#endif
>>>>>>> 0ea138a2
#include <asm/arch/imx-regs.h>
#include <asm/arch/sys_proto.h>
#include <asm/mach-imx/dma.h>
#include <asm/io.h>
<<<<<<< HEAD
=======
#include <reset.h>
#include <panel.h>
#include <video_bridge.h>
#include <video_link.h>
>>>>>>> 0ea138a2

#include "videomodes.h"
#include <linux/string.h>
#include <linux/list.h>
#include <linux/fb.h>
#include <mxsfb.h>
#include <dm/device-internal.h>

#ifdef CONFIG_VIDEO_GIS
#include <gis.h>
#endif

#define	PS2KHZ(ps)	(1000000000UL / (ps))
#define HZ2PS(hz)	(1000000000UL / ((hz) / 1000))

#define BITS_PP		18
#define BYTES_PP	4

struct mxs_dma_desc desc;

struct mxsfb_info {
	struct mxs_lcdif_regs *regs;
	unsigned long fb_addr;
	int bpp;
	int rgb_pattern;
};

/**
 * mxsfb_system_setup() - Fine-tune LCDIF configuration
 *
 * This function is used to adjust the LCDIF configuration. This is usually
 * needed when driving the controller in System-Mode to operate an 8080 or
 * 6800 connected SmartLCD.
 */
__weak void mxsfb_system_setup(void)
{
}

/*
 * ARIES M28EVK:
 * setenv videomode
 * video=ctfb:x:800,y:480,depth:18,mode:0,pclk:30066,
 *       le:0,ri:256,up:0,lo:45,hs:1,vs:1,sync:100663296,vmode:0
 *
 * Freescale mx23evk/mx28evk with a Seiko 4.3'' WVGA panel:
 * setenv videomode
 * video=ctfb:x:800,y:480,depth:24,mode:0,pclk:29851,
 * 	 le:89,ri:164,up:23,lo:10,hs:10,vs:10,sync:0,vmode:0
 */

<<<<<<< HEAD
static int mxs_probe_common(struct ctfb_res_modes *mode,
			    struct mxsfb_info *info)
{
	struct mxs_lcdif_regs *regs = info->regs;
=======
static void mxs_lcd_init(phys_addr_t reg_base, u32 fb_addr, struct ctfb_res_modes *mode, int bpp, bool bridge, bool enable_pol)
{
	struct mxs_lcdif_regs *regs = (struct mxs_lcdif_regs *)(reg_base);
>>>>>>> 0ea138a2
	uint32_t word_len = 0, bus_width = 0;
	uint8_t valid_data = 0;

	/* Kick in the LCDIF clock */
<<<<<<< HEAD
	/* ### Clock configuration is board specific, handle outside of the
           driver. Clocks should all be set and started when coming here. */
//###	mxs_set_lcdclk(panel->isaBase, PS2KHZ(mode->pixclock));

=======
#if !(CONFIG_IS_ENABLED(CLK) && IS_ENABLED(CONFIG_IMX8))
	mxs_set_lcdclk((u32)reg_base, PS2KHZ(mode->pixclock));
#endif
>>>>>>> 0ea138a2
	/* Restart the LCDIF block */
	mxs_reset_block((struct mxs_register_32 *)&regs->hw_lcdif_ctrl);

	switch (info->bpp) {
	case 24:
		word_len = LCDIF_CTRL_WORD_LENGTH_24BIT;
		bus_width = LCDIF_CTRL_LCD_DATABUS_WIDTH_24BIT;
		valid_data = 0x7;
		break;
	case 18:
		word_len = LCDIF_CTRL_WORD_LENGTH_24BIT;
		bus_width = LCDIF_CTRL_LCD_DATABUS_WIDTH_18BIT;
		valid_data = 0x7;
		break;
	case 16:
		word_len = LCDIF_CTRL_WORD_LENGTH_16BIT;
		bus_width = LCDIF_CTRL_LCD_DATABUS_WIDTH_16BIT;
		valid_data = 0xf;
		break;
	case 8:
		word_len = LCDIF_CTRL_WORD_LENGTH_8BIT;
		bus_width = LCDIF_CTRL_LCD_DATABUS_WIDTH_8BIT;
		valid_data = 0xf;
		break;
	}

	writel(bus_width | word_len | LCDIF_CTRL_DOTCLK_MODE |
		LCDIF_CTRL_BYPASS_COUNT | LCDIF_CTRL_LCDIF_MASTER,
		&regs->hw_lcdif_ctrl);

	writel(valid_data << LCDIF_CTRL1_BYTE_PACKING_FORMAT_OFFSET,
		&regs->hw_lcdif_ctrl1);

<<<<<<< HEAD
	writel(LCDIF_CTRL2_OUTSTANDING_REQS_REQ_16
	       | (info->rgb_pattern << LCDIF_CTRL2_ODD_LINE_PATTERN_OFFSET)
	       | (info->rgb_pattern << LCDIF_CTRL2_EVEN_LINE_PATTERN_OFFSET),
	       &regs->hw_lcdif_ctrl2);
=======
	if (bridge)
		writel(LCDIF_CTRL2_OUTSTANDING_REQS_REQ_16, &regs->hw_lcdif_ctrl2);
>>>>>>> 0ea138a2

	mxsfb_system_setup();

	writel((mode->yres << LCDIF_TRANSFER_COUNT_V_COUNT_OFFSET) | mode->xres,
		&regs->hw_lcdif_transfer_count);

	if (!enable_pol)
		writel(LCDIF_VDCTRL0_ENABLE_PRESENT |
			LCDIF_VDCTRL0_VSYNC_PERIOD_UNIT |
			LCDIF_VDCTRL0_VSYNC_PULSE_WIDTH_UNIT |
			mode->vsync_len, &regs->hw_lcdif_vdctrl0);
	else
		writel(LCDIF_VDCTRL0_ENABLE_PRESENT | LCDIF_VDCTRL0_ENABLE_POL |
			LCDIF_VDCTRL0_VSYNC_PERIOD_UNIT |
			LCDIF_VDCTRL0_VSYNC_PULSE_WIDTH_UNIT |
			mode->vsync_len, &regs->hw_lcdif_vdctrl0);

	writel(mode->upper_margin + mode->lower_margin +
		mode->vsync_len + mode->yres,
		&regs->hw_lcdif_vdctrl1);
	writel((mode->hsync_len << LCDIF_VDCTRL2_HSYNC_PULSE_WIDTH_OFFSET) |
		(mode->left_margin + mode->right_margin +
		mode->hsync_len + mode->xres),
		&regs->hw_lcdif_vdctrl2);
	writel(((mode->left_margin + mode->hsync_len) <<
		LCDIF_VDCTRL3_HORIZONTAL_WAIT_CNT_OFFSET) |
		(mode->upper_margin + mode->vsync_len),
		&regs->hw_lcdif_vdctrl3);
	writel((0 << LCDIF_VDCTRL4_DOTCLK_DLY_SEL_OFFSET) | mode->xres,
		&regs->hw_lcdif_vdctrl4);

<<<<<<< HEAD
	writel(info->fb_addr, &regs->hw_lcdif_cur_buf);
	writel(info->fb_addr, &regs->hw_lcdif_next_buf);
=======
	writel(fb_addr, &regs->hw_lcdif_cur_buf);
	writel(fb_addr, &regs->hw_lcdif_next_buf);
>>>>>>> 0ea138a2

	/* Flush FIFO first */
	writel(LCDIF_CTRL1_FIFO_CLEAR, &regs->hw_lcdif_ctrl1_set);

#ifndef CONFIG_VIDEO_MXS_MODE_SYSTEM
	/* Sync signals ON */
	setbits_le32(&regs->hw_lcdif_vdctrl4, LCDIF_VDCTRL4_SYNC_SIGNALS_ON);
#endif

	/* FIFO cleared */
	writel(LCDIF_CTRL1_FIFO_CLEAR, &regs->hw_lcdif_ctrl1_clr);

	/* RUN! */
	writel(LCDIF_CTRL_RUN, &regs->hw_lcdif_ctrl_set);

#ifdef CONFIG_VIDEO_MXS_MODE_SYSTEM
	/*
	 * If the LCD runs in system mode, the LCD refresh has to be triggered
	 * manually by setting the RUN bit in HW_LCDIF_CTRL register. To avoid
	 * having to set this bit manually after every single change in the
	 * framebuffer memory, we set up specially crafted circular DMA, which
	 * sets the RUN bit, then waits until it gets cleared and repeats this
	 * infinitelly. This way, we get smooth continuous updates of the LCD.
	 */
	struct mxs_lcdif_regs *regs = (struct mxs_lcdif_regs *)MXS_LCDIF_BASE;

	memset(&desc, 0, sizeof(struct mxs_dma_desc));
	desc.address = (dma_addr_t)&desc;
	desc.cmd.data = MXS_DMA_DESC_COMMAND_NO_DMAXFER | MXS_DMA_DESC_CHAIN |
			MXS_DMA_DESC_WAIT4END |
			(1 << MXS_DMA_DESC_PIO_WORDS_OFFSET);
	desc.cmd.pio_words[0] = readl(&regs->hw_lcdif_ctrl) | LCDIF_CTRL_RUN;
	desc.cmd.next = (uint32_t)&desc.cmd;

	/* Execute the DMA chain. */
	mxs_dma_circ_start(MXS_DMA_CHANNEL_AHB_APBH_LCDIF, &desc);
#endif

	return 0;
}

<<<<<<< HEAD
static int mxs_remove_common(u32 fb, u32 base_addr)
{
	struct mxs_lcdif_regs *regs = (struct mxs_lcdif_regs *)base_addr;
=======
static int mxs_probe_common(phys_addr_t reg_base, struct ctfb_res_modes *mode, int bpp, u32 fb, bool bridge, bool enable_pol)
{
	/* Start framebuffer */
	mxs_lcd_init(reg_base, fb, mode, bpp, bridge, enable_pol);

#ifdef CONFIG_VIDEO_MXS_MODE_SYSTEM
	/*
	 * If the LCD runs in system mode, the LCD refresh has to be triggered
	 * manually by setting the RUN bit in HW_LCDIF_CTRL register. To avoid
	 * having to set this bit manually after every single change in the
	 * framebuffer memory, we set up specially crafted circular DMA, which
	 * sets the RUN bit, then waits until it gets cleared and repeats this
	 * infinitelly. This way, we get smooth continuous updates of the LCD.
	 */
	struct mxs_lcdif_regs *regs = (struct mxs_lcdif_regs *)reg_base;

	memset(&desc, 0, sizeof(struct mxs_dma_desc));
	desc.address = (dma_addr_t)&desc;
	desc.cmd.data = MXS_DMA_DESC_COMMAND_NO_DMAXFER | MXS_DMA_DESC_CHAIN |
			MXS_DMA_DESC_WAIT4END |
			(1 << MXS_DMA_DESC_PIO_WORDS_OFFSET);
	desc.cmd.pio_words[0] = readl(&regs->hw_lcdif_ctrl) | LCDIF_CTRL_RUN;
	desc.cmd.next = (uint32_t)&desc.cmd;

	/* Execute the DMA chain. */
	mxs_dma_circ_start(MXS_DMA_CHANNEL_AHB_APBH_LCDIF, &desc);
#endif

	return 0;
}

static int mxs_remove_common(phys_addr_t reg_base, u32 fb)
{
	struct mxs_lcdif_regs *regs = (struct mxs_lcdif_regs *)(reg_base);
>>>>>>> 0ea138a2
	int timeout = 1000000;

#ifdef CONFIG_MX6
	if (check_module_fused(MX6_MODULE_LCDIF))
<<<<<<< HEAD
		return -EINVAL;
#endif
	if (!fb)
		return -EINVAL;
=======
		return -ENODEV;
#endif
>>>>>>> 0ea138a2

	if (!fb)
		return -EINVAL;

	writel(fb, &regs->hw_lcdif_cur_buf_reg);
	writel(fb, &regs->hw_lcdif_next_buf_reg);
	writel(LCDIF_CTRL1_VSYNC_EDGE_IRQ, &regs->hw_lcdif_ctrl1_clr);
	while (--timeout) {
		if (readl(&regs->hw_lcdif_ctrl1_reg) &
		    LCDIF_CTRL1_VSYNC_EDGE_IRQ)
			break;
		udelay(1);
	}
	mxs_reset_block((struct mxs_register_32 *)&regs->hw_lcdif_ctrl_reg);

	return 0;
}

#ifndef CONFIG_DM_VIDEO

static GraphicDevice panel;
<<<<<<< HEAD

static const struct fb_videomode *fbmode;
static struct mxsfb_info info;

int mxs_lcd_panel_setup(uint32_t base_addr, const struct fb_videomode *mode,
			int bpp, int rgb_pattern)
{
	fbmode = mode;
	info.bpp = bpp;
	info.regs = (struct mxs_lcdif_regs *)base_addr;
	info.rgb_pattern = rgb_pattern;
=======
static int setup;
static struct fb_videomode fbmode;
static int depth;

int mxs_lcd_panel_setup(struct fb_videomode mode, int bpp,
	uint32_t base_addr)
{
	fbmode = mode;
	depth  = bpp;
	panel.isaBase  = base_addr;

	setup = 1;
>>>>>>> 0ea138a2

	return 0;
}

void mxs_lcd_get_panel(struct display_panel *dispanel)
{
<<<<<<< HEAD
	if (dispanel && fbmode) {
		dispanel->width = panel.winSizeX;
		dispanel->height = panel.winSizeY;
		dispanel->reg_base = panel.isaBase;
		dispanel->gdfindex = panel.gdfIndex;
		dispanel->gdfbytespp = panel.gdfBytesPP;
	}
=======
	dispanel->width = fbmode.xres;
	dispanel->height = fbmode.yres;
	dispanel->reg_base = panel.isaBase;
	dispanel->gdfindex = panel.gdfIndex;
	dispanel->gdfbytespp = panel.gdfBytesPP;
>>>>>>> 0ea138a2
}

void lcdif_power_down(void)
{
<<<<<<< HEAD
	mxs_remove_common(panel.frameAdrs, panel.isaBase);
=======
	mxs_remove_common(panel.isaBase, panel.frameAdrs);
>>>>>>> 0ea138a2
}

void *video_hw_init(void)
{
<<<<<<< HEAD
=======
	int bpp = -1;
>>>>>>> 0ea138a2
	int ret = 0;
	char *penv;
	void *fb = NULL;
	struct ctfb_res_modes mode;

	puts("Video: ");

	if (!fbmode) {
	/* Suck display configuration from "videomode" variable */
	penv = env_get("videomode");
	if (!penv) {
			printf("MXSFB: 'videomode' variable not set!\n");
		return NULL;
	}

		info.bpp = video_get_params(&mode, penv);
		info.rgb_pattern = PATTERN_RGB;
		info.regs = (struct mxs_lcdif_regs *)MXS_LCDIF_BASE;
	} else {
		mode.xres = fbmode->xres;
		mode.yres = fbmode->yres;
		mode.pixclock = fbmode->pixclock;
		mode.left_margin = fbmode->left_margin;
		mode.right_margin = fbmode->right_margin;
		mode.upper_margin = fbmode->upper_margin;
		mode.lower_margin = fbmode->lower_margin;
		mode.hsync_len = fbmode->hsync_len;
		mode.vsync_len = fbmode->vsync_len;
		mode.sync = fbmode->sync;
		mode.vmode = fbmode->vmode;
	}

#ifdef CONFIG_MX6
	if (check_module_fused(MX6_MODULE_LCDIF)) {
		printf("LCDIF@0x%x is fused, disable it\n", MXS_LCDIF_BASE);
		return NULL;
	}
#endif
	/* fill in Graphic device struct */
<<<<<<< HEAD
	sprintf(panel.modeIdent, "%dx%dx%d", mode.xres, mode.yres, info.bpp);
=======
	sprintf(panel.modeIdent, "%dx%dx%d", mode.xres, mode.yres, bpp);

>>>>>>> 0ea138a2

	panel.isaBase = (unsigned int)info.regs;
	panel.winSizeX = mode.xres;
	panel.winSizeY = mode.yres;
	panel.plnSizeX = mode.xres;
	panel.plnSizeY = mode.yres;

	switch (info.bpp) {
	case 24:
	case 18:
		panel.gdfBytesPP = 4;
		panel.gdfIndex = GDF_32BIT_X888RGB;
		break;
	case 16:
		panel.gdfBytesPP = 2;
		panel.gdfIndex = GDF_16BIT_565RGB;
		break;
	case 8:
		panel.gdfBytesPP = 1;
		panel.gdfIndex = GDF__8BIT_INDEX;
		break;
	default:
		printf("MXSFB: Invalid BPP specified! (bpp = %i)\n", info.bpp);
		return NULL;
	}

	panel.memSize = mode.xres * mode.yres * panel.gdfBytesPP;

	/* Allocate framebuffer */
	fb = memalign(ARCH_DMA_MINALIGN,
		      roundup(panel.memSize, ARCH_DMA_MINALIGN));
	if (!fb) {
		printf("MXSFB: Error allocating framebuffer!\n");
		return NULL;
	}

	/* Wipe framebuffer */
	memset(fb, 0, panel.memSize);

<<<<<<< HEAD
	panel.frameAdrs = (ulong)fb;
	info.fb_addr = (ulong)fb;

	printf("%s\n", panel.modeIdent);

#ifdef CONFIG_IMX_MIPI_DSI_BRIDGE
	int dsi_ret;

	imx_mipi_dsi_bridge_mode_set((struct fb_videomode *) fbmode);
	dsi_ret = imx_mipi_dsi_bridge_enable();
	if (dsi_ret) {
		printf("Enable DSI bridge failed, err %d\n", dsi_ret);
		return NULL;
=======
	panel.frameAdrs = (u32)fb;

	printf("%s\n", panel.modeIdent);

	ret = mxs_probe_common(panel.isaBase, &mode, bpp, (u32)fb, false, true);
	if (ret)
		goto dealloc_fb;

#ifdef CONFIG_VIDEO_GIS
	/* Entry for GIS */
	mxc_enable_gis();
#endif

	return (void *)&panel;

dealloc_fb:
	free(fb);

	return NULL;
}
#else /* ifndef CONFIG_DM_VIDEO */

struct mxsfb_priv {
	fdt_addr_t reg_base;
	struct udevice *disp_dev;

#if IS_ENABLED(CONFIG_DM_RESET)
	struct reset_ctl_bulk soft_resetn;
	struct reset_ctl_bulk clk_enable;
#endif

#if CONFIG_IS_ENABLED(CLK) && IS_ENABLED(CONFIG_IMX8)
	struct clk			lcdif_pix;
	struct clk			lcdif_disp_axi;
	struct clk			lcdif_axi;
#endif
};

#if IS_ENABLED(CONFIG_DM_RESET)
static int lcdif_rstc_reset(struct reset_ctl_bulk *rstc, bool assert)
{
	int ret;

	if (!rstc)
		return 0;

	ret = assert ? reset_assert_bulk(rstc)	:
		       reset_deassert_bulk(rstc);

	return ret;
}

static int lcdif_of_parse_resets(struct udevice *dev)
{
	int ret;
	ofnode parent, child;
	struct ofnode_phandle_args args;
	struct reset_ctl_bulk rstc;
	const char *compat;
	uint32_t rstc_num = 0;

	struct mxsfb_priv *priv = dev_get_priv(dev);

	ret = dev_read_phandle_with_args(dev, "resets", "#reset-cells", 0,
					 0, &args);
	if (ret)
		return ret;

	parent = args.node;
	ofnode_for_each_subnode(child, parent) {
		compat = ofnode_get_property(child, "compatible", NULL);
		if (!compat)
			continue;

		ret = reset_get_bulk_nodev(child, &rstc);
		if (ret)
			continue;

		if (!of_compat_cmp("lcdif,soft-resetn", compat, 0)) {
			priv->soft_resetn = rstc;
			rstc_num++;
		} else if (!of_compat_cmp("lcdif,clk-enable", compat, 0)) {
			priv->clk_enable = rstc;
			rstc_num++;
		}
		else
			dev_warn(dev, "invalid lcdif reset node: %s\n", compat);
	}

	if (!rstc_num) {
		dev_err(dev, "no invalid reset control exists\n");
		return -EINVAL;
>>>>>>> 0ea138a2
	}

	return 0;
}
#endif

<<<<<<< HEAD
	ret = mxs_probe_common(&mode, &info);
	if (ret)
		goto dealloc_fb;

	return (void *)&panel;

dealloc_fb:
	free(fb);

	return NULL;
}
#else /* ifndef CONFIG_DM_VIDEO */

static int mxs_of_get_timings(struct udevice *dev,
			      struct display_timing *timings,
			      u32 *bpp)
{
	int ret = 0;
	u32 display_phandle;
	ofnode display_node;

	ret = ofnode_read_u32(dev_ofnode(dev), "display", &display_phandle);
	if (ret) {
		dev_err(dev, "required display property isn't provided\n");
		return -EINVAL;
	}

	display_node = ofnode_get_by_phandle(display_phandle);
	if (!ofnode_valid(display_node)) {
		dev_err(dev, "failed to find display subnode\n");
		return -EINVAL;
	}

	ret = ofnode_read_u32(display_node, "bits-per-pixel", bpp);
	if (ret) {
		dev_err(dev,
			"required bits-per-pixel property isn't provided\n");
		return -EINVAL;
	}

	ret = ofnode_decode_display_timing(display_node, 0, timings);
	if (ret) {
		dev_err(dev, "failed to get any display timings\n");
		return -EINVAL;
	}

	return ret;
}

static int mxs_video_probe(struct udevice *dev)
{
	struct video_uc_platdata *plat = dev_get_uclass_platdata(dev);
	struct video_priv *uc_priv = dev_get_uclass_priv(dev);

	struct ctfb_res_modes mode;
	struct mxsfb_info info;
	struct display_timing timings;
	u32 fb_start, fb_end;
	int ret;

	debug("%s() plat: base 0x%lx, size 0x%x\n",
	       __func__, plat->base, plat->size);

	info.rgb_pattern = PATTERN_RGB;
	info.regs = (struct mxs_lcdif_regs *)MXS_LCDIF_BASE;
	info.fb_addr = plat->base;
	info.bpp = 0;

	ret = mxs_of_get_timings(dev, &timings, &info.bpp);
	if (ret)
		return ret;

=======
static int mxs_of_get_timings(struct udevice *dev,
			      struct display_timing *timings,
			      u32 *bpp)
{
	int ret = 0;
	u32 display_phandle;
	ofnode display_node;
	struct mxsfb_priv *priv = dev_get_priv(dev);

	ret = ofnode_read_u32(dev_ofnode(dev), "display", &display_phandle);
	if (ret) {
		dev_err(dev, "required display property isn't provided\n");
		return -EINVAL;
	}

	display_node = ofnode_get_by_phandle(display_phandle);
	if (!ofnode_valid(display_node)) {
		dev_err(dev, "failed to find display subnode\n");
		return -EINVAL;
	}

	ret = ofnode_read_u32(display_node, "bits-per-pixel", bpp);
	if (ret) {
		dev_err(dev,
			"required bits-per-pixel property isn't provided\n");
		return -EINVAL;
	}

	priv->disp_dev = video_link_get_next_device(dev);
	if (priv->disp_dev) {
		ret = video_link_get_display_timings(timings);
		if (ret) {
			dev_err(dev, "failed to get any video link display timings\n");
			return -EINVAL;
		}
	} else {
		ret = ofnode_decode_display_timing(display_node, 0, timings);
		if (ret) {
			dev_err(dev, "failed to get any display timings\n");
			return -EINVAL;
		}
	}

	return ret;
}

static int mxs_video_probe(struct udevice *dev)
{
	struct video_uc_platdata *plat = dev_get_uclass_platdata(dev);
	struct video_priv *uc_priv = dev_get_uclass_priv(dev);
	struct mxsfb_priv *priv = dev_get_priv(dev);

	struct ctfb_res_modes mode;
	struct display_timing timings;
	u32 bpp = 0;
	u32 fb_start, fb_end;
	int ret;
	bool enable_pol = true, enable_bridge = false;

	debug("%s() plat: base 0x%lx, size 0x%x\n",
	       __func__, plat->base, plat->size);

	priv->reg_base = dev_read_addr(dev);
	if (priv->reg_base == FDT_ADDR_T_NONE) {
		dev_err(dev, "lcdif base address is not found\n");
		return -EINVAL;
	}

	ret = mxs_of_get_timings(dev, &timings, &bpp);
	if (ret)
		return ret;

#if CONFIG_IS_ENABLED(CLK) && IS_ENABLED(CONFIG_IMX8)
	ret = clk_get_by_name(dev, "pix", &priv->lcdif_pix);
	if (ret) {
		printf("Failed to get pix clk\n");
		return ret;
	}

	ret = clk_get_by_name(dev, "disp_axi", &priv->lcdif_disp_axi);
	if (ret) {
		printf("Failed to get disp_axi clk\n");
		return ret;
	}

	ret = clk_get_by_name(dev, "axi", &priv->lcdif_axi);
	if (ret) {
		printf("Failed to get axi clk\n");
		return ret;
	}

	ret = clk_enable(&priv->lcdif_axi);
	if (ret) {
		printf("unable to enable lcdif_axi clock\n");
		return ret;
	}

	ret = clk_enable(&priv->lcdif_disp_axi);
	if (ret) {
		printf("unable to enable lcdif_disp_axi clock\n");
		return ret;
	}
#endif

#if IS_ENABLED(CONFIG_DM_RESET)
	ret = lcdif_of_parse_resets(dev);
	if (!ret) {
		ret = lcdif_rstc_reset(&priv->soft_resetn, false);
		if (ret) {
			dev_err(dev, "deassert soft_resetn failed\n");
			return ret;
		}

		ret = lcdif_rstc_reset(&priv->clk_enable, true);
		if (ret) {
			dev_err(dev, "assert clk_enable failed\n");
			return ret;
		}
	}
#endif

	if (priv->disp_dev) {
#if IS_ENABLED(CONFIG_VIDEO_BRIDGE)
		if (device_get_uclass_id(priv->disp_dev) == UCLASS_VIDEO_BRIDGE) {
			ret = video_bridge_attach(priv->disp_dev);
			if (ret) {
				dev_err(dev, "fail to attach bridge\n");
				return ret;
			}

			ret = video_bridge_set_backlight(priv->disp_dev, 80);
			if (ret) {
				dev_err(dev, "fail to set backlight\n");
				return ret;
			}

			enable_bridge = true;

			/* sec dsim needs enable ploarity at low, default we set to high */
			if (dev_read_bool(dev, "enable_polarity_low"))
				enable_pol = false;

		}
#endif

		if (device_get_uclass_id(priv->disp_dev) == UCLASS_PANEL) {
			ret = panel_enable_backlight(priv->disp_dev);
			if (ret) {
				dev_err(dev, "panel %s enable backlight error %d\n",
					priv->disp_dev->name, ret);
				return ret;
			}
		}
	}

>>>>>>> 0ea138a2
	mode.xres = timings.hactive.typ;
	mode.yres = timings.vactive.typ;
	mode.left_margin = timings.hback_porch.typ;
	mode.right_margin = timings.hfront_porch.typ;
	mode.upper_margin = timings.vback_porch.typ;
	mode.lower_margin = timings.vfront_porch.typ;
	mode.hsync_len = timings.hsync_len.typ;
	mode.vsync_len = timings.vsync_len.typ;
	mode.pixclock = HZ2PS(timings.pixelclock.typ);

<<<<<<< HEAD
	ret = mxs_probe_common(&mode, &info);
=======
#if CONFIG_IS_ENABLED(CLK) && IS_ENABLED(CONFIG_IMX8)
	ret = clk_set_rate(&priv->lcdif_pix, timings.pixelclock.typ);
	if (ret < 0) {
		printf("Failed to set pix clk rate\n");
		return ret;
	}

	ret = clk_enable(&priv->lcdif_pix);
	if (ret) {
		printf("unable to enable lcdif_pix clock\n");
		return ret;
	}
#endif

	ret = mxs_probe_common(priv->reg_base, &mode, bpp, plat->base, enable_bridge, enable_pol);
>>>>>>> 0ea138a2
	if (ret)
		return ret;

	switch (bpp) {
	case 32:
	case 24:
	case 18:
		uc_priv->bpix = VIDEO_BPP32;
		break;
	case 16:
		uc_priv->bpix = VIDEO_BPP16;
		break;
	case 8:
		uc_priv->bpix = VIDEO_BPP8;
		break;
	default:
		dev_err(dev, "invalid bpp specified (bpp = %i)\n", bpp);
		return -EINVAL;
	}

	uc_priv->xsize = mode.xres;
	uc_priv->ysize = mode.yres;

	/* Enable dcache for the frame buffer */
<<<<<<< HEAD
	fb_start = plat->base & ~(MMU_SECTION_SIZE - 1);
	fb_end = plat->base + plat->size;
	fb_end = ALIGN(fb_end, 1 << MMU_SECTION_SHIFT);
=======
	fb_start = plat->base;
	fb_end = plat->base + plat->size;

>>>>>>> 0ea138a2
	mmu_set_region_dcache_behaviour(fb_start, fb_end - fb_start,
					DCACHE_WRITEBACK);
	video_set_flush_dcache(dev, true);
	gd->fb_base = plat->base;

	return ret;
}

static int mxs_video_bind(struct udevice *dev)
{
	struct video_uc_platdata *plat = dev_get_uclass_platdata(dev);
<<<<<<< HEAD
	struct display_timing timings;
	u32 bpp = 0;
	u32 bytes_pp = 0;
	int ret;

	ret = mxs_of_get_timings(dev, &timings, &bpp);
	if (ret)
		return ret;

	switch (bpp) {
	case 32:
	case 24:
	case 18:
		bytes_pp = 4;
		break;
	case 16:
		bytes_pp = 2;
		break;
	case 8:
		bytes_pp = 1;
		break;
	default:
		dev_err(dev, "invalid bpp specified (bpp = %i)\n", bpp);
		return -EINVAL;
	}

	plat->size = timings.hactive.typ * timings.vactive.typ * bytes_pp;
=======

	/* Max size supported by LCDIF, because in bind, we can't probe panel */
	plat->size = ALIGN(1920 * 1080 *4 * 2, MMU_SECTION_SIZE);
	plat->align = MMU_SECTION_SIZE;
>>>>>>> 0ea138a2

	return 0;
}

static int mxs_video_remove(struct udevice *dev)
{
	struct video_uc_platdata *plat = dev_get_uclass_platdata(dev);
<<<<<<< HEAD

	mxs_remove_common(plat->base, MXS_LCDIF_BASE);
=======
	struct mxsfb_priv *priv = dev_get_priv(dev);

	debug("%s\n", __func__);

	if (priv->disp_dev)
		device_remove(priv->disp_dev, DM_REMOVE_NORMAL);

	mxs_remove_common(priv->reg_base, plat->base);
>>>>>>> 0ea138a2

	return 0;
}

static const struct udevice_id mxs_video_ids[] = {
	{ .compatible = "fsl,imx23-lcdif" },
	{ .compatible = "fsl,imx28-lcdif" },
	{ .compatible = "fsl,imx7ulp-lcdif" },
<<<<<<< HEAD
=======
	{ .compatible = "fsl,imx8mm-lcdif" },
	{ .compatible = "fsl,imx8mn-lcdif" },
>>>>>>> 0ea138a2
	{ /* sentinel */ }
};

U_BOOT_DRIVER(mxs_video) = {
	.name	= "mxs_video",
	.id	= UCLASS_VIDEO,
	.of_match = mxs_video_ids,
	.bind	= mxs_video_bind,
	.probe	= mxs_video_probe,
	.remove = mxs_video_remove,
	.flags	= DM_FLAG_PRE_RELOC | DM_FLAG_OS_PREPARE,
<<<<<<< HEAD
=======
	.priv_auto_alloc_size   = sizeof(struct mxsfb_priv),
>>>>>>> 0ea138a2
};
#endif /* ifndef CONFIG_DM_VIDEO */<|MERGE_RESOLUTION|>--- conflicted
+++ resolved
@@ -14,37 +14,25 @@
 #include <malloc.h>
 #include <video.h>
 #include <video_fb.h>
-<<<<<<< HEAD
 
 #include <asm/arch/clock.h>
-=======
-#if CONFIG_IS_ENABLED(CLK) && IS_ENABLED(CONFIG_IMX8)
-#include <clk.h>
-#else
-#include <asm/arch/clock.h>
-#endif
->>>>>>> 0ea138a2
 #include <asm/arch/imx-regs.h>
 #include <asm/arch/sys_proto.h>
 #include <asm/mach-imx/dma.h>
 #include <asm/io.h>
-<<<<<<< HEAD
-=======
-#include <reset.h>
-#include <panel.h>
-#include <video_bridge.h>
-#include <video_link.h>
->>>>>>> 0ea138a2
 
 #include "videomodes.h"
 #include <linux/string.h>
 #include <linux/list.h>
 #include <linux/fb.h>
 #include <mxsfb.h>
-#include <dm/device-internal.h>
 
 #ifdef CONFIG_VIDEO_GIS
 #include <gis.h>
+#endif
+
+#ifdef CONFIG_IMX_MIPI_DSI_BRIDGE
+#include <imx_mipi_dsi_bridge.h>
 #endif
 
 #define	PS2KHZ(ps)	(1000000000UL / (ps))
@@ -85,30 +73,18 @@
  * 	 le:89,ri:164,up:23,lo:10,hs:10,vs:10,sync:0,vmode:0
  */
 
-<<<<<<< HEAD
 static int mxs_probe_common(struct ctfb_res_modes *mode,
 			    struct mxsfb_info *info)
 {
 	struct mxs_lcdif_regs *regs = info->regs;
-=======
-static void mxs_lcd_init(phys_addr_t reg_base, u32 fb_addr, struct ctfb_res_modes *mode, int bpp, bool bridge, bool enable_pol)
-{
-	struct mxs_lcdif_regs *regs = (struct mxs_lcdif_regs *)(reg_base);
->>>>>>> 0ea138a2
 	uint32_t word_len = 0, bus_width = 0;
 	uint8_t valid_data = 0;
 
 	/* Kick in the LCDIF clock */
-<<<<<<< HEAD
 	/* ### Clock configuration is board specific, handle outside of the
            driver. Clocks should all be set and started when coming here. */
 //###	mxs_set_lcdclk(panel->isaBase, PS2KHZ(mode->pixclock));
 
-=======
-#if !(CONFIG_IS_ENABLED(CLK) && IS_ENABLED(CONFIG_IMX8))
-	mxs_set_lcdclk((u32)reg_base, PS2KHZ(mode->pixclock));
-#endif
->>>>>>> 0ea138a2
 	/* Restart the LCDIF block */
 	mxs_reset_block((struct mxs_register_32 *)&regs->hw_lcdif_ctrl);
 
@@ -142,32 +118,27 @@
 	writel(valid_data << LCDIF_CTRL1_BYTE_PACKING_FORMAT_OFFSET,
 		&regs->hw_lcdif_ctrl1);
 
-<<<<<<< HEAD
 	writel(LCDIF_CTRL2_OUTSTANDING_REQS_REQ_16
 	       | (info->rgb_pattern << LCDIF_CTRL2_ODD_LINE_PATTERN_OFFSET)
 	       | (info->rgb_pattern << LCDIF_CTRL2_EVEN_LINE_PATTERN_OFFSET),
 	       &regs->hw_lcdif_ctrl2);
-=======
-	if (bridge)
-		writel(LCDIF_CTRL2_OUTSTANDING_REQS_REQ_16, &regs->hw_lcdif_ctrl2);
->>>>>>> 0ea138a2
 
 	mxsfb_system_setup();
 
 	writel((mode->yres << LCDIF_TRANSFER_COUNT_V_COUNT_OFFSET) | mode->xres,
 		&regs->hw_lcdif_transfer_count);
 
-	if (!enable_pol)
-		writel(LCDIF_VDCTRL0_ENABLE_PRESENT |
-			LCDIF_VDCTRL0_VSYNC_PERIOD_UNIT |
-			LCDIF_VDCTRL0_VSYNC_PULSE_WIDTH_UNIT |
-			mode->vsync_len, &regs->hw_lcdif_vdctrl0);
-	else
-		writel(LCDIF_VDCTRL0_ENABLE_PRESENT | LCDIF_VDCTRL0_ENABLE_POL |
-			LCDIF_VDCTRL0_VSYNC_PERIOD_UNIT |
-			LCDIF_VDCTRL0_VSYNC_PULSE_WIDTH_UNIT |
-			mode->vsync_len, &regs->hw_lcdif_vdctrl0);
-
+#ifdef CONFIG_IMX_SEC_MIPI_DSI
+	writel(LCDIF_VDCTRL0_ENABLE_PRESENT |
+		LCDIF_VDCTRL0_VSYNC_PERIOD_UNIT |
+		LCDIF_VDCTRL0_VSYNC_PULSE_WIDTH_UNIT |
+		mode->vsync_len, &regs->hw_lcdif_vdctrl0);
+#else
+	writel(LCDIF_VDCTRL0_ENABLE_PRESENT | LCDIF_VDCTRL0_ENABLE_POL |
+		LCDIF_VDCTRL0_VSYNC_PERIOD_UNIT |
+		LCDIF_VDCTRL0_VSYNC_PULSE_WIDTH_UNIT |
+		mode->vsync_len, &regs->hw_lcdif_vdctrl0);
+#endif
 	writel(mode->upper_margin + mode->lower_margin +
 		mode->vsync_len + mode->yres,
 		&regs->hw_lcdif_vdctrl1);
@@ -182,13 +153,8 @@
 	writel((0 << LCDIF_VDCTRL4_DOTCLK_DLY_SEL_OFFSET) | mode->xres,
 		&regs->hw_lcdif_vdctrl4);
 
-<<<<<<< HEAD
 	writel(info->fb_addr, &regs->hw_lcdif_cur_buf);
 	writel(info->fb_addr, &regs->hw_lcdif_next_buf);
-=======
-	writel(fb_addr, &regs->hw_lcdif_cur_buf);
-	writel(fb_addr, &regs->hw_lcdif_next_buf);
->>>>>>> 0ea138a2
 
 	/* Flush FIFO first */
 	writel(LCDIF_CTRL1_FIFO_CLEAR, &regs->hw_lcdif_ctrl1_set);
@@ -230,62 +196,21 @@
 	return 0;
 }
 
-<<<<<<< HEAD
 static int mxs_remove_common(u32 fb, u32 base_addr)
 {
 	struct mxs_lcdif_regs *regs = (struct mxs_lcdif_regs *)base_addr;
-=======
-static int mxs_probe_common(phys_addr_t reg_base, struct ctfb_res_modes *mode, int bpp, u32 fb, bool bridge, bool enable_pol)
-{
-	/* Start framebuffer */
-	mxs_lcd_init(reg_base, fb, mode, bpp, bridge, enable_pol);
-
-#ifdef CONFIG_VIDEO_MXS_MODE_SYSTEM
-	/*
-	 * If the LCD runs in system mode, the LCD refresh has to be triggered
-	 * manually by setting the RUN bit in HW_LCDIF_CTRL register. To avoid
-	 * having to set this bit manually after every single change in the
-	 * framebuffer memory, we set up specially crafted circular DMA, which
-	 * sets the RUN bit, then waits until it gets cleared and repeats this
-	 * infinitelly. This way, we get smooth continuous updates of the LCD.
-	 */
-	struct mxs_lcdif_regs *regs = (struct mxs_lcdif_regs *)reg_base;
-
-	memset(&desc, 0, sizeof(struct mxs_dma_desc));
-	desc.address = (dma_addr_t)&desc;
-	desc.cmd.data = MXS_DMA_DESC_COMMAND_NO_DMAXFER | MXS_DMA_DESC_CHAIN |
-			MXS_DMA_DESC_WAIT4END |
-			(1 << MXS_DMA_DESC_PIO_WORDS_OFFSET);
-	desc.cmd.pio_words[0] = readl(&regs->hw_lcdif_ctrl) | LCDIF_CTRL_RUN;
-	desc.cmd.next = (uint32_t)&desc.cmd;
-
-	/* Execute the DMA chain. */
-	mxs_dma_circ_start(MXS_DMA_CHANNEL_AHB_APBH_LCDIF, &desc);
-#endif
-
-	return 0;
-}
-
-static int mxs_remove_common(phys_addr_t reg_base, u32 fb)
-{
-	struct mxs_lcdif_regs *regs = (struct mxs_lcdif_regs *)(reg_base);
->>>>>>> 0ea138a2
 	int timeout = 1000000;
 
 #ifdef CONFIG_MX6
 	if (check_module_fused(MX6_MODULE_LCDIF))
-<<<<<<< HEAD
 		return -EINVAL;
 #endif
 	if (!fb)
 		return -EINVAL;
-=======
-		return -ENODEV;
-#endif
->>>>>>> 0ea138a2
-
-	if (!fb)
-		return -EINVAL;
+
+#ifdef CONFIG_IMX_MIPI_DSI_BRIDGE
+	imx_mipi_dsi_bridge_disable();
+#endif
 
 	writel(fb, &regs->hw_lcdif_cur_buf_reg);
 	writel(fb, &regs->hw_lcdif_next_buf_reg);
@@ -304,7 +229,6 @@
 #ifndef CONFIG_DM_VIDEO
 
 static GraphicDevice panel;
-<<<<<<< HEAD
 
 static const struct fb_videomode *fbmode;
 static struct mxsfb_info info;
@@ -316,27 +240,12 @@
 	info.bpp = bpp;
 	info.regs = (struct mxs_lcdif_regs *)base_addr;
 	info.rgb_pattern = rgb_pattern;
-=======
-static int setup;
-static struct fb_videomode fbmode;
-static int depth;
-
-int mxs_lcd_panel_setup(struct fb_videomode mode, int bpp,
-	uint32_t base_addr)
-{
-	fbmode = mode;
-	depth  = bpp;
-	panel.isaBase  = base_addr;
-
-	setup = 1;
->>>>>>> 0ea138a2
 
 	return 0;
 }
 
 void mxs_lcd_get_panel(struct display_panel *dispanel)
 {
-<<<<<<< HEAD
 	if (dispanel && fbmode) {
 		dispanel->width = panel.winSizeX;
 		dispanel->height = panel.winSizeY;
@@ -344,30 +253,15 @@
 		dispanel->gdfindex = panel.gdfIndex;
 		dispanel->gdfbytespp = panel.gdfBytesPP;
 	}
-=======
-	dispanel->width = fbmode.xres;
-	dispanel->height = fbmode.yres;
-	dispanel->reg_base = panel.isaBase;
-	dispanel->gdfindex = panel.gdfIndex;
-	dispanel->gdfbytespp = panel.gdfBytesPP;
->>>>>>> 0ea138a2
 }
 
 void lcdif_power_down(void)
 {
-<<<<<<< HEAD
 	mxs_remove_common(panel.frameAdrs, panel.isaBase);
-=======
-	mxs_remove_common(panel.isaBase, panel.frameAdrs);
->>>>>>> 0ea138a2
 }
 
 void *video_hw_init(void)
 {
-<<<<<<< HEAD
-=======
-	int bpp = -1;
->>>>>>> 0ea138a2
 	int ret = 0;
 	char *penv;
 	void *fb = NULL;
@@ -407,12 +301,7 @@
 	}
 #endif
 	/* fill in Graphic device struct */
-<<<<<<< HEAD
 	sprintf(panel.modeIdent, "%dx%dx%d", mode.xres, mode.yres, info.bpp);
-=======
-	sprintf(panel.modeIdent, "%dx%dx%d", mode.xres, mode.yres, bpp);
-
->>>>>>> 0ea138a2
 
 	panel.isaBase = (unsigned int)info.regs;
 	panel.winSizeX = mode.xres;
@@ -452,7 +341,6 @@
 	/* Wipe framebuffer */
 	memset(fb, 0, panel.memSize);
 
-<<<<<<< HEAD
 	panel.frameAdrs = (ulong)fb;
 	info.fb_addr = (ulong)fb;
 
@@ -466,107 +354,9 @@
 	if (dsi_ret) {
 		printf("Enable DSI bridge failed, err %d\n", dsi_ret);
 		return NULL;
-=======
-	panel.frameAdrs = (u32)fb;
-
-	printf("%s\n", panel.modeIdent);
-
-	ret = mxs_probe_common(panel.isaBase, &mode, bpp, (u32)fb, false, true);
-	if (ret)
-		goto dealloc_fb;
-
-#ifdef CONFIG_VIDEO_GIS
-	/* Entry for GIS */
-	mxc_enable_gis();
-#endif
-
-	return (void *)&panel;
-
-dealloc_fb:
-	free(fb);
-
-	return NULL;
-}
-#else /* ifndef CONFIG_DM_VIDEO */
-
-struct mxsfb_priv {
-	fdt_addr_t reg_base;
-	struct udevice *disp_dev;
-
-#if IS_ENABLED(CONFIG_DM_RESET)
-	struct reset_ctl_bulk soft_resetn;
-	struct reset_ctl_bulk clk_enable;
-#endif
-
-#if CONFIG_IS_ENABLED(CLK) && IS_ENABLED(CONFIG_IMX8)
-	struct clk			lcdif_pix;
-	struct clk			lcdif_disp_axi;
-	struct clk			lcdif_axi;
-#endif
-};
-
-#if IS_ENABLED(CONFIG_DM_RESET)
-static int lcdif_rstc_reset(struct reset_ctl_bulk *rstc, bool assert)
-{
-	int ret;
-
-	if (!rstc)
-		return 0;
-
-	ret = assert ? reset_assert_bulk(rstc)	:
-		       reset_deassert_bulk(rstc);
-
-	return ret;
-}
-
-static int lcdif_of_parse_resets(struct udevice *dev)
-{
-	int ret;
-	ofnode parent, child;
-	struct ofnode_phandle_args args;
-	struct reset_ctl_bulk rstc;
-	const char *compat;
-	uint32_t rstc_num = 0;
-
-	struct mxsfb_priv *priv = dev_get_priv(dev);
-
-	ret = dev_read_phandle_with_args(dev, "resets", "#reset-cells", 0,
-					 0, &args);
-	if (ret)
-		return ret;
-
-	parent = args.node;
-	ofnode_for_each_subnode(child, parent) {
-		compat = ofnode_get_property(child, "compatible", NULL);
-		if (!compat)
-			continue;
-
-		ret = reset_get_bulk_nodev(child, &rstc);
-		if (ret)
-			continue;
-
-		if (!of_compat_cmp("lcdif,soft-resetn", compat, 0)) {
-			priv->soft_resetn = rstc;
-			rstc_num++;
-		} else if (!of_compat_cmp("lcdif,clk-enable", compat, 0)) {
-			priv->clk_enable = rstc;
-			rstc_num++;
-		}
-		else
-			dev_warn(dev, "invalid lcdif reset node: %s\n", compat);
-	}
-
-	if (!rstc_num) {
-		dev_err(dev, "no invalid reset control exists\n");
-		return -EINVAL;
->>>>>>> 0ea138a2
-	}
-
-	return 0;
-}
-#endif
-
-<<<<<<< HEAD
+	}
+#endif
+
 	ret = mxs_probe_common(&mode, &info);
 	if (ret)
 		goto dealloc_fb;
@@ -639,163 +429,6 @@
 	if (ret)
 		return ret;
 
-=======
-static int mxs_of_get_timings(struct udevice *dev,
-			      struct display_timing *timings,
-			      u32 *bpp)
-{
-	int ret = 0;
-	u32 display_phandle;
-	ofnode display_node;
-	struct mxsfb_priv *priv = dev_get_priv(dev);
-
-	ret = ofnode_read_u32(dev_ofnode(dev), "display", &display_phandle);
-	if (ret) {
-		dev_err(dev, "required display property isn't provided\n");
-		return -EINVAL;
-	}
-
-	display_node = ofnode_get_by_phandle(display_phandle);
-	if (!ofnode_valid(display_node)) {
-		dev_err(dev, "failed to find display subnode\n");
-		return -EINVAL;
-	}
-
-	ret = ofnode_read_u32(display_node, "bits-per-pixel", bpp);
-	if (ret) {
-		dev_err(dev,
-			"required bits-per-pixel property isn't provided\n");
-		return -EINVAL;
-	}
-
-	priv->disp_dev = video_link_get_next_device(dev);
-	if (priv->disp_dev) {
-		ret = video_link_get_display_timings(timings);
-		if (ret) {
-			dev_err(dev, "failed to get any video link display timings\n");
-			return -EINVAL;
-		}
-	} else {
-		ret = ofnode_decode_display_timing(display_node, 0, timings);
-		if (ret) {
-			dev_err(dev, "failed to get any display timings\n");
-			return -EINVAL;
-		}
-	}
-
-	return ret;
-}
-
-static int mxs_video_probe(struct udevice *dev)
-{
-	struct video_uc_platdata *plat = dev_get_uclass_platdata(dev);
-	struct video_priv *uc_priv = dev_get_uclass_priv(dev);
-	struct mxsfb_priv *priv = dev_get_priv(dev);
-
-	struct ctfb_res_modes mode;
-	struct display_timing timings;
-	u32 bpp = 0;
-	u32 fb_start, fb_end;
-	int ret;
-	bool enable_pol = true, enable_bridge = false;
-
-	debug("%s() plat: base 0x%lx, size 0x%x\n",
-	       __func__, plat->base, plat->size);
-
-	priv->reg_base = dev_read_addr(dev);
-	if (priv->reg_base == FDT_ADDR_T_NONE) {
-		dev_err(dev, "lcdif base address is not found\n");
-		return -EINVAL;
-	}
-
-	ret = mxs_of_get_timings(dev, &timings, &bpp);
-	if (ret)
-		return ret;
-
-#if CONFIG_IS_ENABLED(CLK) && IS_ENABLED(CONFIG_IMX8)
-	ret = clk_get_by_name(dev, "pix", &priv->lcdif_pix);
-	if (ret) {
-		printf("Failed to get pix clk\n");
-		return ret;
-	}
-
-	ret = clk_get_by_name(dev, "disp_axi", &priv->lcdif_disp_axi);
-	if (ret) {
-		printf("Failed to get disp_axi clk\n");
-		return ret;
-	}
-
-	ret = clk_get_by_name(dev, "axi", &priv->lcdif_axi);
-	if (ret) {
-		printf("Failed to get axi clk\n");
-		return ret;
-	}
-
-	ret = clk_enable(&priv->lcdif_axi);
-	if (ret) {
-		printf("unable to enable lcdif_axi clock\n");
-		return ret;
-	}
-
-	ret = clk_enable(&priv->lcdif_disp_axi);
-	if (ret) {
-		printf("unable to enable lcdif_disp_axi clock\n");
-		return ret;
-	}
-#endif
-
-#if IS_ENABLED(CONFIG_DM_RESET)
-	ret = lcdif_of_parse_resets(dev);
-	if (!ret) {
-		ret = lcdif_rstc_reset(&priv->soft_resetn, false);
-		if (ret) {
-			dev_err(dev, "deassert soft_resetn failed\n");
-			return ret;
-		}
-
-		ret = lcdif_rstc_reset(&priv->clk_enable, true);
-		if (ret) {
-			dev_err(dev, "assert clk_enable failed\n");
-			return ret;
-		}
-	}
-#endif
-
-	if (priv->disp_dev) {
-#if IS_ENABLED(CONFIG_VIDEO_BRIDGE)
-		if (device_get_uclass_id(priv->disp_dev) == UCLASS_VIDEO_BRIDGE) {
-			ret = video_bridge_attach(priv->disp_dev);
-			if (ret) {
-				dev_err(dev, "fail to attach bridge\n");
-				return ret;
-			}
-
-			ret = video_bridge_set_backlight(priv->disp_dev, 80);
-			if (ret) {
-				dev_err(dev, "fail to set backlight\n");
-				return ret;
-			}
-
-			enable_bridge = true;
-
-			/* sec dsim needs enable ploarity at low, default we set to high */
-			if (dev_read_bool(dev, "enable_polarity_low"))
-				enable_pol = false;
-
-		}
-#endif
-
-		if (device_get_uclass_id(priv->disp_dev) == UCLASS_PANEL) {
-			ret = panel_enable_backlight(priv->disp_dev);
-			if (ret) {
-				dev_err(dev, "panel %s enable backlight error %d\n",
-					priv->disp_dev->name, ret);
-				return ret;
-			}
-		}
-	}
-
->>>>>>> 0ea138a2
 	mode.xres = timings.hactive.typ;
 	mode.yres = timings.vactive.typ;
 	mode.left_margin = timings.hback_porch.typ;
@@ -806,25 +439,7 @@
 	mode.vsync_len = timings.vsync_len.typ;
 	mode.pixclock = HZ2PS(timings.pixelclock.typ);
 
-<<<<<<< HEAD
 	ret = mxs_probe_common(&mode, &info);
-=======
-#if CONFIG_IS_ENABLED(CLK) && IS_ENABLED(CONFIG_IMX8)
-	ret = clk_set_rate(&priv->lcdif_pix, timings.pixelclock.typ);
-	if (ret < 0) {
-		printf("Failed to set pix clk rate\n");
-		return ret;
-	}
-
-	ret = clk_enable(&priv->lcdif_pix);
-	if (ret) {
-		printf("unable to enable lcdif_pix clock\n");
-		return ret;
-	}
-#endif
-
-	ret = mxs_probe_common(priv->reg_base, &mode, bpp, plat->base, enable_bridge, enable_pol);
->>>>>>> 0ea138a2
 	if (ret)
 		return ret;
 
@@ -849,15 +464,9 @@
 	uc_priv->ysize = mode.yres;
 
 	/* Enable dcache for the frame buffer */
-<<<<<<< HEAD
 	fb_start = plat->base & ~(MMU_SECTION_SIZE - 1);
 	fb_end = plat->base + plat->size;
 	fb_end = ALIGN(fb_end, 1 << MMU_SECTION_SHIFT);
-=======
-	fb_start = plat->base;
-	fb_end = plat->base + plat->size;
-
->>>>>>> 0ea138a2
 	mmu_set_region_dcache_behaviour(fb_start, fb_end - fb_start,
 					DCACHE_WRITEBACK);
 	video_set_flush_dcache(dev, true);
@@ -869,7 +478,6 @@
 static int mxs_video_bind(struct udevice *dev)
 {
 	struct video_uc_platdata *plat = dev_get_uclass_platdata(dev);
-<<<<<<< HEAD
 	struct display_timing timings;
 	u32 bpp = 0;
 	u32 bytes_pp = 0;
@@ -897,12 +505,6 @@
 	}
 
 	plat->size = timings.hactive.typ * timings.vactive.typ * bytes_pp;
-=======
-
-	/* Max size supported by LCDIF, because in bind, we can't probe panel */
-	plat->size = ALIGN(1920 * 1080 *4 * 2, MMU_SECTION_SIZE);
-	plat->align = MMU_SECTION_SIZE;
->>>>>>> 0ea138a2
 
 	return 0;
 }
@@ -910,19 +512,8 @@
 static int mxs_video_remove(struct udevice *dev)
 {
 	struct video_uc_platdata *plat = dev_get_uclass_platdata(dev);
-<<<<<<< HEAD
 
 	mxs_remove_common(plat->base, MXS_LCDIF_BASE);
-=======
-	struct mxsfb_priv *priv = dev_get_priv(dev);
-
-	debug("%s\n", __func__);
-
-	if (priv->disp_dev)
-		device_remove(priv->disp_dev, DM_REMOVE_NORMAL);
-
-	mxs_remove_common(priv->reg_base, plat->base);
->>>>>>> 0ea138a2
 
 	return 0;
 }
@@ -931,11 +522,6 @@
 	{ .compatible = "fsl,imx23-lcdif" },
 	{ .compatible = "fsl,imx28-lcdif" },
 	{ .compatible = "fsl,imx7ulp-lcdif" },
-<<<<<<< HEAD
-=======
-	{ .compatible = "fsl,imx8mm-lcdif" },
-	{ .compatible = "fsl,imx8mn-lcdif" },
->>>>>>> 0ea138a2
 	{ /* sentinel */ }
 };
 
@@ -947,9 +533,5 @@
 	.probe	= mxs_video_probe,
 	.remove = mxs_video_remove,
 	.flags	= DM_FLAG_PRE_RELOC | DM_FLAG_OS_PREPARE,
-<<<<<<< HEAD
-=======
-	.priv_auto_alloc_size   = sizeof(struct mxsfb_priv),
->>>>>>> 0ea138a2
 };
 #endif /* ifndef CONFIG_DM_VIDEO */