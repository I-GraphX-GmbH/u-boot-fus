// SPDX-License-Identifier: GPL-2.0+
/*
 * Freescale i.MX23/i.MX28 LCDIF driver
 *
 * Copyright (C) 2011-2013 Marek Vasut <marex@denx.de>
<<<<<<< HEAD
=======
 * Copyright (C) 2014-2016 Freescale Semiconductor, Inc.
 * Copyright 2017 NXP
 *
>>>>>>> 1e351715
 */
#include <common.h>
#include <malloc.h>
#include <video_fb.h>

#include <asm/arch/imx-regs.h>
#include <asm/arch/clock.h>
#include <asm/arch/sys_proto.h>
#include <linux/errno.h>
#include <asm/io.h>

#include <asm/mach-imx/dma.h>

#include "videomodes.h"
#include <linux/string.h>
#include <linux/list.h>
#include <linux/fb.h>
#include <mxsfb.h>

#ifdef CONFIG_VIDEO_GIS
#include <gis.h>
#endif

#ifdef CONFIG_IMX_MIPI_DSI_BRIDGE
#include <imx_mipi_dsi_bridge.h>
#endif

#define	PS2KHZ(ps)	(1000000000UL / (ps))

static GraphicDevice panel;
struct mxs_dma_desc desc;

/**
 * mxsfb_system_setup() - Fine-tune LCDIF configuration
 *
 * This function is used to adjust the LCDIF configuration. This is usually
 * needed when driving the controller in System-Mode to operate an 8080 or
 * 6800 connected SmartLCD.
 */
__weak void mxsfb_system_setup(void)
{
}

static int setup;
static const struct fb_videomode *fbmode;
static int depth;
static int rgb_pattern = PATTERN_RGB;

int mxs_lcd_panel_setup(uint32_t base_addr, const struct fb_videomode *mode,
			int bpp, int pattern)
{
	fbmode = mode;
	depth  = bpp;
	panel.isaBase  = base_addr;
	rgb_pattern = pattern;

	setup = 1;

	return 0;
}

void mxs_lcd_get_panel(struct display_panel *dispanel)
{
   if(dispanel && fbmode)
	{
	dispanel->width = fbmode->xres;
	dispanel->height = fbmode->yres;
	dispanel->reg_base = panel.isaBase;
	dispanel->gdfindex = panel.gdfIndex;
	dispanel->gdfbytespp = panel.gdfBytesPP;
	}
}

/*
 * ARIES M28EVK:
 * setenv videomode
 * video=ctfb:x:800,y:480,depth:18,mode:0,pclk:30066,
 *       le:0,ri:256,up:0,lo:45,hs:1,vs:1,sync:100663296,vmode:0
 *
 * Freescale mx23evk/mx28evk with a Seiko 4.3'' WVGA panel:
 * setenv videomode
 * video=ctfb:x:800,y:480,depth:24,mode:0,pclk:29851,
 * 	 le:89,ri:164,up:23,lo:10,hs:10,vs:10,sync:0,vmode:0
 */

static void mxs_lcd_init(GraphicDevice *panel,
			struct ctfb_res_modes *mode, int bpp)
{
	struct mxs_lcdif_regs *regs = (struct mxs_lcdif_regs *)(ulong)(panel->isaBase);
	uint32_t word_len = 0, bus_width = 0;
	uint8_t valid_data = 0;

	/* Kick in the LCDIF clock */
	/* ### Clock configuration is board specific, handle outside of the
           driver. Clocks should all be set and started when coming here. */
//###	mxs_set_lcdclk(panel->isaBase, PS2KHZ(mode->pixclock));

	/* Restart the LCDIF block */
	mxs_reset_block((struct mxs_register_32 *)&regs->hw_lcdif_ctrl);

	switch (bpp) {
	case 24:
		word_len = LCDIF_CTRL_WORD_LENGTH_24BIT;
		bus_width = LCDIF_CTRL_LCD_DATABUS_WIDTH_24BIT;
		valid_data = 0x7;
		break;
	case 18:
		word_len = LCDIF_CTRL_WORD_LENGTH_24BIT;
		bus_width = LCDIF_CTRL_LCD_DATABUS_WIDTH_18BIT;
		valid_data = 0x7;
		break;
	case 16:
		word_len = LCDIF_CTRL_WORD_LENGTH_16BIT;
		bus_width = LCDIF_CTRL_LCD_DATABUS_WIDTH_16BIT;
		valid_data = 0xf;
		break;
	case 8:
		word_len = LCDIF_CTRL_WORD_LENGTH_8BIT;
		bus_width = LCDIF_CTRL_LCD_DATABUS_WIDTH_8BIT;
		valid_data = 0xf;
		break;
	}

	writel(bus_width | word_len | LCDIF_CTRL_DOTCLK_MODE |
		LCDIF_CTRL_BYPASS_COUNT | LCDIF_CTRL_LCDIF_MASTER,
		&regs->hw_lcdif_ctrl);

	writel(valid_data << LCDIF_CTRL1_BYTE_PACKING_FORMAT_OFFSET,
		&regs->hw_lcdif_ctrl1);

	writel(LCDIF_CTRL2_OUTSTANDING_REQS_REQ_16
	       | (rgb_pattern << LCDIF_CTRL2_ODD_LINE_PATTERN_OFFSET)
	       | (rgb_pattern << LCDIF_CTRL2_EVEN_LINE_PATTERN_OFFSET),
	       &regs->hw_lcdif_ctrl2);

	mxsfb_system_setup();

	writel((mode->yres << LCDIF_TRANSFER_COUNT_V_COUNT_OFFSET) | mode->xres,
		&regs->hw_lcdif_transfer_count);

#ifdef CONFIG_IMX_SEC_MIPI_DSI
	writel(LCDIF_VDCTRL0_ENABLE_PRESENT |
		LCDIF_VDCTRL0_VSYNC_PERIOD_UNIT |
		LCDIF_VDCTRL0_VSYNC_PULSE_WIDTH_UNIT |
		mode->vsync_len, &regs->hw_lcdif_vdctrl0);
#else
	writel(LCDIF_VDCTRL0_ENABLE_PRESENT | LCDIF_VDCTRL0_ENABLE_POL |
		LCDIF_VDCTRL0_VSYNC_PERIOD_UNIT |
		LCDIF_VDCTRL0_VSYNC_PULSE_WIDTH_UNIT |
		mode->vsync_len, &regs->hw_lcdif_vdctrl0);
#endif
	writel(mode->upper_margin + mode->lower_margin +
		mode->vsync_len + mode->yres,
		&regs->hw_lcdif_vdctrl1);
	writel((mode->hsync_len << LCDIF_VDCTRL2_HSYNC_PULSE_WIDTH_OFFSET) |
		(mode->left_margin + mode->right_margin +
		mode->hsync_len + mode->xres),
		&regs->hw_lcdif_vdctrl2);
	writel(((mode->left_margin + mode->hsync_len) <<
		LCDIF_VDCTRL3_HORIZONTAL_WAIT_CNT_OFFSET) |
		(mode->upper_margin + mode->vsync_len),
		&regs->hw_lcdif_vdctrl3);
	writel((0 << LCDIF_VDCTRL4_DOTCLK_DLY_SEL_OFFSET) | mode->xres,
		&regs->hw_lcdif_vdctrl4);

	writel(panel->frameAdrs, &regs->hw_lcdif_cur_buf);
	writel(panel->frameAdrs, &regs->hw_lcdif_next_buf);

	/* Flush FIFO first */
	writel(LCDIF_CTRL1_FIFO_CLEAR, &regs->hw_lcdif_ctrl1_set);

#ifndef CONFIG_VIDEO_MXS_MODE_SYSTEM
	/* Sync signals ON */
	setbits_le32(&regs->hw_lcdif_vdctrl4, LCDIF_VDCTRL4_SYNC_SIGNALS_ON);
#endif

	/* FIFO cleared */
	writel(LCDIF_CTRL1_FIFO_CLEAR, &regs->hw_lcdif_ctrl1_clr);

	/* RUN! */
	writel(LCDIF_CTRL_RUN, &regs->hw_lcdif_ctrl_set);
}

void lcdif_power_down(void)
{
	struct mxs_lcdif_regs *regs = (struct mxs_lcdif_regs *)(ulong)(panel.isaBase);
	int timeout = 1000000;

#ifdef CONFIG_MX6
	if (check_module_fused(MX6_MODULE_LCDIF))
		return;
#endif
	if (!panel.frameAdrs)
		return;

#ifdef CONFIG_IMX_MIPI_DSI_BRIDGE
	imx_mipi_dsi_bridge_disable();
#endif

	writel(panel.frameAdrs, &regs->hw_lcdif_cur_buf_reg);
	writel(panel.frameAdrs, &regs->hw_lcdif_next_buf_reg);
	writel(LCDIF_CTRL1_VSYNC_EDGE_IRQ, &regs->hw_lcdif_ctrl1_clr);
	while (--timeout) {
		if (readl(&regs->hw_lcdif_ctrl1_reg) &
		    LCDIF_CTRL1_VSYNC_EDGE_IRQ)
			break;
		udelay(1);
	}
	mxs_reset_block((struct mxs_register_32 *)&regs->hw_lcdif_ctrl_reg);
}

void *video_hw_init(void)
{
	int bpp = -1;
	char *penv;
	void *fb;
	struct ctfb_res_modes mode;

	puts("Video: ");

	if (!setup) {

		/* Suck display configuration from "videomode" variable */
		penv = env_get("videomode");
		if (!penv) {
			printf("MXSFB: 'videomode' variable not set!\n");
			return NULL;
		}

		bpp = video_get_params(&mode, penv);
		panel.isaBase  = MXS_LCDIF_BASE;
	} else {
		mode.xres = fbmode->xres;
		mode.yres = fbmode->yres;
		mode.pixclock = fbmode->pixclock;
		mode.left_margin = fbmode->left_margin;
		mode.right_margin = fbmode->right_margin;
		mode.upper_margin = fbmode->upper_margin;
		mode.lower_margin = fbmode->lower_margin;
		mode.hsync_len = fbmode->hsync_len;
		mode.vsync_len = fbmode->vsync_len;
		mode.sync = fbmode->sync;
		mode.vmode = fbmode->vmode;
		bpp = depth;
	}

#ifdef CONFIG_MX6
	if (check_module_fused(MX6_MODULE_LCDIF)) {
		printf("LCDIF@0x%x is fused, disable it\n", MXS_LCDIF_BASE);
		return NULL;
	}
#endif
	/* fill in Graphic device struct */
	sprintf(panel.modeIdent, "%dx%dx%d",
			mode.xres, mode.yres, bpp);

	panel.winSizeX = mode.xres;
	panel.winSizeY = mode.yres;
	panel.plnSizeX = mode.xres;
	panel.plnSizeY = mode.yres;

	switch (bpp) {
	case 24:
	case 18:
		panel.gdfBytesPP = 4;
		panel.gdfIndex = GDF_32BIT_X888RGB;
		break;
	case 16:
		panel.gdfBytesPP = 2;
		panel.gdfIndex = GDF_16BIT_565RGB;
		break;
	case 8:
		panel.gdfBytesPP = 1;
		panel.gdfIndex = GDF__8BIT_INDEX;
		break;
	default:
		printf("MXSFB: Invalid BPP specified! (bpp = %i)\n", bpp);
		return NULL;
	}

	panel.memSize = mode.xres * mode.yres * panel.gdfBytesPP;

	/* Allocate framebuffer */
	fb = memalign(ARCH_DMA_MINALIGN,
		      roundup(panel.memSize, ARCH_DMA_MINALIGN));
	if (!fb) {
		printf("MXSFB: Error allocating framebuffer!\n");
		return NULL;
	}

	/* Wipe framebuffer */
	memset(fb, 0, panel.memSize);

	panel.frameAdrs = (ulong)fb;

	printf("%s\n", panel.modeIdent);

#ifdef CONFIG_IMX_MIPI_DSI_BRIDGE
	int dsi_ret;

	imx_mipi_dsi_bridge_mode_set((struct fb_videomode *) fbmode);
	dsi_ret = imx_mipi_dsi_bridge_enable();
	if (dsi_ret) {
		printf("Enable DSI bridge failed, err %d\n", dsi_ret);
		return NULL;
	}
#endif

	/* Start framebuffer */
	mxs_lcd_init(&panel, &mode, bpp);

#ifdef CONFIG_VIDEO_MXS_MODE_SYSTEM
	/*
	 * If the LCD runs in system mode, the LCD refresh has to be triggered
	 * manually by setting the RUN bit in HW_LCDIF_CTRL register. To avoid
	 * having to set this bit manually after every single change in the
	 * framebuffer memory, we set up specially crafted circular DMA, which
	 * sets the RUN bit, then waits until it gets cleared and repeats this
	 * infinitelly. This way, we get smooth continuous updates of the LCD.
	 */
	struct mxs_lcdif_regs *regs = (struct mxs_lcdif_regs *)MXS_LCDIF_BASE;

	memset(&desc, 0, sizeof(struct mxs_dma_desc));
	desc.address = (dma_addr_t)&desc;
	desc.cmd.data = MXS_DMA_DESC_COMMAND_NO_DMAXFER | MXS_DMA_DESC_CHAIN |
			MXS_DMA_DESC_WAIT4END |
			(1 << MXS_DMA_DESC_PIO_WORDS_OFFSET);
	desc.cmd.pio_words[0] = readl(&regs->hw_lcdif_ctrl) | LCDIF_CTRL_RUN;
	desc.cmd.next = (uint32_t)&desc.cmd;

	/* Execute the DMA chain. */
	mxs_dma_circ_start(MXS_DMA_CHANNEL_AHB_APBH_LCDIF, &desc);
#endif

#ifdef CONFIG_VIDEO_GIS
	/* Entry for GIS */
	mxc_enable_gis();
#endif

	return (void *)&panel;
}<|MERGE_RESOLUTION|>--- conflicted
+++ resolved
@@ -3,12 +3,9 @@
  * Freescale i.MX23/i.MX28 LCDIF driver
  *
  * Copyright (C) 2011-2013 Marek Vasut <marex@denx.de>
-<<<<<<< HEAD
-=======
  * Copyright (C) 2014-2016 Freescale Semiconductor, Inc.
  * Copyright 2017 NXP
  *
->>>>>>> 1e351715
  */
 #include <common.h>
 #include <malloc.h>
@@ -79,7 +76,7 @@
 	dispanel->reg_base = panel.isaBase;
 	dispanel->gdfindex = panel.gdfIndex;
 	dispanel->gdfbytespp = panel.gdfBytesPP;
-	}
+}
 }
 
 /*
