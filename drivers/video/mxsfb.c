--- conflicted
+++ resolved
@@ -190,11 +190,10 @@
 
 	puts("Video: ");
 
-<<<<<<< HEAD
 	if (!setup) {
 
 		/* Suck display configuration from "videomode" variable */
-		penv = getenv("videomode");
+		penv = env_get("videomode");
 		if (!penv) {
 			printf("MXSFB: 'videomode' variable not set!\n");
 			return NULL;
@@ -215,13 +214,6 @@
 		mode.sync = fbmode->sync;
 		mode.vmode = fbmode->vmode;
 		bpp = depth;
-=======
-	/* Suck display configuration from "videomode" variable */
-	penv = env_get("videomode");
-	if (!penv) {
-		puts("MXSFB: 'videomode' variable not set!\n");
-		return NULL;
->>>>>>> 83f07da0
 	}
 
 	/* fill in Graphic device struct */
