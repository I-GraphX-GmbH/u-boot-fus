--- conflicted
+++ resolved
@@ -252,12 +252,8 @@
 struct clk *clk_get_parent(struct clk *clk);
 
 void ipu_dump_registers(void);
-<<<<<<< HEAD
 int ipu_probe(unsigned int ipu, unsigned int disp);
-=======
-int ipu_probe(void);
 bool ipu_clk_enabled(void);
->>>>>>> 83f07da0
 
 void ipu_dmfc_init(int dmfc_type, int first);
 void ipu_init_dc_mappings(void);
