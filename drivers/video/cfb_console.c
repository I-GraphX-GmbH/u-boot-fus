--- conflicted
+++ resolved
@@ -944,11 +944,7 @@
 		CURSOR_SET;
 }
 
-<<<<<<< HEAD
 static void video_putc(const struct stdio_dev *dev, const char c)
-=======
-static void video_putc(struct stdio_dev *dev, const char c)
->>>>>>> 4d07f703
 {
 #ifdef CONFIG_CFB_CONSOLE_ANSI
 	int i;
@@ -1162,11 +1158,7 @@
 		flush_cache(VIDEO_FB_ADRS, VIDEO_SIZE);
 }
 
-<<<<<<< HEAD
 static void video_puts(const struct stdio_dev *dev, const char *s)
-=======
-static void video_puts(struct stdio_dev *dev, const char *s)
->>>>>>> 4d07f703
 {
 	int flush = cfb_do_flush_cache;
 	int count = strlen(s);
@@ -2260,10 +2252,6 @@
 	return 0;
 }
 
-<<<<<<< HEAD
-int board_video_skip(void)
-	__attribute__ ((weak, alias("__board_video_skip")));
-
 static struct stdio_dev console_dev = {
 	.name = "vga",
 //###	.ext = DEV_EXT_VIDEO,	/* Video extensions */
@@ -2281,8 +2269,6 @@
 #endif /* CONFIG_VGA_AS_SINGLE_DEVICE */
 };
 
-=======
->>>>>>> 4d07f703
 int drv_video_init(void)
 {
 	int skip_dev_init;
