/*
 * (C) Copyright 2002 ELTEC Elektronik AG
 * Frank Gottschling <fgottschling@eltec.de>
 *
 * SPDX-License-Identifier:	GPL-2.0+
 */

/*
 * cfb_console.c
 *
 * Color Framebuffer Console driver for 8/15/16/24/32 bits per pixel.
 *
 * At the moment only the 8x16 font is tested and the font fore- and
 * background color is limited to black/white/gray colors. The Linux
 * logo can be placed in the upper left corner and additional board
 * information strings (that normally goes to serial port) can be drawn.
 *
 * The console driver can use the standard PC keyboard interface (i8042)
 * for character input. Character output goes to a memory mapped video
 * framebuffer with little or big-endian organisation.
 * With environment setting 'console=serial' the console i/o can be
 * forced to serial port.
 *
 * The driver uses graphic specific defines/parameters/functions:
 *
 * (for SMI LynxE graphic chip)
 *
 * CONFIG_VIDEO_SMI_LYNXEM    - use graphic driver for SMI 710,712,810
 * VIDEO_FB_LITTLE_ENDIAN     - framebuffer organisation default: big endian
 * VIDEO_HW_RECTFILL	      - graphic driver supports hardware rectangle fill
 * VIDEO_HW_BITBLT	      - graphic driver supports hardware bit blt
 *
 * Console Parameters are set by graphic drivers global struct:
 *
 * VIDEO_VISIBLE_COLS	      - x resolution
 * VIDEO_VISIBLE_ROWS	      - y resolution
 * VIDEO_PIXEL_SIZE	      - storage size in byte per pixel
 * VIDEO_DATA_FORMAT	      - graphical data format GDF
 * VIDEO_FB_ADRS	      - start of video memory
 *
 * CONFIG_I8042_KBD	      - AT Keyboard driver for i8042
 * VIDEO_KBD_INIT_FCT	      - init function for keyboard
 * VIDEO_TSTC_FCT	      - keyboard_tstc function
 * VIDEO_GETC_FCT	      - keyboard_getc function
 *
 * CONFIG_CONSOLE_CURSOR      - on/off drawing cursor is done with
 *				delay loop in VIDEO_TSTC_FCT (i8042)
 *
 * CONFIG_SYS_CONSOLE_BLINK_COUNT - value for delay loop - blink rate
 * CONFIG_CONSOLE_TIME	      - display time/date in upper right
 *				corner, needs CONFIG_CMD_DATE and
 *				CONFIG_CONSOLE_CURSOR
 * CONFIG_VIDEO_LOGO	      - display Linux Logo in upper left corner.
 *				Use CONFIG_SPLASH_SCREEN_ALIGN with
 *				environment variable "splashpos" to place
 *				the logo on other position. In this case
 *				no CONSOLE_EXTRA_INFO is possible.
 * CONFIG_VIDEO_BMP_LOGO      - use bmp_logo instead of linux_logo
 * CONFIG_CONSOLE_EXTRA_INFO  - display additional board information
 *				strings that normaly goes to serial
 *				port.  This define requires a board
 *				specific function:
 *				video_drawstring (VIDEO_INFO_X,
 *					VIDEO_INFO_Y + i*VIDEO_FONT_HEIGHT,
 *					info);
 *				that fills a info buffer at i=row.
 *				s.a: board/eltec/bab7xx.
 * CONFIG_VGA_AS_SINGLE_DEVICE - If set the framebuffer device will be
 *				initialized as an output only device.
 *				The Keyboard driver will not be
 *				set-up.  This may be used, if you have
 *				no or more than one Keyboard devices
 *				(USB Keyboard, AT Keyboard).
 *
 * CONFIG_VIDEO_SW_CURSOR:    - Draws a cursor after the last
 *				character. No blinking is provided.
 *				Uses the macros CURSOR_SET and
 *				CURSOR_OFF.
 *
 * CONFIG_VIDEO_HW_CURSOR:    - Uses the hardware cursor capability
 *				of the graphic chip. Uses the macro
 *				CURSOR_SET. ATTENTION: If booting an
 *				OS, the display driver must disable
 *				the hardware register of the graphic
 *				chip. Otherwise a blinking field is
 *				displayed.
 */

#include <common.h>
#include <fdtdec.h>
#include <version.h>
#include <malloc.h>
#include <linux/compiler.h>

/*
 * Console device defines with SMI graphic
 * Any other graphic must change this section
 */

#ifdef	CONFIG_VIDEO_SMI_LYNXEM

#define VIDEO_FB_LITTLE_ENDIAN
#define VIDEO_HW_RECTFILL
#define VIDEO_HW_BITBLT
#endif

/*
 * Defines for the CT69000 driver
 */
#ifdef	CONFIG_VIDEO_CT69000

#define VIDEO_FB_LITTLE_ENDIAN
#define VIDEO_HW_RECTFILL
#define VIDEO_HW_BITBLT
#endif

/*
 * Defines for the SED13806 driver
 */
#ifdef CONFIG_VIDEO_SED13806
#define VIDEO_FB_LITTLE_ENDIAN
#define VIDEO_HW_RECTFILL
#define VIDEO_HW_BITBLT
#endif

#ifdef CONFIG_VIDEO_MXS
#define VIDEO_FB_16BPP_WORD_SWAP
#endif

/*
 * Defines for the MB862xx driver
 */
#ifdef CONFIG_VIDEO_MB862xx

#ifdef CONFIG_VIDEO_CORALP
#define VIDEO_FB_LITTLE_ENDIAN
#endif
#ifdef CONFIG_VIDEO_MB862xx_ACCEL
#define VIDEO_HW_RECTFILL
#define VIDEO_HW_BITBLT
#endif
#endif

/*
 * Defines for the i.MX31 driver (mx3fb.c)
 */
#if defined(CONFIG_VIDEO_MX3) || defined(CONFIG_VIDEO_IPUV3)
#define VIDEO_FB_16BPP_WORD_SWAP
#endif

/*
 * Include video_fb.h after definitions of VIDEO_HW_RECTFILL etc.
 */
#include <video_fb.h>

#include <splash.h>

/*
 * some Macros
 */
#define VIDEO_VISIBLE_COLS	(pGD->winSizeX)
#define VIDEO_VISIBLE_ROWS	(pGD->winSizeY)
#define VIDEO_PIXEL_SIZE	(pGD->gdfBytesPP)
#define VIDEO_DATA_FORMAT	(pGD->gdfIndex)
#define VIDEO_FB_ADRS		(pGD->frameAdrs)

/*
 * Console device defines with i8042 keyboard controller
 * Any other keyboard controller must change this section
 */

#ifdef	CONFIG_I8042_KBD
#include <i8042.h>

#define VIDEO_KBD_INIT_FCT	i8042_kbd_init()
#define VIDEO_TSTC_FCT		i8042_tstc
#define VIDEO_GETC_FCT		i8042_getc
#endif

/*
 * Console device
 */

#include <version.h>
#include <linux/types.h>
#include <stdio_dev.h>
#include <video_font.h>

#if defined(CONFIG_CMD_DATE)
#include <rtc.h>
#endif

#if defined(CONFIG_CMD_BMP) || defined(CONFIG_SPLASH_SCREEN)
#include <watchdog.h>
#include <bmp_layout.h>
#include <splash.h>
#endif

/*
 * Cursor definition:
 * CONFIG_CONSOLE_CURSOR:  Uses a timer function (see drivers/input/i8042.c)
 *			   to let the cursor blink. Uses the macros
 *			   CURSOR_OFF and CURSOR_ON.
 * CONFIG_VIDEO_SW_CURSOR: Draws a cursor after the last character. No
 *			   blinking is provided. Uses the macros CURSOR_SET
 *			   and CURSOR_OFF.
 * CONFIG_VIDEO_HW_CURSOR: Uses the hardware cursor capability of the
 *			   graphic chip. Uses the macro CURSOR_SET.
 *			   ATTENTION: If booting an OS, the display driver
 *			   must disable the hardware register of the graphic
 *			   chip. Otherwise a blinking field is displayed
 */
#if !defined(CONFIG_CONSOLE_CURSOR) && \
    !defined(CONFIG_VIDEO_SW_CURSOR) && \
    !defined(CONFIG_VIDEO_HW_CURSOR)
/* no Cursor defined */
#define CURSOR_ON
#define CURSOR_OFF
#define CURSOR_SET
#endif

#if defined(CONFIG_CONSOLE_CURSOR) || defined(CONFIG_VIDEO_SW_CURSOR)
#if defined(CURSOR_ON) || \
	(defined(CONFIG_CONSOLE_CURSOR) && defined(CONFIG_VIDEO_SW_CURSOR))
#error	only one of CONFIG_CONSOLE_CURSOR, CONFIG_VIDEO_SW_CURSOR, \
	or CONFIG_VIDEO_HW_CURSOR can be defined
#endif
void console_cursor(int state);

#define CURSOR_ON  console_cursor(1)
#define CURSOR_OFF console_cursor(0)
#define CURSOR_SET video_set_cursor()
#endif /* CONFIG_CONSOLE_CURSOR || CONFIG_VIDEO_SW_CURSOR */

#ifdef	CONFIG_CONSOLE_CURSOR
#ifndef	CONFIG_CONSOLE_TIME
#error	CONFIG_CONSOLE_CURSOR must be defined for CONFIG_CONSOLE_TIME
#endif
#ifndef CONFIG_I8042_KBD
#warning Cursor drawing on/off needs timer function s.a. drivers/input/i8042.c
#endif
#endif /* CONFIG_CONSOLE_CURSOR */


#ifdef CONFIG_VIDEO_HW_CURSOR
#ifdef	CURSOR_ON
#error	only one of CONFIG_CONSOLE_CURSOR, CONFIG_VIDEO_SW_CURSOR, \
	or CONFIG_VIDEO_HW_CURSOR can be defined
#endif
#define CURSOR_ON
#define CURSOR_OFF
#define CURSOR_SET video_set_hw_cursor(console_col * VIDEO_FONT_WIDTH, \
		  (console_row * VIDEO_FONT_HEIGHT) + video_logo_height)
#endif /* CONFIG_VIDEO_HW_CURSOR */

#ifdef	CONFIG_VIDEO_LOGO
#ifdef	CONFIG_VIDEO_BMP_LOGO
#include <bmp_logo.h>
#include <bmp_logo_data.h>
#define VIDEO_LOGO_WIDTH	BMP_LOGO_WIDTH
#define VIDEO_LOGO_HEIGHT	BMP_LOGO_HEIGHT
#define VIDEO_LOGO_LUT_OFFSET	BMP_LOGO_OFFSET
#define VIDEO_LOGO_COLORS	BMP_LOGO_COLORS

#else  /* CONFIG_VIDEO_BMP_LOGO */
#define LINUX_LOGO_WIDTH	80
#define LINUX_LOGO_HEIGHT	80
#define LINUX_LOGO_COLORS	214
#define LINUX_LOGO_LUT_OFFSET	0x20
#define __initdata
#include <linux_logo.h>
#define VIDEO_LOGO_WIDTH	LINUX_LOGO_WIDTH
#define VIDEO_LOGO_HEIGHT	LINUX_LOGO_HEIGHT
#define VIDEO_LOGO_LUT_OFFSET	LINUX_LOGO_LUT_OFFSET
#define VIDEO_LOGO_COLORS	LINUX_LOGO_COLORS
#endif /* CONFIG_VIDEO_BMP_LOGO */
#define VIDEO_INFO_X		(VIDEO_LOGO_WIDTH)
#define VIDEO_INFO_Y		(VIDEO_FONT_HEIGHT/2)
#else  /* CONFIG_VIDEO_LOGO */
#define VIDEO_LOGO_WIDTH	0
#define VIDEO_LOGO_HEIGHT	0
#endif /* CONFIG_VIDEO_LOGO */

#define VIDEO_COLS		VIDEO_VISIBLE_COLS
#define VIDEO_ROWS		VIDEO_VISIBLE_ROWS
#ifndef VIDEO_LINE_LEN
#define VIDEO_LINE_LEN		(VIDEO_COLS * VIDEO_PIXEL_SIZE)
#endif
#define VIDEO_SIZE		(VIDEO_ROWS * VIDEO_LINE_LEN)
#define VIDEO_BURST_LEN		(VIDEO_COLS/8)

#ifdef	CONFIG_VIDEO_LOGO
#define CONSOLE_ROWS		((VIDEO_ROWS - video_logo_height) / VIDEO_FONT_HEIGHT)
#else
#define CONSOLE_ROWS		(VIDEO_ROWS / VIDEO_FONT_HEIGHT)
#endif

#define CONSOLE_COLS		(VIDEO_COLS / VIDEO_FONT_WIDTH)
#define CONSOLE_ROW_SIZE	(VIDEO_FONT_HEIGHT * VIDEO_LINE_LEN)
#define CONSOLE_ROW_FIRST	(video_console_address)
#define CONSOLE_ROW_SECOND	(video_console_address + CONSOLE_ROW_SIZE)
#define CONSOLE_ROW_LAST	(video_console_address + CONSOLE_SIZE - CONSOLE_ROW_SIZE)
#define CONSOLE_SIZE		(CONSOLE_ROW_SIZE * CONSOLE_ROWS)

/* By default we scroll by a single line */
#ifndef CONFIG_CONSOLE_SCROLL_LINES
#define CONFIG_CONSOLE_SCROLL_LINES 1
#endif

/* Macros */
#ifdef	VIDEO_FB_LITTLE_ENDIAN
#define SWAP16(x)		((((x) & 0x00ff) << 8) | \
				  ((x) >> 8) \
				)
#define SWAP32(x)		((((x) & 0x000000ff) << 24) | \
				 (((x) & 0x0000ff00) <<  8) | \
				 (((x) & 0x00ff0000) >>  8) | \
				 (((x) & 0xff000000) >> 24)   \
				)
#define SHORTSWAP32(x)		((((x) & 0x000000ff) <<  8) | \
				 (((x) & 0x0000ff00) >>  8) | \
				 (((x) & 0x00ff0000) <<  8) | \
				 (((x) & 0xff000000) >>  8)   \
				)
#else
#define SWAP16(x)		(x)
#define SWAP32(x)		(x)
#if defined(VIDEO_FB_16BPP_WORD_SWAP)
#define SHORTSWAP32(x)		(((x) >> 16) | ((x) << 16))
#else
#define SHORTSWAP32(x)		(x)
#endif
#endif

#ifdef CONFIG_CONSOLE_EXTRA_INFO
/*
 * setup a board string: type, speed, etc.
 *
 * line_number:	location to place info string beside logo
 * info:	buffer for info string
 */
extern void video_get_info_str(int line_number,	char *info);
#endif

DECLARE_GLOBAL_DATA_PTR;

/* Locals */
static GraphicDevice *pGD;	/* Pointer to Graphic array */

static void *video_fb_address;	/* frame buffer address */
static void *video_console_address;	/* console buffer start address */

static int video_logo_height = VIDEO_LOGO_HEIGHT;

static int __maybe_unused cursor_state;
static int __maybe_unused old_col;
static int __maybe_unused old_row;

static int console_col;		/* cursor col */
static int console_row;		/* cursor row */

static u32 eorx, fgx, bgx;	/* color pats */

static int cfb_do_flush_cache;

#ifdef CONFIG_CFB_CONSOLE_ANSI
static char ansi_buf[10];
static int ansi_buf_size;
static int ansi_colors_need_revert;
static int ansi_cursor_hidden;
#endif

static const int video_font_draw_table8[] = {
	0x00000000, 0x000000ff, 0x0000ff00, 0x0000ffff,
	0x00ff0000, 0x00ff00ff, 0x00ffff00, 0x00ffffff,
	0xff000000, 0xff0000ff, 0xff00ff00, 0xff00ffff,
	0xffff0000, 0xffff00ff, 0xffffff00, 0xffffffff
};

static const int video_font_draw_table15[] = {
	0x00000000, 0x00007fff, 0x7fff0000, 0x7fff7fff
};

static const int video_font_draw_table16[] = {
	0x00000000, 0x0000ffff, 0xffff0000, 0xffffffff
};

static const int video_font_draw_table24[16][3] = {
	{0x00000000, 0x00000000, 0x00000000},
	{0x00000000, 0x00000000, 0x00ffffff},
	{0x00000000, 0x0000ffff, 0xff000000},
	{0x00000000, 0x0000ffff, 0xffffffff},
	{0x000000ff, 0xffff0000, 0x00000000},
	{0x000000ff, 0xffff0000, 0x00ffffff},
	{0x000000ff, 0xffffffff, 0xff000000},
	{0x000000ff, 0xffffffff, 0xffffffff},
	{0xffffff00, 0x00000000, 0x00000000},
	{0xffffff00, 0x00000000, 0x00ffffff},
	{0xffffff00, 0x0000ffff, 0xff000000},
	{0xffffff00, 0x0000ffff, 0xffffffff},
	{0xffffffff, 0xffff0000, 0x00000000},
	{0xffffffff, 0xffff0000, 0x00ffffff},
	{0xffffffff, 0xffffffff, 0xff000000},
	{0xffffffff, 0xffffffff, 0xffffffff}
};

static const int video_font_draw_table32[16][4] = {
	{0x00000000, 0x00000000, 0x00000000, 0x00000000},
	{0x00000000, 0x00000000, 0x00000000, 0x00ffffff},
	{0x00000000, 0x00000000, 0x00ffffff, 0x00000000},
	{0x00000000, 0x00000000, 0x00ffffff, 0x00ffffff},
	{0x00000000, 0x00ffffff, 0x00000000, 0x00000000},
	{0x00000000, 0x00ffffff, 0x00000000, 0x00ffffff},
	{0x00000000, 0x00ffffff, 0x00ffffff, 0x00000000},
	{0x00000000, 0x00ffffff, 0x00ffffff, 0x00ffffff},
	{0x00ffffff, 0x00000000, 0x00000000, 0x00000000},
	{0x00ffffff, 0x00000000, 0x00000000, 0x00ffffff},
	{0x00ffffff, 0x00000000, 0x00ffffff, 0x00000000},
	{0x00ffffff, 0x00000000, 0x00ffffff, 0x00ffffff},
	{0x00ffffff, 0x00ffffff, 0x00000000, 0x00000000},
	{0x00ffffff, 0x00ffffff, 0x00000000, 0x00ffffff},
	{0x00ffffff, 0x00ffffff, 0x00ffffff, 0x00000000},
	{0x00ffffff, 0x00ffffff, 0x00ffffff, 0x00ffffff}
};

/*
 * Implement a weak default function for boards that optionally
 * need to skip the cfb initialization.
 */
__weak int board_cfb_skip(void)
{
	/* As default, don't skip cfb init */
	return 0;
}

static void video_drawchars(int xx, int yy, unsigned char *s, int count)
{
	u8 *cdat, *dest, *dest0;
	int rows, offset, c;

	offset = yy * VIDEO_LINE_LEN + xx * VIDEO_PIXEL_SIZE;
	dest0 = video_fb_address + offset;

	switch (VIDEO_DATA_FORMAT) {
	case GDF__8BIT_INDEX:
	case GDF__8BIT_332RGB:
		while (count--) {
			c = *s;
			cdat = video_fontdata + c * VIDEO_FONT_HEIGHT;
			for (rows = VIDEO_FONT_HEIGHT, dest = dest0;
			     rows--; dest += VIDEO_LINE_LEN) {
				u8 bits = *cdat++;

				((u32 *) dest)[0] =
					(video_font_draw_table8[bits >> 4] &
					 eorx) ^ bgx;

				if (VIDEO_FONT_WIDTH == 4)
					continue;

				((u32 *) dest)[1] =
					(video_font_draw_table8[bits & 15] &
					 eorx) ^ bgx;
			}
			dest0 += VIDEO_FONT_WIDTH * VIDEO_PIXEL_SIZE;
			s++;
		}
		break;

	case GDF_15BIT_555RGB:
		while (count--) {
			c = *s;
			cdat = video_fontdata + c * VIDEO_FONT_HEIGHT;
			for (rows = VIDEO_FONT_HEIGHT, dest = dest0;
			     rows--; dest += VIDEO_LINE_LEN) {
				u8 bits = *cdat++;

				((u32 *) dest)[0] =
					SHORTSWAP32((video_font_draw_table15
						     [bits >> 6] & eorx) ^
						    bgx);
				((u32 *) dest)[1] =
					SHORTSWAP32((video_font_draw_table15
						     [bits >> 4 & 3] & eorx) ^
						    bgx);

				if (VIDEO_FONT_WIDTH == 4)
					continue;

				((u32 *) dest)[2] =
					SHORTSWAP32((video_font_draw_table15
						     [bits >> 2 & 3] & eorx) ^
						    bgx);
				((u32 *) dest)[3] =
					SHORTSWAP32((video_font_draw_table15
						     [bits & 3] & eorx) ^
						    bgx);
			}
			dest0 += VIDEO_FONT_WIDTH * VIDEO_PIXEL_SIZE;
			s++;
		}
		break;

	case GDF_16BIT_565RGB:
		while (count--) {
			c = *s;
			cdat = video_fontdata + c * VIDEO_FONT_HEIGHT;
			for (rows = VIDEO_FONT_HEIGHT, dest = dest0;
			     rows--; dest += VIDEO_LINE_LEN) {
				u8 bits = *cdat++;

				((u32 *) dest)[0] =
					SHORTSWAP32((video_font_draw_table16
						     [bits >> 6] & eorx) ^
						    bgx);
				((u32 *) dest)[1] =
					SHORTSWAP32((video_font_draw_table16
						     [bits >> 4 & 3] & eorx) ^
						    bgx);

				if (VIDEO_FONT_WIDTH == 4)
					continue;

				((u32 *) dest)[2] =
					SHORTSWAP32((video_font_draw_table16
						     [bits >> 2 & 3] & eorx) ^
						    bgx);
				((u32 *) dest)[3] =
					SHORTSWAP32((video_font_draw_table16
						     [bits & 3] & eorx) ^
						    bgx);
			}
			dest0 += VIDEO_FONT_WIDTH * VIDEO_PIXEL_SIZE;
			s++;
		}
		break;

	case GDF_32BIT_X888RGB:
		while (count--) {
			c = *s;
			cdat = video_fontdata + c * VIDEO_FONT_HEIGHT;
			for (rows = VIDEO_FONT_HEIGHT, dest = dest0;
			     rows--; dest += VIDEO_LINE_LEN) {
				u8 bits = *cdat++;

				((u32 *) dest)[0] =
					SWAP32((video_font_draw_table32
						[bits >> 4][0] & eorx) ^ bgx);
				((u32 *) dest)[1] =
					SWAP32((video_font_draw_table32
						[bits >> 4][1] & eorx) ^ bgx);
				((u32 *) dest)[2] =
					SWAP32((video_font_draw_table32
						[bits >> 4][2] & eorx) ^ bgx);
				((u32 *) dest)[3] =
					SWAP32((video_font_draw_table32
						[bits >> 4][3] & eorx) ^ bgx);


				if (VIDEO_FONT_WIDTH == 4)
					continue;

				((u32 *) dest)[4] =
					SWAP32((video_font_draw_table32
						[bits & 15][0] & eorx) ^ bgx);
				((u32 *) dest)[5] =
					SWAP32((video_font_draw_table32
						[bits & 15][1] & eorx) ^ bgx);
				((u32 *) dest)[6] =
					SWAP32((video_font_draw_table32
						[bits & 15][2] & eorx) ^ bgx);
				((u32 *) dest)[7] =
					SWAP32((video_font_draw_table32
						[bits & 15][3] & eorx) ^ bgx);
			}
			dest0 += VIDEO_FONT_WIDTH * VIDEO_PIXEL_SIZE;
			s++;
		}
		break;

	case GDF_24BIT_888RGB:
		while (count--) {
			c = *s;
			cdat = video_fontdata + c * VIDEO_FONT_HEIGHT;
			for (rows = VIDEO_FONT_HEIGHT, dest = dest0;
			     rows--; dest += VIDEO_LINE_LEN) {
				u8 bits = *cdat++;

				((u32 *) dest)[0] =
					(video_font_draw_table24[bits >> 4][0]
					 & eorx) ^ bgx;
				((u32 *) dest)[1] =
					(video_font_draw_table24[bits >> 4][1]
					 & eorx) ^ bgx;
				((u32 *) dest)[2] =
					(video_font_draw_table24[bits >> 4][2]
					 & eorx) ^ bgx;

				if (VIDEO_FONT_WIDTH == 4)
					continue;

				((u32 *) dest)[3] =
					(video_font_draw_table24[bits & 15][0]
					 & eorx) ^ bgx;
				((u32 *) dest)[4] =
					(video_font_draw_table24[bits & 15][1]
					 & eorx) ^ bgx;
				((u32 *) dest)[5] =
					(video_font_draw_table24[bits & 15][2]
					 & eorx) ^ bgx;
			}
			dest0 += VIDEO_FONT_WIDTH * VIDEO_PIXEL_SIZE;
			s++;
		}
		break;
	}
}

static inline void video_drawstring(int xx, int yy, unsigned char *s)
{
	video_drawchars(xx, yy, s, strlen((char *) s));
}

static void video_putchar(int xx, int yy, unsigned char c)
{
	video_drawchars(xx, yy + video_logo_height, &c, 1);
}

#if defined(CONFIG_CONSOLE_CURSOR) || defined(CONFIG_VIDEO_SW_CURSOR)
static void video_set_cursor(void)
{
	if (cursor_state)
		console_cursor(0);
	console_cursor(1);
}

static void video_invertchar(int xx, int yy)
{
	int firstx = xx * VIDEO_PIXEL_SIZE;
	int lastx = (xx + VIDEO_FONT_WIDTH) * VIDEO_PIXEL_SIZE;
	int firsty = yy * VIDEO_LINE_LEN;
	int lasty = (yy + VIDEO_FONT_HEIGHT) * VIDEO_LINE_LEN;
	int x, y;
	for (y = firsty; y < lasty; y += VIDEO_LINE_LEN) {
		for (x = firstx; x < lastx; x++) {
			u8 *dest = (u8 *)(video_fb_address) + x + y;
			*dest = ~*dest;
		}
	}
}

void console_cursor(int state)
{
#ifdef CONFIG_CONSOLE_TIME
	struct rtc_time tm;
	char info[16];

	/* time update only if cursor is on (faster scroll) */
	if (state) {
		rtc_get(&tm);

		sprintf(info, " %02d:%02d:%02d ", tm.tm_hour, tm.tm_min,
			tm.tm_sec);
		video_drawstring(VIDEO_VISIBLE_COLS - 10 * VIDEO_FONT_WIDTH,
				 VIDEO_INFO_Y, (uchar *) info);

		sprintf(info, "%02d.%02d.%04d", tm.tm_mday, tm.tm_mon,
			tm.tm_year);
		video_drawstring(VIDEO_VISIBLE_COLS - 10 * VIDEO_FONT_WIDTH,
				 VIDEO_INFO_Y + 1 * VIDEO_FONT_HEIGHT,
				 (uchar *) info);
	}
#endif

	if (cursor_state != state) {
		if (cursor_state) {
			/* turn off the cursor */
			video_invertchar(old_col * VIDEO_FONT_WIDTH,
					 old_row * VIDEO_FONT_HEIGHT +
					 video_logo_height);
		} else {
			/* turn off the cursor and record where it is */
			video_invertchar(console_col * VIDEO_FONT_WIDTH,
					 console_row * VIDEO_FONT_HEIGHT +
					 video_logo_height);
			old_col = console_col;
			old_row = console_row;
		}
		cursor_state = state;
	}
	if (cfb_do_flush_cache)
		flush_cache(VIDEO_FB_ADRS, VIDEO_SIZE);
}
#endif

#ifndef VIDEO_HW_RECTFILL
static void memsetl(int *p, int c, int v)
{
	while (c--)
		*(p++) = v;
}
#endif

#ifndef VIDEO_HW_BITBLT
static void memcpyl(int *d, int *s, int c)
{
	while (c--)
		*(d++) = *(s++);
}
#endif

static void console_clear_line(int line, int begin, int end)
{
#ifdef VIDEO_HW_RECTFILL
	video_hw_rectfill(VIDEO_PIXEL_SIZE,		/* bytes per pixel */
			  VIDEO_FONT_WIDTH * begin,	/* dest pos x */
			  video_logo_height +
			  VIDEO_FONT_HEIGHT * line,	/* dest pos y */
			  VIDEO_FONT_WIDTH * (end - begin + 1), /* fr. width */
			  VIDEO_FONT_HEIGHT,		/* frame height */
			  bgx				/* fill color */
		);
#else
	if (begin == 0 && (end + 1) == CONSOLE_COLS) {
		memsetl(CONSOLE_ROW_FIRST +
			CONSOLE_ROW_SIZE * line,	/* offset of row */
			CONSOLE_ROW_SIZE >> 2,		/* length of row */
			bgx				/* fill color */
		);
	} else {
		void *offset;
		int i, size;

		offset = CONSOLE_ROW_FIRST +
			 CONSOLE_ROW_SIZE * line +	/* offset of row */
			 VIDEO_FONT_WIDTH *
			 VIDEO_PIXEL_SIZE * begin;	/* offset of col */
		size = VIDEO_FONT_WIDTH * VIDEO_PIXEL_SIZE * (end - begin + 1);
		size >>= 2; /* length to end for memsetl() */
		/* fill at col offset of i'th line using bgx as fill color */
		for (i = 0; i < VIDEO_FONT_HEIGHT; i++)
			memsetl(offset + i * VIDEO_LINE_LEN, size, bgx);
	}
#endif
}

static void console_scrollup(void)
{
	const int rows = CONFIG_CONSOLE_SCROLL_LINES;
	int i;

	/* copy up rows ignoring the first one */

#ifdef VIDEO_HW_BITBLT
	video_hw_bitblt(VIDEO_PIXEL_SIZE,	/* bytes per pixel */
			0,			/* source pos x */
			video_logo_height +
				VIDEO_FONT_HEIGHT * rows, /* source pos y */
			0,			/* dest pos x */
			video_logo_height,	/* dest pos y */
			VIDEO_VISIBLE_COLS,	/* frame width */
			VIDEO_VISIBLE_ROWS
			- video_logo_height
			- VIDEO_FONT_HEIGHT * rows	/* frame height */
		);
#else
	memcpyl(CONSOLE_ROW_FIRST, CONSOLE_ROW_FIRST + rows * CONSOLE_ROW_SIZE,
		(CONSOLE_SIZE - CONSOLE_ROW_SIZE * rows) >> 2);
#endif
	/* clear the last one */
	for (i = 1; i <= rows; i++)
		console_clear_line(CONSOLE_ROWS - i, 0, CONSOLE_COLS - 1);

	/* Decrement row number */
	console_row -= rows;
}

static void console_back(void)
{
	console_col--;

	if (console_col < 0) {
		console_col = CONSOLE_COLS - 1;
		console_row--;
		if (console_row < 0)
			console_row = 0;
	}
}

#ifdef CONFIG_CFB_CONSOLE_ANSI

static void console_clear(void)
{
#ifdef VIDEO_HW_RECTFILL
	video_hw_rectfill(VIDEO_PIXEL_SIZE,	/* bytes per pixel */
			  0,			/* dest pos x */
			  video_logo_height,	/* dest pos y */
			  VIDEO_VISIBLE_COLS,	/* frame width */
			  VIDEO_VISIBLE_ROWS,	/* frame height */
			  bgx			/* fill color */
	);
#else
	memsetl(CONSOLE_ROW_FIRST, CONSOLE_SIZE, bgx);
#endif
}

static void console_cursor_fix(void)
{
	if (console_row < 0)
		console_row = 0;
	if (console_row >= CONSOLE_ROWS)
		console_row = CONSOLE_ROWS - 1;
	if (console_col < 0)
		console_col = 0;
	if (console_col >= CONSOLE_COLS)
		console_col = CONSOLE_COLS - 1;
}

static void console_cursor_up(int n)
{
	console_row -= n;
	console_cursor_fix();
}

static void console_cursor_down(int n)
{
	console_row += n;
	console_cursor_fix();
}

static void console_cursor_left(int n)
{
	console_col -= n;
	console_cursor_fix();
}

static void console_cursor_right(int n)
{
	console_col += n;
	console_cursor_fix();
}

static void console_cursor_set_position(int row, int col)
{
	if (console_row != -1)
		console_row = row;
	if (console_col != -1)
		console_col = col;
	console_cursor_fix();
}

static void console_previousline(int n)
{
	/* FIXME: also scroll terminal ? */
	console_row -= n;
	console_cursor_fix();
}

static void console_swap_colors(void)
{
	eorx = fgx;
	fgx = bgx;
	bgx = eorx;
	eorx = fgx ^ bgx;
}

static inline int console_cursor_is_visible(void)
{
	return !ansi_cursor_hidden;
}
#else
static inline int console_cursor_is_visible(void)
{
	return 1;
}
#endif

static void console_newline(int n)
{
	console_row += n;
	console_col = 0;

	/* Check if we need to scroll the terminal */
	if (console_row >= CONSOLE_ROWS) {
		/* Scroll everything up */
		console_scrollup();
	}
}

static void console_cr(void)
{
	console_col = 0;
}

static void parse_putc(const char c)
{
	static int nl = 1;

	if (console_cursor_is_visible())
		CURSOR_OFF;

	switch (c) {
	case 13:		/* back to first column */
		console_cr();
		break;

	case '\n':		/* next line */
		if (console_col || (!console_col && nl))
			console_newline(1);
		nl = 1;
		break;

	case 9:		/* tab 8 */
		console_col |= 0x0008;
		console_col &= ~0x0007;

		if (console_col >= CONSOLE_COLS)
			console_newline(1);
		break;

	case 8:		/* backspace */
		console_back();
		break;

	case 7:		/* bell */
		break;	/* ignored */

	default:		/* draw the char */
		video_putchar(console_col * VIDEO_FONT_WIDTH,
			      console_row * VIDEO_FONT_HEIGHT, c);
		console_col++;

		/* check for newline */
		if (console_col >= CONSOLE_COLS) {
			console_newline(1);
			nl = 0;
		}
	}

	if (console_cursor_is_visible())
		CURSOR_SET;
}

static void video_putc(const struct stdio_dev *dev, const char c)
{
#ifdef CONFIG_CFB_CONSOLE_ANSI
	int i;

	if (c == 27) {
		for (i = 0; i < ansi_buf_size; ++i)
			parse_putc(ansi_buf[i]);
		ansi_buf[0] = 27;
		ansi_buf_size = 1;
		return;
	}

	if (ansi_buf_size > 0) {
		/*
		 * 0 - ESC
		 * 1 - [
		 * 2 - num1
		 * 3 - ..
		 * 4 - ;
		 * 5 - num2
		 * 6 - ..
		 * - cchar
		 */
		int next = 0;

		int flush = 0;
		int fail = 0;

		int num1 = 0;
		int num2 = 0;
		int cchar = 0;

		ansi_buf[ansi_buf_size++] = c;

		if (ansi_buf_size >= sizeof(ansi_buf))
			fail = 1;

		for (i = 0; i < ansi_buf_size; ++i) {
			if (fail)
				break;

			switch (next) {
			case 0:
				if (ansi_buf[i] == 27)
					next = 1;
				else
					fail = 1;
				break;

			case 1:
				if (ansi_buf[i] == '[')
					next = 2;
				else
					fail = 1;
				break;

			case 2:
				if (ansi_buf[i] >= '0' && ansi_buf[i] <= '9') {
					num1 = ansi_buf[i]-'0';
					next = 3;
				} else if (ansi_buf[i] != '?') {
					--i;
					num1 = 1;
					next = 4;
				}
				break;

			case 3:
				if (ansi_buf[i] >= '0' && ansi_buf[i] <= '9') {
					num1 *= 10;
					num1 += ansi_buf[i]-'0';
				} else {
					--i;
					next = 4;
				}
				break;

			case 4:
				if (ansi_buf[i] != ';') {
					--i;
					next = 7;
				} else
					next = 5;
				break;

			case 5:
				if (ansi_buf[i] >= '0' && ansi_buf[i] <= '9') {
					num2 = ansi_buf[i]-'0';
					next = 6;
				} else
					fail = 1;
				break;

			case 6:
				if (ansi_buf[i] >= '0' && ansi_buf[i] <= '9') {
					num2 *= 10;
					num2 += ansi_buf[i]-'0';
				} else {
					--i;
					next = 7;
				}
				break;

			case 7:
				if ((ansi_buf[i] >= 'A' && ansi_buf[i] <= 'H')
					|| ansi_buf[i] == 'J'
					|| ansi_buf[i] == 'K'
					|| ansi_buf[i] == 'h'
					|| ansi_buf[i] == 'l'
					|| ansi_buf[i] == 'm') {
					cchar = ansi_buf[i];
					flush = 1;
				} else
					fail = 1;
				break;
			}
		}

		if (fail) {
			for (i = 0; i < ansi_buf_size; ++i)
				parse_putc(ansi_buf[i]);
			ansi_buf_size = 0;
			return;
		}

		if (flush) {
			if (!ansi_cursor_hidden)
				CURSOR_OFF;
			ansi_buf_size = 0;
			switch (cchar) {
			case 'A':
				/* move cursor num1 rows up */
				console_cursor_up(num1);
				break;
			case 'B':
				/* move cursor num1 rows down */
				console_cursor_down(num1);
				break;
			case 'C':
				/* move cursor num1 columns forward */
				console_cursor_right(num1);
				break;
			case 'D':
				/* move cursor num1 columns back */
				console_cursor_left(num1);
				break;
			case 'E':
				/* move cursor num1 rows up at begin of row */
				console_previousline(num1);
				break;
			case 'F':
				/* move cursor num1 rows down at begin of row */
				console_newline(num1);
				break;
			case 'G':
				/* move cursor to column num1 */
				console_cursor_set_position(-1, num1-1);
				break;
			case 'H':
				/* move cursor to row num1, column num2 */
				console_cursor_set_position(num1-1, num2-1);
				break;
			case 'J':
				/* clear console and move cursor to 0, 0 */
				console_clear();
				console_cursor_set_position(0, 0);
				break;
			case 'K':
				/* clear line */
				if (num1 == 0)
					console_clear_line(console_row,
							console_col,
							CONSOLE_COLS-1);
				else if (num1 == 1)
					console_clear_line(console_row,
							0, console_col);
				else
					console_clear_line(console_row,
							0, CONSOLE_COLS-1);
				break;
			case 'h':
				ansi_cursor_hidden = 0;
				break;
			case 'l':
				ansi_cursor_hidden = 1;
				break;
			case 'm':
				if (num1 == 0) { /* reset swapped colors */
					if (ansi_colors_need_revert) {
						console_swap_colors();
						ansi_colors_need_revert = 0;
					}
				} else if (num1 == 7) { /* once swap colors */
					if (!ansi_colors_need_revert) {
						console_swap_colors();
						ansi_colors_need_revert = 1;
					}
				}
				break;
			}
			if (!ansi_cursor_hidden)
				CURSOR_SET;
		}
	} else {
		parse_putc(c);
	}
#else
	parse_putc(c);
#endif
	if (cfb_do_flush_cache)
		flush_cache(VIDEO_FB_ADRS, VIDEO_SIZE);
}

static void video_puts(const struct stdio_dev *dev, const char *s)
{
	int flush = cfb_do_flush_cache;
	int count = strlen(s);

	/* temporarily disable cache flush */
	cfb_do_flush_cache = 0;

	while (count--)
		video_putc(dev, *s++);

	if (flush) {
		cfb_do_flush_cache = flush;
		flush_cache(VIDEO_FB_ADRS, VIDEO_SIZE);
	}
}

/*
 * Do not enforce drivers (or board code) to provide empty
 * video_set_lut() if they do not support 8 bpp format.
 * Implement weak default function instead.
 */
__weak void video_set_lut(unsigned int index, unsigned char r,
		     unsigned char g, unsigned char b)
{
}

#if defined(CONFIG_CMD_BMP) || defined(CONFIG_SPLASH_SCREEN)

#define FILL_8BIT_332RGB(r,g,b)	{			\
	*fb = ((r>>5)<<5) | ((g>>5)<<2) | (b>>6);	\
	fb ++;						\
}

#define FILL_15BIT_555RGB(r,g,b) {			\
	*(unsigned short *)fb =				\
		SWAP16((unsigned short)(((r>>3)<<10) |	\
					((g>>3)<<5)  |	\
					 (b>>3)));	\
	fb += 2;					\
}

#define FILL_16BIT_565RGB(r,g,b) {			\
	*(unsigned short *)fb =				\
		SWAP16((unsigned short)((((r)>>3)<<11)| \
					(((g)>>2)<<5) | \
					 ((b)>>3)));	\
	fb += 2;					\
}

#define FILL_32BIT_X888RGB(r,g,b) {			\
	*(unsigned long *)fb =				\
		SWAP32((unsigned long)(((r<<16) |	\
					(g<<8)  |	\
					 b)));		\
	fb += 4;					\
}

#ifdef VIDEO_FB_LITTLE_ENDIAN
#define FILL_24BIT_888RGB(r,g,b) {			\
	fb[0] = b;					\
	fb[1] = g;					\
	fb[2] = r;					\
	fb += 3;					\
}
#else
#define FILL_24BIT_888RGB(r,g,b) {			\
	fb[0] = r;					\
	fb[1] = g;					\
	fb[2] = b;					\
	fb += 3;					\
}
#endif

#if defined(VIDEO_FB_16BPP_PIXEL_SWAP)
static inline void fill_555rgb_pswap(uchar *fb, int x, u8 r, u8 g, u8 b)
{
	ushort *dst = (ushort *) fb;
	ushort color = (ushort) (((r >> 3) << 10) |
				 ((g >> 3) <<  5) |
				  (b >> 3));
	if (x & 1)
		*(--dst) = color;
	else
		*(++dst) = color;
}
#endif

/*
 * RLE8 bitmap support
 */

#ifdef CONFIG_VIDEO_BMP_RLE8
/* Pre-calculated color table entry */
struct palette {
	union {
		unsigned short w;	/* word */
		unsigned int dw;	/* double word */
	} ce;				/* color entry */
};

/*
 * Helper to draw encoded/unencoded run.
 */
static void draw_bitmap(uchar **fb, uchar *bm, struct palette *p,
			int cnt, int enc)
{
	ulong addr = (ulong) *fb;
	int *off;
	int enc_off = 1;
	int i;

	/*
	 * Setup offset of the color index in the bitmap.
	 * Color index of encoded run is at offset 1.
	 */
	off = enc ? &enc_off : &i;

	switch (VIDEO_DATA_FORMAT) {
	case GDF__8BIT_INDEX:
		for (i = 0; i < cnt; i++)
			*(unsigned char *) addr++ = bm[*off];
		break;
	case GDF_15BIT_555RGB:
	case GDF_16BIT_565RGB:
		/* differences handled while pre-calculating palette */
		for (i = 0; i < cnt; i++) {
			*(unsigned short *) addr = p[bm[*off]].ce.w;
			addr += 2;
		}
		break;
	case GDF_32BIT_X888RGB:
		for (i = 0; i < cnt; i++) {
			*(unsigned long *) addr = p[bm[*off]].ce.dw;
			addr += 4;
		}
		break;
	}
	*fb = (uchar *) addr;	/* return modified address */
}

static int display_rle8_bitmap(struct bmp_image *img, int xoff, int yoff,
			       int width, int height)
{
	unsigned char *bm;
	unsigned char *fbp;
	unsigned int cnt, runlen;
	int decode = 1;
	int x, y, bpp, i, ncolors;
	struct palette p[256];
	struct bmp_color_table_entry cte;
	int green_shift, red_off;
	int limit = (VIDEO_LINE_LEN / VIDEO_PIXEL_SIZE) * VIDEO_ROWS;
	int pixels = 0;

	x = 0;
	y = __le32_to_cpu(img->header.height) - 1;
	ncolors = __le32_to_cpu(img->header.colors_used);
	bpp = VIDEO_PIXEL_SIZE;
	fbp = (unsigned char *) ((unsigned int) video_fb_address +
				 (y + yoff) * VIDEO_LINE_LEN +
				 xoff * bpp);

	bm = (uchar *) img + __le32_to_cpu(img->header.data_offset);

	/* pre-calculate and setup palette */
	switch (VIDEO_DATA_FORMAT) {
	case GDF__8BIT_INDEX:
		for (i = 0; i < ncolors; i++) {
			cte = img->color_table[i];
			video_set_lut(i, cte.red, cte.green, cte.blue);
		}
		break;
	case GDF_15BIT_555RGB:
	case GDF_16BIT_565RGB:
		if (VIDEO_DATA_FORMAT == GDF_15BIT_555RGB) {
			green_shift = 3;
			red_off = 10;
		} else {
			green_shift = 2;
			red_off = 11;
		}
		for (i = 0; i < ncolors; i++) {
			cte = img->color_table[i];
			p[i].ce.w = SWAP16((unsigned short)
					   (((cte.red >> 3) << red_off) |
					    ((cte.green >> green_shift) << 5) |
					    cte.blue >> 3));
		}
		break;
	case GDF_32BIT_X888RGB:
		for (i = 0; i < ncolors; i++) {
			cte = img->color_table[i];
			p[i].ce.dw = SWAP32((cte.red << 16) |
					    (cte.green << 8) |
					     cte.blue);
		}
		break;
	default:
		printf("RLE Bitmap unsupported in video mode 0x%x\n",
		       VIDEO_DATA_FORMAT);
		return -1;
	}

	while (decode) {
		switch (bm[0]) {
		case 0:
			switch (bm[1]) {
			case 0:
				/* scan line end marker */
				bm += 2;
				x = 0;
				y--;
				fbp = (unsigned char *)
					((unsigned int) video_fb_address +
					 (y + yoff) * VIDEO_LINE_LEN +
					 xoff * bpp);
				continue;
			case 1:
				/* end of bitmap data marker */
				decode = 0;
				break;
			case 2:
				/* run offset marker */
				x += bm[2];
				y -= bm[3];
				fbp = (unsigned char *)
					((unsigned int) video_fb_address +
					 (y + yoff) * VIDEO_LINE_LEN +
					 xoff * bpp);
				bm += 4;
				break;
			default:
				/* unencoded run */
				cnt = bm[1];
				runlen = cnt;
				pixels += cnt;
				if (pixels > limit)
					goto error;

				bm += 2;
				if (y < height) {
					if (x >= width) {
						x += runlen;
						goto next_run;
					}
					if (x + runlen > width)
						cnt = width - x;
					draw_bitmap(&fbp, bm, p, cnt, 0);
					x += runlen;
				}
next_run:
				bm += runlen;
				if (runlen & 1)
					bm++;	/* 0 padding if length is odd */
			}
			break;
		default:
			/* encoded run */
			cnt = bm[0];
			runlen = cnt;
			pixels += cnt;
			if (pixels > limit)
				goto error;

			if (y < height) {     /* only draw into visible area */
				if (x >= width) {
					x += runlen;
					bm += 2;
					continue;
				}
				if (x + runlen > width)
					cnt = width - x;
				draw_bitmap(&fbp, bm, p, cnt, 1);
				x += runlen;
			}
			bm += 2;
			break;
		}
	}
	return 0;
error:
	printf("Error: Too much encoded pixel data, validate your bitmap\n");
	return -1;
}
#endif

/*
 * Display the BMP file located at address bmp_image.
 */
int video_display_bitmap(ulong bmp_image, int x, int y)
{
	ushort xcount, ycount;
	uchar *fb;
	struct bmp_image *bmp = (struct bmp_image *)bmp_image;
	uchar *bmap;
	ushort padded_line;
	unsigned long width, height, bpp;
	unsigned colors;
	unsigned long compression;
	struct bmp_color_table_entry cte;

#ifdef CONFIG_VIDEO_BMP_GZIP
	unsigned char *dst = NULL;
	ulong len;
#endif

	WATCHDOG_RESET();

	if (!((bmp->header.signature[0] == 'B') &&
	      (bmp->header.signature[1] == 'M'))) {

#ifdef CONFIG_VIDEO_BMP_GZIP
		/*
		 * Could be a gzipped bmp image, try to decrompress...
		 */
		len = CONFIG_SYS_VIDEO_LOGO_MAX_SIZE;
		dst = malloc(CONFIG_SYS_VIDEO_LOGO_MAX_SIZE);
		if (dst == NULL) {
			printf("Error: malloc in gunzip failed!\n");
			return 1;
		}
		/*
		 * NB: we need to force offset of +2
		 * See doc/README.displaying-bmps
		 */
		if (gunzip(dst+2, CONFIG_SYS_VIDEO_LOGO_MAX_SIZE-2,
			   (uchar *) bmp_image,
			   &len) != 0) {
			printf("Error: no valid bmp or bmp.gz image at %lx\n",
			       bmp_image);
			free(dst);
			return 1;
		}
		if (len == CONFIG_SYS_VIDEO_LOGO_MAX_SIZE) {
			printf("Image could be truncated "
				"(increase CONFIG_SYS_VIDEO_LOGO_MAX_SIZE)!\n");
		}

		/*
		 * Set addr to decompressed image
		 */
		bmp = (struct bmp_image *)(dst+2);

		if (!((bmp->header.signature[0] == 'B') &&
		      (bmp->header.signature[1] == 'M'))) {
			printf("Error: no valid bmp.gz image at %lx\n",
			       bmp_image);
			free(dst);
			return 1;
		}
#else
		printf("Error: no valid bmp image at %lx\n", bmp_image);
		return 1;
#endif /* CONFIG_VIDEO_BMP_GZIP */
	}

	width = le32_to_cpu(bmp->header.width);
	height = le32_to_cpu(bmp->header.height);
	bpp = le16_to_cpu(bmp->header.bit_count);
	colors = le32_to_cpu(bmp->header.colors_used);
	compression = le32_to_cpu(bmp->header.compression);

	debug("Display-bmp: %ld x %ld  with %d colors\n",
	      width, height, colors);

	if (compression != BMP_BI_RGB
#ifdef CONFIG_VIDEO_BMP_RLE8
	    && compression != BMP_BI_RLE8
#endif
		) {
		printf("Error: compression type %ld not supported\n",
		       compression);
#ifdef CONFIG_VIDEO_BMP_GZIP
		if (dst)
			free(dst);
#endif
		return 1;
	}

	padded_line = (((width * bpp + 7) / 8) + 3) & ~0x3;

#ifdef CONFIG_SPLASH_SCREEN_ALIGN
	if (x == BMP_ALIGN_CENTER)
		x = max(0, (int)(VIDEO_VISIBLE_COLS - width) / 2);
	else if (x < 0)
		x = max(0, (int)(VIDEO_VISIBLE_COLS - width + x + 1));

	if (y == BMP_ALIGN_CENTER)
		y = max(0, (int)(VIDEO_VISIBLE_ROWS - height) / 2);
	else if (y < 0)
		y = max(0, (int)(VIDEO_VISIBLE_ROWS - height + y + 1));
#endif /* CONFIG_SPLASH_SCREEN_ALIGN */

	/*
	 * Just ignore elements which are completely beyond screen
	 * dimensions.
	 */
	if ((x >= VIDEO_VISIBLE_COLS) || (y >= VIDEO_VISIBLE_ROWS))
		return 0;

	if ((x + width) > VIDEO_VISIBLE_COLS)
		width = VIDEO_VISIBLE_COLS - x;
	if ((y + height) > VIDEO_VISIBLE_ROWS)
		height = VIDEO_VISIBLE_ROWS - y;

	bmap = (uchar *) bmp + le32_to_cpu(bmp->header.data_offset);
	fb = (uchar *) (video_fb_address +
			((y + height - 1) * VIDEO_LINE_LEN) +
			x * VIDEO_PIXEL_SIZE);

#ifdef CONFIG_VIDEO_BMP_RLE8
	if (compression == BMP_BI_RLE8) {
		return display_rle8_bitmap(bmp, x, y, width, height);
	}
#endif

	/* We handle only 4, 8, or 24 bpp bitmaps */
	switch (le16_to_cpu(bmp->header.bit_count)) {
	case 4:
		padded_line -= width / 2;
		ycount = height;

		switch (VIDEO_DATA_FORMAT) {
		case GDF_32BIT_X888RGB:
			while (ycount--) {
				WATCHDOG_RESET();
				/*
				 * Don't assume that 'width' is an
				 * even number
				 */
				for (xcount = 0; xcount < width; xcount++) {
					uchar idx;

					if (xcount & 1) {
						idx = *bmap & 0xF;
						bmap++;
					} else
						idx = *bmap >> 4;
					cte = bmp->color_table[idx];
					FILL_32BIT_X888RGB(cte.red, cte.green,
							   cte.blue);
				}
				bmap += padded_line;
				fb -= VIDEO_LINE_LEN + width *
					VIDEO_PIXEL_SIZE;
			}
			break;
		default:
			puts("4bpp bitmap unsupported with current "
			     "video mode\n");
			break;
		}
		break;

	case 8:
		padded_line -= width;
		if (VIDEO_DATA_FORMAT == GDF__8BIT_INDEX) {
			/* Copy colormap */
			for (xcount = 0; xcount < colors; ++xcount) {
				cte = bmp->color_table[xcount];
				video_set_lut(xcount, cte.red, cte.green,
					      cte.blue);
			}
		}
		ycount = height;
		switch (VIDEO_DATA_FORMAT) {
		case GDF__8BIT_INDEX:
			while (ycount--) {
				WATCHDOG_RESET();
				xcount = width;
				while (xcount--) {
					*fb++ = *bmap++;
				}
				bmap += padded_line;
				fb -= VIDEO_LINE_LEN + width *
					VIDEO_PIXEL_SIZE;
			}
			break;
		case GDF__8BIT_332RGB:
			while (ycount--) {
				WATCHDOG_RESET();
				xcount = width;
				while (xcount--) {
					cte = bmp->color_table[*bmap++];
					FILL_8BIT_332RGB(cte.red, cte.green,
							 cte.blue);
				}
				bmap += padded_line;
				fb -= VIDEO_LINE_LEN + width *
					VIDEO_PIXEL_SIZE;
			}
			break;
		case GDF_15BIT_555RGB:
			while (ycount--) {
#if defined(VIDEO_FB_16BPP_PIXEL_SWAP)
				int xpos = x;
#endif
				WATCHDOG_RESET();
				xcount = width;
				while (xcount--) {
					cte = bmp->color_table[*bmap++];
#if defined(VIDEO_FB_16BPP_PIXEL_SWAP)
					fill_555rgb_pswap(fb, xpos++, cte.red,
							  cte.green,
							  cte.blue);
					fb += 2;
#else
					FILL_15BIT_555RGB(cte.red, cte.green,
							  cte.blue);
#endif
				}
				bmap += padded_line;
				fb -= VIDEO_LINE_LEN + width *
					VIDEO_PIXEL_SIZE;
			}
			break;
		case GDF_16BIT_565RGB:
			while (ycount--) {
				WATCHDOG_RESET();
				xcount = width;
				while (xcount--) {
					cte = bmp->color_table[*bmap++];
					FILL_16BIT_565RGB(cte.red, cte.green,
							  cte.blue);
				}
				bmap += padded_line;
				fb -= VIDEO_LINE_LEN + width *
					VIDEO_PIXEL_SIZE;
			}
			break;
		case GDF_32BIT_X888RGB:
			while (ycount--) {
				WATCHDOG_RESET();
				xcount = width;
				while (xcount--) {
					cte = bmp->color_table[*bmap++];
					FILL_32BIT_X888RGB(cte.red, cte.green,
							   cte.blue);
				}
				bmap += padded_line;
				fb -= VIDEO_LINE_LEN + width *
					VIDEO_PIXEL_SIZE;
			}
			break;
		case GDF_24BIT_888RGB:
			while (ycount--) {
				WATCHDOG_RESET();
				xcount = width;
				while (xcount--) {
					cte = bmp->color_table[*bmap++];
					FILL_24BIT_888RGB(cte.red, cte.green,
							  cte.blue);
				}
				bmap += padded_line;
				fb -= VIDEO_LINE_LEN + width *
					VIDEO_PIXEL_SIZE;
			}
			break;
		}
		break;
	case 24:
		padded_line -= 3 * width;
		ycount = height;
		switch (VIDEO_DATA_FORMAT) {
		case GDF__8BIT_332RGB:
			while (ycount--) {
				WATCHDOG_RESET();
				xcount = width;
				while (xcount--) {
					FILL_8BIT_332RGB(bmap[2], bmap[1],
							 bmap[0]);
					bmap += 3;
				}
				bmap += padded_line;
				fb -= VIDEO_LINE_LEN + width *
					VIDEO_PIXEL_SIZE;
			}
			break;
		case GDF_15BIT_555RGB:
			while (ycount--) {
#if defined(VIDEO_FB_16BPP_PIXEL_SWAP)
				int xpos = x;
#endif
				WATCHDOG_RESET();
				xcount = width;
				while (xcount--) {
#if defined(VIDEO_FB_16BPP_PIXEL_SWAP)
					fill_555rgb_pswap(fb, xpos++, bmap[2],
							  bmap[1], bmap[0]);
					fb += 2;
#else
					FILL_15BIT_555RGB(bmap[2], bmap[1],
							  bmap[0]);
#endif
					bmap += 3;
				}
				bmap += padded_line;
				fb -= VIDEO_LINE_LEN + width *
					VIDEO_PIXEL_SIZE;
			}
			break;
		case GDF_16BIT_565RGB:
			while (ycount--) {
				WATCHDOG_RESET();
				xcount = width;
				while (xcount--) {
					FILL_16BIT_565RGB(bmap[2], bmap[1],
							  bmap[0]);
					bmap += 3;
				}
				bmap += padded_line;
				fb -= VIDEO_LINE_LEN + width *
					VIDEO_PIXEL_SIZE;
			}
			break;
		case GDF_32BIT_X888RGB:
			while (ycount--) {
				WATCHDOG_RESET();
				xcount = width;
				while (xcount--) {
					FILL_32BIT_X888RGB(bmap[2], bmap[1],
							   bmap[0]);
					bmap += 3;
				}
				bmap += padded_line;
				fb -= VIDEO_LINE_LEN + width *
					VIDEO_PIXEL_SIZE;
			}
			break;
		case GDF_24BIT_888RGB:
			while (ycount--) {
				WATCHDOG_RESET();
				xcount = width;
				while (xcount--) {
					FILL_24BIT_888RGB(bmap[2], bmap[1],
							  bmap[0]);
					bmap += 3;
				}
				bmap += padded_line;
				fb -= VIDEO_LINE_LEN + width *
					VIDEO_PIXEL_SIZE;
			}
			break;
		default:
			printf("Error: 24 bits/pixel bitmap incompatible "
				"with current video mode\n");
			break;
		}
		break;
	default:
		printf("Error: %d bit/pixel bitmaps not supported by U-Boot\n",
			le16_to_cpu(bmp->header.bit_count));
		break;
	}

#ifdef CONFIG_VIDEO_BMP_GZIP
	if (dst) {
		free(dst);
	}
#endif

	if (cfb_do_flush_cache)
		flush_cache(VIDEO_FB_ADRS, VIDEO_SIZE);
	return (0);
}
#endif


#ifdef CONFIG_VIDEO_LOGO
static int video_logo_xpos;
static int video_logo_ypos;

static void plot_logo_or_black(void *screen, int x, int y, int black);

static void logo_plot(void *screen, int x, int y)
{
	plot_logo_or_black(screen, x, y, 0);
}

static void logo_black(void)
{
	plot_logo_or_black(video_fb_address, video_logo_xpos, video_logo_ypos,
			1);
}

static int do_clrlogo(cmd_tbl_t *cmdtp, int flag, int argc, char * const argv[])
{
	if (argc != 1)
		return cmd_usage(cmdtp);

	logo_black();
	return 0;
}

U_BOOT_CMD(
	   clrlogo, 1, 0, do_clrlogo,
	   "fill the boot logo area with black",
	   " "
	   );

static void plot_logo_or_black(void *screen, int x, int y, int black)
{

	int xcount, i;
	int skip = VIDEO_LINE_LEN - VIDEO_LOGO_WIDTH * VIDEO_PIXEL_SIZE;
	int ycount = video_logo_height;
	unsigned char r, g, b, *logo_red, *logo_blue, *logo_green;
	unsigned char *source;
	unsigned char *dest;

#ifdef CONFIG_SPLASH_SCREEN_ALIGN
	if (x == BMP_ALIGN_CENTER)
		x = max(0, (int)(VIDEO_VISIBLE_COLS - VIDEO_LOGO_WIDTH) / 2);
	else if (x < 0)
		x = max(0, (int)(VIDEO_VISIBLE_COLS - VIDEO_LOGO_WIDTH + x + 1));

	if (y == BMP_ALIGN_CENTER)
		y = max(0, (int)(VIDEO_VISIBLE_ROWS - VIDEO_LOGO_HEIGHT) / 2);
	else if (y < 0)
		y = max(0, (int)(VIDEO_VISIBLE_ROWS - VIDEO_LOGO_HEIGHT + y + 1));
#endif /* CONFIG_SPLASH_SCREEN_ALIGN */

	dest = (unsigned char *)screen + y * VIDEO_LINE_LEN + x * VIDEO_PIXEL_SIZE;

#ifdef CONFIG_VIDEO_BMP_LOGO
	source = bmp_logo_bitmap;

	/* Allocate temporary space for computing colormap */
	logo_red = malloc(BMP_LOGO_COLORS);
	logo_green = malloc(BMP_LOGO_COLORS);
	logo_blue = malloc(BMP_LOGO_COLORS);
	/* Compute color map */
	for (i = 0; i < VIDEO_LOGO_COLORS; i++) {
		logo_red[i] = (bmp_logo_palette[i] & 0x0f00) >> 4;
		logo_green[i] = (bmp_logo_palette[i] & 0x00f0);
		logo_blue[i] = (bmp_logo_palette[i] & 0x000f) << 4;
	}
#else
	source = linux_logo;
	logo_red = linux_logo_red;
	logo_green = linux_logo_green;
	logo_blue = linux_logo_blue;
#endif

	if (VIDEO_DATA_FORMAT == GDF__8BIT_INDEX) {
		for (i = 0; i < VIDEO_LOGO_COLORS; i++) {
			video_set_lut(i + VIDEO_LOGO_LUT_OFFSET,
				      logo_red[i], logo_green[i],
				      logo_blue[i]);
		}
	}

	while (ycount--) {
#if defined(VIDEO_FB_16BPP_PIXEL_SWAP)
		int xpos = x;
#endif
		xcount = VIDEO_LOGO_WIDTH;
		while (xcount--) {
			if (black) {
				r = 0x00;
				g = 0x00;
				b = 0x00;
			} else {
				r = logo_red[*source - VIDEO_LOGO_LUT_OFFSET];
				g = logo_green[*source - VIDEO_LOGO_LUT_OFFSET];
				b = logo_blue[*source - VIDEO_LOGO_LUT_OFFSET];
			}

			switch (VIDEO_DATA_FORMAT) {
			case GDF__8BIT_INDEX:
				*dest = *source;
				break;
			case GDF__8BIT_332RGB:
				*dest = ((r >> 5) << 5) |
					((g >> 5) << 2) |
					 (b >> 6);
				break;
			case GDF_15BIT_555RGB:
#if defined(VIDEO_FB_16BPP_PIXEL_SWAP)
				fill_555rgb_pswap(dest, xpos++, r, g, b);
#else
				*(unsigned short *) dest =
					SWAP16((unsigned short) (
							((r >> 3) << 10) |
							((g >> 3) <<  5) |
							 (b >> 3)));
#endif
				break;
			case GDF_16BIT_565RGB:
				*(unsigned short *) dest =
					SWAP16((unsigned short) (
							((r >> 3) << 11) |
							((g >> 2) <<  5) |
							 (b >> 3)));
				break;
			case GDF_32BIT_X888RGB:
				*(unsigned long *) dest =
					SWAP32((unsigned long) (
							(r << 16) |
							(g <<  8) |
							 b));
				break;
			case GDF_24BIT_888RGB:
#ifdef VIDEO_FB_LITTLE_ENDIAN
				dest[0] = b;
				dest[1] = g;
				dest[2] = r;
#else
				dest[0] = r;
				dest[1] = g;
				dest[2] = b;
#endif
				break;
			}
			source++;
			dest += VIDEO_PIXEL_SIZE;
		}
		dest += skip;
	}
#ifdef CONFIG_VIDEO_BMP_LOGO
	free(logo_red);
	free(logo_green);
	free(logo_blue);
#endif
}

static void *video_logo(void)
{
	char info[128];
	int space, len;
	__maybe_unused int y_off = 0;
	__maybe_unused ulong addr;
	__maybe_unused char *s;

	splash_get_pos(&video_logo_xpos, &video_logo_ypos);

#ifdef CONFIG_SPLASH_SCREEN
	s = getenv("splashimage");
	if (s != NULL) {
		splash_screen_prepare();
		addr = simple_strtoul(s, NULL, 16);

		if (video_display_bitmap(addr,
					video_logo_xpos,
					video_logo_ypos) == 0) {
			video_logo_height = 0;
			return ((void *) (video_fb_address));
		}
	}
#endif /* CONFIG_SPLASH_SCREEN */

	logo_plot(video_fb_address, video_logo_xpos, video_logo_ypos);

#ifdef CONFIG_SPLASH_SCREEN_ALIGN
	/*
	 * when using splashpos for video_logo, skip any info
	 * output on video console if the logo is not at 0,0
	 */
	if (video_logo_xpos || video_logo_ypos) {
		/*
		 * video_logo_height is used in text and cursor offset
		 * calculations. Since the console is below the logo,
		 * we need to adjust the logo height
		 */
		if (video_logo_ypos == BMP_ALIGN_CENTER)
			video_logo_height += max(0, (int)(VIDEO_VISIBLE_ROWS -
						     VIDEO_LOGO_HEIGHT) / 2);
		else if (video_logo_ypos > 0)
			video_logo_height += video_logo_ypos;

		return video_fb_address + video_logo_height * VIDEO_LINE_LEN;
	}
#endif
	if (board_cfb_skip())
		return 0;

	sprintf(info, " %s", version_string);

	space = (VIDEO_LINE_LEN / 2 - VIDEO_INFO_X) / VIDEO_FONT_WIDTH;
	len = strlen(info);

	if (len > space) {
		video_drawchars(VIDEO_INFO_X, VIDEO_INFO_Y,
				(uchar *) info, space);
		video_drawchars(VIDEO_INFO_X + VIDEO_FONT_WIDTH,
				VIDEO_INFO_Y + VIDEO_FONT_HEIGHT,
				(uchar *) info + space, len - space);
		y_off = 1;
	} else
		video_drawstring(VIDEO_INFO_X, VIDEO_INFO_Y, (uchar *) info);

#ifdef CONFIG_CONSOLE_EXTRA_INFO
	{
		int i, n =
			((video_logo_height -
			  VIDEO_FONT_HEIGHT) / VIDEO_FONT_HEIGHT);

		for (i = 1; i < n; i++) {
			video_get_info_str(i, info);
			if (!*info)
				continue;

			len = strlen(info);
			if (len > space) {
				video_drawchars(VIDEO_INFO_X,
						VIDEO_INFO_Y +
						(i + y_off) *
							VIDEO_FONT_HEIGHT,
						(uchar *) info, space);
				y_off++;
				video_drawchars(VIDEO_INFO_X +
						VIDEO_FONT_WIDTH,
						VIDEO_INFO_Y +
							(i + y_off) *
							VIDEO_FONT_HEIGHT,
						(uchar *) info + space,
						len - space);
			} else {
				video_drawstring(VIDEO_INFO_X,
						 VIDEO_INFO_Y +
						 (i + y_off) *
							VIDEO_FONT_HEIGHT,
						 (uchar *) info);
			}
		}
	}
#endif

	return (video_fb_address + video_logo_height * VIDEO_LINE_LEN);
}
#endif

static int cfb_fb_is_in_dram(void)
{
	bd_t *bd = gd->bd;
#if defined(CONFIG_ARM) || defined(CONFIG_AVR32) || defined(COFNIG_NDS32) || \
defined(CONFIG_SANDBOX) || defined(CONFIG_X86)
	ulong start, end;
	int i;

	for (i = 0; i < CONFIG_NR_DRAM_BANKS; ++i) {
		start = bd->bi_dram[i].start;
		end = bd->bi_dram[i].start + bd->bi_dram[i].size - 1;
		if ((ulong)video_fb_address >= start &&
		    (ulong)video_fb_address < end)
			return 1;
	}
#else
	if ((ulong)video_fb_address >= bd->bi_memstart &&
	    (ulong)video_fb_address < bd->bi_memstart + bd->bi_memsize)
		return 1;
#endif
	return 0;
}

void video_clear(void)
{
	if (!video_fb_address)
		return;
#ifdef VIDEO_HW_RECTFILL
	video_hw_rectfill(VIDEO_PIXEL_SIZE,	/* bytes per pixel */
			  0,			/* dest pos x */
			  0,			/* dest pos y */
			  VIDEO_VISIBLE_COLS,	/* frame width */
			  VIDEO_VISIBLE_ROWS,	/* frame height */
			  bgx			/* fill color */
	);
#else
	memsetl(video_fb_address,
		(VIDEO_VISIBLE_ROWS * VIDEO_LINE_LEN) / sizeof(int), bgx);
#endif
}

static int video_init(void)
{
	unsigned char color8;

	pGD = video_hw_init();
	if (pGD == NULL)
		return -1;

	video_fb_address = (void *) VIDEO_FB_ADRS;
#ifdef CONFIG_VIDEO_HW_CURSOR
	video_init_hw_cursor(VIDEO_FONT_WIDTH, VIDEO_FONT_HEIGHT);
#endif

	cfb_do_flush_cache = cfb_fb_is_in_dram() && dcache_status();

	/* Init drawing pats */
	switch (VIDEO_DATA_FORMAT) {
	case GDF__8BIT_INDEX:
		video_set_lut(0x01, CONSOLE_FG_COL, CONSOLE_FG_COL,
			      CONSOLE_FG_COL);
		video_set_lut(0x00, CONSOLE_BG_COL, CONSOLE_BG_COL,
			      CONSOLE_BG_COL);
		fgx = 0x01010101;
		bgx = 0x00000000;
		break;
	case GDF__8BIT_332RGB:
		color8 = ((CONSOLE_FG_COL & 0xe0) |
			  ((CONSOLE_FG_COL >> 3) & 0x1c) |
			  CONSOLE_FG_COL >> 6);
		fgx = (color8 << 24) | (color8 << 16) | (color8 << 8) |
			color8;
		color8 = ((CONSOLE_BG_COL & 0xe0) |
			  ((CONSOLE_BG_COL >> 3) & 0x1c) |
			  CONSOLE_BG_COL >> 6);
		bgx = (color8 << 24) | (color8 << 16) | (color8 << 8) |
			color8;
		break;
	case GDF_15BIT_555RGB:
		fgx = (((CONSOLE_FG_COL >> 3) << 26) |
		       ((CONSOLE_FG_COL >> 3) << 21) |
		       ((CONSOLE_FG_COL >> 3) << 16) |
		       ((CONSOLE_FG_COL >> 3) << 10) |
		       ((CONSOLE_FG_COL >> 3) <<  5) |
			(CONSOLE_FG_COL >> 3));
		bgx = (((CONSOLE_BG_COL >> 3) << 26) |
		       ((CONSOLE_BG_COL >> 3) << 21) |
		       ((CONSOLE_BG_COL >> 3) << 16) |
		       ((CONSOLE_BG_COL >> 3) << 10) |
		       ((CONSOLE_BG_COL >> 3) <<  5) |
			(CONSOLE_BG_COL >> 3));
		break;
	case GDF_16BIT_565RGB:
		fgx = (((CONSOLE_FG_COL >> 3) << 27) |
		       ((CONSOLE_FG_COL >> 2) << 21) |
		       ((CONSOLE_FG_COL >> 3) << 16) |
		       ((CONSOLE_FG_COL >> 3) << 11) |
		       ((CONSOLE_FG_COL >> 2) <<  5) |
			(CONSOLE_FG_COL >> 3));
		bgx = (((CONSOLE_BG_COL >> 3) << 27) |
		       ((CONSOLE_BG_COL >> 2) << 21) |
		       ((CONSOLE_BG_COL >> 3) << 16) |
		       ((CONSOLE_BG_COL >> 3) << 11) |
		       ((CONSOLE_BG_COL >> 2) <<  5) |
			(CONSOLE_BG_COL >> 3));
		break;
	case GDF_32BIT_X888RGB:
		fgx =	(CONSOLE_FG_COL << 16) |
			(CONSOLE_FG_COL <<  8) |
			 CONSOLE_FG_COL;
		bgx =	(CONSOLE_BG_COL << 16) |
			(CONSOLE_BG_COL <<  8) |
			 CONSOLE_BG_COL;
		break;
	case GDF_24BIT_888RGB:
		fgx =	(CONSOLE_FG_COL << 24) |
			(CONSOLE_FG_COL << 16) |
			(CONSOLE_FG_COL <<  8) |
			 CONSOLE_FG_COL;
		bgx =	(CONSOLE_BG_COL << 24) |
			(CONSOLE_BG_COL << 16) |
			(CONSOLE_BG_COL <<  8) |
			 CONSOLE_BG_COL;
		break;
	}
	eorx = fgx ^ bgx;

	video_clear();

#ifdef CONFIG_VIDEO_LOGO
	/* Plot the logo and get start point of console */
	debug("Video: Drawing the logo ...\n");
	video_console_address = video_logo();
#else
	video_console_address = video_fb_address;
#endif

	/* Initialize the console */
	console_col = 0;
	console_row = 0;

	if (cfb_do_flush_cache)
		flush_cache(VIDEO_FB_ADRS, VIDEO_SIZE);

	return 0;
}

/*
 * Implement a weak default function for boards that optionally
 * need to skip the video initialization.
 */
__weak int board_video_skip(void)
{
	/* As default, don't skip test */
	return 0;
}

static struct stdio_dev console_dev = {
	.name = "vga",
//###	.ext = DEV_EXT_VIDEO,	/* Video extensions */
	.putc = video_putc,	/* 'putc' function */
	.puts = video_puts,	/* 'puts' function */
	.flags = DEV_FLAGS_OUTPUT | DEV_FLAGS_SYSTEM,
	.tstc = NULL,	/* 'tstc' function */
	.getc = NULL,	/* 'getc' function */
};

int drv_video_init(void)
{
<<<<<<< HEAD
	int skip_dev_init;
#ifndef CONFIG_VGA_AS_SINGLE_DEVICE
	bool have_keyboard = false;
#endif
=======
	struct stdio_dev console_dev;
	bool have_keyboard;
	bool __maybe_unused keyboard_ok = false;
>>>>>>> 7786e40c

	/* Check if video initialization should be skipped */
	if (board_video_skip())
		return 0;

	/* Init video chip - returns with framebuffer cleared */
	if (video_init() == -1)
		return 0;

	if (board_cfb_skip())
		return 0;

#ifndef CONFIG_VGA_AS_SINGLE_DEVICE
#ifdef CONFIG_OF_CONTROL
	have_keyboard = !fdtdec_get_config_bool(gd->fdt_blob,
						"u-boot,no-keyboard");
#else
	have_keyboard = true;
#endif
	if (have_keyboard) {
		debug("KBD: Keyboard init ...\n");
#if !defined(CONFIG_VGA_AS_SINGLE_DEVICE)
		keyboard_ok = !(VIDEO_KBD_INIT_FCT == -1);
#endif
	}
<<<<<<< HEAD
#endif
	if (skip_dev_init)
		return 0;

#ifndef CONFIG_VGA_AS_SINGLE_DEVICE
	if (have_keyboard) {
=======

	/* Init vga device */
	memset(&console_dev, 0, sizeof(console_dev));
	strcpy(console_dev.name, "vga");
	console_dev.ext = DEV_EXT_VIDEO;	/* Video extensions */
	console_dev.flags = DEV_FLAGS_OUTPUT | DEV_FLAGS_SYSTEM;
	console_dev.putc = video_putc;	/* 'putc' function */
	console_dev.puts = video_puts;	/* 'puts' function */

#if !defined(CONFIG_VGA_AS_SINGLE_DEVICE)
	if (have_keyboard && keyboard_ok) {
>>>>>>> 7786e40c
		/* Also init console device */
		console_dev.flags |= DEV_FLAGS_INPUT;
		console_dev.tstc = VIDEO_TSTC_FCT;	/* 'tstc' function */
		console_dev.getc = VIDEO_GETC_FCT;	/* 'getc' function */
	}
#endif

	if (stdio_register(&console_dev) != 0)
		return 0;

	/* Return success */
	return 1;
}

void video_position_cursor(unsigned col, unsigned row)
{
	console_col = min(col, CONSOLE_COLS - 1);
	console_row = min(row, CONSOLE_ROWS - 1);
}

int video_get_pixel_width(void)
{
	return VIDEO_VISIBLE_COLS;
}

int video_get_pixel_height(void)
{
	return VIDEO_VISIBLE_ROWS;
}

int video_get_screen_rows(void)
{
	return CONSOLE_ROWS;
}

int video_get_screen_columns(void)
{
	return CONSOLE_COLS;
}<|MERGE_RESOLUTION|>--- conflicted
+++ resolved
@@ -2257,16 +2257,6 @@
 
 int drv_video_init(void)
 {
-<<<<<<< HEAD
-	int skip_dev_init;
-#ifndef CONFIG_VGA_AS_SINGLE_DEVICE
-	bool have_keyboard = false;
-#endif
-=======
-	struct stdio_dev console_dev;
-	bool have_keyboard;
-	bool __maybe_unused keyboard_ok = false;
->>>>>>> 7786e40c
 
 	/* Check if video initialization should be skipped */
 	if (board_video_skip())
@@ -2281,41 +2271,16 @@
 
 #ifndef CONFIG_VGA_AS_SINGLE_DEVICE
 #ifdef CONFIG_OF_CONTROL
-	have_keyboard = !fdtdec_get_config_bool(gd->fdt_blob,
-						"u-boot,no-keyboard");
-#else
-	have_keyboard = true;
-#endif
-	if (have_keyboard) {
+	if (!fdtdec_get_config_bool(gd->fdt_blob, "u-boot,no-keyboard")
+#endif
+	{
 		debug("KBD: Keyboard init ...\n");
-#if !defined(CONFIG_VGA_AS_SINGLE_DEVICE)
-		keyboard_ok = !(VIDEO_KBD_INIT_FCT == -1);
-#endif
-	}
-<<<<<<< HEAD
-#endif
-	if (skip_dev_init)
-		return 0;
-
-#ifndef CONFIG_VGA_AS_SINGLE_DEVICE
-	if (have_keyboard) {
-=======
-
-	/* Init vga device */
-	memset(&console_dev, 0, sizeof(console_dev));
-	strcpy(console_dev.name, "vga");
-	console_dev.ext = DEV_EXT_VIDEO;	/* Video extensions */
-	console_dev.flags = DEV_FLAGS_OUTPUT | DEV_FLAGS_SYSTEM;
-	console_dev.putc = video_putc;	/* 'putc' function */
-	console_dev.puts = video_puts;	/* 'puts' function */
-
-#if !defined(CONFIG_VGA_AS_SINGLE_DEVICE)
-	if (have_keyboard && keyboard_ok) {
->>>>>>> 7786e40c
-		/* Also init console device */
-		console_dev.flags |= DEV_FLAGS_INPUT;
-		console_dev.tstc = VIDEO_TSTC_FCT;	/* 'tstc' function */
-		console_dev.getc = VIDEO_GETC_FCT;	/* 'getc' function */
+		if (VIDEO_KBD_INIT_FCT != -1) {
+			/* Also init input part of console device */
+			console_dev.flags |= DEV_FLAGS_INPUT;
+			console_dev.tstc = VIDEO_TSTC_FCT;
+			console_dev.getc = VIDEO_GETC_FCT;
+		}
 	}
 #endif
 
