--- conflicted
+++ resolved
@@ -2253,26 +2253,17 @@
 //###	.ext = DEV_EXT_VIDEO,	/* Video extensions */
 	.putc = video_putc,	/* 'putc' function */
 	.puts = video_puts,	/* 'puts' function */
-#ifdef CONFIG_VGA_AS_SINGLE_DEVICE
 	.flags = DEV_FLAGS_OUTPUT | DEV_FLAGS_SYSTEM,
 	.tstc = NULL,	/* 'tstc' function */
 	.getc = NULL,	/* 'getc' function */
-#else
-	/* Also init console device */
-	.flags = DEV_FLAGS_OUTPUT | DEV_FLAGS_SYSTEM | DEV_FLAGS_INPUT,
-	.tstc = VIDEO_TSTC_FCT,	/* 'tstc' function */
-	.getc = VIDEO_GETC_FCT,	/* 'getc' function */
-#endif /* CONFIG_VGA_AS_SINGLE_DEVICE */
 };
 
 int drv_video_init(void)
 {
 	int skip_dev_init;
-<<<<<<< HEAD
-=======
-	struct stdio_dev console_dev;
-	bool have_keyboard;
->>>>>>> a598340f
+#ifndef CONFIG_VGA_AS_SINGLE_DEVICE
+	bool have_keyboard = false;
+#endif
 
 	/* Check if video initialization should be skipped */
 	if (board_video_skip())
@@ -2284,9 +2275,8 @@
 	if (board_cfb_skip())
 		return 0;
 
-#if defined(CONFIG_VGA_AS_SINGLE_DEVICE)
-	have_keyboard = false;
-#elif defined(CONFIG_OF_CONTROL)
+#ifndef CONFIG_VGA_AS_SINGLE_DEVICE
+#ifdef CONFIG_OF_CONTROL
 	have_keyboard = !fdtdec_get_config_bool(gd->fdt_blob,
 						"u-boot,no-keyboard");
 #else
@@ -2298,20 +2288,11 @@
 		skip_dev_init |= (VIDEO_KBD_INIT_FCT == -1);
 #endif
 	}
+#endif
 	if (skip_dev_init)
 		return 0;
 
-<<<<<<< HEAD
-=======
-	/* Init vga device */
-	memset(&console_dev, 0, sizeof(console_dev));
-	strcpy(console_dev.name, "vga");
-	console_dev.ext = DEV_EXT_VIDEO;	/* Video extensions */
-	console_dev.flags = DEV_FLAGS_OUTPUT | DEV_FLAGS_SYSTEM;
-	console_dev.putc = video_putc;	/* 'putc' function */
-	console_dev.puts = video_puts;	/* 'puts' function */
-
-#if !defined(CONFIG_VGA_AS_SINGLE_DEVICE)
+#ifndef CONFIG_VGA_AS_SINGLE_DEVICE
 	if (have_keyboard) {
 		/* Also init console device */
 		console_dev.flags |= DEV_FLAGS_INPUT;
@@ -2320,7 +2301,6 @@
 	}
 #endif
 
->>>>>>> a598340f
 	if (stdio_register(&console_dev) != 0)
 		return 0;
 
