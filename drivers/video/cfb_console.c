--- conflicted
+++ resolved
@@ -2194,7 +2194,7 @@
 //###	.ext = DEV_EXT_VIDEO,	/* Video extensions */
 	.putc = video_putc,	/* 'putc' function */
 	.puts = video_puts,	/* 'puts' function */
-	.flags = DEV_FLAGS_OUTPUT | DEV_FLAGS_SYSTEM,
+	.flags = DEV_FLAGS_OUTPUT,
 	.tstc = NULL,	/* 'tstc' function */
 	.getc = NULL,	/* 'getc' function */
 };
@@ -2219,33 +2219,12 @@
 #endif
 	{
 		debug("KBD: Keyboard init ...\n");
-<<<<<<< HEAD
 		if (VIDEO_KBD_INIT_FCT != -1) {
 			/* Also init input part of console device */
 			console_dev.flags |= DEV_FLAGS_INPUT;
 			console_dev.tstc = VIDEO_TSTC_FCT;
 			console_dev.getc = VIDEO_GETC_FCT;
 		}
-=======
-#if !defined(CONFIG_VGA_AS_SINGLE_DEVICE)
-		keyboard_ok = !(VIDEO_KBD_INIT_FCT == -1);
-#endif
-	}
-
-	/* Init vga device */
-	memset(&console_dev, 0, sizeof(console_dev));
-	strcpy(console_dev.name, "vga");
-	console_dev.flags = DEV_FLAGS_OUTPUT;
-	console_dev.putc = video_putc;	/* 'putc' function */
-	console_dev.puts = video_puts;	/* 'puts' function */
-
-#if !defined(CONFIG_VGA_AS_SINGLE_DEVICE)
-	if (have_keyboard && keyboard_ok) {
-		/* Also init console device */
-		console_dev.flags |= DEV_FLAGS_INPUT;
-		console_dev.tstc = VIDEO_TSTC_FCT;	/* 'tstc' function */
-		console_dev.getc = VIDEO_GETC_FCT;	/* 'getc' function */
->>>>>>> 7952bb7e
 	}
 #endif
 
