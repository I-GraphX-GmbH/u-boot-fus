--- conflicted
+++ resolved
@@ -374,8 +374,6 @@
 			p++;	/* skip ',' */
 	}
 	return def;
-<<<<<<< HEAD
-=======
 }
 
 /**
@@ -446,5 +444,4 @@
 		mode->vmode = FB_VMODE_NONINTERLACED;
 
 	return 0;
->>>>>>> f11b24e5
 }