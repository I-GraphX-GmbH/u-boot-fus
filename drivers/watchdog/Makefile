--- conflicted
+++ resolved
@@ -5,11 +5,7 @@
 
 obj-$(CONFIG_AT91SAM9_WATCHDOG) += at91sam9_wdt.o
 obj-$(CONFIG_FTWDT010_WATCHDOG) += ftwdt010_wdt.o
-<<<<<<< HEAD
-ifneq (,$(filter $(SOC), mx31 mx35 mx5 mx6 mx7 vf610 imx8m))
-=======
-ifneq (,$(filter $(SOC), mx25 mx31 mx35 mx5 mx6 mx7 vf610))
->>>>>>> 03ce207c
+ifneq (,$(filter $(SOC), mx25 mx31 mx35 mx5 mx6 mx7 vf610 imx8m))
 obj-y += imx_watchdog.o
 endif
 obj-$(CONFIG_S5P)               += s5p_wdt.o
