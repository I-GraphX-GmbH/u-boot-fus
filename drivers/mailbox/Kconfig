menu "Mailbox Controller Support"

config DM_MAILBOX
	bool "Enable mailbox controllers using Driver Model"
	depends on DM && OF_CONTROL
	help
	  Enable support for the mailbox driver class. Mailboxes provide the
	  ability to transfer small messages and/or notifications from one
	  CPU to another CPU, or sometimes to dedicated HW modules. They form
	  the basis of a variety of inter-process/inter-CPU communication
	  protocols.

config SANDBOX_MBOX
	bool "Enable the sandbox mailbox test driver"
	depends on DM_MAILBOX && SANDBOX
	help
	  Enable support for a test mailbox implementation, which simply echos
	  back a modified version of any message that is sent.

config TEGRA_HSP
	bool "Enable Tegra HSP controller support"
	depends on DM_MAILBOX && TEGRA
	help
	  This enables support for the NVIDIA Tegra HSP Hw module, which
	  implements doorbells, mailboxes, semaphores, and shared interrupts.

<<<<<<< HEAD
config IMX_MU
        bool "Enable i.MX MU support"
        depends on DM_MAILBOX
        help
          Enable support for i.MX Messaging Unit for communication with other
          processors on the SoC
=======
config K3_SEC_PROXY
	bool "Texas Instruments K3 Secure Proxy Driver"
	depends on DM_MAILBOX && ARCH_K3
	help
	  An implementation of Secure proxy slave driver for K3 SoCs from
	  Texas Instruments. Secure proxy is a communication entity mainly
	  used for communication between multiple processors with the SoC.
	  Select this driver if your platform has support for this hardware
	  block.
>>>>>>> 715e07fd

endmenu<|MERGE_RESOLUTION|>--- conflicted
+++ resolved
@@ -24,14 +24,6 @@
 	  This enables support for the NVIDIA Tegra HSP Hw module, which
 	  implements doorbells, mailboxes, semaphores, and shared interrupts.
 
-<<<<<<< HEAD
-config IMX_MU
-        bool "Enable i.MX MU support"
-        depends on DM_MAILBOX
-        help
-          Enable support for i.MX Messaging Unit for communication with other
-          processors on the SoC
-=======
 config K3_SEC_PROXY
 	bool "Texas Instruments K3 Secure Proxy Driver"
 	depends on DM_MAILBOX && ARCH_K3
@@ -41,6 +33,12 @@
 	  used for communication between multiple processors with the SoC.
 	  Select this driver if your platform has support for this hardware
 	  block.
->>>>>>> 715e07fd
+
+config IMX_MU
+        bool "Enable i.MX MU support"
+        depends on DM_MAILBOX
+        help
+          Enable support for i.MX Messaging Unit for communication with other
+          processors on the SoC
 
 endmenu