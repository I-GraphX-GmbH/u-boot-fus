--- conflicted
+++ resolved
@@ -604,7 +604,7 @@
 					 (ulong)priv->cfg_base,
 					 d << 8,
 					 priv->cfg_size >> 1);
-			va_address = priv->cfg_base;
+		va_address = priv->cfg_base;
 		} else {
 			/* Outbound TLP matched the bus behind the bridge uses type CFG1 */
 			imx_pcie_atu_outbound_set(priv, PCIE_ATU_REGION_INDEX1,
@@ -666,7 +666,7 @@
 }
 
 static int imx_pcie_read_cfg(struct imx_pcie_priv *priv, pci_dev_t d,
-				int where, u32 *val)
+			     int where, u32 *val)
 {
 	void __iomem *va_address;
 	int ret;
@@ -695,7 +695,7 @@
 }
 
 static int imx_pcie_write_cfg(struct imx_pcie_priv *priv, pci_dev_t d,
-			int where, u32 val)
+			      int where, u32 val)
 {
 	void __iomem *va_address = NULL;
 	int ret;
@@ -1721,16 +1721,11 @@
 };
 
 static const struct udevice_id imx_pcie_ids[] = {
-<<<<<<< HEAD
 	{ .compatible = "fsl,imx6q-pcie",  .data = (ulong)IMX6Q,  },
 	{ .compatible = "fsl,imx6sx-pcie", .data = (ulong)IMX6SX, },
 	{ .compatible = "fsl,imx6qp-pcie", .data = (ulong)IMX6QP, },
 	{ .compatible = "fsl,imx8qm-pcie", .data = (ulong)IMX8QM, },
 	{ .compatible = "fsl,imx8qxp-pcie", .data = (ulong)IMX8QXP, },
-=======
-	{ .compatible = "fsl,imx6q-pcie" },
-	{ .compatible = "fsl,imx6sx-pcie" },
->>>>>>> 3373c7c3
 	{ }
 };
 
