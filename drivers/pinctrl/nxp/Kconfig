config PINCTRL_IMX
	bool

config PINCTRL_IMX_SCU
	bool

config PINCTRL_IMX5
	bool "IMX5 pinctrl driver"
	depends on ARCH_MX5 && PINCTRL_FULL
	select DEVRES
	select PINCTRL_IMX
	help
	  Say Y here to enable the imx5 pinctrl driver

	  This provides a simple pinctrl driver for i.MX 53SoC familiy,
	  i.MX53. This feature depends on device tree
	  configuration. This driver is different from the linux one,
	  this is a simple implementation, only parses the 'fsl,pins'
	  property and configure related registers.

config PINCTRL_IMX6
	bool "IMX6 pinctrl driver"
	depends on ARCH_MX6 && PINCTRL_FULL
	select DEVRES
	select PINCTRL_IMX
	help
	  Say Y here to enable the imx6 pinctrl driver

	  This provides a simple pinctrl driver for i.MX6 SoC familiy,
	  i.MX6DQ/SL/SX/UL/DQP. This feature depends on device tree
	  configuration. This driver is different from the linux one,
	  this is a simple implementation, only parses the 'fsl,pins'
	  property and configure related registers.

config PINCTRL_IMX7
	bool "IMX7 pinctrl driver"
	depends on ARCH_MX7 && PINCTRL_FULL
	select DEVRES
	select PINCTRL_IMX
	help
	  Say Y here to enable the imx7 pinctrl driver

	  This provides a simple pinctrl driver for i.MX7 SoC familiy,
	  i.MX7D. This feature depends on device tree
	  configuration. This driver is different from the linux one,
	  this is a simple implementation, only parses the 'fsl,pins'
	  property and configure related registers.

config PINCTRL_IMX7ULP
	bool "IMX7ULP pinctrl driver"
	depends on ARCH_MX7ULP && PINCTRL_FULL
	select DEVRES
	select PINCTRL_IMX
	help
	  Say Y here to enable the imx7ulp pinctrl driver

	  This provides a simple pinctrl driver for i.MX7ULP SoC familiy.
	  This feature depends on device tree configuration. This driver
	  is different from the linux one, this is a simple implementation,
	  only parses the 'fsl,pins' property and configure related
	  registers.

<<<<<<< HEAD
config PINCTRL_IMX8M
	bool "IMX8M pinctrl driver"
	depends on ARCH_IMX8M && PINCTRL_FULL
	select DEVRES
	select PINCTRL_IMX
	help
	  Say Y here to enable the imx8m pinctrl driver

	  This provides a simple pinctrl driver for i.MX8M SoC familiy.
	  This feature depends on device tree configuration. This driver
	  is different from the linux one, this is a simple implementation,
	  only parses the 'fsl,pins' property and configure related
	  registers.

=======
>>>>>>> 715e07fd
config PINCTRL_IMX8
	bool "IMX8 pinctrl driver"
	depends on ARCH_IMX8 && PINCTRL_FULL
	select DEVRES
	select PINCTRL_IMX
	select PINCTRL_IMX_SCU
	help
	  Say Y here to enable the imx8 pinctrl driver

	  This provides a simple pinctrl driver for i.MX8 SoC familiy.
	  This feature depends on device tree configuration. This driver
	  is different from the linux one, this is a simple implementation,
<<<<<<< HEAD
	  only parses the 'fsl,pins' property and configure related
=======
	  only parses the 'fsl,pins' property and configures related
>>>>>>> 715e07fd
	  registers.<|MERGE_RESOLUTION|>--- conflicted
+++ resolved
@@ -60,7 +60,6 @@
 	  only parses the 'fsl,pins' property and configure related
 	  registers.
 
-<<<<<<< HEAD
 config PINCTRL_IMX8M
 	bool "IMX8M pinctrl driver"
 	depends on ARCH_IMX8M && PINCTRL_FULL
@@ -72,11 +71,9 @@
 	  This provides a simple pinctrl driver for i.MX8M SoC familiy.
 	  This feature depends on device tree configuration. This driver
 	  is different from the linux one, this is a simple implementation,
-	  only parses the 'fsl,pins' property and configure related
+	  only parses the 'fsl,pins' property and configures related
 	  registers.
 
-=======
->>>>>>> 715e07fd
 config PINCTRL_IMX8
 	bool "IMX8 pinctrl driver"
 	depends on ARCH_IMX8 && PINCTRL_FULL
@@ -89,9 +86,5 @@
 	  This provides a simple pinctrl driver for i.MX8 SoC familiy.
 	  This feature depends on device tree configuration. This driver
 	  is different from the linux one, this is a simple implementation,
-<<<<<<< HEAD
-	  only parses the 'fsl,pins' property and configure related
-=======
 	  only parses the 'fsl,pins' property and configures related
->>>>>>> 715e07fd
 	  registers.