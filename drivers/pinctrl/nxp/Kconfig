config PINCTRL_IMX
	bool

config PINCTRL_IMX_SCU
	bool

config PINCTRL_IMX5
	bool "IMX5 pinctrl driver"
	depends on ARCH_MX5 && PINCTRL_FULL
	select DEVRES
	select PINCTRL_IMX
	help
	  Say Y here to enable the imx5 pinctrl driver

	  This provides a simple pinctrl driver for i.MX 53SoC familiy,
	  i.MX53. This feature depends on device tree
	  configuration. This driver is different from the linux one,
	  this is a simple implementation, only parses the 'fsl,pins'
	  property and configure related registers.

config PINCTRL_IMX6
	bool "IMX6 pinctrl driver"
	depends on ARCH_MX6 && PINCTRL_FULL
	select DEVRES
	select PINCTRL_IMX
	help
	  Say Y here to enable the imx6 pinctrl driver

	  This provides a simple pinctrl driver for i.MX6 SoC familiy,
	  i.MX6DQ/SL/SX/UL/DQP. This feature depends on device tree
	  configuration. This driver is different from the linux one,
	  this is a simple implementation, only parses the 'fsl,pins'
	  property and configure related registers.

config PINCTRL_IMX7
	bool "IMX7 pinctrl driver"
	depends on ARCH_MX7 && PINCTRL_FULL
	select DEVRES
	select PINCTRL_IMX
	help
	  Say Y here to enable the imx7 pinctrl driver

	  This provides a simple pinctrl driver for i.MX7 SoC familiy,
	  i.MX7D. This feature depends on device tree
	  configuration. This driver is different from the linux one,
	  this is a simple implementation, only parses the 'fsl,pins'
	  property and configure related registers.

config PINCTRL_IMX7ULP
	bool "IMX7ULP pinctrl driver"
	depends on ARCH_MX7ULP && PINCTRL_FULL
	select DEVRES
	select PINCTRL_IMX
	help
	  Say Y here to enable the imx7ulp pinctrl driver

	  This provides a simple pinctrl driver for i.MX7ULP SoC familiy.
	  This feature depends on device tree configuration. This driver
	  is different from the linux one, this is a simple implementation,
	  only parses the 'fsl,pins' property and configure related
	  registers.

config PINCTRL_IMX8
	bool "IMX8 pinctrl driver"
	depends on ARCH_IMX8 && PINCTRL_FULL
	select PINCTRL_IMX
	select PINCTRL_IMX_SCU
	help
	  Say Y here to enable the imx8 pinctrl driver

	  This provides a simple pinctrl driver for i.MX8 SoC familiy.
	  This feature depends on device tree configuration. This driver
	  is different from the linux one, this is a simple implementation,
	  only parses the 'fsl,pins' property and configures related
	  registers.

config PINCTRL_IMX8M
	bool "IMX8M pinctrl driver"
	depends on ARCH_IMX8M && PINCTRL_FULL
	select PINCTRL_IMX
	help
	  Say Y here to enable the imx8m pinctrl driver

	  This provides a simple pinctrl driver for i.MX8M SoC familiy.
	  This feature depends on device tree configuration. This driver
	  is different from the linux one, this is a simple implementation,
	  only parses the 'fsl,pins' property and configures related
	  registers.

config PINCTRL_VYBRID
	bool "Vybrid (vf610) pinctrl driver"
	depends on ARCH_VF610 && PINCTRL_FULL
	select DEVRES
	select PINCTRL_IMX
	help
	  Say Y here to enable the Vybrid (vf610) pinctrl driver

<<<<<<< HEAD
	  This provides a simple pinctrl driver for i.MX8 SoC familiy.
	  This feature depends on device tree configuration. This driver
	  is different from the linux one, this is a simple implementation,
	  only parses the 'fsl,pins' property and configures related
	  registers.

config PINCTRL_IMX8M
	bool "IMX8M pinctrl driver"
	depends on ARCH_IMX8M && PINCTRL_FULL
	select DEVRES
	select PINCTRL_IMX
	help
	  Say Y here to enable the imx8m pinctrl driver

	  This provides a simple pinctrl driver for i.MX8M SoC familiy.
	  This feature depends on device tree configuration. This driver
	  is different from the linux one, this is a simple implementation,
	  only parses the 'fsl,pins' property and configure related
	  registers.

config PINCTRL_VYBRID
	bool "Vybrid (vf610) pinctrl driver"
	depends on ARCH_VF610 && PINCTRL_FULL
	select DEVRES
	select PINCTRL_IMX
	help
	  Say Y here to enable the Vybrid (vf610) pinctrl driver

=======
>>>>>>> 1e351715
	  This provides a simple pinctrl driver for Vybrid SoC familiy,
	  vf610. This feature depends on device tree
	  configuration. This driver is different from the linux one,
	  this is a simple implementation, only parses the 'fsl,pins'
	  property and configure related registers.<|MERGE_RESOLUTION|>--- conflicted
+++ resolved
@@ -63,6 +63,7 @@
 config PINCTRL_IMX8
 	bool "IMX8 pinctrl driver"
 	depends on ARCH_IMX8 && PINCTRL_FULL
+	select DEVRES
 	select PINCTRL_IMX
 	select PINCTRL_IMX_SCU
 	help
@@ -77,6 +78,7 @@
 config PINCTRL_IMX8M
 	bool "IMX8M pinctrl driver"
 	depends on ARCH_IMX8M && PINCTRL_FULL
+	select DEVRES
 	select PINCTRL_IMX
 	help
 	  Say Y here to enable the imx8m pinctrl driver
@@ -95,22 +97,7 @@
 	help
 	  Say Y here to enable the Vybrid (vf610) pinctrl driver
 
-<<<<<<< HEAD
 	  This provides a simple pinctrl driver for i.MX8 SoC familiy.
-	  This feature depends on device tree configuration. This driver
-	  is different from the linux one, this is a simple implementation,
-	  only parses the 'fsl,pins' property and configures related
-	  registers.
-
-config PINCTRL_IMX8M
-	bool "IMX8M pinctrl driver"
-	depends on ARCH_IMX8M && PINCTRL_FULL
-	select DEVRES
-	select PINCTRL_IMX
-	help
-	  Say Y here to enable the imx8m pinctrl driver
-
-	  This provides a simple pinctrl driver for i.MX8M SoC familiy.
 	  This feature depends on device tree configuration. This driver
 	  is different from the linux one, this is a simple implementation,
 	  only parses the 'fsl,pins' property and configure related
@@ -124,8 +111,6 @@
 	help
 	  Say Y here to enable the Vybrid (vf610) pinctrl driver
 
-=======
->>>>>>> 1e351715
 	  This provides a simple pinctrl driver for Vybrid SoC familiy,
 	  vf610. This feature depends on device tree
 	  configuration. This driver is different from the linux one,
