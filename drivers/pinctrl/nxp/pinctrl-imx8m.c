// SPDX-License-Identifier: GPL-2.0+
/*
 * Copyright 2019 NXP
 */

#include <dm/device.h>
#include <dm/pinctrl.h>

#include "pinctrl-imx.h"

static struct imx_pinctrl_soc_info imx8mq_pinctrl_soc_info;

static int imx8mq_pinctrl_probe(struct udevice *dev)
{
	struct imx_pinctrl_soc_info *info =
		(struct imx_pinctrl_soc_info *)dev_get_driver_data(dev);

	return imx_pinctrl_probe(dev, info);
}

static const struct udevice_id imx8m_pinctrl_match[] = {
	{ .compatible = "fsl,imx8mq-iomuxc", .data = (ulong)&imx8mq_pinctrl_soc_info },
	{ .compatible = "fsl,imx8mm-iomuxc", .data = (ulong)&imx8mq_pinctrl_soc_info },
<<<<<<< HEAD
	{ .compatible = "fsl,imx8mp-iomuxc", .data = (ulong)&imx8mq_pinctrl_soc_info },
=======
	{ .compatible = "fsl,imx8mn-iomuxc", .data = (ulong)&imx8mq_pinctrl_soc_info },
>>>>>>> 252100a3
	{ /* sentinel */ }
};

U_BOOT_DRIVER(imx8mq_pinctrl) = {
	.name = "imx8mq-pinctrl",
	.id = UCLASS_PINCTRL,
	.of_match = of_match_ptr(imx8m_pinctrl_match),
	.probe = imx8mq_pinctrl_probe,
	.remove = imx_pinctrl_remove,
	.priv_auto_alloc_size = sizeof(struct imx_pinctrl_priv),
	.ops = &imx_pinctrl_ops,
	.flags = DM_FLAG_PRE_RELOC,
};<|MERGE_RESOLUTION|>--- conflicted
+++ resolved
@@ -21,11 +21,8 @@
 static const struct udevice_id imx8m_pinctrl_match[] = {
 	{ .compatible = "fsl,imx8mq-iomuxc", .data = (ulong)&imx8mq_pinctrl_soc_info },
 	{ .compatible = "fsl,imx8mm-iomuxc", .data = (ulong)&imx8mq_pinctrl_soc_info },
-<<<<<<< HEAD
+	{ .compatible = "fsl,imx8mn-iomuxc", .data = (ulong)&imx8mq_pinctrl_soc_info },
 	{ .compatible = "fsl,imx8mp-iomuxc", .data = (ulong)&imx8mq_pinctrl_soc_info },
-=======
-	{ .compatible = "fsl,imx8mn-iomuxc", .data = (ulong)&imx8mq_pinctrl_soc_info },
->>>>>>> 252100a3
 	{ /* sentinel */ }
 };
 
