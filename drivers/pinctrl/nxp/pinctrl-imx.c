--- conflicted
+++ resolved
@@ -1,12 +1,7 @@
 // SPDX-License-Identifier: GPL-2.0+
 /*
  * Copyright (C) 2016 Peng Fan <van.freenix@gmail.com>
-<<<<<<< HEAD
  * Copyright 2017 NXP
- *
- * SPDX-License-Identifier:	GPL-2.0+
-=======
->>>>>>> 4b398755
  */
 
 #include <common.h>
@@ -70,114 +65,114 @@
 	if (info->flags & IMX8_USE_SCU) {
 		imx_pinctrl_scu_process_pins(info, pin_data, npins);
 	} else {
+	/*
+	 * Refer to linux documentation for details:
+	 * Documentation/devicetree/bindings/pinctrl/fsl,imx-pinctrl.txt
+	 */
+	for (i = 0; i < npins; i++) {
+		mux_reg = pin_data[j++];
+
+		if (!(info->flags & ZERO_OFFSET_VALID) && !mux_reg)
+			mux_reg = -1;
+
+		if (info->flags & SHARE_MUX_CONF_REG) {
+			conf_reg = mux_reg;
+		} else {
+			conf_reg = pin_data[j++];
+			if (!(info->flags & ZERO_OFFSET_VALID) && !conf_reg)
+				conf_reg = -1;
+		}
+
+		if ((mux_reg == -1) || (conf_reg == -1)) {
+			dev_err(dev, "Error mux_reg or conf_reg\n");
+			devm_kfree(dev, pin_data);
+			return -EINVAL;
+		}
+
+		input_reg = pin_data[j++];
+		mux_mode = pin_data[j++];
+		input_val = pin_data[j++];
+		config_val = pin_data[j++];
+
+		dev_dbg(dev, "mux_reg 0x%x, conf_reg 0x%x, input_reg 0x%x, "
+			"mux_mode 0x%x, input_val 0x%x, config_val 0x%x\n",
+			mux_reg, conf_reg, input_reg, mux_mode, input_val,
+			config_val);
+
+		if (config_val & IMX_PAD_SION)
+			mux_mode |= IOMUXC_CONFIG_SION;
+
+		config_val &= ~IMX_PAD_SION;
+
+		/* Set Mux */
+		if (info->flags & SHARE_MUX_CONF_REG) {
+			clrsetbits_le32(info->base + mux_reg, info->mux_mask,
+					mux_mode << mux_shift);
+		} else {
+			writel(mux_mode, info->base + mux_reg);
+		}
+
+		dev_dbg(dev, "write mux: offset 0x%x val 0x%x\n", mux_reg,
+			mux_mode);
+
 		/*
-		 * Refer to linux documentation for details:
-		 * Documentation/devicetree/bindings/pinctrl/fsl,imx-pinctrl.txt
+		 * Set select input
+		 *
+		 * If the select input value begins with 0xff, it's a quirky
+		 * select input and the value should be interpreted as below.
+		 *     31     23      15      7        0
+		 *     | 0xff | shift | width | select |
+		 * It's used to work around the problem that the select
+		 * input for some pin is not implemented in the select
+		 * input register but in some general purpose register.
+		 * We encode the select input value, width and shift of
+		 * the bit field into input_val cell of pin function ID
+		 * in device tree, and then decode them here for setting
+		 * up the select input bits in general purpose register.
 		 */
-		for (i = 0; i < npins; i++) {
-			mux_reg = pin_data[j++];
-
-			if (!(info->flags & ZERO_OFFSET_VALID) && !mux_reg)
-				mux_reg = -1;
-
+
+		if (input_val >> 24 == 0xff) {
+			u32 val = input_val;
+			u8 select = val & 0xff;
+			u8 width = (val >> 8) & 0xff;
+			u8 shift = (val >> 16) & 0xff;
+			u32 mask = ((1 << width) - 1) << shift;
+			/*
+			 * The input_reg[i] here is actually some IOMUXC general
+			 * purpose register, not regular select input register.
+			 */
+			val = readl(info->base + input_reg);
+			val &= ~mask;
+			val |= select << shift;
+			writel(val, info->base + input_reg);
+		} else if (input_reg) {
+			/*
+			 * Regular select input register can never be at offset
+			 * 0, and we only print register value for regular case.
+			 */
+			if (info->input_sel_base)
+				writel(input_val, info->input_sel_base +
+				       input_reg);
+			else
+				writel(input_val, info->base + input_reg);
+
+			dev_dbg(dev, "select_input: offset 0x%x val 0x%x\n",
+				input_reg, input_val);
+		}
+
+		/* Set config */
+		if (!(config_val & IMX_NO_PAD_CTL)) {
 			if (info->flags & SHARE_MUX_CONF_REG) {
-				conf_reg = mux_reg;
+				clrsetbits_le32(info->base + conf_reg,
+							(~info->mux_mask), config_val);
 			} else {
-				conf_reg = pin_data[j++];
-				if (!(info->flags & ZERO_OFFSET_VALID) && !conf_reg)
-					conf_reg = -1;
+				writel(config_val, info->base + conf_reg);
 			}
 
-			if ((mux_reg == -1) || (conf_reg == -1)) {
-				dev_err(dev, "Error mux_reg or conf_reg\n");
-				devm_kfree(dev, pin_data);
-				return -EINVAL;
-			}
-
-			input_reg = pin_data[j++];
-			mux_mode = pin_data[j++];
-			input_val = pin_data[j++];
-			config_val = pin_data[j++];
-
-			dev_dbg(dev, "mux_reg 0x%x, conf_reg 0x%x, input_reg 0x%x, "
-				"mux_mode 0x%x, input_val 0x%x, config_val 0x%x\n",
-				mux_reg, conf_reg, input_reg, mux_mode, input_val,
-				config_val);
-
-			if (config_val & IMX_PAD_SION)
-				mux_mode |= IOMUXC_CONFIG_SION;
-
-			config_val &= ~IMX_PAD_SION;
-
-			/* Set Mux */
-			if (info->flags & SHARE_MUX_CONF_REG) {
-				clrsetbits_le32(info->base + mux_reg, info->mux_mask,
-						mux_mode << mux_shift);
-			} else {
-				writel(mux_mode, info->base + mux_reg);
-			}
-
-			dev_dbg(dev, "write mux: offset 0x%x val 0x%x\n", mux_reg,
-				mux_mode);
-
-			/*
-			 * Set select input
-			 *
-			 * If the select input value begins with 0xff, it's a quirky
-			 * select input and the value should be interpreted as below.
-			 *     31     23      15      7        0
-			 *     | 0xff | shift | width | select |
-			 * It's used to work around the problem that the select
-			 * input for some pin is not implemented in the select
-			 * input register but in some general purpose register.
-			 * We encode the select input value, width and shift of
-			 * the bit field into input_val cell of pin function ID
-			 * in device tree, and then decode them here for setting
-			 * up the select input bits in general purpose register.
-			 */
-
-			if (input_val >> 24 == 0xff) {
-				u32 val = input_val;
-				u8 select = val & 0xff;
-				u8 width = (val >> 8) & 0xff;
-				u8 shift = (val >> 16) & 0xff;
-				u32 mask = ((1 << width) - 1) << shift;
-				/*
-				 * The input_reg[i] here is actually some IOMUXC general
-				 * purpose register, not regular select input register.
-				 */
-				val = readl(info->base + input_reg);
-				val &= ~mask;
-				val |= select << shift;
-				writel(val, info->base + input_reg);
-			} else if (input_reg) {
-				/*
-				 * Regular select input register can never be at offset
-				 * 0, and we only print register value for regular case.
-				 */
-				if (info->input_sel_base)
-					writel(input_val, info->input_sel_base +
-					       input_reg);
-				else
-					writel(input_val, info->base + input_reg);
-
-				dev_dbg(dev, "select_input: offset 0x%x val 0x%x\n",
-					input_reg, input_val);
-			}
-
-			/* Set config */
-			if (!(config_val & IMX_NO_PAD_CTL)) {
-				if (info->flags & SHARE_MUX_CONF_REG) {
-					clrsetbits_le32(info->base + conf_reg,
-							(~info->mux_mask), config_val);
-				} else {
-					writel(config_val, info->base + conf_reg);
-				}
-
-				dev_dbg(dev, "write config: offset 0x%x val 0x%x\n",
-					conf_reg, config_val);
-			}
-		}
+			dev_dbg(dev, "write config: offset 0x%x val 0x%x\n",
+				conf_reg, config_val);
+		}
+	}
 	}
 
 	devm_kfree(dev, pin_data);
