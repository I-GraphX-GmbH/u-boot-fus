--- conflicted
+++ resolved
@@ -394,24 +394,11 @@
 		pinctrl_select_state(dev, "default");
 
 	if (CONFIG_IS_ENABLED(POWER_DOMAIN) && dev->parent &&
-<<<<<<< HEAD
-	    device_get_uclass_id(dev) != UCLASS_POWER_DOMAIN) {
-		if (!power_domain_get(dev, &pd)) {
-			if (!(dev->driver->flags & DM_FLAG_IGNORE_POWER_ON)) {
-				ret = power_domain_on(&pd);
-				if (ret) {
-					power_domain_free(&pd);
-					goto fail;
-				}
-			}
-		}
-=======
 	    (device_get_uclass_id(dev) != UCLASS_POWER_DOMAIN) &&
 	    !(drv->flags & DM_FLAG_DEFAULT_PD_CTRL_OFF)) {
 		ret = dev_power_domain_on(dev);
 		if (ret)
-			goto fail;
->>>>>>> 252100a3
+					goto fail;
 	}
 
 	ret = uclass_pre_probe_device(dev);
