// SPDX-License-Identifier: GPL-2.0+
/*
 * Copyright 2013-2015 Freescale Semiconductor, Inc.
 *
 * Freescale Quad Serial Peripheral Interface (QSPI) driver
 */

#include <common.h>
#include <malloc.h>
#include <spi.h>
#include <asm/io.h>
#include <linux/sizes.h>
#include <dm.h>
#include <errno.h>
#include <watchdog.h>
#include <wait_bit.h>
#include "fsl_qspi.h"
#include <asm/arch/sys_proto.h>

DECLARE_GLOBAL_DATA_PTR;

#define OFFSET_BITS_MASK	GENMASK(23, 0)

#define FLASH_STATUS_WEL	0x02
#define FLASH_STATUS_WIP	0x01

/* SEQID */
#define SEQID_WREN		1
#define SEQID_FAST_READ		2
#define SEQID_RDSR		3
#define SEQID_SE		4
#define SEQID_CHIP_ERASE	5
#define SEQID_PP		6
#define SEQID_RDID		7
#define SEQID_BE_4K		8
#ifdef CONFIG_SPI_FLASH_BAR
#define SEQID_BRRD		9
#define SEQID_BRWR		10
#define SEQID_RDEAR		11
#define SEQID_WREAR		12
#endif
#define SEQID_WRAR		13
#define SEQID_RDAR		14
#define SEQID_RDFSR		15

/* QSPI CMD */
#define QSPI_CMD_PP		0x02	/* Page program (up to 256 bytes) */
#define QSPI_CMD_RDSR		0x05	/* Read status register */
#define QSPI_CMD_WREN		0x06	/* Write enable */
#define QSPI_CMD_FAST_READ	0x0b	/* Read data bytes (high frequency) */
#define QSPI_CMD_BE_4K		0x20    /* 4K erase */
#define QSPI_CMD_CHIP_ERASE	0xc7	/* Erase whole flash chip */
#define QSPI_CMD_SE		0xd8	/* Sector erase (usually 64KiB) */
#define QSPI_CMD_RDID		0x9f	/* Read JEDEC ID */
#define QSPI_CMD_FLAG_SR	0x70	/* Read FLAG STATUS*/

/* Used for Micron, winbond and Macronix flashes */
#define	QSPI_CMD_WREAR		0xc5	/* EAR register write */
#define	QSPI_CMD_RDEAR		0xc8	/* EAR reigster read */

/* Used for Spansion flashes only. */
#define	QSPI_CMD_BRRD		0x16	/* Bank register read */
#define	QSPI_CMD_BRWR		0x17	/* Bank register write */

/* Used for Spansion S25FS-S family flash only. */
#define QSPI_CMD_RDAR		0x65	/* Read any device register */
#define QSPI_CMD_WRAR		0x71	/* Write any device register */

/* 4-byte address QSPI CMD - used on Spansion and some Macronix flashes */
#define QSPI_CMD_FAST_READ_4B	0x0c    /* Read data bytes (high frequency) */
#define QSPI_CMD_PP_4B		0x12    /* Page program (up to 256 bytes) */
#define QSPI_CMD_SE_4B		0xdc    /* Sector erase (usually 64KiB) */

/* fsl_qspi_platdata flags */
#define QSPI_FLAG_REGMAP_ENDIAN_BIG	BIT(0)

/* default SCK frequency, unit: HZ */
#define FSL_QSPI_DEFAULT_SCK_FREQ	50000000

/* QSPI max chipselect signals number */
#define FSL_QSPI_MAX_CHIPSELECT_NUM     4

<<<<<<< HEAD
=======
/* Controller needs driver to swap endian */
#define QUADSPI_QUIRK_SWAP_ENDIAN	BIT(0)

#define QUADSPI_QUIRK_BYTE_ORDER_LE	BIT(1)


enum fsl_qspi_devtype {
	FSL_QUADSPI_VYBRID,
	FSL_QUADSPI_IMX6SX,
	FSL_QUADSPI_IMX7D,
	FSL_QUADSPI_IMX6UL,
	FSL_QUADSPI_IMX7ULP,
};

struct fsl_qspi_devtype_data {
	enum fsl_qspi_devtype devtype;
	u32 rxfifo;
	u32 txfifo;
	u32 ahb_buf_size;
	u32 driver_data;
};

>>>>>>> 1e351715
/**
 * struct fsl_qspi_platdata - platform data for Freescale QSPI
 *
 * @flags: Flags for QSPI QSPI_FLAG_...
 * @speed_hz: Default SCK frequency
 * @reg_base: Base address of QSPI registers
 * @amba_base: Base address of QSPI memory mapping
 * @amba_total_size: size of QSPI memory mapping
 * @flash_num: Number of active slave devices
 * @num_chipselect: Number of QSPI chipselect signals
 */
struct fsl_qspi_platdata {
	u32 flags;
	u32 speed_hz;
	fdt_addr_t reg_base;
	fdt_addr_t amba_base;
	fdt_size_t amba_total_size;
	u32 flash_num;
	u32 num_chipselect;
};

/**
 * struct fsl_qspi_priv - private data for Freescale QSPI
 *
 * @flags: Flags for QSPI QSPI_FLAG_...
 * @bus_clk: QSPI input clk frequency
 * @speed_hz: Default SCK frequency
 * @cur_seqid: current LUT table sequence id
 * @sf_addr: flash access offset
 * @amba_base: Base address of QSPI memory mapping of every CS
 * @amba_total_size: size of QSPI memory mapping
 * @cur_amba_base: Base address of QSPI memory mapping of current CS
 * @flash_num: Number of active slave devices
 * @num_chipselect: Number of QSPI chipselect signals
 * @regs: Point to QSPI register structure for I/O access
 */
struct fsl_qspi_priv {
	u32 flags;
	u32 bus_clk;
	u32 speed_hz;
	u32 cur_seqid;
	u32 sf_addr;
	u32 amba_base[FSL_QSPI_MAX_CHIPSELECT_NUM];
	u32 amba_total_size;
	u32 cur_amba_base;
	u32 flash_num;
	u32 num_chipselect;
	struct fsl_qspi_regs *regs;
	struct fsl_qspi_devtype_data *devtype_data;
};

<<<<<<< HEAD
=======
static const struct fsl_qspi_devtype_data vybrid_data = {
	.devtype = FSL_QUADSPI_VYBRID,
	.rxfifo = 128,
	.txfifo = 64,
	.ahb_buf_size = 1024,
	.driver_data = QUADSPI_QUIRK_SWAP_ENDIAN,
};

static const struct fsl_qspi_devtype_data imx6sx_data = {
	.devtype = FSL_QUADSPI_IMX6SX,
	.rxfifo = 128,
	.txfifo = 512,
	.ahb_buf_size = 1024,
	.driver_data = QUADSPI_QUIRK_BYTE_ORDER_LE,
};

static const struct fsl_qspi_devtype_data imx7d_data = {
	.devtype = FSL_QUADSPI_IMX7D,
	.rxfifo = 128,
	.txfifo = 512,
	.ahb_buf_size = 1024,
	.driver_data = QUADSPI_QUIRK_BYTE_ORDER_LE,
};

static const struct fsl_qspi_devtype_data imx6ul_data = {
	.devtype = FSL_QUADSPI_IMX6UL,
	.rxfifo = 128,
	.txfifo = 512,
	.ahb_buf_size = 1024,
	.driver_data = QUADSPI_QUIRK_BYTE_ORDER_LE,
};

static const struct fsl_qspi_devtype_data imx7ulp_data = {
	.devtype = FSL_QUADSPI_IMX7ULP,
	.rxfifo = 64,
	.txfifo = 64,
	.ahb_buf_size = 128,
	.driver_data = QUADSPI_QUIRK_BYTE_ORDER_LE,
};
>>>>>>> 1e351715

static u32 qspi_read32(u32 flags, u32 *addr)
{
	return flags & QSPI_FLAG_REGMAP_ENDIAN_BIG ?
		in_be32(addr) : in_le32(addr);
}

static void qspi_write32(u32 flags, u32 *addr, u32 val)
{
	flags & QSPI_FLAG_REGMAP_ENDIAN_BIG ?
		out_be32(addr, val) : out_le32(addr, val);
}

static inline int is_controller_busy(const struct fsl_qspi_priv *priv)
{
	u32 val;
	const u32 mask = QSPI_SR_BUSY_MASK | QSPI_SR_AHB_ACC_MASK |
			 QSPI_SR_IP_ACC_MASK;
<<<<<<< HEAD
	unsigned int retry = 5;

	do {
=======
	unsigned long timeout = 100; /* 100ms timeout */

	unsigned long start = get_timer(0);
	while (1) {
>>>>>>> 1e351715
		val = qspi_read32(priv->flags, &priv->regs->sr);

		if ((~val & mask) == mask)
			return 0;

<<<<<<< HEAD
		udelay(1);
	} while (--retry);
=======
		if (get_timer(start) > timeout)
			break;

		udelay(1);
	}
>>>>>>> 1e351715

	return -ETIMEDOUT;
}

/* QSPI support swapping the flash read/write data
 * in hardware for LS102xA, but not for VF610 */
static inline u32 qspi_endian_xchg(struct fsl_qspi_priv *priv, u32 data)
{
	if (priv->devtype_data->driver_data & QUADSPI_QUIRK_SWAP_ENDIAN)
		return swab32(data);
	else
		return data;
}

static void qspi_set_lut(struct fsl_qspi_priv *priv)
{
	struct fsl_qspi_regs *regs = priv->regs;
	u32 lut_base;

	/* Unlock the LUT */
	qspi_write32(priv->flags, &regs->lutkey, LUT_KEY_VALUE);
	qspi_write32(priv->flags, &regs->lckcr, QSPI_LCKCR_UNLOCK);

	/* Write Enable */
	lut_base = SEQID_WREN * 4;
	qspi_write32(priv->flags, &regs->lut[lut_base], OPRND0(QSPI_CMD_WREN) |
		PAD0(LUT_PAD1) | INSTR0(LUT_CMD));
	qspi_write32(priv->flags, &regs->lut[lut_base + 1], 0);
	qspi_write32(priv->flags, &regs->lut[lut_base + 2], 0);
	qspi_write32(priv->flags, &regs->lut[lut_base + 3], 0);

	/* Fast Read */
	lut_base = SEQID_FAST_READ * 4;
#ifdef CONFIG_SPI_FLASH_BAR
	qspi_write32(priv->flags, &regs->lut[lut_base],
		     OPRND0(QSPI_CMD_FAST_READ) | PAD0(LUT_PAD1) |
		     INSTR0(LUT_CMD) | OPRND1(ADDR24BIT) |
		     PAD1(LUT_PAD1) | INSTR1(LUT_ADDR));
#else
	if (FSL_QSPI_FLASH_SIZE  <= SZ_16M)
		qspi_write32(priv->flags, &regs->lut[lut_base],
			     OPRND0(QSPI_CMD_FAST_READ) | PAD0(LUT_PAD1) |
			     INSTR0(LUT_CMD) | OPRND1(ADDR24BIT) |
			     PAD1(LUT_PAD1) | INSTR1(LUT_ADDR));
	else
		qspi_write32(priv->flags, &regs->lut[lut_base],
			     OPRND0(QSPI_CMD_FAST_READ_4B) |
			     PAD0(LUT_PAD1) | INSTR0(LUT_CMD) |
			     OPRND1(ADDR32BIT) | PAD1(LUT_PAD1) |
			     INSTR1(LUT_ADDR));
#endif
	qspi_write32(priv->flags, &regs->lut[lut_base + 1],
		     OPRND0(8) | PAD0(LUT_PAD1) | INSTR0(LUT_DUMMY) |
		     OPRND1(priv->devtype_data->rxfifo) | PAD1(LUT_PAD1) |
		     INSTR1(LUT_READ));
	qspi_write32(priv->flags, &regs->lut[lut_base + 2], 0);
	qspi_write32(priv->flags, &regs->lut[lut_base + 3], 0);

	/* Read Status */
	lut_base = SEQID_RDSR * 4;
	qspi_write32(priv->flags, &regs->lut[lut_base], OPRND0(QSPI_CMD_RDSR) |
		PAD0(LUT_PAD1) | INSTR0(LUT_CMD) | OPRND1(1) |
		PAD1(LUT_PAD1) | INSTR1(LUT_READ));
	qspi_write32(priv->flags, &regs->lut[lut_base + 1], 0);
	qspi_write32(priv->flags, &regs->lut[lut_base + 2], 0);
	qspi_write32(priv->flags, &regs->lut[lut_base + 3], 0);

	/* Read Flag Status */
	lut_base = SEQID_RDFSR * 4;
	qspi_write32(priv->flags, &regs->lut[lut_base], OPRND0(QSPI_CMD_FLAG_SR) |
		PAD0(LUT_PAD1) | INSTR0(LUT_CMD) | OPRND1(1) |
		PAD1(LUT_PAD1) | INSTR1(LUT_READ));
	qspi_write32(priv->flags, &regs->lut[lut_base + 1], 0);
	qspi_write32(priv->flags, &regs->lut[lut_base + 2], 0);
	qspi_write32(priv->flags, &regs->lut[lut_base + 3], 0);

	/* Erase a sector */
	lut_base = SEQID_SE * 4;
#ifdef CONFIG_SPI_FLASH_BAR
	qspi_write32(priv->flags, &regs->lut[lut_base], OPRND0(QSPI_CMD_SE) |
		     PAD0(LUT_PAD1) | INSTR0(LUT_CMD) | OPRND1(ADDR24BIT) |
		     PAD1(LUT_PAD1) | INSTR1(LUT_ADDR));
#else
	if (FSL_QSPI_FLASH_SIZE  <= SZ_16M)
		qspi_write32(priv->flags, &regs->lut[lut_base],
			     OPRND0(QSPI_CMD_SE) | PAD0(LUT_PAD1) |
			     INSTR0(LUT_CMD) | OPRND1(ADDR24BIT) |
			     PAD1(LUT_PAD1) | INSTR1(LUT_ADDR));
	else
		qspi_write32(priv->flags, &regs->lut[lut_base],
			     OPRND0(QSPI_CMD_SE_4B) | PAD0(LUT_PAD1) |
			     INSTR0(LUT_CMD) | OPRND1(ADDR32BIT) |
			     PAD1(LUT_PAD1) | INSTR1(LUT_ADDR));
#endif
	qspi_write32(priv->flags, &regs->lut[lut_base + 1], 0);
	qspi_write32(priv->flags, &regs->lut[lut_base + 2], 0);
	qspi_write32(priv->flags, &regs->lut[lut_base + 3], 0);

	/* Erase the whole chip */
	lut_base = SEQID_CHIP_ERASE * 4;
	qspi_write32(priv->flags, &regs->lut[lut_base],
		     OPRND0(QSPI_CMD_CHIP_ERASE) |
		     PAD0(LUT_PAD1) | INSTR0(LUT_CMD));
	qspi_write32(priv->flags, &regs->lut[lut_base + 1], 0);
	qspi_write32(priv->flags, &regs->lut[lut_base + 2], 0);
	qspi_write32(priv->flags, &regs->lut[lut_base + 3], 0);

	/* Page Program */
	lut_base = SEQID_PP * 4;
#ifdef CONFIG_SPI_FLASH_BAR
	qspi_write32(priv->flags, &regs->lut[lut_base], OPRND0(QSPI_CMD_PP) |
		     PAD0(LUT_PAD1) | INSTR0(LUT_CMD) | OPRND1(ADDR24BIT) |
		     PAD1(LUT_PAD1) | INSTR1(LUT_ADDR));
#else
	if (FSL_QSPI_FLASH_SIZE  <= SZ_16M)
		qspi_write32(priv->flags, &regs->lut[lut_base],
			     OPRND0(QSPI_CMD_PP) | PAD0(LUT_PAD1) |
			     INSTR0(LUT_CMD) | OPRND1(ADDR24BIT) |
			     PAD1(LUT_PAD1) | INSTR1(LUT_ADDR));
	else
		qspi_write32(priv->flags, &regs->lut[lut_base],
			     OPRND0(QSPI_CMD_PP_4B) | PAD0(LUT_PAD1) |
			     INSTR0(LUT_CMD) | OPRND1(ADDR32BIT) |
			     PAD1(LUT_PAD1) | INSTR1(LUT_ADDR));
#endif
	/*
	 * Use IDATSZ in IPCR to determine the size and here set 0.
	 */
	qspi_write32(priv->flags, &regs->lut[lut_base + 1], OPRND0(0) |
		     PAD0(LUT_PAD1) | INSTR0(LUT_WRITE));
	qspi_write32(priv->flags, &regs->lut[lut_base + 2], 0);
	qspi_write32(priv->flags, &regs->lut[lut_base + 3], 0);

	/* READ ID */
	lut_base = SEQID_RDID * 4;
	qspi_write32(priv->flags, &regs->lut[lut_base], OPRND0(QSPI_CMD_RDID) |
		PAD0(LUT_PAD1) | INSTR0(LUT_CMD) | OPRND1(8) |
		PAD1(LUT_PAD1) | INSTR1(LUT_READ));
	qspi_write32(priv->flags, &regs->lut[lut_base + 1], 0);
	qspi_write32(priv->flags, &regs->lut[lut_base + 2], 0);
	qspi_write32(priv->flags, &regs->lut[lut_base + 3], 0);

	/* SUB SECTOR 4K ERASE */
	lut_base = SEQID_BE_4K * 4;
	qspi_write32(priv->flags, &regs->lut[lut_base], OPRND0(QSPI_CMD_BE_4K) |
		     PAD0(LUT_PAD1) | INSTR0(LUT_CMD) | OPRND1(ADDR24BIT) |
		     PAD1(LUT_PAD1) | INSTR1(LUT_ADDR));

#ifdef CONFIG_SPI_FLASH_BAR
	/*
	 * BRRD BRWR RDEAR WREAR are all supported, because it is hard to
	 * dynamically check whether to set BRRD BRWR or RDEAR WREAR during
	 * initialization.
	 */
	lut_base = SEQID_BRRD * 4;
	qspi_write32(priv->flags, &regs->lut[lut_base], OPRND0(QSPI_CMD_BRRD) |
		     PAD0(LUT_PAD1) | INSTR0(LUT_CMD) | OPRND1(1) |
		     PAD1(LUT_PAD1) | INSTR1(LUT_READ));

	lut_base = SEQID_BRWR * 4;
	qspi_write32(priv->flags, &regs->lut[lut_base], OPRND0(QSPI_CMD_BRWR) |
		     PAD0(LUT_PAD1) | INSTR0(LUT_CMD) | OPRND1(1) |
		     PAD1(LUT_PAD1) | INSTR1(LUT_WRITE));

	lut_base = SEQID_RDEAR * 4;
	qspi_write32(priv->flags, &regs->lut[lut_base], OPRND0(QSPI_CMD_RDEAR) |
		     PAD0(LUT_PAD1) | INSTR0(LUT_CMD) | OPRND1(1) |
		     PAD1(LUT_PAD1) | INSTR1(LUT_READ));

	lut_base = SEQID_WREAR * 4;
	qspi_write32(priv->flags, &regs->lut[lut_base], OPRND0(QSPI_CMD_WREAR) |
		     PAD0(LUT_PAD1) | INSTR0(LUT_CMD) | OPRND1(1) |
		     PAD1(LUT_PAD1) | INSTR1(LUT_WRITE));
#endif

	/*
	 * Read any device register.
	 * Used for Spansion S25FS-S family flash only.
	 */
	lut_base = SEQID_RDAR * 4;
	qspi_write32(priv->flags, &regs->lut[lut_base],
		     OPRND0(QSPI_CMD_RDAR) | PAD0(LUT_PAD1) |
		     INSTR0(LUT_CMD) | OPRND1(ADDR24BIT) |
		     PAD1(LUT_PAD1) | INSTR1(LUT_ADDR));
	qspi_write32(priv->flags, &regs->lut[lut_base + 1],
		     OPRND0(8) | PAD0(LUT_PAD1) | INSTR0(LUT_DUMMY) |
		     OPRND1(1) | PAD1(LUT_PAD1) |
		     INSTR1(LUT_READ));

	/*
	 * Write any device register.
	 * Used for Spansion S25FS-S family flash only.
	 */
	lut_base = SEQID_WRAR * 4;
	qspi_write32(priv->flags, &regs->lut[lut_base],
		     OPRND0(QSPI_CMD_WRAR) | PAD0(LUT_PAD1) |
		     INSTR0(LUT_CMD) | OPRND1(ADDR24BIT) |
		     PAD1(LUT_PAD1) | INSTR1(LUT_ADDR));
	qspi_write32(priv->flags, &regs->lut[lut_base + 1],
		     OPRND0(1) | PAD0(LUT_PAD1) | INSTR0(LUT_WRITE));

	/* Lock the LUT */
	qspi_write32(priv->flags, &regs->lutkey, LUT_KEY_VALUE);
	qspi_write32(priv->flags, &regs->lckcr, QSPI_LCKCR_LOCK);
}

#if defined(CONFIG_SYS_FSL_QSPI_AHB)
/*
 * If we have changed the content of the flash by writing or erasing,
 * we need to invalidate the AHB buffer. If we do not do so, we may read out
 * the wrong data. The spec tells us reset the AHB domain and Serial Flash
 * domain at the same time.
 */
static inline void qspi_ahb_invalid(struct fsl_qspi_priv *priv)
{
	struct fsl_qspi_regs *regs = priv->regs;
	u32 reg;

	reg = qspi_read32(priv->flags, &regs->mcr);
	reg |= QSPI_MCR_SWRSTHD_MASK | QSPI_MCR_SWRSTSD_MASK;
	qspi_write32(priv->flags, &regs->mcr, reg);

	/*
	 * The minimum delay : 1 AHB + 2 SFCK clocks.
	 * Delay 1 us is enough.
	 */
	udelay(1);

	reg &= ~(QSPI_MCR_SWRSTHD_MASK | QSPI_MCR_SWRSTSD_MASK);
	qspi_write32(priv->flags, &regs->mcr, reg);
}

/* Read out the data from the AHB buffer. */
static inline void qspi_ahb_read(struct fsl_qspi_priv *priv, u8 *rxbuf, int len)
{
	struct fsl_qspi_regs *regs = priv->regs;
	u32 mcr_reg;
	void *rx_addr;

	mcr_reg = qspi_read32(priv->flags, &regs->mcr);

	qspi_write32(priv->flags, &regs->mcr,
		     QSPI_MCR_CLR_RXF_MASK | QSPI_MCR_CLR_TXF_MASK |
		     mcr_reg);

	rx_addr = (void *)(uintptr_t)(priv->cur_amba_base + priv->sf_addr);
	/* Read out the data directly from the AHB buffer. */
	memcpy(rxbuf, rx_addr, len);

	qspi_write32(priv->flags, &regs->mcr, mcr_reg);
}

static void qspi_enable_ddr_mode(struct fsl_qspi_priv *priv)
{
	u32 reg, reg2;
	struct fsl_qspi_regs *regs = priv->regs;

	reg = qspi_read32(priv->flags, &regs->mcr);
	/* Disable the module */
	qspi_write32(priv->flags, &regs->mcr, reg | QSPI_MCR_MDIS_MASK);

	/* Set the Sampling Register for DDR */
	reg2 = qspi_read32(priv->flags, &regs->smpr);
	reg2 &= ~QSPI_SMPR_DDRSMP_MASK;
	reg2 |= (2 << QSPI_SMPR_DDRSMP_SHIFT);
	qspi_write32(priv->flags, &regs->smpr, reg2);

	/* Enable the module again (enable the DDR too) */
	reg |= QSPI_MCR_DDR_EN_MASK;
	/* Enable bit 29 for imx6sx */
	reg |= BIT(29);
	qspi_write32(priv->flags, &regs->mcr, reg);

	/* Enable the TDH to 1 for i.mx6ul and mx7d, it is reserved on other platforms */
	reg = qspi_read32(priv->flags, &regs->flshcr);
	reg &= ~(BIT(17));
	reg |= BIT(16);
	qspi_write32(priv->flags, &regs->flshcr, reg);
}

/*
 * There are two different ways to read out the data from the flash:
 *  the "IP Command Read" and the "AHB Command Read".
 *
 * The IC guy suggests we use the "AHB Command Read" which is faster
 * then the "IP Command Read". (What's more is that there is a bug in
 * the "IP Command Read" in the Vybrid.)
 *
 * After we set up the registers for the "AHB Command Read", we can use
 * the memcpy to read the data directly. A "missed" access to the buffer
 * causes the controller to clear the buffer, and use the sequence pointed
 * by the QUADSPI_BFGENCR[SEQID] to initiate a read from the flash.
 */
static void qspi_init_ahb_read(struct fsl_qspi_priv *priv)
{
	struct fsl_qspi_regs *regs = priv->regs;

	/* AHB configuration for access buffer 0/1/2 .*/
	qspi_write32(priv->flags, &regs->buf0cr, QSPI_BUFXCR_INVALID_MSTRID);
	qspi_write32(priv->flags, &regs->buf1cr, QSPI_BUFXCR_INVALID_MSTRID);
	qspi_write32(priv->flags, &regs->buf2cr, QSPI_BUFXCR_INVALID_MSTRID);
	qspi_write32(priv->flags, &regs->buf3cr, QSPI_BUF3CR_ALLMST_MASK |
<<<<<<< HEAD
		     (0x80 << QSPI_BUF3CR_ADATSZ_SHIFT));
=======
		     ((priv->devtype_data->ahb_buf_size >> 3) << QSPI_BUF3CR_ADATSZ_SHIFT));
>>>>>>> 1e351715

	/* We only use the buffer3 */
	qspi_write32(priv->flags, &regs->buf0ind, 0);
	qspi_write32(priv->flags, &regs->buf1ind, 0);
	qspi_write32(priv->flags, &regs->buf2ind, 0);

	/*
	 * Set the default lut sequence for AHB Read.
	 * Parallel mode is disabled.
	 */
	qspi_write32(priv->flags, &regs->bfgencr,
		     SEQID_FAST_READ << QSPI_BFGENCR_SEQID_SHIFT);

	/*Enable DDR Mode*/
	qspi_enable_ddr_mode(priv);
}
#endif

#ifdef CONFIG_SPI_FLASH_BAR
/* Bank register read/write, EAR register read/write */
static void qspi_op_rdbank(struct fsl_qspi_priv *priv, u8 *rxbuf, u32 len)
{
	struct fsl_qspi_regs *regs = priv->regs;
	u32 reg, mcr_reg, data, seqid;

	mcr_reg = qspi_read32(priv->flags, &regs->mcr);
	qspi_write32(priv->flags, &regs->mcr,
		     QSPI_MCR_CLR_RXF_MASK | QSPI_MCR_CLR_TXF_MASK |
		     mcr_reg);
	qspi_write32(priv->flags, &regs->rbct, QSPI_RBCT_RXBRD_USEIPS);

	qspi_write32(priv->flags, &regs->sfar, priv->cur_amba_base);

	if (priv->cur_seqid == QSPI_CMD_BRRD)
		seqid = SEQID_BRRD;
	else
		seqid = SEQID_RDEAR;

	qspi_write32(priv->flags, &regs->ipcr,
		     (seqid << QSPI_IPCR_SEQID_SHIFT) | len);

	/* Wait previous command complete */
	while (qspi_read32(priv->flags, &regs->sr) & QSPI_SR_BUSY_MASK)
		;

	while (1) {
		WATCHDOG_RESET();

		reg = qspi_read32(priv->flags, &regs->rbsr);
		if (reg & QSPI_RBSR_RDBFL_MASK) {
			data = qspi_read32(priv->flags, &regs->rbdr[0]);
			data = qspi_endian_xchg(priv, data);
			memcpy(rxbuf, &data, len);
			qspi_write32(priv->flags, &regs->mcr,
				     qspi_read32(priv->flags, &regs->mcr) |
				     QSPI_MCR_CLR_RXF_MASK);
			break;
		}
	}

	qspi_write32(priv->flags, &regs->mcr, mcr_reg);
}
#endif

static void qspi_op_rdid(struct fsl_qspi_priv *priv, u32 *rxbuf, u32 len)
{
	struct fsl_qspi_regs *regs = priv->regs;
	u32 mcr_reg, rbsr_reg, data, size;
	int i;

	mcr_reg = qspi_read32(priv->flags, &regs->mcr);
	qspi_write32(priv->flags, &regs->mcr,
		     QSPI_MCR_CLR_RXF_MASK | QSPI_MCR_CLR_TXF_MASK |
		     mcr_reg);
	qspi_write32(priv->flags, &regs->rbct, QSPI_RBCT_RXBRD_USEIPS);

	qspi_write32(priv->flags, &regs->sfar, priv->cur_amba_base);

	qspi_write32(priv->flags, &regs->ipcr,
		     (SEQID_RDID << QSPI_IPCR_SEQID_SHIFT) | 0);
	while (qspi_read32(priv->flags, &regs->sr) & QSPI_SR_BUSY_MASK)
		;

	i = 0;
	while ((priv->devtype_data->rxfifo >= len) && (len > 0)) {
		WATCHDOG_RESET();

		rbsr_reg = qspi_read32(priv->flags, &regs->rbsr);
		if (rbsr_reg & QSPI_RBSR_RDBFL_MASK) {
			data = qspi_read32(priv->flags, &regs->rbdr[i]);
			data = qspi_endian_xchg(priv, data);
			size = (len < 4) ? len : 4;
			memcpy(rxbuf, &data, size);
			len -= size;
			rxbuf++;
			i++;
		}
	}

	qspi_write32(priv->flags, &regs->mcr, mcr_reg);
}

/* If not use AHB read, read data from ip interface */
static void qspi_op_read(struct fsl_qspi_priv *priv, u32 *rxbuf, u32 len)
{
	struct fsl_qspi_regs *regs = priv->regs;
	u32 mcr_reg, data;
	int i, size;
	u32 to_or_from;
	u32 seqid;

	if (priv->cur_seqid == QSPI_CMD_RDAR)
		seqid = SEQID_RDAR;
	else
		seqid = SEQID_FAST_READ;

	mcr_reg = qspi_read32(priv->flags, &regs->mcr);
	qspi_write32(priv->flags, &regs->mcr,
		     QSPI_MCR_CLR_RXF_MASK | QSPI_MCR_CLR_TXF_MASK |
		     mcr_reg);
	qspi_write32(priv->flags, &regs->rbct, QSPI_RBCT_RXBRD_USEIPS);

	to_or_from = priv->sf_addr + priv->cur_amba_base;

	while (len > 0) {
		WATCHDOG_RESET();

		qspi_write32(priv->flags, &regs->sfar, to_or_from);

		size = (len > priv->devtype_data->rxfifo) ?
			priv->devtype_data->rxfifo : len;

		qspi_write32(priv->flags, &regs->ipcr,
			     (seqid << QSPI_IPCR_SEQID_SHIFT) |
			     size);
		while (qspi_read32(priv->flags, &regs->sr) & QSPI_SR_BUSY_MASK)
			;

		to_or_from += size;
		len -= size;

		i = 0;
		while ((priv->devtype_data->rxfifo >= size) && (size > 0)) {
			data = qspi_read32(priv->flags, &regs->rbdr[i]);
			data = qspi_endian_xchg(priv, data);
			if (size < 4)
				memcpy(rxbuf, &data, size);
			else
				memcpy(rxbuf, &data, 4);
			rxbuf++;
			size -= 4;
			i++;
		}
		qspi_write32(priv->flags, &regs->mcr,
			     qspi_read32(priv->flags, &regs->mcr) |
			     QSPI_MCR_CLR_RXF_MASK);
	}

	qspi_write32(priv->flags, &regs->mcr, mcr_reg);
}

static void qspi_op_write(struct fsl_qspi_priv *priv, u8 *txbuf, u32 len)
{
	struct fsl_qspi_regs *regs = priv->regs;
	u32 mcr_reg, data, reg, status_reg, seqid;
	int i, size, tx_size;
	u32 to_or_from = 0;

	mcr_reg = qspi_read32(priv->flags, &regs->mcr);
	qspi_write32(priv->flags, &regs->mcr,
		     QSPI_MCR_CLR_RXF_MASK | QSPI_MCR_CLR_TXF_MASK |
		     mcr_reg);
	qspi_write32(priv->flags, &regs->rbct, QSPI_RBCT_RXBRD_USEIPS);

	if (priv->devtype_data->txfifo <= 256) {
		status_reg = 0;
		do {
			WATCHDOG_RESET();

			qspi_write32(priv->flags, &regs->ipcr,
				     (SEQID_RDSR << QSPI_IPCR_SEQID_SHIFT) | 1);
			while (qspi_read32(priv->flags, &regs->sr) & QSPI_SR_BUSY_MASK)
				;

			reg = qspi_read32(priv->flags, &regs->rbsr);
			if (reg & QSPI_RBSR_RDBFL_MASK) {
				status_reg = qspi_read32(priv->flags, &regs->rbdr[0]);
				status_reg = qspi_endian_xchg(priv, status_reg);
			}
			qspi_write32(priv->flags, &regs->mcr,
				     qspi_read32(priv->flags, &regs->mcr) |
				     QSPI_MCR_CLR_RXF_MASK);
		} while ((status_reg & FLASH_STATUS_WIP) == FLASH_STATUS_WIP);
	}

	status_reg = 0;
	while ((status_reg & FLASH_STATUS_WEL) != FLASH_STATUS_WEL) {
		WATCHDOG_RESET();

		qspi_write32(priv->flags, &regs->ipcr,
			     (SEQID_WREN << QSPI_IPCR_SEQID_SHIFT) | 0);
		while (qspi_read32(priv->flags, &regs->sr) & QSPI_SR_BUSY_MASK)
			;

		qspi_write32(priv->flags, &regs->ipcr,
			     (SEQID_RDSR << QSPI_IPCR_SEQID_SHIFT) | 1);
		while (qspi_read32(priv->flags, &regs->sr) & QSPI_SR_BUSY_MASK)
			;

		reg = qspi_read32(priv->flags, &regs->rbsr);
		if (reg & QSPI_RBSR_RDBFL_MASK) {
			status_reg = qspi_read32(priv->flags, &regs->rbdr[0]);
			status_reg = qspi_endian_xchg(priv, status_reg);
		}
		qspi_write32(priv->flags, &regs->mcr,
			     qspi_read32(priv->flags, &regs->mcr) |
			     QSPI_MCR_CLR_RXF_MASK);
	}

	/* Default is page programming */
	seqid = SEQID_PP;
	if (priv->cur_seqid == QSPI_CMD_WRAR)
		seqid = SEQID_WRAR;
#ifdef CONFIG_SPI_FLASH_BAR
	if (priv->cur_seqid == QSPI_CMD_BRWR)
		seqid = SEQID_BRWR;
	else if (priv->cur_seqid == QSPI_CMD_WREAR)
		seqid = SEQID_WREAR;
#endif

	to_or_from = priv->sf_addr + priv->cur_amba_base;

	qspi_write32(priv->flags, &regs->sfar, to_or_from);

	tx_size = (len > priv->devtype_data->txfifo) ?
		priv->devtype_data->txfifo : len;

	size = tx_size / 16;
	/*
	 * There must be atleast 128bit data
	 * available in TX FIFO for any pop operation
	 */
	if (tx_size % 16)
		size++;
	for (i = 0; i < size * 4; i++) {
		memcpy(&data, txbuf, 4);
		data = qspi_endian_xchg(priv, data);
		qspi_write32(priv->flags, &regs->tbdr, data);
		txbuf += 4;
	}

	qspi_write32(priv->flags, &regs->ipcr,
		     (seqid << QSPI_IPCR_SEQID_SHIFT) | tx_size);
	while (qspi_read32(priv->flags, &regs->sr) & QSPI_SR_BUSY_MASK)
		;

	qspi_write32(priv->flags, &regs->mcr, mcr_reg);
}

static void qspi_op_rdsr(struct fsl_qspi_priv *priv, void *rxbuf, u32 len)
{
	struct fsl_qspi_regs *regs = priv->regs;
	u32 mcr_reg, reg, data;

	mcr_reg = qspi_read32(priv->flags, &regs->mcr);
	qspi_write32(priv->flags, &regs->mcr,
		     QSPI_MCR_CLR_RXF_MASK | QSPI_MCR_CLR_TXF_MASK |
		     mcr_reg);
	qspi_write32(priv->flags, &regs->rbct, QSPI_RBCT_RXBRD_USEIPS);

	qspi_write32(priv->flags, &regs->sfar, priv->cur_amba_base);

	qspi_write32(priv->flags, &regs->ipcr,
		     (SEQID_RDSR << QSPI_IPCR_SEQID_SHIFT) | 0);
	while (qspi_read32(priv->flags, &regs->sr) & QSPI_SR_BUSY_MASK)
		;

	while (1) {
		WATCHDOG_RESET();

		reg = qspi_read32(priv->flags, &regs->rbsr);
		if (reg & QSPI_RBSR_RDBFL_MASK) {
			data = qspi_read32(priv->flags, &regs->rbdr[0]);
			data = qspi_endian_xchg(priv, data);
			memcpy(rxbuf, &data, len);
			qspi_write32(priv->flags, &regs->mcr,
				     qspi_read32(priv->flags, &regs->mcr) |
				     QSPI_MCR_CLR_RXF_MASK);
			break;
		}
	}

	qspi_write32(priv->flags, &regs->mcr, mcr_reg);
}

static void qspi_op_rdfsr(struct fsl_qspi_priv *priv, void *rxbuf, u32 len)
{
	struct fsl_qspi_regs *regs = priv->regs;
	u32 mcr_reg, reg, data;

	mcr_reg = qspi_read32(priv->flags, &regs->mcr);
	qspi_write32(priv->flags, &regs->mcr,
		     QSPI_MCR_CLR_RXF_MASK | QSPI_MCR_CLR_TXF_MASK |
		     mcr_reg);
	qspi_write32(priv->flags, &regs->rbct, QSPI_RBCT_RXBRD_USEIPS);

	qspi_write32(priv->flags, &regs->sfar, priv->cur_amba_base);

	qspi_write32(priv->flags, &regs->ipcr,
		     (SEQID_RDFSR << QSPI_IPCR_SEQID_SHIFT) | 0);
	while (qspi_read32(priv->flags, &regs->sr) & QSPI_SR_BUSY_MASK)
		;

	while (1) {
		WATCHDOG_RESET();

		reg = qspi_read32(priv->flags, &regs->rbsr);
		if (reg & QSPI_RBSR_RDBFL_MASK) {
			data = qspi_read32(priv->flags, &regs->rbdr[0]);
			data = qspi_endian_xchg(priv, data);
			memcpy(rxbuf, &data, len);
			qspi_write32(priv->flags, &regs->mcr,
				     qspi_read32(priv->flags, &regs->mcr) |
				     QSPI_MCR_CLR_RXF_MASK);
			break;
		}
	}

	qspi_write32(priv->flags, &regs->mcr, mcr_reg);
}

static void qspi_op_erase(struct fsl_qspi_priv *priv)
{
	struct fsl_qspi_regs *regs = priv->regs;
	u32 mcr_reg;
	u32 to_or_from = 0;

	mcr_reg = qspi_read32(priv->flags, &regs->mcr);
	qspi_write32(priv->flags, &regs->mcr,
		     QSPI_MCR_CLR_RXF_MASK | QSPI_MCR_CLR_TXF_MASK |
		     mcr_reg);
	qspi_write32(priv->flags, &regs->rbct, QSPI_RBCT_RXBRD_USEIPS);

	to_or_from = priv->sf_addr + priv->cur_amba_base;
	qspi_write32(priv->flags, &regs->sfar, to_or_from);

	qspi_write32(priv->flags, &regs->ipcr,
		     (SEQID_WREN << QSPI_IPCR_SEQID_SHIFT) | 0);
	while (qspi_read32(priv->flags, &regs->sr) & QSPI_SR_BUSY_MASK)
		;

	if (priv->cur_seqid == QSPI_CMD_SE) {
		qspi_write32(priv->flags, &regs->ipcr,
			     (SEQID_SE << QSPI_IPCR_SEQID_SHIFT) | 0);
	} else if (priv->cur_seqid == QSPI_CMD_BE_4K) {
		qspi_write32(priv->flags, &regs->ipcr,
			     (SEQID_BE_4K << QSPI_IPCR_SEQID_SHIFT) | 0);
	}
	while (qspi_read32(priv->flags, &regs->sr) & QSPI_SR_BUSY_MASK)
		;

	qspi_write32(priv->flags, &regs->mcr, mcr_reg);
}

int qspi_xfer(struct fsl_qspi_priv *priv, unsigned int bitlen,
		const void *dout, void *din, unsigned long flags)
{
	u32 bytes = DIV_ROUND_UP(bitlen, 8);
	static u32 wr_sfaddr;
	u32 txbuf;

	WATCHDOG_RESET();

	if (dout) {
		if (flags & SPI_XFER_BEGIN) {
			priv->cur_seqid = *(u8 *)dout;
			memcpy(&txbuf, dout, 4);
		}

		if (flags == SPI_XFER_END) {
			if ((priv->cur_seqid == QSPI_CMD_SE) ||
				(priv->cur_seqid == QSPI_CMD_BE_4K)) {
				int i;
				txbuf = *(u8 *)dout;
				for (i = 1; i < bytes; i++) {
					txbuf <<= 8;
					txbuf |= *(((u8 *)dout) + i);
				}

				priv->sf_addr = txbuf;
				qspi_op_erase(priv);
				return 0;
			}
			priv->sf_addr = wr_sfaddr;
			qspi_op_write(priv, (u8 *)dout, bytes);
			return 0;
		}

		if (priv->cur_seqid == QSPI_CMD_FAST_READ ||
		    priv->cur_seqid == QSPI_CMD_RDAR) {
			priv->sf_addr = swab32(txbuf) & OFFSET_BITS_MASK;
		} else if (priv->cur_seqid == QSPI_CMD_PP ||
			   priv->cur_seqid == QSPI_CMD_WRAR) {
			wr_sfaddr = swab32(txbuf) & OFFSET_BITS_MASK;
		} else if ((priv->cur_seqid == QSPI_CMD_BRWR) ||
			 (priv->cur_seqid == QSPI_CMD_WREAR)) {
#ifdef CONFIG_SPI_FLASH_BAR
			wr_sfaddr = 0;
#endif
		}
	}

	if (din) {
		if (priv->cur_seqid == QSPI_CMD_FAST_READ) {
#ifdef CONFIG_SYS_FSL_QSPI_AHB
			qspi_ahb_read(priv, din, bytes);
#else
			qspi_op_read(priv, din, bytes);
#endif
		} else if (priv->cur_seqid == QSPI_CMD_RDAR) {
			qspi_op_read(priv, din, bytes);
		} else if (priv->cur_seqid == QSPI_CMD_RDID)
			qspi_op_rdid(priv, din, bytes);
		else if (priv->cur_seqid == QSPI_CMD_RDSR)
			qspi_op_rdsr(priv, din, bytes);
		else if (priv->cur_seqid == QSPI_CMD_FLAG_SR)
			qspi_op_rdfsr(priv, din, bytes);
#ifdef CONFIG_SPI_FLASH_BAR
		else if ((priv->cur_seqid == QSPI_CMD_BRRD) ||
			 (priv->cur_seqid == QSPI_CMD_RDEAR)) {
			priv->sf_addr = 0;
			qspi_op_rdbank(priv, din, bytes);
		}
#endif
	}

#ifdef CONFIG_SYS_FSL_QSPI_AHB
	if ((priv->cur_seqid == QSPI_CMD_SE) ||
	    (priv->cur_seqid == QSPI_CMD_PP) ||
	    (priv->cur_seqid == QSPI_CMD_BE_4K) ||
	    (priv->cur_seqid == QSPI_CMD_WREAR) ||
	    (priv->cur_seqid == QSPI_CMD_BRWR))
		qspi_ahb_invalid(priv);
#endif

	return 0;
}

void qspi_module_disable(struct fsl_qspi_priv *priv, u8 disable)
{
	u32 mcr_val;

	mcr_val = qspi_read32(priv->flags, &priv->regs->mcr);
	if (disable)
		mcr_val |= QSPI_MCR_MDIS_MASK;
	else
		mcr_val &= ~QSPI_MCR_MDIS_MASK;
	qspi_write32(priv->flags, &priv->regs->mcr, mcr_val);
}

void qspi_cfg_smpr(struct fsl_qspi_priv *priv, u32 clear_bits, u32 set_bits)
{
	u32 smpr_val;

	smpr_val = qspi_read32(priv->flags, &priv->regs->smpr);
	smpr_val &= ~clear_bits;
	smpr_val |= set_bits;
	qspi_write32(priv->flags, &priv->regs->smpr, smpr_val);
}

static int fsl_qspi_child_pre_probe(struct udevice *dev)
{
	struct spi_slave *slave = dev_get_parent_priv(dev);
	struct fsl_qspi_priv *priv = dev_get_priv(dev_get_parent(dev));

	slave->max_write_size = priv->devtype_data->txfifo;

	return 0;
}

static int fsl_qspi_probe(struct udevice *bus)
{
	u32 mcr_val;
	u32 amba_size_per_chip;
	struct fsl_qspi_platdata *plat = dev_get_platdata(bus);
	struct fsl_qspi_priv *priv = dev_get_priv(bus);
	struct dm_spi_bus *dm_spi_bus;
	int i, ret;

#ifdef CONFIG_MX6
	if (mx6_qspi_fused(plat->reg_base)) {
		printf("QSPI@0x%lx is fused, disable it\n", plat->reg_base);
		return -ENODEV;
	}
#endif

	dm_spi_bus = bus->uclass_priv;

	dm_spi_bus->max_hz = plat->speed_hz;

	priv->regs = (struct fsl_qspi_regs *)(uintptr_t)plat->reg_base;
	priv->flags = plat->flags;

	priv->speed_hz = plat->speed_hz;
	/*
	 * QSPI SFADR width is 32bits, the max dest addr is 4GB-1.
	 * AMBA memory zone should be located on the 0~4GB space
	 * even on a 64bits cpu.
	 */
	priv->amba_base[0] = (u32)plat->amba_base;
	priv->amba_total_size = (u32)plat->amba_total_size;
	priv->flash_num = plat->flash_num;
	priv->num_chipselect = plat->num_chipselect;

	priv->devtype_data = (struct fsl_qspi_devtype_data *)dev_get_driver_data(bus);
	if (!priv->devtype_data) {
		printf("ERROR : No devtype_data found\n");
		return -ENODEV;
	}

	debug("devtype=%d, txfifo=%d, rxfifo=%d, ahb=%d, data=0x%x\n",
		priv->devtype_data->devtype,
		priv->devtype_data->txfifo,
		priv->devtype_data->rxfifo,
		priv->devtype_data->ahb_buf_size,
		priv->devtype_data->driver_data);

	/* make sure controller is not busy anywhere */
	ret = is_controller_busy(priv);

	if (ret) {
		debug("ERROR : The controller is busy\n");
		return ret;
	}

	mcr_val = qspi_read32(priv->flags, &priv->regs->mcr);

	/* Set endianness to LE for i.mx */
	if (priv->devtype_data->driver_data & QUADSPI_QUIRK_BYTE_ORDER_LE)
		mcr_val = QSPI_MCR_END_CFD_LE;

	qspi_write32(priv->flags, &priv->regs->mcr,
		     QSPI_MCR_RESERVED_MASK | QSPI_MCR_MDIS_MASK |
		     (mcr_val & QSPI_MCR_END_CFD_MASK));

	qspi_cfg_smpr(priv, ~(QSPI_SMPR_FSDLY_MASK | QSPI_SMPR_DDRSMP_MASK |
		QSPI_SMPR_FSPHS_MASK | QSPI_SMPR_HSENA_MASK), 0);

	/*
	 * Assign AMBA memory zone for every chipselect
	 * QuadSPI has two channels, every channel has two chipselects.
	 * If the property 'num-cs' in dts is 2, the AMBA memory will be divided
	 * into two parts and assign to every channel. This indicate that every
	 * channel only has one valid chipselect.
	 * If the property 'num-cs' in dts is 4, the AMBA memory will be divided
	 * into four parts and assign to every chipselect.
	 * Every channel will has two valid chipselects.
	 */
	amba_size_per_chip = priv->amba_total_size >>
			     (priv->num_chipselect >> 1);
	for (i = 1 ; i < priv->num_chipselect ; i++)
		priv->amba_base[i] =
			amba_size_per_chip + priv->amba_base[i - 1];

	/*
	 * Any read access to non-implemented addresses will provide
	 * undefined results.
	 *
	 * In case single die flash devices, TOP_ADDR_MEMA2 and
	 * TOP_ADDR_MEMB2 should be initialized/programmed to
	 * TOP_ADDR_MEMA1 and TOP_ADDR_MEMB1 respectively - in effect,
	 * setting the size of these devices to 0.  This would ensure
	 * that the complete memory map is assigned to only one flash device.
	 */
	qspi_write32(priv->flags, &priv->regs->sfa1ad,
		     priv->amba_base[0] + amba_size_per_chip);
	switch (priv->num_chipselect) {
	case 1:
		break;
	case 2:
		qspi_write32(priv->flags, &priv->regs->sfa2ad,
			     priv->amba_base[1]);
		qspi_write32(priv->flags, &priv->regs->sfb1ad,
			     priv->amba_base[1] + amba_size_per_chip);
		qspi_write32(priv->flags, &priv->regs->sfb2ad,
			     priv->amba_base[1] + amba_size_per_chip);
		break;
	case 4:
		qspi_write32(priv->flags, &priv->regs->sfa2ad,
			     priv->amba_base[2]);
		qspi_write32(priv->flags, &priv->regs->sfb1ad,
			     priv->amba_base[3]);
		qspi_write32(priv->flags, &priv->regs->sfb2ad,
			     priv->amba_base[3] + amba_size_per_chip);
		break;
	default:
		debug("Error: Unsupported chipselect number %u!\n",
		      priv->num_chipselect);
		qspi_module_disable(priv, 1);
		return -EINVAL;
	}

	qspi_set_lut(priv);

#ifdef CONFIG_SYS_FSL_QSPI_AHB
	qspi_init_ahb_read(priv);
#endif

	qspi_module_disable(priv, 0);

	return 0;
}

static int fsl_qspi_ofdata_to_platdata(struct udevice *bus)
{
	struct fdt_resource res_regs, res_mem;
	struct fsl_qspi_platdata *plat = bus->platdata;
	const void *blob = gd->fdt_blob;
	int node = dev_of_offset(bus);
	int ret, flash_num = 0, subnode;

	if (fdtdec_get_bool(blob, node, "big-endian"))
		plat->flags |= QSPI_FLAG_REGMAP_ENDIAN_BIG;

	ret = fdt_get_named_resource(blob, node, "reg", "reg-names",
				     "QuadSPI", &res_regs);
	if (ret) {
		debug("Error: can't get regs base addresses(ret = %d)!\n", ret);
		return -ENOMEM;
	}
	ret = fdt_get_named_resource(blob, node, "reg", "reg-names",
				     "QuadSPI-memory", &res_mem);
	if (ret) {
		debug("Error: can't get AMBA base addresses(ret = %d)!\n", ret);
		return -ENOMEM;
	}

	/* Count flash numbers */
	fdt_for_each_subnode(subnode, blob, node)
		++flash_num;

	if (flash_num == 0) {
		debug("Error: Missing flashes!\n");
		return -ENODEV;
	}

	plat->speed_hz = fdtdec_get_int(blob, node, "spi-max-frequency",
					FSL_QSPI_DEFAULT_SCK_FREQ);
	plat->num_chipselect = fdtdec_get_int(blob, node, "num-cs",
					      FSL_QSPI_MAX_CHIPSELECT_NUM);

	plat->reg_base = res_regs.start;
	plat->amba_base = res_mem.start;
	plat->amba_total_size = res_mem.end - res_mem.start + 1;
	plat->flash_num = flash_num;

	debug("%s: regs=<0x%llx> <0x%llx, 0x%llx>, max-frequency=%d, endianess=%s\n",
	      __func__,
	      (u64)plat->reg_base,
	      (u64)plat->amba_base,
	      (u64)plat->amba_total_size,
	      plat->speed_hz,
	      plat->flags & QSPI_FLAG_REGMAP_ENDIAN_BIG ? "be" : "le"
	      );

	return 0;
}

static int fsl_qspi_xfer(struct udevice *dev, unsigned int bitlen,
		const void *dout, void *din, unsigned long flags)
{
	struct fsl_qspi_priv *priv;
	struct udevice *bus;

	bus = dev->parent;
	priv = dev_get_priv(bus);

	return qspi_xfer(priv, bitlen, dout, din, flags);
}

static int fsl_qspi_claim_bus(struct udevice *dev)
{
	struct fsl_qspi_priv *priv;
	struct udevice *bus;
	struct dm_spi_slave_platdata *slave_plat = dev_get_parent_platdata(dev);
	int ret;

	bus = dev->parent;
	priv = dev_get_priv(bus);

	/* make sure controller is not busy anywhere */
	ret = is_controller_busy(priv);

	if (ret) {
		debug("ERROR : The controller is busy\n");
		return ret;
	}

	priv->cur_amba_base = priv->amba_base[slave_plat->cs];

	qspi_module_disable(priv, 0);

	return 0;
}

static int fsl_qspi_release_bus(struct udevice *dev)
{
	struct fsl_qspi_priv *priv;
	struct udevice *bus;

	bus = dev->parent;
	priv = dev_get_priv(bus);

	qspi_module_disable(priv, 1);

	return 0;
}

static int fsl_qspi_set_speed(struct udevice *bus, uint speed)
{
	/* Nothing to do */
	return 0;
}

static int fsl_qspi_set_mode(struct udevice *bus, uint mode)
{
	/* Nothing to do */
	return 0;
}

static const struct dm_spi_ops fsl_qspi_ops = {
	.claim_bus	= fsl_qspi_claim_bus,
	.release_bus	= fsl_qspi_release_bus,
	.xfer		= fsl_qspi_xfer,
	.set_speed	= fsl_qspi_set_speed,
	.set_mode	= fsl_qspi_set_mode,
};

static const struct udevice_id fsl_qspi_ids[] = {
	{ .compatible = "fsl,vf610-qspi", .data = (ulong)&vybrid_data },
	{ .compatible = "fsl,imx6sx-qspi", .data = (ulong)&imx6sx_data },
	{ .compatible = "fsl,imx6ul-qspi", .data = (ulong)&imx6ul_data },
	{ .compatible = "fsl,imx7d-qspi", .data = (ulong)&imx7d_data },
	{ .compatible = "fsl,imx7ulp-qspi", .data = (ulong)&imx7ulp_data },
	{ }
};

U_BOOT_DRIVER(fsl_qspi) = {
	.name	= "fsl_qspi",
	.id	= UCLASS_SPI,
	.of_match = fsl_qspi_ids,
	.ops	= &fsl_qspi_ops,
	.ofdata_to_platdata = fsl_qspi_ofdata_to_platdata,
	.platdata_auto_alloc_size = sizeof(struct fsl_qspi_platdata),
	.priv_auto_alloc_size = sizeof(struct fsl_qspi_priv),
	.probe	= fsl_qspi_probe,
	.child_pre_probe = fsl_qspi_child_pre_probe,
};<|MERGE_RESOLUTION|>--- conflicted
+++ resolved
@@ -80,8 +80,6 @@
 /* QSPI max chipselect signals number */
 #define FSL_QSPI_MAX_CHIPSELECT_NUM     4
 
-<<<<<<< HEAD
-=======
 /* Controller needs driver to swap endian */
 #define QUADSPI_QUIRK_SWAP_ENDIAN	BIT(0)
 
@@ -104,7 +102,6 @@
 	u32 driver_data;
 };
 
->>>>>>> 1e351715
 /**
  * struct fsl_qspi_platdata - platform data for Freescale QSPI
  *
@@ -156,8 +153,6 @@
 	struct fsl_qspi_devtype_data *devtype_data;
 };
 
-<<<<<<< HEAD
-=======
 static const struct fsl_qspi_devtype_data vybrid_data = {
 	.devtype = FSL_QUADSPI_VYBRID,
 	.rxfifo = 128,
@@ -197,7 +192,6 @@
 	.ahb_buf_size = 128,
 	.driver_data = QUADSPI_QUIRK_BYTE_ORDER_LE,
 };
->>>>>>> 1e351715
 
 static u32 qspi_read32(u32 flags, u32 *addr)
 {
@@ -216,31 +210,20 @@
 	u32 val;
 	const u32 mask = QSPI_SR_BUSY_MASK | QSPI_SR_AHB_ACC_MASK |
 			 QSPI_SR_IP_ACC_MASK;
-<<<<<<< HEAD
-	unsigned int retry = 5;
-
-	do {
-=======
 	unsigned long timeout = 100; /* 100ms timeout */
 
 	unsigned long start = get_timer(0);
 	while (1) {
->>>>>>> 1e351715
 		val = qspi_read32(priv->flags, &priv->regs->sr);
 
 		if ((~val & mask) == mask)
 			return 0;
 
-<<<<<<< HEAD
-		udelay(1);
-	} while (--retry);
-=======
 		if (get_timer(start) > timeout)
 			break;
 
 		udelay(1);
 	}
->>>>>>> 1e351715
 
 	return -ETIMEDOUT;
 }
@@ -250,9 +233,9 @@
 static inline u32 qspi_endian_xchg(struct fsl_qspi_priv *priv, u32 data)
 {
 	if (priv->devtype_data->driver_data & QUADSPI_QUIRK_SWAP_ENDIAN)
-		return swab32(data);
+	return swab32(data);
 	else
-		return data;
+	return data;
 }
 
 static void qspi_set_lut(struct fsl_qspi_priv *priv)
@@ -543,11 +526,7 @@
 	qspi_write32(priv->flags, &regs->buf1cr, QSPI_BUFXCR_INVALID_MSTRID);
 	qspi_write32(priv->flags, &regs->buf2cr, QSPI_BUFXCR_INVALID_MSTRID);
 	qspi_write32(priv->flags, &regs->buf3cr, QSPI_BUF3CR_ALLMST_MASK |
-<<<<<<< HEAD
-		     (0x80 << QSPI_BUF3CR_ADATSZ_SHIFT));
-=======
 		     ((priv->devtype_data->ahb_buf_size >> 3) << QSPI_BUF3CR_ADATSZ_SHIFT));
->>>>>>> 1e351715
 
 	/* We only use the buffer3 */
 	qspi_write32(priv->flags, &regs->buf0ind, 0);
