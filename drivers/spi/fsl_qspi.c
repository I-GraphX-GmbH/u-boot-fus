--- conflicted
+++ resolved
@@ -83,21 +83,11 @@
 /* Controller needs driver to swap endian */
 #define QUADSPI_QUIRK_SWAP_ENDIAN	BIT(0)
 
-<<<<<<< HEAD
-#define QUADSPI_QUIRK_BYTE_ORDER_LE	BIT(1)
-
-
 enum fsl_qspi_devtype {
 	FSL_QUADSPI_VYBRID,
 	FSL_QUADSPI_IMX6SX,
 	FSL_QUADSPI_IMX7D,
 	FSL_QUADSPI_IMX6UL,
-=======
-enum fsl_qspi_devtype {
-	FSL_QUADSPI_VYBRID,
-	FSL_QUADSPI_IMX6SX,
-	FSL_QUADSPI_IMX6UL_7D,
->>>>>>> 252100a3
 	FSL_QUADSPI_IMX7ULP,
 };
 
@@ -166,32 +156,6 @@
 	.txfifo = 64,
 	.ahb_buf_size = 1024,
 	.driver_data = QUADSPI_QUIRK_SWAP_ENDIAN,
-<<<<<<< HEAD
-};
-
-static const struct fsl_qspi_devtype_data imx6sx_data = {
-	.devtype = FSL_QUADSPI_IMX6SX,
-	.rxfifo = 128,
-	.txfifo = 512,
-	.ahb_buf_size = 1024,
-	.driver_data = QUADSPI_QUIRK_BYTE_ORDER_LE,
-};
-
-static const struct fsl_qspi_devtype_data imx7d_data = {
-	.devtype = FSL_QUADSPI_IMX7D,
-	.rxfifo = 128,
-	.txfifo = 512,
-	.ahb_buf_size = 1024,
-	.driver_data = QUADSPI_QUIRK_BYTE_ORDER_LE,
-};
-
-static const struct fsl_qspi_devtype_data imx6ul_data = {
-	.devtype = FSL_QUADSPI_IMX6UL,
-	.rxfifo = 128,
-	.txfifo = 512,
-	.ahb_buf_size = 1024,
-	.driver_data = QUADSPI_QUIRK_BYTE_ORDER_LE,
-=======
 };
 
 static const struct fsl_qspi_devtype_data imx6sx_data = {
@@ -202,13 +166,20 @@
 	.driver_data = 0,
 };
 
-static const struct fsl_qspi_devtype_data imx6ul_7d_data = {
-	.devtype = FSL_QUADSPI_IMX6UL_7D,
+static const struct fsl_qspi_devtype_data imx7d_data = {
+	.devtype = FSL_QUADSPI_IMX7D,
 	.rxfifo = 128,
 	.txfifo = 512,
 	.ahb_buf_size = 1024,
 	.driver_data = 0,
->>>>>>> 252100a3
+};
+
+static const struct fsl_qspi_devtype_data imx6ul_data = {
+	.devtype = FSL_QUADSPI_IMX6UL,
+	.rxfifo = 128,
+	.txfifo = 512,
+	.ahb_buf_size = 1024,
+	.driver_data = 0,
 };
 
 static const struct fsl_qspi_devtype_data imx7ulp_data = {
@@ -216,11 +187,7 @@
 	.rxfifo = 64,
 	.txfifo = 64,
 	.ahb_buf_size = 128,
-<<<<<<< HEAD
-	.driver_data = QUADSPI_QUIRK_BYTE_ORDER_LE,
-=======
 	.driver_data = 0,
->>>>>>> 252100a3
 };
 
 static u32 qspi_read32(u32 flags, u32 *addr)
@@ -239,7 +206,7 @@
 {
 	u32 val;
 	const u32 mask = QSPI_SR_BUSY_MASK | QSPI_SR_AHB_ACC_MASK |
-			 QSPI_SR_IP_ACC_MASK;
+		   QSPI_SR_IP_ACC_MASK;
 	unsigned long timeout = 100; /* 100ms timeout */
 
 	unsigned long start = get_timer(0);
@@ -263,15 +230,9 @@
 static inline u32 qspi_endian_xchg(struct fsl_qspi_priv *priv, u32 data)
 {
 	if (priv->devtype_data->driver_data & QUADSPI_QUIRK_SWAP_ENDIAN)
-<<<<<<< HEAD
 	return swab32(data);
 	else
 	return data;
-=======
-		return swab32(data);
-	else
-		return data;
->>>>>>> 252100a3
 }
 
 static void qspi_set_lut(struct fsl_qspi_priv *priv)
@@ -385,13 +346,7 @@
 			     INSTR0(LUT_CMD) | OPRND1(ADDR32BIT) |
 			     PAD1(LUT_PAD1) | INSTR1(LUT_ADDR));
 #endif
-<<<<<<< HEAD
-	/*
-	 * Use IDATSZ in IPCR to determine the size and here set 0.
-	 */
-=======
 	/* Use IDATSZ in IPCR to determine the size and here set 0. */
->>>>>>> 252100a3
 	qspi_write32(priv->flags, &regs->lut[lut_base + 1], OPRND0(0) |
 		     PAD0(LUT_PAD1) | INSTR0(LUT_WRITE));
 	qspi_write32(priv->flags, &regs->lut[lut_base + 2], 0);
@@ -537,13 +492,9 @@
 	reg |= BIT(29);
 	qspi_write32(priv->flags, &regs->mcr, reg);
 
-<<<<<<< HEAD
-	/* Enable the TDH to 1 for i.mx6ul and mx7d, it is reserved on other platforms */
-=======
 	/* Enable the TDH to 1 for some platforms like imx6ul, imx7d, etc
 	 * These two bits are reserved on other platforms
 	 */
->>>>>>> 252100a3
 	reg = qspi_read32(priv->flags, &regs->flshcr);
 	reg &= ~(BIT(17));
 	reg |= BIT(16);
@@ -857,7 +808,6 @@
 		if (reg & QSPI_RBSR_RDBFL_MASK) {
 			data = qspi_read32(priv->flags, &regs->rbdr[0]);
 			data = qspi_endian_xchg(priv, data);
-<<<<<<< HEAD
 			memcpy(rxbuf, &data, len);
 			qspi_write32(priv->flags, &regs->mcr,
 				     qspi_read32(priv->flags, &regs->mcr) |
@@ -894,8 +844,6 @@
 		if (reg & QSPI_RBSR_RDBFL_MASK) {
 			data = qspi_read32(priv->flags, &regs->rbdr[0]);
 			data = qspi_endian_xchg(priv, data);
-=======
->>>>>>> 252100a3
 			memcpy(rxbuf, &data, len);
 			qspi_write32(priv->flags, &regs->mcr,
 				     qspi_read32(priv->flags, &regs->mcr) |
@@ -1059,6 +1007,7 @@
 static int fsl_qspi_probe(struct udevice *bus)
 {
 	u32 amba_size_per_chip;
+	u32 mcr_val;
 	struct fsl_qspi_platdata *plat = dev_get_platdata(bus);
 	struct fsl_qspi_priv *priv = dev_get_priv(bus);
 	struct dm_spi_bus *dm_spi_bus;
@@ -1110,18 +1059,15 @@
 		return ret;
 	}
 
-<<<<<<< HEAD
 	mcr_val = qspi_read32(priv->flags, &priv->regs->mcr);
 
 	/* Set endianness to LE for i.mx */
-	if (priv->devtype_data->driver_data & QUADSPI_QUIRK_BYTE_ORDER_LE)
+	if (priv->devtype_data->driver_data & QUADSPI_QUIRK_SWAP_ENDIAN)
 		mcr_val = QSPI_MCR_END_CFD_LE;
 
-=======
->>>>>>> 252100a3
 	qspi_write32(priv->flags, &priv->regs->mcr,
 		     QSPI_MCR_RESERVED_MASK | QSPI_MCR_MDIS_MASK |
-		     QSPI_MCR_END_CFD_LE);
+		     (mcr_val & QSPI_MCR_END_CFD_MASK));
 
 	qspi_cfg_smpr(priv, ~(QSPI_SMPR_FSDLY_MASK | QSPI_SMPR_DDRSMP_MASK |
 		QSPI_SMPR_FSPHS_MASK | QSPI_SMPR_HSENA_MASK), 0);
@@ -1319,13 +1265,8 @@
 static const struct udevice_id fsl_qspi_ids[] = {
 	{ .compatible = "fsl,vf610-qspi", .data = (ulong)&vybrid_data },
 	{ .compatible = "fsl,imx6sx-qspi", .data = (ulong)&imx6sx_data },
-<<<<<<< HEAD
 	{ .compatible = "fsl,imx6ul-qspi", .data = (ulong)&imx6ul_data },
 	{ .compatible = "fsl,imx7d-qspi", .data = (ulong)&imx7d_data },
-=======
-	{ .compatible = "fsl,imx6ul-qspi", .data = (ulong)&imx6ul_7d_data },
-	{ .compatible = "fsl,imx7d-qspi", .data = (ulong)&imx6ul_7d_data },
->>>>>>> 252100a3
 	{ .compatible = "fsl,imx7ulp-qspi", .data = (ulong)&imx7ulp_data },
 	{ }
 };
