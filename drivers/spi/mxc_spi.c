// SPDX-License-Identifier: GPL-2.0+
/*
 * Copyright (C) 2008, Guennadi Liakhovetski <lg@denx.de>
 * Copyright (C) 2016 Freescale Semiconductor, Inc.
 *
 */

#include <common.h>
#include <dm.h>
#include <malloc.h>
#include <spi.h>
#include <dm/device_compat.h>
#include <linux/errno.h>
#include <asm/io.h>
#include <asm/gpio.h>
#include <asm/arch/imx-regs.h>
#include <asm/arch/clock.h>
#include <asm/mach-imx/spi.h>
#include <asm/arch/sys_proto.h>

DECLARE_GLOBAL_DATA_PTR;

#ifdef CONFIG_MX27
/* i.MX27 has a completely wrong register layout and register definitions in the
 * datasheet, the correct one is in the Freescale's Linux driver */

#error "i.MX27 CSPI not supported due to drastic differences in register definitions" \
"See linux mxc_spi driver from Freescale for details."
#endif

__weak int board_spi_cs_gpio(unsigned bus, unsigned cs)
{
	return -1;
}

#define OUT	MXC_GPIO_DIRECTION_OUT

#define reg_read readl
#define reg_write(a, v) writel(v, a)

#if !defined(CONFIG_SYS_SPI_MXC_WAIT)
#define CONFIG_SYS_SPI_MXC_WAIT		(CONFIG_SYS_HZ/100)	/* 10 ms */
#endif

#define MAX_CS_COUNT	4

struct mxc_spi_slave {
	struct spi_slave slave;
	unsigned long	base;
	u32		ctrl_reg;
#if defined(MXC_ECSPI)
	u32		cfg_reg;
#endif
	int		gpio;
	int		ss_pol;
	unsigned int	max_hz;
	unsigned int	mode;
	struct gpio_desc ss;
	struct gpio_desc cs_gpios[MAX_CS_COUNT];
	struct udevice *dev;
};

static inline struct mxc_spi_slave *to_mxc_spi_slave(struct spi_slave *slave)
{
	return container_of(slave, struct mxc_spi_slave, slave);
}

static void mxc_spi_cs_activate(struct mxc_spi_slave *mxcs)
{
#if defined(CONFIG_DM_SPI)
	struct udevice *dev = mxcs->dev;
	struct dm_spi_slave_platdata *slave_plat = dev_get_parent_platdata(dev);

	u32 cs = slave_plat->cs;

	if (!dm_gpio_is_valid(&mxcs->cs_gpios[cs]))
		return;

	dm_gpio_set_value(&mxcs->cs_gpios[cs], 1);
#else
<<<<<<< HEAD
		if (mxcs->gpio > 0)
			gpio_set_value(mxcs->gpio, mxcs->ss_pol);
=======
	if (mxcs->gpio > 0)
		gpio_set_value(mxcs->gpio, mxcs->ss_pol);
>>>>>>> 0ea138a2
#endif
}

static void mxc_spi_cs_deactivate(struct mxc_spi_slave *mxcs)
{
#if defined(CONFIG_DM_SPI)
	struct udevice *dev = mxcs->dev;
	struct dm_spi_slave_platdata *slave_plat = dev_get_parent_platdata(dev);

	u32 cs = slave_plat->cs;

	if (!dm_gpio_is_valid(&mxcs->cs_gpios[cs]))
		return;

	dm_gpio_set_value(&mxcs->cs_gpios[cs], 0);
#else
<<<<<<< HEAD
		if (mxcs->gpio > 0)
			gpio_set_value(mxcs->gpio, !(mxcs->ss_pol));
=======
	if (mxcs->gpio > 0)
		gpio_set_value(mxcs->gpio, !(mxcs->ss_pol));
>>>>>>> 0ea138a2
#endif
}

u32 get_cspi_div(u32 div)
{
	int i;

	for (i = 0; i < 8; i++) {
		if (div <= (4 << i))
			return i;
	}
	return i;
}

#ifdef MXC_CSPI
static s32 spi_cfg_mxc(struct mxc_spi_slave *mxcs, unsigned int cs)
{
	unsigned int ctrl_reg;
	u32 clk_src;
	u32 div;
	unsigned int max_hz = mxcs->max_hz;
	unsigned int mode = mxcs->mode;

	clk_src = mxc_get_clock(MXC_CSPI_CLK);

	div = DIV_ROUND_UP(clk_src, max_hz);
	div = get_cspi_div(div);

	debug("clk %d Hz, div %d, real clk %d Hz\n",
		max_hz, div, clk_src / (4 << div));

	ctrl_reg = MXC_CSPICTRL_CHIPSELECT(cs) |
		MXC_CSPICTRL_BITCOUNT(MXC_CSPICTRL_MAXBITS) |
		MXC_CSPICTRL_DATARATE(div) |
		MXC_CSPICTRL_EN |
#ifdef CONFIG_MX35
		MXC_CSPICTRL_SSCTL |
#endif
		MXC_CSPICTRL_MODE;

	if (mode & SPI_CPHA)
		ctrl_reg |= MXC_CSPICTRL_PHA;
	if (mode & SPI_CPOL)
		ctrl_reg |= MXC_CSPICTRL_POL;
	if (mode & SPI_CS_HIGH)
		ctrl_reg |= MXC_CSPICTRL_SSPOL;
	mxcs->ctrl_reg = ctrl_reg;

	return 0;
}
#endif

#ifdef MXC_ECSPI
static s32 spi_cfg_mxc(struct mxc_spi_slave *mxcs, unsigned int cs)
{
	u32 clk_src = mxc_get_clock(MXC_CSPI_CLK);
	s32 reg_ctrl, reg_config;
	u32 ss_pol = 0, sclkpol = 0, sclkpha = 0, sclkctl = 0;
	u32 pre_div = 0, post_div = 0;
	struct cspi_regs *regs = (struct cspi_regs *)mxcs->base;
	unsigned int max_hz = mxcs->max_hz;
	unsigned int mode = mxcs->mode;

	/*
	 * Reset SPI and set all CSs to master mode, if toggling
	 * between slave and master mode we might see a glitch
	 * on the clock line
	 */
	reg_ctrl = MXC_CSPICTRL_MODE_MASK;
	reg_write(&regs->ctrl, reg_ctrl);
	reg_ctrl |=  MXC_CSPICTRL_EN;
	reg_write(&regs->ctrl, reg_ctrl);

	if (clk_src > max_hz) {
		pre_div = (clk_src - 1) / max_hz;
		/* fls(1) = 1, fls(0x80000000) = 32, fls(16) = 5 */
		post_div = fls(pre_div);
		if (post_div > 4) {
			post_div -= 4;
			if (post_div >= 16) {
				printf("Error: no divider for the freq: %d\n",
					max_hz);
				return -1;
			}
			pre_div >>= post_div;
		} else {
			post_div = 0;
		}
	}

	debug("pre_div = %d, post_div=%d\n", pre_div, post_div);
	reg_ctrl = (reg_ctrl & ~MXC_CSPICTRL_SELCHAN(3)) |
		MXC_CSPICTRL_SELCHAN(cs);
	reg_ctrl = (reg_ctrl & ~MXC_CSPICTRL_PREDIV(0x0F)) |
		MXC_CSPICTRL_PREDIV(pre_div);
	reg_ctrl = (reg_ctrl & ~MXC_CSPICTRL_POSTDIV(0x0F)) |
		MXC_CSPICTRL_POSTDIV(post_div);

	if (mode & SPI_CS_HIGH)
		ss_pol = 1;

	if (mode & SPI_CPOL) {
		sclkpol = 1;
		sclkctl = 1;
	}

	if (mode & SPI_CPHA)
		sclkpha = 1;

	reg_config = reg_read(&regs->cfg);

	/*
	 * Configuration register setup
	 * The MX51 supports different setup for each SS
	 */
	reg_config = (reg_config & ~(1 << (cs + MXC_CSPICON_SSPOL))) |
		(ss_pol << (cs + MXC_CSPICON_SSPOL));
	reg_config = (reg_config & ~(1 << (cs + MXC_CSPICON_POL))) |
		(sclkpol << (cs + MXC_CSPICON_POL));
	reg_config = (reg_config & ~(1 << (cs + MXC_CSPICON_CTL))) |
		(sclkctl << (cs + MXC_CSPICON_CTL));
	reg_config = (reg_config & ~(1 << (cs + MXC_CSPICON_PHA))) |
		(sclkpha << (cs + MXC_CSPICON_PHA));

	debug("reg_ctrl = 0x%x\n", reg_ctrl);
	reg_write(&regs->ctrl, reg_ctrl);
	debug("reg_config = 0x%x\n", reg_config);
	reg_write(&regs->cfg, reg_config);

	/* save config register and control register */
	mxcs->ctrl_reg = reg_ctrl;
	mxcs->cfg_reg = reg_config;

	/* clear interrupt reg */
	reg_write(&regs->intr, 0);
	reg_write(&regs->stat, MXC_CSPICTRL_TC | MXC_CSPICTRL_RXOVF);

	return 0;
}
#endif

int spi_xchg_single(struct mxc_spi_slave *mxcs, unsigned int bitlen,
	const u8 *dout, u8 *din, unsigned long flags)
{
	int nbytes = DIV_ROUND_UP(bitlen, 8);
	u32 data, cnt, i;
	struct cspi_regs *regs = (struct cspi_regs *)mxcs->base;
	u32 ts;
	int status;

	debug("%s: bitlen %d dout 0x%lx din 0x%lx\n",
		__func__, bitlen, (ulong)dout, (ulong)din);

	mxcs->ctrl_reg = (mxcs->ctrl_reg &
		~MXC_CSPICTRL_BITCOUNT(MXC_CSPICTRL_MAXBITS)) |
		MXC_CSPICTRL_BITCOUNT(bitlen - 1);

	reg_write(&regs->ctrl, mxcs->ctrl_reg | MXC_CSPICTRL_EN);
#ifdef MXC_ECSPI
	reg_write(&regs->cfg, mxcs->cfg_reg);
#endif

	/* Clear interrupt register */
	reg_write(&regs->stat, MXC_CSPICTRL_TC | MXC_CSPICTRL_RXOVF);

	/*
	 * The SPI controller works only with words,
	 * check if less than a word is sent.
	 * Access to the FIFO is only 32 bit
	 */
	if (bitlen % 32) {
		data = 0;
		cnt = (bitlen % 32) / 8;
		if (dout) {
			for (i = 0; i < cnt; i++) {
				data = (data << 8) | (*dout++ & 0xFF);
			}
		}
		debug("Sending SPI 0x%x\n", data);

		reg_write(&regs->txdata, data);
		nbytes -= cnt;
	}

	data = 0;

	while (nbytes > 0) {
		data = 0;
		if (dout) {
			/* Buffer is not 32-bit aligned */
			if ((unsigned long)dout & 0x03) {
				data = 0;
				for (i = 0; i < 4; i++)
					data = (data << 8) | (*dout++ & 0xFF);
			} else {
				data = *(u32 *)dout;
				data = cpu_to_be32(data);
				dout += 4;
			}
		}
		debug("Sending SPI 0x%x\n", data);
		reg_write(&regs->txdata, data);
		nbytes -= 4;
	}

	/* FIFO is written, now starts the transfer setting the XCH bit */
	reg_write(&regs->ctrl, mxcs->ctrl_reg |
		MXC_CSPICTRL_EN | MXC_CSPICTRL_XCH);

	ts = get_timer(0);
	status = reg_read(&regs->stat);
	/* Wait until the TC (Transfer completed) bit is set */
	while ((status & MXC_CSPICTRL_TC) == 0) {
		if (get_timer(ts) > CONFIG_SYS_SPI_MXC_WAIT) {
			printf("spi_xchg_single: Timeout!\n");
			return -1;
		}
		status = reg_read(&regs->stat);
	}

	/* Transfer completed, clear any pending request */
	reg_write(&regs->stat, MXC_CSPICTRL_TC | MXC_CSPICTRL_RXOVF);

	nbytes = DIV_ROUND_UP(bitlen, 8);

	cnt = nbytes % 32;

	if (bitlen % 32) {
		data = reg_read(&regs->rxdata);
		cnt = (bitlen % 32) / 8;
		data = cpu_to_be32(data) >> ((sizeof(data) - cnt) * 8);
		debug("SPI Rx unaligned: 0x%x\n", data);
		if (din) {
			memcpy(din, &data, cnt);
			din += cnt;
		}
		nbytes -= cnt;
	}

	while (nbytes > 0) {
		u32 tmp;
		tmp = reg_read(&regs->rxdata);
		data = cpu_to_be32(tmp);
		debug("SPI Rx: 0x%x 0x%x\n", tmp, data);
		cnt = min_t(u32, nbytes, sizeof(data));
		if (din) {
			memcpy(din, &data, cnt);
			din += cnt;
		}
		nbytes -= cnt;
	}

	return 0;

}

static int mxc_spi_xfer_internal(struct mxc_spi_slave *mxcs,
				 unsigned int bitlen, const void *dout,
				 void *din, unsigned long flags)
{
	int n_bytes = DIV_ROUND_UP(bitlen, 8);
	int n_bits;
	int ret;
	u32 blk_size;
	u8 *p_outbuf = (u8 *)dout;
	u8 *p_inbuf = (u8 *)din;

	if (!mxcs)
		return -EINVAL;

	if (flags & SPI_XFER_BEGIN)
		mxc_spi_cs_activate(mxcs);

	while (n_bytes > 0) {
		if (n_bytes < MAX_SPI_BYTES)
			blk_size = n_bytes;
		else
			blk_size = MAX_SPI_BYTES;

		n_bits = blk_size * 8;

		ret = spi_xchg_single(mxcs, n_bits, p_outbuf, p_inbuf, 0);

		if (ret)
			return ret;
		if (dout)
			p_outbuf += blk_size;
		if (din)
			p_inbuf += blk_size;
		n_bytes -= blk_size;
	}

	if (flags & SPI_XFER_END) {
		mxc_spi_cs_deactivate(mxcs);
	}

	return 0;
}

static int mxc_spi_claim_bus_internal(struct mxc_spi_slave *mxcs, int cs)
{
	struct cspi_regs *regs = (struct cspi_regs *)mxcs->base;
	int ret;

	reg_write(&regs->rxdata, 1);
	udelay(1);
	ret = spi_cfg_mxc(mxcs, cs);
	if (ret) {
		printf("mxc_spi: cannot setup SPI controller\n");
		return ret;
	}
	reg_write(&regs->period, MXC_CSPIPERIOD_32KHZ);
	reg_write(&regs->intr, 0);

	return 0;
}

#ifndef CONFIG_DM_SPI
int spi_xfer(struct spi_slave *slave, unsigned int bitlen, const void *dout,
		void *din, unsigned long flags)
{
	struct mxc_spi_slave *mxcs = to_mxc_spi_slave(slave);

	return mxc_spi_xfer_internal(mxcs, bitlen, dout, din, flags);
}

/*
 * Some SPI devices require active chip-select over multiple
 * transactions, we achieve this using a GPIO. Still, the SPI
 * controller has to be configured to use one of its own chipselects.
 * To use this feature you have to implement board_spi_cs_gpio() to assign
 * a gpio value for each cs (-1 if cs doesn't need to use gpio).
 * You must use some unused on this SPI controller cs between 0 and 3.
 */
static int setup_cs_gpio(struct mxc_spi_slave *mxcs,
			 unsigned int bus, unsigned int cs)
{
	int ret;

	mxcs->gpio = board_spi_cs_gpio(bus, cs);
	if (mxcs->gpio == -1)
		return 0;

	gpio_request(mxcs->gpio, "spi-cs");
	ret = gpio_direction_output(mxcs->gpio, !(mxcs->ss_pol));
	if (ret) {
		printf("mxc_spi: cannot setup gpio %d\n", mxcs->gpio);
		return -EINVAL;
	}

	return 0;
}

static unsigned long spi_bases[] = {
	MXC_SPI_BASE_ADDRESSES
};

struct spi_slave *spi_setup_slave(unsigned int bus, unsigned int cs,
			unsigned int max_hz, unsigned int mode)
{
	struct mxc_spi_slave *mxcs;
	int ret;

	if (bus >= ARRAY_SIZE(spi_bases))
		return NULL;

	if (max_hz == 0) {
		printf("Error: desired clock is 0\n");
		return NULL;
	}

#ifdef CONFIG_MX6
	if (mx6_ecspi_fused(spi_bases[bus])) {
		printf("ECSPI@0x%lx is fused, disable it\n", spi_bases[bus]);
		return NULL;
	}
#endif

	mxcs = spi_alloc_slave(struct mxc_spi_slave, bus, cs);
	if (!mxcs) {
		puts("mxc_spi: SPI Slave not allocated !\n");
		return NULL;
	}

	mxcs->ss_pol = (mode & SPI_CS_HIGH) ? 1 : 0;

	ret = setup_cs_gpio(mxcs, bus, cs);
	if (ret < 0) {
		free(mxcs);
		return NULL;
	}

	mxcs->base = spi_bases[bus];
	mxcs->max_hz = max_hz;
	mxcs->mode = mode;

	return &mxcs->slave;
}

void spi_free_slave(struct spi_slave *slave)
{
	struct mxc_spi_slave *mxcs = to_mxc_spi_slave(slave);

	free(mxcs);
}

int spi_claim_bus(struct spi_slave *slave)
{
	struct mxc_spi_slave *mxcs = to_mxc_spi_slave(slave);

	return mxc_spi_claim_bus_internal(mxcs, slave->cs);
}

void spi_release_bus(struct spi_slave *slave)
{
	/* TODO: Shut the controller down */
}
#else

static int mxc_spi_probe(struct udevice *bus)
{
	struct mxc_spi_slave *mxcs = dev_get_platdata(bus);
	int node = dev_of_offset(bus);
	const void *blob = gd->fdt_blob;
	int ret;
	int i;

	ret = gpio_request_list_by_name(bus, "cs-gpios", mxcs->cs_gpios,
					ARRAY_SIZE(mxcs->cs_gpios), 0);
	if (ret < 0) {
		pr_err("Can't get %s gpios! Error: %d", bus->name, ret);
		return ret;
	}

	for (i = 0; i < ARRAY_SIZE(mxcs->cs_gpios); i++) {
		if (!dm_gpio_is_valid(&mxcs->cs_gpios[i]))
			continue;

		ret = dm_gpio_set_dir_flags(&mxcs->cs_gpios[i],
					    GPIOD_IS_OUT | GPIOD_ACTIVE_LOW);
		if (ret) {
			dev_err(bus, "Setting cs %d error\n", i);
<<<<<<< HEAD
		return ret;
=======
			return ret;
>>>>>>> 0ea138a2
		}
	}

	mxcs->base = devfdt_get_addr(bus);
	if (mxcs->base == FDT_ADDR_T_NONE)
		return -ENODEV;

	mxcs->max_hz = fdtdec_get_int(blob, node, "spi-max-frequency",
				      20000000);

	return 0;
}

static int mxc_spi_xfer(struct udevice *dev, unsigned int bitlen,
		const void *dout, void *din, unsigned long flags)
{
	struct mxc_spi_slave *mxcs = dev_get_platdata(dev->parent);


	return mxc_spi_xfer_internal(mxcs, bitlen, dout, din, flags);
}

static int mxc_spi_claim_bus(struct udevice *dev)
{
	struct mxc_spi_slave *mxcs = dev_get_platdata(dev->parent);
	struct dm_spi_slave_platdata *slave_plat = dev_get_parent_platdata(dev);

	mxcs->dev = dev;

	return mxc_spi_claim_bus_internal(mxcs, slave_plat->cs);
}

static int mxc_spi_release_bus(struct udevice *dev)
{
	return 0;
}

static int mxc_spi_set_speed(struct udevice *bus, uint speed)
{
	/* Nothing to do */
	return 0;
}

static int mxc_spi_set_mode(struct udevice *bus, uint mode)
{
	struct mxc_spi_slave *mxcs = dev_get_platdata(bus);

	mxcs->mode = mode;
	mxcs->ss_pol = (mode & SPI_CS_HIGH) ? 1 : 0;

	return 0;
}

static const struct dm_spi_ops mxc_spi_ops = {
	.claim_bus	= mxc_spi_claim_bus,
	.release_bus	= mxc_spi_release_bus,
	.xfer		= mxc_spi_xfer,
	.set_speed	= mxc_spi_set_speed,
	.set_mode	= mxc_spi_set_mode,
};

static const struct udevice_id mxc_spi_ids[] = {
	{ .compatible = "fsl,imx51-ecspi" },
	{ }
};

U_BOOT_DRIVER(mxc_spi) = {
	.name	= "mxc_spi",
	.id	= UCLASS_SPI,
	.of_match = mxc_spi_ids,
	.ops	= &mxc_spi_ops,
	.platdata_auto_alloc_size = sizeof(struct mxc_spi_slave),
	.probe	= mxc_spi_probe,
};
#endif<|MERGE_RESOLUTION|>--- conflicted
+++ resolved
@@ -78,13 +78,8 @@
 
 	dm_gpio_set_value(&mxcs->cs_gpios[cs], 1);
 #else
-<<<<<<< HEAD
-		if (mxcs->gpio > 0)
-			gpio_set_value(mxcs->gpio, mxcs->ss_pol);
-=======
 	if (mxcs->gpio > 0)
 		gpio_set_value(mxcs->gpio, mxcs->ss_pol);
->>>>>>> 0ea138a2
 #endif
 }
 
@@ -101,13 +96,8 @@
 
 	dm_gpio_set_value(&mxcs->cs_gpios[cs], 0);
 #else
-<<<<<<< HEAD
-		if (mxcs->gpio > 0)
-			gpio_set_value(mxcs->gpio, !(mxcs->ss_pol));
-=======
 	if (mxcs->gpio > 0)
 		gpio_set_value(mxcs->gpio, !(mxcs->ss_pol));
->>>>>>> 0ea138a2
 #endif
 }
 
@@ -550,11 +540,7 @@
 					    GPIOD_IS_OUT | GPIOD_ACTIVE_LOW);
 		if (ret) {
 			dev_err(bus, "Setting cs %d error\n", i);
-<<<<<<< HEAD
-		return ret;
-=======
 			return ret;
->>>>>>> 0ea138a2
 		}
 	}
 
