--- conflicted
+++ resolved
@@ -66,14 +66,6 @@
 
 static void mxc_spi_cs_activate(struct mxc_spi_slave *mxcs)
 {
-<<<<<<< HEAD
-	if (CONFIG_IS_ENABLED(DM_SPI)) {
-		dm_gpio_set_value(&mxcs->ss, 0);
-	} else {
-		if (mxcs->gpio > 0)
-			gpio_set_value(mxcs->gpio, mxcs->ss_pol);
-	}
-=======
 #if defined(CONFIG_DM_SPI)
 	struct udevice *dev = mxcs->dev;
 	struct dm_spi_slave_platdata *slave_plat = dev_get_parent_platdata(dev);
@@ -85,22 +77,13 @@
 
 	dm_gpio_set_value(&mxcs->cs_gpios[cs], 1);
 #else
-	if (mxcs->gpio > 0)
-		gpio_set_value(mxcs->gpio, mxcs->ss_pol);
-#endif
->>>>>>> a7a16679
+		if (mxcs->gpio > 0)
+			gpio_set_value(mxcs->gpio, mxcs->ss_pol);
+#endif
 }
 
 static void mxc_spi_cs_deactivate(struct mxc_spi_slave *mxcs)
 {
-<<<<<<< HEAD
-	if (CONFIG_IS_ENABLED(DM_SPI)) {
-		dm_gpio_set_value(&mxcs->ss, 1);
-	} else {
-		if (mxcs->gpio > 0)
-			gpio_set_value(mxcs->gpio, !(mxcs->ss_pol));
-	}
-=======
 #if defined(CONFIG_DM_SPI)
 	struct udevice *dev = mxcs->dev;
 	struct dm_spi_slave_platdata *slave_plat = dev_get_parent_platdata(dev);
@@ -112,10 +95,9 @@
 
 	dm_gpio_set_value(&mxcs->cs_gpios[cs], 0);
 #else
-	if (mxcs->gpio > 0)
-		gpio_set_value(mxcs->gpio, !(mxcs->ss_pol));
-#endif
->>>>>>> a7a16679
+		if (mxcs->gpio > 0)
+			gpio_set_value(mxcs->gpio, !(mxcs->ss_pol));
+#endif
 }
 
 u32 get_cspi_div(u32 div)
@@ -553,19 +535,12 @@
 		if (!dm_gpio_is_valid(&mxcs->cs_gpios[i]))
 			continue;
 
-<<<<<<< HEAD
-	ret = dm_gpio_set_value(&plat->ss, 1);
-	if (ret) {
-		dev_err(bus, "Setting cs error\n");
-		return ret;
-=======
 		ret = dm_gpio_set_dir_flags(&mxcs->cs_gpios[i],
 					    GPIOD_IS_OUT | GPIOD_ACTIVE_LOW);
 		if (ret) {
 			dev_err(bus, "Setting cs %d error\n", i);
-			return ret;
+		return ret;
 		}
->>>>>>> a7a16679
 	}
 
 	mxcs->base = devfdt_get_addr(bus);
