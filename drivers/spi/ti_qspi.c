--- conflicted
+++ resolved
@@ -285,13 +285,10 @@
 		qslave->cmd |= QSPI_3_PIN;
 	qslave->cmd |= 0xfff;
 
-<<<<<<< HEAD
-=======
 /* FIXME: This delay is required for successfull
  * completion of read/write/erase. Once its root
  * caused, it will be remove from the driver.
  */
->>>>>>> 2bd413a8
 #ifdef CONFIG_AM43XX
 	udelay(100);
 #endif
@@ -317,9 +314,6 @@
 			qslave->cmd |= QSPI_RD_SNGL;
 			debug("rx cmd %08x dc %08x\n",
 			      qslave->cmd, qslave->dc);
-			#ifdef CONFIG_DRA7XX
-				udelay(500);
-			#endif
 			writel(qslave->cmd, &qslave->base->cmd);
 			status = readl(&qslave->base->status);
 			timeout = QSPI_TIMEOUT;
