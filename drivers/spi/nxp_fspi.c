// SPDX-License-Identifier: GPL-2.0+
/*
 * NXP FlexSPI(FSPI) controller driver.
 *
 * Copyright (c) 2019 Michael Walle <michael@walle.cc>
 * Copyright (c) 2019 NXP
 *
 * This driver was originally ported from the linux kernel v5.4-rc3, which had
 * the following notes:
 *
 * FlexSPI is a flexsible SPI host controller which supports two SPI
 * channels and up to 4 external devices. Each channel supports
 * Single/Dual/Quad/Octal mode data transfer (1/2/4/8 bidirectional
 * data lines).
 *
 * FlexSPI controller is driven by the LUT(Look-up Table) registers
 * LUT registers are a look-up-table for sequences of instructions.
 * A valid sequence consists of four LUT registers.
 * Maximum 32 LUT sequences can be programmed simultaneously.
 *
 * LUTs are being created at run-time based on the commands passed
 * from the spi-mem framework, thus using single LUT index.
 *
 * Software triggered Flash read/write access by IP Bus.
 *
 * Memory mapped read access by AHB Bus.
 *
 * Based on SPI MEM interface and spi-fsl-qspi.c driver.
 *
 * Author:
 *     Yogesh Narayan Gaur <yogeshnarayan.gaur@nxp.com>
 *     Boris Brezillon <bbrezillon@kernel.org>
 *     Frieder Schrempf <frieder.schrempf@kontron.de>
 */

#include <common.h>
#include <clk.h>
#include <dm.h>
#include <dm/device_compat.h>
#include <malloc.h>
#include <spi.h>
#include <spi-mem.h>
#include <asm/io.h>
#include <linux/bitops.h>
#include <linux/kernel.h>
#include <linux/sizes.h>
#include <linux/iopoll.h>
#include <linux/bug.h>
#include <linux/err.h>

/*
 * The driver only uses one single LUT entry, that is updated on
 * each call of exec_op(). Index 0 is preset at boot with a basic
 * read operation, so let's use the middle entry (15).
 * for some platforms, this is the last entry
 */
#define	SEQID_LUT			15
#define	SEQID_AHB_LUT			14

/* Registers used by the driver */
#define FSPI_MCR0			0x00
#define FSPI_MCR0_AHB_TIMEOUT(x)	((x) << 24)
#define FSPI_MCR0_IP_TIMEOUT(x)		((x) << 16)
#define FSPI_MCR0_LEARN_EN		BIT(15)
#define FSPI_MCR0_SCRFRUN_EN		BIT(14)
#define FSPI_MCR0_OCTCOMB_EN		BIT(13)
#define FSPI_MCR0_DOZE_EN		BIT(12)
#define FSPI_MCR0_HSEN			BIT(11)
#define FSPI_MCR0_SERCLKDIV		BIT(8)
#define FSPI_MCR0_ATDF_EN		BIT(7)
#define FSPI_MCR0_ARDF_EN		BIT(6)
#define FSPI_MCR0_RXCLKSRC(x)		((x) << 4)
#define FSPI_MCR0_END_CFG(x)		((x) << 2)
#define FSPI_MCR0_MDIS			BIT(1)
#define FSPI_MCR0_SWRST			BIT(0)

#define FSPI_MCR1			0x04
#define FSPI_MCR1_SEQ_TIMEOUT(x)	((x) << 16)
#define FSPI_MCR1_AHB_TIMEOUT(x)	(x)

#define FSPI_MCR2			0x08
#define FSPI_MCR2_IDLE_WAIT(x)		((x) << 24)
#define FSPI_MCR2_SAMEDEVICEEN		BIT(15)
#define FSPI_MCR2_CLRLRPHS		BIT(14)
#define FSPI_MCR2_ABRDATSZ		BIT(8)
#define FSPI_MCR2_ABRLEARN		BIT(7)
#define FSPI_MCR2_ABR_READ		BIT(6)
#define FSPI_MCR2_ABRWRITE		BIT(5)
#define FSPI_MCR2_ABRDUMMY		BIT(4)
#define FSPI_MCR2_ABR_MODE		BIT(3)
#define FSPI_MCR2_ABRCADDR		BIT(2)
#define FSPI_MCR2_ABRRADDR		BIT(1)
#define FSPI_MCR2_ABR_CMD		BIT(0)

#define FSPI_AHBCR			0x0c
#define FSPI_AHBCR_RDADDROPT		BIT(6)
#define FSPI_AHBCR_PREF_EN		BIT(5)
#define FSPI_AHBCR_BUFF_EN		BIT(4)
#define FSPI_AHBCR_CACH_EN		BIT(3)
#define FSPI_AHBCR_CLRTXBUF		BIT(2)
#define FSPI_AHBCR_CLRRXBUF		BIT(1)
#define FSPI_AHBCR_PAR_EN		BIT(0)

#define FSPI_INTEN			0x10
#define FSPI_INTEN_SCLKSBWR		BIT(9)
#define FSPI_INTEN_SCLKSBRD		BIT(8)
#define FSPI_INTEN_DATALRNFL		BIT(7)
#define FSPI_INTEN_IPTXWE		BIT(6)
#define FSPI_INTEN_IPRXWA		BIT(5)
#define FSPI_INTEN_AHBCMDERR		BIT(4)
#define FSPI_INTEN_IPCMDERR		BIT(3)
#define FSPI_INTEN_AHBCMDGE		BIT(2)
#define FSPI_INTEN_IPCMDGE		BIT(1)
#define FSPI_INTEN_IPCMDDONE		BIT(0)

#define FSPI_INTR			0x14
#define FSPI_INTR_SCLKSBWR		BIT(9)
#define FSPI_INTR_SCLKSBRD		BIT(8)
#define FSPI_INTR_DATALRNFL		BIT(7)
#define FSPI_INTR_IPTXWE		BIT(6)
#define FSPI_INTR_IPRXWA		BIT(5)
#define FSPI_INTR_AHBCMDERR		BIT(4)
#define FSPI_INTR_IPCMDERR		BIT(3)
#define FSPI_INTR_AHBCMDGE		BIT(2)
#define FSPI_INTR_IPCMDGE		BIT(1)
#define FSPI_INTR_IPCMDDONE		BIT(0)

#define FSPI_LUTKEY			0x18
#define FSPI_LUTKEY_VALUE		0x5AF05AF0

#define FSPI_LCKCR			0x1C

#define FSPI_LCKER_LOCK			0x1
#define FSPI_LCKER_UNLOCK		0x2

#define FSPI_BUFXCR_INVALID_MSTRID	0xE
#define FSPI_AHBRX_BUF0CR0		0x20
#define FSPI_AHBRX_BUF1CR0		0x24
#define FSPI_AHBRX_BUF2CR0		0x28
#define FSPI_AHBRX_BUF3CR0		0x2C
#define FSPI_AHBRX_BUF4CR0		0x30
#define FSPI_AHBRX_BUF5CR0		0x34
#define FSPI_AHBRX_BUF6CR0		0x38
#define FSPI_AHBRX_BUF7CR0		0x3C
#define FSPI_AHBRXBUF0CR7_PREF		BIT(31)

#define FSPI_AHBRX_BUF0CR1		0x40
#define FSPI_AHBRX_BUF1CR1		0x44
#define FSPI_AHBRX_BUF2CR1		0x48
#define FSPI_AHBRX_BUF3CR1		0x4C
#define FSPI_AHBRX_BUF4CR1		0x50
#define FSPI_AHBRX_BUF5CR1		0x54
#define FSPI_AHBRX_BUF6CR1		0x58
#define FSPI_AHBRX_BUF7CR1		0x5C

#define FSPI_FLSHA1CR0			0x60
#define FSPI_FLSHA2CR0			0x64
#define FSPI_FLSHB1CR0			0x68
#define FSPI_FLSHB2CR0			0x6C
#define FSPI_FLSHXCR0_SZ_KB		10
#define FSPI_FLSHXCR0_SZ(x)		((x) >> FSPI_FLSHXCR0_SZ_KB)

#define FSPI_FLSHA1CR1			0x70
#define FSPI_FLSHA2CR1			0x74
#define FSPI_FLSHB1CR1			0x78
#define FSPI_FLSHB2CR1			0x7C
#define FSPI_FLSHXCR1_CSINTR(x)		((x) << 16)
#define FSPI_FLSHXCR1_CAS(x)		((x) << 11)
#define FSPI_FLSHXCR1_WA		BIT(10)
#define FSPI_FLSHXCR1_TCSH(x)		((x) << 5)
#define FSPI_FLSHXCR1_TCSS(x)		(x)

#define FSPI_FLSHA1CR2			0x80
#define FSPI_FLSHA2CR2			0x84
#define FSPI_FLSHB1CR2			0x88
#define FSPI_FLSHB2CR2			0x8C
#define FSPI_FLSHXCR2_CLRINSP		BIT(24)
#define FSPI_FLSHXCR2_AWRWAIT		BIT(16)
#define FSPI_FLSHXCR2_AWRSEQN_SHIFT	13
#define FSPI_FLSHXCR2_AWRSEQI_SHIFT	8
#define FSPI_FLSHXCR2_ARDSEQN_SHIFT	5
#define FSPI_FLSHXCR2_ARDSEQI_SHIFT	0

#define FSPI_IPCR0			0xA0

#define FSPI_IPCR1			0xA4
#define FSPI_IPCR1_IPAREN		BIT(31)
#define FSPI_IPCR1_SEQNUM_SHIFT		24
#define FSPI_IPCR1_SEQID_SHIFT		16
#define FSPI_IPCR1_IDATSZ(x)		(x)

#define FSPI_IPCMD			0xB0
#define FSPI_IPCMD_TRG			BIT(0)

#define FSPI_DLPR			0xB4

#define FSPI_IPRXFCR			0xB8
#define FSPI_IPRXFCR_CLR		BIT(0)
#define FSPI_IPRXFCR_DMA_EN		BIT(1)
#define FSPI_IPRXFCR_WMRK(x)		((x) << 2)

#define FSPI_IPTXFCR			0xBC
#define FSPI_IPTXFCR_CLR		BIT(0)
#define FSPI_IPTXFCR_DMA_EN		BIT(1)
#define FSPI_IPTXFCR_WMRK(x)		((x) << 2)

#define FSPI_DLLACR			0xC0
#define FSPI_DLLACR_OVRDEN		BIT(8)
#define FSPI_DLLACR_SLVDLY(x)          ((x) << 3)
#define FSPI_DLLACR_DLLEN              BIT(0)

#define FSPI_DLLBCR			0xC4
#define FSPI_DLLBCR_OVRDEN		BIT(8)
#define FSPI_DLLBCR_SLVDLY(x)          ((x) << 3)
#define FSPI_DLLBCR_DLLEN              BIT(0)

#define FSPI_STS0			0xE0
#define FSPI_STS0_DLPHB(x)		((x) << 8)
#define FSPI_STS0_DLPHA(x)		((x) << 4)
#define FSPI_STS0_CMD_SRC(x)		((x) << 2)
#define FSPI_STS0_ARB_IDLE		BIT(1)
#define FSPI_STS0_SEQ_IDLE		BIT(0)

#define FSPI_STS1			0xE4
#define FSPI_STS1_IP_ERRCD(x)		((x) << 24)
#define FSPI_STS1_IP_ERRID(x)		((x) << 16)
#define FSPI_STS1_AHB_ERRCD(x)		((x) << 8)
#define FSPI_STS1_AHB_ERRID(x)		(x)

#define FSPI_AHBSPNST			0xEC
#define FSPI_AHBSPNST_DATLFT(x)		((x) << 16)
#define FSPI_AHBSPNST_BUFID(x)		((x) << 1)
#define FSPI_AHBSPNST_ACTIVE		BIT(0)

#define FSPI_IPRXFSTS			0xF0
#define FSPI_IPRXFSTS_RDCNTR(x)		((x) << 16)
#define FSPI_IPRXFSTS_FILL(x)		(x)

#define FSPI_IPTXFSTS			0xF4
#define FSPI_IPTXFSTS_WRCNTR(x)		((x) << 16)
#define FSPI_IPTXFSTS_FILL(x)		(x)

#define FSPI_RFDR			0x100
#define FSPI_TFDR			0x180

#define FSPI_LUT_BASE			0x200
#define FSPI_LUT_OFFSET			(SEQID_LUT * 4 * 4)
#define FSPI_LUT_REG(idx) \
	(FSPI_LUT_BASE + FSPI_LUT_OFFSET + (idx) * 4)

#define FSPI_AHB_LUT_OFFSET			(SEQID_AHB_LUT * 4 * 4)
#define FSPI_AHB_LUT_REG(idx) \
	(FSPI_LUT_BASE + FSPI_AHB_LUT_OFFSET + (idx) * 4)

/* register map end */

/* Instruction set for the LUT register. */
#define LUT_STOP			0x00
#define LUT_CMD				0x01
#define LUT_ADDR			0x02
#define LUT_CADDR_SDR			0x03
#define LUT_MODE			0x04
#define LUT_MODE2			0x05
#define LUT_MODE4			0x06
#define LUT_MODE8			0x07
#define LUT_NXP_WRITE			0x08
#define LUT_NXP_READ			0x09
#define LUT_LEARN_SDR			0x0A
#define LUT_DATSZ_SDR			0x0B
#define LUT_DUMMY			0x0C
#define LUT_DUMMY_RWDS_SDR		0x0D
#define LUT_JMP_ON_CS			0x1F
#define LUT_CMD_DDR			0x21
#define LUT_ADDR_DDR			0x22
#define LUT_CADDR_DDR			0x23
#define LUT_MODE_DDR			0x24
#define LUT_MODE2_DDR			0x25
#define LUT_MODE4_DDR			0x26
#define LUT_MODE8_DDR			0x27
#define LUT_WRITE_DDR			0x28
#define LUT_READ_DDR			0x29
#define LUT_LEARN_DDR			0x2A
#define LUT_DATSZ_DDR			0x2B
#define LUT_DUMMY_DDR			0x2C
#define LUT_DUMMY_RWDS_DDR		0x2D

/*
 * Calculate number of required PAD bits for LUT register.
 *
 * The pad stands for the number of IO lines [0:7].
 * For example, the octal read needs eight IO lines,
 * so you should use LUT_PAD(8). This macro
 * returns 3 i.e. use eight (2^3) IP lines for read.
 */
#define LUT_PAD(x) (fls(x) - 1)

/*
 * Macro for constructing the LUT entries with the following
 * register layout:
 *
 *  ---------------------------------------------------
 *  | INSTR1 | PAD1 | OPRND1 | INSTR0 | PAD0 | OPRND0 |
 *  ---------------------------------------------------
 */
#define PAD_SHIFT		8
#define INSTR_SHIFT		10
#define OPRND_SHIFT		16

/* Macros for constructing the LUT register. */
#define LUT_DEF(idx, ins, pad, opr)			  \
	((((ins) << INSTR_SHIFT) | ((pad) << PAD_SHIFT) | \
	(opr)) << (((idx) % 2) * OPRND_SHIFT))

#define POLL_TOUT		5000
#define NXP_FSPI_MAX_CHIPSELECT		4

/* access memory via IPS only due to this errata */
#define NXP_FSPI_QUIRK_ERR050601    BIT(0)

struct nxp_fspi_devtype_data {
	unsigned int rxfifo;
	unsigned int txfifo;
	unsigned int ahb_buf_size;
	unsigned int quirks;
	bool little_endian;
};

static const struct nxp_fspi_devtype_data lx2160a_data = {
	.rxfifo = SZ_512,       /* (64  * 64 bits)  */
	.txfifo = SZ_1K,        /* (128 * 64 bits)  */
	.ahb_buf_size = SZ_2K,  /* (256 * 64 bits)  */
	.quirks = 0,
	.little_endian = true,  /* little-endian    */
};

static const struct nxp_fspi_devtype_data imx8mm_data = {
	.rxfifo = SZ_512,       /* (64  * 64 bits)  */
	.txfifo = SZ_1K,        /* (128 * 64 bits)  */
	.ahb_buf_size = SZ_2K,  /* (256 * 64 bits)  */
	.quirks = 0,
	.little_endian = true,  /* little-endian    */
};

static const struct nxp_fspi_devtype_data imx8qxp_data = {
	.rxfifo = SZ_512,       /* (64  * 64 bits)  */
	.txfifo = SZ_1K,        /* (128 * 64 bits)  */
	.ahb_buf_size = SZ_2K,  /* (256 * 64 bits)  */
	.quirks = 0,
	.little_endian = true,  /* little-endian    */
};

static const struct nxp_fspi_devtype_data imx8dxl_data = {
	.rxfifo = SZ_512,       /* (64  * 64 bits)  */
	.txfifo = SZ_1K,        /* (128 * 64 bits)  */
	.ahb_buf_size = SZ_2K,  /* (256 * 64 bits)  */
	.quirks = NXP_FSPI_QUIRK_ERR050601,
	.little_endian = true,  /* little-endian    */
};

static const struct nxp_fspi_devtype_data imx8ulp_data = {
	.rxfifo = SZ_1K,       /* (128  * 64 bits)  */
	.txfifo = SZ_1K,        /* (128 * 64 bits)  */
	.ahb_buf_size = SZ_2K,  /* (256 * 64 bits)  */
	.quirks = 0,
	.little_endian = true,  /* little-endian    */
};

struct nxp_fspi {
	struct udevice *dev;
	void __iomem *iobase;
	void __iomem *ahb_addr;
	u32 memmap_phy;
	u32 memmap_phy_size;
	u32 dll_slvdly;
	struct clk clk, clk_en;
	const struct nxp_fspi_devtype_data *devtype_data;
#define FSPI_DTR_ODD_ADDR       (1 << 0)
	int flags;

};

/*
 * R/W functions for big- or little-endian registers:
 * The FSPI controller's endianness is independent of
 * the CPU core's endianness. So far, although the CPU
 * core is little-endian the FSPI controller can use
 * big-endian or little-endian.
 */
static void fspi_writel(struct nxp_fspi *f, u32 val, void __iomem *addr)
{
	if (f->devtype_data->little_endian)
		out_le32(addr, val);
	else
		out_be32(addr, val);
}

static u32 fspi_readl(struct nxp_fspi *f, void __iomem *addr)
{
	if (f->devtype_data->little_endian)
		return in_le32(addr);
	else
		return in_be32(addr);
}

static inline int nxp_fspi_ips_access_only(struct nxp_fspi *f)
{
	return f->devtype_data->quirks & NXP_FSPI_QUIRK_ERR050601;
}

static int nxp_fspi_check_buswidth(struct nxp_fspi *f, u8 width)
{
	switch (width) {
	case 1:
	case 2:
	case 4:
	case 8:
		return 0;
	}

	return -ENOTSUPP;
}

static bool nxp_fspi_supports_op(struct spi_slave *slave,
				 const struct spi_mem_op *op)
{
	struct nxp_fspi *f;
	struct udevice *bus;
	int ret;

	bus = slave->dev->parent;
	f = dev_get_priv(bus);

	ret = nxp_fspi_check_buswidth(f, op->cmd.buswidth);

	if (op->addr.nbytes)
		ret |= nxp_fspi_check_buswidth(f, op->addr.buswidth);

	if (op->dummy.nbytes)
		ret |= nxp_fspi_check_buswidth(f, op->dummy.buswidth);

	if (op->data.nbytes)
		ret |= nxp_fspi_check_buswidth(f, op->data.buswidth);

	if (ret)
		return false;

	/*
	 * The number of address bytes should be equal to or less than 4 bytes.
	 */
	if (op->addr.nbytes > 4)
		return false;

	/*
	 * If requested address value is greater than controller assigned
	 * memory mapped space, return error as it didn't fit in the range
	 * of assigned address space.
	 */
	if (op->addr.val >= f->memmap_phy_size)
		return false;

	/* Max 64 dummy clock cycles supported */
	if (op->dummy.buswidth &&
	    (op->dummy.nbytes * 8 / op->dummy.buswidth > 64))
		return false;

	/* Max data length, check controller limits and alignment */
	if (op->data.dir == SPI_MEM_DATA_IN &&
	    (op->data.nbytes > f->devtype_data->ahb_buf_size ||
	     (op->data.nbytes > f->devtype_data->rxfifo - 4 &&
	      !IS_ALIGNED(op->data.nbytes, 8))))
		return false;

	if (op->data.dir == SPI_MEM_DATA_OUT &&
	    op->data.nbytes > f->devtype_data->txfifo)
		return false;

	return true;
}

/* Instead of busy looping invoke readl_poll_sleep_timeout functionality. */
static int fspi_readl_poll_tout(struct nxp_fspi *f, void __iomem *base,
				u32 mask, u32 delay_us,
				u32 timeout_us, bool c)
{
	u32 reg;

	if (!f->devtype_data->little_endian)
		mask = (u32)cpu_to_be32(mask);

	if (c)
		return readl_poll_sleep_timeout(base, reg, (reg & mask),
						delay_us, timeout_us);
	else
		return readl_poll_sleep_timeout(base, reg, !(reg & mask),
						delay_us, timeout_us);
}

/*
 * If the slave device content being changed by Write/Erase, need to
 * invalidate the AHB buffer. This can be achieved by doing the reset
 * of controller after setting MCR0[SWRESET] bit.
 */
static inline void nxp_fspi_invalid(struct nxp_fspi *f)
{
	u32 reg;
	int ret;

	reg = fspi_readl(f, f->iobase + FSPI_MCR0);
	fspi_writel(f, reg | FSPI_MCR0_SWRST, f->iobase + FSPI_MCR0);

	/* w1c register, wait unit clear */
	ret = fspi_readl_poll_tout(f, f->iobase + FSPI_MCR0,
				   FSPI_MCR0_SWRST, 0, POLL_TOUT, false);
	WARN_ON(ret);
}

static void nxp_fspi_prepare_lut(struct nxp_fspi *f,
				 const struct spi_mem_op *op)
{
	void __iomem *base = f->iobase;
	u32 lutval[4] = {};
	int lutidx = 1, i;

	/* cmd */
	if (op->cmd.dtr) {
		lutval[0] |= LUT_DEF(0, LUT_CMD_DDR, LUT_PAD(op->cmd.buswidth),
				     op->cmd.opcode >> 8);
		lutval[lutidx / 2] |= LUT_DEF(lutidx, LUT_CMD_DDR,
					      LUT_PAD(op->cmd.buswidth),
					      op->cmd.opcode & 0x00ff);
		lutidx++;
	} else {
		lutval[0] |= LUT_DEF(0, LUT_CMD, LUT_PAD(op->cmd.buswidth),
				     op->cmd.opcode);
	}

	/* addr bytes */
	if (op->addr.nbytes) {
		lutval[lutidx / 2] |= LUT_DEF(lutidx, op->addr.dtr ? LUT_ADDR_DDR : LUT_ADDR,
					      LUT_PAD(op->addr.buswidth),
					      op->addr.nbytes * 8);
		lutidx++;
	}

	/* dummy bytes, if needed */
	if (op->dummy.nbytes) {
		lutval[lutidx / 2] |= LUT_DEF(lutidx, op->dummy.dtr ? LUT_DUMMY_DDR : LUT_DUMMY,
		/*
		 * Due to FlexSPI controller limitation number of PAD for dummy
		 * buswidth needs to be programmed as equal to data buswidth.
		 */
					      LUT_PAD(op->dummy.buswidth),
					      op->dummy.nbytes * 8 /
					      op->dummy.buswidth);
		lutidx++;
	}
	//  2 * op->dummy.nbytes * 8 /

	/* read/write data bytes */
	if (op->data.nbytes) {
		lutval[lutidx / 2] |= LUT_DEF(lutidx,
					      op->data.dir == SPI_MEM_DATA_IN ?
					      (op->data.dtr ? LUT_READ_DDR : LUT_NXP_READ) :
					      (op->data.dtr ? LUT_WRITE_DDR : LUT_NXP_WRITE),
					      LUT_PAD(op->data.buswidth),
					      0);
		lutidx++;
	}

	/* stop condition. */
	lutval[lutidx / 2] |= LUT_DEF(lutidx, LUT_STOP, 0, 0);

	/* unlock LUT */
	fspi_writel(f, FSPI_LUTKEY_VALUE, f->iobase + FSPI_LUTKEY);
	fspi_writel(f, FSPI_LCKER_UNLOCK, f->iobase + FSPI_LCKCR);

	/* fill LUT */
	for (i = 0; i < ARRAY_SIZE(lutval); i++)
		fspi_writel(f, lutval[i], base + FSPI_LUT_REG(i));


	if (op->data.nbytes && op->data.dir == SPI_MEM_DATA_IN &&
		op->addr.nbytes) {
		for (i = 0; i < ARRAY_SIZE(lutval); i++)
			fspi_writel(f, lutval[i], base + FSPI_AHB_LUT_REG(i));
	}

	dev_dbg(f->dev, "CMD[%x] lutval[0:%x \t 1:%x \t 2:%x \t 3:%x]\n",
		op->cmd.opcode, lutval[0], lutval[1], lutval[2], lutval[3]);

	/* lock LUT */
	fspi_writel(f, FSPI_LUTKEY_VALUE, f->iobase + FSPI_LUTKEY);
	fspi_writel(f, FSPI_LCKER_LOCK, f->iobase + FSPI_LCKCR);
}

#if CONFIG_IS_ENABLED(CLK)
static int nxp_fspi_clk_prep_enable(struct nxp_fspi *f)
{
	int ret;

	ret = clk_enable(&f->clk_en);
	if (ret)
		return ret;

	ret = clk_enable(&f->clk);
	if (ret) {
		clk_disable(&f->clk_en);
		return ret;
	}

	return 0;
}

static void nxp_fspi_clk_disable_unprep(struct nxp_fspi *f)
{
	clk_disable(&f->clk);
	clk_disable(&f->clk_en);
}
#endif

/*
 * In FlexSPI controller, flash access is based on value of FSPI_FLSHXXCR0
 * register and start base address of the slave device.
 *
 *							    (Higher address)
 *				--------    <-- FLSHB2CR0
 *				|  B2  |
 *				|      |
 *	B2 start address -->	--------    <-- FLSHB1CR0
 *				|  B1  |
 *				|      |
 *	B1 start address -->	--------    <-- FLSHA2CR0
 *				|  A2  |
 *				|      |
 *	A2 start address -->	--------    <-- FLSHA1CR0
 *				|  A1  |
 *				|      |
 *	A1 start address -->	--------		    (Lower address)
 *
 *
 * Start base address defines the starting address range for given CS and
 * FSPI_FLSHXXCR0 defines the size of the slave device connected at given CS.
 *
 * But, different targets are having different combinations of number of CS,
 * some targets only have single CS or two CS covering controller's full
 * memory mapped space area.
 * Thus, implementation is being done as independent of the size and number
 * of the connected slave device.
 * Assign controller memory mapped space size as the size to the connected
 * slave device.
 * Mark FLSHxxCR0 as zero initially and then assign value only to the selected
 * chip-select Flash configuration register.
 *
 * For e.g. to access CS2 (B1), FLSHB1CR0 register would be equal to the
 * memory mapped size of the controller.
 * Value for rest of the CS FLSHxxCR0 register would be zero.
 *
 */
static void nxp_fspi_select_mem(struct nxp_fspi *f, int chip_select)
{
	u64 size_kb;

	/* Reset FLSHxxCR0 registers */
	fspi_writel(f, 0, f->iobase + FSPI_FLSHA1CR0);
	fspi_writel(f, 0, f->iobase + FSPI_FLSHA2CR0);
	fspi_writel(f, 0, f->iobase + FSPI_FLSHB1CR0);
	fspi_writel(f, 0, f->iobase + FSPI_FLSHB2CR0);

	/* Assign controller memory mapped space as size, KBytes, of flash. */
	size_kb = FSPI_FLSHXCR0_SZ(f->memmap_phy_size);

	fspi_writel(f, size_kb, f->iobase + FSPI_FLSHA1CR0 +
		    4 * chip_select);

	dev_dbg(f->dev, "Slave device [CS:%x] selected\n", chip_select);
}

static void nxp_fspi_read_ahb(struct nxp_fspi *f, const struct spi_mem_op *op)
{
	u32 len = op->data.nbytes;

	/* Read out the data directly from the AHB buffer. */
	memcpy_fromio(op->data.buf.in, (f->ahb_addr + op->addr.val), len);
}

static void nxp_fspi_fill_txfifo(struct nxp_fspi *f,
				 const struct spi_mem_op *op)
{
	void __iomem *base = f->iobase;
	int i, ret;
	u8 *buf = (u8 *)op->data.buf.out;

	/* clear the TX FIFO. */
	fspi_writel(f, FSPI_IPTXFCR_CLR, base + FSPI_IPTXFCR);

	/*
	 * Default value of water mark level is 8 bytes, hence in single
	 * write request controller can write max 8 bytes of data.
	 */

	for (i = 0; i < ALIGN_DOWN(op->data.nbytes, 8); i += 8) {
		/* Wait for TXFIFO empty */
		ret = fspi_readl_poll_tout(f, f->iobase + FSPI_INTR,
					   FSPI_INTR_IPTXWE, 0,
					   POLL_TOUT, true);
		WARN_ON(ret);

		fspi_writel(f, *(u32 *)(buf + i), base + FSPI_TFDR);
		fspi_writel(f, *(u32 *)(buf + i + 4), base + FSPI_TFDR + 4);
		fspi_writel(f, FSPI_INTR_IPTXWE, base + FSPI_INTR);
	}

	if (i < op->data.nbytes) {
		u32 data = 0;
		int j;
		/* Wait for TXFIFO empty */
		ret = fspi_readl_poll_tout(f, f->iobase + FSPI_INTR,
					   FSPI_INTR_IPTXWE, 0,
					   POLL_TOUT, true);
		WARN_ON(ret);

		for (j = 0; j < ALIGN(op->data.nbytes - i, 4); j += 4) {
			memcpy(&data, buf + i + j, 4);
			fspi_writel(f, data, base + FSPI_TFDR + j);
		}
		fspi_writel(f, FSPI_INTR_IPTXWE, base + FSPI_INTR);
	}
}

static void nxp_fspi_read_rxfifo(struct nxp_fspi *f,
				 const struct spi_mem_op *op)
{
	void __iomem *base = f->iobase;
	int i, ret;
	int len, cnt;
	u8 *buf = (u8 *)op->data.buf.in;

	/* DTR with ODD address need read one more byte */
	len = (f->flags & FSPI_DTR_ODD_ADDR) ? op->data.nbytes + 1 : op->data.nbytes;

	/* handle the DTR with ODD address case */
	if (f->flags & FSPI_DTR_ODD_ADDR) {
		u8 tmp[8];
		/* Wait for RXFIFO available */
		ret = fspi_readl_poll_tout(f, f->iobase + FSPI_INTR,
					   FSPI_INTR_IPRXWA, 0,
					   POLL_TOUT, true);
		WARN_ON(ret);
		/*
		 * DTR read always start from 2bytes alignment address,
		 * if read from an odd address A, it actually read from
		 * address A-1, need to discard the first byte here
		 */
		*(u32 *)tmp = fspi_readl(f, base + FSPI_RFDR);
		*(u32 *)(tmp + 4) = fspi_readl(f, base + FSPI_RFDR + 4);
		cnt = min(len, 8);
		/* discard the first byte */
		memcpy(buf, tmp + 1, cnt - 1);
		len -= cnt;
		buf = op->data.buf.in + cnt - 1;
		f->flags &= ~FSPI_DTR_ODD_ADDR;

		/* move the FIFO pointer */
		fspi_writel(f, FSPI_INTR_IPRXWA, base + FSPI_INTR);
	}

	/*
	 * Default value of water mark level is 8 bytes, hence in single
	 * read request controller can read max 8 bytes of data.
	 */
	cnt = ALIGN_DOWN(len, 8);

	for (i = 0; i < cnt;) {
		/* Wait for RXFIFO available */
		ret = fspi_readl_poll_tout(f, f->iobase + FSPI_INTR,
					   FSPI_INTR_IPRXWA, 0,
					   POLL_TOUT, true);
		WARN_ON(ret);

		*(u32 *)(buf + i) = fspi_readl(f, base + FSPI_RFDR);
		*(u32 *)(buf + i + 4) = fspi_readl(f, base + FSPI_RFDR + 4);
		i += 8;
		/* move the FIFO pointer */
		fspi_writel(f, FSPI_INTR_IPRXWA, base + FSPI_INTR);
	}

	if (i < len) {
		u32 tmp;
		int size, j;

		buf += i;
		len -= i;
		/* Wait for RXFIFO available */
		ret = fspi_readl_poll_tout(f, f->iobase + FSPI_INTR,
					   FSPI_INTR_IPRXWA, 0,
					   POLL_TOUT, true);
		WARN_ON(ret);

		for (j = 0; j < op->data.nbytes - i; j += 4) {
			tmp = fspi_readl(f, base + FSPI_RFDR + j);
			size = min(len, 4);
			memcpy(buf + j, &tmp, size);
			len -= size;
		}
	}

	/* invalid the RXFIFO */
	fspi_writel(f, FSPI_IPRXFCR_CLR, base + FSPI_IPRXFCR);
	/* move the FIFO pointer */
	fspi_writel(f, FSPI_INTR_IPRXWA, base + FSPI_INTR);
}

static int nxp_fspi_do_op(struct nxp_fspi *f, const struct spi_mem_op *op)
{
	void __iomem *base = f->iobase;
	int seqnum = 0;
	int err = 0;
	u32 reg;

	reg = fspi_readl(f, base + FSPI_IPRXFCR);
	/* invalid RXFIFO first */
	reg &= ~FSPI_IPRXFCR_DMA_EN;
	reg = reg | FSPI_IPRXFCR_CLR;
	fspi_writel(f, reg, base + FSPI_IPRXFCR);

	fspi_writel(f, op->addr.val, base + FSPI_IPCR0);
	/*
	 * Always start the sequence at the same index since we update
	 * the LUT at each exec_op() call. And also specify the DATA
	 * length, since it's has not been specified in the LUT.
	 */

	/*
	 * DTR read always start from 2bytes alignment address,
	 * if read from an odd address A, it actually read from
	 * address A-1, need to read one more byte to get all
	 * data needed.
	 */
	if (f->flags & FSPI_DTR_ODD_ADDR)
		fspi_writel(f, (op->data.nbytes + 1) |
			 (SEQID_LUT << FSPI_IPCR1_SEQID_SHIFT) |
			 (seqnum << FSPI_IPCR1_SEQNUM_SHIFT),
			 base + FSPI_IPCR1);
	else
		fspi_writel(f, op->data.nbytes |
			 (SEQID_LUT << FSPI_IPCR1_SEQID_SHIFT) |
			 (seqnum << FSPI_IPCR1_SEQNUM_SHIFT),
			 base + FSPI_IPCR1);

	/* Trigger the LUT now. */
	fspi_writel(f, FSPI_IPCMD_TRG, base + FSPI_IPCMD);

	/* Wait for the completion. */
	err = fspi_readl_poll_tout(f, f->iobase + FSPI_STS0,
				   FSPI_STS0_ARB_IDLE, 1, 1000 * 1000, true);

	/* Invoke IP data read, if request is of data read. */
	if (!err && op->data.nbytes && op->data.dir == SPI_MEM_DATA_IN)
		nxp_fspi_read_rxfifo(f, op);

	return err;
}

static int nxp_fspi_exec_op(struct spi_slave *slave,
			    const struct spi_mem_op *op)
{
	struct nxp_fspi *f;
	struct udevice *bus;
	int err = 0;
	u32 reg;


	bus = slave->dev->parent;
	f = dev_get_priv(bus);

	/* Wait for controller being ready. */
	err = fspi_readl_poll_tout(f, f->iobase + FSPI_STS0,
				   FSPI_STS0_ARB_IDLE, 1, POLL_TOUT, true);
	WARN_ON(err);

	if (op->cmd.dtr && op->addr.dtr && op->dummy.dtr && op->data.dtr) {
		reg = fspi_readl(f, f->iobase + FSPI_MCR0);
		reg |= FSPI_MCR0_RXCLKSRC(3);
		fspi_writel(f, reg, f->iobase + FSPI_MCR0);
	}

	nxp_fspi_prepare_lut(f, op);
	/*
	 * If we have large chunks of data, we read them through the AHB bus
	 * by accessing the mapped memory. In all other cases we use
	 * IP commands to access the flash.
	 */
	if (!nxp_fspi_ips_access_only(f) &&
		op->data.nbytes > (f->devtype_data->rxfifo - 4) &&
	    op->data.dir == SPI_MEM_DATA_IN) {
		nxp_fspi_read_ahb(f, op);
	} else {
		if (op->data.nbytes && op->data.dir == SPI_MEM_DATA_OUT)
			nxp_fspi_fill_txfifo(f, op);

		err = nxp_fspi_do_op(f, op);
	}

	/* Invalidate the data in the AHB buffer. */
	nxp_fspi_invalid(f);

	return err;
}

static int nxp_fspi_adjust_op_size(struct spi_slave *slave,
				   struct spi_mem_op *op)
{
	struct nxp_fspi *f;
	struct udevice *bus;

	bus = slave->dev->parent;
	f = dev_get_priv(bus);

	if (op->data.dir == SPI_MEM_DATA_OUT) {
		if (op->data.nbytes > f->devtype_data->txfifo)
			op->data.nbytes = f->devtype_data->txfifo;
	} else {
		/* need to handle the OCTAL DTR read with odd dtr case */
		if ((op->addr.val & 1) && op->cmd.dtr && op->addr.dtr &&
		    op->dummy.dtr && op->data.dtr) {
			f->flags |= FSPI_DTR_ODD_ADDR;
		}

		if (op->data.nbytes > f->devtype_data->ahb_buf_size)
			op->data.nbytes = f->devtype_data->ahb_buf_size;
		else if (op->data.nbytes > (f->devtype_data->rxfifo - 4))
			op->data.nbytes = ALIGN_DOWN(op->data.nbytes, 8);

		/* dxl won't use ahb to access data, limit to rxfifo size */
		if (nxp_fspi_ips_access_only(f) &&
			op->data.nbytes > f->devtype_data->rxfifo) {
			/*
			 * adjust size to to odd number so the OCTAL DTR
			 * read with odd address only triggers once, when
			 * reading large chunks of data
			 */
			if (f->flags & FSPI_DTR_ODD_ADDR) {
				op->data.nbytes = f->devtype_data->rxfifo
						  - 4 - 1;
			} else {
				op->data.nbytes = f->devtype_data->rxfifo;
			}
		}
	}

	return 0;
}

static int nxp_fspi_default_setup(struct nxp_fspi *f)
{
	void __iomem *base = f->iobase;
	int ret, i;
	u32 reg;

#if CONFIG_IS_ENABLED(CLK)
	/* disable and unprepare clock to avoid glitch pass to controller */
	nxp_fspi_clk_disable_unprep(f);

	/* the default frequency, we will change it later if necessary. */
	ret = clk_set_rate(&f->clk, 20000000);
	if (ret < 0)
		return ret;

	ret = nxp_fspi_clk_prep_enable(f);
	if (ret)
		return ret;
#endif

	/* Reset the module */
	/* w1c register, wait unit clear */
	ret = fspi_readl_poll_tout(f, f->iobase + FSPI_MCR0,
				   FSPI_MCR0_SWRST, 0, POLL_TOUT, false);
	WARN_ON(ret);

	/* Disable the module */
	fspi_writel(f, FSPI_MCR0_MDIS, base + FSPI_MCR0);

	/* Reset the DLL register to default value */
	fspi_writel(f, FSPI_DLLACR_OVRDEN, base + FSPI_DLLACR);
	fspi_writel(f, FSPI_DLLBCR_OVRDEN, base + FSPI_DLLBCR);

	if (f->dll_slvdly) {
		fspi_writel(f, FSPI_DLLACR_DLLEN | FSPI_DLLACR_SLVDLY(4),
			    base + FSPI_DLLACR);
		fspi_writel(f, FSPI_DLLBCR_DLLEN | FSPI_DLLBCR_SLVDLY(4),
			    base + FSPI_DLLBCR);
	}

	/* enable module */
	fspi_writel(f, (u32)FSPI_MCR0_AHB_TIMEOUT(0xFF) |
<<<<<<< HEAD
		    FSPI_MCR0_IP_TIMEOUT(0xFF)/* | FSPI_MCR0_OCTCOMB_EN*/,
=======
		    FSPI_MCR0_IP_TIMEOUT(0xFF) | FSPI_MCR0_OCTCOMB_EN,
>>>>>>> 153cc473
		    base + FSPI_MCR0);

	/*
	 * Disable same device enable bit and configure all slave devices
	 * independently.
	 */
	reg = fspi_readl(f, f->iobase + FSPI_MCR2);
	reg = reg & ~(FSPI_MCR2_SAMEDEVICEEN);
	fspi_writel(f, reg, base + FSPI_MCR2);

	/* AHB configuration for access buffer 0~7. */
	for (i = 0; i < 7; i++)
		fspi_writel(f, 0, base + FSPI_AHBRX_BUF0CR0 + 4 * i);

	/*
	 * Set ADATSZ with the maximum AHB buffer size to improve the read
	 * performance.
	 */
	fspi_writel(f, (f->devtype_data->ahb_buf_size / 8 |
		    FSPI_AHBRXBUF0CR7_PREF), base + FSPI_AHBRX_BUF7CR0);

	/* prefetch and no start address alignment limitation */
	fspi_writel(f, FSPI_AHBCR_PREF_EN | FSPI_AHBCR_RDADDROPT,
		    base + FSPI_AHBCR);

	/* AHB Read - Set lut sequence ID for all CS. */
	fspi_writel(f, SEQID_AHB_LUT, base + FSPI_FLSHA1CR2);
	fspi_writel(f, SEQID_AHB_LUT, base + FSPI_FLSHA2CR2);
	fspi_writel(f, SEQID_AHB_LUT, base + FSPI_FLSHB1CR2);
	fspi_writel(f, SEQID_AHB_LUT, base + FSPI_FLSHB2CR2);

	return 0;
}

static int nxp_fspi_probe(struct udevice *bus)
{
	struct nxp_fspi *f = dev_get_priv(bus);

	f->devtype_data =
		(struct nxp_fspi_devtype_data *)dev_get_driver_data(bus);
	nxp_fspi_default_setup(f);

	return 0;
}

static int nxp_fspi_claim_bus(struct udevice *dev)
{
	struct nxp_fspi *f;
	struct udevice *bus;
	struct dm_spi_slave_plat *slave_plat = dev_get_parent_plat(dev);

	bus = dev->parent;
	f = dev_get_priv(bus);

	nxp_fspi_select_mem(f, slave_plat->cs);

	return 0;
}

static int nxp_fspi_set_speed(struct udevice *bus, uint speed)
{
#if CONFIG_IS_ENABLED(CLK)
	struct nxp_fspi *f = dev_get_priv(bus);
	int ret;

	nxp_fspi_clk_disable_unprep(f);

	ret = clk_set_rate(&f->clk, speed);
	if (ret < 0)
		return ret;

	ret = nxp_fspi_clk_prep_enable(f);
	if (ret)
		return ret;
#endif
	return 0;
}

static int nxp_fspi_set_mode(struct udevice *bus, uint mode)
{
	/* Nothing to do */
	return 0;
}

static int nxp_fspi_of_to_plat(struct udevice *bus)
{
	struct nxp_fspi *f = dev_get_priv(bus);
#if CONFIG_IS_ENABLED(CLK)
	int ret;
#endif

	fdt_addr_t iobase;
	fdt_addr_t iobase_size;
	fdt_addr_t ahb_addr;
	fdt_addr_t ahb_size;

	f->dev = bus;

	iobase = devfdt_get_addr_size_name(bus, "fspi_base", &iobase_size);
	if (iobase == FDT_ADDR_T_NONE) {
		dev_err(bus, "fspi_base regs missing\n");
		return -ENODEV;
	}
	f->iobase = map_physmem(iobase, iobase_size, MAP_NOCACHE);

	ahb_addr = devfdt_get_addr_size_name(bus, "fspi_mmap", &ahb_size);
	if (ahb_addr == FDT_ADDR_T_NONE) {
		dev_err(bus, "fspi_mmap regs missing\n");
		return -ENODEV;
	}
	f->ahb_addr = map_physmem(ahb_addr, ahb_size, MAP_NOCACHE);
	f->memmap_phy_size = ahb_size;

	/* check if need to set the slave delay line */
	dev_read_u32(bus, "nxp,fspi-dll-slvdly", &f->dll_slvdly);

#if CONFIG_IS_ENABLED(CLK)
	ret = clk_get_by_name(bus, "fspi_en", &f->clk_en);
	if (ret) {
		dev_err(bus, "failed to get fspi_en clock\n");
		return ret;
	}

	ret = clk_get_by_name(bus, "fspi", &f->clk);
	if (ret) {
		dev_err(bus, "failed to get fspi clock\n");
		return ret;
	}
#endif

	dev_dbg(bus, "iobase=<0x%llx>, ahb_addr=<0x%llx>\n", iobase, ahb_addr);

	return 0;
}

static const struct spi_controller_mem_ops nxp_fspi_mem_ops = {
	.adjust_op_size = nxp_fspi_adjust_op_size,
	.supports_op = nxp_fspi_supports_op,
	.exec_op = nxp_fspi_exec_op,
};

static const struct dm_spi_ops nxp_fspi_ops = {
	.claim_bus	= nxp_fspi_claim_bus,
	.set_speed	= nxp_fspi_set_speed,
	.set_mode	= nxp_fspi_set_mode,
	.mem_ops        = &nxp_fspi_mem_ops,
};

static const struct udevice_id nxp_fspi_ids[] = {
	{ .compatible = "nxp,lx2160a-fspi", .data = (ulong)&lx2160a_data, },
	{ .compatible = "nxp,imx8mm-fspi", .data = (ulong)&imx8mm_data, },
	{ .compatible = "nxp,imx8qxp-fspi", .data = (ulong)&imx8qxp_data, },
	{ .compatible = "nxp,imx8dxl-fspi", .data = (ulong)&imx8dxl_data, },
	{ .compatible = "nxp,imx8ulp-fspi", .data = (ulong)&imx8ulp_data, },
	{ }
};

U_BOOT_DRIVER(nxp_fspi) = {
	.name	= "nxp_fspi",
	.id	= UCLASS_SPI,
	.of_match = nxp_fspi_ids,
	.ops	= &nxp_fspi_ops,
	.of_to_plat = nxp_fspi_of_to_plat,
	.priv_auto	= sizeof(struct nxp_fspi),
	.probe	= nxp_fspi_probe,
};<|MERGE_RESOLUTION|>--- conflicted
+++ resolved
@@ -549,7 +549,7 @@
 		 * Due to FlexSPI controller limitation number of PAD for dummy
 		 * buswidth needs to be programmed as equal to data buswidth.
 		 */
-					      LUT_PAD(op->dummy.buswidth),
+					      LUT_PAD(op->data.buswidth),
 					      op->dummy.nbytes * 8 /
 					      op->dummy.buswidth);
 		lutidx++;
@@ -993,11 +993,7 @@
 
 	/* enable module */
 	fspi_writel(f, (u32)FSPI_MCR0_AHB_TIMEOUT(0xFF) |
-<<<<<<< HEAD
 		    FSPI_MCR0_IP_TIMEOUT(0xFF)/* | FSPI_MCR0_OCTCOMB_EN*/,
-=======
-		    FSPI_MCR0_IP_TIMEOUT(0xFF) | FSPI_MCR0_OCTCOMB_EN,
->>>>>>> 153cc473
 		    base + FSPI_MCR0);
 
 	/*
