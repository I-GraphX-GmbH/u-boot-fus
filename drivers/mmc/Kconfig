menu "MMC Host controller Support"

config MMC
	bool "MMC/SD/SDIO card support"
	default ARM || PPC || SANDBOX
	select HAVE_BLOCK_DEVICE
	help
	  This selects MultiMediaCard, Secure Digital and Secure
	  Digital I/O support.

	  If you want MMC/SD/SDIO support, you should say Y here and
	  also to your specific host controller driver.

config MMC_WRITE
	bool "support for MMC/SD write operations"
	depends on MMC
	default y
	help
	  Enable write access to MMC and SD Cards

config MMC_BROKEN_CD
	bool "Poll for broken card detection case"
	help
	  If card  detection feature is broken, just poll to detect.

config DM_MMC
	bool "Enable MMC controllers using Driver Model"
	depends on DM
	help
	  This enables the MultiMediaCard (MMC) uclass which supports MMC and
	  Secure Digital I/O (SDIO) cards. Both removable (SD, micro-SD, etc.)
	  and non-removable (e.g. eMMC chip) devices are supported. These
	  appear as block devices in U-Boot and can support filesystems such
	  as EXT4 and FAT.

config SPL_DM_MMC
	bool "Enable MMC controllers using Driver Model in SPL"
	depends on SPL_DM && DM_MMC
	default y
	help
	  This enables the MultiMediaCard (MMC) uclass which supports MMC and
	  Secure Digital I/O (SDIO) cards. Both removable (SD, micro-SD, etc.)
	  and non-removable (e.g. eMMC chip) devices are supported. These
	  appear as block devices in U-Boot and can support filesystems such
	  as EXT4 and FAT.

if MMC

config ARM_PL180_MMCI
	bool "ARM AMBA Multimedia Card Interface and compatible support"
	depends on DM_MMC && OF_CONTROL
	help
	  This selects the ARM(R) AMBA(R) PrimeCell Multimedia Card
	  Interface (PL180, PL181 and compatible) support.
	  If you have an ARM(R) platform with a Multimedia Card slot,
	  say Y or M here.

config MMC_QUIRKS
	bool "Enable quirks"
	default y
	help
	  Some cards and hosts may sometimes behave unexpectedly (quirks).
	  This option enable workarounds to handle those quirks. Some of them
	  are enabled by default, other may require additionnal flags or are
	  enabled by the host driver.

config MMC_HW_PARTITIONING
	bool "Support for HW partitioning command(eMMC)"
	default y
	help
	  This adds a command and an API to do hardware partitioning on eMMC
	  devices.

config SUPPORT_EMMC_RPMB
	bool "Support eMMC replay protected memory block (RPMB)"
	imply CMD_MMC_RPMB
	help
	  Enable support for reading, writing and programming the
	  key for the Replay Protection Memory Block partition in eMMC.

config MMC_IO_VOLTAGE
	bool "Support IO voltage configuration"
	help
	  IO voltage configuration allows selecting the voltage level of the IO
	  lines (not the level of main supply). This is required for UHS
	  support. For eMMC this not mandatory, but not enabling this option may
	  prevent the driver of using the faster modes.

config SPL_MMC_IO_VOLTAGE
	bool "Support IO voltage configuration in SPL"
	default n
	help
	  IO voltage configuration allows selecting the voltage level of the IO
	  lines (not the level of main supply). This is required for UHS
	  support. For eMMC this not mandatory, but not enabling this option may
	  prevent the driver of using the faster modes.

config MMC_UHS_SUPPORT
	bool "enable UHS support"
	depends on MMC_IO_VOLTAGE
	help
	  The Ultra High Speed (UHS) bus is available on some SDHC and SDXC
	  cards. The IO voltage must be switchable from 3.3v to 1.8v. The bus
	  frequency can go up to 208MHz (SDR104)

config SPL_MMC_UHS_SUPPORT
	bool "enable UHS support in SPL"
	depends on SPL_MMC_IO_VOLTAGE
	help
	  The Ultra High Speed (UHS) bus is available on some SDHC and SDXC
	  cards. The IO voltage must be switchable from 3.3v to 1.8v. The bus
	  frequency can go up to 208MHz (SDR104)

<<<<<<< HEAD
config MMC_HS400_ES_SUPPORT
	bool "enable HS400 Enhanced Strobe support"
	help
	  The HS400 Enhanced Strobe mode is support by some eMMC. The bus frequency is up to
	  200MHz. This mode does not tune the IO.

=======
>>>>>>> 715e07fd
config MMC_HS400_SUPPORT
	bool "enable HS400 support"
	select MMC_HS200_SUPPORT
	help
	  The HS400 mode is support by some eMMC. The bus frequency is up to
	  200MHz. This mode requires tuning the IO.

<<<<<<< HEAD
=======
config SPL_MMC_HS400_SUPPORT
	bool "enable HS400 support in SPL"
	help
	  The HS400 mode is support by some eMMC. The bus frequency is up to
	  200MHz. This mode requires tuning the IO.

>>>>>>> 715e07fd
config MMC_HS200_SUPPORT
	bool "enable HS200 support"
	help
	  The HS200 mode is support by some eMMC. The bus frequency is up to
	  200MHz. This mode requires tuning the IO.


config SPL_MMC_HS200_SUPPORT
	bool "enable HS200 support in SPL"
	help
	  The HS200 mode is support by some eMMC. The bus frequency is up to
	  200MHz. This mode requires tuning the IO.

config MMC_VERBOSE
	bool "Output more information about the MMC"
	default y
	help
	  Enable the output of more information about the card such as the
	  operating mode.

config MMC_TRACE
	bool "MMC debugging"
	default n
	help
	  This is an option for use by developer. Enable MMC core debugging.

	  If you need to see the MMC core message, say Y.

config SPL_MMC_TINY
	bool "Tiny MMC framework in SPL"
	help
	  Enable MMC framework tinification support. This option is useful if
	  if your SPL is extremely size constrained. Heed the warning, enable
	  this option if and only if you know exactly what you are doing, if
	  you are reading this help text, you most likely have no idea :-)

	  The MMC framework is reduced to bare minimum to be useful. No malloc
	  support is needed for the MMC framework operation with this option
	  enabled. The framework supports exactly one MMC device and exactly
	  one MMC driver. The MMC driver can be adjusted to avoid any malloc
	  operations too, which can remove the need for malloc support in SPL
	  and thus further reduce footprint.

config MMC_DAVINCI
	bool "TI DAVINCI Multimedia Card Interface support"
	depends on ARCH_DAVINCI
	default y
	help
	  This selects the TI DAVINCI Multimedia card Interface.
	  If you have an DAVINCI board with a Multimedia Card slot,
	  say Y here.  If unsure, say N.

config MMC_DW
	bool "Synopsys DesignWare Memory Card Interface"
	help
	  This selects support for the Synopsys DesignWare Mobile Storage IP
	  block, this provides host support for SD and MMC interfaces, in both
	  PIO, internal DMA mode and external DMA mode.

config MMC_DW_EXYNOS
	bool "Exynos specific extensions for Synopsys DW Memory Card Interface"
	depends on ARCH_EXYNOS
	depends on MMC_DW
	default y
	help
	  This selects support for Samsung Exynos SoC specific extensions to the
	  Synopsys DesignWare Memory Card Interface driver. Select this option
	  for platforms based on Exynos4 and Exynos5 SoC's.

config MMC_DW_K3
	bool "K3 specific extensions for Synopsys DW Memory Card Interface"
	depends on MMC_DW
	help
	  This selects support for Hisilicon K3 SoC specific extensions to the
	  Synopsys DesignWare Memory Card Interface driver. Select this option
	  for platforms based on Hisilicon K3 SoC's.

config MMC_DW_ROCKCHIP
	bool "Rockchip SD/MMC controller support"
	depends on DM_MMC && OF_CONTROL
	depends on MMC_DW
	help
	  This enables support for the Rockchip SD/MMM controller, which is
	  based on Designware IP. The device is compatible with at least
	  SD 3.0, SDIO 3.0 and MMC 4.5 and supports common eMMC chips as well
	  as removeable SD and micro-SD cards.

config MMC_DW_SOCFPGA
	bool "SOCFPGA specific extensions for Synopsys DW Memory Card Interface"
	depends on ARCH_SOCFPGA
	depends on MMC_DW
	default y
	help
	  This selects support for Altera SOCFPGA specific extensions to the
	  Synopsys DesignWare Memory Card Interface driver. Select this option
	  for platforms based on Altera SOCFPGA.

config MMC_MESON_GX
	bool "Meson GX EMMC controller support"
	depends on DM_MMC && BLK && ARCH_MESON
	help
	 Support for EMMC host controller on Meson GX ARM SoCs platform (S905)

config MMC_MXC
	bool "Freescale i.MX21/27/31 or MPC512x Multimedia Card support"
	help
	  This selects the Freescale i.MX21, i.MX27, i.MX31 or MPC512x
	  Multimedia Card Interface. If you have an i.MX or MPC512x platform
	  with a Multimedia Card slot, say Y here.

	  If unsure, say N.

config MMC_MXS
	bool "Freescale MXS Multimedia Card Interface support"
	depends on MX23 || MX28 || MX6 || MX7
	select APBH_DMA
	select APBH_DMA_BURST if ARCH_MX6 || ARCH_MX7
	select APBH_DMA_BURST8 if ARCH_MX6 || ARCH_MX7
	help
	  This selects the Freescale SSP MMC controller found on MXS based
	  platforms like mx23/28.

	  If unsure, say N.

config MMC_PCI
	bool "Support for MMC controllers on PCI"
	help
	  This selects PCI-based MMC controllers.
	  If you have an MMC controller on a PCI bus, say Y here.

	  If unsure, say N.

config MMC_OMAP_HS
	bool "TI OMAP High Speed Multimedia Card Interface support"
	select DM_REGULATOR_PBIAS if DM_MMC && DM_REGULATOR
	select DM_REGULATOR_PBIAS if DM_MMC && DM_REGULATOR
	help
	  This selects the TI OMAP High Speed Multimedia card Interface.
	  If you have an omap2plus board with a Multimedia Card slot,
	  say Y here.

	  If unsure, say N.

config MMC_OMAP_HS_ADMA
	bool "ADMA support for OMAP HS MMC"
	depends on MMC_OMAP_HS && !OMAP34XX
	default y if !AM33XX
	help
	  This enables support for the ADMA2 controller (SDA3.00 Part A2 DMA
	  controller). If supported by the hardware, selecting this option will
	  increase performances.

config MMC_OMAP36XX_PINS
	bool "Enable MMC1 on OMAP36xx/37xx"
	depends on OMAP34XX && MMC_OMAP_HS
	help
	  This enables extended-drain in the MMC/SD/SDIO1I/O and
	  GPIO-associated I/O cells (gpio_126, gpio_127, and gpio_129)
	  specific to the OMAP36xx/37xx using MMC1

	  If you have a controller with this interface, say Y here.

	  If unsure, say N.

config SH_SDHI
	bool "SuperH/Renesas ARM SoCs on-chip SDHI host controller support"
	depends on ARCH_RMOBILE
	help
	  Support for the on-chip SDHI host controller on SuperH/Renesas ARM SoCs platform

config SH_MMCIF
	bool "SuperH/Renesas ARM SoCs on-chip MMCIF host controller support"
	depends on ARCH_RMOBILE || SH
	help
	  Support for the on-chip MMCIF host controller on SuperH/Renesas ARM SoCs platform

config MMC_UNIPHIER
	bool "UniPhier SD/MMC Host Controller support"
	depends on ARCH_UNIPHIER
	depends on BLK && DM_MMC
	depends on OF_CONTROL
	help
	  This selects support for the Matsushita SD/MMC Host Controller on
	  SocioNext UniPhier SoCs.

config RENESAS_SDHI
	bool "Renesas R-Car SD/MMC Host Controller support"
	depends on ARCH_RMOBILE
	depends on BLK && DM_MMC
	depends on OF_CONTROL
	help
	  This selects support for the Matsushita SD/MMC Host Controller on
	  Renesas R-Car SoCs.

config MMC_BCM2835
	bool "BCM2835 family custom SD/MMC Host Controller support"
	depends on ARCH_BCM283X
	depends on BLK && DM_MMC
	depends on OF_CONTROL
	default y
	help
	  This selects support for the custom SD host controller in the BCM2835
	  family of devices.

	  If you have a BCM2835 platform with SD or MMC devices, say Y here.

	  If unsure, say N.

config MMC_SANDBOX
	bool "Sandbox MMC support"
	depends on SANDBOX
	depends on BLK && DM_MMC && OF_CONTROL
	help
	  This select a dummy sandbox MMC driver. At present this does nothing
	  other than allow sandbox to be build with MMC support. This
	  improves build coverage for sandbox and makes it easier to detect
	  MMC build errors with sandbox.

config MMC_SDHCI
	bool "Secure Digital Host Controller Interface support"
	help
	  This selects the generic Secure Digital Host Controller Interface.
	  It is used by manufacturers such as Texas Instruments(R), Ricoh(R)
	  and Toshiba(R). Most controllers found in laptops are of this type.

	  If you have a controller with this interface, say Y here.

	  If unsure, say N.

config MMC_SDHCI_IO_ACCESSORS
	bool
	depends on MMC_SDHCI
	help
	  This is silent Kconfig symbol that is selected by the drivers that
	  need to overwrite SDHCI IO memory accessors.

config MMC_SDHCI_SDMA
	bool "Support SDHCI SDMA"
	depends on MMC_SDHCI
	help
	  This enables support for the SDMA (Single Operation DMA) defined
	  in the SD Host Controller Standard Specification Version 1.00 .

config MMC_SDHCI_ATMEL
	bool "Atmel SDHCI controller support"
	depends on ARCH_AT91
	depends on DM_MMC && BLK && ARCH_AT91
	depends on MMC_SDHCI
	help
	  This enables support for the Atmel SDHCI controller, which supports
	  the embedded MultiMedia Card (e.MMC) Specification V4.51, the SD
	  Memory Card Specification V3.0, and the SDIO V3.0 specification.
	  It is compliant with the SD Host Controller Standard V3.0
	  specification.

config MMC_SDHCI_BCM2835
	tristate "SDHCI support for the BCM2835 SD/MMC Controller"
	depends on ARCH_BCM283X
	depends on MMC_SDHCI
	select MMC_SDHCI_IO_ACCESSORS
	help
	  This selects the BCM2835 SD/MMC controller.

	  If you have a BCM2835 platform with SD or MMC devices,
	  say Y here.

	  If unsure, say N.

config MMC_SDHCI_BCMSTB
	tristate "SDHCI support for the BCMSTB SD/MMC Controller"
	depends on MMC_SDHCI
	help
	  This selects the Broadcom set-top box SD/MMC controller.

	  If you have a BCMSTB platform with SD or MMC devices,
	  say Y here.

	  If unsure, say N.

config MMC_SDHCI_CADENCE
	bool "SDHCI support for the Cadence SD/SDIO/eMMC controller"
	depends on BLK && DM_MMC
	depends on MMC_SDHCI
	depends on OF_CONTROL
	help
	  This selects the Cadence SD/SDIO/eMMC driver.

	  If you have a controller with this interface, say Y here.

	  If unsure, say N.

config MMC_SDHCI_K3_ARASAN
	bool "Arasan SDHCI controller for TI's K3 based SoCs"
	depends on ARCH_K3
	depends on MMC_SDHCI
	depends on DM_MMC && OF_CONTROL && BLK
	help
	  Support for Arasan SDHCI host controller on Texas Instruments'
	  K3 family based SoC platforms

config MMC_SDHCI_KONA
	bool "SDHCI support on Broadcom KONA platform"
	depends on MMC_SDHCI
	help
	  This selects the Broadcom Kona Secure Digital Host Controller
	  Interface(SDHCI) support.
	  This is used in Broadcom mobile SoCs.

	  If you have a controller with this interface, say Y here.

config MMC_SDHCI_MSM
	bool "Qualcomm SDHCI controller"
	depends on BLK && DM_MMC
	depends on MMC_SDHCI
	help
	  Enables support for SDHCI 2.0 controller present on some Qualcomm
          Snapdragon devices. This device is compatible with eMMC v4.5 and
          SD 3.0 specifications. Both SD and eMMC devices are supported.
	  Card-detect gpios are not supported.

config MMC_SDHCI_MV
	bool "SDHCI support on Marvell platform"
	depends on ARCH_MVEBU
	depends on MMC_SDHCI
	help
	  This selects the Secure Digital Host Controller Interface on
	  Marvell platform.

	  If you have a controller with this interface, say Y here.

	  If unsure, say N.

config MMC_SDHCI_PIC32
	bool "Microchip PIC32 on-chip SDHCI support"
	depends on DM_MMC && MACH_PIC32
	depends on MMC_SDHCI
	help
	  Support for Microchip PIC32 SDHCI controller.

config MMC_SDHCI_ROCKCHIP
	bool "Arasan SDHCI controller for Rockchip support"
	depends on ARCH_ROCKCHIP
	depends on DM_MMC && BLK
	depends on MMC_SDHCI
	help
	  Support for Arasan SDHCI host controller on Rockchip ARM SoCs platform

config MMC_SDHCI_S5P
	bool "SDHCI support on Samsung S5P SoC"
	depends on MMC_SDHCI
	help
	  This selects the Secure Digital Host Controller Interface (SDHCI)
	  on Samsung S5P SoCs.

	  If you have a controller with this interface, say Y here.

	  If unsure, say N.

config MMC_SDHCI_SPEAR
	bool "SDHCI support on ST SPEAr platform"
	depends on MMC_SDHCI
	help
	  This selects the Secure Digital Host Controller Interface (SDHCI)
	  often referrered to as the HSMMC block in some of the ST SPEAR range
	  of SoC

	  If you have a controller with this interface, say Y here.

	  If unsure, say N.

config MMC_SDHCI_STI
	bool "SDHCI support for STMicroelectronics SoC"
	depends on MMC_SDHCI && OF_CONTROL
	help
	  This selects the Secure Digital Host Controller Interface (SDHCI)
	  on STMicroelectronics STiH410 SoC.

config MMC_SDHCI_XENON
	bool "SDHCI support for the Xenon SDHCI controller"
	depends on MMC_SDHCI && DM_MMC && OF_CONTROL
	help
	  Support for Xenon SDHCI host controller on Marvell Armada 3700
	  7k/8k ARM SoCs platforms

	  If you have a controller with this interface, say Y here.

	  If unsure, say N.

config MMC_SDHCI_TANGIER
	bool "Tangier SDHCI controller support"
	depends on DM_MMC && BLK
	depends on MMC_SDHCI
	help
	  This selects support for SDHCI controller on Tanginer
	  SoC. Note that this controller does not sit on PCI bus and,
	  hence, cannot be enumerated by standard PCI means.

	  If you're using an Intel Tangier SoC (available on Intel
	  Edison board), say Y here.

	  If unsure, say N.

config MMC_SDHCI_TEGRA
	bool "SDHCI platform support for the Tegra SD/MMC Controller"
	depends on TEGRA
	default y
	help
	  This selects the Tegra SD/MMC controller. If you have a Tegra
	  platform with SD or MMC devices, say Y here.

	  If unsure, say N.

config MMC_SDHCI_ZYNQ
	bool "Arasan SDHCI controller support"
	depends on ARCH_ZYNQ || ARCH_ZYNQMP || ARCH_VERSAL
	depends on DM_MMC && OF_CONTROL && BLK
	depends on MMC_SDHCI
	help
	  Support for Arasan SDHCI host controller on Zynq/ZynqMP ARM SoCs platform

config ZYNQ_SDHCI_MAX_FREQ
	int "Set the maximum frequency of the controller"
	depends on MMC_SDHCI_ZYNQ
	help
	  Set the maximum frequency of the controller.

config ZYNQ_SDHCI_MIN_FREQ
	int "Set the minimum frequency of the controller"
	depends on MMC_SDHCI_ZYNQ
	default 0
	help
	  Set the minimum frequency of the controller.

config MMC_SUNXI
	bool "Allwinner sunxi SD/MMC Host Controller support"
	depends on ARCH_SUNXI && !UART0_PORT_F
	default y
	help
	  This selects support for the SD/MMC Host Controller on
	  Allwinner sunxi SoCs.

config MMC_SUNXI_HAS_NEW_MODE
	bool
	depends on MMC_SUNXI

config GENERIC_ATMEL_MCI
	bool "Atmel Multimedia Card Interface support"
	depends on DM_MMC && BLK && ARCH_AT91
	help
	  This enables support for Atmel High Speed Multimedia Card Interface
	  (HSMCI), which supports the MultiMedia Card (MMC) Specification V4.3,
	  the SD Memory Card Specification V2.0, the SDIO V2.0 specification
	  and CE-ATA V1.1.

config STM32_SDMMC2
	bool "STMicroelectronics STM32H7 SD/MMC Host Controller support"
	depends on DM_MMC && BLK && OF_CONTROL
	help
	  This selects support for the SD/MMC controller on STM32H7 SoCs.
	  If you have a board based on such a SoC and with a SD/MMC slot,
	  say Y or M here.

config FTSDC010
	bool "Ftsdc010 SD/MMC controller Support"
	help
	  This SD/MMC controller is present in Andestech SoCs which is based on Faraday IP.

config FTSDC010_SDIO
	bool "Support ftsdc010 sdio"
	default n
	depends on FTSDC010
	help
		This can enable ftsdc010 sdio function.

endif

config TEGRA124_MMC_DISABLE_EXT_LOOPBACK
	bool "Disable external clock loopback"
	depends on MMC_SDHCI_TEGRA && TEGRA124
	help
	  Disable the external clock loopback and use the internal one on SDMMC3
	  as per the SDMMC_VENDOR_MISC_CNTRL_0 register's SDMMC_SPARE1 bits
	  being set to 0xfffd according to the TRM.

	  TODO(marcel.ziswiler@toradex.com): Move to device tree controlled
	  approach once proper kernel integration made it mainline.

config FSL_ESDHC
	bool "Freescale/NXP eSDHC controller support"
	help
	  This selects support for the eSDHC (enhanced secure digital host
	  controller) found on numerous Freescale/NXP SoCs.

endmenu

config SYS_FSL_ERRATUM_ESDHC111
	bool

config SYS_FSL_ERRATUM_ESDHC13
	bool

config SYS_FSL_ERRATUM_ESDHC135
	bool

config SYS_FSL_ERRATUM_ESDHC_A001
	bool<|MERGE_RESOLUTION|>--- conflicted
+++ resolved
@@ -111,15 +111,12 @@
 	  cards. The IO voltage must be switchable from 3.3v to 1.8v. The bus
 	  frequency can go up to 208MHz (SDR104)
 
-<<<<<<< HEAD
 config MMC_HS400_ES_SUPPORT
 	bool "enable HS400 Enhanced Strobe support"
 	help
 	  The HS400 Enhanced Strobe mode is support by some eMMC. The bus frequency is up to
 	  200MHz. This mode does not tune the IO.
 
-=======
->>>>>>> 715e07fd
 config MMC_HS400_SUPPORT
 	bool "enable HS400 support"
 	select MMC_HS200_SUPPORT
@@ -127,15 +124,12 @@
 	  The HS400 mode is support by some eMMC. The bus frequency is up to
 	  200MHz. This mode requires tuning the IO.
 
-<<<<<<< HEAD
-=======
 config SPL_MMC_HS400_SUPPORT
 	bool "enable HS400 support in SPL"
 	help
 	  The HS400 mode is support by some eMMC. The bus frequency is up to
 	  200MHz. This mode requires tuning the IO.
 
->>>>>>> 715e07fd
 config MMC_HS200_SUPPORT
 	bool "enable HS200 support"
 	help
