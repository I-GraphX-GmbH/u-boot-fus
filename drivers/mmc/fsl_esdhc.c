--- conflicted
+++ resolved
@@ -1,16 +1,13 @@
 // SPDX-License-Identifier: GPL-2.0+
 /*
- * Copyright 2007, 2010-2012 Freescale Semiconductor, Inc
+ * Copyright 2007, 2010-2011 Freescale Semiconductor, Inc
  * Andy Fleming
  *
  * Based vaguely on the pxa mmc code:
  * (C) Copyright 2003
  * Kyle Harris, Nexus Technologies, Inc. kharris@nexus-tech.net
  * Copyright 2019 NXP
-<<<<<<< HEAD
-=======
  *
->>>>>>> 1e351715
  */
 
 #include <config.h>
@@ -128,12 +125,7 @@
  * @wp_gpio: gpio for write protection
  */
 struct fsl_esdhc_priv {
-<<<<<<< HEAD
 	struct fsl_esdhc_cfg esdhc;
-=======
-	struct fsl_esdhc *esdhc_regs;
-	unsigned int sdhc_clk;
->>>>>>> 1e351715
 	struct clk per_clk;
 	unsigned int clock;
 #if !CONFIG_IS_ENABLED(BLK)
@@ -284,7 +276,7 @@
 		esdhc_clrsetbits32(&regs->wml, WML_RD_WML_MASK, wml_value);
 #ifndef CONFIG_SYS_FSL_ESDHC_USE_PIO
 #if defined(CONFIG_FSL_LAYERSCAPE) || defined(CONFIG_S32V234) || \
-	defined(CONFIG_IMX8) || defined(CONFIG_IMX8M)
+		defined(CONFIG_IMX8) || defined(CONFIG_IMX8M)
 		addr = virt_to_phys((void *)(data->dest));
 		if (upper_32_bits(addr))
 			printf("Error found for upper 32 bits\n");
@@ -321,7 +313,7 @@
 					wml_value << 16);
 #ifndef CONFIG_SYS_FSL_ESDHC_USE_PIO
 #if defined(CONFIG_FSL_LAYERSCAPE) || defined(CONFIG_S32V234) || \
-	defined(CONFIG_IMX8) || defined(CONFIG_IMX8M)
+		defined(CONFIG_IMX8) || defined(CONFIG_IMX8M)
 		addr = virt_to_phys((void *)(data->src));
 		if (upper_32_bits(addr))
 			printf("Error found for upper 32 bits\n");
@@ -432,11 +424,7 @@
 	uint	xfertyp;
 	uint	irqstat;
 	u32	flags = IRQSTAT_CC | IRQSTAT_CTOE;
-<<<<<<< HEAD
 	struct fsl_esdhc *regs = (struct fsl_esdhc *)priv->esdhc.esdhc_base;
-=======
-	struct fsl_esdhc *regs = priv->esdhc_regs;
->>>>>>> 1e351715
 	unsigned long start;
 
 #ifdef CONFIG_SYS_FSL_ERRATUM_ESDHC111
@@ -526,15 +514,9 @@
 
 	/* Workaround for ESDHC errata ENGcm03648 */
 	if (!data && (cmd->resp_type & MMC_RSP_BUSY)) {
-<<<<<<< HEAD
 		int timeout = 6000;
 
 		/* Poll on DATA0 line for cmd with busy signal for 600 ms */
-=======
-		int timeout = 50000;
-
-		/* Poll on DATA0 line for cmd with busy signal for 5000 ms */
->>>>>>> 1e351715
 		while (timeout > 0 && !(esdhc_read32(&regs->prsstat) &
 					PRSSTAT_DAT0)) {
 			udelay(100);
@@ -762,11 +744,7 @@
 static void esdhc_set_strobe_dll(struct mmc *mmc)
 {
 	struct fsl_esdhc_priv *priv = dev_get_priv(mmc->dev);
-<<<<<<< HEAD
 	struct fsl_esdhc *regs = (struct fsl_esdhc *)priv->esdhc.esdhc_base;
-=======
-	struct fsl_esdhc *regs = priv->esdhc_regs;
->>>>>>> 1e351715
 	u32 val;
 
 	if (priv->clock > ESDHC_STROBE_DLL_CLK_FREQ) {
@@ -1097,12 +1075,9 @@
 
 	/* Set the initial clock speed */
 	mmc_set_clock(mmc, 400000, MMC_CLK_ENABLE);
-<<<<<<< HEAD
 
 	/* MX6SX/MX6UL have irqstaten cleared, so enable all valid bits */
 	esdhc_write32(&regs->irqstaten, 0xFFFFFFFF);
-=======
->>>>>>> 1e351715
 
 	/* Disable the BRR and BWR bits in IRQSTAT */
 	esdhc_clrbits32(&regs->irqstaten, IRQSTATEN_BRR | IRQSTATEN_BWR);
@@ -1629,34 +1604,14 @@
 			return ret;
 		}
 
-<<<<<<< HEAD
-	if (IS_ENABLED(CONFIG_CLK)) {
-		/* Assigned clock already set clock */
-		ret = clk_get_by_name(dev, "per", &priv->per_clk);
-		if (ret) {
-			printf("Failed to get per_clk\n");
-			return ret;
-		}
-		ret = clk_enable(&priv->per_clk);
-		if (ret) {
-			printf("Failed to enable per_clk\n");
-			return ret;
-		}
-
 		priv->esdhc.sdhc_clk = clk_get_rate(&priv->per_clk);
 	} else {
+		init_clk_usdhc(dev->seq);
+
 		priv->esdhc.sdhc_clk = mxc_get_clock(MXC_ESDHC_CLK + dev->seq);
 		if (priv->esdhc.sdhc_clk <= 0) {
-=======
-		priv->sdhc_clk = clk_get_rate(&priv->per_clk);
-	} else {
-		init_clk_usdhc(dev->seq);
-
-		priv->sdhc_clk = mxc_get_clock(MXC_ESDHC_CLK + dev->seq);
-		if (priv->sdhc_clk <= 0) {
->>>>>>> 1e351715
-			dev_err(dev, "Unable to get clk for %s\n", dev->name);
-			return -EINVAL;
+		dev_err(dev, "Unable to get clk for %s\n", dev->name);
+		return -EINVAL;
 		}
 	}
 
