/*
 * Copyright 2007, 2010-2012 Freescale Semiconductor, Inc
 * Andy Fleming
 *
 * Based vaguely on the pxa mmc code:
 * (C) Copyright 2003
 * Kyle Harris, Nexus Technologies, Inc. kharris@nexus-tech.net
 *
 * See file CREDITS for list of people who contributed to this
 * project.
 *
 * This program is free software; you can redistribute it and/or
 * modify it under the terms of the GNU General Public License as
 * published by the Free Software Foundation; either version 2 of
 * the License, or (at your option) any later version.
 *
 * This program is distributed in the hope that it will be useful,
 * but WITHOUT ANY WARRANTY; without even the implied warranty of
 * MERCHANTABILITY or FITNESS FOR A PARTICULAR PURPOSE.  See the
 * GNU General Public License for more details.
 *
 * You should have received a copy of the GNU General Public License
 * along with this program; if not, write to the Free Software
 * Foundation, Inc., 59 Temple Place, Suite 330, Boston,
 * MA 02111-1307 USA
 */

#include <config.h>
#include <common.h>
#include <command.h>
#include <hwconfig.h>
#include <mmc.h>
#include <part.h>
#include <malloc.h>
#include <mmc.h>
#include <fsl_esdhc.h>
#include <fdt_support.h>
#include <asm/io.h>

DECLARE_GLOBAL_DATA_PTR;

struct fsl_esdhc {
	uint	dsaddr;
	uint	blkattr;
	uint	cmdarg;
	uint	xfertyp;
	uint	cmdrsp0;
	uint	cmdrsp1;
	uint	cmdrsp2;
	uint	cmdrsp3;
	uint	datport;
	uint	prsstat;
	uint	proctl;
	uint	sysctl;
	uint	irqstat;
	uint	irqstaten;
	uint	irqsigen;
	uint	autoc12err;
	uint	hostcapblt;
	uint	wml;
	uint    mixctrl;
	char    reserved1[4];
	uint	fevt;
	char	reserved2[168];
	uint	hostver;
	char	reserved3[780];
	uint	scr;
};

/* Return the XFERTYP flags for a given command and data packet */
uint esdhc_xfertyp(struct mmc_cmd *cmd, struct mmc_data *data)
{
	uint xfertyp = 0;

	if (data) {
		xfertyp |= XFERTYP_DPSEL;
#ifndef CONFIG_SYS_FSL_ESDHC_USE_PIO
		xfertyp |= XFERTYP_DMAEN;
#endif
		if (data->blocks > 1) {
			xfertyp |= XFERTYP_MSBSEL;
			xfertyp |= XFERTYP_BCEN;
#ifdef CONFIG_SYS_FSL_ERRATUM_ESDHC111
			xfertyp |= XFERTYP_AC12EN;
#endif
		}

		if (data->flags & MMC_DATA_READ)
			xfertyp |= XFERTYP_DTDSEL;
	}

	if (cmd->resp_type & MMC_RSP_CRC)
		xfertyp |= XFERTYP_CCCEN;
	if (cmd->resp_type & MMC_RSP_OPCODE)
		xfertyp |= XFERTYP_CICEN;
	if (cmd->resp_type & MMC_RSP_136)
		xfertyp |= XFERTYP_RSPTYP_136;
	else if (cmd->resp_type & MMC_RSP_BUSY)
		xfertyp |= XFERTYP_RSPTYP_48_BUSY;
	else if (cmd->resp_type & MMC_RSP_PRESENT)
		xfertyp |= XFERTYP_RSPTYP_48;

#ifdef CONFIG_MX53
	if (cmd->cmdidx == MMC_CMD_STOP_TRANSMISSION)
		xfertyp |= XFERTYP_CMDTYP_ABORT;
#endif
	return XFERTYP_CMD(cmd->cmdidx) | xfertyp;
}

#ifdef CONFIG_SYS_FSL_ESDHC_USE_PIO
/*
 * PIO Read/Write Mode reduce the performace as DMA is not used in this mode.
 */
static void
esdhc_pio_read_write(struct mmc *mmc, struct mmc_data *data)
{
	struct fsl_esdhc_cfg *cfg = mmc->priv;
	struct fsl_esdhc *regs = (struct fsl_esdhc *)cfg->esdhc_base;
	uint blocks;
	char *buffer;
	uint databuf;
	uint size;
	uint irqstat;
	uint timeout;

	if (data->flags & MMC_DATA_READ) {
		blocks = data->blocks;
		buffer = data->dest;
		while (blocks) {
			timeout = PIO_TIMEOUT;
			size = data->blocksize;
			irqstat = esdhc_read32(&regs->irqstat);
			while (!(esdhc_read32(&regs->prsstat) & PRSSTAT_BREN)
				&& --timeout);
			if (timeout <= 0) {
				printf("\nData Read Failed in PIO Mode.");
				return;
			}
			while (size && (!(irqstat & IRQSTAT_TC))) {
				udelay(100); /* Wait before last byte transfer complete */
				irqstat = esdhc_read32(&regs->irqstat);
				databuf = in_le32(&regs->datport);
				*((uint *)buffer) = databuf;
				buffer += 4;
				size -= 4;
			}
			blocks--;
		}
	} else {
		blocks = data->blocks;
		buffer = (char *)data->src;
		while (blocks) {
			timeout = PIO_TIMEOUT;
			size = data->blocksize;
			irqstat = esdhc_read32(&regs->irqstat);
			while (!(esdhc_read32(&regs->prsstat) & PRSSTAT_BWEN)
				&& --timeout);
			if (timeout <= 0) {
				printf("\nData Write Failed in PIO Mode.");
				return;
			}
			while (size && (!(irqstat & IRQSTAT_TC))) {
				udelay(100); /* Wait before last byte transfer complete */
				databuf = *((uint *)buffer);
				buffer += 4;
				size -= 4;
				irqstat = esdhc_read32(&regs->irqstat);
				out_le32(&regs->datport, databuf);
			}
			blocks--;
		}
	}
}
#endif

static int esdhc_setup_data(struct mmc *mmc, struct mmc_data *data)
{
	int timeout;
	struct fsl_esdhc_cfg *cfg = (struct fsl_esdhc_cfg *)mmc->priv;
	struct fsl_esdhc *regs = (struct fsl_esdhc *)cfg->esdhc_base;
#ifndef CONFIG_SYS_FSL_ESDHC_USE_PIO
	uint wml_value;

	wml_value = data->blocksize/4;

	if (data->flags & MMC_DATA_READ) {
		if (wml_value > WML_RD_WML_MAX)
			wml_value = WML_RD_WML_MAX_VAL;

		esdhc_clrsetbits32(&regs->wml, WML_RD_WML_MASK, wml_value);
		esdhc_write32(&regs->dsaddr, (u32)data->dest);
	} else {
		flush_dcache_range((ulong)data->src,
				   (ulong)data->src+data->blocks
					 *data->blocksize);

		if (wml_value > WML_WR_WML_MAX)
			wml_value = WML_WR_WML_MAX_VAL;
		if ((esdhc_read32(&regs->prsstat) & PRSSTAT_WPSPL) == 0) {
			printf("\nThe SD card is locked. Can not write to a locked card.\n\n");
			return TIMEOUT;
		}

		esdhc_clrsetbits32(&regs->wml, WML_WR_WML_MASK,
					wml_value << 16);
		esdhc_write32(&regs->dsaddr, (u32)data->src);
	}
#else	/* CONFIG_SYS_FSL_ESDHC_USE_PIO */
	if (!(data->flags & MMC_DATA_READ)) {
		if ((esdhc_read32(&regs->prsstat) & PRSSTAT_WPSPL) == 0) {
			printf("\nThe SD card is locked. "
				"Can not write to a locked card.\n\n");
			return TIMEOUT;
		}
		esdhc_write32(&regs->dsaddr, (u32)data->src);
	} else
		esdhc_write32(&regs->dsaddr, (u32)data->dest);
#endif	/* CONFIG_SYS_FSL_ESDHC_USE_PIO */

	esdhc_write32(&regs->blkattr, data->blocks << 16 | data->blocksize);

	/* Calculate the timeout period for data transactions */
	/*
	 * 1)Timeout period = (2^(timeout+13)) SD Clock cycles
	 * 2)Timeout period should be minimum 0.250sec as per SD Card spec
	 *  So, Number of SD Clock cycles for 0.25sec should be minimum
	 *		(SD Clock/sec * 0.25 sec) SD Clock cycles
	 *		= (mmc->tran_speed * 1/4) SD Clock cycles
	 * As 1) >=  2)
	 * => (2^(timeout+13)) >= mmc->tran_speed * 1/4
	 * Taking log2 both the sides
	 * => timeout + 13 >= log2(mmc->tran_speed/4)
	 * Rounding up to next power of 2
	 * => timeout + 13 = log2(mmc->tran_speed/4) + 1
	 * => timeout + 13 = fls(mmc->tran_speed/4)
	 */
	timeout = fls(mmc->tran_speed/4);
	timeout -= 13;

	if (timeout > 14)
		timeout = 14;

	if (timeout < 0)
		timeout = 0;

#ifdef CONFIG_SYS_FSL_ERRATUM_ESDHC_A001
	if ((timeout == 4) || (timeout == 8) || (timeout == 12))
		timeout++;
#endif

	esdhc_clrsetbits32(&regs->sysctl, SYSCTL_TIMEOUT_MASK, timeout << 16);

	return 0;
}

static void check_and_invalidate_dcache_range
	(struct mmc_cmd *cmd,
	 struct mmc_data *data) {
	unsigned start = (unsigned)data->dest ;
	unsigned size = roundup(ARCH_DMA_MINALIGN,
				data->blocks*data->blocksize);
	unsigned end = start+size ;
	invalidate_dcache_range(start, end);
}
/*
 * Sends a command out on the bus.  Takes the mmc pointer,
 * a command pointer, and an optional data pointer.
 */
static int
esdhc_send_cmd(struct mmc *mmc, struct mmc_cmd *cmd, struct mmc_data *data)
{
	uint	xfertyp;
	uint	irqstat;
	struct fsl_esdhc_cfg *cfg = (struct fsl_esdhc_cfg *)mmc->priv;
	volatile struct fsl_esdhc *regs = (struct fsl_esdhc *)cfg->esdhc_base;

#ifdef CONFIG_SYS_FSL_ERRATUM_ESDHC111
	if (cmd->cmdidx == MMC_CMD_STOP_TRANSMISSION)
		return 0;
#endif

	esdhc_write32(&regs->irqstat, -1);

	sync();

	/* Wait for the bus to be idle */
	while ((esdhc_read32(&regs->prsstat) & PRSSTAT_CICHB) ||
			(esdhc_read32(&regs->prsstat) & PRSSTAT_CIDHB))
		;

	while (esdhc_read32(&regs->prsstat) & PRSSTAT_DLA)
		;

	/* Wait at least 8 SD clock cycles before the next command */
	/*
	 * Note: This is way more than 8 cycles, but 1ms seems to
	 * resolve timing issues with some cards
	 */
	udelay(1000);

	/* Set up for a data transfer if we have one */
	if (data) {
		int err;

		err = esdhc_setup_data(mmc, data);
		if(err)
			return err;
	}

	/* Figure out the transfer arguments */
	xfertyp = esdhc_xfertyp(cmd, data);

	/* Send the command */
	esdhc_write32(&regs->cmdarg, cmd->cmdarg);
#if defined(CONFIG_FSL_USDHC)
	esdhc_write32(&regs->mixctrl,
	(esdhc_read32(&regs->mixctrl) & 0xFFFFFF80) | (xfertyp & 0x7F));
	esdhc_write32(&regs->xfertyp, xfertyp & 0xFFFF0000);
#else
	esdhc_write32(&regs->xfertyp, xfertyp);
#endif

	/* Mask all irqs */
	esdhc_write32(&regs->irqsigen, 0);

	/* Wait for the command to complete */
	while (!(esdhc_read32(&regs->irqstat) & (IRQSTAT_CC | IRQSTAT_CTOE)))
		;

	if (data && (data->flags & MMC_DATA_READ))
		check_and_invalidate_dcache_range(cmd, data);

	irqstat = esdhc_read32(&regs->irqstat);
	esdhc_write32(&regs->irqstat, irqstat);

	/* Reset CMD and DATA portions on error */
	if (irqstat & (CMD_ERR | IRQSTAT_CTOE)) {
		esdhc_write32(&regs->sysctl, esdhc_read32(&regs->sysctl) |
			      SYSCTL_RSTC);
		while (esdhc_read32(&regs->sysctl) & SYSCTL_RSTC)
			;

		if (data) {
			esdhc_write32(&regs->sysctl,
				      esdhc_read32(&regs->sysctl) |
				      SYSCTL_RSTD);
			while ((esdhc_read32(&regs->sysctl) & SYSCTL_RSTD))
				;
		}
	}

	if (irqstat & CMD_ERR)
		return COMM_ERR;

	if (irqstat & IRQSTAT_CTOE)
		return TIMEOUT;

	/* Workaround for ESDHC errata ENGcm03648 */
	if (!data && (cmd->resp_type & MMC_RSP_BUSY)) {
		int timeout = 2500;

		/* Poll on DATA0 line for cmd with busy signal for 250 ms */
		while (timeout > 0 && !(esdhc_read32(&regs->prsstat) &
					PRSSTAT_DAT0)) {
			udelay(100);
			timeout--;
		}

		if (timeout <= 0) {
			printf("Timeout waiting for DAT0 to go high!\n");
			return TIMEOUT;
		}
	}

	/* Copy the response to the response buffer */
	if (cmd->resp_type & MMC_RSP_136) {
		u32 cmdrsp3, cmdrsp2, cmdrsp1, cmdrsp0;

		cmdrsp3 = esdhc_read32(&regs->cmdrsp3);
		cmdrsp2 = esdhc_read32(&regs->cmdrsp2);
		cmdrsp1 = esdhc_read32(&regs->cmdrsp1);
		cmdrsp0 = esdhc_read32(&regs->cmdrsp0);
		cmd->response[0] = (cmdrsp3 << 8) | (cmdrsp2 >> 24);
		cmd->response[1] = (cmdrsp2 << 8) | (cmdrsp1 >> 24);
		cmd->response[2] = (cmdrsp1 << 8) | (cmdrsp0 >> 24);
		cmd->response[3] = (cmdrsp0 << 8);
	} else
		cmd->response[0] = esdhc_read32(&regs->cmdrsp0);

	/* Wait until all of the blocks are transferred */
	if (data) {
#ifdef CONFIG_SYS_FSL_ESDHC_USE_PIO
		esdhc_pio_read_write(mmc, data);
#else
		do {
			irqstat = esdhc_read32(&regs->irqstat);

			if (irqstat & IRQSTAT_DTOE)
				return TIMEOUT;

			if (irqstat & DATA_ERR)
				return COMM_ERR;
		} while (!(irqstat & IRQSTAT_TC) &&
				(esdhc_read32(&regs->prsstat) & PRSSTAT_DLA));
#endif
	}

	esdhc_write32(&regs->irqstat, -1);

	return 0;
}

void set_sysctl(struct mmc *mmc, uint clock)
{
	int sdhc_clk = gd->sdhc_clk;
	int div, pre_div;
	struct fsl_esdhc_cfg *cfg = (struct fsl_esdhc_cfg *)mmc->priv;
	volatile struct fsl_esdhc *regs = (struct fsl_esdhc *)cfg->esdhc_base;
	uint clk;

	if (clock < mmc->f_min)
		clock = mmc->f_min;

	if (sdhc_clk / 16 > clock) {
		for (pre_div = 2; pre_div < 256; pre_div *= 2)
			if ((sdhc_clk / pre_div) <= (clock * 16))
				break;
	} else
		pre_div = 2;

	for (div = 1; div <= 16; div++)
		if ((sdhc_clk / (div * pre_div)) <= clock)
			break;

	pre_div >>= 1;
	div -= 1;

	clk = (pre_div << 8) | (div << 4);

	esdhc_clrbits32(&regs->sysctl, SYSCTL_CKEN);

	esdhc_clrsetbits32(&regs->sysctl, SYSCTL_CLOCK_MASK, clk);

	udelay(10000);

	clk = SYSCTL_PEREN | SYSCTL_CKEN;

	esdhc_setbits32(&regs->sysctl, clk);
}

static void esdhc_set_ios(struct mmc *mmc)
{
	struct fsl_esdhc_cfg *cfg = (struct fsl_esdhc_cfg *)mmc->priv;
	struct fsl_esdhc *regs = (struct fsl_esdhc *)cfg->esdhc_base;

	/* Set the clock speed */
	set_sysctl(mmc, mmc->clock);

	/* Set the bus width */
	esdhc_clrbits32(&regs->proctl, PROCTL_DTW_4 | PROCTL_DTW_8);

	if (mmc->bus_width == 4)
		esdhc_setbits32(&regs->proctl, PROCTL_DTW_4);
	else if (mmc->bus_width == 8)
		esdhc_setbits32(&regs->proctl, PROCTL_DTW_8);

}

static int esdhc_init(struct mmc *mmc)
{
	struct fsl_esdhc_cfg *cfg = (struct fsl_esdhc_cfg *)mmc->priv;
	struct fsl_esdhc *regs = (struct fsl_esdhc *)cfg->esdhc_base;
	int timeout = 1000;

	/* Reset the entire host controller */
	esdhc_write32(&regs->sysctl, SYSCTL_RSTA);

	/* Wait until the controller is available */
	while ((esdhc_read32(&regs->sysctl) & SYSCTL_RSTA) && --timeout)
		udelay(1000);

#ifndef ARCH_MXC
	/* Enable cache snooping */
<<<<<<< HEAD

	if (cfg && !cfg->no_snoop) {
		asm volatile("" ::: "memory");
		esdhc_write32(&regs->scr, 0x00000040);
	}
=======
	esdhc_write32(&regs->scr, 0x00000040);
#endif
>>>>>>> a0215a44

	esdhc_write32(&regs->sysctl, SYSCTL_HCKEN | SYSCTL_IPGEN);

	/* Set the initial clock speed */
	mmc_set_clock(mmc, 400000);

	/* Disable the BRR and BWR bits in IRQSTAT */
	esdhc_clrbits32(&regs->irqstaten, IRQSTATEN_BRR | IRQSTATEN_BWR);

	/* Put the PROCTL reg back to the default */
	esdhc_write32(&regs->proctl, PROCTL_INIT);

	/* Set timout to the maximum value */
	esdhc_clrsetbits32(&regs->sysctl, SYSCTL_TIMEOUT_MASK, 14 << 16);

	return 0;
}

static int esdhc_getcd(struct mmc *mmc)
{
	struct fsl_esdhc_cfg *cfg = (struct fsl_esdhc_cfg *)mmc->priv;
	struct fsl_esdhc *regs = (struct fsl_esdhc *)cfg->esdhc_base;
	int timeout = 1000;

	while (!(esdhc_read32(&regs->prsstat) & PRSSTAT_CINS) && --timeout)
		udelay(1000);

	return timeout > 0;
}

static void esdhc_reset(struct fsl_esdhc *regs)
{
	unsigned long timeout = 100; /* wait max 100 ms */

	/* reset the controller */
	esdhc_write32(&regs->sysctl, SYSCTL_RSTA);

	/* hardware clears the bit when it is done */
	while ((esdhc_read32(&regs->sysctl) & SYSCTL_RSTA) && --timeout)
		udelay(1000);
	if (!timeout)
		printf("MMC/SD: Reset never completed.\n");
}

int fsl_esdhc_initialize(bd_t *bis, struct fsl_esdhc_cfg *cfg)
{
	struct fsl_esdhc *regs;
	struct mmc *mmc;
	u32 caps, voltage_caps;

	if (!cfg)
		return -1;

	mmc = malloc(sizeof(struct mmc));

	sprintf(mmc->name, "FSL_SDHC");
	regs = (struct fsl_esdhc *)cfg->esdhc_base;

	/* First reset the eSDHC controller */
	esdhc_reset(regs);

	esdhc_setbits32(&regs->sysctl, SYSCTL_PEREN | SYSCTL_HCKEN
				| SYSCTL_IPGEN | SYSCTL_CKEN);

	mmc->priv = cfg;
	mmc->send_cmd = esdhc_send_cmd;
	mmc->set_ios = esdhc_set_ios;
	mmc->init = esdhc_init;
	mmc->getcd = esdhc_getcd;

	voltage_caps = 0;
	caps = regs->hostcapblt;

#ifdef CONFIG_SYS_FSL_ERRATUM_ESDHC135
	caps = caps & ~(ESDHC_HOSTCAPBLT_SRS |
			ESDHC_HOSTCAPBLT_VS18 | ESDHC_HOSTCAPBLT_VS30);
#endif
	if (caps & ESDHC_HOSTCAPBLT_VS18)
		voltage_caps |= MMC_VDD_165_195;
	if (caps & ESDHC_HOSTCAPBLT_VS30)
		voltage_caps |= MMC_VDD_29_30 | MMC_VDD_30_31;
	if (caps & ESDHC_HOSTCAPBLT_VS33)
		voltage_caps |= MMC_VDD_32_33 | MMC_VDD_33_34;

#ifdef CONFIG_SYS_SD_VOLTAGE
	mmc->voltages = CONFIG_SYS_SD_VOLTAGE;
#else
	mmc->voltages = MMC_VDD_32_33 | MMC_VDD_33_34;
#endif
	if ((mmc->voltages & voltage_caps) == 0) {
		printf("voltage not supported by controller\n");
		return -1;
	}

	mmc->host_caps = MMC_MODE_4BIT /*| MMC_MODE_8BIT*/;

	if (caps & ESDHC_HOSTCAPBLT_HSS)
		mmc->host_caps |= MMC_MODE_HS_52MHz | MMC_MODE_HS;

	mmc->f_min = 400000;
	mmc->f_max = MIN(gd->sdhc_clk, 52000000);

	mmc->b_max = 0;
	mmc_register(mmc);
	return 0;
}

int fsl_esdhc_mmc_init(bd_t *bis)
{
	struct fsl_esdhc_cfg *cfg;

	cfg = malloc(sizeof(struct fsl_esdhc_cfg));
	memset(cfg, 0, sizeof(struct fsl_esdhc_cfg));
	cfg->esdhc_base = CONFIG_SYS_FSL_ESDHC_ADDR;
#ifdef CONFIG_ESDHC_NO_SNOOP
	cfg->no_snoop = 1;
#endif
	return fsl_esdhc_initialize(bis, cfg);
}

#ifdef CONFIG_OF_LIBFDT
void fdt_fixup_esdhc(void *blob, bd_t *bd)
{
	const char *compat = "fsl,esdhc";

#ifdef CONFIG_FSL_ESDHC_PIN_MUX
	if (!hwconfig("esdhc")) {
		do_fixup_by_compat(blob, compat, "status", "disabled",
				8 + 1, 1);
		return;
	}
#endif

	do_fixup_by_compat_u32(blob, compat, "clock-frequency",
			       gd->sdhc_clk, 1);

	do_fixup_by_compat(blob, compat, "status", "okay",
			   4 + 1, 1);
}
#endif<|MERGE_RESOLUTION|>--- conflicted
+++ resolved
@@ -479,18 +479,10 @@
 	while ((esdhc_read32(&regs->sysctl) & SYSCTL_RSTA) && --timeout)
 		udelay(1000);
 
-#ifndef ARCH_MXC
+#if !defined(ARCH_MXC) && !defined(CONFIG_VYBRID)
 	/* Enable cache snooping */
-<<<<<<< HEAD
-
-	if (cfg && !cfg->no_snoop) {
-		asm volatile("" ::: "memory");
-		esdhc_write32(&regs->scr, 0x00000040);
-	}
-=======
 	esdhc_write32(&regs->scr, 0x00000040);
 #endif
->>>>>>> a0215a44
 
 	esdhc_write32(&regs->sysctl, SYSCTL_HCKEN | SYSCTL_IPGEN);
 
@@ -595,6 +587,7 @@
 
 	mmc->b_max = 0;
 	mmc_register(mmc);
+
 	return 0;
 }
 
@@ -605,9 +598,7 @@
 	cfg = malloc(sizeof(struct fsl_esdhc_cfg));
 	memset(cfg, 0, sizeof(struct fsl_esdhc_cfg));
 	cfg->esdhc_base = CONFIG_SYS_FSL_ESDHC_ADDR;
-#ifdef CONFIG_ESDHC_NO_SNOOP
-	cfg->no_snoop = 1;
-#endif
+
 	return fsl_esdhc_initialize(bis, cfg);
 }
 
