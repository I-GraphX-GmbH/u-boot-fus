/*
 * Copyright 2007, 2010-2012 Freescale Semiconductor, Inc
 * Andy Fleming
 *
 * Based vaguely on the pxa mmc code:
 * (C) Copyright 2003
 * Kyle Harris, Nexus Technologies, Inc. kharris@nexus-tech.net
 *
 * SPDX-License-Identifier:	GPL-2.0+
 */

#include <config.h>
#include <common.h>
#include <command.h>
#include <errno.h>
#include <hwconfig.h>
#include <mmc.h>
#include <part.h>
#include <malloc.h>
#include <fsl_esdhc.h>
#include <fdt_support.h>
#include <asm/io.h>
#include <dm.h>
#include <asm-generic/gpio.h>

DECLARE_GLOBAL_DATA_PTR;

#define SDHCI_IRQ_EN_BITS		(IRQSTATEN_CC | IRQSTATEN_TC | \
				IRQSTATEN_CINT | \
				IRQSTATEN_CTOE | IRQSTATEN_CCE | IRQSTATEN_CEBE | \
				IRQSTATEN_CIE | IRQSTATEN_DTOE | IRQSTATEN_DCE | \
				IRQSTATEN_DEBE | IRQSTATEN_BRR | IRQSTATEN_BWR | \
				IRQSTATEN_DINT)

struct fsl_esdhc {
	uint    dsaddr;		/* SDMA system address register */
	uint    blkattr;	/* Block attributes register */
	uint    cmdarg;		/* Command argument register */
	uint    xfertyp;	/* Transfer type register */
	uint    cmdrsp0;	/* Command response 0 register */
	uint    cmdrsp1;	/* Command response 1 register */
	uint    cmdrsp2;	/* Command response 2 register */
	uint    cmdrsp3;	/* Command response 3 register */
	uint    datport;	/* Buffer data port register */
	uint    prsstat;	/* Present state register */
	uint    proctl;		/* Protocol control register */
	uint    sysctl;		/* System Control Register */
	uint    irqstat;	/* Interrupt status register */
	uint    irqstaten;	/* Interrupt status enable register */
	uint    irqsigen;	/* Interrupt signal enable register */
	uint    autoc12err;	/* Auto CMD error status register */
	uint    hostcapblt;	/* Host controller capabilities register */
	uint    wml;		/* Watermark level register */
	uint    mixctrl;	/* For USDHC */
	char    reserved1[4];	/* reserved */
	uint    fevt;		/* Force event register */
	uint    admaes;		/* ADMA error status register */
	uint    adsaddr;	/* ADMA system address register */
	char    reserved2[4];
	uint    dllctrl;
	uint    dllstat;
	uint    clktunectrlstatus;
	char    reserved3[84];
	uint    vendorspec;
	uint    mmcboot;
	uint    vendorspec2;
	char	reserved4[48];
	uint    hostver;	/* Host controller version register */
	char    reserved5[4];	/* reserved */
	uint    dmaerraddr;	/* DMA error address register */
	char    reserved6[4];	/* reserved */
	uint    dmaerrattr;	/* DMA error attribute register */
	char    reserved7[4];	/* reserved */
	uint    hostcapblt2;	/* Host controller capabilities register 2 */
	char    reserved8[8];	/* reserved */
	uint    tcr;		/* Tuning control register */
	char    reserved9[28];	/* reserved */
	uint    sddirctl;	/* SD direction control register */
	char    reserved10[712];/* reserved */
	uint    scr;		/* eSDHC control register */
};

/**
 * struct fsl_esdhc_priv
 *
 * @esdhc_regs: registers of the sdhc controller
 * @sdhc_clk: Current clk of the sdhc controller
 * @bus_width: bus width, 1bit, 4bit or 8bit
 * @cfg: mmc config
 * @mmc: mmc
 * Following is used when Driver Model is enabled for MMC
 * @dev: pointer for the device
 * @non_removable: 0: removable; 1: non-removable
 * @wp_enable: 1: enable checking wp; 0: no check
 * @cd_gpio: gpio for card detection
 * @wp_gpio: gpio for write protection
 */
struct fsl_esdhc_priv {
	struct fsl_esdhc_cfg esdhc;
	struct mmc_config cfg;
	struct mmc *mmc;
	struct udevice *dev;
	int non_removable;
	int wp_enable;
#ifdef CONFIG_DM_GPIO
	struct gpio_desc cd_gpio;
	struct gpio_desc wp_gpio;
#endif
};

/* Return the XFERTYP flags for a given command and data packet */
static uint esdhc_xfertyp(struct mmc_cmd *cmd, struct mmc_data *data)
{
	uint xfertyp = 0;

	if (data) {
		xfertyp |= XFERTYP_DPSEL;
#ifndef CONFIG_SYS_FSL_ESDHC_USE_PIO
		xfertyp |= XFERTYP_DMAEN;
#endif
		if (data->blocks > 1) {
			xfertyp |= XFERTYP_MSBSEL;
			xfertyp |= XFERTYP_BCEN;
#ifdef CONFIG_SYS_FSL_ERRATUM_ESDHC111
			xfertyp |= XFERTYP_AC12EN;
#endif
		}

		if (data->flags & MMC_DATA_READ)
			xfertyp |= XFERTYP_DTDSEL;
	}

	if (cmd->resp_type & MMC_RSP_CRC)
		xfertyp |= XFERTYP_CCCEN;
	if (cmd->resp_type & MMC_RSP_OPCODE)
		xfertyp |= XFERTYP_CICEN;
	if (cmd->resp_type & MMC_RSP_136)
		xfertyp |= XFERTYP_RSPTYP_136;
	else if (cmd->resp_type & MMC_RSP_BUSY)
		xfertyp |= XFERTYP_RSPTYP_48_BUSY;
	else if (cmd->resp_type & MMC_RSP_PRESENT)
		xfertyp |= XFERTYP_RSPTYP_48;

	if (cmd->cmdidx == MMC_CMD_STOP_TRANSMISSION)
		xfertyp |= XFERTYP_CMDTYP_ABORT;

	return XFERTYP_CMD(cmd->cmdidx) | xfertyp;
}

#ifdef CONFIG_SYS_FSL_ESDHC_USE_PIO
/*
 * PIO Read/Write Mode reduce the performace as DMA is not used in this mode.
 */
static void
esdhc_pio_read_write(struct mmc *mmc, struct mmc_data *data)
{
	struct fsl_esdhc_priv *priv = mmc->priv;
	struct fsl_esdhc *regs = (struct fsl_esdhc *)priv->esdhc.esdhc_base
	uint blocks;
	char *buffer;
	uint databuf;
	uint size;
	uint irqstat;
	uint timeout;

	if (data->flags & MMC_DATA_READ) {
		blocks = data->blocks;
		buffer = data->dest;
		while (blocks) {
			timeout = PIO_TIMEOUT;
			size = data->blocksize;
			irqstat = esdhc_read32(&regs->irqstat);
			while (!(esdhc_read32(&regs->prsstat) & PRSSTAT_BREN)
				&& --timeout);
			if (timeout <= 0) {
				printf("\nData Read Failed in PIO Mode.");
				return;
			}
			while (size && (!(irqstat & IRQSTAT_TC))) {
				udelay(100); /* Wait before last byte transfer complete */
				irqstat = esdhc_read32(&regs->irqstat);
				databuf = in_le32(&regs->datport);
				*((uint *)buffer) = databuf;
				buffer += 4;
				size -= 4;
			}
			blocks--;
		}
	} else {
		blocks = data->blocks;
		buffer = (char *)data->src;
		while (blocks) {
			timeout = PIO_TIMEOUT;
			size = data->blocksize;
			irqstat = esdhc_read32(&regs->irqstat);
			while (!(esdhc_read32(&regs->prsstat) & PRSSTAT_BWEN)
				&& --timeout);
			if (timeout <= 0) {
				printf("\nData Write Failed in PIO Mode.");
				return;
			}
			while (size && (!(irqstat & IRQSTAT_TC))) {
				udelay(100); /* Wait before last byte transfer complete */
				databuf = *((uint *)buffer);
				buffer += 4;
				size -= 4;
				irqstat = esdhc_read32(&regs->irqstat);
				out_le32(&regs->datport, databuf);
			}
			blocks--;
		}
	}
}
#endif

static int esdhc_setup_data(struct mmc *mmc, struct mmc_data *data)
{
	int timeout;
	struct fsl_esdhc_priv *priv = mmc->priv;
	struct fsl_esdhc *regs = (struct fsl_esdhc *)priv->esdhc.esdhc_base;
#if defined(CONFIG_FSL_LAYERSCAPE) || defined(CONFIG_S32V234)
	dma_addr_t addr;
#endif
	uint wml_value;

	wml_value = data->blocksize/4;

	if (data->flags & MMC_DATA_READ) {
		if (wml_value > WML_RD_WML_MAX)
			wml_value = WML_RD_WML_MAX_VAL;

		esdhc_clrsetbits32(&regs->wml, WML_RD_WML_MASK, wml_value);
#ifndef CONFIG_SYS_FSL_ESDHC_USE_PIO
#if defined(CONFIG_FSL_LAYERSCAPE) || defined(CONFIG_S32V234)
		addr = virt_to_phys((void *)(data->dest));
		if (upper_32_bits(addr))
			printf("Error found for upper 32 bits\n");
		else
			esdhc_write32(&regs->dsaddr, lower_32_bits(addr));
#else
		esdhc_write32(&regs->dsaddr, (u32)data->dest);
#endif
#endif
	} else {
#ifndef CONFIG_SYS_FSL_ESDHC_USE_PIO
		flush_dcache_range((ulong)data->src,
				   (ulong)data->src+data->blocks
					 *data->blocksize);
#endif
		if (wml_value > WML_WR_WML_MAX)
			wml_value = WML_WR_WML_MAX_VAL;
		if (priv->wp_enable) {
			if ((esdhc_read32(&regs->prsstat) &
			    PRSSTAT_WPSPL) == 0) {
				printf("\nThe SD card is locked. Can not write to a locked card.\n\n");
				return -ETIMEDOUT;
			}
		}

		esdhc_clrsetbits32(&regs->wml, WML_WR_WML_MASK,
					wml_value << 16);
#ifndef CONFIG_SYS_FSL_ESDHC_USE_PIO
#if defined(CONFIG_FSL_LAYERSCAPE) || defined(CONFIG_S32V234)
		addr = virt_to_phys((void *)(data->src));
		if (upper_32_bits(addr))
			printf("Error found for upper 32 bits\n");
		else
			esdhc_write32(&regs->dsaddr, lower_32_bits(addr));
#else
		esdhc_write32(&regs->dsaddr, (u32)data->src);
#endif
#endif
	}

	esdhc_write32(&regs->blkattr, data->blocks << 16 | data->blocksize);

	/* Calculate the timeout period for data transactions */
	/*
	 * 1)Timeout period = (2^(timeout+13)) SD Clock cycles
	 * 2)Timeout period should be minimum 0.250sec as per SD Card spec
	 *  So, Number of SD Clock cycles for 0.25sec should be minimum
	 *		(SD Clock/sec * 0.25 sec) SD Clock cycles
	 *		= (mmc->clock * 1/4) SD Clock cycles
	 * As 1) >=  2)
	 * => (2^(timeout+13)) >= mmc->clock * 1/4
	 * Taking log2 both the sides
	 * => timeout + 13 >= log2(mmc->clock/4)
	 * Rounding up to next power of 2
	 * => timeout + 13 = log2(mmc->clock/4) + 1
	 * => timeout + 13 = fls(mmc->clock/4)
	 *
	 * However, the MMC spec "It is strongly recommended for hosts to
	 * implement more than 500ms timeout value even if the card
	 * indicates the 250ms maximum busy length."  Even the previous
	 * value of 300ms is known to be insufficient for some cards.
	 * So, we use
	 * => timeout + 13 = fls(mmc->clock/2)
	 */
	timeout = fls(mmc->clock/2);
	timeout -= 13;

	if (timeout > 14)
		timeout = 14;

	if (timeout < 0)
		timeout = 0;

#ifdef CONFIG_SYS_FSL_ERRATUM_ESDHC_A001
	if ((timeout == 4) || (timeout == 8) || (timeout == 12))
		timeout++;
#endif

#ifdef ESDHCI_QUIRK_BROKEN_TIMEOUT_VALUE
	timeout = 0xE;
#endif
	esdhc_clrsetbits32(&regs->sysctl, SYSCTL_TIMEOUT_MASK, timeout << 16);

	return 0;
}

static void check_and_invalidate_dcache_range
	(struct mmc_cmd *cmd,
	 struct mmc_data *data) {
	unsigned start = 0;
	unsigned end = 0;
	unsigned size = roundup(ARCH_DMA_MINALIGN,
				data->blocks*data->blocksize);
#if defined(CONFIG_FSL_LAYERSCAPE) || defined(CONFIG_S32V234)
	dma_addr_t addr;

	addr = virt_to_phys((void *)(data->dest));
	if (upper_32_bits(addr))
		printf("Error found for upper 32 bits\n");
	else
		start = lower_32_bits(addr);
#else
	start = (unsigned)data->dest;
#endif
	end = start + size;
	invalidate_dcache_range(start, end);
}

/*
 * Sends a command out on the bus.  Takes the mmc pointer,
 * a command pointer, and an optional data pointer.
 */
static int
esdhc_send_cmd(struct mmc *mmc, struct mmc_cmd *cmd, struct mmc_data *data)
{
	int	err = 0;
	uint	xfertyp;
	uint	irqstat;
	struct fsl_esdhc_priv *priv = mmc->priv;
	struct fsl_esdhc *regs = (struct fsl_esdhc *)priv->esdhc.esdhc_base;

#ifdef CONFIG_SYS_FSL_ERRATUM_ESDHC111
	if (cmd->cmdidx == MMC_CMD_STOP_TRANSMISSION)
		return 0;
#endif

	esdhc_write32(&regs->irqstat, -1);

	sync();

	/* Wait for the bus to be idle */
	while ((esdhc_read32(&regs->prsstat) & PRSSTAT_CICHB) ||
			(esdhc_read32(&regs->prsstat) & PRSSTAT_CIDHB))
		;

	while (esdhc_read32(&regs->prsstat) & PRSSTAT_DLA)
		;

	/* Wait at least 8 SD clock cycles before the next command */
	/*
	 * Note: This is way more than 8 cycles, but 1ms seems to
	 * resolve timing issues with some cards
	 */
	udelay(1000);

	/* Set up for a data transfer if we have one */
	if (data) {
		err = esdhc_setup_data(mmc, data);
		if(err)
			return err;

		if (data->flags & MMC_DATA_READ)
			check_and_invalidate_dcache_range(cmd, data);
	}

	/* Figure out the transfer arguments */
	xfertyp = esdhc_xfertyp(cmd, data);

	/* Mask all irqs */
	esdhc_write32(&regs->irqsigen, 0);

	/* Send the command */
	esdhc_write32(&regs->cmdarg, cmd->cmdarg);
#if defined(CONFIG_FSL_USDHC)
	esdhc_write32(&regs->mixctrl,
	(esdhc_read32(&regs->mixctrl) & 0xFFFFFF80) | (xfertyp & 0x7F)
			| (mmc->ddr_mode ? XFERTYP_DDREN : 0));
	esdhc_write32(&regs->xfertyp, xfertyp & 0xFFFF0000);
#else
	esdhc_write32(&regs->xfertyp, xfertyp);
#endif

	/* Wait for the command to complete */
	while (!(esdhc_read32(&regs->irqstat) & (IRQSTAT_CC | IRQSTAT_CTOE)))
		;

	irqstat = esdhc_read32(&regs->irqstat);

	if (irqstat & CMD_ERR) {
		err = -ECOMM;
		goto out;
	}

	if (irqstat & IRQSTAT_CTOE) {
		err = -ETIMEDOUT;
		goto out;
	}

	/* Switch voltage to 1.8V if CMD11 succeeded */
	if (cmd->cmdidx == SD_CMD_SWITCH_UHS18V) {
		esdhc_setbits32(&regs->vendorspec, ESDHC_VENDORSPEC_VSELECT);

		printf("Run CMD11 1.8V switch\n");
		/* Sleep for 5 ms - max time for card to switch to 1.8V */
		udelay(5000);
	}

	/* Workaround for ESDHC errata ENGcm03648 */
	if (!data && (cmd->resp_type & MMC_RSP_BUSY)) {
		int timeout = 6000;

		/* Poll on DATA0 line for cmd with busy signal for 600 ms */
		while (timeout > 0 && !(esdhc_read32(&regs->prsstat) &
					PRSSTAT_DAT0)) {
			udelay(100);
			timeout--;
		}

		if (timeout <= 0) {
			printf("Timeout waiting for DAT0 to go high!\n");
			err = -ETIMEDOUT;
			goto out;
		}
	}

	/* Copy the response to the response buffer */
	if (cmd->resp_type & MMC_RSP_136) {
		u32 cmdrsp3, cmdrsp2, cmdrsp1, cmdrsp0;

		cmdrsp3 = esdhc_read32(&regs->cmdrsp3);
		cmdrsp2 = esdhc_read32(&regs->cmdrsp2);
		cmdrsp1 = esdhc_read32(&regs->cmdrsp1);
		cmdrsp0 = esdhc_read32(&regs->cmdrsp0);
		cmd->response[0] = (cmdrsp3 << 8) | (cmdrsp2 >> 24);
		cmd->response[1] = (cmdrsp2 << 8) | (cmdrsp1 >> 24);
		cmd->response[2] = (cmdrsp1 << 8) | (cmdrsp0 >> 24);
		cmd->response[3] = (cmdrsp0 << 8);
	} else
		cmd->response[0] = esdhc_read32(&regs->cmdrsp0);

	/* Wait until all of the blocks are transferred */
	if (data) {
#ifdef CONFIG_SYS_FSL_ESDHC_USE_PIO
		esdhc_pio_read_write(mmc, data);
#else
		do {
			irqstat = esdhc_read32(&regs->irqstat);

			if (irqstat & IRQSTAT_DTOE) {
				err = -ETIMEDOUT;
				goto out;
			}

			if (irqstat & DATA_ERR) {
				err = -ECOMM;
				goto out;
			}
		} while ((irqstat & DATA_COMPLETE) != DATA_COMPLETE);

		/*
		 * Need invalidate the dcache here again to avoid any
		 * cache-fill during the DMA operations such as the
		 * speculative pre-fetching etc.
		 */
		if (data->flags & MMC_DATA_READ)
			check_and_invalidate_dcache_range(cmd, data);
#endif
	}

out:
	/* Reset CMD and DATA portions on error */
	if (err) {
		esdhc_write32(&regs->sysctl, esdhc_read32(&regs->sysctl) |
			      SYSCTL_RSTC);
		while (esdhc_read32(&regs->sysctl) & SYSCTL_RSTC)
			;

		if (data) {
			esdhc_write32(&regs->sysctl,
				      esdhc_read32(&regs->sysctl) |
				      SYSCTL_RSTD);
			while ((esdhc_read32(&regs->sysctl) & SYSCTL_RSTD))
				;
		}

		/* If this was CMD11, then notify that power cycle is needed */
		if (cmd->cmdidx == SD_CMD_SWITCH_UHS18V)
			printf("CMD11 to switch to 1.8V mode failed, card requires power cycle.\n");
	}

	esdhc_write32(&regs->irqstat, -1);

	return err;
}

static void set_sysctl(struct mmc *mmc, uint clock)
{
	int div, pre_div;
	struct fsl_esdhc_priv *priv = mmc->priv;
	struct fsl_esdhc *regs = (struct fsl_esdhc *)priv->esdhc.esdhc_base;
	int sdhc_clk = priv->esdhc.sdhc_clk;
	uint clk;

	if (clock < mmc->cfg->f_min)
		clock = mmc->cfg->f_min;

	if (sdhc_clk / 16 > clock) {
		for (pre_div = 2; pre_div < 256; pre_div *= 2)
			if ((sdhc_clk / pre_div) <= (clock * 16))
				break;
	} else
		pre_div = 2;

	for (div = 1; div <= 16; div++)
		if ((sdhc_clk / (div * pre_div)) <= clock)
			break;

	pre_div >>= mmc->ddr_mode ? 2 : 1;
	div -= 1;

	clk = (pre_div << 8) | (div << 4);

#ifdef CONFIG_FSL_USDHC
	esdhc_clrbits32(&regs->vendorspec, VENDORSPEC_CKEN);
#else
	esdhc_clrbits32(&regs->sysctl, SYSCTL_CKEN);
#endif

	esdhc_clrsetbits32(&regs->sysctl, SYSCTL_CLOCK_MASK, clk);

	udelay(10000);

#ifdef CONFIG_FSL_USDHC
	esdhc_setbits32(&regs->vendorspec, VENDORSPEC_PEREN | VENDORSPEC_CKEN);
#else
	esdhc_setbits32(&regs->sysctl, SYSCTL_PEREN | SYSCTL_CKEN);
#endif

}

#ifdef CONFIG_FSL_ESDHC_USE_PERIPHERAL_CLK
static void esdhc_clock_control(struct mmc *mmc, bool enable)
{
	struct fsl_esdhc_priv *priv = mmc->priv;
	struct fsl_esdhc *regs = (struct fsl_esdhc *)priv->esdhc.esdhc_base;
	u32 value;
	u32 time_out;

	value = esdhc_read32(&regs->sysctl);

	if (enable)
		value |= SYSCTL_CKEN;
	else
		value &= ~SYSCTL_CKEN;

	esdhc_write32(&regs->sysctl, value);

	time_out = 20;
	value = PRSSTAT_SDSTB;
	while (!(esdhc_read32(&regs->prsstat) & value)) {
		if (time_out == 0) {
			printf("fsl_esdhc: Internal clock never stabilised.\n");
			break;
		}
		time_out--;
		mdelay(1);
	}
}
#endif

static int esdhc_set_ios(struct mmc *mmc)
{
	struct fsl_esdhc_priv *priv = mmc->priv;
	struct fsl_esdhc *regs = (struct fsl_esdhc *)priv->esdhc.esdhc_base;

#ifdef CONFIG_FSL_ESDHC_USE_PERIPHERAL_CLK
	/* Select to use peripheral clock */
	esdhc_clock_control(mmc, false);
	esdhc_setbits32(&regs->scr, ESDHCCTL_PCS);
	esdhc_clock_control(mmc, true);
#endif
	/* Set the clock speed */
	set_sysctl(mmc, mmc->clock);

	/* Set the bus width */
	esdhc_clrbits32(&regs->proctl, PROCTL_DTW_4 | PROCTL_DTW_8);

	if (mmc->bus_width == 4)
		esdhc_setbits32(&regs->proctl, PROCTL_DTW_4);
	else if (mmc->bus_width == 8)
		esdhc_setbits32(&regs->proctl, PROCTL_DTW_8);

	return 0;
}

static int esdhc_init(struct mmc *mmc)
{
	struct fsl_esdhc_priv *priv = mmc->priv;
	struct fsl_esdhc *regs = (struct fsl_esdhc *)priv->esdhc.esdhc_base;
	int timeout = 1000;

	/* Reset the entire host controller */
	esdhc_setbits32(&regs->sysctl, SYSCTL_RSTA);

	/* Wait until the controller is available */
	while ((esdhc_read32(&regs->sysctl) & SYSCTL_RSTA) && --timeout)
		udelay(1000);

#if defined(CONFIG_FSL_USDHC)
	/* RSTA doesn't reset MMC_BOOT register, so manually reset it */
	esdhc_write32(&regs->mmcboot, 0x0);
	/* Reset MIX_CTRL and CLK_TUNE_CTRL_STATUS regs to 0 */
	esdhc_write32(&regs->mixctrl, 0x0);
	esdhc_write32(&regs->clktunectrlstatus, 0x0);

	/* Put VEND_SPEC to default value */
	esdhc_write32(&regs->vendorspec, VENDORSPEC_INIT);

	/* Disable DLL_CTRL delay line */
	esdhc_write32(&regs->dllctrl, 0x0);
#endif

#if !defined(ARCH_MXC) && !defined(CONFIG_VYBRID)
	/* Enable cache snooping */
	esdhc_write32(&regs->scr, 0x00000040);
#endif

#ifndef CONFIG_FSL_USDHC
	esdhc_setbits32(&regs->sysctl, SYSCTL_HCKEN | SYSCTL_IPGEN);
#else
	esdhc_setbits32(&regs->vendorspec, VENDORSPEC_HCKEN | VENDORSPEC_IPGEN);
#endif

	/* Set the initial clock speed */
	mmc_set_clock(mmc, 400000);

	/* MX6SX/MX6UL have irqstaten cleared, so enable all valid bits */
	esdhc_write32(&regs->irqstaten, 0xFFFFFFFF);

	/* Disable the BRR and BWR bits in IRQSTAT */
	esdhc_clrbits32(&regs->irqstaten, IRQSTATEN_BRR | IRQSTATEN_BWR);

	/* Put the PROCTL reg back to the default */
	esdhc_write32(&regs->proctl, PROCTL_INIT);

	/* Set timout to the maximum value */
	esdhc_clrsetbits32(&regs->sysctl, SYSCTL_TIMEOUT_MASK, 14 << 16);

#ifdef CONFIG_SYS_FSL_ESDHC_FORCE_VSELECT
	esdhc_setbits32(&regs->vendorspec, ESDHC_VENDORSPEC_VSELECT);
#endif

	return 0;
}

static int esdhc_getcd(struct mmc *mmc)
{
	struct fsl_esdhc_priv *priv = mmc->priv;
	struct fsl_esdhc *regs = (struct fsl_esdhc *)priv->esdhc.esdhc_base;
	int timeout = 1000;

#ifdef CONFIG_ESDHC_DETECT_QUIRK
	if (CONFIG_ESDHC_DETECT_QUIRK)
		return 1;
#endif

#ifdef CONFIG_DM_MMC
	if (priv->non_removable)
		return 1;
#ifdef CONFIG_DM_GPIO
	if (dm_gpio_is_valid(&priv->cd_gpio))
		return dm_gpio_get_value(&priv->cd_gpio);
#endif
#endif

	while (!(esdhc_read32(&regs->prsstat) & PRSSTAT_CINS) && --timeout)
		udelay(1000);

	return timeout > 0;
}

static void esdhc_reset(struct fsl_esdhc *regs)
{
	unsigned long timeout = 100; /* wait max 100 ms */

	/* reset the controller */
	esdhc_setbits32(&regs->sysctl, SYSCTL_RSTA);

	/* hardware clears the bit when it is done */
	while ((esdhc_read32(&regs->sysctl) & SYSCTL_RSTA) && --timeout)
		udelay(1000);
	if (!timeout)
		printf("MMC/SD: Reset never completed.\n");
}

static const struct mmc_ops esdhc_ops = {
	.send_cmd	= esdhc_send_cmd,
	.set_ios	= esdhc_set_ios,
	.init		= esdhc_init,
	.getcd		= esdhc_getcd,
};

static int fsl_esdhc_cfg_to_priv(struct fsl_esdhc_cfg *cfg,
				 struct fsl_esdhc_priv *priv)
{
	if (!cfg || !priv)
		return -EINVAL;

	priv->esdhc = *cfg;

	return 0;
};

static int fsl_esdhc_init(struct fsl_esdhc_priv *priv)
{
	struct fsl_esdhc *regs;
	struct mmc *mmc;
	u32 caps, voltage_caps;

	if (!priv)
		return -EINVAL;

	regs = (struct fsl_esdhc *)priv->esdhc.esdhc_base;

	/* First reset the eSDHC controller */
	esdhc_reset(regs);

#ifndef CONFIG_FSL_USDHC
	esdhc_setbits32(&regs->sysctl, SYSCTL_PEREN | SYSCTL_HCKEN
				| SYSCTL_IPGEN | SYSCTL_CKEN);
#else
	esdhc_setbits32(&regs->vendorspec, VENDORSPEC_PEREN |
			VENDORSPEC_HCKEN | VENDORSPEC_IPGEN | VENDORSPEC_CKEN);
#endif

	writel(SDHCI_IRQ_EN_BITS, &regs->irqstaten);
	memset(&priv->cfg, 0, sizeof(priv->cfg));

	voltage_caps = 0;
	caps = esdhc_read32(&regs->hostcapblt);

#ifdef CONFIG_SYS_FSL_ERRATUM_ESDHC135
	caps = caps & ~(ESDHC_HOSTCAPBLT_SRS |
			ESDHC_HOSTCAPBLT_VS18 | ESDHC_HOSTCAPBLT_VS30);
#endif

/* T4240 host controller capabilities register should have VS33 bit */
#ifdef CONFIG_SYS_FSL_MMC_HAS_CAPBLT_VS33
	caps = caps | ESDHC_HOSTCAPBLT_VS33;
#endif

	if (caps & ESDHC_HOSTCAPBLT_VS18)
		voltage_caps |= MMC_VDD_165_195;
	if (caps & ESDHC_HOSTCAPBLT_VS30)
		voltage_caps |= MMC_VDD_29_30 | MMC_VDD_30_31;
	if (caps & ESDHC_HOSTCAPBLT_VS33)
		voltage_caps |= MMC_VDD_32_33 | MMC_VDD_33_34;

	priv->cfg.name = "FSL_SDHC";
	priv->cfg.ops = &esdhc_ops;
#ifdef CONFIG_SYS_SD_VOLTAGE
	priv->cfg.voltages = CONFIG_SYS_SD_VOLTAGE;
#else
	priv->cfg.voltages = MMC_VDD_32_33 | MMC_VDD_33_34;
#endif
	if ((priv->cfg.voltages & voltage_caps) == 0) {
		printf("voltage not supported by controller\n");
		return -1;
	}

	if (priv->esdhc.max_bus_width == 8)
		priv->cfg.host_caps = MMC_MODE_4BIT | MMC_MODE_8BIT;
	else if (priv->esdhc.max_bus_width == 4)
		priv->cfg.host_caps = MMC_MODE_4BIT;

	priv->cfg.host_caps = MMC_MODE_4BIT | MMC_MODE_8BIT;
#ifdef CONFIG_SYS_FSL_ESDHC_HAS_DDR_MODE
	priv->cfg.host_caps |= MMC_MODE_DDR_52MHz;
#endif

	if (priv->esdhc.max_bus_width > 0) {
		if (priv->esdhc.max_bus_width < 8)
			priv->cfg.host_caps &= ~MMC_MODE_8BIT;
		if (priv->esdhc.max_bus_width < 4)
			priv->cfg.host_caps &= ~MMC_MODE_4BIT;
	}

	if (caps & ESDHC_HOSTCAPBLT_HSS)
		priv->cfg.host_caps |= MMC_MODE_HS_52MHz | MMC_MODE_HS;

#ifdef CONFIG_ESDHC_DETECT_8_BIT_QUIRK
	if (CONFIG_ESDHC_DETECT_8_BIT_QUIRK)
		priv->cfg.host_caps &= ~MMC_MODE_8BIT;
#endif

	priv->cfg.f_min = 400000;
	priv->cfg.f_max = min(priv->esdhc.sdhc_clk, (u32)52000000);

	priv->cfg.b_max = CONFIG_SYS_MMC_MAX_BLK_COUNT;

	mmc = mmc_create(&priv->cfg, priv);
	if (mmc == NULL)
		return -1;

	priv->mmc = mmc;

	return 0;
}

int fsl_esdhc_initialize(bd_t *bis, struct fsl_esdhc_cfg *cfg)
{
	struct fsl_esdhc_priv *priv;
	int ret;

	if (!cfg)
		return -EINVAL;

	priv = calloc(sizeof(struct fsl_esdhc_priv), 1);
	if (!priv)
		return -ENOMEM;

	ret = fsl_esdhc_cfg_to_priv(cfg, priv);
	if (ret) {
		debug("%s xlate failure\n", __func__);
		free(priv);
		return ret;
	}

	ret = fsl_esdhc_init(priv);
	if (ret) {
		debug("%s init failure\n", __func__);
		free(priv);
		return ret;
	}

	return 0;
}

int fsl_esdhc_mmc_init(bd_t *bis)
{
	struct fsl_esdhc_cfg *cfg;

	cfg = calloc(sizeof(struct fsl_esdhc_cfg), 1);
	cfg->esdhc_base = CONFIG_SYS_FSL_ESDHC_ADDR;
	cfg->sdhc_clk = gd->arch.sdhc_clk;
	return fsl_esdhc_initialize(bis, cfg);
}

#ifdef CONFIG_FSL_ESDHC_ADAPTER_IDENT
void mmc_adapter_card_type_ident(void)
{
	u8 card_id;
	u8 value;

	card_id = QIXIS_READ(present) & QIXIS_SDID_MASK;
	gd->arch.sdhc_adapter = card_id;

	switch (card_id) {
	case QIXIS_ESDHC_ADAPTER_TYPE_EMMC45:
		value = QIXIS_READ(brdcfg[5]);
		value |= (QIXIS_DAT4 | QIXIS_DAT5_6_7);
		QIXIS_WRITE(brdcfg[5], value);
		break;
	case QIXIS_ESDHC_ADAPTER_TYPE_SDMMC_LEGACY:
		value = QIXIS_READ(pwr_ctl[1]);
		value |= QIXIS_EVDD_BY_SDHC_VS;
		QIXIS_WRITE(pwr_ctl[1], value);
		break;
	case QIXIS_ESDHC_ADAPTER_TYPE_EMMC44:
		value = QIXIS_READ(brdcfg[5]);
		value |= (QIXIS_SDCLKIN | QIXIS_SDCLKOUT);
		QIXIS_WRITE(brdcfg[5], value);
		break;
	case QIXIS_ESDHC_ADAPTER_TYPE_RSV:
		break;
	case QIXIS_ESDHC_ADAPTER_TYPE_MMC:
		break;
	case QIXIS_ESDHC_ADAPTER_TYPE_SD:
		break;
	case QIXIS_ESDHC_NO_ADAPTER:
		break;
	default:
		break;
	}
}
#endif

#ifdef CONFIG_OF_LIBFDT
__weak int esdhc_status_fixup(void *blob, const char *compat)
{
#ifdef CONFIG_FSL_ESDHC_PIN_MUX
	if (!hwconfig("esdhc")) {
		do_fixup_by_compat(blob, compat, "status", "disabled",
				sizeof("disabled"), 1);
		return 1;
	}
#endif
	do_fixup_by_compat(blob, compat, "status", "okay",
			   sizeof("okay"), 1);
	return 0;
}

void fdt_fixup_esdhc(void *blob, bd_t *bd)
{
	const char *compat = "fsl,esdhc";

	if (esdhc_status_fixup(blob, compat))
		return;

#ifdef CONFIG_FSL_ESDHC_USE_PERIPHERAL_CLK
	do_fixup_by_compat_u32(blob, compat, "peripheral-frequency",
			       gd->arch.sdhc_clk, 1);
#else
	do_fixup_by_compat_u32(blob, compat, "clock-frequency",
			       gd->arch.sdhc_clk, 1);
#endif
#ifdef CONFIG_FSL_ESDHC_ADAPTER_IDENT
	do_fixup_by_compat_u32(blob, compat, "adapter-type",
			       (u32)(gd->arch.sdhc_adapter), 1);
#endif
}
#endif

#ifdef CONFIG_DM_MMC
#include <asm/arch/clock.h>
__weak void init_clk_usdhc(u32 index)
{
}

static int fsl_esdhc_probe(struct udevice *dev)
{
	struct mmc_uclass_priv *upriv = dev_get_uclass_priv(dev);
	struct fsl_esdhc_priv *priv = dev_get_priv(dev);
	const void *fdt = gd->fdt_blob;
	int node = dev_of_offset(dev);
	fdt_addr_t addr;
	unsigned int val;
	int ret;

	addr = dev_get_addr(dev);
	if (addr == FDT_ADDR_T_NONE)
		return -EINVAL;

	priv->esdhc_regs = (struct fsl_esdhc *)addr;
	priv->dev = dev;

	val = fdtdec_get_int(fdt, node, "bus-width", -1);
	if (val == 8)
		priv->esdhc.max_bus_width = 8;
	else if (val == 4)
		priv->esdhc.max_bus_width = 4;
	else
		priv->esdhc.max_bus_width = 1;

	if (fdt_get_property(fdt, node, "non-removable", NULL)) {
		priv->non_removable = 1;
	 } else {
		priv->non_removable = 0;
#ifdef CONFIG_DM_GPIO
		gpio_request_by_name_nodev(fdt, node, "cd-gpios", 0,
					   &priv->cd_gpio, GPIOD_IS_IN);
#endif
	}

	priv->wp_enable = 1;

#ifdef CONFIG_DM_GPIO
	ret = gpio_request_by_name_nodev(fdt, node, "wp-gpios", 0,
					 &priv->wp_gpio, GPIOD_IS_IN);
	if (ret)
		priv->wp_enable = 0;
#endif
	/*
	 * TODO:
	 * Because lack of clk driver, if SDHC clk is not enabled,
	 * need to enable it first before this driver is invoked.
	 *
	 * we use MXC_ESDHC_CLK to get clk freq.
	 * If one would like to make this function work,
	 * the aliases should be provided in dts as this:
	 *
	 *  aliases {
	 *	mmc0 = &usdhc1;
	 *	mmc1 = &usdhc2;
	 *	mmc2 = &usdhc3;
	 *	mmc3 = &usdhc4;
	 *	};
	 * Then if your board only supports mmc2 and mmc3, but we can
	 * correctly get the seq as 2 and 3, then let mxc_get_clock
	 * work as expected.
	 */
<<<<<<< HEAD
	priv->esdhc.sdhc_clk = mxc_get_clock(MXC_ESDHC_CLK + dev->seq);
	if (priv->esdhc.sdhc_clk <= 0) {
=======

	init_clk_usdhc(dev->seq);

	priv->sdhc_clk = mxc_get_clock(MXC_ESDHC_CLK + dev->seq);
	if (priv->sdhc_clk <= 0) {
>>>>>>> ef799645
		dev_err(dev, "Unable to get clk for %s\n", dev->name);
		return -EINVAL;
	}

	ret = fsl_esdhc_init(priv);
	if (ret) {
		dev_err(dev, "fsl_esdhc_init failure\n");
		return ret;
	}

	upriv->mmc = priv->mmc;
	priv->mmc->dev = dev;

	return 0;
}

static const struct udevice_id fsl_esdhc_ids[] = {
	{ .compatible = "fsl,imx6ul-usdhc", },
	{ .compatible = "fsl,imx6sx-usdhc", },
	{ .compatible = "fsl,imx6sl-usdhc", },
	{ .compatible = "fsl,imx6q-usdhc", },
	{ .compatible = "fsl,imx7d-usdhc", },
	{ .compatible = "fsl,imx7ulp-usdhc", },
	{ .compatible = "fsl,esdhc", },
	{ /* sentinel */ }
};

U_BOOT_DRIVER(fsl_esdhc) = {
	.name	= "fsl-esdhc-mmc",
	.id	= UCLASS_MMC,
	.of_match = fsl_esdhc_ids,
	.probe	= fsl_esdhc_probe,
	.priv_auto_alloc_size = sizeof(struct fsl_esdhc_priv),
};
#endif<|MERGE_RESOLUTION|>--- conflicted
+++ resolved
@@ -1013,16 +1013,11 @@
 	 * correctly get the seq as 2 and 3, then let mxc_get_clock
 	 * work as expected.
 	 */
-<<<<<<< HEAD
+
+	init_clk_usdhc(dev->seq);
+
 	priv->esdhc.sdhc_clk = mxc_get_clock(MXC_ESDHC_CLK + dev->seq);
 	if (priv->esdhc.sdhc_clk <= 0) {
-=======
-
-	init_clk_usdhc(dev->seq);
-
-	priv->sdhc_clk = mxc_get_clock(MXC_ESDHC_CLK + dev->seq);
-	if (priv->sdhc_clk <= 0) {
->>>>>>> ef799645
 		dev_err(dev, "Unable to get clk for %s\n", dev->name);
 		return -EINVAL;
 	}
