--- conflicted
+++ resolved
@@ -6,13 +6,8 @@
  * Based vaguely on the pxa mmc code:
  * (C) Copyright 2003
  * Kyle Harris, Nexus Technologies, Inc. kharris@nexus-tech.net
-<<<<<<< HEAD
  *
  * Copyright 2019 NXP
- *
- * SPDX-License-Identifier:	GPL-2.0+
-=======
->>>>>>> 4b398755
  */
 
 #include <config.h>
