--- conflicted
+++ resolved
@@ -1,5 +1,5 @@
 /*
- * Copyright 2007, 2010-2012 Freescale Semiconductor, Inc
+ * Copyright 2007, 2010-2011 Freescale Semiconductor, Inc
  * Andy Fleming
  *
  * Based vaguely on the pxa mmc code:
@@ -95,12 +95,10 @@
 	struct mmc mmc;
 };
 
-#if CONFIG_IS_ENABLED(DM_MMC)
 struct esdhc_soc_data {
 	u32 flags;
 	u32 caps;
 };
-#endif
 
 /**
  * struct fsl_esdhc_priv
@@ -125,22 +123,24 @@
  * @wp_gpio: gpio for write protection
  */
 struct fsl_esdhc_priv {
-	struct fsl_esdhc_cfg esdhc;
+	struct fsl_esdhc *esdhc_regs;
+	unsigned int sdhc_clk;
 	unsigned int clock;
+	unsigned int mode;
+	unsigned int bus_width;
 #if !CONFIG_IS_ENABLED(BLK)
 	struct mmc *mmc;
 #endif
-#if CONFIG_IS_ENABLED(DM_MMC)
 	struct udevice *dev;
 	int non_removable;
-#ifdef MMC_SUPPORTS_TUNING
-	unsigned int mode;
+	int wp_enable;
+	int vs18_enable;
+	u32 flags;
+	u32 caps;
 	u32 tuning_step;
 	u32 tuning_start_tap;
 	u32 strobe_dll_delay_target;
 	u32 signal_voltage;
-#endif
-#endif
 #if IS_ENABLED(CONFIG_DM_REGULATOR)
 	struct udevice *vqmmc_dev;
 	struct udevice *vmmc_dev;
@@ -197,7 +197,7 @@
 static void esdhc_pio_read_write(struct fsl_esdhc_priv *priv,
 				 struct mmc_data *data)
 {
-	struct fsl_esdhc *regs = (struct fsl_esdhc *)priv->esdhc.esdhc_base
+	struct fsl_esdhc *regs = priv->esdhc_regs;
 	uint blocks;
 	char *buffer;
 	uint databuf;
@@ -259,7 +259,7 @@
 			    struct mmc_data *data)
 {
 	int timeout;
-	struct fsl_esdhc *regs = (struct fsl_esdhc *)priv->esdhc.esdhc_base;
+	struct fsl_esdhc *regs = priv->esdhc_regs;
 #if defined(CONFIG_FSL_LAYERSCAPE) || defined(CONFIG_S32V234) || \
 	defined(CONFIG_IMX8) || defined(CONFIG_IMX8M)
 	dma_addr_t addr;
@@ -293,7 +293,7 @@
 #endif
 		if (wml_value > WML_WR_WML_MAX)
 			wml_value = WML_WR_WML_MAX_VAL;
-		if (priv->esdhc.wp_enable) {
+		if (priv->wp_enable) {
 			if ((esdhc_read32(&regs->prsstat) &
 			    PRSSTAT_WPSPL) == 0) {
 				printf("\nThe SD card is locked. Can not write to a locked card.\n\n");
@@ -404,7 +404,7 @@
 	uint	xfertyp;
 	uint	irqstat;
 	u32	flags = IRQSTAT_CC | IRQSTAT_CTOE;
-	struct fsl_esdhc *regs = (struct fsl_esdhc *)priv->esdhc.esdhc_base;
+	struct fsl_esdhc *regs = priv->esdhc_regs;
 
 #ifdef CONFIG_SYS_FSL_ERRATUM_ESDHC111
 	if (cmd->cmdidx == MMC_CMD_STOP_TRANSMISSION)
@@ -582,7 +582,7 @@
 
 static void set_sysctl(struct fsl_esdhc_priv *priv, struct mmc *mmc, uint clock)
 {
-	struct fsl_esdhc *regs = (struct fsl_esdhc *)priv->esdhc.esdhc_base;
+	struct fsl_esdhc *regs = priv->esdhc_regs;
 	int div = 1;
 #ifdef ARCH_MXC
 #ifdef CONFIG_MX53
@@ -594,12 +594,7 @@
 #else
 	int pre_div = 2;
 #endif
-<<<<<<< HEAD
-	int ddr_pre_div = mmc->ddr_mode ? 2 : 1;
-	int sdhc_clk = priv->esdhc.sdhc_clk;
-=======
 	int sdhc_clk = priv->sdhc_clk;
->>>>>>> e75092ef
 	uint clk;
 
 	/*
@@ -648,7 +643,7 @@
 #ifdef CONFIG_FSL_ESDHC_USE_PERIPHERAL_CLK
 static void esdhc_clock_control(struct fsl_esdhc_priv *priv, bool enable)
 {
-	struct fsl_esdhc *regs = (struct fsl_esdhc *)priv->esdhc.esdhc_base;
+	struct fsl_esdhc *regs = priv->esdhc_regs;
 	u32 value;
 	u32 time_out;
 
@@ -707,8 +702,8 @@
 	struct fsl_esdhc_priv *priv = dev_get_priv(mmc->dev);
 	struct fsl_esdhc *regs = priv->esdhc_regs;
 
-	if (priv->esdhc.flags & ESDHC_FLAG_USDHC) {
-		if (priv->esdhc.flags & ESDHC_FLAG_STD_TUNING) {
+	if (priv->flags & ESDHC_FLAG_USDHC) {
+		if (priv->flags & ESDHC_FLAG_STD_TUNING) {
 			esdhc_clrbits32(&regs->autoc12err,
 					MIX_CTRL_SMPCLK_SEL |
 					MIX_CTRL_EXE_TUNE);
@@ -798,7 +793,7 @@
 	priv->signal_voltage = mmc->signal_voltage;
 	switch (mmc->signal_voltage) {
 	case MMC_SIGNAL_VOLTAGE_330:
-		if (priv->esdhc.vs18_enable)
+		if (priv->vs18_enable)
 			return -EIO;
 #ifdef CONFIG_DM_REGULATOR
 		if (!IS_ERR_OR_NULL(priv->vqmmc_dev)) {
@@ -867,7 +862,7 @@
 		return 0;
 
 	/* This is readw/writew SDHCI_HOST_CONTROL2 when tuning */
-	if (priv->esdhc.flags & ESDHC_FLAG_STD_TUNING) {
+	if (priv->flags & ESDHC_FLAG_STD_TUNING) {
 		val = readl(&regs->autoc12err);
 		mixctrl = readl(&regs->mixctrl);
 		val &= ~MIX_CTRL_SMPCLK_SEL;
@@ -941,7 +936,7 @@
 
 static int esdhc_set_ios_common(struct fsl_esdhc_priv *priv, struct mmc *mmc)
 {
-	struct fsl_esdhc *regs = (struct fsl_esdhc *)priv->esdhc.esdhc_base;
+	struct fsl_esdhc *regs = priv->esdhc_regs;
 	int ret __maybe_unused;
 	uint clock;
 
@@ -951,7 +946,6 @@
 	esdhc_setbits32(&regs->scr, ESDHCCTL_PCS);
 	esdhc_clock_control(priv, true);
 #endif
-
 	/* Set the clock speed */
 	clock = mmc->clock;
 	if (clock < mmc->cfg->f_min)
@@ -1006,7 +1000,7 @@
 
 static int esdhc_init_common(struct fsl_esdhc_priv *priv, struct mmc *mmc)
 {
-	struct fsl_esdhc *regs = (struct fsl_esdhc *)priv->esdhc.esdhc_base;
+	struct fsl_esdhc *regs = priv->esdhc_regs;
 	ulong start;
 
 	/* Reset the entire host controller */
@@ -1027,7 +1021,7 @@
 	esdhc_write32(&regs->clktunectrlstatus, 0x0);
 
 	/* Put VEND_SPEC to default value */
-	if (priv->esdhc.vs18_enable)
+	if (priv->vs18_enable)
 		esdhc_write32(&regs->vendorspec, (VENDORSPEC_INIT |
 			      ESDHC_VENDORSPEC_VSELECT));
 	else
@@ -1037,7 +1031,7 @@
 	esdhc_write32(&regs->dllctrl, 0x0);
 #endif
 
-#if !defined(ARCH_MXC) && !defined(CONFIG_VYBRID)
+#ifndef ARCH_MXC
 	/* Enable cache snooping */
 	esdhc_write32(&regs->scr, 0x00000040);
 #endif
@@ -1051,9 +1045,6 @@
 	/* Set the initial clock speed */
 	mmc_set_clock(mmc, 400000, false);
 
-	/* MX6SX/MX6UL have irqstaten cleared, so enable all valid bits */
-	esdhc_write32(&regs->irqstaten, 0xFFFFFFFF);
-
 	/* Disable the BRR and BWR bits in IRQSTAT */
 	esdhc_clrbits32(&regs->irqstaten, IRQSTATEN_BRR | IRQSTATEN_BWR);
 
@@ -1068,7 +1059,7 @@
 
 static int esdhc_getcd_common(struct fsl_esdhc_priv *priv)
 {
-	struct fsl_esdhc *regs = (struct fsl_esdhc *)priv->esdhc.esdhc_base;
+	struct fsl_esdhc *regs = priv->esdhc_regs;
 	int timeout = 1000;
 
 #ifdef CONFIG_ESDHC_DETECT_QUIRK
@@ -1159,7 +1150,7 @@
 	if (!priv)
 		return -EINVAL;
 
-	regs = (struct fsl_esdhc *)priv->esdhc.esdhc_base;
+	regs = priv->esdhc_regs;
 
 	/* First reset the eSDHC controller */
 	ret = esdhc_reset(regs);
@@ -1178,7 +1169,7 @@
 			VENDORSPEC_HCKEN | VENDORSPEC_IPGEN | VENDORSPEC_CKEN);
 #endif
 
-	if (priv->esdhc.vs18_enable)
+	if (priv->vs18_enable)
 		esdhc_setbits32(&regs->vendorspec, ESDHC_VENDORSPEC_VSELECT);
 
 	writel(SDHCI_IRQ_EN_BITS, &regs->irqstaten);
@@ -1221,9 +1212,9 @@
 		return -1;
 	}
 
-	if (priv->esdhc.max_bus_width == 8)
+	if (priv->bus_width == 8)
 		cfg->host_caps = MMC_MODE_4BIT | MMC_MODE_8BIT;
-	else if (priv->esdhc.max_bus_width == 4)
+	else if (priv->bus_width == 4)
 		cfg->host_caps = MMC_MODE_4BIT;
 
 	cfg->host_caps = MMC_MODE_4BIT | MMC_MODE_8BIT;
@@ -1231,11 +1222,10 @@
 	cfg->host_caps |= MMC_MODE_DDR_52MHz;
 #endif
 
-	/* ### isn't this redundant? ### */
-	if (priv->esdhc.max_bus_width > 0) {
-		if (priv->esdhc.max_bus_width < 8)
+	if (priv->bus_width > 0) {
+		if (priv->bus_width < 8)
 			cfg->host_caps &= ~MMC_MODE_8BIT;
-		if (priv->esdhc.max_bus_width < 4)
+		if (priv->bus_width < 4)
 			cfg->host_caps &= ~MMC_MODE_4BIT;
 	}
 
@@ -1247,18 +1237,16 @@
 		cfg->host_caps &= ~MMC_MODE_8BIT;
 #endif
 
-	cfg->host_caps |= priv->esdhc.caps;
+	cfg->host_caps |= priv->caps;
 
 	cfg->f_min = 400000;
-//	cfg->f_max = min(priv->esdhc.sdhc_clk, (u32)20000000);
-	cfg->f_max = min(priv->esdhc.sdhc_clk, (u32)52000000);
+	cfg->f_max = min(priv->sdhc_clk, (u32)200000000);
 
 	cfg->b_max = CONFIG_SYS_MMC_MAX_BLK_COUNT;
 
 	writel(0, &regs->dllctrl);
-	if (priv->esdhc.flags & ESDHC_FLAG_USDHC) {
-#ifdef MMC_SUPPORTS_TUNING
-		if (priv->esdhc.flags & ESDHC_FLAG_STD_TUNING) {
+	if (priv->flags & ESDHC_FLAG_USDHC) {
+		if (priv->flags & ESDHC_FLAG_STD_TUNING) {
 			u32 val = readl(&regs->tuning_ctrl);
 
 			val |= ESDHC_STD_TUNING_EN;
@@ -1268,7 +1256,6 @@
 			val |= (priv->tuning_step) << ESDHC_TUNING_STEP_SHIFT;
 			writel(val, &regs->tuning_ctrl);
 		}
-#endif
 	}
 
 	return 0;
@@ -1281,7 +1268,11 @@
 	if (!cfg || !priv)
 		return -EINVAL;
 
-	priv->esdhc = *cfg;
+	priv->esdhc_regs = (struct fsl_esdhc *)(unsigned long)(cfg->esdhc_base);
+	priv->bus_width = cfg->max_bus_width;
+	priv->sdhc_clk = cfg->sdhc_clk;
+	priv->wp_enable  = cfg->wp_enable;
+	priv->vs18_enable  = cfg->vs18_enable;
 
 	return 0;
 };
@@ -1449,9 +1440,6 @@
 	if (addr == FDT_ADDR_T_NONE)
 		return -EINVAL;
 
-<<<<<<< HEAD
-	priv->esdhc.esdhc_base = addr;
-=======
 #ifdef CONFIG_MX6
 	if (mx6_esdhc_fused(addr)) {
 		printf("ESDHC@0x%lx is fused, disable it\n", addr);
@@ -1460,21 +1448,20 @@
 #endif
 
 	priv->esdhc_regs = (struct fsl_esdhc *)addr;
->>>>>>> e75092ef
 	priv->dev = dev;
 	priv->mode = -1;
 	if (data) {
-		priv->esdhc.flags = data->flags;
-		priv->esdhc.caps = data->caps;
+		priv->flags = data->flags;
+		priv->caps = data->caps;
 	}
 
 	val = dev_read_u32_default(dev, "bus-width", -1);
 	if (val == 8)
-		priv->esdhc.max_bus_width = 8;
+		priv->bus_width = 8;
 	else if (val == 4)
-		priv->esdhc.max_bus_width = 4;
+		priv->bus_width = 4;
 	else
-		priv->esdhc.max_bus_width = 1;
+		priv->bus_width = 1;
 
 	val = fdtdec_get_int(fdt, node, "fsl,tuning-step", 1);
 	priv->tuning_step = val;
@@ -1495,27 +1482,17 @@
 #endif
 	}
 
-<<<<<<< HEAD
-	priv->esdhc.wp_enable = 1;
-
-=======
 	if (dev_read_prop(dev, "fsl,wp-controller", NULL)) {
 		priv->wp_enable = 1;
 	} else {
 		priv->wp_enable = 0;
->>>>>>> e75092ef
 #ifdef CONFIG_DM_GPIO
 		gpio_request_by_name(dev, "wp-gpios", 0, &priv->wp_gpio,
 				   GPIOD_IS_IN);
-<<<<<<< HEAD
-	if (ret)
-		priv->esdhc.wp_enable = 0;
-=======
->>>>>>> e75092ef
-#endif
-	}
-
-	priv->esdhc.vs18_enable = 0;
+#endif
+	}
+
+	priv->vs18_enable = 0;
 
 #ifdef CONFIG_DM_REGULATOR
 	/*
@@ -1533,16 +1510,12 @@
 		}
 
 		if (regulator_get_value(vqmmc_dev) == 1800000)
-			priv->esdhc.vs18_enable = 1;
+			priv->vs18_enable = 1;
 	}
 #endif
 
 	if (fdt_get_property(fdt, node, "no-1-8-v", NULL))
-<<<<<<< HEAD
-		priv->esdhc.caps &= ~(UHS_CAPS | MMC_MODE_HS200);
-=======
 		priv->caps &= ~(UHS_CAPS | MMC_MODE_HS200 | MMC_MODE_HS400 | MMC_MODE_HS400_ES);
->>>>>>> e75092ef
 
 	/*
 	 * TODO:
@@ -1566,8 +1539,8 @@
 
 	init_clk_usdhc(dev->seq);
 
-	priv->esdhc.sdhc_clk = mxc_get_clock(MXC_ESDHC_CLK + dev->seq);
-	if (priv->esdhc.sdhc_clk <= 0) {
+	priv->sdhc_clk = mxc_get_clock(MXC_ESDHC_CLK + dev->seq);
+	if (priv->sdhc_clk <= 0) {
 		dev_err(dev, "Unable to get clk for %s\n", dev->name);
 		return -EINVAL;
 	}
