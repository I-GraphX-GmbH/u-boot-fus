--- conflicted
+++ resolved
@@ -7,8 +7,6 @@
  * Based vaguely on the pxa mmc code:
  * (C) Copyright 2003
  * Kyle Harris, Nexus Technologies, Inc. kharris@nexus-tech.net
- * Copyright 2019 NXP
- *
  */
 
 #include <config.h>
@@ -24,12 +22,6 @@
 #include <fdt_support.h>
 #include <asm/io.h>
 #include <dm.h>
-<<<<<<< HEAD
-#include <asm-generic/gpio.h>
-#include <dm/pinctrl.h>
-#include <asm/arch/sys_proto.h>
-=======
->>>>>>> 412eca96
 
 #if !CONFIG_IS_ENABLED(BLK)
 #include "mmc_private.h"
@@ -85,16 +77,6 @@
 	struct mmc mmc;
 };
 
-<<<<<<< HEAD
-#if CONFIG_IS_ENABLED(DM_MMC)
-struct esdhc_soc_data {
-	u32 flags;
-	u32 caps;
-};
-#endif
-
-=======
->>>>>>> 412eca96
 /**
  * struct fsl_esdhc_priv
  *
@@ -111,39 +93,17 @@
  * @wp_gpio: gpio for write protection
  */
 struct fsl_esdhc_priv {
-	struct fsl_esdhc_cfg esdhc;
+	struct fsl_esdhc *esdhc_regs;
+	unsigned int sdhc_clk;
 	struct clk per_clk;
 	unsigned int clock;
-<<<<<<< HEAD
-=======
 	unsigned int bus_width;
->>>>>>> 412eca96
 #if !CONFIG_IS_ENABLED(BLK)
 	struct mmc *mmc;
 #endif
-#if CONFIG_IS_ENABLED(DM_MMC)
 	struct udevice *dev;
 	int non_removable;
-<<<<<<< HEAD
-#ifdef MMC_SUPPORTS_TUNING
-	unsigned int mode;
-	u32 tuning_step;
-	u32 tuning_start_tap;
-	u32 strobe_dll_delay_target;
-	u32 signal_voltage;
-#endif
-#endif
-#if IS_ENABLED(CONFIG_DM_REGULATOR)
-	struct udevice *vqmmc_dev;
-	struct udevice *vmmc_dev;
-#endif
-#ifdef CONFIG_DM_GPIO
-	struct gpio_desc cd_gpio;
-	struct gpio_desc wp_gpio;
-#endif
-=======
 	int wp_enable;
->>>>>>> 412eca96
 };
 
 /* Return the XFERTYP flags for a given command and data packet */
@@ -192,7 +152,7 @@
 static void esdhc_pio_read_write(struct fsl_esdhc_priv *priv,
 				 struct mmc_data *data)
 {
-	struct fsl_esdhc *regs = (struct fsl_esdhc *)priv->esdhc.esdhc_base
+	struct fsl_esdhc *regs = priv->esdhc_regs;
 	uint blocks;
 	char *buffer;
 	uint databuf;
@@ -254,14 +214,8 @@
 			    struct mmc_data *data)
 {
 	int timeout;
-<<<<<<< HEAD
-	struct fsl_esdhc *regs = (struct fsl_esdhc *)priv->esdhc.esdhc_base;
-#if defined(CONFIG_FSL_LAYERSCAPE) || defined(CONFIG_S32V234) || \
-	defined(CONFIG_IMX8) || defined(CONFIG_IMX8M)
-=======
 	struct fsl_esdhc *regs = priv->esdhc_regs;
 #if defined(CONFIG_FSL_LAYERSCAPE)
->>>>>>> 412eca96
 	dma_addr_t addr;
 #endif
 	uint wml_value;
@@ -292,7 +246,7 @@
 #endif
 		if (wml_value > WML_WR_WML_MAX)
 			wml_value = WML_WR_WML_MAX_VAL;
-		if (priv->esdhc.wp_enable) {
+		if (priv->wp_enable) {
 			if ((esdhc_read32(&regs->prsstat) &
 			    PRSSTAT_WPSPL) == 0) {
 				printf("\nThe SD card is locked. Can not write to a locked card.\n\n");
@@ -394,7 +348,7 @@
 	uint	xfertyp;
 	uint	irqstat;
 	u32	flags = IRQSTAT_CC | IRQSTAT_CTOE;
-	struct fsl_esdhc *regs = (struct fsl_esdhc *)priv->esdhc.esdhc_base;
+	struct fsl_esdhc *regs = priv->esdhc_regs;
 	unsigned long start;
 
 #ifdef CONFIG_SYS_FSL_ERRATUM_ESDHC111
@@ -549,38 +503,23 @@
 
 static void set_sysctl(struct fsl_esdhc_priv *priv, struct mmc *mmc, uint clock)
 {
-	struct fsl_esdhc *regs = (struct fsl_esdhc *)priv->esdhc.esdhc_base;
+	struct fsl_esdhc *regs = priv->esdhc_regs;
 	int div = 1;
 	int pre_div = 2;
-<<<<<<< HEAD
-#endif
-	int sdhc_clk = priv->esdhc.sdhc_clk;
-=======
 	int ddr_pre_div = mmc->ddr_mode ? 2 : 1;
 	unsigned int sdhc_clk = priv->sdhc_clk;
 	u32 time_out;
 	u32 value;
->>>>>>> 412eca96
 	uint clk;
 
-	/*
-	 * For ddr mode, usdhc need to enable DDR mode first, after select
-	 * this DDR mode, usdhc will automatically divide the usdhc clock
-	 */
-	if (mmc->ddr_mode) {
-		writel(readl(&regs->mixctrl) | MIX_CTRL_DDREN, &regs->mixctrl);
-		sdhc_clk >>= 1;
-	}
-
-	if (sdhc_clk / 16 > clock) {
-		for (; pre_div < 256; pre_div *= 2)
-			if ((sdhc_clk / pre_div) <= (clock * 16))
-				break;
-	}
-
-	for (div = 1; div <= 16; div++)
-		if ((sdhc_clk / (div * pre_div)) <= clock)
-			break;
+	if (clock < mmc->cfg->f_min)
+		clock = mmc->cfg->f_min;
+
+	while (sdhc_clk / (16 * pre_div * ddr_pre_div) > clock && pre_div < 256)
+		pre_div *= 2;
+
+	while (sdhc_clk / (div * pre_div * ddr_pre_div) > clock && div < 16)
+		div++;
 
 	pre_div >>= 1;
 	div -= 1;
@@ -608,7 +547,7 @@
 #ifdef CONFIG_FSL_ESDHC_USE_PERIPHERAL_CLK
 static void esdhc_clock_control(struct fsl_esdhc_priv *priv, bool enable)
 {
-	struct fsl_esdhc *regs = (struct fsl_esdhc *)priv->esdhc.esdhc_base;
+	struct fsl_esdhc *regs = priv->esdhc_regs;
 	u32 value;
 	u32 time_out;
 
@@ -634,282 +573,9 @@
 }
 #endif
 
-<<<<<<< HEAD
-#ifdef MMC_SUPPORTS_TUNING
-static int esdhc_change_pinstate(struct udevice *dev)
-{
-	struct fsl_esdhc_priv *priv = dev_get_priv(dev);
-	int ret;
-
-	switch (priv->mode) {
-	case UHS_SDR50:
-	case UHS_DDR50:
-		ret = pinctrl_select_state(dev, "state_100mhz");
-		break;
-	case UHS_SDR104:
-	case MMC_HS_200:
-	case MMC_HS_400:
-	case MMC_HS_400_ES:
-		ret = pinctrl_select_state(dev, "state_200mhz");
-		break;
-	default:
-		ret = pinctrl_select_state(dev, "default");
-		break;
-	}
-
-	if (ret)
-		printf("%s %d error\n", __func__, priv->mode);
-
-	return ret;
-}
-
-static void esdhc_reset_tuning(struct mmc *mmc)
-{
-	struct fsl_esdhc_priv *priv = dev_get_priv(mmc->dev);
-	struct fsl_esdhc *regs = (struct fsl_esdhc *)priv->esdhc.esdhc_base;
-
-	if (priv->esdhc.flags & ESDHC_FLAG_USDHC) {
-		if (priv->esdhc.flags & ESDHC_FLAG_STD_TUNING) {
-			esdhc_clrbits32(&regs->autoc12err,
-					MIX_CTRL_SMPCLK_SEL |
-					MIX_CTRL_EXE_TUNE);
-		}
-	}
-}
-
-static void esdhc_set_strobe_dll(struct mmc *mmc)
-{
-	struct fsl_esdhc_priv *priv = dev_get_priv(mmc->dev);
-	struct fsl_esdhc *regs = (struct fsl_esdhc *)priv->esdhc.esdhc_base;
-	u32 val;
-
-	if (priv->clock > ESDHC_STROBE_DLL_CLK_FREQ) {
-		writel(ESDHC_STROBE_DLL_CTRL_RESET, &regs->strobe_dllctrl);
-
-		/*
-		 * enable strobe dll ctrl and adjust the delay target
-		 * for the uSDHC loopback read clock
-		 */
-		val = ESDHC_STROBE_DLL_CTRL_ENABLE |
-			(priv->strobe_dll_delay_target <<
-			 ESDHC_STROBE_DLL_CTRL_SLV_DLY_TARGET_SHIFT);
-		writel(val, &regs->strobe_dllctrl);
-		/* wait 1us to make sure strobe dll status register stable */
-		mdelay(1);
-		val = readl(&regs->strobe_dllstat);
-		if (!(val & ESDHC_STROBE_DLL_STS_REF_LOCK))
-			pr_warn("HS400 strobe DLL status REF not lock!\n");
-		if (!(val & ESDHC_STROBE_DLL_STS_SLV_LOCK))
-			pr_warn("HS400 strobe DLL status SLV not lock!\n");
-	}
-}
-
-static int esdhc_set_timing(struct mmc *mmc)
-{
-	struct fsl_esdhc_priv *priv = dev_get_priv(mmc->dev);
-	struct fsl_esdhc *regs = (struct fsl_esdhc *)priv->esdhc.esdhc_base;
-	u32 mixctrl;
-
-	mixctrl = readl(&regs->mixctrl);
-	mixctrl &= ~(MIX_CTRL_DDREN | MIX_CTRL_HS400_EN);
-
-	switch (mmc->selected_mode) {
-	case MMC_LEGACY:
-	case SD_LEGACY:
-		esdhc_reset_tuning(mmc);
-		writel(mixctrl, &regs->mixctrl);
-		break;
-	case MMC_HS_400:
-	case MMC_HS_400_ES:
-		mixctrl |= MIX_CTRL_DDREN | MIX_CTRL_HS400_EN;
-		writel(mixctrl, &regs->mixctrl);
-		esdhc_set_strobe_dll(mmc);
-		break;
-	case MMC_HS:
-	case MMC_HS_52:
-	case MMC_HS_200:
-	case SD_HS:
-	case UHS_SDR12:
-	case UHS_SDR25:
-	case UHS_SDR50:
-	case UHS_SDR104:
-		writel(mixctrl, &regs->mixctrl);
-		break;
-	case UHS_DDR50:
-	case MMC_DDR_52:
-		mixctrl |= MIX_CTRL_DDREN;
-		writel(mixctrl, &regs->mixctrl);
-		break;
-	default:
-		printf("Not supported %d\n", mmc->selected_mode);
-		return -EINVAL;
-	}
-
-	priv->mode = mmc->selected_mode;
-
-	return esdhc_change_pinstate(mmc->dev);
-}
-
-static int esdhc_set_voltage(struct mmc *mmc)
-{
-	struct fsl_esdhc_priv *priv = dev_get_priv(mmc->dev);
-	struct fsl_esdhc *regs = (struct fsl_esdhc *)priv->esdhc.esdhc_base;
-	int ret;
-
-	priv->signal_voltage = mmc->signal_voltage;
-	switch (mmc->signal_voltage) {
-	case MMC_SIGNAL_VOLTAGE_330:
-		if (priv->esdhc.vs18_enable)
-			return -EIO;
-#if CONFIG_IS_ENABLED(DM_REGULATOR)
-		if (!IS_ERR_OR_NULL(priv->vqmmc_dev)) {
-			ret = regulator_set_value(priv->vqmmc_dev, 3300000);
-			if (ret) {
-				printf("Setting to 3.3V error");
-				return -EIO;
-			}
-			/* Wait for 5ms */
-			mdelay(5);
-		}
-#endif
-
-		esdhc_clrbits32(&regs->vendorspec, ESDHC_VENDORSPEC_VSELECT);
-		if (!(esdhc_read32(&regs->vendorspec) &
-		    ESDHC_VENDORSPEC_VSELECT))
-			return 0;
-
-		return -EAGAIN;
-	case MMC_SIGNAL_VOLTAGE_180:
-#if CONFIG_IS_ENABLED(DM_REGULATOR)
-		if (!IS_ERR_OR_NULL(priv->vqmmc_dev)) {
-			ret = regulator_set_value(priv->vqmmc_dev, 1800000);
-			if (ret) {
-				printf("Setting to 1.8V error");
-				return -EIO;
-			}
-		}
-#endif
-		esdhc_setbits32(&regs->vendorspec, ESDHC_VENDORSPEC_VSELECT);
-		if (esdhc_read32(&regs->vendorspec) & ESDHC_VENDORSPEC_VSELECT)
-			return 0;
-
-		return -EAGAIN;
-	case MMC_SIGNAL_VOLTAGE_120:
-		return -ENOTSUPP;
-	default:
-		return 0;
-	}
-}
-
-static void esdhc_stop_tuning(struct mmc *mmc)
-{
-	struct mmc_cmd cmd;
-
-	cmd.cmdidx = MMC_CMD_STOP_TRANSMISSION;
-	cmd.cmdarg = 0;
-	cmd.resp_type = MMC_RSP_R1b;
-
-	dm_mmc_send_cmd(mmc->dev, &cmd, NULL);
-}
-
-static int fsl_esdhc_execute_tuning(struct udevice *dev, uint32_t opcode)
-{
-	struct fsl_esdhc_plat *plat = dev_get_platdata(dev);
-	struct fsl_esdhc_priv *priv = dev_get_priv(dev);
-	struct fsl_esdhc *regs = (struct fsl_esdhc *)priv->esdhc.esdhc_base;
-	struct mmc *mmc = &plat->mmc;
-	u32 irqstaten = readl(&regs->irqstaten);
-	u32 irqsigen = readl(&regs->irqsigen);
-	int i, ret = -ETIMEDOUT;
-	u32 val, mixctrl;
-
-	/* clock tuning is not needed for upto 52MHz */
-	if (mmc->clock <= 52000000)
-		return 0;
-
-	/* This is readw/writew SDHCI_HOST_CONTROL2 when tuning */
-	if (priv->esdhc.flags & ESDHC_FLAG_STD_TUNING) {
-		val = readl(&regs->autoc12err);
-		mixctrl = readl(&regs->mixctrl);
-		val &= ~MIX_CTRL_SMPCLK_SEL;
-		mixctrl &= ~(MIX_CTRL_FBCLK_SEL | MIX_CTRL_AUTO_TUNE_EN);
-
-		val |= MIX_CTRL_EXE_TUNE;
-		mixctrl |= MIX_CTRL_FBCLK_SEL | MIX_CTRL_AUTO_TUNE_EN;
-
-		writel(val, &regs->autoc12err);
-		writel(mixctrl, &regs->mixctrl);
-	}
-
-	/* sdhci_writew(host, SDHCI_TRNS_READ, SDHCI_TRANSFER_MODE); */
-	mixctrl = readl(&regs->mixctrl);
-	mixctrl = MIX_CTRL_DTDSEL_READ | (mixctrl & ~MIX_CTRL_SDHCI_MASK);
-	writel(mixctrl, &regs->mixctrl);
-
-	writel(IRQSTATEN_BRR, &regs->irqstaten);
-	writel(IRQSTATEN_BRR, &regs->irqsigen);
-
-	/*
-	 * Issue opcode repeatedly till Execute Tuning is set to 0 or the number
-	 * of loops reaches 40 times.
-	 */
-	for (i = 0; i < MAX_TUNING_LOOP; i++) {
-		u32 ctrl;
-
-		if (opcode == MMC_CMD_SEND_TUNING_BLOCK_HS200) {
-			if (mmc->bus_width == 8)
-				writel(0x7080, &regs->blkattr);
-			else if (mmc->bus_width == 4)
-				writel(0x7040, &regs->blkattr);
-		} else {
-			writel(0x7040, &regs->blkattr);
-		}
-
-		/* sdhci_writew(host, SDHCI_TRNS_READ, SDHCI_TRANSFER_MODE) */
-		val = readl(&regs->mixctrl);
-		val = MIX_CTRL_DTDSEL_READ | (val & ~MIX_CTRL_SDHCI_MASK);
-		writel(val, &regs->mixctrl);
-
-		/* We are using STD tuning, no need to check return value */
-		mmc_send_tuning(mmc, opcode, NULL);
-
-		ctrl = readl(&regs->autoc12err);
-		if ((!(ctrl & MIX_CTRL_EXE_TUNE)) &&
-		    (ctrl & MIX_CTRL_SMPCLK_SEL)) {
-			/*
-			 * need to wait some time, make sure sd/mmc fininsh
-			 * send out tuning data, otherwise, the sd/mmc can't
-			 * response to any command when the card still out
-			 * put the tuning data.
-			 */
-			mdelay(1);
-			ret = 0;
-			break;
-		}
-
-		/* Add 1ms delay for SD and eMMC */
-		mdelay(1);
-	}
-
-	writel(irqstaten, &regs->irqstaten);
-	writel(irqsigen, &regs->irqsigen);
-
-	esdhc_stop_tuning(mmc);
-
-	return ret;
-}
-#endif
-
 static int esdhc_set_ios_common(struct fsl_esdhc_priv *priv, struct mmc *mmc)
 {
-	struct fsl_esdhc *regs = (struct fsl_esdhc *)priv->esdhc.esdhc_base;
-	int ret __maybe_unused;
-	uint clock;
-=======
-static int esdhc_set_ios_common(struct fsl_esdhc_priv *priv, struct mmc *mmc)
-{
 	struct fsl_esdhc *regs = priv->esdhc_regs;
->>>>>>> 412eca96
 
 #ifdef CONFIG_FSL_ESDHC_USE_PERIPHERAL_CLK
 	/* Select to use peripheral clock */
@@ -917,14 +583,9 @@
 	esdhc_setbits32(&regs->esdhcctl, ESDHCCTL_PCS);
 	esdhc_clock_control(priv, true);
 #endif
-
 	/* Set the clock speed */
-	clock = mmc->clock;
-	if (clock < mmc->cfg->f_min)
-		clock = mmc->cfg->f_min;
-
-	if (priv->clock != clock)
-		set_sysctl(priv, mmc, clock);
+	if (priv->clock != mmc->clock)
+		set_sysctl(priv, mmc, mmc->clock);
 
 	/* Set the bus width */
 	esdhc_clrbits32(&regs->proctl, PROCTL_DTW_4 | PROCTL_DTW_8);
@@ -939,7 +600,7 @@
 
 static int esdhc_init_common(struct fsl_esdhc_priv *priv, struct mmc *mmc)
 {
-	struct fsl_esdhc *regs = (struct fsl_esdhc *)priv->esdhc.esdhc_base;
+	struct fsl_esdhc *regs = priv->esdhc_regs;
 	ulong start;
 
 	/* Reset the entire host controller */
@@ -952,28 +613,6 @@
 			return -ETIMEDOUT;
 	}
 
-<<<<<<< HEAD
-#if defined(CONFIG_FSL_USDHC)
-	/* RSTA doesn't reset MMC_BOOT register, so manually reset it */
-	esdhc_write32(&regs->mmcboot, 0x0);
-	/* Reset MIX_CTRL and CLK_TUNE_CTRL_STATUS regs to 0 */
-	esdhc_write32(&regs->mixctrl, 0x0);
-	esdhc_write32(&regs->clktunectrlstatus, 0x0);
-
-	/* Put VEND_SPEC to default value */
-	if (priv->esdhc.vs18_enable)
-		esdhc_write32(&regs->vendorspec, (VENDORSPEC_INIT |
-			      ESDHC_VENDORSPEC_VSELECT));
-	else
-		esdhc_write32(&regs->vendorspec, VENDORSPEC_INIT);
-
-	/* Disable DLL_CTRL delay line */
-	esdhc_write32(&regs->dllctrl, 0x0);
-#endif
-
-#if !defined(ARCH_MXC) && !defined(CONFIG_VYBRID)
-=======
->>>>>>> 412eca96
 	/* Enable cache snooping */
 	esdhc_write32(&regs->esdhcctl, 0x00000040);
 
@@ -982,9 +621,6 @@
 	/* Set the initial clock speed */
 	mmc_set_clock(mmc, 400000, MMC_CLK_ENABLE);
 
-	/* MX6SX/MX6UL have irqstaten cleared, so enable all valid bits */
-	esdhc_write32(&regs->irqstaten, 0xFFFFFFFF);
-
 	/* Disable the BRR and BWR bits in IRQSTAT */
 	esdhc_clrbits32(&regs->irqstaten, IRQSTATEN_BRR | IRQSTATEN_BWR);
 
@@ -999,7 +635,7 @@
 
 static int esdhc_getcd_common(struct fsl_esdhc_priv *priv)
 {
-	struct fsl_esdhc *regs = (struct fsl_esdhc *)priv->esdhc.esdhc_base;
+	struct fsl_esdhc *regs = priv->esdhc_regs;
 	int timeout = 1000;
 
 #ifdef CONFIG_ESDHC_DETECT_QUIRK
@@ -1086,37 +722,15 @@
 	if (!priv)
 		return -EINVAL;
 
-	regs = (struct fsl_esdhc *)priv->esdhc.esdhc_base;
+	regs = priv->esdhc_regs;
 
 	/* First reset the eSDHC controller */
 	ret = esdhc_reset(regs);
 	if (ret)
 		return ret;
 
-<<<<<<< HEAD
-#ifdef CONFIG_MCF5441x
-	/* ColdFire, using SDHC_DATA[3] for card detection */
-	esdhc_write32(&regs->proctl, PROCTL_INIT | PROCTL_D3CD);
-#endif
-
-#ifndef CONFIG_FSL_USDHC
-	esdhc_setbits32(&regs->sysctl, SYSCTL_PEREN | SYSCTL_HCKEN
-				| SYSCTL_IPGEN | SYSCTL_CKEN);
-	/* Clearing tuning bits in case ROM has set it already */
-	esdhc_write32(&regs->mixctrl, 0);
-	esdhc_write32(&regs->autoc12err, 0);
-	esdhc_write32(&regs->clktunectrlstatus, 0);
-#else
-	esdhc_setbits32(&regs->vendorspec, VENDORSPEC_PEREN |
-			VENDORSPEC_HCKEN | VENDORSPEC_IPGEN | VENDORSPEC_CKEN);
-#endif
-
-	if (priv->esdhc.vs18_enable)
-		esdhc_setbits32(&regs->vendorspec, ESDHC_VENDORSPEC_VSELECT);
-=======
 	esdhc_setbits32(&regs->sysctl, SYSCTL_PEREN | SYSCTL_HCKEN |
 				       SYSCTL_IPGEN | SYSCTL_CKEN);
->>>>>>> 412eca96
 
 	writel(SDHCI_IRQ_EN_BITS, &regs->irqstaten);
 	cfg = &plat->cfg;
@@ -1158,9 +772,9 @@
 		return -1;
 	}
 
-	if (priv->esdhc.max_bus_width == 8)
+	if (priv->bus_width == 8)
 		cfg->host_caps = MMC_MODE_4BIT | MMC_MODE_8BIT;
-	else if (priv->esdhc.max_bus_width == 4)
+	else if (priv->bus_width == 4)
 		cfg->host_caps = MMC_MODE_4BIT;
 
 	cfg->host_caps = MMC_MODE_4BIT | MMC_MODE_8BIT;
@@ -1168,11 +782,10 @@
 	cfg->host_caps |= MMC_MODE_DDR_52MHz;
 #endif
 
-	/* ### isn't this redundant? ### */
-	if (priv->esdhc.max_bus_width > 0) {
-		if (priv->esdhc.max_bus_width < 8)
+	if (priv->bus_width > 0) {
+		if (priv->bus_width < 8)
 			cfg->host_caps &= ~MMC_MODE_8BIT;
-		if (priv->esdhc.max_bus_width < 4)
+		if (priv->bus_width < 4)
 			cfg->host_caps &= ~MMC_MODE_4BIT;
 	}
 
@@ -1184,35 +797,11 @@
 		cfg->host_caps &= ~MMC_MODE_8BIT;
 #endif
 
-<<<<<<< HEAD
-	cfg->host_caps |= priv->esdhc.caps;
-
-=======
->>>>>>> 412eca96
 	cfg->f_min = 400000;
-	cfg->f_max = min(priv->esdhc.sdhc_clk, (u32)200000000);
+	cfg->f_max = min(priv->sdhc_clk, (u32)200000000);
 
 	cfg->b_max = CONFIG_SYS_MMC_MAX_BLK_COUNT;
 
-<<<<<<< HEAD
-	writel(0, &regs->dllctrl);
-	if (priv->esdhc.flags & ESDHC_FLAG_USDHC) {
-#ifdef MMC_SUPPORTS_TUNING
-		if (priv->esdhc.flags & ESDHC_FLAG_STD_TUNING) {
-			u32 val = readl(&regs->tuning_ctrl);
-
-			val |= ESDHC_STD_TUNING_EN;
-			val &= ~ESDHC_TUNING_START_TAP_MASK;
-			val |= priv->tuning_start_tap;
-			val &= ~ESDHC_TUNING_STEP_MASK;
-			val |= (priv->tuning_step) << ESDHC_TUNING_STEP_SHIFT;
-			writel(val, &regs->tuning_ctrl);
-		}
-#endif
-	}
-
-=======
->>>>>>> 412eca96
 	return 0;
 }
 
@@ -1223,14 +812,10 @@
 	if (!cfg || !priv)
 		return -EINVAL;
 
-<<<<<<< HEAD
-	priv->esdhc = *cfg;
-=======
 	priv->esdhc_regs = (struct fsl_esdhc *)(unsigned long)(cfg->esdhc_base);
 	priv->bus_width = cfg->max_bus_width;
 	priv->sdhc_clk = cfg->sdhc_clk;
 	priv->wp_enable  = cfg->wp_enable;
->>>>>>> 412eca96
 
 	return 0;
 };
@@ -1261,14 +846,6 @@
 		free(priv);
 		return ret;
 	}
-
-#ifdef CONFIG_MX6
-	if (mx6_esdhc_fused(cfg->esdhc_base)) {
-		printf("ESDHC@0x%lx is fused, disable it\n", cfg->esdhc_base);
-		free(priv);
-		return -ENODEV;
-	}
-#endif
 
 	ret = fsl_esdhc_init(priv, plat);
 	if (ret) {
@@ -1392,118 +969,29 @@
 	if (addr == FDT_ADDR_T_NONE)
 		return -EINVAL;
 #ifdef CONFIG_PPC
-	priv->esdhc.esdhc_base = lower_32_bits(addr);
+	priv->esdhc_regs = (struct fsl_esdhc *)lower_32_bits(addr);
 #else
-#ifdef CONFIG_MX6
-	if (mx6_esdhc_fused(addr)) {
-		printf("ESDHC@0x%lx is fused, disable it\n", addr);
-		return -ENODEV;
-	}
-#endif
-
-	priv->esdhc.esdhc_base = addr;
+	priv->esdhc_regs = (struct fsl_esdhc *)addr;
 #endif
 	priv->dev = dev;
-<<<<<<< HEAD
-	if (data) {
-		priv->esdhc.flags = data->flags;
-		priv->esdhc.caps = data->caps;
-	}
-=======
->>>>>>> 412eca96
 
 	val = dev_read_u32_default(dev, "bus-width", -1);
 	if (val == 8)
-		priv->esdhc.max_bus_width = 8;
+		priv->bus_width = 8;
 	else if (val == 4)
-		priv->esdhc.max_bus_width = 4;
+		priv->bus_width = 4;
 	else
-		priv->esdhc.max_bus_width = 1;
-
-<<<<<<< HEAD
-#ifdef MMC_SUPPORTS_TUNING
-	priv->mode = -1;
-	val = fdtdec_get_int(fdt, node, "fsl,tuning-step", 1);
-	priv->tuning_step = val;
-	val = fdtdec_get_int(fdt, node, "fsl,tuning-start-tap",
-			     ESDHC_TUNING_START_TAP_DEFAULT);
-	priv->tuning_start_tap = val;
-	val = fdtdec_get_int(fdt, node, "fsl,strobe-dll-delay-target",
-			     ESDHC_STROBE_DLL_CTRL_SLV_DLY_TARGET_DEFAULT);
-	priv->strobe_dll_delay_target = val;
-#endif
-
-=======
->>>>>>> 412eca96
+		priv->bus_width = 1;
+
 	if (dev_read_bool(dev, "non-removable")) {
 		priv->non_removable = 1;
 	 } else {
 		priv->non_removable = 0;
 	}
 
-<<<<<<< HEAD
-	if (dev_read_prop(dev, "fsl,wp-controller", NULL)) {
-		priv->esdhc.wp_enable = 1;
-	} else {
-		priv->esdhc.wp_enable = 0;
-#ifdef CONFIG_DM_GPIO
-		gpio_request_by_name(dev, "wp-gpios", 0, &priv->wp_gpio,
-				   GPIOD_IS_IN);
-#endif
-	}
-
-	priv->esdhc.vs18_enable = 0;
-
-#if CONFIG_IS_ENABLED(DM_REGULATOR)
-	/*
-	 * If emmc I/O has a fixed voltage at 1.8V, this must be provided,
-	 * otherwise, emmc will work abnormally.
-	 */
-	ret = device_get_supply_regulator(dev, "vqmmc-supply", &vqmmc_dev);
-	if (ret) {
-		dev_dbg(dev, "no vqmmc-supply\n");
-	} else {
-		ret = regulator_set_enable(vqmmc_dev, true);
-		if (ret) {
-			dev_err(dev, "fail to enable vqmmc-supply\n");
-			return ret;
-		}
-
-		if (regulator_get_value(vqmmc_dev) == 1800000)
-			priv->esdhc.vs18_enable = 1;
-	}
-#endif
-
-	if (fdt_get_property(fdt, node, "no-1-8-v", NULL))
-		priv->esdhc.caps &= ~(UHS_CAPS | MMC_MODE_HS200
-				      | MMC_MODE_HS400 | MMC_MODE_HS400_ES);
-
-	/*
-	 * TODO:
-	 * Because lack of clk driver, if SDHC clk is not enabled,
-	 * need to enable it first before this driver is invoked.
-	 *
-	 * we use MXC_ESDHC_CLK to get clk freq.
-	 * If one would like to make this function work,
-	 * the aliases should be provided in dts as this:
-	 *
-	 *  aliases {
-	 *	mmc0 = &usdhc1;
-	 *	mmc1 = &usdhc2;
-	 *	mmc2 = &usdhc3;
-	 *	mmc3 = &usdhc4;
-	 *	};
-	 * Then if your board only supports mmc2 and mmc3, but we can
-	 * correctly get the seq as 2 and 3, then let mxc_get_clock
-	 * work as expected.
-	 */
-
-	init_clk_usdhc(dev->seq);
-=======
 	priv->wp_enable = 1;
->>>>>>> 412eca96
-
-	if (CONFIG_IS_ENABLED(CLK)) {
+
+	if (IS_ENABLED(CONFIG_CLK)) {
 		/* Assigned clock already set clock */
 		ret = clk_get_by_name(dev, "per", &priv->per_clk);
 		if (ret) {
@@ -1516,14 +1004,14 @@
 			return ret;
 		}
 
-		priv->esdhc.sdhc_clk = clk_get_rate(&priv->per_clk);
+		priv->sdhc_clk = clk_get_rate(&priv->per_clk);
 	} else {
 #ifndef CONFIG_PPC
-		priv->esdhc.sdhc_clk = mxc_get_clock(MXC_ESDHC_CLK + dev->seq);
+		priv->sdhc_clk = mxc_get_clock(MXC_ESDHC_CLK + dev->seq);
 #else
-		priv->esdhc.sdhc_clk = gd->arch.sdhc_clk;
-#endif
-		if (priv->esdhc.sdhc_clk <= 0) {
+		priv->sdhc_clk = gd->arch.sdhc_clk;
+#endif
+		if (priv->sdhc_clk <= 0) {
 			dev_err(dev, "Unable to get clk for %s\n", dev->name);
 			return -EINVAL;
 		}
@@ -1590,67 +1078,17 @@
 	return esdhc_set_ios_common(priv, &plat->mmc);
 }
 
-#if CONFIG_IS_ENABLED(MMC_HS400_ES_SUPPORT)
-static void fsl_esdhc_set_enhanced_strobe(struct udevice *dev)
-{
-	struct fsl_esdhc_priv *priv = dev_get_priv(dev);
-	struct fsl_esdhc *regs = (struct fsl_esdhc *)priv->esdhc.esdhc_base;
-	u32 m;
-
-	m = readl(&regs->mixctrl);
-	m |= MIX_CTRL_HS400_ES;
-	writel(m, &regs->mixctrl);
-}
-#endif
-
 static const struct dm_mmc_ops fsl_esdhc_ops = {
 	.get_cd		= fsl_esdhc_get_cd,
 	.send_cmd	= fsl_esdhc_send_cmd,
 	.set_ios	= fsl_esdhc_set_ios,
 #ifdef MMC_SUPPORTS_TUNING
-	.execute_tuning = fsl_esdhc_execute_tuning,
-#endif
-#if CONFIG_IS_ENABLED(MMC_HS400_ES_SUPPORT)
-	.set_enhanced_strobe = fsl_esdhc_set_enhanced_strobe,
+	.execute_tuning	= fsl_esdhc_execute_tuning,
 #endif
 };
 #endif
 
-<<<<<<< HEAD
-static struct esdhc_soc_data usdhc_imx7d_data = {
-	.flags = ESDHC_FLAG_USDHC | ESDHC_FLAG_STD_TUNING
-			| ESDHC_FLAG_HAVE_CAP1 | ESDHC_FLAG_HS200
-			| ESDHC_FLAG_HS400,
-	.caps = UHS_CAPS | MMC_MODE_HS200 | MMC_MODE_DDR_52MHz |
-		MMC_MODE_HS_52MHz | MMC_MODE_HS,
-};
-
-static struct esdhc_soc_data usdhc_imx8x_imx8m_data = {
-	.flags = ESDHC_FLAG_USDHC | ESDHC_FLAG_STD_TUNING
-			| ESDHC_FLAG_HAVE_CAP1 | ESDHC_FLAG_HS200
-			| ESDHC_FLAG_HS400 |ESDHC_FLAG_HS400_ES,
-	.caps = UHS_CAPS | MMC_MODE_HS400 | MMC_MODE_HS400_ES |
-		MMC_MODE_HS200 | MMC_MODE_DDR_52MHz |
-		MMC_MODE_HS_52MHz | MMC_MODE_HS,
-};
-
 static const struct udevice_id fsl_esdhc_ids[] = {
-	{ .compatible = "fsl,imx53-esdhc", },
-	{ .compatible = "fsl,imx6ul-usdhc", },
-	{ .compatible = "fsl,imx6sx-usdhc", },
-	{ .compatible = "fsl,imx6sl-usdhc", },
-	{ .compatible = "fsl,imx6q-usdhc", },
-	{ .compatible = "fsl,imx7d-usdhc", .data = (ulong)&usdhc_imx7d_data,},
-	{ .compatible = "fsl,imx7ulp-usdhc", },
-	{ .compatible = "fsl,imx8qm-usdhc",
-	  .data = (ulong)&usdhc_imx8x_imx8m_data,},
-	{ .compatible = "fsl,imx8mm-usdhc",
-	  .data = (ulong)&usdhc_imx8x_imx8m_data,},
-	{ .compatible = "fsl,imx8mq-usdhc",
-	  .data = (ulong)&usdhc_imx8x_imx8m_data,},
-=======
-static const struct udevice_id fsl_esdhc_ids[] = {
->>>>>>> 412eca96
 	{ .compatible = "fsl,esdhc", },
 	{ /* sentinel */ }
 };
