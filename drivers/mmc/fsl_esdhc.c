--- conflicted
+++ resolved
@@ -405,12 +405,8 @@
 	uint	xfertyp;
 	uint	irqstat;
 	u32	flags = IRQSTAT_CC | IRQSTAT_CTOE;
-<<<<<<< HEAD
 	struct fsl_esdhc *regs = (struct fsl_esdhc *)priv->esdhc.esdhc_base;
-=======
-	struct fsl_esdhc *regs = priv->esdhc_regs;
 	unsigned long start;
->>>>>>> 061aed83
 
 #ifdef CONFIG_SYS_FSL_ERRATUM_ESDHC111
 	if (cmd->cmdidx == MMC_CMD_STOP_TRANSMISSION)
