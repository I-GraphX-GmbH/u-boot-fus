--- conflicted
+++ resolved
@@ -215,13 +215,8 @@
 {
 	int timeout;
 	struct fsl_esdhc_priv *priv = mmc->priv;
-<<<<<<< HEAD
 	struct fsl_esdhc *regs = (struct fsl_esdhc *)priv->esdhc.esdhc_base;
-#ifdef CONFIG_FSL_LAYERSCAPE
-=======
-	struct fsl_esdhc *regs = priv->esdhc_regs;
 #if defined(CONFIG_FSL_LAYERSCAPE) || defined(CONFIG_S32V234)
->>>>>>> 81067b2b
 	dma_addr_t addr;
 #endif
 	uint wml_value;
@@ -632,9 +627,6 @@
 	while ((esdhc_read32(&regs->sysctl) & SYSCTL_RSTA) && --timeout)
 		udelay(1000);
 
-<<<<<<< HEAD
-#if !defined(ARCH_MXC) && !defined(CONFIG_VYBRID)
-=======
 #if defined(CONFIG_FSL_USDHC)
 	/* RSTA doesn't reset MMC_BOOT register, so manually reset it */
 	esdhc_write32(&regs->mmcboot, 0x0);
@@ -649,8 +641,7 @@
 	esdhc_write32(&regs->dllctrl, 0x0);
 #endif
 
-#ifndef ARCH_MXC
->>>>>>> 81067b2b
+#if !defined(ARCH_MXC) && !defined(CONFIG_VYBRID)
 	/* Enable cache snooping */
 	esdhc_write32(&regs->scr, 0x00000040);
 #endif
@@ -735,14 +726,7 @@
 	if (!cfg || !priv)
 		return -EINVAL;
 
-<<<<<<< HEAD
 	priv->esdhc = *cfg;
-=======
-	priv->esdhc_regs = (struct fsl_esdhc *)(unsigned long)(cfg->esdhc_base);
-	priv->bus_width = cfg->max_bus_width;
-	priv->sdhc_clk = cfg->sdhc_clk;
-	priv->wp_enable  = cfg->wp_enable;
->>>>>>> 81067b2b
 
 	return 0;
 };
