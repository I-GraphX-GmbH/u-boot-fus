/*
 * Copyright 2007, 2010-2012 Freescale Semiconductor, Inc
 * Andy Fleming
 *
 * Based vaguely on the pxa mmc code:
 * (C) Copyright 2003
 * Kyle Harris, Nexus Technologies, Inc. kharris@nexus-tech.net
 *
 * SPDX-License-Identifier:	GPL-2.0+
 */

#include <config.h>
#include <common.h>
#include <command.h>
#include <errno.h>
#include <hwconfig.h>
#include <mmc.h>
#include <part.h>
#include <power/regulator.h>
#include <malloc.h>
#include <fsl_esdhc.h>
#include <fdt_support.h>
#include <asm/io.h>
#include <dm.h>
#include <asm-generic/gpio.h>
#include <dm/pinctrl.h>

DECLARE_GLOBAL_DATA_PTR;

#define SDHCI_IRQ_EN_BITS		(IRQSTATEN_CC | IRQSTATEN_TC | \
				IRQSTATEN_CINT | \
				IRQSTATEN_CTOE | IRQSTATEN_CCE | IRQSTATEN_CEBE | \
				IRQSTATEN_CIE | IRQSTATEN_DTOE | IRQSTATEN_DCE | \
				IRQSTATEN_DEBE | IRQSTATEN_BRR | IRQSTATEN_BWR | \
				IRQSTATEN_DINT)
#define MAX_TUNING_LOOP 40

struct fsl_esdhc {
	uint    dsaddr;		/* SDMA system address register */
	uint    blkattr;	/* Block attributes register */
	uint    cmdarg;		/* Command argument register */
	uint    xfertyp;	/* Transfer type register */
	uint    cmdrsp0;	/* Command response 0 register */
	uint    cmdrsp1;	/* Command response 1 register */
	uint    cmdrsp2;	/* Command response 2 register */
	uint    cmdrsp3;	/* Command response 3 register */
	uint    datport;	/* Buffer data port register */
	uint    prsstat;	/* Present state register */
	uint    proctl;		/* Protocol control register */
	uint    sysctl;		/* System Control Register */
	uint    irqstat;	/* Interrupt status register */
	uint    irqstaten;	/* Interrupt status enable register */
	uint    irqsigen;	/* Interrupt signal enable register */
	uint    autoc12err;	/* Auto CMD error status register */
	uint    hostcapblt;	/* Host controller capabilities register */
	uint    wml;		/* Watermark level register */
	uint    mixctrl;	/* For USDHC */
	char    reserved1[4];	/* reserved */
	uint    fevt;		/* Force event register */
	uint    admaes;		/* ADMA error status register */
	uint    adsaddr;	/* ADMA system address register */
	char    reserved2[4];
	uint    dllctrl;
	uint    dllstat;
	uint    clktunectrlstatus;
	char    reserved3[4];
	uint	strobe_dllctrl;
	uint	strobe_dllstat;
	char    reserved4[72];
	uint    vendorspec;
	uint    mmcboot;
	uint    vendorspec2;
	uint    tuning_ctrl;	/* on i.MX6/7/8 */
	char	reserved5[44];
	uint    hostver;	/* Host controller version register */
	char    reserved6[4];	/* reserved */
	uint    dmaerraddr;	/* DMA error address register */
	char    reserved7[4];	/* reserved */
	uint    dmaerrattr;	/* DMA error attribute register */
	char    reserved8[4];	/* reserved */
	uint    hostcapblt2;	/* Host controller capabilities register 2 */
	char    reserved9[8];	/* reserved */
	uint    tcr;		/* Tuning control register */
	char    reserved10[28];	/* reserved */
	uint    sddirctl;	/* SD direction control register */
	char    reserved11[712];/* reserved */
	uint    scr;		/* eSDHC control register */
};

struct fsl_esdhc_plat {
	struct mmc_config cfg;
	struct mmc mmc;
};

struct esdhc_soc_data {
	u32 flags;
	u32 caps;
};

/**
 * struct fsl_esdhc_priv
 *
 * @esdhc_regs: registers of the sdhc controller
 * @sdhc_clk: Current clk of the sdhc controller
 * @bus_width: bus width, 1bit, 4bit or 8bit
 * @cfg: mmc config
 * @mmc: mmc
 * Following is used when Driver Model is enabled for MMC
 * @dev: pointer for the device
 * @non_removable: 0: removable; 1: non-removable
 * @wp_enable: 1: enable checking wp; 0: no check
 * @vs18_enable: 1: use 1.8V voltage; 0: use 3.3V
 * @flags: ESDHC_FLAG_xx in include/fsl_esdhc.h
 * @caps: controller capabilities
 * @tuning_step: tuning step setting in tuning_ctrl register
 * @start_tuning_tap: the start point for tuning in tuning_ctrl register
 * @strobe_dll_delay_target: settings in strobe_dllctrl
 * @signal_voltage: indicating the current voltage
 * @cd_gpio: gpio for card detection
 * @wp_gpio: gpio for write protection
 */
struct fsl_esdhc_priv {
	struct fsl_esdhc_cfg esdhc;
	struct fsl_esdhc *esdhc_regs;
	unsigned int sdhc_clk;
	unsigned int clock;
	unsigned int mode;
	unsigned int bus_width;
#if !CONFIG_IS_ENABLED(BLK)
	struct mmc *mmc;
#endif
	struct udevice *dev;
	int non_removable;
	int wp_enable;
	int vs18_enable;
	u32 flags;
	u32 caps;
	u32 tuning_step;
	u32 tuning_start_tap;
	u32 strobe_dll_delay_target;
	u32 signal_voltage;
#if IS_ENABLED(CONFIG_DM_REGULATOR)
	struct udevice *vqmmc_dev;
	struct udevice *vmmc_dev;
#endif
#ifdef CONFIG_DM_GPIO
	struct gpio_desc cd_gpio;
	struct gpio_desc wp_gpio;
#endif
};

/* Return the XFERTYP flags for a given command and data packet */
static uint esdhc_xfertyp(struct mmc_cmd *cmd, struct mmc_data *data)
{
	uint xfertyp = 0;

	if (data) {
		xfertyp |= XFERTYP_DPSEL;
#ifndef CONFIG_SYS_FSL_ESDHC_USE_PIO
		xfertyp |= XFERTYP_DMAEN;
#endif
		if (data->blocks > 1) {
			xfertyp |= XFERTYP_MSBSEL;
			xfertyp |= XFERTYP_BCEN;
#ifdef CONFIG_SYS_FSL_ERRATUM_ESDHC111
			xfertyp |= XFERTYP_AC12EN;
#endif
		}

		if (data->flags & MMC_DATA_READ)
			xfertyp |= XFERTYP_DTDSEL;
	}

	if (cmd->resp_type & MMC_RSP_CRC)
		xfertyp |= XFERTYP_CCCEN;
	if (cmd->resp_type & MMC_RSP_OPCODE)
		xfertyp |= XFERTYP_CICEN;
	if (cmd->resp_type & MMC_RSP_136)
		xfertyp |= XFERTYP_RSPTYP_136;
	else if (cmd->resp_type & MMC_RSP_BUSY)
		xfertyp |= XFERTYP_RSPTYP_48_BUSY;
	else if (cmd->resp_type & MMC_RSP_PRESENT)
		xfertyp |= XFERTYP_RSPTYP_48;

	if (cmd->cmdidx == MMC_CMD_STOP_TRANSMISSION)
		xfertyp |= XFERTYP_CMDTYP_ABORT;

	return XFERTYP_CMD(cmd->cmdidx) | xfertyp;
}

#ifdef CONFIG_SYS_FSL_ESDHC_USE_PIO
/*
 * PIO Read/Write Mode reduce the performace as DMA is not used in this mode.
 */
static void esdhc_pio_read_write(struct fsl_esdhc_priv *priv,
				 struct mmc_data *data)
{
	struct fsl_esdhc *regs = (struct fsl_esdhc *)priv->esdhc.esdhc_base
	uint blocks;
	char *buffer;
	uint databuf;
	uint size;
	uint irqstat;
	ulong start;

	if (data->flags & MMC_DATA_READ) {
		blocks = data->blocks;
		buffer = data->dest;
		while (blocks) {
			start = get_timer(0);
			size = data->blocksize;
			irqstat = esdhc_read32(&regs->irqstat);
			while (!(esdhc_read32(&regs->prsstat) & PRSSTAT_BREN)) {
				if (get_timer(start) > PIO_TIMEOUT) {
					printf("\nData Read Failed in PIO Mode.");
					return;
				}
			}
			while (size && (!(irqstat & IRQSTAT_TC))) {
				udelay(100); /* Wait before last byte transfer complete */
				irqstat = esdhc_read32(&regs->irqstat);
				databuf = in_le32(&regs->datport);
				*((uint *)buffer) = databuf;
				buffer += 4;
				size -= 4;
			}
			blocks--;
		}
	} else {
		blocks = data->blocks;
		buffer = (char *)data->src;
		while (blocks) {
			start = get_timer(0);
			size = data->blocksize;
			irqstat = esdhc_read32(&regs->irqstat);
			while (!(esdhc_read32(&regs->prsstat) & PRSSTAT_BWEN)) {
				if (get_timer(start) > PIO_TIMEOUT) {
					printf("\nData Write Failed in PIO Mode.");
					return;
				}
			}
			while (size && (!(irqstat & IRQSTAT_TC))) {
				udelay(100); /* Wait before last byte transfer complete */
				databuf = *((uint *)buffer);
				buffer += 4;
				size -= 4;
				irqstat = esdhc_read32(&regs->irqstat);
				out_le32(&regs->datport, databuf);
			}
			blocks--;
		}
	}
}
#endif

static int esdhc_setup_data(struct fsl_esdhc_priv *priv, struct mmc *mmc,
			    struct mmc_data *data)
{
	int timeout;
<<<<<<< HEAD
	struct fsl_esdhc *regs = (struct fsl_esdhc *)priv->esdhc.esdhc_base;
#if defined(CONFIG_FSL_LAYERSCAPE) || defined(CONFIG_S32V234)
=======
	struct fsl_esdhc *regs = priv->esdhc_regs;
#if defined(CONFIG_FSL_LAYERSCAPE) || defined(CONFIG_S32V234) || \
	defined(CONFIG_MX8M)
>>>>>>> 4bc73d91
	dma_addr_t addr;
#endif
	uint wml_value;

	wml_value = data->blocksize/4;

	if (data->flags & MMC_DATA_READ) {
		if (wml_value > WML_RD_WML_MAX)
			wml_value = WML_RD_WML_MAX_VAL;

		esdhc_clrsetbits32(&regs->wml, WML_RD_WML_MASK, wml_value);
#ifndef CONFIG_SYS_FSL_ESDHC_USE_PIO
#if defined(CONFIG_FSL_LAYERSCAPE) || defined(CONFIG_S32V234) || \
	defined(CONFIG_MX8M)
		addr = virt_to_phys((void *)(data->dest));
		if (upper_32_bits(addr))
			printf("Error found for upper 32 bits\n");
		else
			esdhc_write32(&regs->dsaddr, lower_32_bits(addr));
#else
		esdhc_write32(&regs->dsaddr, (u32)data->dest);
#endif
#endif
	} else {
#ifndef CONFIG_SYS_FSL_ESDHC_USE_PIO
		flush_dcache_range((ulong)data->src,
				   (ulong)data->src+data->blocks
					 *data->blocksize);
#endif
		if (wml_value > WML_WR_WML_MAX)
			wml_value = WML_WR_WML_MAX_VAL;
		if (priv->wp_enable) {
			if ((esdhc_read32(&regs->prsstat) &
			    PRSSTAT_WPSPL) == 0) {
				printf("\nThe SD card is locked. Can not write to a locked card.\n\n");
				return -ETIMEDOUT;
			}
		}

		esdhc_clrsetbits32(&regs->wml, WML_WR_WML_MASK,
					wml_value << 16);
#ifndef CONFIG_SYS_FSL_ESDHC_USE_PIO
#if defined(CONFIG_FSL_LAYERSCAPE) || defined(CONFIG_S32V234) || \
	defined(CONFIG_MX8M)
		addr = virt_to_phys((void *)(data->src));
		if (upper_32_bits(addr))
			printf("Error found for upper 32 bits\n");
		else
			esdhc_write32(&regs->dsaddr, lower_32_bits(addr));
#else
		esdhc_write32(&regs->dsaddr, (u32)data->src);
#endif
#endif
	}

	esdhc_write32(&regs->blkattr, data->blocks << 16 | data->blocksize);

	/* Calculate the timeout period for data transactions */
	/*
	 * 1)Timeout period = (2^(timeout+13)) SD Clock cycles
	 * 2)Timeout period should be minimum 0.250sec as per SD Card spec
	 *  So, Number of SD Clock cycles for 0.25sec should be minimum
	 *		(SD Clock/sec * 0.25 sec) SD Clock cycles
	 *		= (mmc->clock * 1/4) SD Clock cycles
	 * As 1) >=  2)
	 * => (2^(timeout+13)) >= mmc->clock * 1/4
	 * Taking log2 both the sides
	 * => timeout + 13 >= log2(mmc->clock/4)
	 * Rounding up to next power of 2
	 * => timeout + 13 = log2(mmc->clock/4) + 1
	 * => timeout + 13 = fls(mmc->clock/4)
	 *
	 * However, the MMC spec "It is strongly recommended for hosts to
	 * implement more than 500ms timeout value even if the card
	 * indicates the 250ms maximum busy length."  Even the previous
	 * value of 300ms is known to be insufficient for some cards.
	 * So, we use
	 * => timeout + 13 = fls(mmc->clock/2)
	 */
	timeout = fls(mmc->clock/2);
	timeout -= 13;

	if (timeout > 14)
		timeout = 14;

	if (timeout < 0)
		timeout = 0;

#ifdef CONFIG_SYS_FSL_ERRATUM_ESDHC_A001
	if ((timeout == 4) || (timeout == 8) || (timeout == 12))
		timeout++;
#endif

#ifdef ESDHCI_QUIRK_BROKEN_TIMEOUT_VALUE
	timeout = 0xE;
#endif
	esdhc_clrsetbits32(&regs->sysctl, SYSCTL_TIMEOUT_MASK, timeout << 16);

	return 0;
}

static void check_and_invalidate_dcache_range
	(struct mmc_cmd *cmd,
	 struct mmc_data *data) {
	unsigned start = 0;
	unsigned end = 0;
	unsigned size = roundup(ARCH_DMA_MINALIGN,
				data->blocks*data->blocksize);
#if defined(CONFIG_FSL_LAYERSCAPE) || defined(CONFIG_S32V234) || \
	defined(CONFIG_MX8M)
	dma_addr_t addr;

	addr = virt_to_phys((void *)(data->dest));
	if (upper_32_bits(addr))
		printf("Error found for upper 32 bits\n");
	else
		start = lower_32_bits(addr);
#else
	start = (unsigned)data->dest;
#endif
	end = start + size;
	invalidate_dcache_range(start, end);
}

/*
 * Sends a command out on the bus.  Takes the mmc pointer,
 * a command pointer, and an optional data pointer.
 */
static int esdhc_send_cmd_common(struct fsl_esdhc_priv *priv, struct mmc *mmc,
				 struct mmc_cmd *cmd, struct mmc_data *data)
{
	int	err = 0;
	uint	xfertyp;
	uint	irqstat;
<<<<<<< HEAD
	struct fsl_esdhc *regs = (struct fsl_esdhc *)priv->esdhc.esdhc_base;
=======
	u32	flags = IRQSTAT_CC | IRQSTAT_CTOE;
	struct fsl_esdhc *regs = priv->esdhc_regs;
>>>>>>> 4bc73d91

#ifdef CONFIG_SYS_FSL_ERRATUM_ESDHC111
	if (cmd->cmdidx == MMC_CMD_STOP_TRANSMISSION)
		return 0;
#endif

	esdhc_write32(&regs->irqstat, -1);

	sync();

	/* Wait for the bus to be idle */
	while ((esdhc_read32(&regs->prsstat) & PRSSTAT_CICHB) ||
			(esdhc_read32(&regs->prsstat) & PRSSTAT_CIDHB))
		;

	while (esdhc_read32(&regs->prsstat) & PRSSTAT_DLA)
		;

	/* Wait at least 8 SD clock cycles before the next command */
	/*
	 * Note: This is way more than 8 cycles, but 1ms seems to
	 * resolve timing issues with some cards
	 */
	udelay(1000);

	/* Set up for a data transfer if we have one */
	if (data) {
		err = esdhc_setup_data(priv, mmc, data);
		if(err)
			return err;

		if (data->flags & MMC_DATA_READ)
			check_and_invalidate_dcache_range(cmd, data);
	}

	/* Figure out the transfer arguments */
	xfertyp = esdhc_xfertyp(cmd, data);

	/* Mask all irqs */
	esdhc_write32(&regs->irqsigen, 0);

	/* Send the command */
	esdhc_write32(&regs->cmdarg, cmd->cmdarg);
#if defined(CONFIG_FSL_USDHC)
	esdhc_write32(&regs->mixctrl,
	(esdhc_read32(&regs->mixctrl) & 0xFFFFFF80) | (xfertyp & 0x7F)
			| (mmc->ddr_mode ? XFERTYP_DDREN : 0));
	esdhc_write32(&regs->xfertyp, xfertyp & 0xFFFF0000);
#else
	esdhc_write32(&regs->xfertyp, xfertyp);
#endif

	if ((cmd->cmdidx == MMC_CMD_SEND_TUNING_BLOCK) ||
	    (cmd->cmdidx == MMC_CMD_SEND_TUNING_BLOCK_HS200))
		flags = IRQSTAT_BRR;

	/* Wait for the command to complete */
	while (!(esdhc_read32(&regs->irqstat) & flags))
		;

	irqstat = esdhc_read32(&regs->irqstat);

	if (irqstat & CMD_ERR) {
		err = -ECOMM;
		goto out;
	}

	if (irqstat & IRQSTAT_CTOE) {
		err = -ETIMEDOUT;
		goto out;
	}

	/* Switch voltage to 1.8V if CMD11 succeeded */
	if (cmd->cmdidx == SD_CMD_SWITCH_UHS18V) {
		esdhc_setbits32(&regs->vendorspec, ESDHC_VENDORSPEC_VSELECT);

		printf("Run CMD11 1.8V switch\n");
		/* Sleep for 5 ms - max time for card to switch to 1.8V */
		udelay(5000);
	}

	/* Workaround for ESDHC errata ENGcm03648 */
	if (!data && (cmd->resp_type & MMC_RSP_BUSY)) {
		int timeout = 6000;

		/* Poll on DATA0 line for cmd with busy signal for 600 ms */
		while (timeout > 0 && !(esdhc_read32(&regs->prsstat) &
					PRSSTAT_DAT0)) {
			udelay(100);
			timeout--;
		}

		if (timeout <= 0) {
			printf("Timeout waiting for DAT0 to go high!\n");
			err = -ETIMEDOUT;
			goto out;
		}
	}

	/* Copy the response to the response buffer */
	if (cmd->resp_type & MMC_RSP_136) {
		u32 cmdrsp3, cmdrsp2, cmdrsp1, cmdrsp0;

		cmdrsp3 = esdhc_read32(&regs->cmdrsp3);
		cmdrsp2 = esdhc_read32(&regs->cmdrsp2);
		cmdrsp1 = esdhc_read32(&regs->cmdrsp1);
		cmdrsp0 = esdhc_read32(&regs->cmdrsp0);
		cmd->response[0] = (cmdrsp3 << 8) | (cmdrsp2 >> 24);
		cmd->response[1] = (cmdrsp2 << 8) | (cmdrsp1 >> 24);
		cmd->response[2] = (cmdrsp1 << 8) | (cmdrsp0 >> 24);
		cmd->response[3] = (cmdrsp0 << 8);
	} else
		cmd->response[0] = esdhc_read32(&regs->cmdrsp0);

	/* Wait until all of the blocks are transferred */
	if (data) {
#ifdef CONFIG_SYS_FSL_ESDHC_USE_PIO
		esdhc_pio_read_write(priv, data);
#else
		flags = DATA_COMPLETE;
		if ((cmd->cmdidx == MMC_CMD_SEND_TUNING_BLOCK) ||
		    (cmd->cmdidx == MMC_CMD_SEND_TUNING_BLOCK_HS200)) {
			flags = IRQSTAT_BRR;
		}

		do {
			irqstat = esdhc_read32(&regs->irqstat);

			if (irqstat & IRQSTAT_DTOE) {
				err = -ETIMEDOUT;
				goto out;
			}

			if (irqstat & DATA_ERR) {
				err = -ECOMM;
				goto out;
			}
		} while ((irqstat & flags) != flags);

		/*
		 * Need invalidate the dcache here again to avoid any
		 * cache-fill during the DMA operations such as the
		 * speculative pre-fetching etc.
		 */
		if (data->flags & MMC_DATA_READ)
			check_and_invalidate_dcache_range(cmd, data);
#endif
	}

out:
	/* Reset CMD and DATA portions on error */
	if (err) {
		esdhc_write32(&regs->sysctl, esdhc_read32(&regs->sysctl) |
			      SYSCTL_RSTC);
		while (esdhc_read32(&regs->sysctl) & SYSCTL_RSTC)
			;

		if (data) {
			esdhc_write32(&regs->sysctl,
				      esdhc_read32(&regs->sysctl) |
				      SYSCTL_RSTD);
			while ((esdhc_read32(&regs->sysctl) & SYSCTL_RSTD))
				;
		}

		/* If this was CMD11, then notify that power cycle is needed */
		if (cmd->cmdidx == SD_CMD_SWITCH_UHS18V)
			printf("CMD11 to switch to 1.8V mode failed, card requires power cycle.\n");
	}

	esdhc_write32(&regs->irqstat, -1);

	return err;
}

static void set_sysctl(struct fsl_esdhc_priv *priv, struct mmc *mmc, uint clock)
{
	struct fsl_esdhc *regs = priv->esdhc_regs;
	int div = 1;
#ifdef ARCH_MXC
#ifdef CONFIG_MX53
	/* For i.MX53 eSDHCv3, SYSCTL.SDCLKFS may not be set to 0. */
	int pre_div = (regs == (struct fsl_esdhc *)MMC_SDHC3_BASE_ADDR) ? 2 : 1;
#else
	int pre_div = 1;
#endif
#else
	int pre_div = 2;
#endif
	int ddr_pre_div = mmc->ddr_mode ? 2 : 1;
<<<<<<< HEAD
	struct fsl_esdhc *regs = (struct fsl_esdhc *)priv->esdhc.esdhc_base;
	int sdhc_clk = priv->esdhc.sdhc_clk;
=======
	int sdhc_clk = priv->sdhc_clk;
>>>>>>> 4bc73d91
	uint clk;

	if (clock < mmc->cfg->f_min)
		clock = mmc->cfg->f_min;

	while (sdhc_clk / (16 * pre_div * ddr_pre_div) > clock && pre_div < 256)
		pre_div *= 2;

	while (sdhc_clk / (div * pre_div * ddr_pre_div) > clock && div < 16)
		div++;

	pre_div >>= 1;
	div -= 1;

	clk = (pre_div << 8) | (div << 4);

#ifdef CONFIG_FSL_USDHC
	esdhc_clrbits32(&regs->vendorspec, VENDORSPEC_CKEN);
#else
	esdhc_clrbits32(&regs->sysctl, SYSCTL_CKEN);
#endif

	esdhc_clrsetbits32(&regs->sysctl, SYSCTL_CLOCK_MASK, clk);

	udelay(10000);

#ifdef CONFIG_FSL_USDHC
	esdhc_setbits32(&regs->vendorspec, VENDORSPEC_PEREN | VENDORSPEC_CKEN);
#else
	esdhc_setbits32(&regs->sysctl, SYSCTL_PEREN | SYSCTL_CKEN);
#endif

	priv->clock = clock;
}

#ifdef CONFIG_FSL_ESDHC_USE_PERIPHERAL_CLK
static void esdhc_clock_control(struct fsl_esdhc_priv *priv, bool enable)
{
	struct fsl_esdhc *regs = (struct fsl_esdhc *)priv->esdhc.esdhc_base;
	u32 value;
	u32 time_out;

	value = esdhc_read32(&regs->sysctl);

	if (enable)
		value |= SYSCTL_CKEN;
	else
		value &= ~SYSCTL_CKEN;

	esdhc_write32(&regs->sysctl, value);

	time_out = 20;
	value = PRSSTAT_SDSTB;
	while (!(esdhc_read32(&regs->prsstat) & value)) {
		if (time_out == 0) {
			printf("fsl_esdhc: Internal clock never stabilised.\n");
			break;
		}
		time_out--;
		mdelay(1);
	}
}
#endif

#ifdef MMC_SUPPORTS_TUNING
static int esdhc_change_pinstate(struct udevice *dev)
{
	struct fsl_esdhc_priv *priv = dev_get_priv(dev);
	int ret;

	switch (priv->mode) {
	case UHS_SDR50:
	case UHS_DDR50:
		ret = pinctrl_select_state(dev, "state_100mhz");
		break;
	case UHS_SDR104:
	case MMC_HS_200:
		ret = pinctrl_select_state(dev, "state_200mhz");
		break;
	default:
		ret = pinctrl_select_state(dev, "default");
		break;
	}

	if (ret)
		printf("%s %d error\n", __func__, priv->mode);

	return ret;
}

static void esdhc_reset_tuning(struct mmc *mmc)
{
	struct fsl_esdhc_priv *priv = dev_get_priv(mmc->dev);
	struct fsl_esdhc *regs = priv->esdhc_regs;

	if (priv->flags & ESDHC_FLAG_USDHC) {
		if (priv->flags & ESDHC_FLAG_STD_TUNING) {
			esdhc_clrbits32(&regs->autoc12err,
					MIX_CTRL_SMPCLK_SEL |
					MIX_CTRL_EXE_TUNE);
		}
	}
}

static int esdhc_set_timing(struct mmc *mmc)
{
	struct fsl_esdhc_priv *priv = dev_get_priv(mmc->dev);
	struct fsl_esdhc *regs = priv->esdhc_regs;
	u32 mixctrl;

	mixctrl = readl(&regs->mixctrl);
	mixctrl &= ~(MIX_CTRL_DDREN | MIX_CTRL_HS400_EN);

	switch (mmc->selected_mode) {
	case MMC_LEGACY:
	case SD_LEGACY:
		esdhc_reset_tuning(mmc);
		break;
	case MMC_HS:
	case MMC_HS_52:
	case MMC_HS_200:
	case SD_HS:
	case UHS_SDR12:
	case UHS_SDR25:
	case UHS_SDR50:
	case UHS_SDR104:
		writel(mixctrl, &regs->mixctrl);
		break;
	case UHS_DDR50:
	case MMC_DDR_52:
		mixctrl |= MIX_CTRL_DDREN;
		writel(mixctrl, &regs->mixctrl);
		break;
	default:
		printf("Not supported %d\n", mmc->selected_mode);
		return -EINVAL;
	}

	priv->mode = mmc->selected_mode;

	return esdhc_change_pinstate(mmc->dev);
}

static int esdhc_set_voltage(struct mmc *mmc)
{
	struct fsl_esdhc_priv *priv = dev_get_priv(mmc->dev);
	struct fsl_esdhc *regs = priv->esdhc_regs;
	int ret;

	priv->signal_voltage = mmc->signal_voltage;
	switch (mmc->signal_voltage) {
	case MMC_SIGNAL_VOLTAGE_330:
		if (priv->vs18_enable)
			return -EIO;
#ifdef CONFIG_DM_REGULATOR
		if (!IS_ERR_OR_NULL(priv->vqmmc_dev)) {
			ret = regulator_set_value(priv->vqmmc_dev, 3300000);
			if (ret) {
				printf("Setting to 3.3V error");
				return -EIO;
			}
			/* Wait for 5ms */
			mdelay(5);
		}
#endif

		esdhc_clrbits32(&regs->vendorspec, ESDHC_VENDORSPEC_VSELECT);
		if (!(esdhc_read32(&regs->vendorspec) &
		    ESDHC_VENDORSPEC_VSELECT))
			return 0;

		return -EAGAIN;
	case MMC_SIGNAL_VOLTAGE_180:
#ifdef CONFIG_DM_REGULATOR
		if (!IS_ERR_OR_NULL(priv->vqmmc_dev)) {
			ret = regulator_set_value(priv->vqmmc_dev, 1800000);
			if (ret) {
				printf("Setting to 1.8V error");
				return -EIO;
			}
		}
#endif
		esdhc_setbits32(&regs->vendorspec, ESDHC_VENDORSPEC_VSELECT);
		if (esdhc_read32(&regs->vendorspec) & ESDHC_VENDORSPEC_VSELECT)
			return 0;

		return -EAGAIN;
	case MMC_SIGNAL_VOLTAGE_120:
		return -ENOTSUPP;
	default:
		return 0;
	}
}

static void esdhc_stop_tuning(struct mmc *mmc)
{
	struct mmc_cmd cmd;

	cmd.cmdidx = MMC_CMD_STOP_TRANSMISSION;
	cmd.cmdarg = 0;
	cmd.resp_type = MMC_RSP_R1b;

	dm_mmc_send_cmd(mmc->dev, &cmd, NULL);
}

static int fsl_esdhc_execute_tuning(struct udevice *dev, uint32_t opcode)
{
	struct fsl_esdhc_plat *plat = dev_get_platdata(dev);
	struct fsl_esdhc_priv *priv = dev_get_priv(dev);
	struct fsl_esdhc *regs = priv->esdhc_regs;
	struct mmc *mmc = &plat->mmc;
	u32 irqstaten = readl(&regs->irqstaten);
	u32 irqsigen = readl(&regs->irqsigen);
	int i, ret = -ETIMEDOUT;
	u32 val, mixctrl;

	/* clock tuning is not needed for upto 52MHz */
	if (mmc->clock <= 52000000)
		return 0;

	/* This is readw/writew SDHCI_HOST_CONTROL2 when tuning */
	if (priv->flags & ESDHC_FLAG_STD_TUNING) {
		val = readl(&regs->autoc12err);
		mixctrl = readl(&regs->mixctrl);
		val &= ~MIX_CTRL_SMPCLK_SEL;
		mixctrl &= ~(MIX_CTRL_FBCLK_SEL | MIX_CTRL_AUTO_TUNE_EN);

		val |= MIX_CTRL_EXE_TUNE;
		mixctrl |= MIX_CTRL_FBCLK_SEL | MIX_CTRL_AUTO_TUNE_EN;

		writel(val, &regs->autoc12err);
		writel(mixctrl, &regs->mixctrl);
	}

	/* sdhci_writew(host, SDHCI_TRNS_READ, SDHCI_TRANSFER_MODE); */
	mixctrl = readl(&regs->mixctrl);
	mixctrl = MIX_CTRL_DTDSEL_READ | (mixctrl & ~MIX_CTRL_SDHCI_MASK);
	writel(mixctrl, &regs->mixctrl);

	writel(IRQSTATEN_BRR, &regs->irqstaten);
	writel(IRQSTATEN_BRR, &regs->irqsigen);

	/*
	 * Issue opcode repeatedly till Execute Tuning is set to 0 or the number
	 * of loops reaches 40 times.
	 */
	for (i = 0; i < MAX_TUNING_LOOP; i++) {
		u32 ctrl;

		if (opcode == MMC_CMD_SEND_TUNING_BLOCK_HS200) {
			if (mmc->bus_width == 8)
				writel(0x7080, &regs->blkattr);
			else if (mmc->bus_width == 4)
				writel(0x7040, &regs->blkattr);
		} else {
			writel(0x7040, &regs->blkattr);
		}

		/* sdhci_writew(host, SDHCI_TRNS_READ, SDHCI_TRANSFER_MODE) */
		val = readl(&regs->mixctrl);
		val = MIX_CTRL_DTDSEL_READ | (val & ~MIX_CTRL_SDHCI_MASK);
		writel(val, &regs->mixctrl);

		/* We are using STD tuning, no need to check return value */
		mmc_send_tuning(mmc, opcode, NULL);

		ctrl = readl(&regs->autoc12err);
		if ((!(ctrl & MIX_CTRL_EXE_TUNE)) &&
		    (ctrl & MIX_CTRL_SMPCLK_SEL)) {
			/*
			 * need to wait some time, make sure sd/mmc fininsh
			 * send out tuning data, otherwise, the sd/mmc can't
			 * response to any command when the card still out
			 * put the tuning data.
			 */
			mdelay(1);
			ret = 0;
			break;
		}

		/* Add 1ms delay for SD and eMMC */
		mdelay(1);
	}

	writel(irqstaten, &regs->irqstaten);
	writel(irqsigen, &regs->irqsigen);

	esdhc_stop_tuning(mmc);

	return ret;
}
#endif

static int esdhc_set_ios_common(struct fsl_esdhc_priv *priv, struct mmc *mmc)
{
<<<<<<< HEAD
	struct fsl_esdhc *regs = (struct fsl_esdhc *)priv->esdhc.esdhc_base;
=======
	struct fsl_esdhc *regs = priv->esdhc_regs;
	int ret __maybe_unused;
>>>>>>> 4bc73d91

#ifdef CONFIG_FSL_ESDHC_USE_PERIPHERAL_CLK
	/* Select to use peripheral clock */
	esdhc_clock_control(priv, false);
	esdhc_setbits32(&regs->scr, ESDHCCTL_PCS);
	esdhc_clock_control(priv, true);
#endif
	/* Set the clock speed */
	if (priv->clock != mmc->clock)
		set_sysctl(priv, mmc, mmc->clock);

#ifdef MMC_SUPPORTS_TUNING
	if (mmc->clk_disable) {
#ifdef CONFIG_FSL_USDHC
		esdhc_clrbits32(&regs->vendorspec, VENDORSPEC_CKEN);
#else
		esdhc_clrbits32(&regs->sysctl, SYSCTL_CKEN);
#endif
	} else {
#ifdef CONFIG_FSL_USDHC
		esdhc_setbits32(&regs->vendorspec, VENDORSPEC_PEREN |
				VENDORSPEC_CKEN);
#else
		esdhc_setbits32(&regs->sysctl, SYSCTL_PEREN | SYSCTL_CKEN);
#endif
	}

	if (priv->mode != mmc->selected_mode) {
		ret = esdhc_set_timing(mmc);
		if (ret) {
			printf("esdhc_set_timing error %d\n", ret);
			return ret;
		}
	}

	if (priv->signal_voltage != mmc->signal_voltage) {
		ret = esdhc_set_voltage(mmc);
		if (ret) {
			printf("esdhc_set_voltage error %d\n", ret);
			return ret;
		}
	}
#endif

	/* Set the bus width */
	esdhc_clrbits32(&regs->proctl, PROCTL_DTW_4 | PROCTL_DTW_8);

	if (mmc->bus_width == 4)
		esdhc_setbits32(&regs->proctl, PROCTL_DTW_4);
	else if (mmc->bus_width == 8)
		esdhc_setbits32(&regs->proctl, PROCTL_DTW_8);

	return 0;
}

static int esdhc_init_common(struct fsl_esdhc_priv *priv, struct mmc *mmc)
{
	struct fsl_esdhc *regs = (struct fsl_esdhc *)priv->esdhc.esdhc_base;
	ulong start;

	/* Reset the entire host controller */
	esdhc_setbits32(&regs->sysctl, SYSCTL_RSTA);

	/* Wait until the controller is available */
	start = get_timer(0);
	while ((esdhc_read32(&regs->sysctl) & SYSCTL_RSTA)) {
		if (get_timer(start) > 1000)
			return -ETIMEDOUT;
	}

#if defined(CONFIG_FSL_USDHC)
	/* RSTA doesn't reset MMC_BOOT register, so manually reset it */
	esdhc_write32(&regs->mmcboot, 0x0);
	/* Reset MIX_CTRL and CLK_TUNE_CTRL_STATUS regs to 0 */
	esdhc_write32(&regs->mixctrl, 0x0);
	esdhc_write32(&regs->clktunectrlstatus, 0x0);

	/* Put VEND_SPEC to default value */
	if (priv->vs18_enable)
		esdhc_write32(&regs->vendorspec, (VENDORSPEC_INIT |
			      ESDHC_VENDORSPEC_VSELECT));
	else
		esdhc_write32(&regs->vendorspec, VENDORSPEC_INIT);

	/* Disable DLL_CTRL delay line */
	esdhc_write32(&regs->dllctrl, 0x0);
#endif

#if !defined(ARCH_MXC) && !defined(CONFIG_VYBRID)
	/* Enable cache snooping */
	esdhc_write32(&regs->scr, 0x00000040);
#endif

#ifndef CONFIG_FSL_USDHC
	esdhc_setbits32(&regs->sysctl, SYSCTL_HCKEN | SYSCTL_IPGEN);
#else
	esdhc_setbits32(&regs->vendorspec, VENDORSPEC_HCKEN | VENDORSPEC_IPGEN);
#endif

	/* Set the initial clock speed */
	mmc_set_clock(mmc, 400000, false);

	/* MX6SX/MX6UL have irqstaten cleared, so enable all valid bits */
	esdhc_write32(&regs->irqstaten, 0xFFFFFFFF);

	/* Disable the BRR and BWR bits in IRQSTAT */
	esdhc_clrbits32(&regs->irqstaten, IRQSTATEN_BRR | IRQSTATEN_BWR);

	/* Put the PROCTL reg back to the default */
	esdhc_write32(&regs->proctl, PROCTL_INIT);

	/* Set timout to the maximum value */
	esdhc_clrsetbits32(&regs->sysctl, SYSCTL_TIMEOUT_MASK, 14 << 16);

	return 0;
}

static int esdhc_getcd_common(struct fsl_esdhc_priv *priv)
{
	struct fsl_esdhc *regs = (struct fsl_esdhc *)priv->esdhc.esdhc_base;
	int timeout = 1000;

#ifdef CONFIG_ESDHC_DETECT_QUIRK
	if (CONFIG_ESDHC_DETECT_QUIRK)
		return 1;
#endif

#if CONFIG_IS_ENABLED(DM_MMC)
	if (priv->non_removable)
		return 1;
#ifdef CONFIG_DM_GPIO
	if (dm_gpio_is_valid(&priv->cd_gpio))
		return dm_gpio_get_value(&priv->cd_gpio);
#endif
#endif

	while (!(esdhc_read32(&regs->prsstat) & PRSSTAT_CINS) && --timeout)
		udelay(1000);

	return timeout > 0;
}

static int esdhc_reset(struct fsl_esdhc *regs)
{
	ulong start;

	/* reset the controller */
	esdhc_setbits32(&regs->sysctl, SYSCTL_RSTA);

	/* hardware clears the bit when it is done */
	start = get_timer(0);
	while ((esdhc_read32(&regs->sysctl) & SYSCTL_RSTA)) {
		if (get_timer(start) > 100) {
			printf("MMC/SD: Reset never completed.\n");
			return -ETIMEDOUT;
		}
	}

	return 0;
}

#if !CONFIG_IS_ENABLED(DM_MMC)
static int esdhc_getcd(struct mmc *mmc)
{
	struct fsl_esdhc_priv *priv = mmc->priv;

	return esdhc_getcd_common(priv);
}

static int esdhc_init(struct mmc *mmc)
{
	struct fsl_esdhc_priv *priv = mmc->priv;

	return esdhc_init_common(priv, mmc);
}

static int esdhc_send_cmd(struct mmc *mmc, struct mmc_cmd *cmd,
			  struct mmc_data *data)
{
	struct fsl_esdhc_priv *priv = mmc->priv;

	return esdhc_send_cmd_common(priv, mmc, cmd, data);
}

static int esdhc_set_ios(struct mmc *mmc)
{
	struct fsl_esdhc_priv *priv = mmc->priv;

	return esdhc_set_ios_common(priv, mmc);
}

static const struct mmc_ops esdhc_ops = {
	.getcd		= esdhc_getcd,
	.init		= esdhc_init,
	.send_cmd	= esdhc_send_cmd,
	.set_ios	= esdhc_set_ios,
};
#endif

static int fsl_esdhc_init(struct fsl_esdhc_priv *priv,
			  struct fsl_esdhc_plat *plat)
{
	struct mmc_config *cfg;
	struct fsl_esdhc *regs;
	u32 caps, voltage_caps;
	int ret;

	if (!priv)
		return -EINVAL;

	regs = (struct fsl_esdhc *)priv->esdhc.esdhc_base;

	/* First reset the eSDHC controller */
	ret = esdhc_reset(regs);
	if (ret)
		return ret;

#ifndef CONFIG_FSL_USDHC
	esdhc_setbits32(&regs->sysctl, SYSCTL_PEREN | SYSCTL_HCKEN
				| SYSCTL_IPGEN | SYSCTL_CKEN);
	/* Clearing tuning bits in case ROM has set it already */
	esdhc_write32(&regs->mixctrl, 0);
	esdhc_write32(&regs->autoc12err, 0);
	esdhc_write32(&regs->clktunectrlstatus, 0);
#else
	esdhc_setbits32(&regs->vendorspec, VENDORSPEC_PEREN |
			VENDORSPEC_HCKEN | VENDORSPEC_IPGEN | VENDORSPEC_CKEN);
#endif

	if (priv->vs18_enable)
		esdhc_setbits32(&regs->vendorspec, ESDHC_VENDORSPEC_VSELECT);

	writel(SDHCI_IRQ_EN_BITS, &regs->irqstaten);
	cfg = &plat->cfg;
#ifndef CONFIG_DM_MMC
	memset(cfg, '\0', sizeof(*cfg));
#endif

	voltage_caps = 0;
	caps = esdhc_read32(&regs->hostcapblt);

#ifdef CONFIG_SYS_FSL_ERRATUM_ESDHC135
	caps = caps & ~(ESDHC_HOSTCAPBLT_SRS |
			ESDHC_HOSTCAPBLT_VS18 | ESDHC_HOSTCAPBLT_VS30);
#endif

/* T4240 host controller capabilities register should have VS33 bit */
#ifdef CONFIG_SYS_FSL_MMC_HAS_CAPBLT_VS33
	caps = caps | ESDHC_HOSTCAPBLT_VS33;
#endif

	if (caps & ESDHC_HOSTCAPBLT_VS18)
		voltage_caps |= MMC_VDD_165_195;
	if (caps & ESDHC_HOSTCAPBLT_VS30)
		voltage_caps |= MMC_VDD_29_30 | MMC_VDD_30_31;
	if (caps & ESDHC_HOSTCAPBLT_VS33)
		voltage_caps |= MMC_VDD_32_33 | MMC_VDD_33_34;

	cfg->name = "FSL_SDHC";
#if !CONFIG_IS_ENABLED(DM_MMC)
	cfg->ops = &esdhc_ops;
#endif
#ifdef CONFIG_SYS_SD_VOLTAGE
	cfg->voltages = CONFIG_SYS_SD_VOLTAGE;
#else
	cfg->voltages = MMC_VDD_32_33 | MMC_VDD_33_34;
#endif
	if ((cfg->voltages & voltage_caps) == 0) {
		printf("voltage not supported by controller\n");
		return -1;
	}

	if (priv->esdhc.max_bus_width == 8)
		cfg->host_caps = MMC_MODE_4BIT | MMC_MODE_8BIT;
	else if (priv->esdhc.max_bus_width == 4)
		cfg->host_caps = MMC_MODE_4BIT;

	cfg->host_caps = MMC_MODE_4BIT | MMC_MODE_8BIT;
#ifdef CONFIG_SYS_FSL_ESDHC_HAS_DDR_MODE
	cfg->host_caps |= MMC_MODE_DDR_52MHz;
#endif

	/* ### isn't this redundant? ### */
	if (priv->esdhc.max_bus_width > 0) {
		if (priv->esdhc.max_bus_width < 8)
			cfg->host_caps &= ~MMC_MODE_8BIT;
		if (priv->esdhc.max_bus_width < 4)
			cfg->host_caps &= ~MMC_MODE_4BIT;
	}

	if (caps & ESDHC_HOSTCAPBLT_HSS)
		cfg->host_caps |= MMC_MODE_HS_52MHz | MMC_MODE_HS;

#ifdef CONFIG_ESDHC_DETECT_8_BIT_QUIRK
	if (CONFIG_ESDHC_DETECT_8_BIT_QUIRK)
		cfg->host_caps &= ~MMC_MODE_8BIT;
#endif

	cfg->host_caps |= priv->caps;

	cfg->f_min = 400000;
<<<<<<< HEAD
	cfg->f_max = min(priv->esdhc.sdhc_clk, (u32)52000000);
=======
	cfg->f_max = min(priv->sdhc_clk, (u32)200000000);
>>>>>>> 4bc73d91

	cfg->b_max = CONFIG_SYS_MMC_MAX_BLK_COUNT;

	writel(0, &regs->dllctrl);
	if (priv->flags & ESDHC_FLAG_USDHC) {
		if (priv->flags & ESDHC_FLAG_STD_TUNING) {
			u32 val = readl(&regs->tuning_ctrl);

			val |= ESDHC_STD_TUNING_EN;
			val &= ~ESDHC_TUNING_START_TAP_MASK;
			val |= priv->tuning_start_tap;
			val &= ~ESDHC_TUNING_STEP_MASK;
			val |= (priv->tuning_step) << ESDHC_TUNING_STEP_SHIFT;
			writel(val, &regs->tuning_ctrl);
		}
	}

	return 0;
}

#if !CONFIG_IS_ENABLED(DM_MMC)
static int fsl_esdhc_cfg_to_priv(struct fsl_esdhc_cfg *cfg,
				 struct fsl_esdhc_priv *priv)
{
	if (!cfg || !priv)
		return -EINVAL;

	priv->esdhc = *cfg;

	return 0;
};

int fsl_esdhc_initialize(bd_t *bis, struct fsl_esdhc_cfg *cfg)
{
	struct fsl_esdhc_plat *plat;
	struct fsl_esdhc_priv *priv;
	struct mmc *mmc;
	int ret;

	if (!cfg)
		return -EINVAL;

	priv = calloc(sizeof(struct fsl_esdhc_priv), 1);
	if (!priv)
		return -ENOMEM;
	plat = calloc(sizeof(struct fsl_esdhc_plat), 1);
	if (!plat) {
		free(priv);
		return -ENOMEM;
	}

	ret = fsl_esdhc_cfg_to_priv(cfg, priv);
	if (ret) {
		debug("%s xlate failure\n", __func__);
		free(plat);
		free(priv);
		return ret;
	}

	ret = fsl_esdhc_init(priv, plat);
	if (ret) {
		debug("%s init failure\n", __func__);
		free(plat);
		free(priv);
		return ret;
	}

	mmc = mmc_create(&plat->cfg, priv);
	if (!mmc)
		return -EIO;

	priv->mmc = mmc;

	return 0;
}

int fsl_esdhc_mmc_init(bd_t *bis)
{
	struct fsl_esdhc_cfg *cfg;

	cfg = calloc(sizeof(struct fsl_esdhc_cfg), 1);
	cfg->esdhc_base = CONFIG_SYS_FSL_ESDHC_ADDR;
	cfg->sdhc_clk = gd->arch.sdhc_clk;
	return fsl_esdhc_initialize(bis, cfg);
}
#endif

#ifdef CONFIG_FSL_ESDHC_ADAPTER_IDENT
void mmc_adapter_card_type_ident(void)
{
	u8 card_id;
	u8 value;

	card_id = QIXIS_READ(present) & QIXIS_SDID_MASK;
	gd->arch.sdhc_adapter = card_id;

	switch (card_id) {
	case QIXIS_ESDHC_ADAPTER_TYPE_EMMC45:
		value = QIXIS_READ(brdcfg[5]);
		value |= (QIXIS_DAT4 | QIXIS_DAT5_6_7);
		QIXIS_WRITE(brdcfg[5], value);
		break;
	case QIXIS_ESDHC_ADAPTER_TYPE_SDMMC_LEGACY:
		value = QIXIS_READ(pwr_ctl[1]);
		value |= QIXIS_EVDD_BY_SDHC_VS;
		QIXIS_WRITE(pwr_ctl[1], value);
		break;
	case QIXIS_ESDHC_ADAPTER_TYPE_EMMC44:
		value = QIXIS_READ(brdcfg[5]);
		value |= (QIXIS_SDCLKIN | QIXIS_SDCLKOUT);
		QIXIS_WRITE(brdcfg[5], value);
		break;
	case QIXIS_ESDHC_ADAPTER_TYPE_RSV:
		break;
	case QIXIS_ESDHC_ADAPTER_TYPE_MMC:
		break;
	case QIXIS_ESDHC_ADAPTER_TYPE_SD:
		break;
	case QIXIS_ESDHC_NO_ADAPTER:
		break;
	default:
		break;
	}
}
#endif

#ifdef CONFIG_OF_LIBFDT
__weak int esdhc_status_fixup(void *blob, const char *compat)
{
#ifdef CONFIG_FSL_ESDHC_PIN_MUX
	if (!hwconfig("esdhc")) {
		do_fixup_by_compat(blob, compat, "status", "disabled",
				sizeof("disabled"), 1);
		return 1;
	}
#endif
	return 0;
}

void fdt_fixup_esdhc(void *blob, bd_t *bd)
{
	const char *compat = "fsl,esdhc";

	if (esdhc_status_fixup(blob, compat))
		return;

#ifdef CONFIG_FSL_ESDHC_USE_PERIPHERAL_CLK
	do_fixup_by_compat_u32(blob, compat, "peripheral-frequency",
			       gd->arch.sdhc_clk, 1);
#else
	do_fixup_by_compat_u32(blob, compat, "clock-frequency",
			       gd->arch.sdhc_clk, 1);
#endif
#ifdef CONFIG_FSL_ESDHC_ADAPTER_IDENT
	do_fixup_by_compat_u32(blob, compat, "adapter-type",
			       (u32)(gd->arch.sdhc_adapter), 1);
#endif
}
#endif

#if CONFIG_IS_ENABLED(DM_MMC)
#include <asm/arch/clock.h>
__weak void init_clk_usdhc(u32 index)
{
}

static int fsl_esdhc_probe(struct udevice *dev)
{
	struct mmc_uclass_priv *upriv = dev_get_uclass_priv(dev);
	struct fsl_esdhc_plat *plat = dev_get_platdata(dev);
	struct fsl_esdhc_priv *priv = dev_get_priv(dev);
	const void *fdt = gd->fdt_blob;
	int node = dev_of_offset(dev);
	struct esdhc_soc_data *data =
		(struct esdhc_soc_data *)dev_get_driver_data(dev);
#ifdef CONFIG_DM_REGULATOR
	struct udevice *vqmmc_dev;
#endif
	fdt_addr_t addr;
	unsigned int val;
	struct mmc *mmc;
	int ret;

	addr = dev_read_addr(dev);
	if (addr == FDT_ADDR_T_NONE)
		return -EINVAL;

	priv->esdhc_regs = (struct fsl_esdhc *)addr;
	priv->dev = dev;
	priv->mode = -1;
	if (data) {
		priv->flags = data->flags;
		priv->caps = data->caps;
	}

	val = dev_read_u32_default(dev, "bus-width", -1);
	if (val == 8)
		priv->esdhc.max_bus_width = 8;
	else if (val == 4)
		priv->esdhc.max_bus_width = 4;
	else
		priv->esdhc.max_bus_width = 1;

	val = fdtdec_get_int(fdt, node, "fsl,tuning-step", 1);
	priv->tuning_step = val;
	val = fdtdec_get_int(fdt, node, "fsl,tuning-start-tap",
			     ESDHC_TUNING_START_TAP_DEFAULT);
	priv->tuning_start_tap = val;
	val = fdtdec_get_int(fdt, node, "fsl,strobe-dll-delay-target",
			     ESDHC_STROBE_DLL_CTRL_SLV_DLY_TARGET_DEFAULT);
	priv->strobe_dll_delay_target = val;

	if (dev_read_bool(dev, "non-removable")) {
		priv->non_removable = 1;
	 } else {
		priv->non_removable = 0;
#ifdef CONFIG_DM_GPIO
		gpio_request_by_name(dev, "cd-gpios", 0, &priv->cd_gpio,
				     GPIOD_IS_IN);
#endif
	}

	priv->wp_enable = 1;

#ifdef CONFIG_DM_GPIO
	ret = gpio_request_by_name(dev, "wp-gpios", 0, &priv->wp_gpio,
				   GPIOD_IS_IN);
	if (ret)
		priv->wp_enable = 0;
#endif

	priv->vs18_enable = 0;

#ifdef CONFIG_DM_REGULATOR
	/*
	 * If emmc I/O has a fixed voltage at 1.8V, this must be provided,
	 * otherwise, emmc will work abnormally.
	 */
	ret = device_get_supply_regulator(dev, "vqmmc-supply", &vqmmc_dev);
	if (ret) {
		dev_dbg(dev, "no vqmmc-supply\n");
	} else {
		ret = regulator_set_enable(vqmmc_dev, true);
		if (ret) {
			dev_err(dev, "fail to enable vqmmc-supply\n");
			return ret;
		}

		if (regulator_get_value(vqmmc_dev) == 1800000)
			priv->vs18_enable = 1;
	}
#endif

	if (fdt_get_property(fdt, node, "no-1-8-v", NULL))
		priv->caps &= ~(UHS_CAPS | MMC_MODE_HS200);

	/*
	 * TODO:
	 * Because lack of clk driver, if SDHC clk is not enabled,
	 * need to enable it first before this driver is invoked.
	 *
	 * we use MXC_ESDHC_CLK to get clk freq.
	 * If one would like to make this function work,
	 * the aliases should be provided in dts as this:
	 *
	 *  aliases {
	 *	mmc0 = &usdhc1;
	 *	mmc1 = &usdhc2;
	 *	mmc2 = &usdhc3;
	 *	mmc3 = &usdhc4;
	 *	};
	 * Then if your board only supports mmc2 and mmc3, but we can
	 * correctly get the seq as 2 and 3, then let mxc_get_clock
	 * work as expected.
	 */

	init_clk_usdhc(dev->seq);

	priv->esdhc.sdhc_clk = mxc_get_clock(MXC_ESDHC_CLK + dev->seq);
	if (priv->esdhc.sdhc_clk <= 0) {
		dev_err(dev, "Unable to get clk for %s\n", dev->name);
		return -EINVAL;
	}

	ret = fsl_esdhc_init(priv, plat);
	if (ret) {
		dev_err(dev, "fsl_esdhc_init failure\n");
		return ret;
	}

	mmc = &plat->mmc;
	mmc->cfg = &plat->cfg;
	mmc->dev = dev;
	upriv->mmc = mmc;

	return esdhc_init_common(priv, mmc);
}

#if CONFIG_IS_ENABLED(DM_MMC)
static int fsl_esdhc_get_cd(struct udevice *dev)
{
	struct fsl_esdhc_priv *priv = dev_get_priv(dev);

	return true;
	return esdhc_getcd_common(priv);
}

static int fsl_esdhc_send_cmd(struct udevice *dev, struct mmc_cmd *cmd,
			      struct mmc_data *data)
{
	struct fsl_esdhc_plat *plat = dev_get_platdata(dev);
	struct fsl_esdhc_priv *priv = dev_get_priv(dev);

	return esdhc_send_cmd_common(priv, &plat->mmc, cmd, data);
}

static int fsl_esdhc_set_ios(struct udevice *dev)
{
	struct fsl_esdhc_plat *plat = dev_get_platdata(dev);
	struct fsl_esdhc_priv *priv = dev_get_priv(dev);

	return esdhc_set_ios_common(priv, &plat->mmc);
}

static const struct dm_mmc_ops fsl_esdhc_ops = {
	.get_cd		= fsl_esdhc_get_cd,
	.send_cmd	= fsl_esdhc_send_cmd,
	.set_ios	= fsl_esdhc_set_ios,
#ifdef MMC_SUPPORTS_TUNING
	.execute_tuning	= fsl_esdhc_execute_tuning,
#endif
};
#endif

static struct esdhc_soc_data usdhc_imx7d_data = {
	.flags = ESDHC_FLAG_USDHC | ESDHC_FLAG_STD_TUNING
			| ESDHC_FLAG_HAVE_CAP1 | ESDHC_FLAG_HS200
			| ESDHC_FLAG_HS400,
	.caps = UHS_CAPS | MMC_MODE_HS200 | MMC_MODE_DDR_52MHz |
		MMC_MODE_HS_52MHz | MMC_MODE_HS,
};

static const struct udevice_id fsl_esdhc_ids[] = {
	{ .compatible = "fsl,imx6ul-usdhc", },
	{ .compatible = "fsl,imx6sx-usdhc", },
	{ .compatible = "fsl,imx6sl-usdhc", },
	{ .compatible = "fsl,imx6q-usdhc", },
	{ .compatible = "fsl,imx7d-usdhc", .data = (ulong)&usdhc_imx7d_data,},
	{ .compatible = "fsl,imx7ulp-usdhc", },
	{ .compatible = "fsl,esdhc", },
	{ /* sentinel */ }
};

#if CONFIG_IS_ENABLED(BLK)
static int fsl_esdhc_bind(struct udevice *dev)
{
	struct fsl_esdhc_plat *plat = dev_get_platdata(dev);

	return mmc_bind(dev, &plat->mmc, &plat->cfg);
}
#endif

U_BOOT_DRIVER(fsl_esdhc) = {
	.name	= "fsl-esdhc-mmc",
	.id	= UCLASS_MMC,
	.of_match = fsl_esdhc_ids,
	.ops	= &fsl_esdhc_ops,
#if CONFIG_IS_ENABLED(BLK)
	.bind	= fsl_esdhc_bind,
#endif
	.probe	= fsl_esdhc_probe,
	.platdata_auto_alloc_size = sizeof(struct fsl_esdhc_plat),
	.priv_auto_alloc_size = sizeof(struct fsl_esdhc_priv),
};
#endif<|MERGE_RESOLUTION|>--- conflicted
+++ resolved
@@ -92,10 +92,12 @@
 	struct mmc mmc;
 };
 
+#if CONFIG_IS_ENABLED(DM_MMC)
 struct esdhc_soc_data {
 	u32 flags;
 	u32 caps;
 };
+#endif
 
 /**
  * struct fsl_esdhc_priv
@@ -121,24 +123,21 @@
  */
 struct fsl_esdhc_priv {
 	struct fsl_esdhc_cfg esdhc;
-	struct fsl_esdhc *esdhc_regs;
-	unsigned int sdhc_clk;
 	unsigned int clock;
-	unsigned int mode;
-	unsigned int bus_width;
 #if !CONFIG_IS_ENABLED(BLK)
 	struct mmc *mmc;
 #endif
+#if CONFIG_IS_ENABLED(DM_MMC)
 	struct udevice *dev;
 	int non_removable;
-	int wp_enable;
-	int vs18_enable;
-	u32 flags;
-	u32 caps;
+#ifdef MMC_SUPPORTS_TUNING
+	unsigned int mode;
 	u32 tuning_step;
 	u32 tuning_start_tap;
 	u32 strobe_dll_delay_target;
 	u32 signal_voltage;
+#endif
+#endif
 #if IS_ENABLED(CONFIG_DM_REGULATOR)
 	struct udevice *vqmmc_dev;
 	struct udevice *vmmc_dev;
@@ -257,14 +256,9 @@
 			    struct mmc_data *data)
 {
 	int timeout;
-<<<<<<< HEAD
 	struct fsl_esdhc *regs = (struct fsl_esdhc *)priv->esdhc.esdhc_base;
-#if defined(CONFIG_FSL_LAYERSCAPE) || defined(CONFIG_S32V234)
-=======
-	struct fsl_esdhc *regs = priv->esdhc_regs;
 #if defined(CONFIG_FSL_LAYERSCAPE) || defined(CONFIG_S32V234) || \
 	defined(CONFIG_MX8M)
->>>>>>> 4bc73d91
 	dma_addr_t addr;
 #endif
 	uint wml_value;
@@ -296,7 +290,7 @@
 #endif
 		if (wml_value > WML_WR_WML_MAX)
 			wml_value = WML_WR_WML_MAX_VAL;
-		if (priv->wp_enable) {
+		if (priv->esdhc.wp_enable) {
 			if ((esdhc_read32(&regs->prsstat) &
 			    PRSSTAT_WPSPL) == 0) {
 				printf("\nThe SD card is locked. Can not write to a locked card.\n\n");
@@ -399,12 +393,8 @@
 	int	err = 0;
 	uint	xfertyp;
 	uint	irqstat;
-<<<<<<< HEAD
+	u32	flags = IRQSTAT_CC | IRQSTAT_CTOE;
 	struct fsl_esdhc *regs = (struct fsl_esdhc *)priv->esdhc.esdhc_base;
-=======
-	u32	flags = IRQSTAT_CC | IRQSTAT_CTOE;
-	struct fsl_esdhc *regs = priv->esdhc_regs;
->>>>>>> 4bc73d91
 
 #ifdef CONFIG_SYS_FSL_ERRATUM_ESDHC111
 	if (cmd->cmdidx == MMC_CMD_STOP_TRANSMISSION)
@@ -582,7 +572,7 @@
 
 static void set_sysctl(struct fsl_esdhc_priv *priv, struct mmc *mmc, uint clock)
 {
-	struct fsl_esdhc *regs = priv->esdhc_regs;
+	struct fsl_esdhc *regs = (struct fsl_esdhc *)priv->esdhc.esdhc_base;
 	int div = 1;
 #ifdef ARCH_MXC
 #ifdef CONFIG_MX53
@@ -595,12 +585,7 @@
 	int pre_div = 2;
 #endif
 	int ddr_pre_div = mmc->ddr_mode ? 2 : 1;
-<<<<<<< HEAD
-	struct fsl_esdhc *regs = (struct fsl_esdhc *)priv->esdhc.esdhc_base;
 	int sdhc_clk = priv->esdhc.sdhc_clk;
-=======
-	int sdhc_clk = priv->sdhc_clk;
->>>>>>> 4bc73d91
 	uint clk;
 
 	if (clock < mmc->cfg->f_min)
@@ -696,8 +681,8 @@
 	struct fsl_esdhc_priv *priv = dev_get_priv(mmc->dev);
 	struct fsl_esdhc *regs = priv->esdhc_regs;
 
-	if (priv->flags & ESDHC_FLAG_USDHC) {
-		if (priv->flags & ESDHC_FLAG_STD_TUNING) {
+	if (priv->esdhc.flags & ESDHC_FLAG_USDHC) {
+		if (priv->esdhc.flags & ESDHC_FLAG_STD_TUNING) {
 			esdhc_clrbits32(&regs->autoc12err,
 					MIX_CTRL_SMPCLK_SEL |
 					MIX_CTRL_EXE_TUNE);
@@ -753,7 +738,7 @@
 	priv->signal_voltage = mmc->signal_voltage;
 	switch (mmc->signal_voltage) {
 	case MMC_SIGNAL_VOLTAGE_330:
-		if (priv->vs18_enable)
+		if (priv->esdhc.vs18_enable)
 			return -EIO;
 #ifdef CONFIG_DM_REGULATOR
 		if (!IS_ERR_OR_NULL(priv->vqmmc_dev)) {
@@ -822,7 +807,7 @@
 		return 0;
 
 	/* This is readw/writew SDHCI_HOST_CONTROL2 when tuning */
-	if (priv->flags & ESDHC_FLAG_STD_TUNING) {
+	if (priv->esdhc.flags & ESDHC_FLAG_STD_TUNING) {
 		val = readl(&regs->autoc12err);
 		mixctrl = readl(&regs->mixctrl);
 		val &= ~MIX_CTRL_SMPCLK_SEL;
@@ -896,12 +881,8 @@
 
 static int esdhc_set_ios_common(struct fsl_esdhc_priv *priv, struct mmc *mmc)
 {
-<<<<<<< HEAD
 	struct fsl_esdhc *regs = (struct fsl_esdhc *)priv->esdhc.esdhc_base;
-=======
-	struct fsl_esdhc *regs = priv->esdhc_regs;
 	int ret __maybe_unused;
->>>>>>> 4bc73d91
 
 #ifdef CONFIG_FSL_ESDHC_USE_PERIPHERAL_CLK
 	/* Select to use peripheral clock */
@@ -909,6 +890,7 @@
 	esdhc_setbits32(&regs->scr, ESDHCCTL_PCS);
 	esdhc_clock_control(priv, true);
 #endif
+
 	/* Set the clock speed */
 	if (priv->clock != mmc->clock)
 		set_sysctl(priv, mmc, mmc->clock);
@@ -980,7 +962,7 @@
 	esdhc_write32(&regs->clktunectrlstatus, 0x0);
 
 	/* Put VEND_SPEC to default value */
-	if (priv->vs18_enable)
+	if (priv->esdhc.vs18_enable)
 		esdhc_write32(&regs->vendorspec, (VENDORSPEC_INIT |
 			      ESDHC_VENDORSPEC_VSELECT));
 	else
@@ -1131,7 +1113,7 @@
 			VENDORSPEC_HCKEN | VENDORSPEC_IPGEN | VENDORSPEC_CKEN);
 #endif
 
-	if (priv->vs18_enable)
+	if (priv->esdhc.vs18_enable)
 		esdhc_setbits32(&regs->vendorspec, ESDHC_VENDORSPEC_VSELECT);
 
 	writel(SDHCI_IRQ_EN_BITS, &regs->irqstaten);
@@ -1200,20 +1182,18 @@
 		cfg->host_caps &= ~MMC_MODE_8BIT;
 #endif
 
-	cfg->host_caps |= priv->caps;
+	cfg->host_caps |= priv->esdhc.caps;
 
 	cfg->f_min = 400000;
-<<<<<<< HEAD
+//	cfg->f_max = min(priv->esdhc.sdhc_clk, (u32)20000000);
 	cfg->f_max = min(priv->esdhc.sdhc_clk, (u32)52000000);
-=======
-	cfg->f_max = min(priv->sdhc_clk, (u32)200000000);
->>>>>>> 4bc73d91
 
 	cfg->b_max = CONFIG_SYS_MMC_MAX_BLK_COUNT;
 
 	writel(0, &regs->dllctrl);
-	if (priv->flags & ESDHC_FLAG_USDHC) {
-		if (priv->flags & ESDHC_FLAG_STD_TUNING) {
+	if (priv->esdhc.flags & ESDHC_FLAG_USDHC) {
+#ifdef MMC_SUPPORTS_TUNING
+		if (priv->esdhc.flags & ESDHC_FLAG_STD_TUNING) {
 			u32 val = readl(&regs->tuning_ctrl);
 
 			val |= ESDHC_STD_TUNING_EN;
@@ -1223,6 +1203,7 @@
 			val |= (priv->tuning_step) << ESDHC_TUNING_STEP_SHIFT;
 			writel(val, &regs->tuning_ctrl);
 		}
+#endif
 	}
 
 	return 0;
@@ -1395,12 +1376,12 @@
 	if (addr == FDT_ADDR_T_NONE)
 		return -EINVAL;
 
-	priv->esdhc_regs = (struct fsl_esdhc *)addr;
+	priv->esdhc.esdhc_base = addr;
 	priv->dev = dev;
 	priv->mode = -1;
 	if (data) {
-		priv->flags = data->flags;
-		priv->caps = data->caps;
+		priv->esdhc.flags = data->flags;
+		priv->esdhc.caps = data->caps;
 	}
 
 	val = dev_read_u32_default(dev, "bus-width", -1);
@@ -1430,16 +1411,16 @@
 #endif
 	}
 
-	priv->wp_enable = 1;
+	priv->esdhc.wp_enable = 1;
 
 #ifdef CONFIG_DM_GPIO
 	ret = gpio_request_by_name(dev, "wp-gpios", 0, &priv->wp_gpio,
 				   GPIOD_IS_IN);
 	if (ret)
-		priv->wp_enable = 0;
-#endif
-
-	priv->vs18_enable = 0;
+		priv->esdhc.wp_enable = 0;
+#endif
+
+	priv->esdhc.vs18_enable = 0;
 
 #ifdef CONFIG_DM_REGULATOR
 	/*
@@ -1457,12 +1438,12 @@
 		}
 
 		if (regulator_get_value(vqmmc_dev) == 1800000)
-			priv->vs18_enable = 1;
+			priv->esdhc.vs18_enable = 1;
 	}
 #endif
 
 	if (fdt_get_property(fdt, node, "no-1-8-v", NULL))
-		priv->caps &= ~(UHS_CAPS | MMC_MODE_HS200);
+		priv->esdhc.caps &= ~(UHS_CAPS | MMC_MODE_HS200);
 
 	/*
 	 * TODO:
