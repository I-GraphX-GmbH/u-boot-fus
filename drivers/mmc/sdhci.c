/*
 * Copyright 2011, Marvell Semiconductor Inc.
 * Lei Wen <leiwen@marvell.com>
 *
 * SPDX-License-Identifier:	GPL-2.0+
 *
 * Back ported to the 8xx platform (from the 8260 platform) by
 * Murray.Jensen@cmst.csiro.au, 27-Jan-01.
 */

#include <common.h>
#include <errno.h>
#include <malloc.h>
#include <mmc.h>
#include <sdhci.h>

#if defined(CONFIG_FIXED_SDHCI_ALIGNED_BUFFER)
void *aligned_buffer = (void *)CONFIG_FIXED_SDHCI_ALIGNED_BUFFER;
#else
void *aligned_buffer;
#endif

static void sdhci_reset(struct sdhci_host *host, u8 mask)
{
	unsigned long timeout;

	/* Wait max 100 ms */
	timeout = 100;
	sdhci_writeb(host, mask, SDHCI_SOFTWARE_RESET);
	while (sdhci_readb(host, SDHCI_SOFTWARE_RESET) & mask) {
		if (timeout == 0) {
			printf("%s: Reset 0x%x never completed.\n",
			       __func__, (int)mask);
			return;
		}
		timeout--;
		udelay(1000);
	}
}

static void sdhci_cmd_done(struct sdhci_host *host, struct mmc_cmd *cmd)
{
	int i;
	if (cmd->resp_type & MMC_RSP_136) {
		/* CRC is stripped so we need to do some shifting. */
		for (i = 0; i < 4; i++) {
			cmd->response[i] = sdhci_readl(host,
					SDHCI_RESPONSE + (3-i)*4) << 8;
			if (i != 3)
				cmd->response[i] |= sdhci_readb(host,
						SDHCI_RESPONSE + (3-i)*4-1);
		}
	} else {
		cmd->response[0] = sdhci_readl(host, SDHCI_RESPONSE);
	}
}

static void sdhci_transfer_pio(struct sdhci_host *host, struct mmc_data *data)
{
	u32 *p = (u32 *)data->dest;
	u32 *end = p + data->blocksize/4;

	if (data->flags == MMC_DATA_READ) {
		while (p < end)
			*p++ = sdhci_readl(host, SDHCI_BUFFER);
	} else {
		while (p < end)
			sdhci_writel(host, *p++, SDHCI_BUFFER);
	}
}

static int sdhci_transfer_data(struct sdhci_host *host, struct mmc_data *data,
				unsigned int start_addr)
{
	unsigned int stat, rdy, mask, timeout, block = 0;
	bool transfer_done = false;
#ifdef CONFIG_MMC_SDHCI_SDMA
	unsigned char ctrl;
	ctrl = sdhci_readb(host, SDHCI_HOST_CONTROL);
	ctrl &= ~SDHCI_CTRL_DMA_MASK;
	sdhci_writeb(host, ctrl, SDHCI_HOST_CONTROL);
#endif

	timeout = 0;
	rdy = SDHCI_INT_SPACE_AVAIL | SDHCI_INT_DATA_AVAIL;
	mask = SDHCI_DATA_AVAILABLE | SDHCI_SPACE_AVAILABLE;
	do {
		stat = sdhci_readl(host, SDHCI_INT_STATUS);
		if (stat & SDHCI_INT_ERROR) {
			printf("%s: Error detected in status(0x%X)!\n",
			       __func__, stat);
			return -EIO;
		}
		if (!transfer_done && (stat & rdy)) {
			if (!(sdhci_readl(host, SDHCI_PRESENT_STATE) & mask))
				continue;
			if (block >= data->blocks) {
				puts("Too much data\n");
				return 0; /* This will send STOP as next cmd */
			}
			sdhci_writel(host, rdy, SDHCI_INT_STATUS);
			sdhci_transfer_pio(host, data);
			timeout = 0;	  /* restart timeout */
			data->dest += data->blocksize;
<<<<<<< HEAD
			block++;
=======
			if (++block >= data->blocks) {
				/* Keep looping until the SDHCI_INT_DATA_END is
				 * cleared, even if we finished sending all the
				 * blocks.
				 */
				transfer_done = true;
				continue;
			}
>>>>>>> ef799645
		}
#ifdef CONFIG_MMC_SDHCI_SDMA
		if (!transfer_done && (stat & SDHCI_INT_DMA_END)) {
			sdhci_writel(host, SDHCI_INT_DMA_END, SDHCI_INT_STATUS);
			start_addr &= ~(SDHCI_DEFAULT_BOUNDARY_SIZE - 1);
			start_addr += SDHCI_DEFAULT_BOUNDARY_SIZE;
			sdhci_writel(host, start_addr, SDHCI_DMA_ADDRESS);
			timeout = 0;	  /* restart timeout */
		}
#endif
		
		/* When using DMA, the maximum transferred block is up to
		   512KB. The slowest SD cards are about 2MB/s. This results
		   in a transfer time of about 512/2048 = 1/4s. We double the
		   time again and therefore come to a timeout of 500ms. We
		   are waiting for 10us per cycle, so this is 50000 cycles. */
		if (timeout++ < 50000)
			udelay(10);
		else {
			printf("%s: Transfer data timeout\n", __func__);
			return -ETIMEDOUT;
		}
	} while (!(stat & SDHCI_INT_DATA_END));

	sdhci_writel(host, SDHCI_INT_DATA_END, SDHCI_INT_STATUS);

	return 0;
}

/*
 * No command will be sent by driver if card is busy, so driver must wait
 * for card ready state.
 * Every time when card is busy after timeout then (last) timeout value will be
 * increased twice but only if it doesn't exceed global defined maximum.
 * Each function call will use last timeout value.
 */
#define SDHCI_CMD_MAX_TIMEOUT			3200
#define SDHCI_CMD_DEFAULT_TIMEOUT		100
#define SDHCI_READ_STATUS_TIMEOUT		1000

#ifdef CONFIG_DM_MMC_OPS
static int sdhci_send_command(struct udevice *dev, struct mmc_cmd *cmd,
			      struct mmc_data *data)
{
	struct mmc *mmc = mmc_get_mmc_dev(dev);

#else
static int sdhci_send_command(struct mmc *mmc, struct mmc_cmd *cmd,
			      struct mmc_data *data)
{
#endif
	struct sdhci_host *host = mmc->priv;
	unsigned int stat = 0;
	int ret = 0;
	int trans_bytes = 0, is_aligned = 1;
	u32 mask, flags, mode;
	unsigned int time = 0, start_addr = 0;
	int mmc_dev = mmc_get_blk_desc(mmc)->devnum;
	unsigned start = get_timer(0);

	/* Timeout unit - ms */
	static unsigned int cmd_timeout = SDHCI_CMD_DEFAULT_TIMEOUT;

	sdhci_writel(host, SDHCI_INT_ALL_MASK, SDHCI_INT_STATUS);
	mask = SDHCI_CMD_INHIBIT | SDHCI_DATA_INHIBIT;

	/* We shouldn't wait for data inihibit for stop commands, even
	   though they might use busy signaling */
	if (cmd->cmdidx == MMC_CMD_STOP_TRANSMISSION)
		mask &= ~SDHCI_DATA_INHIBIT;

	while (sdhci_readl(host, SDHCI_PRESENT_STATE) & mask) {
		if (time >= cmd_timeout) {
			printf("%s: MMC: %d busy ", __func__, mmc_dev);
			if (2 * cmd_timeout <= SDHCI_CMD_MAX_TIMEOUT) {
				cmd_timeout += cmd_timeout;
				printf("timeout increasing to: %u ms.\n",
				       cmd_timeout);
			} else {
				puts("timeout.\n");
				return -ECOMM;
			}
		}
		time++;
		udelay(1000);
	}

	mask = SDHCI_INT_RESPONSE;
	if (!(cmd->resp_type & MMC_RSP_PRESENT))
		flags = SDHCI_CMD_RESP_NONE;
	else if (cmd->resp_type & MMC_RSP_136)
		flags = SDHCI_CMD_RESP_LONG;
	else if (cmd->resp_type & MMC_RSP_BUSY) {
		flags = SDHCI_CMD_RESP_SHORT_BUSY;
		if (data)
			mask |= SDHCI_INT_DATA_END;
	} else
		flags = SDHCI_CMD_RESP_SHORT;

	if (cmd->resp_type & MMC_RSP_CRC)
		flags |= SDHCI_CMD_CRC;
	if (cmd->resp_type & MMC_RSP_OPCODE)
		flags |= SDHCI_CMD_INDEX;
	if (data)
		flags |= SDHCI_CMD_DATA;

	/* Set Transfer mode regarding to data flag */
	if (data != 0) {
		sdhci_writeb(host, 0xe, SDHCI_TIMEOUT_CONTROL);
		mode = SDHCI_TRNS_BLK_CNT_EN;
		trans_bytes = data->blocks * data->blocksize;
		if (data->blocks > 1)
			mode |= SDHCI_TRNS_MULTI;

		if (data->flags == MMC_DATA_READ)
			mode |= SDHCI_TRNS_READ;

#ifdef CONFIG_MMC_SDHCI_SDMA
		if (data->flags == MMC_DATA_READ)
			start_addr = (unsigned long)data->dest;
		else
			start_addr = (unsigned long)data->src;
		if ((host->quirks & SDHCI_QUIRK_32BIT_DMA_ADDR) &&
				(start_addr & 0x7) != 0x0) {
			is_aligned = 0;
			start_addr = (unsigned long)aligned_buffer;
			if (data->flags != MMC_DATA_READ)
				memcpy(aligned_buffer, data->src, trans_bytes);
		}

#if defined(CONFIG_FIXED_SDHCI_ALIGNED_BUFFER)
		/*
		 * Always use this bounce-buffer when
		 * CONFIG_FIXED_SDHCI_ALIGNED_BUFFER is defined
		 */
		is_aligned = 0;
		start_addr = (unsigned long)aligned_buffer;
		if (data->flags != MMC_DATA_READ)
			memcpy(aligned_buffer, data->src, trans_bytes);
#endif

		sdhci_writel(host, start_addr, SDHCI_DMA_ADDRESS);
		mode |= SDHCI_TRNS_DMA;
#endif
		sdhci_writew(host, SDHCI_MAKE_BLKSZ(SDHCI_DEFAULT_BOUNDARY_ARG,
				data->blocksize),
				SDHCI_BLOCK_SIZE);
		sdhci_writew(host, data->blocks, SDHCI_BLOCK_COUNT);
		sdhci_writew(host, mode, SDHCI_TRANSFER_MODE);
	} else if (cmd->resp_type & MMC_RSP_BUSY) {
		sdhci_writeb(host, 0xe, SDHCI_TIMEOUT_CONTROL);
	}

	sdhci_writel(host, cmd->cmdarg, SDHCI_ARGUMENT);
#ifdef CONFIG_MMC_SDHCI_SDMA
	if (data != 0) {
		trans_bytes = ALIGN(trans_bytes, CONFIG_SYS_CACHELINE_SIZE);
		flush_cache(start_addr, trans_bytes);
	}
#endif
	sdhci_writew(host, SDHCI_MAKE_CMD(cmd->cmdidx, flags), SDHCI_COMMAND);
	start = get_timer(0);
	do {
		stat = sdhci_readl(host, SDHCI_INT_STATUS);
		if (stat & SDHCI_INT_ERROR)
			break;

		if (get_timer(start) >= SDHCI_READ_STATUS_TIMEOUT) {
			if (host->quirks & SDHCI_QUIRK_BROKEN_R1B) {
				return 0;
			} else {
				printf("%s: Timeout for status update!\n",
				       __func__);
				return -ETIMEDOUT;
			}
		}
	} while ((stat & mask) != mask);

	if ((stat & (SDHCI_INT_ERROR | mask)) == mask) {
		sdhci_cmd_done(host, cmd);
		sdhci_writel(host, mask, SDHCI_INT_STATUS);
	} else
		ret = -1;

	if (!ret && data)
		ret = sdhci_transfer_data(host, data, start_addr);

	if (host->quirks & SDHCI_QUIRK_WAIT_SEND_CMD)
		udelay(1000);

	stat = sdhci_readl(host, SDHCI_INT_STATUS);
	sdhci_writel(host, SDHCI_INT_ALL_MASK, SDHCI_INT_STATUS);
	if (!ret) {
		if ((host->quirks & SDHCI_QUIRK_32BIT_DMA_ADDR) &&
				!is_aligned && (data->flags == MMC_DATA_READ))
			memcpy(data->dest, aligned_buffer, trans_bytes);
		return 0;
	}

	sdhci_reset(host, SDHCI_RESET_CMD);
	sdhci_reset(host, SDHCI_RESET_DATA);
	if (stat & SDHCI_INT_TIMEOUT)
		return -ETIMEDOUT;
	else
		return -ECOMM;
}

static int sdhci_set_clock(struct mmc *mmc, unsigned int clock)
{
	struct sdhci_host *host = mmc->priv;
	unsigned int div, clk = 0, timeout;

	/* Wait max 20 ms */
	timeout = 200;
	while (sdhci_readl(host, SDHCI_PRESENT_STATE) &
			   (SDHCI_CMD_INHIBIT | SDHCI_DATA_INHIBIT)) {
		if (timeout == 0) {
			printf("%s: Timeout to wait cmd & data inhibit\n",
			       __func__);
			return -EBUSY;
		}

		timeout--;
		udelay(100);
	}

	sdhci_writew(host, 0, SDHCI_CLOCK_CONTROL);

	if (clock == 0)
		return 0;

	if (SDHCI_GET_VERSION(host) >= SDHCI_SPEC_300) {
		/*
		 * Check if the Host Controller supports Programmable Clock
		 * Mode.
		 */
		if (host->clk_mul) {
			for (div = 1; div <= 1024; div++) {
				if ((host->max_clk * host->clk_mul / div)
					<= clock)
					break;
			}

			/*
			 * Set Programmable Clock Mode in the Clock
			 * Control register.
			 */
			clk = SDHCI_PROG_CLOCK_MODE;
			div--;
		} else {
			/* Version 3.00 divisors must be a multiple of 2. */
			if (host->max_clk <= clock) {
				div = 1;
			} else {
				for (div = 2;
				     div < SDHCI_MAX_DIV_SPEC_300;
				     div += 2) {
					if ((host->max_clk / div) <= clock)
						break;
				}
			}
			div >>= 1;
		}
	} else {
		/* Version 2.00 divisors must be a power of 2. */
		for (div = 1; div < SDHCI_MAX_DIV_SPEC_200; div *= 2) {
			if ((host->max_clk / div) <= clock)
				break;
		}
		div >>= 1;
	}

	if (host->ops && host->ops->set_clock)
		host->ops->set_clock(host, div);

	clk |= (div & SDHCI_DIV_MASK) << SDHCI_DIVIDER_SHIFT;
	clk |= ((div & SDHCI_DIV_HI_MASK) >> SDHCI_DIV_MASK_LEN)
		<< SDHCI_DIVIDER_HI_SHIFT;
	clk |= SDHCI_CLOCK_INT_EN;
	sdhci_writew(host, clk, SDHCI_CLOCK_CONTROL);

	/* Wait max 20 ms */
	timeout = 20;
	while (!((clk = sdhci_readw(host, SDHCI_CLOCK_CONTROL))
		& SDHCI_CLOCK_INT_STABLE)) {
		if (timeout == 0) {
			printf("%s: Internal clock never stabilised.\n",
			       __func__);
			return -EBUSY;
		}
		timeout--;
		udelay(1000);
	}

	clk |= SDHCI_CLOCK_CARD_EN;
	sdhci_writew(host, clk, SDHCI_CLOCK_CONTROL);
	return 0;
}

static void sdhci_set_power(struct sdhci_host *host, unsigned short power)
{
	u8 pwr = 0;

	if (power != (unsigned short)-1) {
		switch (1 << power) {
		case MMC_VDD_165_195:
			pwr = SDHCI_POWER_180;
			break;
		case MMC_VDD_29_30:
		case MMC_VDD_30_31:
			pwr = SDHCI_POWER_300;
			break;
		case MMC_VDD_32_33:
		case MMC_VDD_33_34:
			pwr = SDHCI_POWER_330;
			break;
		}
	}

	if (pwr == 0) {
		sdhci_writeb(host, 0, SDHCI_POWER_CONTROL);
		return;
	}

	pwr |= SDHCI_POWER_ON;

	sdhci_writeb(host, pwr, SDHCI_POWER_CONTROL);
}

#ifdef CONFIG_DM_MMC_OPS
static int sdhci_set_ios(struct udevice *dev)
{
	struct mmc *mmc = mmc_get_mmc_dev(dev);
#else
static int sdhci_set_ios(struct mmc *mmc)
{
#endif
	u32 ctrl;
	struct sdhci_host *host = mmc->priv;

	if (host->ops && host->ops->set_control_reg)
		host->ops->set_control_reg(host);

	if (mmc->clock != host->clock)
		sdhci_set_clock(mmc, mmc->clock);

	/* Set bus width */
	ctrl = sdhci_readb(host, SDHCI_HOST_CONTROL);
	if (mmc->bus_width == 8) {
		ctrl &= ~SDHCI_CTRL_4BITBUS;
		if ((SDHCI_GET_VERSION(host) >= SDHCI_SPEC_300) ||
				(host->quirks & SDHCI_QUIRK_USE_WIDE8))
			ctrl |= SDHCI_CTRL_8BITBUS;
	} else {
		if ((SDHCI_GET_VERSION(host) >= SDHCI_SPEC_300) ||
				(host->quirks & SDHCI_QUIRK_USE_WIDE8))
			ctrl &= ~SDHCI_CTRL_8BITBUS;
		if (mmc->bus_width == 4)
			ctrl |= SDHCI_CTRL_4BITBUS;
		else
			ctrl &= ~SDHCI_CTRL_4BITBUS;
	}

	if (mmc->clock > 26000000)
		ctrl |= SDHCI_CTRL_HISPD;
	else
		ctrl &= ~SDHCI_CTRL_HISPD;

	if (host->quirks & SDHCI_QUIRK_NO_HISPD_BIT)
		ctrl &= ~SDHCI_CTRL_HISPD;

	sdhci_writeb(host, ctrl, SDHCI_HOST_CONTROL);

	/* If available, call the driver specific "post" set_ios() function */
	if (host->ops && host->ops->set_ios_post)
		host->ops->set_ios_post(host);

	return 0;
}

static int sdhci_init(struct mmc *mmc)
{
	struct sdhci_host *host = mmc->priv;

	sdhci_reset(host, SDHCI_RESET_ALL);

	if ((host->quirks & SDHCI_QUIRK_32BIT_DMA_ADDR) && !aligned_buffer) {
		aligned_buffer = memalign(8, 512*1024);
		if (!aligned_buffer) {
			printf("%s: Aligned buffer alloc failed!!!\n",
			       __func__);
			return -ENOMEM;
		}
	}

	sdhci_set_power(host, fls(mmc->cfg->voltages) - 1);

	if (host->ops && host->ops->get_cd)
		host->ops->get_cd(host);

	/* Enable only interrupts served by the SD controller */
	sdhci_writel(host, SDHCI_INT_DATA_MASK | SDHCI_INT_CMD_MASK,
		     SDHCI_INT_ENABLE);
	/* Mask all sdhci interrupt sources */
	sdhci_writel(host, 0x0, SDHCI_SIGNAL_ENABLE);

	return 0;
}

#ifdef CONFIG_DM_MMC_OPS
int sdhci_probe(struct udevice *dev)
{
	struct mmc *mmc = mmc_get_mmc_dev(dev);

	return sdhci_init(mmc);
}

const struct dm_mmc_ops sdhci_ops = {
	.send_cmd	= sdhci_send_command,
	.set_ios	= sdhci_set_ios,
};
#else
static const struct mmc_ops sdhci_ops = {
	.send_cmd	= sdhci_send_command,
	.set_ios	= sdhci_set_ios,
	.init		= sdhci_init,
};
#endif

int sdhci_setup_cfg(struct mmc_config *cfg, struct sdhci_host *host,
		u32 f_max, u32 f_min)
{
	u32 caps, caps_1;

	caps = sdhci_readl(host, SDHCI_CAPABILITIES);

#ifdef CONFIG_MMC_SDHCI_SDMA
	if (!(caps & SDHCI_CAN_DO_SDMA)) {
		printf("%s: Your controller doesn't support SDMA!!\n",
		       __func__);
		return -EINVAL;
	}
#endif
	if (host->quirks & SDHCI_QUIRK_REG32_RW)
		host->version =
			sdhci_readl(host, SDHCI_HOST_VERSION - 2) >> 16;
	else
		host->version = sdhci_readw(host, SDHCI_HOST_VERSION);

	cfg->name = host->name;
#ifndef CONFIG_DM_MMC_OPS
	cfg->ops = &sdhci_ops;
#endif
	if (host->max_clk == 0) {
		if (SDHCI_GET_VERSION(host) >= SDHCI_SPEC_300)
			host->max_clk = (caps & SDHCI_CLOCK_V3_BASE_MASK) >>
				SDHCI_CLOCK_BASE_SHIFT;
		else
			host->max_clk = (caps & SDHCI_CLOCK_BASE_MASK) >>
				SDHCI_CLOCK_BASE_SHIFT;
		host->max_clk *= 1000000;
	}
	if (host->max_clk == 0) {
		printf("%s: Hardware doesn't specify base clock frequency\n",
		       __func__);
		return -EINVAL;
	}
	if (f_max && (f_max < host->max_clk))
		cfg->f_max = f_max;
	else
		cfg->f_max = host->max_clk;
	if (f_min)
		cfg->f_min = f_min;
	else {
		if (SDHCI_GET_VERSION(host) >= SDHCI_SPEC_300)
			cfg->f_min = cfg->f_max / SDHCI_MAX_DIV_SPEC_300;
		else
			cfg->f_min = cfg->f_max / SDHCI_MAX_DIV_SPEC_200;
	}
	cfg->voltages = 0;
	if (caps & SDHCI_CAN_VDD_330)
		cfg->voltages |= MMC_VDD_32_33 | MMC_VDD_33_34;
	if (caps & SDHCI_CAN_VDD_300)
		cfg->voltages |= MMC_VDD_29_30 | MMC_VDD_30_31;
	if (caps & SDHCI_CAN_VDD_180)
		cfg->voltages |= MMC_VDD_165_195;

	if (host->quirks & SDHCI_QUIRK_BROKEN_VOLTAGE)
		cfg->voltages |= host->voltages;

	cfg->host_caps = MMC_MODE_HS | MMC_MODE_HS_52MHz | MMC_MODE_4BIT;

	/* Since Host Controller Version3.0 */
	if (SDHCI_GET_VERSION(host) >= SDHCI_SPEC_300) {
		if (!(caps & SDHCI_CAN_DO_8BIT))
			cfg->host_caps &= ~MMC_MODE_8BIT;

		/* Find out whether clock multiplier is supported */
		caps_1 = sdhci_readl(host, SDHCI_CAPABILITIES_1);
		host->clk_mul = (caps_1 & SDHCI_CLOCK_MUL_MASK) >>
				SDHCI_CLOCK_MUL_SHIFT;
	}

	if (host->host_caps)
		cfg->host_caps |= host->host_caps;

	cfg->b_max = CONFIG_SYS_MMC_MAX_BLK_COUNT;

	return 0;
}

#ifdef CONFIG_BLK
int sdhci_bind(struct udevice *dev, struct mmc *mmc, struct mmc_config *cfg)
{
	return mmc_bind(dev, mmc, cfg);
}
#else
int add_sdhci(struct sdhci_host *host, u32 f_max, u32 f_min)
{
	int ret;

	ret = sdhci_setup_cfg(&host->cfg, host, f_max, f_min);
	if (ret)
		return ret;

	host->mmc = mmc_create(&host->cfg, host);
	if (host->mmc == NULL) {
		printf("%s: mmc create fail!\n", __func__);
		return -ENOMEM;
	}

	return 0;
}
#endif<|MERGE_RESOLUTION|>--- conflicted
+++ resolved
@@ -102,9 +102,6 @@
 			sdhci_transfer_pio(host, data);
 			timeout = 0;	  /* restart timeout */
 			data->dest += data->blocksize;
-<<<<<<< HEAD
-			block++;
-=======
 			if (++block >= data->blocks) {
 				/* Keep looping until the SDHCI_INT_DATA_END is
 				 * cleared, even if we finished sending all the
@@ -113,7 +110,6 @@
 				transfer_done = true;
 				continue;
 			}
->>>>>>> ef799645
 		}
 #ifdef CONFIG_MMC_SDHCI_SDMA
 		if (!transfer_done && (stat & SDHCI_INT_DMA_END)) {
