--- conflicted
+++ resolved
@@ -174,12 +174,9 @@
 	u32 tuning_start_tap;
 	u32 strobe_dll_delay_target;
 	u32 signal_voltage;
-<<<<<<< HEAD
-#endif
-#endif
-=======
 	u32 signal_voltage_switch_extra_delay_ms;
->>>>>>> b517c527
+#endif
+#endif
 #if CONFIG_IS_ENABLED(DM_REGULATOR)
 	struct udevice *vqmmc_dev;
 	struct udevice *vmmc_dev;
@@ -645,12 +642,8 @@
 #else
 	int pre_div = 2;
 #endif
-<<<<<<< HEAD
+	int ddr_pre_div = mmc->ddr_mode ? 2 : 1;
 	int sdhc_clk = priv->esdhc.sdhc_clk;
-=======
-	int ddr_pre_div = mmc->ddr_mode ? 2 : 1;
-	int sdhc_clk = priv->sdhc_clk;
->>>>>>> b517c527
 	uint clk;
 
 	while (sdhc_clk / (16 * pre_div * ddr_pre_div) > clock && pre_div < 256)
@@ -811,25 +804,16 @@
 static int esdhc_set_voltage(struct mmc *mmc)
 {
 	struct fsl_esdhc_priv *priv = dev_get_priv(mmc->dev);
-<<<<<<< HEAD
 	struct fsl_esdhc *regs = (struct fsl_esdhc *)priv->esdhc.esdhc_base;
-=======
-	struct fsl_esdhc *regs = priv->esdhc_regs;
 #if CONFIG_IS_ENABLED(DM_REGULATOR)
->>>>>>> b517c527
 	int ret;
 #endif
 
 	priv->signal_voltage = mmc->signal_voltage;
 	switch (mmc->signal_voltage) {
 	case MMC_SIGNAL_VOLTAGE_330:
-<<<<<<< HEAD
 		if (priv->esdhc.vs18_enable)
-			return -EIO;
-=======
-		if (priv->vs18_enable)
 			return -ENOTSUPP;
->>>>>>> b517c527
 #if CONFIG_IS_ENABLED(DM_REGULATOR)
 		if (!IS_ERR_OR_NULL(priv->vqmmc_dev)) {
 			ret = regulator_set_value(priv->vqmmc_dev, 3300000);
@@ -905,15 +889,9 @@
 		return 0;
 
 	/* This is readw/writew SDHCI_HOST_CONTROL2 when tuning */
-<<<<<<< HEAD
 	if (priv->esdhc.flags & ESDHC_FLAG_STD_TUNING) {
-		val = readl(&regs->autoc12err);
-		mixctrl = readl(&regs->mixctrl);
-=======
-	if (priv->flags & ESDHC_FLAG_STD_TUNING) {
 		val = esdhc_read32(&regs->autoc12err);
 		mixctrl = esdhc_read32(&regs->mixctrl);
->>>>>>> b517c527
 		val &= ~MIX_CTRL_SMPCLK_SEL;
 		mixctrl &= ~(MIX_CTRL_FBCLK_SEL | MIX_CTRL_AUTO_TUNE_EN);
 
@@ -1331,27 +1309,17 @@
 
 	cfg->b_max = CONFIG_SYS_MMC_MAX_BLK_COUNT;
 
-<<<<<<< HEAD
-	writel(0, &regs->dllctrl);
+	esdhc_write32(&regs->dllctrl, 0);
 	if (priv->esdhc.flags & ESDHC_FLAG_USDHC) {
 #ifdef MMC_SUPPORTS_TUNING
 		if (priv->esdhc.flags & ESDHC_FLAG_STD_TUNING) {
-			u32 val = readl(&regs->tuning_ctrl);
-=======
-	esdhc_write32(&regs->dllctrl, 0);
-	if (priv->flags & ESDHC_FLAG_USDHC) {
-		if (priv->flags & ESDHC_FLAG_STD_TUNING) {
 			u32 val = esdhc_read32(&regs->tuning_ctrl);
->>>>>>> b517c527
 
 			val |= ESDHC_STD_TUNING_EN;
 			val &= ~ESDHC_TUNING_START_TAP_MASK;
 			val |= priv->tuning_start_tap;
 			val &= ~ESDHC_TUNING_STEP_MASK;
 			val |= (priv->tuning_step) << ESDHC_TUNING_STEP_SHIFT;
-<<<<<<< HEAD
-			writel(val, &regs->tuning_ctrl);
-=======
 
 			/* Disable the CMD CRC check for tuning, if not, need to
 			 * add some delay after every tuning command, because
@@ -1365,7 +1333,6 @@
 			 */
 			val |= ESDHC_TUNING_CMD_CRC_CHECK_DISABLE;
 			esdhc_write32(&regs->tuning_ctrl, val);
->>>>>>> b517c527
 		}
 #endif
 	}
@@ -1486,8 +1453,10 @@
 	struct udevice *vqmmc_dev;
 	int ret;
 #endif
+#ifdef MMC_SUPPORTS_TUNING
 	const void *fdt = gd->fdt_blob;
 	int node = dev_of_offset(dev);
+#endif
 
 	fdt_addr_t addr;
 	unsigned int val;
@@ -1505,12 +1474,6 @@
 
 	priv->esdhc.esdhc_base = addr;
 	priv->dev = dev;
-<<<<<<< HEAD
-	if (data)
-		priv->esdhc.flags = data->flags;
-=======
-	priv->mode = -1;
->>>>>>> b517c527
 
 	val = dev_read_u32_default(dev, "bus-width", -1);
 	if (val == 8)
@@ -1530,12 +1493,9 @@
 	val = fdtdec_get_int(fdt, node, "fsl,strobe-dll-delay-target",
 			     ESDHC_STROBE_DLL_CTRL_SLV_DLY_TARGET_DEFAULT);
 	priv->strobe_dll_delay_target = val;
-<<<<<<< HEAD
-#endif
-=======
 	val = fdtdec_get_int(fdt, node, "fsl,signal-voltage-switch-extra-delay-ms", 0);
 	priv->signal_voltage_switch_extra_delay_ms = val;
->>>>>>> b517c527
+#endif
 
 	if (dev_read_bool(dev, "broken-cd"))
 		priv->broken_cd = 1;
@@ -1603,14 +1563,14 @@
 	struct dtd_fsl_esdhc *dtplat = &plat->dtplat;
 	unsigned int val;
 
-	priv->esdhc_regs = map_sysmem(dtplat->reg[0], dtplat->reg[1]);
+	priv->esdhc.esdhc_base = map_sysmem(dtplat->reg[0], dtplat->reg[1]);
 	val = plat->dtplat.bus_width;
 	if (val == 8)
-		priv->bus_width = 8;
+		priv->esdhc.max_bus_width = 8;
 	else if (val == 4)
-		priv->bus_width = 4;
+		priv->esdhc.max_bus_width = 4;
 	else
-		priv->bus_width = 1;
+		priv->esdhc.max_bus_width = 1;
 
 	if (dtplat->non_removable)
 		priv->non_removable = 1;
@@ -1635,7 +1595,7 @@
 #endif
 
 	if (data)
-		priv->flags = data->flags;
+		priv->esdhc.flags = data->flags;
 
 	/*
 	 * TODO:
@@ -1657,7 +1617,7 @@
 	 * work as expected.
 	 */
 
-	init_clk_usdhc(dev->seq);
+	init_clk_usdhc(dev_seq(dev));
 
 #if CONFIG_IS_ENABLED(CLK)
 	/* Assigned clock already set clock */
@@ -1692,15 +1652,8 @@
 
 	priv->esdhc.sdhc_clk = clk_get_rate(&priv->per_clk);
 #else
-	init_clk_usdhc(dev_seq(dev));
-
-<<<<<<< HEAD
-	priv->esdhc.sdhc_clk = mxc_get_clock(MXC_ESDHC_CLK + dev->seq);
+	priv->esdhc.sdhc_clk = mxc_get_clock(MXC_ESDHC_CLK + dev_seq(dev));
 	if (priv->esdhc.sdhc_clk <= 0) {
-=======
-	priv->sdhc_clk = mxc_get_clock(MXC_ESDHC_CLK + dev_seq(dev));
-	if (priv->sdhc_clk <= 0) {
->>>>>>> b517c527
 		dev_err(dev, "Unable to get clk for %s\n", dev->name);
 		return -EINVAL;
 	}
@@ -1792,7 +1745,7 @@
 	int ret;
 	u32 tmp;
 	struct fsl_esdhc_priv *priv = dev_get_priv(dev);
-	struct fsl_esdhc *regs = priv->esdhc_regs;
+	struct fsl_esdhc *regs = (struct fsl_esdhc *)priv->esdhc.esdhc_base;
 
 	ret = readx_poll_timeout(esdhc_read32, &regs->prsstat, tmp,
 				!!(tmp & PRSSTAT_DAT0) == !!state,
