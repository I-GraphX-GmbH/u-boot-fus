// SPDX-License-Identifier: GPL-2.0+
/*
 * Copyright 2008, Freescale Semiconductor, Inc
 * Andy Fleming
 *
 * Based vaguely on the Linux code
 */

#include <config.h>
#include <common.h>
#include <command.h>
#include <dm.h>
#include <dm/device-internal.h>
#include <errno.h>
#include <mmc.h>
#include <part.h>
#include <power/regulator.h>
#include <malloc.h>
#include <memalign.h>
#include <linux/list.h>
#include <div64.h>
#include "mmc_private.h"

#define DEFAULT_CMD6_TIMEOUT_MS  500

static int mmc_set_signal_voltage(struct mmc *mmc, uint signal_voltage);
static int mmc_power_cycle(struct mmc *mmc);
#if !CONFIG_IS_ENABLED(MMC_TINY)
static int mmc_select_mode_and_width(struct mmc *mmc, uint card_caps);
#endif

#if !CONFIG_IS_ENABLED(DM_MMC)

static int mmc_wait_dat0(struct mmc *mmc, int state, int timeout_us)
{
	return -ENOSYS;
}

__weak int board_mmc_getwp(struct mmc *mmc)
{
	return -1;
}

int mmc_getwp(struct mmc *mmc)
{
	int wp;

	wp = board_mmc_getwp(mmc);

	if (wp < 0) {
		if (mmc->cfg->ops->getwp)
			wp = mmc->cfg->ops->getwp(mmc);
		else
			wp = 0;
	}

	return wp;
}

__weak int board_mmc_getcd(struct mmc *mmc)
{
	return -1;
}
#endif

#ifdef CONFIG_MMC_TRACE
void mmmc_trace_before_send(struct mmc *mmc, struct mmc_cmd *cmd)
{
	printf("CMD_SEND:%d\n", cmd->cmdidx);
	printf("\t\tARG\t\t\t 0x%08x\n", cmd->cmdarg);
}

void mmmc_trace_after_send(struct mmc *mmc, struct mmc_cmd *cmd, int ret)
{
	int i;
	u8 *ptr;

	if (ret) {
		printf("\t\tRET\t\t\t %d\n", ret);
	} else {
		switch (cmd->resp_type) {
		case MMC_RSP_NONE:
			printf("\t\tMMC_RSP_NONE\n");
			break;
		case MMC_RSP_R1:
			printf("\t\tMMC_RSP_R1,5,6,7 \t 0x%08x \n",
				cmd->response[0]);
			break;
		case MMC_RSP_R1b:
			printf("\t\tMMC_RSP_R1b\t\t 0x%08x \n",
				cmd->response[0]);
			break;
		case MMC_RSP_R2:
			printf("\t\tMMC_RSP_R2\t\t 0x%08x \n",
				cmd->response[0]);
			printf("\t\t          \t\t 0x%08x \n",
				cmd->response[1]);
			printf("\t\t          \t\t 0x%08x \n",
				cmd->response[2]);
			printf("\t\t          \t\t 0x%08x \n",
				cmd->response[3]);
			printf("\n");
			printf("\t\t\t\t\tDUMPING DATA\n");
			for (i = 0; i < 4; i++) {
				int j;
				printf("\t\t\t\t\t%03d - ", i*4);
				ptr = (u8 *)&cmd->response[i];
				ptr += 3;
				for (j = 0; j < 4; j++)
					printf("%02x ", *ptr--);
				printf("\n");
			}
			break;
		case MMC_RSP_R3:
			printf("\t\tMMC_RSP_R3,4\t\t 0x%08x \n",
				cmd->response[0]);
			break;
		default:
			printf("\t\tERROR MMC rsp not supported\n");
			break;
		}
	}
}

void mmc_trace_state(struct mmc *mmc, struct mmc_cmd *cmd)
{
	int status;

	status = (cmd->response[0] & MMC_STATUS_CURR_STATE) >> 9;
	printf("CURR STATE:%d\n", status);
}
#endif

#if CONFIG_IS_ENABLED(MMC_VERBOSE) || defined(DEBUG)
const char *mmc_mode_name(enum bus_mode mode)
{
	static const char *const names[] = {
	      [MMC_LEGACY]	= "MMC legacy",
	      [SD_LEGACY]	= "SD Legacy",
	      [MMC_HS]		= "MMC High Speed (26MHz)",
	      [SD_HS]		= "SD High Speed (50MHz)",
	      [UHS_SDR12]	= "UHS SDR12 (25MHz)",
	      [UHS_SDR25]	= "UHS SDR25 (50MHz)",
	      [UHS_SDR50]	= "UHS SDR50 (100MHz)",
	      [UHS_SDR104]	= "UHS SDR104 (208MHz)",
	      [UHS_DDR50]	= "UHS DDR50 (50MHz)",
	      [MMC_HS_52]	= "MMC High Speed (52MHz)",
	      [MMC_DDR_52]	= "MMC DDR52 (52MHz)",
	      [MMC_HS_200]	= "HS200 (200MHz)",
	      [MMC_HS_400]	= "HS400 (200MHz)",
	      [MMC_HS_400_ES]	= "HS400ES (200MHz)",
	};

	if (mode >= MMC_MODES_END)
		return "Unknown mode";
	else
		return names[mode];
}
#endif

static uint mmc_mode2freq(struct mmc *mmc, enum bus_mode mode)
{
	static const int freqs[] = {
	      [MMC_LEGACY]	= 25000000,
	      [SD_LEGACY]	= 25000000,
	      [MMC_HS]		= 26000000,
	      [SD_HS]		= 50000000,
	      [MMC_HS_52]	= 52000000,
	      [MMC_DDR_52]	= 52000000,
	      [UHS_SDR12]	= 25000000,
	      [UHS_SDR25]	= 50000000,
	      [UHS_SDR50]	= 100000000,
	      [UHS_DDR50]	= 50000000,
	      [UHS_SDR104]	= 208000000,
	      [MMC_HS_200]	= 200000000,
	      [MMC_HS_400]	= 200000000,
	      [MMC_HS_400_ES]	= 200000000,
	};

	if (mode == MMC_LEGACY)
		return mmc->legacy_speed;
	else if (mode >= MMC_MODES_END)
		return 0;
	else
		return freqs[mode];
}

static int mmc_select_mode(struct mmc *mmc, enum bus_mode mode)
{
	mmc->selected_mode = mode;
	mmc->tran_speed = mmc_mode2freq(mmc, mode);
	mmc->ddr_mode = mmc_is_mode_ddr(mode);
	pr_debug("selecting mode %s (freq : %d MHz)\n", mmc_mode_name(mode),
		 mmc->tran_speed / 1000000);
	return 0;
}

#if !CONFIG_IS_ENABLED(DM_MMC)
int mmc_send_cmd(struct mmc *mmc, struct mmc_cmd *cmd, struct mmc_data *data)
{
	int ret;

	mmmc_trace_before_send(mmc, cmd);
	ret = mmc->cfg->ops->send_cmd(mmc, cmd, data);
	mmmc_trace_after_send(mmc, cmd, ret);

	return ret;
}
#endif

int mmc_send_status(struct mmc *mmc, unsigned int *status)
{
	struct mmc_cmd cmd;
	int err, retries = 5;

	cmd.cmdidx = MMC_CMD_SEND_STATUS;
	cmd.resp_type = MMC_RSP_R1;
	if (!mmc_host_is_spi(mmc))
		cmd.cmdarg = mmc->rca << 16;

	while (retries--) {
		err = mmc_send_cmd(mmc, &cmd, NULL);
		if (!err) {
			mmc_trace_state(mmc, &cmd);
			*status = cmd.response[0];
			return 0;
		}
	}
	mmc_trace_state(mmc, &cmd);
	return -ECOMM;
}

int mmc_poll_for_busy(struct mmc *mmc, int timeout_ms)
{
	unsigned int status;
	int err;

	err = mmc_wait_dat0(mmc, 1, timeout_ms * 1000);
	if (err != -ENOSYS)
		return err;

	while (1) {
		err = mmc_send_status(mmc, &status);
		if (err)
			return err;

		if ((status & MMC_STATUS_RDY_FOR_DATA) &&
		    (status & MMC_STATUS_CURR_STATE) !=
		     MMC_STATE_PRG)
			break;

		if (status & MMC_STATUS_MASK) {
#if !defined(CONFIG_SPL_BUILD) || defined(CONFIG_SPL_LIBCOMMON_SUPPORT)
			pr_err("Status Error: 0x%08x\n", status);
#endif
			return -ECOMM;
		}

		if (timeout_ms-- <= 0)
			break;

		udelay(1000);
	}

	if (timeout_ms <= 0) {
#if !defined(CONFIG_SPL_BUILD) || defined(CONFIG_SPL_LIBCOMMON_SUPPORT)
		pr_err("Timeout waiting card ready\n");
#endif
		return -ETIMEDOUT;
	}

	return 0;
}

int mmc_set_blocklen(struct mmc *mmc, int len)
{
	struct mmc_cmd cmd;
	int err;

	if (mmc->ddr_mode)
		return 0;

	cmd.cmdidx = MMC_CMD_SET_BLOCKLEN;
	cmd.resp_type = MMC_RSP_R1;
	cmd.cmdarg = len;

	err = mmc_send_cmd(mmc, &cmd, NULL);

#ifdef CONFIG_MMC_QUIRKS
	if (err && (mmc->quirks & MMC_QUIRK_RETRY_SET_BLOCKLEN)) {
		int retries = 4;
		/*
		 * It has been seen that SET_BLOCKLEN may fail on the first
		 * attempt, let's try a few more time
		 */
		do {
			err = mmc_send_cmd(mmc, &cmd, NULL);
			if (!err)
				break;
		} while (retries--);
	}
#endif

	return err;
}

#ifdef MMC_SUPPORTS_TUNING
static const u8 tuning_blk_pattern_4bit[] = {
	0xff, 0x0f, 0xff, 0x00, 0xff, 0xcc, 0xc3, 0xcc,
	0xc3, 0x3c, 0xcc, 0xff, 0xfe, 0xff, 0xfe, 0xef,
	0xff, 0xdf, 0xff, 0xdd, 0xff, 0xfb, 0xff, 0xfb,
	0xbf, 0xff, 0x7f, 0xff, 0x77, 0xf7, 0xbd, 0xef,
	0xff, 0xf0, 0xff, 0xf0, 0x0f, 0xfc, 0xcc, 0x3c,
	0xcc, 0x33, 0xcc, 0xcf, 0xff, 0xef, 0xff, 0xee,
	0xff, 0xfd, 0xff, 0xfd, 0xdf, 0xff, 0xbf, 0xff,
	0xbb, 0xff, 0xf7, 0xff, 0xf7, 0x7f, 0x7b, 0xde,
};

static const u8 tuning_blk_pattern_8bit[] = {
	0xff, 0xff, 0x00, 0xff, 0xff, 0xff, 0x00, 0x00,
	0xff, 0xff, 0xcc, 0xcc, 0xcc, 0x33, 0xcc, 0xcc,
	0xcc, 0x33, 0x33, 0xcc, 0xcc, 0xcc, 0xff, 0xff,
	0xff, 0xee, 0xff, 0xff, 0xff, 0xee, 0xee, 0xff,
	0xff, 0xff, 0xdd, 0xff, 0xff, 0xff, 0xdd, 0xdd,
	0xff, 0xff, 0xff, 0xbb, 0xff, 0xff, 0xff, 0xbb,
	0xbb, 0xff, 0xff, 0xff, 0x77, 0xff, 0xff, 0xff,
	0x77, 0x77, 0xff, 0x77, 0xbb, 0xdd, 0xee, 0xff,
	0xff, 0xff, 0xff, 0x00, 0xff, 0xff, 0xff, 0x00,
	0x00, 0xff, 0xff, 0xcc, 0xcc, 0xcc, 0x33, 0xcc,
	0xcc, 0xcc, 0x33, 0x33, 0xcc, 0xcc, 0xcc, 0xff,
	0xff, 0xff, 0xee, 0xff, 0xff, 0xff, 0xee, 0xee,
	0xff, 0xff, 0xff, 0xdd, 0xff, 0xff, 0xff, 0xdd,
	0xdd, 0xff, 0xff, 0xff, 0xbb, 0xff, 0xff, 0xff,
	0xbb, 0xbb, 0xff, 0xff, 0xff, 0x77, 0xff, 0xff,
	0xff, 0x77, 0x77, 0xff, 0x77, 0xbb, 0xdd, 0xee,
};

int mmc_send_tuning(struct mmc *mmc, u32 opcode, int *cmd_error)
{
	struct mmc_cmd cmd;
	struct mmc_data data;
	const u8 *tuning_block_pattern;
	int size, err;

	if (mmc->bus_width == 8) {
		tuning_block_pattern = tuning_blk_pattern_8bit;
		size = sizeof(tuning_blk_pattern_8bit);
	} else if (mmc->bus_width == 4) {
		tuning_block_pattern = tuning_blk_pattern_4bit;
		size = sizeof(tuning_blk_pattern_4bit);
	} else {
		return -EINVAL;
	}

	ALLOC_CACHE_ALIGN_BUFFER(u8, data_buf, size);

	cmd.cmdidx = opcode;
	cmd.cmdarg = 0;
	cmd.resp_type = MMC_RSP_R1;

	data.dest = (void *)data_buf;
	data.blocks = 1;
	data.blocksize = size;
	data.flags = MMC_DATA_READ;

	err = mmc_send_cmd(mmc, &cmd, &data);
	if (err)
		return err;

	if (memcmp(data_buf, tuning_block_pattern, size))
		return -EIO;

	return 0;
}
#endif

static int mmc_read_blocks(struct mmc *mmc, void *dst, lbaint_t start,
			   lbaint_t blkcnt)
{
	struct mmc_cmd cmd;
	struct mmc_data data;

	if (blkcnt > 1)
		cmd.cmdidx = MMC_CMD_READ_MULTIPLE_BLOCK;
	else
		cmd.cmdidx = MMC_CMD_READ_SINGLE_BLOCK;

	if (mmc->high_capacity)
		cmd.cmdarg = start;
	else
		cmd.cmdarg = start * mmc->read_bl_len;

	cmd.resp_type = MMC_RSP_R1;

	data.dest = dst;
	data.blocks = blkcnt;
	data.blocksize = mmc->read_bl_len;
	data.flags = MMC_DATA_READ;

	if (mmc_send_cmd(mmc, &cmd, &data))
		return 0;

	if (blkcnt > 1) {
		cmd.cmdidx = MMC_CMD_STOP_TRANSMISSION;
		cmd.cmdarg = 0;
		cmd.resp_type = MMC_RSP_R1b;
		if (mmc_send_cmd(mmc, &cmd, NULL)) {
#if !defined(CONFIG_SPL_BUILD) || defined(CONFIG_SPL_LIBCOMMON_SUPPORT)
			pr_err("mmc fail to send stop cmd\n");
#endif
			return 0;
		}
	}

	return blkcnt;
}

#if CONFIG_IS_ENABLED(BLK)
ulong mmc_bread(struct udevice *dev, lbaint_t start, lbaint_t blkcnt, void *dst)
#else
ulong mmc_bread(struct blk_desc *block_dev, lbaint_t start, lbaint_t blkcnt,
		void *dst)
#endif
{
#if CONFIG_IS_ENABLED(BLK)
	struct blk_desc *block_dev = dev_get_uclass_platdata(dev);
#endif
	int dev_num = block_dev->devnum;
	int err;
	lbaint_t cur, blocks_todo = blkcnt;

	if (blkcnt == 0)
		return 0;

	struct mmc *mmc = find_mmc_device(dev_num);
	if (!mmc)
		return 0;

	if (CONFIG_IS_ENABLED(MMC_TINY))
		err = mmc_switch_part(mmc, block_dev->hwpart);
	else
		err = blk_dselect_hwpart(block_dev, block_dev->hwpart);

	if (err < 0)
		return 0;

	if ((start + blkcnt) > block_dev->lba) {
#if !defined(CONFIG_SPL_BUILD) || defined(CONFIG_SPL_LIBCOMMON_SUPPORT)
		pr_err("MMC: block number 0x" LBAF " exceeds max(0x" LBAF ")\n",
		       start + blkcnt, block_dev->lba);
#endif
		return 0;
	}

	if (mmc_set_blocklen(mmc, mmc->read_bl_len)) {
		pr_debug("%s: Failed to set blocklen\n", __func__);
		return 0;
	}

	do {
		cur = (blocks_todo > mmc->cfg->b_max) ?
			mmc->cfg->b_max : blocks_todo;
		if (mmc_read_blocks(mmc, dst, start, cur) != cur) {
			pr_debug("%s: Failed to read blocks\n", __func__);
			return 0;
		}
		blocks_todo -= cur;
		start += cur;
		dst += cur * mmc->read_bl_len;
	} while (blocks_todo > 0);

	return blkcnt;
}

static int mmc_go_idle(struct mmc *mmc)
{
	struct mmc_cmd cmd;
	int err;

	udelay(1000);

	cmd.cmdidx = MMC_CMD_GO_IDLE_STATE;
	cmd.cmdarg = 0;
	cmd.resp_type = MMC_RSP_NONE;

	err = mmc_send_cmd(mmc, &cmd, NULL);

	if (err)
		return err;

	udelay(2000);

	return 0;
}

#if CONFIG_IS_ENABLED(MMC_UHS_SUPPORT)
static int mmc_switch_voltage(struct mmc *mmc, int signal_voltage)
{
	struct mmc_cmd cmd;
	int err = 0;

	/*
	 * Send CMD11 only if the request is to switch the card to
	 * 1.8V signalling.
	 */
	if (signal_voltage == MMC_SIGNAL_VOLTAGE_330)
		return mmc_set_signal_voltage(mmc, signal_voltage);

	cmd.cmdidx = SD_CMD_SWITCH_UHS18V;
	cmd.cmdarg = 0;
	cmd.resp_type = MMC_RSP_R1;

	err = mmc_send_cmd(mmc, &cmd, NULL);
	if (err)
		return err;

	if (!mmc_host_is_spi(mmc) && (cmd.response[0] & MMC_STATUS_ERROR))
		return -EIO;

	/*
	 * The card should drive cmd and dat[0:3] low immediately
	 * after the response of cmd11, but wait 100 us to be sure
	 */
	err = mmc_wait_dat0(mmc, 0, 100);
	if (err == -ENOSYS)
		udelay(100);
	else if (err)
		return -ETIMEDOUT;

	/*
	 * During a signal voltage level switch, the clock must be gated
	 * for 5 ms according to the SD spec
	 */
	mmc_set_clock(mmc, mmc->clock, MMC_CLK_DISABLE);

	err = mmc_set_signal_voltage(mmc, signal_voltage);
	if (err)
		return err;

	/* Keep clock gated for at least 10 ms, though spec only says 5 ms */
	mdelay(10);
	mmc_set_clock(mmc, mmc->clock, MMC_CLK_ENABLE);

	/*
	 * Failure to switch is indicated by the card holding
	 * dat[0:3] low. Wait for at least 1 ms according to spec
	 */
	err = mmc_wait_dat0(mmc, 1, 1000);
	if (err == -ENOSYS)
		udelay(1000);
	else if (err)
		return -ETIMEDOUT;

	return 0;
}
#endif

static int sd_send_op_cond(struct mmc *mmc, bool uhs_en)
{
	int timeout = 1000;
	int err;
	struct mmc_cmd cmd;

	while (1) {
		cmd.cmdidx = MMC_CMD_APP_CMD;
		cmd.resp_type = MMC_RSP_R1;
		cmd.cmdarg = 0;

		err = mmc_send_cmd(mmc, &cmd, NULL);

		if (err)
			return err;

		cmd.cmdidx = SD_CMD_APP_SEND_OP_COND;
		cmd.resp_type = MMC_RSP_R3;

		/*
		 * Most cards do not answer if some reserved bits
		 * in the ocr are set. However, Some controller
		 * can set bit 7 (reserved for low voltages), but
		 * how to manage low voltages SD card is not yet
		 * specified.
		 */
		cmd.cmdarg = mmc_host_is_spi(mmc) ? 0 :
			(mmc->cfg->voltages & 0xff8000);

		if (mmc->version == SD_VERSION_2)
			cmd.cmdarg |= OCR_HCS;

		if (uhs_en)
			cmd.cmdarg |= OCR_S18R;

		err = mmc_send_cmd(mmc, &cmd, NULL);

		if (err)
			return err;

		if (cmd.response[0] & OCR_BUSY)
			break;

		if (timeout-- <= 0)
			return -EOPNOTSUPP;

		udelay(1000);
	}

	if (mmc->version != SD_VERSION_2)
		mmc->version = SD_VERSION_1_0;

	if (mmc_host_is_spi(mmc)) { /* read OCR for spi */
		cmd.cmdidx = MMC_CMD_SPI_READ_OCR;
		cmd.resp_type = MMC_RSP_R3;
		cmd.cmdarg = 0;

		err = mmc_send_cmd(mmc, &cmd, NULL);

		if (err)
			return err;
	}

	mmc->ocr = cmd.response[0];

#if CONFIG_IS_ENABLED(MMC_UHS_SUPPORT)
	if (uhs_en && !(mmc_host_is_spi(mmc)) && (cmd.response[0] & 0x41000000)
	    == 0x41000000) {
		err = mmc_switch_voltage(mmc, MMC_SIGNAL_VOLTAGE_180);
		if (err)
			return err;
	}
#endif

	mmc->high_capacity = ((mmc->ocr & OCR_HCS) == OCR_HCS);
	mmc->rca = 0;

	return 0;
}

static int mmc_send_op_cond_iter(struct mmc *mmc, int use_arg)
{
	struct mmc_cmd cmd;
	int err;

	cmd.cmdidx = MMC_CMD_SEND_OP_COND;
	cmd.resp_type = MMC_RSP_R3;
	cmd.cmdarg = 0;
	if (use_arg && !mmc_host_is_spi(mmc))
		cmd.cmdarg = OCR_HCS |
			(mmc->cfg->voltages &
			(mmc->ocr & OCR_VOLTAGE_MASK)) |
			(mmc->ocr & OCR_ACCESS_MODE);

	err = mmc_send_cmd(mmc, &cmd, NULL);
	if (err)
		return err;
	mmc->ocr = cmd.response[0];
	return 0;
}

static int mmc_send_op_cond(struct mmc *mmc)
{
	int err, i;

	/* Some cards seem to need this */
	mmc_go_idle(mmc);

 	/* Asking to the card its capabilities */
	for (i = 0; i < 2; i++) {
		err = mmc_send_op_cond_iter(mmc, i != 0);
		if (err)
			return err;

		/* exit if not busy (flag seems to be inverted) */
		if (mmc->ocr & OCR_BUSY)
			break;
	}
	mmc->op_cond_pending = 1;
	return 0;
}

static int mmc_complete_op_cond(struct mmc *mmc)
{
	struct mmc_cmd cmd;
	int timeout = 1000;
	ulong start;
	int err;

	mmc->op_cond_pending = 0;
	if (!(mmc->ocr & OCR_BUSY)) {
		/* Some cards seem to need this */
		mmc_go_idle(mmc);

		start = get_timer(0);
		while (1) {
			err = mmc_send_op_cond_iter(mmc, 1);
			if (err)
				return err;
			if (mmc->ocr & OCR_BUSY)
				break;
			if (get_timer(start) > timeout)
				return -EOPNOTSUPP;
			udelay(100);
		}
	}

	if (mmc_host_is_spi(mmc)) { /* read OCR for spi */
		cmd.cmdidx = MMC_CMD_SPI_READ_OCR;
		cmd.resp_type = MMC_RSP_R3;
		cmd.cmdarg = 0;

		err = mmc_send_cmd(mmc, &cmd, NULL);

		if (err)
			return err;

		mmc->ocr = cmd.response[0];
	}

	mmc->version = MMC_VERSION_UNKNOWN;

	mmc->high_capacity = ((mmc->ocr & OCR_HCS) == OCR_HCS);
	mmc->rca = 1;

	return 0;
}


static int mmc_send_ext_csd(struct mmc *mmc, u8 *ext_csd)
{
	struct mmc_cmd cmd;
	struct mmc_data data;
	int err;

	/* Get the Card Status Register */
	cmd.cmdidx = MMC_CMD_SEND_EXT_CSD;
	cmd.resp_type = MMC_RSP_R1;
	cmd.cmdarg = 0;

	data.dest = (char *)ext_csd;
	data.blocks = 1;
	data.blocksize = MMC_MAX_BLOCK_LEN;
	data.flags = MMC_DATA_READ;

	err = mmc_send_cmd(mmc, &cmd, &data);

	return err;
}

static int __mmc_switch(struct mmc *mmc, u8 set, u8 index, u8 value,
			bool send_status)
{
	unsigned int status, start;
	struct mmc_cmd cmd;
	int timeout_ms = DEFAULT_CMD6_TIMEOUT_MS;
	bool is_part_switch = (set == EXT_CSD_CMD_SET_NORMAL) &&
			      (index == EXT_CSD_PART_CONF);
	int retries = 3;
	int ret;

	if (mmc->gen_cmd6_time)
		timeout_ms = mmc->gen_cmd6_time * 10;

	if (is_part_switch  && mmc->part_switch_time)
		timeout_ms = mmc->part_switch_time * 10;

	cmd.cmdidx = MMC_CMD_SWITCH;
	cmd.resp_type = MMC_RSP_R1b;
	cmd.cmdarg = (MMC_SWITCH_MODE_WRITE_BYTE << 24) |
				 (index << 16) |
				 (value << 8);

	do {
		ret = mmc_send_cmd(mmc, &cmd, NULL);
	} while (ret && retries-- > 0);

	if (ret)
		return ret;

	start = get_timer(0);

	/* poll dat0 for rdy/buys status */
	ret = mmc_wait_dat0(mmc, 1, timeout_ms * 1000);
	if (ret && ret != -ENOSYS)
		return ret;

	/*
	 * In cases when not allowed to poll by using CMD13 or because we aren't
	 * capable of polling by using mmc_wait_dat0, then rely on waiting the
	 * stated timeout to be sufficient.
	 */
	if (ret == -ENOSYS && !send_status)
		mdelay(timeout_ms);

	/* Finally wait until the card is ready or indicates a failure
	 * to switch. It doesn't hurt to use CMD13 here even if send_status
	 * is false, because by now (after 'timeout_ms' ms) the bus should be
	 * reliable.
	 */
	do {
		ret = mmc_send_status(mmc, &status);

		if (!ret && (status & MMC_STATUS_SWITCH_ERROR)) {
			pr_debug("switch failed %d/%d/0x%x !\n", set, index,
				 value);
			return -EIO;
		}
		if (!ret && (status & MMC_STATUS_RDY_FOR_DATA))
			return 0;
		udelay(100);
	} while (get_timer(start) < timeout_ms);

	return -ETIMEDOUT;
}

int mmc_switch(struct mmc *mmc, u8 set, u8 index, u8 value)
{
	return __mmc_switch(mmc, set, index, value, true);
}

#if !CONFIG_IS_ENABLED(MMC_TINY)
static int mmc_set_card_speed(struct mmc *mmc, enum bus_mode mode,
				bool hsdowngrade)
{
	int err;
	int speed_bits;

	ALLOC_CACHE_ALIGN_BUFFER(u8, test_csd, MMC_MAX_BLOCK_LEN);

	switch (mode) {
	case MMC_HS:
	case MMC_HS_52:
	case MMC_DDR_52:
		speed_bits = EXT_CSD_TIMING_HS;
		break;
#if CONFIG_IS_ENABLED(MMC_HS200_SUPPORT)
	case MMC_HS_200:
		speed_bits = EXT_CSD_TIMING_HS200;
		break;
#endif
#if CONFIG_IS_ENABLED(MMC_HS400_SUPPORT)
	case MMC_HS_400:
		speed_bits = EXT_CSD_TIMING_HS400;
		break;
#endif
#if CONFIG_IS_ENABLED(MMC_HS400_ES_SUPPORT)
	case MMC_HS_400_ES:
<<<<<<< HEAD
		  speed_bits = EXT_CSD_TIMING_HS400;
		  break;
=======
		speed_bits = EXT_CSD_TIMING_HS400;
		break;
>>>>>>> 412eca96
#endif
	case MMC_LEGACY:
		speed_bits = EXT_CSD_TIMING_LEGACY;
		break;
	default:
		return -EINVAL;
	}

	err = __mmc_switch(mmc, EXT_CSD_CMD_SET_NORMAL, EXT_CSD_HS_TIMING,
			   speed_bits, !hsdowngrade);
	if (err)
		return err;

#if CONFIG_IS_ENABLED(MMC_HS200_SUPPORT) || \
    CONFIG_IS_ENABLED(MMC_HS400_SUPPORT)
	/*
	 * In case the eMMC is in HS200/HS400 mode and we are downgrading
	 * to HS mode, the card clock are still running much faster than
	 * the supported HS mode clock, so we can not reliably read out
	 * Extended CSD. Reconfigure the controller to run at HS mode.
	 */
	if (hsdowngrade) {
		mmc_select_mode(mmc, MMC_HS);
		mmc_set_clock(mmc, mmc_mode2freq(mmc, MMC_HS), false);
	}
#endif

	if ((mode == MMC_HS) || (mode == MMC_HS_52)) {
		/* Now check to see that it worked */
		err = mmc_send_ext_csd(mmc, test_csd);
		if (err)
			return err;

		/* No high-speed support */
		if (!test_csd[EXT_CSD_HS_TIMING])
			return -ENOTSUPP;
	}

	return 0;
}

static int mmc_get_capabilities(struct mmc *mmc)
{
	u8 *ext_csd = mmc->ext_csd;
	char cardtype;

	mmc->card_caps = MMC_MODE_1BIT | MMC_CAP(MMC_LEGACY);

	if (mmc_host_is_spi(mmc))
		return 0;

	/* Only version 4 supports high-speed */
	if (mmc->version < MMC_VERSION_4)
		return 0;

	if (!ext_csd) {
		pr_err("No ext_csd found!\n"); /* this should enver happen */
		return -ENOTSUPP;
	}

	mmc->card_caps |= MMC_MODE_4BIT | MMC_MODE_8BIT;

	cardtype = ext_csd[EXT_CSD_CARD_TYPE];
	mmc->cardtype = cardtype;

#if CONFIG_IS_ENABLED(MMC_HS200_SUPPORT)
	if (cardtype & (EXT_CSD_CARD_TYPE_HS200_1_2V |
			EXT_CSD_CARD_TYPE_HS200_1_8V)) {
		mmc->card_caps |= MMC_MODE_HS200;
	}
#endif
<<<<<<< HEAD
#if (CONFIG_IS_ENABLED(MMC_HS400_SUPPORT) || CONFIG_IS_ENABLED(MMC_HS400_ES_SUPPORT))
=======
#if CONFIG_IS_ENABLED(MMC_HS400_SUPPORT) || \
	CONFIG_IS_ENABLED(MMC_HS400_ES_SUPPORT)
>>>>>>> 412eca96
	if (cardtype & (EXT_CSD_CARD_TYPE_HS400_1_2V |
			EXT_CSD_CARD_TYPE_HS400_1_8V)) {
		mmc->card_caps |= MMC_MODE_HS400;
	}
#endif
	if (cardtype & EXT_CSD_CARD_TYPE_52) {
		if (cardtype & EXT_CSD_CARD_TYPE_DDR_52)
			mmc->card_caps |= MMC_MODE_DDR_52MHz;
		mmc->card_caps |= MMC_MODE_HS_52MHz;
	}
	if (cardtype & EXT_CSD_CARD_TYPE_26)
		mmc->card_caps |= MMC_MODE_HS;

#if CONFIG_IS_ENABLED(MMC_HS400_ES_SUPPORT)
<<<<<<< HEAD
	if (ext_csd[EXT_CSD_STROBE_SUPPORT] && (mmc->card_caps & MMC_MODE_HS400))
		mmc->card_caps |= MMC_MODE_HS400_ES;
=======
	if (ext_csd[EXT_CSD_STROBE_SUPPORT] &&
	    (mmc->card_caps & MMC_MODE_HS400)) {
		mmc->card_caps |= MMC_MODE_HS400_ES;
	}
>>>>>>> 412eca96
#endif

	return 0;
}
#endif

static int mmc_set_capacity(struct mmc *mmc, int part_num)
{
	switch (part_num) {
	case 0:
		mmc->capacity = mmc->capacity_user;
		break;
	case 1:
	case 2:
		mmc->capacity = mmc->capacity_boot;
		break;
	case 3:
		mmc->capacity = mmc->capacity_rpmb;
		break;
	case 4:
	case 5:
	case 6:
	case 7:
		mmc->capacity = mmc->capacity_gp[part_num - 4];
		break;
	default:
		return -1;
	}

	mmc_get_blk_desc(mmc)->lba = lldiv(mmc->capacity, mmc->read_bl_len);

	return 0;
}

int mmc_switch_part(struct mmc *mmc, unsigned int part_num)
{
	int ret;
	int retry = 3;

	do {
		ret = mmc_switch(mmc, EXT_CSD_CMD_SET_NORMAL,
				 EXT_CSD_PART_CONF,
				 (mmc->part_config & ~PART_ACCESS_MASK)
				 | (part_num & PART_ACCESS_MASK));
	} while (ret && retry--);

	/*
	 * Set the capacity if the switch succeeded or was intended
	 * to return to representing the raw device.
	 */
	if ((ret == 0) || ((ret == -ENODEV) && (part_num == 0))) {
		ret = mmc_set_capacity(mmc, part_num);
		mmc_get_blk_desc(mmc)->hwpart = part_num;
	}

	return ret;
}

#if CONFIG_IS_ENABLED(MMC_HW_PARTITIONING)
int mmc_hwpart_config(struct mmc *mmc,
		      const struct mmc_hwpart_conf *conf,
		      enum mmc_hwpart_conf_mode mode)
{
	u8 part_attrs = 0;
	u32 enh_size_mult;
	u32 enh_start_addr;
	u32 gp_size_mult[4];
	u32 tot_enh_size_mult = 0;
	u8 wr_rel_set;
	int i, pidx, err;
	ALLOC_CACHE_ALIGN_BUFFER(u8, ext_csd, MMC_MAX_BLOCK_LEN);

	if (mode < MMC_HWPART_CONF_CHECK || mode > MMC_HWPART_CONF_COMPLETE)
		return -EINVAL;

	if (IS_SD(mmc) || (mmc->version < MMC_VERSION_4_41)) {
		pr_err("eMMC >= 4.4 required for enhanced user data area\n");
		return -EMEDIUMTYPE;
	}

	if (!(mmc->part_support & PART_SUPPORT)) {
		pr_err("Card does not support partitioning\n");
		return -EMEDIUMTYPE;
	}

	if (!mmc->hc_wp_grp_size) {
		pr_err("Card does not define HC WP group size\n");
		return -EMEDIUMTYPE;
	}

	/* check partition alignment and total enhanced size */
	if (conf->user.enh_size) {
		if (conf->user.enh_size % mmc->hc_wp_grp_size ||
		    conf->user.enh_start % mmc->hc_wp_grp_size) {
			pr_err("User data enhanced area not HC WP group "
			       "size aligned\n");
			return -EINVAL;
		}
		part_attrs |= EXT_CSD_ENH_USR;
		enh_size_mult = conf->user.enh_size / mmc->hc_wp_grp_size;
		if (mmc->high_capacity) {
			enh_start_addr = conf->user.enh_start;
		} else {
			enh_start_addr = (conf->user.enh_start << 9);
		}
	} else {
		enh_size_mult = 0;
		enh_start_addr = 0;
	}
	tot_enh_size_mult += enh_size_mult;

	for (pidx = 0; pidx < 4; pidx++) {
		if (conf->gp_part[pidx].size % mmc->hc_wp_grp_size) {
			pr_err("GP%i partition not HC WP group size "
			       "aligned\n", pidx+1);
			return -EINVAL;
		}
		gp_size_mult[pidx] = conf->gp_part[pidx].size / mmc->hc_wp_grp_size;
		if (conf->gp_part[pidx].size && conf->gp_part[pidx].enhanced) {
			part_attrs |= EXT_CSD_ENH_GP(pidx);
			tot_enh_size_mult += gp_size_mult[pidx];
		}
	}

	if (part_attrs && ! (mmc->part_support & ENHNCD_SUPPORT)) {
		pr_err("Card does not support enhanced attribute\n");
		return -EMEDIUMTYPE;
	}

	err = mmc_send_ext_csd(mmc, ext_csd);
	if (err)
		return err;

	if (tot_enh_size_mult > mmc->max_enh_size_mult) {
		pr_err("Total enhanced size exceeds maximum (%u > %u)\n",
		       tot_enh_size_mult, mmc->max_enh_size_mult);
		return -EMEDIUMTYPE;
	}

	/* The default value of EXT_CSD_WR_REL_SET is device
	 * dependent, the values can only be changed if the
	 * EXT_CSD_HS_CTRL_REL bit is set. The values can be
	 * changed only once and before partitioning is completed. */
	wr_rel_set = ext_csd[EXT_CSD_WR_REL_SET];
	if (conf->user.wr_rel_change) {
		if (conf->user.wr_rel_set)
			wr_rel_set |= EXT_CSD_WR_DATA_REL_USR;
		else
			wr_rel_set &= ~EXT_CSD_WR_DATA_REL_USR;
	}
	for (pidx = 0; pidx < 4; pidx++) {
		if (conf->gp_part[pidx].wr_rel_change) {
			if (conf->gp_part[pidx].wr_rel_set)
				wr_rel_set |= EXT_CSD_WR_DATA_REL_GP(pidx);
			else
				wr_rel_set &= ~EXT_CSD_WR_DATA_REL_GP(pidx);
		}
	}

	if (wr_rel_set != ext_csd[EXT_CSD_WR_REL_SET] &&
	    !(ext_csd[EXT_CSD_WR_REL_PARAM] & EXT_CSD_HS_CTRL_REL)) {
		puts("Card does not support host controlled partition write "
		     "reliability settings\n");
		return -EMEDIUMTYPE;
	}

	if (ext_csd[EXT_CSD_PARTITION_SETTING] &
	    EXT_CSD_PARTITION_SETTING_COMPLETED) {
		pr_err("Card already partitioned\n");
		return -EPERM;
	}

	if (mode == MMC_HWPART_CONF_CHECK)
		return 0;

	/* Partitioning requires high-capacity size definitions */
	if (!(ext_csd[EXT_CSD_ERASE_GROUP_DEF] & 0x01)) {
		err = mmc_switch(mmc, EXT_CSD_CMD_SET_NORMAL,
				 EXT_CSD_ERASE_GROUP_DEF, 1);

		if (err)
			return err;

		ext_csd[EXT_CSD_ERASE_GROUP_DEF] = 1;

		/* update erase group size to be high-capacity */
		mmc->erase_grp_size =
			ext_csd[EXT_CSD_HC_ERASE_GRP_SIZE] * 1024;

	}

	/* all OK, write the configuration */
	for (i = 0; i < 4; i++) {
		err = mmc_switch(mmc, EXT_CSD_CMD_SET_NORMAL,
				 EXT_CSD_ENH_START_ADDR+i,
				 (enh_start_addr >> (i*8)) & 0xFF);
		if (err)
			return err;
	}
	for (i = 0; i < 3; i++) {
		err = mmc_switch(mmc, EXT_CSD_CMD_SET_NORMAL,
				 EXT_CSD_ENH_SIZE_MULT+i,
				 (enh_size_mult >> (i*8)) & 0xFF);
		if (err)
			return err;
	}
	for (pidx = 0; pidx < 4; pidx++) {
		for (i = 0; i < 3; i++) {
			err = mmc_switch(mmc, EXT_CSD_CMD_SET_NORMAL,
					 EXT_CSD_GP_SIZE_MULT+pidx*3+i,
					 (gp_size_mult[pidx] >> (i*8)) & 0xFF);
			if (err)
				return err;
		}
	}
	err = mmc_switch(mmc, EXT_CSD_CMD_SET_NORMAL,
			 EXT_CSD_PARTITIONS_ATTRIBUTE, part_attrs);
	if (err)
		return err;

	if (mode == MMC_HWPART_CONF_SET)
		return 0;

	/* The WR_REL_SET is a write-once register but shall be
	 * written before setting PART_SETTING_COMPLETED. As it is
	 * write-once we can only write it when completing the
	 * partitioning. */
	if (wr_rel_set != ext_csd[EXT_CSD_WR_REL_SET]) {
		err = mmc_switch(mmc, EXT_CSD_CMD_SET_NORMAL,
				 EXT_CSD_WR_REL_SET, wr_rel_set);
		if (err)
			return err;
	}

	/* Setting PART_SETTING_COMPLETED confirms the partition
	 * configuration but it only becomes effective after power
	 * cycle, so we do not adjust the partition related settings
	 * in the mmc struct. */

	err = mmc_switch(mmc, EXT_CSD_CMD_SET_NORMAL,
			 EXT_CSD_PARTITION_SETTING,
			 EXT_CSD_PARTITION_SETTING_COMPLETED);
	if (err)
		return err;

	return 0;
}
#endif

#if !CONFIG_IS_ENABLED(DM_MMC)
int mmc_getcd(struct mmc *mmc)
{
	int cd;

	cd = board_mmc_getcd(mmc);

	if (cd < 0) {
		if (mmc->cfg->ops->getcd)
			cd = mmc->cfg->ops->getcd(mmc);
		else
			cd = 1;
	}

	return cd;
}
#endif

#if !CONFIG_IS_ENABLED(MMC_TINY)
static int sd_switch(struct mmc *mmc, int mode, int group, u8 value, u8 *resp)
{
	struct mmc_cmd cmd;
	struct mmc_data data;

	/* Switch the frequency */
	cmd.cmdidx = SD_CMD_SWITCH_FUNC;
	cmd.resp_type = MMC_RSP_R1;
	cmd.cmdarg = (mode << 31) | 0xffffff;
	cmd.cmdarg &= ~(0xf << (group * 4));
	cmd.cmdarg |= value << (group * 4);

	data.dest = (char *)resp;
	data.blocksize = 64;
	data.blocks = 1;
	data.flags = MMC_DATA_READ;

	return mmc_send_cmd(mmc, &cmd, &data);
}

static int sd_get_capabilities(struct mmc *mmc)
{
	int err;
	struct mmc_cmd cmd;
	ALLOC_CACHE_ALIGN_BUFFER(__be32, scr, 2);
	ALLOC_CACHE_ALIGN_BUFFER(__be32, switch_status, 16);
	struct mmc_data data;
	int timeout;
#if CONFIG_IS_ENABLED(MMC_UHS_SUPPORT)
	u32 sd3_bus_mode;
#endif

	mmc->card_caps = MMC_MODE_1BIT | MMC_CAP(SD_LEGACY);

	if (mmc_host_is_spi(mmc))
		return 0;

	/* Read the SCR to find out if this card supports higher speeds */
	cmd.cmdidx = MMC_CMD_APP_CMD;
	cmd.resp_type = MMC_RSP_R1;
	cmd.cmdarg = mmc->rca << 16;

	err = mmc_send_cmd(mmc, &cmd, NULL);

	if (err)
		return err;

	cmd.cmdidx = SD_CMD_APP_SEND_SCR;
	cmd.resp_type = MMC_RSP_R1;
	cmd.cmdarg = 0;

	timeout = 3;

retry_scr:
	data.dest = (char *)scr;
	data.blocksize = 8;
	data.blocks = 1;
	data.flags = MMC_DATA_READ;

	err = mmc_send_cmd(mmc, &cmd, &data);

	if (err) {
		if (timeout--)
			goto retry_scr;

		return err;
	}

	mmc->scr[0] = __be32_to_cpu(scr[0]);
	mmc->scr[1] = __be32_to_cpu(scr[1]);

	switch ((mmc->scr[0] >> 24) & 0xf) {
	case 0:
		mmc->version = SD_VERSION_1_0;
		break;
	case 1:
		mmc->version = SD_VERSION_1_10;
		break;
	case 2:
		mmc->version = SD_VERSION_2;
		if ((mmc->scr[0] >> 15) & 0x1)
			mmc->version = SD_VERSION_3;
		break;
	default:
		mmc->version = SD_VERSION_1_0;
		break;
	}

	if (mmc->scr[0] & SD_DATA_4BIT)
		mmc->card_caps |= MMC_MODE_4BIT;

	/* Version 1.0 doesn't support switching */
	if (mmc->version == SD_VERSION_1_0)
		return 0;

	timeout = 4;
	while (timeout--) {
		err = sd_switch(mmc, SD_SWITCH_CHECK, 0, 1,
				(u8 *)switch_status);

		if (err)
			return err;

		/* The high-speed function is busy.  Try again */
		if (!(__be32_to_cpu(switch_status[7]) & SD_HIGHSPEED_BUSY))
			break;
	}

	/* If high-speed isn't supported, we return */
	if (__be32_to_cpu(switch_status[3]) & SD_HIGHSPEED_SUPPORTED)
		mmc->card_caps |= MMC_CAP(SD_HS);

#if CONFIG_IS_ENABLED(MMC_UHS_SUPPORT)
	/* Version before 3.0 don't support UHS modes */
	if (mmc->version < SD_VERSION_3)
		return 0;

	sd3_bus_mode = __be32_to_cpu(switch_status[3]) >> 16 & 0x1f;
	if (sd3_bus_mode & SD_MODE_UHS_SDR104)
		mmc->card_caps |= MMC_CAP(UHS_SDR104);
	if (sd3_bus_mode & SD_MODE_UHS_SDR50)
		mmc->card_caps |= MMC_CAP(UHS_SDR50);
	if (sd3_bus_mode & SD_MODE_UHS_SDR25)
		mmc->card_caps |= MMC_CAP(UHS_SDR25);
	if (sd3_bus_mode & SD_MODE_UHS_SDR12)
		mmc->card_caps |= MMC_CAP(UHS_SDR12);
	if (sd3_bus_mode & SD_MODE_UHS_DDR50)
		mmc->card_caps |= MMC_CAP(UHS_DDR50);
#endif

	return 0;
}

static int sd_set_card_speed(struct mmc *mmc, enum bus_mode mode)
{
	int err;

	ALLOC_CACHE_ALIGN_BUFFER(uint, switch_status, 16);
	int speed;

	/* SD version 1.00 and 1.01 does not support CMD 6 */
	if (mmc->version == SD_VERSION_1_0)
		return 0;

	switch (mode) {
	case SD_LEGACY:
		speed = UHS_SDR12_BUS_SPEED;
		break;
	case SD_HS:
		speed = HIGH_SPEED_BUS_SPEED;
		break;
#if CONFIG_IS_ENABLED(MMC_UHS_SUPPORT)
	case UHS_SDR12:
		speed = UHS_SDR12_BUS_SPEED;
		break;
	case UHS_SDR25:
		speed = UHS_SDR25_BUS_SPEED;
		break;
	case UHS_SDR50:
		speed = UHS_SDR50_BUS_SPEED;
		break;
	case UHS_DDR50:
		speed = UHS_DDR50_BUS_SPEED;
		break;
	case UHS_SDR104:
		speed = UHS_SDR104_BUS_SPEED;
		break;
#endif
	default:
		return -EINVAL;
	}

	err = sd_switch(mmc, SD_SWITCH_SWITCH, 0, speed, (u8 *)switch_status);
	if (err)
		return err;

	if (((__be32_to_cpu(switch_status[4]) >> 24) & 0xF) != speed)
		return -ENOTSUPP;

	return 0;
}

static int sd_select_bus_width(struct mmc *mmc, int w)
{
	int err;
	struct mmc_cmd cmd;

	if ((w != 4) && (w != 1))
		return -EINVAL;

	cmd.cmdidx = MMC_CMD_APP_CMD;
	cmd.resp_type = MMC_RSP_R1;
	cmd.cmdarg = mmc->rca << 16;

	err = mmc_send_cmd(mmc, &cmd, NULL);
	if (err)
		return err;

	cmd.cmdidx = SD_CMD_APP_SET_BUS_WIDTH;
	cmd.resp_type = MMC_RSP_R1;
	if (w == 4)
		cmd.cmdarg = 2;
	else if (w == 1)
		cmd.cmdarg = 0;
	err = mmc_send_cmd(mmc, &cmd, NULL);
	if (err)
		return err;

	return 0;
}
#endif

#if CONFIG_IS_ENABLED(MMC_WRITE)
static int sd_read_ssr(struct mmc *mmc)
{
	static const unsigned int sd_au_size[] = {
		0,		SZ_16K / 512,		SZ_32K / 512,
		SZ_64K / 512,	SZ_128K / 512,		SZ_256K / 512,
		SZ_512K / 512,	SZ_1M / 512,		SZ_2M / 512,
		SZ_4M / 512,	SZ_8M / 512,		(SZ_8M + SZ_4M) / 512,
		SZ_16M / 512,	(SZ_16M + SZ_8M) / 512,	SZ_32M / 512,
		SZ_64M / 512,
	};
	int err, i;
	struct mmc_cmd cmd;
	ALLOC_CACHE_ALIGN_BUFFER(uint, ssr, 16);
	struct mmc_data data;
	int timeout = 3;
	unsigned int au, eo, et, es;

	cmd.cmdidx = MMC_CMD_APP_CMD;
	cmd.resp_type = MMC_RSP_R1;
	cmd.cmdarg = mmc->rca << 16;

	err = mmc_send_cmd(mmc, &cmd, NULL);
	if (err)
		return err;

	cmd.cmdidx = SD_CMD_APP_SD_STATUS;
	cmd.resp_type = MMC_RSP_R1;
	cmd.cmdarg = 0;

retry_ssr:
	data.dest = (char *)ssr;
	data.blocksize = 64;
	data.blocks = 1;
	data.flags = MMC_DATA_READ;

	err = mmc_send_cmd(mmc, &cmd, &data);
	if (err) {
		if (timeout--)
			goto retry_ssr;

		return err;
	}

	for (i = 0; i < 16; i++)
		ssr[i] = be32_to_cpu(ssr[i]);

	au = (ssr[2] >> 12) & 0xF;
	if ((au <= 9) || (mmc->version == SD_VERSION_3)) {
		mmc->ssr.au = sd_au_size[au];
		es = (ssr[3] >> 24) & 0xFF;
		es |= (ssr[2] & 0xFF) << 8;
		et = (ssr[3] >> 18) & 0x3F;
		if (es && et) {
			eo = (ssr[3] >> 16) & 0x3;
			mmc->ssr.erase_timeout = (et * 1000) / es;
			mmc->ssr.erase_offset = eo * 1000;
		}
	} else {
		pr_debug("Invalid Allocation Unit Size.\n");
	}

	return 0;
}
#endif
/* frequency bases */
/* divided by 10 to be nice to platforms without floating point */
static const int fbase[] = {
	10000,
	100000,
	1000000,
	10000000,
};

/* Multiplier values for TRAN_SPEED.  Multiplied by 10 to be nice
 * to platforms without floating point.
 */
static const u8 multipliers[] = {
	0,	/* reserved */
	10,
	12,
	13,
	15,
	20,
	25,
	30,
	35,
	40,
	45,
	50,
	55,
	60,
	70,
	80,
};

static inline int bus_width(uint cap)
{
	if (cap == MMC_MODE_8BIT)
		return 8;
	if (cap == MMC_MODE_4BIT)
		return 4;
	if (cap == MMC_MODE_1BIT)
		return 1;
	pr_warn("invalid bus witdh capability 0x%x\n", cap);
	return 0;
}

#if !CONFIG_IS_ENABLED(DM_MMC)
#ifdef MMC_SUPPORTS_TUNING
static int mmc_execute_tuning(struct mmc *mmc, uint opcode)
{
	return -ENOTSUPP;
}
#endif

static int mmc_set_ios(struct mmc *mmc)
{
	int ret = 0;

	if (mmc->cfg->ops->set_ios)
		ret = mmc->cfg->ops->set_ios(mmc);

	return ret;
}
#endif

int mmc_set_clock(struct mmc *mmc, uint clock, bool disable)
{
	if (!disable) {
		if (clock > mmc->cfg->f_max)
			clock = mmc->cfg->f_max;

		if (clock < mmc->cfg->f_min)
			clock = mmc->cfg->f_min;
	}

	mmc->clock = clock;
	mmc->clk_disable = disable;

	debug("clock is %s (%dHz)\n", disable ? "disabled" : "enabled", clock);

	return mmc_set_ios(mmc);
}

static int mmc_set_bus_width(struct mmc *mmc, uint width)
{
	mmc->bus_width = width;

	return mmc_set_ios(mmc);
}

#if CONFIG_IS_ENABLED(MMC_VERBOSE) || defined(DEBUG)
/*
 * helper function to display the capabilities in a human
 * friendly manner. The capabilities include bus width and
 * supported modes.
 */
void mmc_dump_capabilities(const char *text, uint caps)
{
	enum bus_mode mode;

	pr_debug("%s: widths [", text);
	if (caps & MMC_MODE_8BIT)
		pr_debug("8, ");
	if (caps & MMC_MODE_4BIT)
		pr_debug("4, ");
	if (caps & MMC_MODE_1BIT)
		pr_debug("1, ");
	pr_debug("\b\b] modes [");
	for (mode = MMC_LEGACY; mode < MMC_MODES_END; mode++)
		if (MMC_CAP(mode) & caps)
			pr_debug("%s, ", mmc_mode_name(mode));
	pr_debug("\b\b]\n");
}
#endif

struct mode_width_tuning {
	enum bus_mode mode;
	uint widths;
#ifdef MMC_SUPPORTS_TUNING
	uint tuning;
#endif
};

#if CONFIG_IS_ENABLED(MMC_IO_VOLTAGE)
int mmc_voltage_to_mv(enum mmc_voltage voltage)
{
	switch (voltage) {
	case MMC_SIGNAL_VOLTAGE_000: return 0;
	case MMC_SIGNAL_VOLTAGE_330: return 3300;
	case MMC_SIGNAL_VOLTAGE_180: return 1800;
	case MMC_SIGNAL_VOLTAGE_120: return 1200;
	}
	return -EINVAL;
}

static int mmc_set_signal_voltage(struct mmc *mmc, uint signal_voltage)
{
	int err;

	if (mmc->signal_voltage == signal_voltage)
		return 0;

	mmc->signal_voltage = signal_voltage;
	err = mmc_set_ios(mmc);
	if (err)
		pr_debug("unable to set voltage (err %d)\n", err);

	return err;
}
#else
static inline int mmc_set_signal_voltage(struct mmc *mmc, uint signal_voltage)
{
	return 0;
}
#endif

#if !CONFIG_IS_ENABLED(MMC_TINY)
static const struct mode_width_tuning sd_modes_by_pref[] = {
#if CONFIG_IS_ENABLED(MMC_UHS_SUPPORT)
#ifdef MMC_SUPPORTS_TUNING
	{
		.mode = UHS_SDR104,
		.widths = MMC_MODE_4BIT | MMC_MODE_1BIT,
		.tuning = MMC_CMD_SEND_TUNING_BLOCK
	},
#endif
	{
		.mode = UHS_SDR50,
		.widths = MMC_MODE_4BIT | MMC_MODE_1BIT,
	},
	{
		.mode = UHS_DDR50,
		.widths = MMC_MODE_4BIT | MMC_MODE_1BIT,
	},
	{
		.mode = UHS_SDR25,
		.widths = MMC_MODE_4BIT | MMC_MODE_1BIT,
	},
#endif
	{
		.mode = SD_HS,
		.widths = MMC_MODE_4BIT | MMC_MODE_1BIT,
	},
#if CONFIG_IS_ENABLED(MMC_UHS_SUPPORT)
	{
		.mode = UHS_SDR12,
		.widths = MMC_MODE_4BIT | MMC_MODE_1BIT,
	},
#endif
	{
		.mode = SD_LEGACY,
		.widths = MMC_MODE_4BIT | MMC_MODE_1BIT,
	}
};

#define for_each_sd_mode_by_pref(caps, mwt) \
	for (mwt = sd_modes_by_pref;\
	     mwt < sd_modes_by_pref + ARRAY_SIZE(sd_modes_by_pref);\
	     mwt++) \
		if (caps & MMC_CAP(mwt->mode))

static int sd_select_mode_and_width(struct mmc *mmc, uint card_caps)
{
	int err;
	uint widths[] = {MMC_MODE_4BIT, MMC_MODE_1BIT};
	const struct mode_width_tuning *mwt;
#if CONFIG_IS_ENABLED(MMC_UHS_SUPPORT)
	bool uhs_en = (mmc->ocr & OCR_S18R) ? true : false;
#else
	bool uhs_en = false;
#endif
	uint caps;

#ifdef DEBUG
	mmc_dump_capabilities("sd card", card_caps);
	mmc_dump_capabilities("host", mmc->host_caps);
#endif

	if (mmc_host_is_spi(mmc)) {
		mmc_set_bus_width(mmc, 1);
		mmc_select_mode(mmc, SD_LEGACY);
		mmc_set_clock(mmc, mmc->tran_speed, MMC_CLK_ENABLE);
		return 0;
	}

	/* Restrict card's capabilities by what the host can do */
	caps = card_caps & mmc->host_caps;

	if (!uhs_en)
		caps &= ~UHS_CAPS;

	for_each_sd_mode_by_pref(caps, mwt) {
		uint *w;

		for (w = widths; w < widths + ARRAY_SIZE(widths); w++) {
			if (*w & caps & mwt->widths) {
				pr_debug("trying mode %s width %d (at %d MHz)\n",
					 mmc_mode_name(mwt->mode),
					 bus_width(*w),
					 mmc_mode2freq(mmc, mwt->mode) / 1000000);

				/* configure the bus width (card + host) */
				err = sd_select_bus_width(mmc, bus_width(*w));
				if (err)
					goto error;
				mmc_set_bus_width(mmc, bus_width(*w));

				/* configure the bus mode (card) */
				err = sd_set_card_speed(mmc, mwt->mode);
				if (err)
					goto error;

				/* configure the bus mode (host) */
				mmc_select_mode(mmc, mwt->mode);
				mmc_set_clock(mmc, mmc->tran_speed,
						MMC_CLK_ENABLE);

#ifdef MMC_SUPPORTS_TUNING
				/* execute tuning if needed */
				if (mwt->tuning && !mmc_host_is_spi(mmc)) {
					err = mmc_execute_tuning(mmc,
								 mwt->tuning);
					if (err) {
						pr_debug("tuning failed\n");
						goto error;
					}
				}
#endif

#if CONFIG_IS_ENABLED(MMC_WRITE)
				err = sd_read_ssr(mmc);
				if (err)
					pr_warn("unable to read ssr\n");
#endif
				if (!err)
					return 0;

error:
				/* revert to a safer bus speed */
				mmc_select_mode(mmc, SD_LEGACY);
				mmc_set_clock(mmc, mmc->tran_speed,
						MMC_CLK_ENABLE);
			}
		}
	}

	pr_err("unable to select a mode\n");
	return -ENOTSUPP;
}

/*
 * read the compare the part of ext csd that is constant.
 * This can be used to check that the transfer is working
 * as expected.
 */
static int mmc_read_and_compare_ext_csd(struct mmc *mmc)
{
	int err;
	const u8 *ext_csd = mmc->ext_csd;
	ALLOC_CACHE_ALIGN_BUFFER(u8, test_csd, MMC_MAX_BLOCK_LEN);

	if (mmc->version < MMC_VERSION_4)
		return 0;

	err = mmc_send_ext_csd(mmc, test_csd);
	if (err)
		return err;

	/* Only compare read only fields */
	if (ext_csd[EXT_CSD_PARTITIONING_SUPPORT]
		== test_csd[EXT_CSD_PARTITIONING_SUPPORT] &&
	    ext_csd[EXT_CSD_HC_WP_GRP_SIZE]
		== test_csd[EXT_CSD_HC_WP_GRP_SIZE] &&
	    ext_csd[EXT_CSD_REV]
		== test_csd[EXT_CSD_REV] &&
	    ext_csd[EXT_CSD_HC_ERASE_GRP_SIZE]
		== test_csd[EXT_CSD_HC_ERASE_GRP_SIZE] &&
	    memcmp(&ext_csd[EXT_CSD_SEC_CNT],
		   &test_csd[EXT_CSD_SEC_CNT], 4) == 0)
		return 0;

	return -EBADMSG;
}

#if CONFIG_IS_ENABLED(MMC_IO_VOLTAGE)
static int mmc_set_lowest_voltage(struct mmc *mmc, enum bus_mode mode,
				  uint32_t allowed_mask)
{
	u32 card_mask = 0;

	switch (mode) {
	case MMC_HS_400_ES:
	case MMC_HS_400:
	case MMC_HS_200:
		if (mmc->cardtype & (EXT_CSD_CARD_TYPE_HS200_1_8V |
		    EXT_CSD_CARD_TYPE_HS400_1_8V))
			card_mask |= MMC_SIGNAL_VOLTAGE_180;
		if (mmc->cardtype & (EXT_CSD_CARD_TYPE_HS200_1_2V |
		    EXT_CSD_CARD_TYPE_HS400_1_2V))
			card_mask |= MMC_SIGNAL_VOLTAGE_120;
		break;
	case MMC_DDR_52:
		if (mmc->cardtype & EXT_CSD_CARD_TYPE_DDR_1_8V)
			card_mask |= MMC_SIGNAL_VOLTAGE_330 |
				     MMC_SIGNAL_VOLTAGE_180;
		if (mmc->cardtype & EXT_CSD_CARD_TYPE_DDR_1_2V)
			card_mask |= MMC_SIGNAL_VOLTAGE_120;
		break;
	default:
		card_mask |= MMC_SIGNAL_VOLTAGE_330;
		break;
	}

	while (card_mask & allowed_mask) {
		enum mmc_voltage best_match;

		best_match = 1 << (ffs(card_mask & allowed_mask) - 1);
		if (!mmc_set_signal_voltage(mmc,  best_match))
			return 0;

		allowed_mask &= ~best_match;
	}

	return -ENOTSUPP;
}
#else
static inline int mmc_set_lowest_voltage(struct mmc *mmc, enum bus_mode mode,
					 uint32_t allowed_mask)
{
	return 0;
}
#endif

static const struct mode_width_tuning mmc_modes_by_pref[] = {
#if CONFIG_IS_ENABLED(MMC_HS400_ES_SUPPORT)
	{
		.mode = MMC_HS_400_ES,
		.widths = MMC_MODE_8BIT,
	},
#endif
#if CONFIG_IS_ENABLED(MMC_HS400_SUPPORT)
	{
		.mode = MMC_HS_400,
		.widths = MMC_MODE_8BIT,
		.tuning = MMC_CMD_SEND_TUNING_BLOCK_HS200
	},
#endif
#if CONFIG_IS_ENABLED(MMC_HS200_SUPPORT)
	{
		.mode = MMC_HS_200,
		.widths = MMC_MODE_8BIT | MMC_MODE_4BIT,
		.tuning = MMC_CMD_SEND_TUNING_BLOCK_HS200
	},
#endif
	{
		.mode = MMC_DDR_52,
		.widths = MMC_MODE_8BIT | MMC_MODE_4BIT,
	},
	{
		.mode = MMC_HS_52,
		.widths = MMC_MODE_8BIT | MMC_MODE_4BIT | MMC_MODE_1BIT,
	},
	{
		.mode = MMC_HS,
		.widths = MMC_MODE_8BIT | MMC_MODE_4BIT | MMC_MODE_1BIT,
	},
	{
		.mode = MMC_LEGACY,
		.widths = MMC_MODE_8BIT | MMC_MODE_4BIT | MMC_MODE_1BIT,
	}
};

#define for_each_mmc_mode_by_pref(caps, mwt) \
	for (mwt = mmc_modes_by_pref;\
	    mwt < mmc_modes_by_pref + ARRAY_SIZE(mmc_modes_by_pref);\
	    mwt++) \
		if (caps & MMC_CAP(mwt->mode))

static const struct ext_csd_bus_width {
	uint cap;
	bool is_ddr;
	uint ext_csd_bits;
} ext_csd_bus_width[] = {
	{MMC_MODE_8BIT, true, EXT_CSD_DDR_BUS_WIDTH_8},
	{MMC_MODE_4BIT, true, EXT_CSD_DDR_BUS_WIDTH_4},
	{MMC_MODE_8BIT, false, EXT_CSD_BUS_WIDTH_8},
	{MMC_MODE_4BIT, false, EXT_CSD_BUS_WIDTH_4},
	{MMC_MODE_1BIT, false, EXT_CSD_BUS_WIDTH_1},
};

#if CONFIG_IS_ENABLED(MMC_HS400_SUPPORT)
static int mmc_select_hs400(struct mmc *mmc)
{
	int err;

	/* Set timing to HS200 for tuning */
	err = mmc_set_card_speed(mmc, MMC_HS_200, false);
	if (err)
		return err;

	/* configure the bus mode (host) */
	mmc_select_mode(mmc, MMC_HS_200);
	mmc_set_clock(mmc, mmc->tran_speed, false);

	/* execute tuning if needed */
	err = mmc_execute_tuning(mmc, MMC_CMD_SEND_TUNING_BLOCK_HS200);
	if (err) {
		debug("tuning failed\n");
		return err;
	}

	/* Set back to HS */
	mmc_set_card_speed(mmc, MMC_HS, true);

	err = mmc_switch(mmc, EXT_CSD_CMD_SET_NORMAL, EXT_CSD_BUS_WIDTH,
			 EXT_CSD_BUS_WIDTH_8 | EXT_CSD_DDR_FLAG);
	if (err)
		return err;

	err = mmc_set_card_speed(mmc, MMC_HS_400, false);
	if (err)
		return err;

	mmc_select_mode(mmc, MMC_HS_400);
	err = mmc_set_clock(mmc, mmc->tran_speed, false);
	if (err)
		return err;

	return 0;
}
#else
static int mmc_select_hs400(struct mmc *mmc)
{
	return -ENOTSUPP;
}
#endif

#if CONFIG_IS_ENABLED(MMC_HS400_ES_SUPPORT)
#if !CONFIG_IS_ENABLED(DM_MMC)
<<<<<<< HEAD
static void mmc_set_enhanced_strobe(struct mmc *mmc)
{
	return;
}
#endif

=======
static int mmc_set_enhanced_strobe(struct mmc *mmc)
{
	return -ENOTSUPP;
}
#endif
>>>>>>> 412eca96
static int mmc_select_hs400es(struct mmc *mmc)
{
	int err;

	err = mmc_set_card_speed(mmc, MMC_HS, true);
	if (err)
		return err;

<<<<<<< HEAD
	err = mmc_switch(mmc, EXT_CSD_CMD_SET_NORMAL,
		EXT_CSD_BUS_WIDTH, EXT_CSD_BUS_WIDTH_8 |
		EXT_CSD_DDR_FLAG | EXT_CSD_BUS_WIDTH_STROBE);
=======
	err = mmc_switch(mmc, EXT_CSD_CMD_SET_NORMAL, EXT_CSD_BUS_WIDTH,
			 EXT_CSD_BUS_WIDTH_8 | EXT_CSD_DDR_FLAG |
			 EXT_CSD_BUS_WIDTH_STROBE);
>>>>>>> 412eca96
	if (err) {
		printf("switch to bus width for hs400 failed\n");
		return err;
	}
	/* TODO: driver strength */
<<<<<<< HEAD
	err = mmc_switch(mmc, EXT_CSD_CMD_SET_NORMAL,
		EXT_CSD_HS_TIMING, EXT_CSD_TIMING_HS400 | (0 << EXT_CSD_DRV_STR_SHIFT));
	if (err) {
		printf("switch to hs400 failed\n");
		return err;
	}

	mmc_select_mode(mmc, MMC_HS_400_ES);
	mmc_set_clock(mmc, mmc->tran_speed, false);
	mmc_set_enhanced_strobe(mmc);

	return 0;
}

=======
	err = mmc_set_card_speed(mmc, MMC_HS_400_ES, false);
	if (err)
		return err;

	mmc_select_mode(mmc, MMC_HS_400_ES);
	err = mmc_set_clock(mmc, mmc->tran_speed, false);
	if (err)
		return err;

	return mmc_set_enhanced_strobe(mmc);
}
>>>>>>> 412eca96
#else
static int mmc_select_hs400es(struct mmc *mmc)
{
	return -ENOTSUPP;
}
#endif

#define for_each_supported_width(caps, ddr, ecbv) \
	for (ecbv = ext_csd_bus_width;\
	    ecbv < ext_csd_bus_width + ARRAY_SIZE(ext_csd_bus_width);\
	    ecbv++) \
		if ((ddr == ecbv->is_ddr) && (caps & ecbv->cap))

static int mmc_select_mode_and_width(struct mmc *mmc, uint card_caps)
{
	int err;
	const struct mode_width_tuning *mwt;
	const struct ext_csd_bus_width *ecbw;

#ifdef DEBUG
	mmc_dump_capabilities("mmc", card_caps);
	mmc_dump_capabilities("host", mmc->host_caps);
#endif

	if (mmc_host_is_spi(mmc)) {
		mmc_set_bus_width(mmc, 1);
		mmc_select_mode(mmc, MMC_LEGACY);
		mmc_set_clock(mmc, mmc->tran_speed, MMC_CLK_ENABLE);
		return 0;
	}

	/* Restrict card's capabilities by what the host can do */
	card_caps &= mmc->host_caps;

	/* Only version 4 of MMC supports wider bus widths */
	if (mmc->version < MMC_VERSION_4)
		return 0;

	if (!mmc->ext_csd) {
		pr_debug("No ext_csd found!\n"); /* this should enver happen */
		return -ENOTSUPP;
	}

#if CONFIG_IS_ENABLED(MMC_HS200_SUPPORT) || \
    CONFIG_IS_ENABLED(MMC_HS400_SUPPORT)
	/*
	 * In case the eMMC is in HS200/HS400 mode, downgrade to HS mode
	 * before doing anything else, since a transition from either of
	 * the HS200/HS400 mode directly to legacy mode is not supported.
	 */
	if (mmc->selected_mode == MMC_HS_200 ||
	    mmc->selected_mode == MMC_HS_400)
		mmc_set_card_speed(mmc, MMC_HS, true);
	else
#endif
	mmc_set_clock(mmc, mmc->legacy_speed, MMC_CLK_ENABLE);

	for_each_mmc_mode_by_pref(card_caps, mwt) {
		for_each_supported_width(card_caps & mwt->widths,
					 mmc_is_mode_ddr(mwt->mode), ecbw) {
			enum mmc_voltage old_voltage;
			pr_debug("trying mode %s width %d (at %d MHz)\n",
				 mmc_mode_name(mwt->mode),
				 bus_width(ecbw->cap),
				 mmc_mode2freq(mmc, mwt->mode) / 1000000);
			old_voltage = mmc->signal_voltage;
			err = mmc_set_lowest_voltage(mmc, mwt->mode,
						     MMC_ALL_SIGNAL_VOLTAGE);
			if (err)
				continue;

			/* configure the bus width (card + host) */
			err = mmc_switch(mmc, EXT_CSD_CMD_SET_NORMAL,
				    EXT_CSD_BUS_WIDTH,
				    ecbw->ext_csd_bits & ~EXT_CSD_DDR_FLAG);
			if (err)
				goto error;
			mmc_set_bus_width(mmc, bus_width(ecbw->cap));

			if (mwt->mode == MMC_HS_400) {
				err = mmc_select_hs400(mmc);
				if (err) {
					printf("Select HS400 failed %d\n", err);
					goto error;
				}
			} else if (mwt->mode == MMC_HS_400_ES) {
				err = mmc_select_hs400es(mmc);
<<<<<<< HEAD
				if (err)
					goto error;
=======
				if (err) {
					printf("Select HS400ES failed %d\n",
					       err);
					goto error;
				}
>>>>>>> 412eca96
			} else {
				/* configure the bus speed (card) */
				err = mmc_set_card_speed(mmc, mwt->mode, false);
				if (err)
					goto error;

				/*
				 * configure the bus width AND the ddr mode
				 * (card). The host side will be taken care
				 * of in the next step
				 */
				if (ecbw->ext_csd_bits & EXT_CSD_DDR_FLAG) {
					err = mmc_switch(mmc,
							 EXT_CSD_CMD_SET_NORMAL,
							 EXT_CSD_BUS_WIDTH,
							 ecbw->ext_csd_bits);
					if (err)
						goto error;
				}

				/* configure the bus mode (host) */
				mmc_select_mode(mmc, mwt->mode);
				mmc_set_clock(mmc, mmc->tran_speed,
					      MMC_CLK_ENABLE);
#ifdef MMC_SUPPORTS_TUNING

				/* execute tuning if needed */
				if (mwt->tuning) {
					err = mmc_execute_tuning(mmc,
								 mwt->tuning);
					if (err) {
						pr_debug("tuning failed\n");
						goto error;
					}
				}
#endif
			}

			/* do a transfer to check the configuration */
			err = mmc_read_and_compare_ext_csd(mmc);
			if (!err)
				return 0;
error:
			mmc_set_signal_voltage(mmc, old_voltage);
			/* if an error occured, revert to a safer bus mode */
			mmc_switch(mmc, EXT_CSD_CMD_SET_NORMAL,
				   EXT_CSD_BUS_WIDTH, EXT_CSD_BUS_WIDTH_1);
			mmc_select_mode(mmc, MMC_LEGACY);
			mmc_set_bus_width(mmc, 1);
		}
	}

	pr_err("unable to select a mode\n");

	return -ENOTSUPP;
}
#endif

#if CONFIG_IS_ENABLED(MMC_TINY)
DEFINE_CACHE_ALIGN_BUFFER(u8, ext_csd_bkup, MMC_MAX_BLOCK_LEN);
#endif

static int mmc_startup_v4(struct mmc *mmc)
{
	int err, i;
	u64 capacity;
	bool has_parts = false;
	bool part_completed;
	static const u32 mmc_versions[] = {
		MMC_VERSION_4,
		MMC_VERSION_4_1,
		MMC_VERSION_4_2,
		MMC_VERSION_4_3,
		MMC_VERSION_4_4,
		MMC_VERSION_4_41,
		MMC_VERSION_4_5,
		MMC_VERSION_5_0,
		MMC_VERSION_5_1
	};

#if CONFIG_IS_ENABLED(MMC_TINY)
	u8 *ext_csd = ext_csd_bkup;

	if (IS_SD(mmc) || mmc->version < MMC_VERSION_4)
		return 0;

	if (!mmc->ext_csd)
		memset(ext_csd_bkup, 0, sizeof(ext_csd_bkup));

	err = mmc_send_ext_csd(mmc, ext_csd);
	if (err)
		goto error;

	/* store the ext csd for future reference */
	if (!mmc->ext_csd)
		mmc->ext_csd = ext_csd;
#else
	ALLOC_CACHE_ALIGN_BUFFER(u8, ext_csd, MMC_MAX_BLOCK_LEN);

	if (IS_SD(mmc) || (mmc->version < MMC_VERSION_4))
		return 0;

	/* check  ext_csd version and capacity */
	err = mmc_send_ext_csd(mmc, ext_csd);
	if (err)
		goto error;

	/* store the ext csd for future reference */
	if (!mmc->ext_csd)
		mmc->ext_csd = malloc(MMC_MAX_BLOCK_LEN);
	if (!mmc->ext_csd)
		return -ENOMEM;
	memcpy(mmc->ext_csd, ext_csd, MMC_MAX_BLOCK_LEN);
#endif
	if (ext_csd[EXT_CSD_REV] >= ARRAY_SIZE(mmc_versions))
		return -EINVAL;

	mmc->version = mmc_versions[ext_csd[EXT_CSD_REV]];

	if (mmc->version >= MMC_VERSION_4_2) {
		/*
		 * According to the JEDEC Standard, the value of
		 * ext_csd's capacity is valid if the value is more
		 * than 2GB
		 */
		capacity = ext_csd[EXT_CSD_SEC_CNT] << 0
				| ext_csd[EXT_CSD_SEC_CNT + 1] << 8
				| ext_csd[EXT_CSD_SEC_CNT + 2] << 16
				| ext_csd[EXT_CSD_SEC_CNT + 3] << 24;
		capacity *= MMC_MAX_BLOCK_LEN;
		if ((capacity >> 20) > 2 * 1024)
			mmc->capacity_user = capacity;
	}

	if (mmc->version >= MMC_VERSION_4_5)
		mmc->gen_cmd6_time = ext_csd[EXT_CSD_GENERIC_CMD6_TIME];

	/* The partition data may be non-zero but it is only
	 * effective if PARTITION_SETTING_COMPLETED is set in
	 * EXT_CSD, so ignore any data if this bit is not set,
	 * except for enabling the high-capacity group size
	 * definition (see below).
	 */
	part_completed = !!(ext_csd[EXT_CSD_PARTITION_SETTING] &
			    EXT_CSD_PARTITION_SETTING_COMPLETED);

	mmc->part_switch_time = ext_csd[EXT_CSD_PART_SWITCH_TIME];
	/* Some eMMC set the value too low so set a minimum */
	if (mmc->part_switch_time < MMC_MIN_PART_SWITCH_TIME && mmc->part_switch_time)
		mmc->part_switch_time = MMC_MIN_PART_SWITCH_TIME;

	/* store the partition info of emmc */
	mmc->part_support = ext_csd[EXT_CSD_PARTITIONING_SUPPORT];
	if ((ext_csd[EXT_CSD_PARTITIONING_SUPPORT] & PART_SUPPORT) ||
	    ext_csd[EXT_CSD_BOOT_MULT])
		mmc->part_config = ext_csd[EXT_CSD_PART_CONF];
	if (part_completed &&
	    (ext_csd[EXT_CSD_PARTITIONING_SUPPORT] & ENHNCD_SUPPORT))
		mmc->part_attr = ext_csd[EXT_CSD_PARTITIONS_ATTRIBUTE];

	mmc->capacity_boot = ext_csd[EXT_CSD_BOOT_MULT] << 17;

	mmc->capacity_rpmb = ext_csd[EXT_CSD_RPMB_MULT] << 17;

	for (i = 0; i < 4; i++) {
		int idx = EXT_CSD_GP_SIZE_MULT + i * 3;
		uint mult = (ext_csd[idx + 2] << 16) +
			(ext_csd[idx + 1] << 8) + ext_csd[idx];
		if (mult)
			has_parts = true;
		if (!part_completed)
			continue;
		mmc->capacity_gp[i] = mult;
		mmc->capacity_gp[i] *=
			ext_csd[EXT_CSD_HC_ERASE_GRP_SIZE];
		mmc->capacity_gp[i] *= ext_csd[EXT_CSD_HC_WP_GRP_SIZE];
		mmc->capacity_gp[i] <<= 19;
	}

#ifndef CONFIG_SPL_BUILD
	if (part_completed) {
		mmc->enh_user_size =
			(ext_csd[EXT_CSD_ENH_SIZE_MULT + 2] << 16) +
			(ext_csd[EXT_CSD_ENH_SIZE_MULT + 1] << 8) +
			ext_csd[EXT_CSD_ENH_SIZE_MULT];
		mmc->enh_user_size *= ext_csd[EXT_CSD_HC_ERASE_GRP_SIZE];
		mmc->enh_user_size *= ext_csd[EXT_CSD_HC_WP_GRP_SIZE];
		mmc->enh_user_size <<= 19;
		mmc->enh_user_start =
			(ext_csd[EXT_CSD_ENH_START_ADDR + 3] << 24) +
			(ext_csd[EXT_CSD_ENH_START_ADDR + 2] << 16) +
			(ext_csd[EXT_CSD_ENH_START_ADDR + 1] << 8) +
			ext_csd[EXT_CSD_ENH_START_ADDR];
		if (mmc->high_capacity)
			mmc->enh_user_start <<= 9;
	}
#endif

	/*
	 * Host needs to enable ERASE_GRP_DEF bit if device is
	 * partitioned. This bit will be lost every time after a reset
	 * or power off. This will affect erase size.
	 */
	if (part_completed)
		has_parts = true;
	if ((ext_csd[EXT_CSD_PARTITIONING_SUPPORT] & PART_SUPPORT) &&
	    (ext_csd[EXT_CSD_PARTITIONS_ATTRIBUTE] & PART_ENH_ATTRIB))
		has_parts = true;
	if (has_parts) {
		err = mmc_switch(mmc, EXT_CSD_CMD_SET_NORMAL,
				 EXT_CSD_ERASE_GROUP_DEF, 1);

		if (err)
			goto error;

		ext_csd[EXT_CSD_ERASE_GROUP_DEF] = 1;
	}

	if (ext_csd[EXT_CSD_ERASE_GROUP_DEF] & 0x01) {
#if CONFIG_IS_ENABLED(MMC_WRITE)
		/* Read out group size from ext_csd */
		mmc->erase_grp_size =
			ext_csd[EXT_CSD_HC_ERASE_GRP_SIZE] * 1024;
#endif
		/*
		 * if high capacity and partition setting completed
		 * SEC_COUNT is valid even if it is smaller than 2 GiB
		 * JEDEC Standard JESD84-B45, 6.2.4
		 */
		if (mmc->high_capacity && part_completed) {
			capacity = (ext_csd[EXT_CSD_SEC_CNT]) |
				(ext_csd[EXT_CSD_SEC_CNT + 1] << 8) |
				(ext_csd[EXT_CSD_SEC_CNT + 2] << 16) |
				(ext_csd[EXT_CSD_SEC_CNT + 3] << 24);
			capacity *= MMC_MAX_BLOCK_LEN;
			mmc->capacity_user = capacity;
		}
	}
#if CONFIG_IS_ENABLED(MMC_WRITE)
	else {
		/* Calculate the group size from the csd value. */
		int erase_gsz, erase_gmul;

		erase_gsz = (mmc->csd[2] & 0x00007c00) >> 10;
		erase_gmul = (mmc->csd[2] & 0x000003e0) >> 5;
		mmc->erase_grp_size = (erase_gsz + 1)
			* (erase_gmul + 1);
	}
#endif
#if CONFIG_IS_ENABLED(MMC_HW_PARTITIONING)
	mmc->hc_wp_grp_size = 1024
		* ext_csd[EXT_CSD_HC_ERASE_GRP_SIZE]
		* ext_csd[EXT_CSD_HC_WP_GRP_SIZE];
	mmc->max_enh_size_mult = (ext_csd[EXT_CSD_MAX_ENH_SIZE_MULT+2] << 16)
		+ (ext_csd[EXT_CSD_MAX_ENH_SIZE_MULT+1] << 8)
		+ ext_csd[EXT_CSD_MAX_ENH_SIZE_MULT];
#endif

	mmc->wr_rel_set = ext_csd[EXT_CSD_WR_REL_SET];

	return 0;
error:
	if (mmc->ext_csd) {
#if !CONFIG_IS_ENABLED(MMC_TINY)
		free(mmc->ext_csd);
#endif
		mmc->ext_csd = NULL;
	}
	return err;
}

static int mmc_startup(struct mmc *mmc)
{
	int err, i;
	uint mult, freq;
	u64 cmult, csize;
	struct mmc_cmd cmd;
	struct blk_desc *bdesc;

#ifdef CONFIG_MMC_SPI_CRC_ON
	if (mmc_host_is_spi(mmc)) { /* enable CRC check for spi */
		cmd.cmdidx = MMC_CMD_SPI_CRC_ON_OFF;
		cmd.resp_type = MMC_RSP_R1;
		cmd.cmdarg = 1;
		err = mmc_send_cmd(mmc, &cmd, NULL);
		if (err)
			return err;
	}
#endif

	/* Put the Card in Identify Mode */
	cmd.cmdidx = mmc_host_is_spi(mmc) ? MMC_CMD_SEND_CID :
		MMC_CMD_ALL_SEND_CID; /* cmd not supported in spi */
	cmd.resp_type = MMC_RSP_R2;
	cmd.cmdarg = 0;

	err = mmc_send_cmd(mmc, &cmd, NULL);

#ifdef CONFIG_MMC_QUIRKS
	if (err && (mmc->quirks & MMC_QUIRK_RETRY_SEND_CID)) {
		int retries = 4;
		/*
		 * It has been seen that SEND_CID may fail on the first
		 * attempt, let's try a few more time
		 */
		do {
			err = mmc_send_cmd(mmc, &cmd, NULL);
			if (!err)
				break;
		} while (retries--);
	}
#endif

	if (err)
		return err;

	memcpy(mmc->cid, cmd.response, 16);

	/*
	 * For MMC cards, set the Relative Address.
	 * For SD cards, get the Relatvie Address.
	 * This also puts the cards into Standby State
	 */
	if (!mmc_host_is_spi(mmc)) { /* cmd not supported in spi */
		cmd.cmdidx = SD_CMD_SEND_RELATIVE_ADDR;
		cmd.cmdarg = mmc->rca << 16;
		cmd.resp_type = MMC_RSP_R6;

		err = mmc_send_cmd(mmc, &cmd, NULL);

		if (err)
			return err;

		if (IS_SD(mmc))
			mmc->rca = (cmd.response[0] >> 16) & 0xffff;
	}

	/* Get the Card-Specific Data */
	cmd.cmdidx = MMC_CMD_SEND_CSD;
	cmd.resp_type = MMC_RSP_R2;
	cmd.cmdarg = mmc->rca << 16;

	err = mmc_send_cmd(mmc, &cmd, NULL);

	if (err)
		return err;

	mmc->csd[0] = cmd.response[0];
	mmc->csd[1] = cmd.response[1];
	mmc->csd[2] = cmd.response[2];
	mmc->csd[3] = cmd.response[3];

	if (mmc->version == MMC_VERSION_UNKNOWN) {
		int version = (cmd.response[0] >> 26) & 0xf;

		switch (version) {
		case 0:
			mmc->version = MMC_VERSION_1_2;
			break;
		case 1:
			mmc->version = MMC_VERSION_1_4;
			break;
		case 2:
			mmc->version = MMC_VERSION_2_2;
			break;
		case 3:
			mmc->version = MMC_VERSION_3;
			break;
		case 4:
			mmc->version = MMC_VERSION_4;
			break;
		default:
			mmc->version = MMC_VERSION_1_2;
			break;
		}
	}

	/* divide frequency by 10, since the mults are 10x bigger */
	freq = fbase[(cmd.response[0] & 0x7)];
	mult = multipliers[((cmd.response[0] >> 3) & 0xf)];

	mmc->legacy_speed = freq * mult;
	mmc_select_mode(mmc, MMC_LEGACY);

	mmc->dsr_imp = ((cmd.response[1] >> 12) & 0x1);
	mmc->read_bl_len = 1 << ((cmd.response[1] >> 16) & 0xf);
#if CONFIG_IS_ENABLED(MMC_WRITE)

	if (IS_SD(mmc))
		mmc->write_bl_len = mmc->read_bl_len;
	else
		mmc->write_bl_len = 1 << ((cmd.response[3] >> 22) & 0xf);
#endif

	if (mmc->high_capacity) {
		csize = (mmc->csd[1] & 0x3f) << 16
			| (mmc->csd[2] & 0xffff0000) >> 16;
		cmult = 8;
	} else {
		csize = (mmc->csd[1] & 0x3ff) << 2
			| (mmc->csd[2] & 0xc0000000) >> 30;
		cmult = (mmc->csd[2] & 0x00038000) >> 15;
	}

	mmc->capacity_user = (csize + 1) << (cmult + 2);
	mmc->capacity_user *= mmc->read_bl_len;
	mmc->capacity_boot = 0;
	mmc->capacity_rpmb = 0;
	for (i = 0; i < 4; i++)
		mmc->capacity_gp[i] = 0;

	if (mmc->read_bl_len > MMC_MAX_BLOCK_LEN)
		mmc->read_bl_len = MMC_MAX_BLOCK_LEN;

#if CONFIG_IS_ENABLED(MMC_WRITE)
	if (mmc->write_bl_len > MMC_MAX_BLOCK_LEN)
		mmc->write_bl_len = MMC_MAX_BLOCK_LEN;
#endif

	if ((mmc->dsr_imp) && (0xffffffff != mmc->dsr)) {
		cmd.cmdidx = MMC_CMD_SET_DSR;
		cmd.cmdarg = (mmc->dsr & 0xffff) << 16;
		cmd.resp_type = MMC_RSP_NONE;
		if (mmc_send_cmd(mmc, &cmd, NULL))
			pr_warn("MMC: SET_DSR failed\n");
	}

	/* Select the card, and put it into Transfer Mode */
	if (!mmc_host_is_spi(mmc)) { /* cmd not supported in spi */
		cmd.cmdidx = MMC_CMD_SELECT_CARD;
		cmd.resp_type = MMC_RSP_R1;
		cmd.cmdarg = mmc->rca << 16;
		err = mmc_send_cmd(mmc, &cmd, NULL);

		if (err)
			return err;
	}

	/*
	 * For SD, its erase group is always one sector
	 */
#if CONFIG_IS_ENABLED(MMC_WRITE)
	mmc->erase_grp_size = 1;
#endif
	mmc->part_config = MMCPART_NOAVAILABLE;

	err = mmc_startup_v4(mmc);
	if (err)
		return err;

	err = mmc_set_capacity(mmc, mmc_get_blk_desc(mmc)->hwpart);
	if (err)
		return err;

#if CONFIG_IS_ENABLED(MMC_TINY)
	mmc_set_clock(mmc, mmc->legacy_speed, false);
	mmc_select_mode(mmc, IS_SD(mmc) ? SD_LEGACY : MMC_LEGACY);
	mmc_set_bus_width(mmc, 1);
#else
	if (IS_SD(mmc)) {
		err = sd_get_capabilities(mmc);
		if (err)
			return err;
		err = sd_select_mode_and_width(mmc, mmc->card_caps);
	} else {
		err = mmc_get_capabilities(mmc);
		if (err)
			return err;
		mmc_select_mode_and_width(mmc, mmc->card_caps);
	}
#endif
	if (err)
		return err;

	mmc->best_mode = mmc->selected_mode;

	/* Fix the block length for DDR mode */
	if (mmc->ddr_mode) {
		mmc->read_bl_len = MMC_MAX_BLOCK_LEN;
#if CONFIG_IS_ENABLED(MMC_WRITE)
		mmc->write_bl_len = MMC_MAX_BLOCK_LEN;
#endif
	}

	/* fill in device description */
	bdesc = mmc_get_blk_desc(mmc);
	bdesc->lun = 0;
	bdesc->hwpart = 0;
	bdesc->type = 0;
	bdesc->blksz = mmc->read_bl_len;
	bdesc->log2blksz = LOG2(bdesc->blksz);
	bdesc->lba = lldiv(mmc->capacity, mmc->read_bl_len);
#if !defined(CONFIG_SPL_BUILD) || \
		(defined(CONFIG_SPL_LIBCOMMON_SUPPORT) && \
		!defined(CONFIG_USE_TINY_PRINTF))
	sprintf(bdesc->vendor, "Man %06x Snr %04x%04x",
		mmc->cid[0] >> 24, (mmc->cid[2] & 0xffff),
		(mmc->cid[3] >> 16) & 0xffff);
	sprintf(bdesc->product, "%c%c%c%c%c%c", mmc->cid[0] & 0xff,
		(mmc->cid[1] >> 24), (mmc->cid[1] >> 16) & 0xff,
		(mmc->cid[1] >> 8) & 0xff, mmc->cid[1] & 0xff,
		(mmc->cid[2] >> 24) & 0xff);
	sprintf(bdesc->revision, "%d.%d", (mmc->cid[2] >> 20) & 0xf,
		(mmc->cid[2] >> 16) & 0xf);
#else
	bdesc->vendor[0] = 0;
	bdesc->product[0] = 0;
	bdesc->revision[0] = 0;
#endif

#if !defined(CONFIG_DM_MMC) && (!defined(CONFIG_SPL_BUILD) || defined(CONFIG_SPL_LIBDISK_SUPPORT))
	part_init(bdesc);
#endif

	return 0;
}

static int mmc_send_if_cond(struct mmc *mmc)
{
	struct mmc_cmd cmd;
	int err;

	cmd.cmdidx = SD_CMD_SEND_IF_COND;
	/* We set the bit if the host supports voltages between 2.7 and 3.6 V */
	cmd.cmdarg = ((mmc->cfg->voltages & 0xff8000) != 0) << 8 | 0xaa;
	cmd.resp_type = MMC_RSP_R7;

	err = mmc_send_cmd(mmc, &cmd, NULL);

	if (err)
		return err;

	if ((cmd.response[0] & 0xff) != 0xaa)
		return -EOPNOTSUPP;
	else
		mmc->version = SD_VERSION_2;

	return 0;
}

#if !CONFIG_IS_ENABLED(DM_MMC)
/* board-specific MMC power initializations. */
__weak void board_mmc_power_init(void)
{
}
#endif

static int mmc_power_init(struct mmc *mmc)
{
#if CONFIG_IS_ENABLED(DM_MMC)
#if CONFIG_IS_ENABLED(DM_REGULATOR)
	int ret;

	ret = device_get_supply_regulator(mmc->dev, "vmmc-supply",
					  &mmc->vmmc_supply);
	if (ret)
		pr_debug("%s: No vmmc supply\n", mmc->dev->name);

	ret = device_get_supply_regulator(mmc->dev, "vqmmc-supply",
					  &mmc->vqmmc_supply);
	if (ret)
		pr_debug("%s: No vqmmc supply\n", mmc->dev->name);
#endif
#else /* !CONFIG_DM_MMC */
	/*
	 * Driver model should use a regulator, as above, rather than calling
	 * out to board code.
	 */
	board_mmc_power_init();
#endif
	return 0;
}

/*
 * put the host in the initial state:
 * - turn on Vdd (card power supply)
 * - configure the bus width and clock to minimal values
 */
static void mmc_set_initial_state(struct mmc *mmc)
{
	int err;

	/* First try to set 3.3V. If it fails set to 1.8V */
	err = mmc_set_signal_voltage(mmc, MMC_SIGNAL_VOLTAGE_330);
	if (err != 0)
		err = mmc_set_signal_voltage(mmc, MMC_SIGNAL_VOLTAGE_180);
	if (err != 0)
		pr_warn("mmc: failed to set signal voltage\n");

	mmc_select_mode(mmc, MMC_LEGACY);
	mmc_set_bus_width(mmc, 1);
	mmc_set_clock(mmc, 0, MMC_CLK_ENABLE);
}

static int mmc_power_on(struct mmc *mmc)
{
#if CONFIG_IS_ENABLED(DM_MMC) && CONFIG_IS_ENABLED(DM_REGULATOR)
	if (mmc->vmmc_supply) {
		int ret = regulator_set_enable(mmc->vmmc_supply, true);

		if (ret) {
			puts("Error enabling VMMC supply\n");
			return ret;
		}
	}
#endif
	return 0;
}

static int mmc_power_off(struct mmc *mmc)
{
	mmc_set_clock(mmc, 0, MMC_CLK_DISABLE);
#if CONFIG_IS_ENABLED(DM_MMC) && CONFIG_IS_ENABLED(DM_REGULATOR)
	if (mmc->vmmc_supply) {
		int ret = regulator_set_enable(mmc->vmmc_supply, false);

		if (ret) {
			pr_debug("Error disabling VMMC supply\n");
			return ret;
		}
	}
#endif
	return 0;
}

static int mmc_power_cycle(struct mmc *mmc)
{
	int ret;

	ret = mmc_power_off(mmc);
	if (ret)
		return ret;
	/*
	 * SD spec recommends at least 1ms of delay. Let's wait for 2ms
	 * to be on the safer side.
	 */
	udelay(2000);
	return mmc_power_on(mmc);
}

int mmc_get_op_cond(struct mmc *mmc)
{
	bool uhs_en = supports_uhs(mmc->cfg->host_caps);
	int err;

	if (mmc->has_init)
		return 0;

#ifdef CONFIG_FSL_ESDHC_ADAPTER_IDENT
	mmc_adapter_card_type_ident();
#endif
	err = mmc_power_init(mmc);
	if (err)
		return err;

#ifdef CONFIG_MMC_QUIRKS
	mmc->quirks = MMC_QUIRK_RETRY_SET_BLOCKLEN |
		      MMC_QUIRK_RETRY_SEND_CID;
#endif

	err = mmc_power_cycle(mmc);
	if (err) {
		/*
		 * if power cycling is not supported, we should not try
		 * to use the UHS modes, because we wouldn't be able to
		 * recover from an error during the UHS initialization.
		 */
		pr_debug("Unable to do a full power cycle. Disabling the UHS modes for safety\n");
		uhs_en = false;
		mmc->host_caps &= ~UHS_CAPS;
		err = mmc_power_on(mmc);
	}
	if (err)
		return err;

#if CONFIG_IS_ENABLED(DM_MMC)
	/* The device has already been probed ready for use */
#else
	/* made sure it's not NULL earlier */
	err = mmc->cfg->ops->init(mmc);
	if (err)
		return err;
#endif
	mmc->ddr_mode = 0;

retry:
	mmc_set_initial_state(mmc);

	/* Reset the Card */
	err = mmc_go_idle(mmc);

	if (err)
		return err;

	/* The internal partition reset to user partition(0) at every CMD0*/
	mmc_get_blk_desc(mmc)->hwpart = 0;

	/* Test for SD version 2 */
	err = mmc_send_if_cond(mmc);

	/* Now try to get the SD card's operating condition */
	err = sd_send_op_cond(mmc, uhs_en);
	if (err && uhs_en) {
		uhs_en = false;
		mmc_power_cycle(mmc);
		goto retry;
	}

	/* If the command timed out, we check for an MMC card */
	if (err == -ETIMEDOUT) {
		err = mmc_send_op_cond(mmc);

		if (err) {
#if !defined(CONFIG_SPL_BUILD) || defined(CONFIG_SPL_LIBCOMMON_SUPPORT)
			pr_err("Card did not respond to voltage select!\n");
#endif
			return -EOPNOTSUPP;
		}
	}

	return err;
}

int mmc_start_init(struct mmc *mmc)
{
	bool no_card;
	int err = 0;

	/*
	 * all hosts are capable of 1 bit bus-width and able to use the legacy
	 * timings.
	 */
	mmc->host_caps = mmc->cfg->host_caps | MMC_CAP(SD_LEGACY) |
			 MMC_CAP(MMC_LEGACY) | MMC_MODE_1BIT;

#if !defined(CONFIG_MMC_BROKEN_CD)
	no_card = mmc_getcd(mmc) == 0;
#else
	no_card = 0;
#endif
#if !CONFIG_IS_ENABLED(DM_MMC)
	/* we pretend there's no card when init is NULL */
	no_card = no_card || (mmc->cfg->ops->init == NULL);
#endif
	if (no_card) {
		mmc->has_init = 0;
#if !defined(CONFIG_SPL_BUILD) || defined(CONFIG_SPL_LIBCOMMON_SUPPORT)
		pr_err("MMC: no card present\n");
#endif
		return -ENOMEDIUM;
	}

	err = mmc_get_op_cond(mmc);

	if (!err)
		mmc->init_in_progress = 1;

	return err;
}

static int mmc_complete_init(struct mmc *mmc)
{
	int err = 0;

	mmc->init_in_progress = 0;
	if (mmc->op_cond_pending)
		err = mmc_complete_op_cond(mmc);

	if (!err)
		err = mmc_startup(mmc);
	if (err)
		mmc->has_init = 0;
	else
		mmc->has_init = 1;
	return err;
}

int mmc_init(struct mmc *mmc)
{
	int err = 0;
	__maybe_unused ulong start;
#if CONFIG_IS_ENABLED(DM_MMC)
	struct mmc_uclass_priv *upriv = dev_get_uclass_priv(mmc->dev);

	upriv->mmc = mmc;
#endif
	if (mmc->has_init)
		return 0;

	start = get_timer(0);

	if (!mmc->init_in_progress)
		err = mmc_start_init(mmc);

	if (!err)
		err = mmc_complete_init(mmc);
	if (err)
		pr_info("%s: %d, time %lu\n", __func__, err, get_timer(start));

	return err;
}

#if CONFIG_IS_ENABLED(MMC_UHS_SUPPORT) || \
    CONFIG_IS_ENABLED(MMC_HS200_SUPPORT) || \
    CONFIG_IS_ENABLED(MMC_HS400_SUPPORT)
int mmc_deinit(struct mmc *mmc)
{
	u32 caps_filtered;

	if (!mmc->has_init)
		return 0;

	if (IS_SD(mmc)) {
		caps_filtered = mmc->card_caps &
			~(MMC_CAP(UHS_SDR12) | MMC_CAP(UHS_SDR25) |
			  MMC_CAP(UHS_SDR50) | MMC_CAP(UHS_DDR50) |
			  MMC_CAP(UHS_SDR104));

		return sd_select_mode_and_width(mmc, caps_filtered);
	} else {
		caps_filtered = mmc->card_caps &
			~(MMC_CAP(MMC_HS_200) | MMC_CAP(MMC_HS_400));

		return mmc_select_mode_and_width(mmc, caps_filtered);
	}
}
#endif

int mmc_set_dsr(struct mmc *mmc, u16 val)
{
	mmc->dsr = val;
	return 0;
}

/* CPU-specific MMC initializations */
__weak int cpu_mmc_init(bd_t *bis)
{
	return -1;
}

/* board-specific MMC initializations. */
__weak int board_mmc_init(bd_t *bis)
{
	return -1;
}

void mmc_set_preinit(struct mmc *mmc, int preinit)
{
	mmc->preinit = preinit;
}

#if CONFIG_IS_ENABLED(DM_MMC)
static int mmc_probe(bd_t *bis)
{
	int ret, i;
	struct uclass *uc;
	struct udevice *dev;

	ret = uclass_get(UCLASS_MMC, &uc);
	if (ret)
		return ret;

	/*
	 * Try to add them in sequence order. Really with driver model we
	 * should allow holes, but the current MMC list does not allow that.
	 * So if we request 0, 1, 3 we will get 0, 1, 2.
	 */
	for (i = 0; ; i++) {
		ret = uclass_get_device_by_seq(UCLASS_MMC, i, &dev);
		if (ret == -ENODEV)
			break;
	}
	uclass_foreach_dev(dev, uc) {
		ret = device_probe(dev);
		if (ret)
			pr_err("%s - probe failed: %d\n", dev->name, ret);
	}

	return 0;
}
#else
static int mmc_probe(bd_t *bis)
{
	if (board_mmc_init(bis) < 0)
		cpu_mmc_init(bis);

	return 0;
}
#endif

int mmc_initialize(bd_t *bis)
{
	static int initialized = 0;
	int ret;
	if (initialized)	/* Avoid initializing mmc multiple times */
		return 0;
	initialized = 1;

#if !CONFIG_IS_ENABLED(BLK)
#if !CONFIG_IS_ENABLED(MMC_TINY)
	mmc_list_init();
#endif
#endif
	ret = mmc_probe(bis);
	if (ret)
		return ret;

#ifndef CONFIG_SPL_BUILD
	print_mmc_devices(',');
#endif

	mmc_do_preinit();
	return 0;
}

#ifdef CONFIG_CMD_BKOPS_ENABLE
int mmc_set_bkops_enable(struct mmc *mmc)
{
	int err;
	ALLOC_CACHE_ALIGN_BUFFER(u8, ext_csd, MMC_MAX_BLOCK_LEN);

	err = mmc_send_ext_csd(mmc, ext_csd);
	if (err) {
		puts("Could not get ext_csd register values\n");
		return err;
	}

	if (!(ext_csd[EXT_CSD_BKOPS_SUPPORT] & 0x1)) {
		puts("Background operations not supported on device\n");
		return -EMEDIUMTYPE;
	}

	if (ext_csd[EXT_CSD_BKOPS_EN] & 0x1) {
		puts("Background operations already enabled\n");
		return 0;
	}

	err = mmc_switch(mmc, EXT_CSD_CMD_SET_NORMAL, EXT_CSD_BKOPS_EN, 1);
	if (err) {
		puts("Failed to enable manual background operations\n");
		return err;
	}

	puts("Enabled manual background operations\n");

	return 0;
}
#endif<|MERGE_RESOLUTION|>--- conflicted
+++ resolved
@@ -246,15 +246,15 @@
 
 		if ((status & MMC_STATUS_RDY_FOR_DATA) &&
 		    (status & MMC_STATUS_CURR_STATE) !=
-		     MMC_STATE_PRG)
-			break;
+			     MMC_STATE_PRG)
+				break;
 
 		if (status & MMC_STATUS_MASK) {
 #if !defined(CONFIG_SPL_BUILD) || defined(CONFIG_SPL_LIBCOMMON_SUPPORT)
 			pr_err("Status Error: 0x%08x\n", status);
 #endif
-			return -ECOMM;
-		}
+				return -ECOMM;
+			}
 
 		if (timeout_ms-- <= 0)
 			break;
@@ -780,7 +780,7 @@
 	/* poll dat0 for rdy/buys status */
 	ret = mmc_wait_dat0(mmc, 1, timeout_ms * 1000);
 	if (ret && ret != -ENOSYS)
-		return ret;
+	return ret;
 
 	/*
 	 * In cases when not allowed to poll by using CMD13 or because we aren't
@@ -818,7 +818,7 @@
 
 #if !CONFIG_IS_ENABLED(MMC_TINY)
 static int mmc_set_card_speed(struct mmc *mmc, enum bus_mode mode,
-				bool hsdowngrade)
+			      bool hsdowngrade)
 {
 	int err;
 	int speed_bits;
@@ -843,13 +843,8 @@
 #endif
 #if CONFIG_IS_ENABLED(MMC_HS400_ES_SUPPORT)
 	case MMC_HS_400_ES:
-<<<<<<< HEAD
 		  speed_bits = EXT_CSD_TIMING_HS400;
 		  break;
-=======
-		speed_bits = EXT_CSD_TIMING_HS400;
-		break;
->>>>>>> 412eca96
 #endif
 	case MMC_LEGACY:
 		speed_bits = EXT_CSD_TIMING_LEGACY;
@@ -921,12 +916,8 @@
 		mmc->card_caps |= MMC_MODE_HS200;
 	}
 #endif
-<<<<<<< HEAD
-#if (CONFIG_IS_ENABLED(MMC_HS400_SUPPORT) || CONFIG_IS_ENABLED(MMC_HS400_ES_SUPPORT))
-=======
 #if CONFIG_IS_ENABLED(MMC_HS400_SUPPORT) || \
 	CONFIG_IS_ENABLED(MMC_HS400_ES_SUPPORT)
->>>>>>> 412eca96
 	if (cardtype & (EXT_CSD_CARD_TYPE_HS400_1_2V |
 			EXT_CSD_CARD_TYPE_HS400_1_8V)) {
 		mmc->card_caps |= MMC_MODE_HS400;
@@ -941,15 +932,10 @@
 		mmc->card_caps |= MMC_MODE_HS;
 
 #if CONFIG_IS_ENABLED(MMC_HS400_ES_SUPPORT)
-<<<<<<< HEAD
-	if (ext_csd[EXT_CSD_STROBE_SUPPORT] && (mmc->card_caps & MMC_MODE_HS400))
-		mmc->card_caps |= MMC_MODE_HS400_ES;
-=======
 	if (ext_csd[EXT_CSD_STROBE_SUPPORT] &&
 	    (mmc->card_caps & MMC_MODE_HS400)) {
 		mmc->card_caps |= MMC_MODE_HS400_ES;
 	}
->>>>>>> 412eca96
 #endif
 
 	return 0;
@@ -992,8 +978,8 @@
 	do {
 		ret = mmc_switch(mmc, EXT_CSD_CMD_SET_NORMAL,
 				 EXT_CSD_PART_CONF,
-				 (mmc->part_config & ~PART_ACCESS_MASK)
-				 | (part_num & PART_ACCESS_MASK));
+			 (mmc->part_config & ~PART_ACCESS_MASK)
+			 | (part_num & PART_ACCESS_MASK));
 	} while (ret && retry--);
 
 	/*
@@ -1969,79 +1955,6 @@
 }
 #endif
 
-#if CONFIG_IS_ENABLED(MMC_HS400_ES_SUPPORT)
-#if !CONFIG_IS_ENABLED(DM_MMC)
-<<<<<<< HEAD
-static void mmc_set_enhanced_strobe(struct mmc *mmc)
-{
-	return;
-}
-#endif
-
-=======
-static int mmc_set_enhanced_strobe(struct mmc *mmc)
-{
-	return -ENOTSUPP;
-}
-#endif
->>>>>>> 412eca96
-static int mmc_select_hs400es(struct mmc *mmc)
-{
-	int err;
-
-	err = mmc_set_card_speed(mmc, MMC_HS, true);
-	if (err)
-		return err;
-
-<<<<<<< HEAD
-	err = mmc_switch(mmc, EXT_CSD_CMD_SET_NORMAL,
-		EXT_CSD_BUS_WIDTH, EXT_CSD_BUS_WIDTH_8 |
-		EXT_CSD_DDR_FLAG | EXT_CSD_BUS_WIDTH_STROBE);
-=======
-	err = mmc_switch(mmc, EXT_CSD_CMD_SET_NORMAL, EXT_CSD_BUS_WIDTH,
-			 EXT_CSD_BUS_WIDTH_8 | EXT_CSD_DDR_FLAG |
-			 EXT_CSD_BUS_WIDTH_STROBE);
->>>>>>> 412eca96
-	if (err) {
-		printf("switch to bus width for hs400 failed\n");
-		return err;
-	}
-	/* TODO: driver strength */
-<<<<<<< HEAD
-	err = mmc_switch(mmc, EXT_CSD_CMD_SET_NORMAL,
-		EXT_CSD_HS_TIMING, EXT_CSD_TIMING_HS400 | (0 << EXT_CSD_DRV_STR_SHIFT));
-	if (err) {
-		printf("switch to hs400 failed\n");
-		return err;
-	}
-
-	mmc_select_mode(mmc, MMC_HS_400_ES);
-	mmc_set_clock(mmc, mmc->tran_speed, false);
-	mmc_set_enhanced_strobe(mmc);
-
-	return 0;
-}
-
-=======
-	err = mmc_set_card_speed(mmc, MMC_HS_400_ES, false);
-	if (err)
-		return err;
-
-	mmc_select_mode(mmc, MMC_HS_400_ES);
-	err = mmc_set_clock(mmc, mmc->tran_speed, false);
-	if (err)
-		return err;
-
-	return mmc_set_enhanced_strobe(mmc);
-}
->>>>>>> 412eca96
-#else
-static int mmc_select_hs400es(struct mmc *mmc)
-{
-	return -ENOTSUPP;
-}
-#endif
-
 #define for_each_supported_width(caps, ddr, ecbv) \
 	for (ecbv = ext_csd_bus_width;\
 	    ecbv < ext_csd_bus_width + ARRAY_SIZE(ext_csd_bus_width);\
@@ -2090,7 +2003,7 @@
 		mmc_set_card_speed(mmc, MMC_HS, true);
 	else
 #endif
-	mmc_set_clock(mmc, mmc->legacy_speed, MMC_CLK_ENABLE);
+		mmc_set_clock(mmc, mmc->legacy_speed, MMC_CLK_ENABLE);
 
 	for_each_mmc_mode_by_pref(card_caps, mwt) {
 		for_each_supported_width(card_caps & mwt->widths,
@@ -2120,18 +2033,6 @@
 					printf("Select HS400 failed %d\n", err);
 					goto error;
 				}
-			} else if (mwt->mode == MMC_HS_400_ES) {
-				err = mmc_select_hs400es(mmc);
-<<<<<<< HEAD
-				if (err)
-					goto error;
-=======
-				if (err) {
-					printf("Select HS400ES failed %d\n",
-					       err);
-					goto error;
-				}
->>>>>>> 412eca96
 			} else {
 				/* configure the bus speed (card) */
 				err = mmc_set_card_speed(mmc, mwt->mode, false);
