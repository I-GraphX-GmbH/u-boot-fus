--- conflicted
+++ resolved
@@ -768,7 +768,7 @@
 
 #if !CONFIG_IS_ENABLED(MMC_TINY)
 static int mmc_set_card_speed(struct mmc *mmc, enum bus_mode mode,
-			      bool hsdowngrade)
+				bool hsdowngrade)
 {
 	int err;
 	int speed_bits;
@@ -2017,11 +2017,7 @@
 		mmc_set_card_speed(mmc, MMC_HS, true);
 	else
 #endif
-<<<<<<< HEAD
 	mmc_set_clock(mmc, mmc->legacy_speed, MMC_CLK_ENABLE);
-=======
-		mmc_set_clock(mmc, mmc->legacy_speed, MMC_CLK_ENABLE);
->>>>>>> 1e351715
 
 	for_each_mmc_mode_by_pref(card_caps, mwt) {
 		for_each_supported_width(card_caps & mwt->widths,
