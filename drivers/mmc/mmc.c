/*
 * Copyright 2008, Freescale Semiconductor, Inc
 * Andy Fleming
 *
 * Based vaguely on the Linux code
 *
 * See file CREDITS for list of people who contributed to this
 * project.
 *
 * This program is free software; you can redistribute it and/or
 * modify it under the terms of the GNU General Public License as
 * published by the Free Software Foundation; either version 2 of
 * the License, or (at your option) any later version.
 *
 * This program is distributed in the hope that it will be useful,
 * but WITHOUT ANY WARRANTY; without even the implied warranty of
 * MERCHANTABILITY or FITNESS FOR A PARTICULAR PURPOSE.  See the
 * GNU General Public License for more details.
 *
 * You should have received a copy of the GNU General Public License
 * along with this program; if not, write to the Free Software
 * Foundation, Inc., 59 Temple Place, Suite 330, Boston,
 * MA 02111-1307 USA
 */

#include <config.h>
#include <common.h>
#include <command.h>
#include <mmc.h>
#include <part.h>
#include <malloc.h>
#include <linux/list.h>
#include <div64.h>

/* Set block count limit because of 16 bit register limit on some hardware*/
#ifndef CONFIG_SYS_MMC_MAX_BLK_COUNT
#define CONFIG_SYS_MMC_MAX_BLK_COUNT 65535
#endif

static struct list_head mmc_devices;
static int cur_dev_num = -1;

int __board_mmc_getcd(struct mmc *mmc) {
	return -1;
}

int board_mmc_getcd(struct mmc *mmc)__attribute__((weak,
	alias("__board_mmc_getcd")));

static int mmc_send_cmd(struct mmc *mmc, struct mmc_cmd *cmd,
			struct mmc_data *data)
{
	struct mmc_data backup;
	int ret;

	memset(&backup, 0, sizeof(backup));

#ifdef CONFIG_MMC_TRACE
	int i;
	u8 *ptr;

	printf("CMD_SEND:%d\n", cmd->cmdidx);
	printf("\t\tARG\t\t\t 0x%08X\n", cmd->cmdarg);
	ret = mmc->send_cmd(mmc, cmd, data);
	switch (cmd->resp_type) {
		case MMC_RSP_NONE:
			printf("\t\tMMC_RSP_NONE\n");
			break;
		case MMC_RSP_R1:
			printf("\t\tMMC_RSP_R1,5,6,7 \t 0x%08X \n",
				cmd->response[0]);
			break;
		case MMC_RSP_R1b:
			printf("\t\tMMC_RSP_R1b\t\t 0x%08X \n",
				cmd->response[0]);
			break;
		case MMC_RSP_R2:
			printf("\t\tMMC_RSP_R2\t\t 0x%08X \n",
				cmd->response[0]);
			printf("\t\t          \t\t 0x%08X \n",
				cmd->response[1]);
			printf("\t\t          \t\t 0x%08X \n",
				cmd->response[2]);
			printf("\t\t          \t\t 0x%08X \n",
				cmd->response[3]);
			printf("\n");
			printf("\t\t\t\t\tDUMPING DATA\n");
			for (i = 0; i < 4; i++) {
				int j;
				printf("\t\t\t\t\t%03d - ", i*4);
				ptr = (u8 *)&cmd->response[i];
				ptr += 3;
				for (j = 0; j < 4; j++)
					printf("%02X ", *ptr--);
				printf("\n");
			}
			break;
		case MMC_RSP_R3:
			printf("\t\tMMC_RSP_R3,4\t\t 0x%08X \n",
				cmd->response[0]);
			break;
		default:
			printf("\t\tERROR MMC rsp not supported\n");
			break;
	}
#else
	ret = mmc->send_cmd(mmc, cmd, data);
#endif
	return ret;
}

static int mmc_send_status(struct mmc *mmc, int timeout)
{
	struct mmc_cmd cmd;
	int err, retries = 5;
#ifdef CONFIG_MMC_TRACE
	int status;
#endif

	cmd.cmdidx = MMC_CMD_SEND_STATUS;
	cmd.resp_type = MMC_RSP_R1;
	if (!mmc_host_is_spi(mmc))
		cmd.cmdarg = mmc->rca << 16;

	do {
		err = mmc_send_cmd(mmc, &cmd, NULL);
		if (!err) {
			if ((cmd.response[0] & MMC_STATUS_RDY_FOR_DATA) &&
			    (cmd.response[0] & MMC_STATUS_CURR_STATE) !=
			     MMC_STATE_PRG)
				break;
			else if (cmd.response[0] & MMC_STATUS_MASK) {
				printf("Status Error: 0x%08X\n",
					cmd.response[0]);
				return COMM_ERR;
			}
		} else if (--retries < 0)
			return err;

		udelay(1000);

	} while (timeout--);

#ifdef CONFIG_MMC_TRACE
	status = (cmd.response[0] & MMC_STATUS_CURR_STATE) >> 9;
	printf("CURR STATE:%d\n", status);
#endif
	if (timeout <= 0) {
		printf("Timeout waiting card ready\n");
		return TIMEOUT;
	}

	return 0;
}

static int mmc_set_blocklen(struct mmc *mmc, int len)
{
	struct mmc_cmd cmd;

	cmd.cmdidx = MMC_CMD_SET_BLOCKLEN;
	cmd.resp_type = MMC_RSP_R1;
	cmd.cmdarg = len;

	return mmc_send_cmd(mmc, &cmd, NULL);
}

struct mmc *find_mmc_device(int dev_num)
{
	struct mmc *m;
	struct list_head *entry;

	list_for_each(entry, &mmc_devices) {
		m = list_entry(entry, struct mmc, link);

		if (m->block_dev.dev == dev_num)
			return m;
	}

	printf("MMC Device %d not found\n", dev_num);

	return NULL;
}

static ulong mmc_erase_t(struct mmc *mmc, ulong start, lbaint_t blkcnt)
{
	struct mmc_cmd cmd;
	ulong end;
	int err, start_cmd, end_cmd;

	if (mmc->high_capacity)
		end = start + blkcnt - 1;
	else {
		end = (start + blkcnt - 1) * mmc->write_bl_len;
		start *= mmc->write_bl_len;
	}

	if (IS_SD(mmc)) {
		start_cmd = SD_CMD_ERASE_WR_BLK_START;
		end_cmd = SD_CMD_ERASE_WR_BLK_END;
	} else {
		start_cmd = MMC_CMD_ERASE_GROUP_START;
		end_cmd = MMC_CMD_ERASE_GROUP_END;
	}

	cmd.cmdidx = start_cmd;
	cmd.cmdarg = start;
	cmd.resp_type = MMC_RSP_R1;

	err = mmc_send_cmd(mmc, &cmd, NULL);
	if (err)
		goto err_out;

	cmd.cmdidx = end_cmd;
	cmd.cmdarg = end;

	err = mmc_send_cmd(mmc, &cmd, NULL);
	if (err)
		goto err_out;

	cmd.cmdidx = MMC_CMD_ERASE;
	cmd.cmdarg = SECURE_ERASE;
	cmd.resp_type = MMC_RSP_R1b;

	err = mmc_send_cmd(mmc, &cmd, NULL);
	if (err)
		goto err_out;

	return 0;

err_out:
	puts("mmc erase failed\n");
	return err;
}

static unsigned long
mmc_berase(int dev_num, unsigned long start, lbaint_t blkcnt)
{
	int err = 0;
	struct mmc *mmc = find_mmc_device(dev_num);
	lbaint_t blk = 0, blk_r = 0;
	int timeout = 1000;

	if (!mmc)
		return -1;

	if ((start % mmc->erase_grp_size) || (blkcnt % mmc->erase_grp_size))
		printf("\n\nCaution! Your devices Erase group is 0x%x\n"
			"The erase range would be change to 0x%lx~0x%lx\n\n",
		       mmc->erase_grp_size, start & ~(mmc->erase_grp_size - 1),
		       ((start + blkcnt + mmc->erase_grp_size)
		       & ~(mmc->erase_grp_size - 1)) - 1);

	while (blk < blkcnt) {
		blk_r = ((blkcnt - blk) > mmc->erase_grp_size) ?
			mmc->erase_grp_size : (blkcnt - blk);
		err = mmc_erase_t(mmc, start + blk, blk_r);
		if (err)
			break;

		blk += blk_r;

		/* Waiting for the ready status */
		if (mmc_send_status(mmc, timeout))
			return 0;
	}

	return blk;
}

static ulong
mmc_write_blocks(struct mmc *mmc, ulong start, lbaint_t blkcnt, const void*src)
{
	struct mmc_cmd cmd;
	struct mmc_data data;
	int timeout = 1000;

	if ((start + blkcnt) > mmc->block_dev.lba) {
		printf("MMC: block number 0x%lx exceeds max(0x%lx)\n",
			start + blkcnt, mmc->block_dev.lba);
		return 0;
	}

	if (blkcnt > 1)
		cmd.cmdidx = MMC_CMD_WRITE_MULTIPLE_BLOCK;
	else
		cmd.cmdidx = MMC_CMD_WRITE_SINGLE_BLOCK;

	if (mmc->high_capacity)
		cmd.cmdarg = start;
	else
		cmd.cmdarg = start * mmc->write_bl_len;

	cmd.resp_type = MMC_RSP_R1;

	data.src = src;
	data.blocks = blkcnt;
	data.blocksize = mmc->write_bl_len;
	data.flags = MMC_DATA_WRITE;

	if (mmc_send_cmd(mmc, &cmd, &data)) {
		printf("mmc write failed\n");
		return 0;
	}

	/* SPI multiblock writes terminate using a special
	 * token, not a STOP_TRANSMISSION request.
	 */
	if (!mmc_host_is_spi(mmc) && blkcnt > 1) {
		cmd.cmdidx = MMC_CMD_STOP_TRANSMISSION;
		cmd.cmdarg = 0;
		cmd.resp_type = MMC_RSP_R1b;
		if (mmc_send_cmd(mmc, &cmd, NULL)) {
			printf("mmc fail to send stop cmd\n");
			return 0;
		}
	}

	/* Waiting for the ready status */
	if (mmc_send_status(mmc, timeout))
		return 0;

	return blkcnt;
}

static ulong
mmc_bwrite(int dev_num, ulong start, lbaint_t blkcnt, const void*src)
{
	lbaint_t cur, blocks_todo = blkcnt;

	struct mmc *mmc = find_mmc_device(dev_num);
	if (!mmc)
		return 0;

	if (mmc_set_blocklen(mmc, mmc->write_bl_len))
		return 0;

	do {
		cur = (blocks_todo > mmc->b_max) ?  mmc->b_max : blocks_todo;
		if(mmc_write_blocks(mmc, start, cur, src) != cur)
			return 0;
		blocks_todo -= cur;
		start += cur;
		src += cur * mmc->write_bl_len;
	} while (blocks_todo > 0);

	return blkcnt;
}

static int mmc_read_blocks(struct mmc *mmc, void *dst, ulong start,
			   lbaint_t blkcnt)
{
	struct mmc_cmd cmd;
	struct mmc_data data;

	if (blkcnt > 1)
		cmd.cmdidx = MMC_CMD_READ_MULTIPLE_BLOCK;
	else
		cmd.cmdidx = MMC_CMD_READ_SINGLE_BLOCK;

	if (mmc->high_capacity)
		cmd.cmdarg = start;
	else
		cmd.cmdarg = start * mmc->read_bl_len;

	cmd.resp_type = MMC_RSP_R1;

	data.dest = dst;
	data.blocks = blkcnt;
	data.blocksize = mmc->read_bl_len;
	data.flags = MMC_DATA_READ;

	if (mmc_send_cmd(mmc, &cmd, &data))
		return 0;

	if (blkcnt > 1) {
		cmd.cmdidx = MMC_CMD_STOP_TRANSMISSION;
		cmd.cmdarg = 0;
		cmd.resp_type = MMC_RSP_R1b;
		if (mmc_send_cmd(mmc, &cmd, NULL)) {
			printf("mmc fail to send stop cmd\n");
			return 0;
		}
	}

	return blkcnt;
}

static ulong mmc_bread(int dev_num, ulong start, lbaint_t blkcnt, void *dst)
{
	lbaint_t cur, blocks_todo = blkcnt;

	if (blkcnt == 0)
		return 0;

	struct mmc *mmc = find_mmc_device(dev_num);
	if (!mmc)
		return 0;

	if ((start + blkcnt) > mmc->block_dev.lba) {
		printf("MMC: block number 0x%lx exceeds max(0x%lx)\n",
			start + blkcnt, mmc->block_dev.lba);
		return 0;
	}

	if (mmc_set_blocklen(mmc, mmc->read_bl_len))
		return 0;

	do {
		cur = (blocks_todo > mmc->b_max) ?  mmc->b_max : blocks_todo;
		if(mmc_read_blocks(mmc, dst, start, cur) != cur)
			return 0;
		blocks_todo -= cur;
		start += cur;
		dst += cur * mmc->read_bl_len;
	} while (blocks_todo > 0);

	return blkcnt;
}

static int mmc_go_idle(struct mmc *mmc)
{
	struct mmc_cmd cmd;
	int err;

	udelay(1000);

	cmd.cmdidx = MMC_CMD_GO_IDLE_STATE;
	cmd.cmdarg = 0;
	cmd.resp_type = MMC_RSP_NONE;

	err = mmc_send_cmd(mmc, &cmd, NULL);

	if (err)
		return err;

	udelay(2000);

	return 0;
}

static int sd_send_op_cond(struct mmc *mmc)
{
	int timeout = 1000;
	int err;
	struct mmc_cmd cmd;

	do {
		cmd.cmdidx = MMC_CMD_APP_CMD;
		cmd.resp_type = MMC_RSP_R1;
		cmd.cmdarg = 0;

		err = mmc_send_cmd(mmc, &cmd, NULL);

		if (err)
			return err;

		cmd.cmdidx = SD_CMD_APP_SEND_OP_COND;
		cmd.resp_type = MMC_RSP_R3;

		/*
		 * Most cards do not answer if some reserved bits
		 * in the ocr are set. However, Some controller
		 * can set bit 7 (reserved for low voltages), but
		 * how to manage low voltages SD card is not yet
		 * specified.
		 */
		cmd.cmdarg = mmc_host_is_spi(mmc) ? 0 :
			(mmc->voltages & 0xff8000);

		if (mmc->version == SD_VERSION_2)
			cmd.cmdarg |= OCR_HCS;

		err = mmc_send_cmd(mmc, &cmd, NULL);

		if (err)
			return err;

		udelay(1000);
	} while ((!(cmd.response[0] & OCR_BUSY)) && timeout--);

	if (timeout <= 0)
		return UNUSABLE_ERR;

	if (mmc->version != SD_VERSION_2)
		mmc->version = SD_VERSION_1_0;

	if (mmc_host_is_spi(mmc)) { /* read OCR for spi */
		cmd.cmdidx = MMC_CMD_SPI_READ_OCR;
		cmd.resp_type = MMC_RSP_R3;
		cmd.cmdarg = 0;

		err = mmc_send_cmd(mmc, &cmd, NULL);

		if (err)
			return err;
	}

	mmc->ocr = cmd.response[0];

	mmc->high_capacity = ((mmc->ocr & OCR_HCS) == OCR_HCS);
	mmc->rca = 0;

	return 0;
}

static int mmc_send_op_cond(struct mmc *mmc)
{
	int timeout = 10000;
	struct mmc_cmd cmd;
	int err;

	/* Some cards seem to need this */
	mmc_go_idle(mmc);

 	/* Asking to the card its capabilities */
 	cmd.cmdidx = MMC_CMD_SEND_OP_COND;
 	cmd.resp_type = MMC_RSP_R3;
 	cmd.cmdarg = 0;

 	err = mmc_send_cmd(mmc, &cmd, NULL);

 	if (err)
 		return err;

 	udelay(1000);

	do {
		cmd.cmdidx = MMC_CMD_SEND_OP_COND;
		cmd.resp_type = MMC_RSP_R3;
		cmd.cmdarg = (mmc_host_is_spi(mmc) ? 0 :
				(mmc->voltages &
				(cmd.response[0] & OCR_VOLTAGE_MASK)) |
				(cmd.response[0] & OCR_ACCESS_MODE));

		if (mmc->host_caps & MMC_MODE_HC)
			cmd.cmdarg |= OCR_HCS;

		err = mmc_send_cmd(mmc, &cmd, NULL);

		if (err)
			return err;

		udelay(1000);
	} while (!(cmd.response[0] & OCR_BUSY) && timeout--);

	if (timeout <= 0)
		return UNUSABLE_ERR;

	if (mmc_host_is_spi(mmc)) { /* read OCR for spi */
		cmd.cmdidx = MMC_CMD_SPI_READ_OCR;
		cmd.resp_type = MMC_RSP_R3;
		cmd.cmdarg = 0;

		err = mmc_send_cmd(mmc, &cmd, NULL);

		if (err)
			return err;
	}

	mmc->version = MMC_VERSION_UNKNOWN;
	mmc->ocr = cmd.response[0];

	mmc->high_capacity = ((mmc->ocr & OCR_HCS) == OCR_HCS);
	mmc->rca = 0;

	return 0;
}


static int mmc_send_ext_csd(struct mmc *mmc, u8 *ext_csd)
{
	struct mmc_cmd cmd;
	struct mmc_data data;
	int err;

	/* Get the Card Status Register */
	cmd.cmdidx = MMC_CMD_SEND_EXT_CSD;
	cmd.resp_type = MMC_RSP_R1;
	cmd.cmdarg = 0;

	data.dest = (char *)ext_csd;
	data.blocks = 1;
	data.blocksize = 512;
	data.flags = MMC_DATA_READ;

	err = mmc_send_cmd(mmc, &cmd, &data);

	return err;
}


static int mmc_switch(struct mmc *mmc, u8 set, u8 index, u8 value)
{
	struct mmc_cmd cmd;
	int timeout = 1000;
	int ret;

	cmd.cmdidx = MMC_CMD_SWITCH;
	cmd.resp_type = MMC_RSP_R1b;
	cmd.cmdarg = (MMC_SWITCH_MODE_WRITE_BYTE << 24) |
				 (index << 16) |
				 (value << 8);

	ret = mmc_send_cmd(mmc, &cmd, NULL);

	/* Waiting for the ready status */
	if (!ret)
		ret = mmc_send_status(mmc, timeout);

	return ret;

}

static int mmc_change_freq(struct mmc *mmc)
{
	ALLOC_CACHE_ALIGN_BUFFER(u8, ext_csd, 512);
	char cardtype;
	int err;

	mmc->card_caps = 0;

	if (mmc_host_is_spi(mmc))
		return 0;

	/* Only version 4 supports high-speed */
	if (mmc->version < MMC_VERSION_4)
		return 0;

	err = mmc_send_ext_csd(mmc, ext_csd);

	if (err)
		return err;

	cardtype = ext_csd[EXT_CSD_CARD_TYPE] & 0xf;

	err = mmc_switch(mmc, EXT_CSD_CMD_SET_NORMAL, EXT_CSD_HS_TIMING, 1);

	if (err)
		return err;

	/* Now check to see that it worked */
	err = mmc_send_ext_csd(mmc, ext_csd);

	if (err)
		return err;

	/* No high-speed support */
	if (!ext_csd[EXT_CSD_HS_TIMING])
		return 0;

	/* High Speed is set, there are two types: 52MHz and 26MHz */
	if (cardtype & MMC_HS_52MHZ)
		mmc->card_caps |= MMC_MODE_HS_52MHz | MMC_MODE_HS;
	else
		mmc->card_caps |= MMC_MODE_HS;

	return 0;
}

int mmc_switch_part(int dev_num, unsigned int part_num)
{
	struct mmc *mmc = find_mmc_device(dev_num);

	if (!mmc)
		return -1;

	return mmc_switch(mmc, EXT_CSD_CMD_SET_NORMAL, EXT_CSD_PART_CONF,
			  (mmc->part_config & ~PART_ACCESS_MASK)
			  | (part_num & PART_ACCESS_MASK));
}

int mmc_getcd(struct mmc *mmc)
{
	int cd;

	cd = board_mmc_getcd(mmc);

	if ((cd < 0) && mmc->getcd)
		cd = mmc->getcd(mmc);

	return cd;
}

static int sd_switch(struct mmc *mmc, int mode, int group, u8 value, u8 *resp)
{
	struct mmc_cmd cmd;
	struct mmc_data data;

	/* Switch the frequency */
	cmd.cmdidx = SD_CMD_SWITCH_FUNC;
	cmd.resp_type = MMC_RSP_R1;
	cmd.cmdarg = (mode << 31) | 0xffffff;
	cmd.cmdarg &= ~(0xf << (group * 4));
	cmd.cmdarg |= value << (group * 4);

	data.dest = (char *)resp;
	data.blocksize = 64;
	data.blocks = 1;
	data.flags = MMC_DATA_READ;

	return mmc_send_cmd(mmc, &cmd, &data);
}


static int sd_change_freq(struct mmc *mmc)
{
	int err;
	struct mmc_cmd cmd;
	ALLOC_CACHE_ALIGN_BUFFER(uint, scr, 2);
	ALLOC_CACHE_ALIGN_BUFFER(uint, switch_status, 16);
	struct mmc_data data;
	int timeout;

	mmc->card_caps = 0;

	if (mmc_host_is_spi(mmc))
		return 0;

	/* Read the SCR to find out if this card supports higher speeds */
	cmd.cmdidx = MMC_CMD_APP_CMD;
	cmd.resp_type = MMC_RSP_R1;
	cmd.cmdarg = mmc->rca << 16;

	err = mmc_send_cmd(mmc, &cmd, NULL);

	if (err)
		return err;

	cmd.cmdidx = SD_CMD_APP_SEND_SCR;
	cmd.resp_type = MMC_RSP_R1;
	cmd.cmdarg = 0;

	timeout = 3;

retry_scr:
	data.dest = (char *)scr;
	data.blocksize = 8;
	data.blocks = 1;
	data.flags = MMC_DATA_READ;

	err = mmc_send_cmd(mmc, &cmd, &data);

	if (err) {
		if (timeout--)
			goto retry_scr;

		return err;
	}

	mmc->scr[0] = __be32_to_cpu(scr[0]);
	mmc->scr[1] = __be32_to_cpu(scr[1]);

	switch ((mmc->scr[0] >> 24) & 0xf) {
		case 0:
			mmc->version = SD_VERSION_1_0;
			break;
		case 1:
			mmc->version = SD_VERSION_1_10;
			break;
		case 2:
			mmc->version = SD_VERSION_2;
			break;
		default:
			mmc->version = SD_VERSION_1_0;
			break;
	}

	if (mmc->scr[0] & SD_DATA_4BIT)
		mmc->card_caps |= MMC_MODE_4BIT;

	/* Version 1.0 doesn't support switching */
	if (mmc->version == SD_VERSION_1_0)
		return 0;

	timeout = 4;
	while (timeout--) {
		err = sd_switch(mmc, SD_SWITCH_CHECK, 0, 1,
				(u8 *)switch_status);

		if (err)
			return err;

		/* The high-speed function is busy.  Try again */
		if (!(__be32_to_cpu(switch_status[7]) & SD_HIGHSPEED_BUSY))
			break;
	}

	/* If high-speed isn't supported, we return */
	if (!(__be32_to_cpu(switch_status[3]) & SD_HIGHSPEED_SUPPORTED))
		return 0;

	/*
	 * If the host doesn't support SD_HIGHSPEED, do not switch card to
	 * HIGHSPEED mode even if the card support SD_HIGHSPPED.
	 * This can avoid furthur problem when the card runs in different
	 * mode between the host.
	 */
	if (!((mmc->host_caps & MMC_MODE_HS_52MHz) &&
		(mmc->host_caps & MMC_MODE_HS)))
		return 0;

	err = sd_switch(mmc, SD_SWITCH_SWITCH, 0, 1, (u8 *)switch_status);

	if (err)
		return err;

	if ((__be32_to_cpu(switch_status[4]) & 0x0f000000) == 0x01000000)
		mmc->card_caps |= MMC_MODE_HS;

	return 0;
}

/* frequency bases */
/* divided by 10 to be nice to platforms without floating point */
static const int fbase[] = {
	10000,
	100000,
	1000000,
	10000000,
};

/* Multiplier values for TRAN_SPEED.  Multiplied by 10 to be nice
 * to platforms without floating point.
 */
static const int multipliers[] = {
	0,	/* reserved */
	10,
	12,
	13,
	15,
	20,
	25,
	30,
	35,
	40,
	45,
	50,
	55,
	60,
	70,
	80,
};

static void mmc_set_ios(struct mmc *mmc)
{
	mmc->set_ios(mmc);
}

void mmc_set_clock(struct mmc *mmc, uint clock)
{
	if (clock > mmc->f_max)
		clock = mmc->f_max;

	if (clock < mmc->f_min)
		clock = mmc->f_min;

	mmc->clock = clock;

	mmc_set_ios(mmc);
}

static void mmc_set_bus_width(struct mmc *mmc, uint width)
{
	mmc->bus_width = width;

	mmc_set_ios(mmc);
}

static int mmc_startup(struct mmc *mmc)
{
	int err;
	uint mult, freq;
	u64 cmult, csize, capacity;
	struct mmc_cmd cmd;
	ALLOC_CACHE_ALIGN_BUFFER(u8, ext_csd, 512);
	ALLOC_CACHE_ALIGN_BUFFER(u8, test_csd, 512);
	int timeout = 1000;

#ifdef CONFIG_MMC_SPI_CRC_ON
	if (mmc_host_is_spi(mmc)) { /* enable CRC check for spi */
		cmd.cmdidx = MMC_CMD_SPI_CRC_ON_OFF;
		cmd.resp_type = MMC_RSP_R1;
		cmd.cmdarg = 1;
		err = mmc_send_cmd(mmc, &cmd, NULL);

		if (err)
			return err;
	}
#endif

	/* Put the Card in Identify Mode */
	cmd.cmdidx = mmc_host_is_spi(mmc) ? MMC_CMD_SEND_CID :
		MMC_CMD_ALL_SEND_CID; /* cmd not supported in spi */
	cmd.resp_type = MMC_RSP_R2;
	cmd.cmdarg = 0;

	err = mmc_send_cmd(mmc, &cmd, NULL);

	if (err)
		return err;

	memcpy(mmc->cid, cmd.response, 16);

	/*
	 * For MMC cards, set the Relative Address.
	 * For SD cards, get the Relatvie Address.
	 * This also puts the cards into Standby State
	 */
	if (!mmc_host_is_spi(mmc)) { /* cmd not supported in spi */
		cmd.cmdidx = SD_CMD_SEND_RELATIVE_ADDR;
		cmd.cmdarg = mmc->rca << 16;
		cmd.resp_type = MMC_RSP_R6;

		err = mmc_send_cmd(mmc, &cmd, NULL);

		if (err)
			return err;

		if (IS_SD(mmc))
			mmc->rca = (cmd.response[0] >> 16) & 0xffff;
	}

	/* Get the Card-Specific Data */
	cmd.cmdidx = MMC_CMD_SEND_CSD;
	cmd.resp_type = MMC_RSP_R2;
	cmd.cmdarg = mmc->rca << 16;

	err = mmc_send_cmd(mmc, &cmd, NULL);

	/* Waiting for the ready status */
	mmc_send_status(mmc, timeout);

	if (err)
		return err;

	mmc->csd[0] = cmd.response[0];
	mmc->csd[1] = cmd.response[1];
	mmc->csd[2] = cmd.response[2];
	mmc->csd[3] = cmd.response[3];

	if (mmc->version == MMC_VERSION_UNKNOWN) {
		int version = (cmd.response[0] >> 26) & 0xf;

		switch (version) {
			case 0:
				mmc->version = MMC_VERSION_1_2;
				break;
			case 1:
				mmc->version = MMC_VERSION_1_4;
				break;
			case 2:
				mmc->version = MMC_VERSION_2_2;
				break;
			case 3:
				mmc->version = MMC_VERSION_3;
				break;
			case 4:
				mmc->version = MMC_VERSION_4;
				break;
			default:
				mmc->version = MMC_VERSION_1_2;
				break;
		}
	}

	/* divide frequency by 10, since the mults are 10x bigger */
	freq = fbase[(cmd.response[0] & 0x7)];
	mult = multipliers[((cmd.response[0] >> 3) & 0xf)];

	mmc->tran_speed = freq * mult;

	mmc->read_bl_len = 1 << ((cmd.response[1] >> 16) & 0xf);

	if (IS_SD(mmc))
		mmc->write_bl_len = mmc->read_bl_len;
	else
		mmc->write_bl_len = 1 << ((cmd.response[3] >> 22) & 0xf);

	if (mmc->high_capacity) {
		csize = (mmc->csd[1] & 0x3f) << 16
			| (mmc->csd[2] & 0xffff0000) >> 16;
		cmult = 8;
	} else {
		csize = (mmc->csd[1] & 0x3ff) << 2
			| (mmc->csd[2] & 0xc0000000) >> 30;
		cmult = (mmc->csd[2] & 0x00038000) >> 15;
	}

	mmc->capacity = (csize + 1) << (cmult + 2);
	mmc->capacity *= mmc->read_bl_len;

	if (mmc->read_bl_len > 512)
		mmc->read_bl_len = 512;

	if (mmc->write_bl_len > 512)
		mmc->write_bl_len = 512;

	/* Select the card, and put it into Transfer Mode */
	if (!mmc_host_is_spi(mmc)) { /* cmd not supported in spi */
		cmd.cmdidx = MMC_CMD_SELECT_CARD;
		cmd.resp_type = MMC_RSP_R1;
		cmd.cmdarg = mmc->rca << 16;
		err = mmc_send_cmd(mmc, &cmd, NULL);

		if (err)
			return err;
	}

	/*
	 * For SD, its erase group is always one sector
	 */
	mmc->erase_grp_size = 1;
	mmc->part_config = MMCPART_NOAVAILABLE;
	if (!IS_SD(mmc) && (mmc->version >= MMC_VERSION_4)) {
		/* check  ext_csd version and capacity */
		err = mmc_send_ext_csd(mmc, ext_csd);
		if (!err && (ext_csd[EXT_CSD_REV] >= 2)) {
			/*
			 * According to the JEDEC Standard, the value of
			 * ext_csd's capacity is valid if the value is more
			 * than 2GB
			 */
			capacity = ext_csd[EXT_CSD_SEC_CNT] << 0
					| ext_csd[EXT_CSD_SEC_CNT + 1] << 8
					| ext_csd[EXT_CSD_SEC_CNT + 2] << 16
					| ext_csd[EXT_CSD_SEC_CNT + 3] << 24;
			capacity *= 512;
			if ((capacity >> 20) > 2 * 1024)
				mmc->capacity = capacity;
		}

		/*
		 * Check whether GROUP_DEF is set, if yes, read out
		 * group size from ext_csd directly, or calculate
		 * the group size from the csd value.
		 */
		if (ext_csd[EXT_CSD_ERASE_GROUP_DEF])
			mmc->erase_grp_size =
			      ext_csd[EXT_CSD_HC_ERASE_GRP_SIZE] * 512 * 1024;
		else {
			int erase_gsz, erase_gmul;
			erase_gsz = (mmc->csd[2] & 0x00007c00) >> 10;
			erase_gmul = (mmc->csd[2] & 0x000003e0) >> 5;
			mmc->erase_grp_size = (erase_gsz + 1)
				* (erase_gmul + 1);
		}

		/* store the partition info of emmc */
		if ((ext_csd[EXT_CSD_PARTITIONING_SUPPORT] & PART_SUPPORT) ||
		    ext_csd[EXT_CSD_BOOT_MULT])
			mmc->part_config = ext_csd[EXT_CSD_PART_CONF];
	}

	if (IS_SD(mmc))
		err = sd_change_freq(mmc);
	else
		err = mmc_change_freq(mmc);

	if (err)
		return err;

	/* Restrict card's capabilities by what the host can do */
	mmc->card_caps &= mmc->host_caps;

	if (IS_SD(mmc)) {
		if (mmc->card_caps & MMC_MODE_HS)
			mmc->tran_speed = 50000000;
		else
			mmc->tran_speed = 25000000;
		mmc_set_clock(mmc, mmc->tran_speed);

		if (mmc->card_caps & MMC_MODE_4BIT) {
			cmd.cmdidx = MMC_CMD_APP_CMD;
			cmd.resp_type = MMC_RSP_R1;
			cmd.cmdarg = mmc->rca << 16;

			err = mmc_send_cmd(mmc, &cmd, NULL);
			if (err)
				return err;

			cmd.cmdidx = SD_CMD_APP_SET_BUS_WIDTH;
			cmd.resp_type = MMC_RSP_R1;
			cmd.cmdarg = 2;
			err = mmc_send_cmd(mmc, &cmd, NULL);
			if (err)
				return err;

			mmc_set_bus_width(mmc, 4);
		}
	} else {
<<<<<<< HEAD
		if (mmc->card_caps & MMC_MODE_HS) {
			if (mmc->card_caps & MMC_MODE_HS_52MHz)
				mmc->tran_speed = 52000000;
			else
				mmc->tran_speed = 26000000;
		}
		mmc_set_clock(mmc, mmc->tran_speed);

		width = ((mmc->host_caps & MMC_MODE_MASK_WIDTH_BITS) >>
			 MMC_MODE_WIDTH_BITS_SHIFT);
		for (; width >= 0; width--) {
			/* Set the card to use 4 bit*/
=======
		int idx;

		/* An array of possible bus widths in order of preference */
		static unsigned ext_csd_bits[] = {
			EXT_CSD_BUS_WIDTH_8,
			EXT_CSD_BUS_WIDTH_4,
			EXT_CSD_BUS_WIDTH_1,
		};

		/* An array to map CSD bus widths to host cap bits */
		static unsigned ext_to_hostcaps[] = {
			[EXT_CSD_BUS_WIDTH_4] = MMC_MODE_4BIT,
			[EXT_CSD_BUS_WIDTH_8] = MMC_MODE_8BIT,
		};

		/* An array to map chosen bus width to an integer */
		static unsigned widths[] = {
			8, 4, 1,
		};

		for (idx=0; idx < ARRAY_SIZE(ext_csd_bits); idx++) {
			unsigned int extw = ext_csd_bits[idx];

			/*
			 * Check to make sure the controller supports
			 * this bus width, if it's more than 1
			 */
			if (extw != EXT_CSD_BUS_WIDTH_1 &&
					!(mmc->host_caps & ext_to_hostcaps[extw]))
				continue;

>>>>>>> 2acceb0e
			err = mmc_switch(mmc, EXT_CSD_CMD_SET_NORMAL,
					EXT_CSD_BUS_WIDTH, extw);

			if (err)
				continue;

			mmc_set_bus_width(mmc, widths[idx]);

			err = mmc_send_ext_csd(mmc, test_csd);
			if (!err && ext_csd[EXT_CSD_PARTITIONING_SUPPORT] \
				    == test_csd[EXT_CSD_PARTITIONING_SUPPORT]
				 && ext_csd[EXT_CSD_ERASE_GROUP_DEF] \
				    == test_csd[EXT_CSD_ERASE_GROUP_DEF] \
				 && ext_csd[EXT_CSD_REV] \
				    == test_csd[EXT_CSD_REV]
				 && ext_csd[EXT_CSD_HC_ERASE_GRP_SIZE] \
				    == test_csd[EXT_CSD_HC_ERASE_GRP_SIZE]
				 && memcmp(&ext_csd[EXT_CSD_SEC_CNT], \
					&test_csd[EXT_CSD_SEC_CNT], 4) == 0) {

				mmc->card_caps |= ext_to_hostcaps[extw];
				break;
			}
		}
	}

	/* fill in device description */
	mmc->block_dev.lun = 0;
	mmc->block_dev.type = 0;
	mmc->block_dev.blksz = mmc->read_bl_len;
	mmc->block_dev.lba = lldiv(mmc->capacity, mmc->read_bl_len);
	sprintf(mmc->block_dev.vendor, "Man %06x Snr %04x%04x",
		mmc->cid[0] >> 24, (mmc->cid[2] & 0xffff),
		(mmc->cid[3] >> 16) & 0xffff);
	sprintf(mmc->block_dev.product, "%c%c%c%c%c%c", mmc->cid[0] & 0xff,
		(mmc->cid[1] >> 24), (mmc->cid[1] >> 16) & 0xff,
		(mmc->cid[1] >> 8) & 0xff, mmc->cid[1] & 0xff,
		(mmc->cid[2] >> 24) & 0xff);
	sprintf(mmc->block_dev.revision, "%d.%d", (mmc->cid[2] >> 20) & 0xf,
		(mmc->cid[2] >> 16) & 0xf);
#if !defined(CONFIG_SPL_BUILD) || defined(CONFIG_SPL_LIBDISK_SUPPORT)
	init_part(&mmc->block_dev);
#endif

	return 0;
}

static int mmc_send_if_cond(struct mmc *mmc)
{
	struct mmc_cmd cmd;
	int err;

	cmd.cmdidx = SD_CMD_SEND_IF_COND;
	/* We set the bit if the host supports voltages between 2.7 and 3.6 V */
	cmd.cmdarg = ((mmc->voltages & 0xff8000) != 0) << 8 | 0xaa;
	cmd.resp_type = MMC_RSP_R7;

	err = mmc_send_cmd(mmc, &cmd, NULL);

	if (err)
		return err;

	if ((cmd.response[0] & 0xff) != 0xaa)
		return UNUSABLE_ERR;
	else
		mmc->version = SD_VERSION_2;

	return 0;
}

int mmc_register(struct mmc *mmc)
{
	/* Setup the universal parts of the block interface just once */
	mmc->block_dev.if_type = IF_TYPE_MMC;
	mmc->block_dev.dev = cur_dev_num++;
	mmc->block_dev.removable = 1;
	mmc->block_dev.block_read = mmc_bread;
	mmc->block_dev.block_write = mmc_bwrite;
	mmc->block_dev.block_erase = mmc_berase;
	if (!mmc->b_max)
		mmc->b_max = CONFIG_SYS_MMC_MAX_BLK_COUNT;

	INIT_LIST_HEAD (&mmc->link);

	list_add_tail (&mmc->link, &mmc_devices);

	return 0;
}

#ifdef CONFIG_PARTITIONS
block_dev_desc_t *mmc_get_dev(int dev)
{
	struct mmc *mmc = find_mmc_device(dev);
	if (!mmc || mmc_init(mmc))
		return NULL;

	return &mmc->block_dev;
}
#endif

int mmc_init(struct mmc *mmc)
{
	int err;

	if (mmc_getcd(mmc) == 0) {
		mmc->has_init = 0;
		printf("MMC: no card present\n");
		return NO_CARD_ERR;
	}

	if (mmc->has_init)
		return 0;

	err = mmc->init(mmc);

	if (err)
		return err;

	mmc_set_clock(mmc, 1);
	mmc_set_bus_width(mmc, 1);

	/* Reset the Card */
	err = mmc_go_idle(mmc);

	if (err)
		return err;

	/* The internal partition reset to user partition(0) at every CMD0*/
	mmc->part_num = 0;

	/* Test for SD version 2 */
	err = mmc_send_if_cond(mmc);

	/* Now try to get the SD card's operating condition */
	err = sd_send_op_cond(mmc);

	/* If the command timed out, we check for an MMC card */
	if (err == TIMEOUT) {
		err = mmc_send_op_cond(mmc);

		if (err) {
			printf("Card did not respond to voltage select!\n");
			return UNUSABLE_ERR;
		}
	}

	err = mmc_startup(mmc);
	if (err)
		mmc->has_init = 0;
	else
		mmc->has_init = 1;
	return err;
}

/*
 * CPU and board-specific MMC initializations.  Aliased function
 * signals caller to move on
 */
static int __def_mmc_init(bd_t *bis)
{
	return -1;
}

int cpu_mmc_init(bd_t *bis) __attribute__((weak, alias("__def_mmc_init")));
int board_mmc_init(bd_t *bis) __attribute__((weak, alias("__def_mmc_init")));

void print_mmc_devices(char separator)
{
	struct mmc *m;
	struct list_head *entry;

	list_for_each(entry, &mmc_devices) {
		m = list_entry(entry, struct mmc, link);

		printf("%s: %d", m->name, m->block_dev.dev);

		if (entry->next != &mmc_devices)
			printf("%c ", separator);
	}

	printf("\n");
}

int get_mmc_num(void)
{
	return cur_dev_num;
}

int mmc_initialize(bd_t *bis)
{
	INIT_LIST_HEAD (&mmc_devices);
	cur_dev_num = 0;

	if (board_mmc_init(bis) < 0)
		cpu_mmc_init(bis);

	print_mmc_devices(',');

	return 0;
}<|MERGE_RESOLUTION|>--- conflicted
+++ resolved
@@ -1088,7 +1088,27 @@
 			mmc_set_bus_width(mmc, 4);
 		}
 	} else {
-<<<<<<< HEAD
+		int idx;
+
+		/* An array of possible bus widths in order of preference */
+		static unsigned ext_csd_bits[] = {
+			EXT_CSD_BUS_WIDTH_8,
+			EXT_CSD_BUS_WIDTH_4,
+			EXT_CSD_BUS_WIDTH_1,
+		};
+
+		/* An array to map CSD bus widths to host cap bits */
+		static unsigned ext_to_hostcaps[] = {
+			[EXT_CSD_BUS_WIDTH_4] = MMC_MODE_4BIT,
+			[EXT_CSD_BUS_WIDTH_8] = MMC_MODE_8BIT,
+		};
+
+		/* An array to map chosen bus width to an integer */
+		static unsigned widths[] = {
+			8, 4, 1,
+		};
+
+
 		if (mmc->card_caps & MMC_MODE_HS) {
 			if (mmc->card_caps & MMC_MODE_HS_52MHz)
 				mmc->tran_speed = 52000000;
@@ -1097,31 +1117,6 @@
 		}
 		mmc_set_clock(mmc, mmc->tran_speed);
 
-		width = ((mmc->host_caps & MMC_MODE_MASK_WIDTH_BITS) >>
-			 MMC_MODE_WIDTH_BITS_SHIFT);
-		for (; width >= 0; width--) {
-			/* Set the card to use 4 bit*/
-=======
-		int idx;
-
-		/* An array of possible bus widths in order of preference */
-		static unsigned ext_csd_bits[] = {
-			EXT_CSD_BUS_WIDTH_8,
-			EXT_CSD_BUS_WIDTH_4,
-			EXT_CSD_BUS_WIDTH_1,
-		};
-
-		/* An array to map CSD bus widths to host cap bits */
-		static unsigned ext_to_hostcaps[] = {
-			[EXT_CSD_BUS_WIDTH_4] = MMC_MODE_4BIT,
-			[EXT_CSD_BUS_WIDTH_8] = MMC_MODE_8BIT,
-		};
-
-		/* An array to map chosen bus width to an integer */
-		static unsigned widths[] = {
-			8, 4, 1,
-		};
-
 		for (idx=0; idx < ARRAY_SIZE(ext_csd_bits); idx++) {
 			unsigned int extw = ext_csd_bits[idx];
 
@@ -1133,7 +1128,6 @@
 					!(mmc->host_caps & ext_to_hostcaps[extw]))
 				continue;
 
->>>>>>> 2acceb0e
 			err = mmc_switch(mmc, EXT_CSD_CMD_SET_NORMAL,
 					EXT_CSD_BUS_WIDTH, extw);
 
