--- conflicted
+++ resolved
@@ -148,10 +148,7 @@
 	      [MMC_DDR_52]	= "MMC DDR52 (52MHz)",
 	      [MMC_HS_200]	= "HS200 (200MHz)",
 	      [MMC_HS_400]	= "HS400 (200MHz)",
-<<<<<<< HEAD
 	      [MMC_HS_400_ES]	= "HS400ES (200MHz)",
-=======
->>>>>>> 715e07fd
 	};
 
 	if (mode >= MMC_MODES_END)
@@ -177,10 +174,7 @@
 	      [UHS_SDR104]	= 208000000,
 	      [MMC_HS_200]	= 200000000,
 	      [MMC_HS_400]	= 200000000,
-<<<<<<< HEAD
 	      [MMC_HS_400_ES]	= 200000000,
-=======
->>>>>>> 715e07fd
 	};
 
 	if (mode == MMC_LEGACY)
@@ -797,14 +791,11 @@
 		speed_bits = EXT_CSD_TIMING_HS400;
 		break;
 #endif
-<<<<<<< HEAD
 #if CONFIG_IS_ENABLED(MMC_HS400_ES_SUPPORT)
 	case MMC_HS_400_ES:
 		  speed_bits = EXT_CSD_TIMING_HS400;
 		  break;
 #endif
-=======
->>>>>>> 715e07fd
 	case MMC_LEGACY:
 		speed_bits = EXT_CSD_TIMING_LEGACY;
 		break;
@@ -875,11 +866,7 @@
 		mmc->card_caps |= MMC_MODE_HS200;
 	}
 #endif
-<<<<<<< HEAD
 #if (CONFIG_IS_ENABLED(MMC_HS400_SUPPORT) || CONFIG_IS_ENABLED(MMC_HS400_ES_SUPPORT))
-=======
-#if CONFIG_IS_ENABLED(MMC_HS400_SUPPORT)
->>>>>>> 715e07fd
 	if (cardtype & (EXT_CSD_CARD_TYPE_HS400_1_2V |
 			EXT_CSD_CARD_TYPE_HS400_1_8V)) {
 		mmc->card_caps |= MMC_MODE_HS400;
@@ -1794,17 +1781,8 @@
 	u32 card_mask = 0;
 
 	switch (mode) {
-<<<<<<< HEAD
 	case MMC_HS_400_ES:
 	case MMC_HS_400:
-		if (mmc->cardtype & EXT_CSD_CARD_TYPE_HS400_1_8V)
-			card_mask |= MMC_SIGNAL_VOLTAGE_180;
-		if (mmc->cardtype & EXT_CSD_CARD_TYPE_HS400_1_2V)
-			card_mask |= MMC_SIGNAL_VOLTAGE_120;
-		break;
-=======
-	case MMC_HS_400:
->>>>>>> 715e07fd
 	case MMC_HS_200:
 		if (mmc->cardtype & (EXT_CSD_CARD_TYPE_HS200_1_8V |
 		    EXT_CSD_CARD_TYPE_HS400_1_8V))
@@ -1846,7 +1824,6 @@
 #endif
 
 static const struct mode_width_tuning mmc_modes_by_pref[] = {
-<<<<<<< HEAD
 #if CONFIG_IS_ENABLED(MMC_HS400_ES_SUPPORT)
 	{
 		.mode = MMC_HS_400_ES,
@@ -1856,13 +1833,7 @@
 #if CONFIG_IS_ENABLED(MMC_HS400_SUPPORT)
 	{
 		.mode = MMC_HS_400,
-		.widths = MMC_MODE_8BIT | MMC_MODE_4BIT,
-=======
-#if CONFIG_IS_ENABLED(MMC_HS400_SUPPORT)
-	{
-		.mode = MMC_HS_400,
 		.widths = MMC_MODE_8BIT,
->>>>>>> 715e07fd
 		.tuning = MMC_CMD_SEND_TUNING_BLOCK_HS200
 	},
 #endif
@@ -1915,11 +1886,7 @@
 	int err;
 
 	/* Set timing to HS200 for tuning */
-<<<<<<< HEAD
 	err = mmc_set_card_speed(mmc, MMC_HS_200, false);
-=======
-	err = mmc_set_card_speed(mmc, MMC_HS_200);
->>>>>>> 715e07fd
 	if (err)
 		return err;
 
@@ -1935,23 +1902,14 @@
 	}
 
 	/* Set back to HS */
-<<<<<<< HEAD
 	mmc_set_card_speed(mmc, MMC_HS, true);
-=======
-	mmc_set_card_speed(mmc, MMC_HS);
-	mmc_set_clock(mmc, mmc_mode2freq(mmc, MMC_HS), false);
->>>>>>> 715e07fd
 
 	err = mmc_switch(mmc, EXT_CSD_CMD_SET_NORMAL, EXT_CSD_BUS_WIDTH,
 			 EXT_CSD_BUS_WIDTH_8 | EXT_CSD_DDR_FLAG);
 	if (err)
 		return err;
 
-<<<<<<< HEAD
 	err = mmc_set_card_speed(mmc, MMC_HS_400, false);
-=======
-	err = mmc_set_card_speed(mmc, MMC_HS_400);
->>>>>>> 715e07fd
 	if (err)
 		return err;
 
@@ -1969,7 +1927,6 @@
 }
 #endif
 
-<<<<<<< HEAD
 #if CONFIG_IS_ENABLED(MMC_HS400_ES_SUPPORT)
 #if !CONFIG_IS_ENABLED(DM_MMC)
 static void mmc_set_enhanced_strobe(struct mmc *mmc)
@@ -2015,8 +1972,6 @@
 }
 #endif
 
-=======
->>>>>>> 715e07fd
 #define for_each_supported_width(caps, ddr, ecbv) \
 	for (ecbv = ext_csd_bus_width;\
 	    ecbv < ext_csd_bus_width + ARRAY_SIZE(ext_csd_bus_width);\
@@ -2084,9 +2039,10 @@
 
 			if (mwt->mode == MMC_HS_400) {
 				err = mmc_select_hs400(mmc);
-<<<<<<< HEAD
-				if (err)
+				if (err) {
+					printf("Select HS400 failed %d\n", err);
 					goto error;
+				}
 			} else if (mwt->mode == MMC_HS_400_ES) {
 				err = mmc_select_hs400es(mmc);
 				if (err)
@@ -2094,15 +2050,6 @@
 			} else {
 				/* configure the bus speed (card) */
 				err = mmc_set_card_speed(mmc, mwt->mode, false);
-=======
-				if (err) {
-					printf("Select HS400 failed %d\n", err);
-					goto error;
-				}
-			} else {
-				/* configure the bus speed (card) */
-				err = mmc_set_card_speed(mmc, mwt->mode);
->>>>>>> 715e07fd
 				if (err)
 					goto error;
 
@@ -2122,12 +2069,8 @@
 
 				/* configure the bus mode (host) */
 				mmc_select_mode(mmc, mwt->mode);
-<<<<<<< HEAD
-				mmc_set_clock(mmc, mmc->tran_speed, MMC_CLK_ENABLE);
-=======
 				mmc_set_clock(mmc, mmc->tran_speed,
 					      MMC_CLK_ENABLE);
->>>>>>> 715e07fd
 #ifdef MMC_SUPPORTS_TUNING
 
 				/* execute tuning if needed */
