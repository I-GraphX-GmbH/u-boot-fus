--- conflicted
+++ resolved
@@ -746,7 +746,6 @@
 		if (ret) {
 			retries--;
 			continue;
-<<<<<<< HEAD
 		}
 
 		if (!send_status) {
@@ -754,15 +753,6 @@
 			return 0;
 		}
 
-=======
-		}
-
-		if (!send_status) {
-			mdelay(50);
-			return 0;
-		}
-
->>>>>>> 09b8043a
 		/* Waiting for the ready status */
 		return mmc_send_status(mmc, timeout);
 	}
@@ -777,18 +767,8 @@
 }
 
 #if !CONFIG_IS_ENABLED(MMC_TINY)
-<<<<<<< HEAD
-int mmc_switch(struct mmc *mmc, u8 set, u8 index, u8 value)
-{
-	return __mmc_switch(mmc, set, index, value, true);
-}
-
-static int mmc_set_card_speed(struct mmc *mmc, enum bus_mode mode,
-				bool hsdowngrade)
-=======
 static int mmc_set_card_speed(struct mmc *mmc, enum bus_mode mode,
 			      bool hsdowngrade)
->>>>>>> 09b8043a
 {
 	int err;
 	int speed_bits;
@@ -2037,11 +2017,7 @@
 		mmc_set_card_speed(mmc, MMC_HS, true);
 	else
 #endif
-<<<<<<< HEAD
 	mmc_set_clock(mmc, mmc->legacy_speed, MMC_CLK_ENABLE);
-=======
-		mmc_set_clock(mmc, mmc->legacy_speed, MMC_CLK_ENABLE);
->>>>>>> 09b8043a
 
 	for_each_mmc_mode_by_pref(card_caps, mwt) {
 		for_each_supported_width(card_caps & mwt->widths,
