--- conflicted
+++ resolved
@@ -2442,7 +2442,6 @@
 		uint32_t bytes = mtd->writesize;
 		int cached;
 		uint8_t *wbuf = buf;
-<<<<<<< HEAD
 		int newchipnr;
 #ifdef CONFIG_NAND_REFRESH
 		/*
@@ -2459,10 +2458,6 @@
 			break;
 		}
 #endif
-=======
-		int use_bufpoi;
-		int part_pagewr = (column || writelen < mtd->writesize);
->>>>>>> 2c5e1752
 
 		/* Select chip */
 		newchipnr = (int)(to >> chip->chip_shift);
@@ -3954,10 +3949,7 @@
 {
 	int i, nand_maf_id, nand_dev_id;
 	struct nand_chip *chip = mtd_to_nand(mtd);
-<<<<<<< HEAD
 	const struct nand_flash_dev *type;
-=======
-	struct nand_flash_dev *type;
 	int ret;
 
 	if (chip->flash_node) {
@@ -3965,7 +3957,6 @@
 		if (ret)
 			return ret;
 	}
->>>>>>> 2c5e1752
 
 	/* Set the default functions */
 	nand_set_defaults(chip, chip->options & NAND_BUSWIDTH_16);
