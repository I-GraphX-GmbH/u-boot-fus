/*
 *  Overview:
 *   This is the generic MTD driver for NAND flash devices. It should be
 *   capable of working with almost all NAND chips currently available.
 *
 *	Additional technical information is available on
 *	http://www.linux-mtd.infradead.org/doc/nand.html
 *
 *  Copyright (C) 2000 Steven J. Hill (sjhill@realitydiluted.com)
 *		  2002-2006 Thomas Gleixner (tglx@linutronix.de)
 *
 *  Credits:
 *	David Woodhouse for adding multichip support
 *
 *	Aleph One Ltd. and Toby Churchill Ltd. for supporting the
 *	rework for 2K page size chips
 *
 *  TODO:
 *	Enable cached programming for 2k page size chips
 *	Check, if mtd->ecctype should be set to MTD_ECC_HW
 *	if we have HW ECC support.
 *	BBT table is not serialized, has to be fixed
 *
 * This program is free software; you can redistribute it and/or modify
 * it under the terms of the GNU General Public License version 2 as
 * published by the Free Software Foundation.
 *
 */

#define pr_fmt(fmt) KBUILD_MODNAME ": " fmt
#include <common.h>
#include <malloc.h>
#include <watchdog.h>
#include <linux/err.h>
#include <linux/compat.h>
#include <linux/mtd/mtd.h>
#include <linux/mtd/nand.h>
#include <linux/mtd/nand_ecc.h>
#include <linux/mtd/nand_bch.h>
#ifdef CONFIG_MTD_PARTITIONS
#include <linux/mtd/partitions.h>
#endif
#include <asm/io.h>
#include <asm/errno.h>

/* Define default oob placement schemes for large and small page devices */
static struct nand_ecclayout nand_oob_8 = {
	.eccbytes = 3,
	.eccpos = {0, 1, 2},
	.oobfree = {
		{.offset = 3,
		 .length = 2},
		{.offset = 6,
		 .length = 2} }
};

static struct nand_ecclayout nand_oob_16 = {
	.eccbytes = 6,
	.eccpos = {0, 1, 2, 3, 6, 7},
	.oobfree = {
		{.offset = 8,
		 . length = 8} }
};

static struct nand_ecclayout nand_oob_64 = {
	.eccbytes = 24,
	.eccpos = {
		   40, 41, 42, 43, 44, 45, 46, 47,
		   48, 49, 50, 51, 52, 53, 54, 55,
		   56, 57, 58, 59, 60, 61, 62, 63},
	.oobfree = {
		{.offset = 2,
		 .length = 38} }
};

static struct nand_ecclayout nand_oob_128 = {
	.eccbytes = 48,
	.eccpos = {
		   80, 81, 82, 83, 84, 85, 86, 87,
		   88, 89, 90, 91, 92, 93, 94, 95,
		   96, 97, 98, 99, 100, 101, 102, 103,
		   104, 105, 106, 107, 108, 109, 110, 111,
		   112, 113, 114, 115, 116, 117, 118, 119,
		   120, 121, 122, 123, 124, 125, 126, 127},
	.oobfree = {
		{.offset = 2,
		 .length = 78} }
};

void nand_swprotect(struct mtd_info *mtd, int bProtected)
{
	struct nand_chip *chip = mtd->priv;

	if (bProtected)
		chip->options |= NAND_SW_WRITE_PROTECT;
	else
		chip->options &= ~NAND_SW_WRITE_PROTECT;
}

int nand_is_swprotected(struct mtd_info *mtd)
{
	struct nand_chip *chip = mtd->priv;

	return ((chip->options & NAND_SW_WRITE_PROTECT) != 0);
}

static int nand_get_device(struct mtd_info *mtd, int new_state);

static int nand_do_write_oob(struct mtd_info *mtd, loff_t to,
			     struct mtd_oob_ops *ops);

/*
 * For devices which display every fart in the system on a separate LED. Is
 * compiled away when LED support is disabled.
 */
DEFINE_LED_TRIGGER(nand_led_trigger);

static int check_offs_len(struct mtd_info *mtd,
					loff_t ofs, uint64_t len)
{
	struct nand_chip *chip = mtd_to_nand(mtd);
	int ret = 0;

	/* Start address must align on block boundary */
	if (ofs & ((1ULL << chip->phys_erase_shift) - 1)) {
		pr_debug("%s: unaligned address\n", __func__);
		ret = -EINVAL;
	}

	/* Length must align on block boundary */
	if (len & ((1ULL << chip->phys_erase_shift) - 1)) {
		pr_debug("%s: length not block aligned\n", __func__);
		ret = -EINVAL;
	}

	return ret;
}

/**
 * nand_release_device - [GENERIC] release chip
 * @mtd: MTD device structure
 *
 * Release chip lock and wake up anyone waiting on the device.
 */
static void nand_release_device(struct mtd_info *mtd)
{
	struct nand_chip *chip = mtd_to_nand(mtd);

	/* De-select the NAND device */
	chip->select_chip(mtd, -1);
}

/**
 * nand_read_byte - [DEFAULT] read one byte from the chip
 * @mtd: MTD device structure
 *
 * Default read function for 8bit buswidth
 */
uint8_t nand_read_byte(struct mtd_info *mtd)
{
	struct nand_chip *chip = mtd_to_nand(mtd);
	return readb(chip->IO_ADDR_R);
}

/**
 * nand_read_byte16 - [DEFAULT] read one byte endianness aware from the chip
 * @mtd: MTD device structure
 *
 * Default read function for 16bit buswidth with endianness conversion.
 *
 */
static uint8_t nand_read_byte16(struct mtd_info *mtd)
{
	struct nand_chip *chip = mtd_to_nand(mtd);
	return (uint8_t) cpu_to_le16(readw(chip->IO_ADDR_R));
}

/**
 * nand_read_word - [DEFAULT] read one word from the chip
 * @mtd: MTD device structure
 *
 * Default read function for 16bit buswidth without endianness conversion.
 */
static u16 nand_read_word(struct mtd_info *mtd)
{
	struct nand_chip *chip = mtd_to_nand(mtd);
	return readw(chip->IO_ADDR_R);
}

/**
 * nand_select_chip - [DEFAULT] control CE line
 * @mtd: MTD device structure
 * @chipnr: chipnumber to select, -1 for deselect
 *
 * Default select function for 1 chip devices.
 */
static void nand_select_chip(struct mtd_info *mtd, int chipnr)
{
	struct nand_chip *chip = mtd_to_nand(mtd);

	switch (chipnr) {
	case -1:
		chip->cmd_ctrl(mtd, NAND_CMD_NONE, 0 | NAND_CTRL_CHANGE);
		break;
	case 0:
		break;

	default:
		BUG();
	}
}

/**
 * nand_write_byte - [DEFAULT] write single byte to chip
 * @mtd: MTD device structure
 * @byte: value to write
 *
 * Default function to write a byte to I/O[7:0]
 */
static void nand_write_byte(struct mtd_info *mtd, uint8_t byte)
{
	struct nand_chip *chip = mtd_to_nand(mtd);

	chip->write_buf(mtd, &byte, 1);
}

/**
 * nand_write_byte16 - [DEFAULT] write single byte to a chip with width 16
 * @mtd: MTD device structure
 * @byte: value to write
 *
 * Default function to write a byte to I/O[7:0] on a 16-bit wide chip.
 */
static void nand_write_byte16(struct mtd_info *mtd, uint8_t byte)
{
	struct nand_chip *chip = mtd_to_nand(mtd);
	uint16_t word = byte;

	/*
	 * It's not entirely clear what should happen to I/O[15:8] when writing
	 * a byte. The ONFi spec (Revision 3.1; 2012-09-19, Section 2.16) reads:
	 *
	 *    When the host supports a 16-bit bus width, only data is
	 *    transferred at the 16-bit width. All address and command line
	 *    transfers shall use only the lower 8-bits of the data bus. During
	 *    command transfers, the host may place any value on the upper
	 *    8-bits of the data bus. During address transfers, the host shall
	 *    set the upper 8-bits of the data bus to 00h.
	 *
	 * One user of the write_byte callback is nand_onfi_set_features. The
	 * four parameters are specified to be written to I/O[7:0], but this is
	 * neither an address nor a command transfer. Let's assume a 0 on the
	 * upper I/O lines is OK.
	 */
	chip->write_buf(mtd, (uint8_t *)&word, 2);
}

#if !defined(CONFIG_BLACKFIN)
static void iowrite8_rep(void *addr, const uint8_t *buf, int len)
{
	int i;

	for (i = 0; i < len; i++)
		writeb(buf[i], addr);
}
static void ioread8_rep(void *addr, uint8_t *buf, int len)
{
	int i;

	for (i = 0; i < len; i++)
		buf[i] = readb(addr);
}

static void ioread16_rep(void *addr, void *buf, int len)
{
	int i;
 	u16 *p = (u16 *) buf;

	for (i = 0; i < len; i++)
		p[i] = readw(addr);
}

static void iowrite16_rep(void *addr, void *buf, int len)
{
	int i;
        u16 *p = (u16 *) buf;

        for (i = 0; i < len; i++)
                writew(p[i], addr);
}
#endif

/**
 * nand_write_buf - [DEFAULT] write buffer to chip
 * @mtd: MTD device structure
 * @buf: data buffer
 * @len: number of bytes to write
 *
 * Default write function for 8bit buswidth.
 */
void nand_write_buf(struct mtd_info *mtd, const uint8_t *buf, int len)
{
	struct nand_chip *chip = mtd_to_nand(mtd);

	iowrite8_rep(chip->IO_ADDR_W, buf, len);
}

/**
 * nand_read_buf - [DEFAULT] read chip data into buffer
 * @mtd: MTD device structure
 * @buf: buffer to store date
 * @len: number of bytes to read
 *
 * Default read function for 8bit buswidth.
 */
void nand_read_buf(struct mtd_info *mtd, uint8_t *buf, int len)
{
	struct nand_chip *chip = mtd_to_nand(mtd);

	ioread8_rep(chip->IO_ADDR_R, buf, len);
}

/**
 * nand_write_buf16 - [DEFAULT] write buffer to chip
 * @mtd: MTD device structure
 * @buf: data buffer
 * @len: number of bytes to write
 *
 * Default write function for 16bit buswidth.
 */
void nand_write_buf16(struct mtd_info *mtd, const uint8_t *buf, int len)
{
	struct nand_chip *chip = mtd_to_nand(mtd);
	u16 *p = (u16 *) buf;

	iowrite16_rep(chip->IO_ADDR_W, p, len >> 1);
}

/**
 * nand_read_buf16 - [DEFAULT] read chip data into buffer
 * @mtd: MTD device structure
 * @buf: buffer to store date
 * @len: number of bytes to read
 *
 * Default read function for 16bit buswidth.
 */
void nand_read_buf16(struct mtd_info *mtd, uint8_t *buf, int len)
{
	struct nand_chip *chip = mtd_to_nand(mtd);
	u16 *p = (u16 *) buf;

	ioread16_rep(chip->IO_ADDR_R, p, len >> 1);
}

/**
 * nand_block_bad - [DEFAULT] Read bad block marker from the chip
 * @mtd: MTD device structure
 * @ofs: offset from device start
 *
 * Check, if the block is bad.
 */
static int nand_block_bad(struct mtd_info *mtd, loff_t ofs)
{
	int page, res = 0, i = 0;
	struct nand_chip *chip = mtd_to_nand(mtd);
	u16 bad;

	if (chip->bbt_options & NAND_BBT_SCANLASTPAGE)
		ofs += mtd->erasesize - mtd->writesize;

	page = (int)(ofs >> chip->page_shift) & chip->pagemask;

	do {
		if (chip->options & NAND_BUSWIDTH_16) {
			chip->cmdfunc(mtd, NAND_CMD_READOOB,
					chip->badblockpos & 0xFE, page);
			bad = cpu_to_le16(chip->read_word(mtd));
			if (chip->badblockpos & 0x1)
				bad >>= 8;
			else
				bad &= 0xFF;
		} else {
			chip->cmdfunc(mtd, NAND_CMD_READOOB, chip->badblockpos,
					page);
			bad = chip->read_byte(mtd);
		}

		if (likely(chip->badblockbits == 8))
			res = bad != 0xFF;
		else
			res = hweight8(bad) < chip->badblockbits;
		ofs += mtd->writesize;
		page = (int)(ofs >> chip->page_shift) & chip->pagemask;
		i++;
	} while (!res && i < 2 && (chip->bbt_options & NAND_BBT_SCAN2NDPAGE));

	return res;
}

/**
 * nand_default_block_markbad - [DEFAULT] mark a block bad via bad block marker
 * @mtd: MTD device structure
 * @ofs: offset from device start
 *
 * This is the default implementation, which can be overridden by a hardware
 * specific driver. It provides the details for writing a bad block marker to a
 * block.
 */
static int nand_default_block_markbad(struct mtd_info *mtd, loff_t ofs)
{
	struct nand_chip *chip = mtd_to_nand(mtd);
	struct mtd_oob_ops ops;
	uint8_t buf[2] = { 0, 0 };
	int ret = 0, res, i = 0;

	memset(&ops, 0, sizeof(ops));
	ops.oobbuf = buf;
	ops.ooboffs = chip->badblockpos;
	if (chip->options & NAND_BUSWIDTH_16) {
		ops.ooboffs &= ~0x01;
		ops.len = ops.ooblen = 2;
	} else {
		ops.len = ops.ooblen = 1;
	}
	ops.mode = MTD_OPS_RAW;

	/* Write to first/last page(s) if necessary */
	if (chip->bbt_options & NAND_BBT_SCANLASTPAGE)
		ofs += mtd->erasesize - mtd->writesize;
	do {
		res = nand_do_write_oob(mtd, ofs, &ops);
		if (!ret)
			ret = res;

		i++;
		ofs += mtd->writesize;
	} while ((chip->bbt_options & NAND_BBT_SCAN2NDPAGE) && i < 2);

	return ret;
}

/**
 * nand_block_markbad_lowlevel - mark a block bad
 * @mtd: MTD device structure
 * @ofs: offset from device start
 *
 * This function performs the generic NAND bad block marking steps (i.e., bad
 * block table(s) and/or marker(s)). We only allow the hardware driver to
 * specify how to write bad block markers to OOB (chip->block_markbad).
 *
 * We try operations in the following order:
 *  (1) erase the affected block, to allow OOB marker to be written cleanly
 *  (2) write bad block marker to OOB area of affected block (unless flag
 *      NAND_BBT_NO_OOB_BBM is present)
 *  (3) update the BBT
 * Note that we retain the first error encountered in (2) or (3), finish the
 * procedures, and dump the error in the end.
*/
static int nand_block_markbad_lowlevel(struct mtd_info *mtd, loff_t ofs)
{
	struct nand_chip *chip = mtd_to_nand(mtd);
	int res, ret = 0;

	if (!(chip->bbt_options & NAND_BBT_NO_OOB_BBM)) {
		struct erase_info einfo;

		/* Attempt erase before marking OOB */
		memset(&einfo, 0, sizeof(einfo));
		einfo.mtd = mtd;
		einfo.addr = ofs;
		einfo.len = 1ULL << chip->phys_erase_shift;
		nand_erase_nand(mtd, &einfo, 0);

		/* Write bad block marker to OOB */
		nand_get_device(mtd, FL_WRITING);
		ret = chip->block_markbad(mtd, ofs);
		nand_release_device(mtd);
	}

	/* Mark block bad in BBT */
	if (chip->bbt) {
		res = nand_markbad_bbt(mtd, ofs);
		if (!ret)
			ret = res;
	}

	if (!ret)
		mtd->ecc_stats.badblocks++;

	return ret;
}

/**
 * nand_check_wp - [GENERIC] check if the chip is write protected
 * @mtd: MTD device structure
 *
 * Check, if the device is write protected. The function expects, that the
 * device is already selected.
 */
static int nand_check_wp(struct mtd_info *mtd)
{
	struct nand_chip *chip = mtd_to_nand(mtd);

	/* Broken xD cards report WP despite being writable */
	if (chip->options & NAND_BROKEN_XD)
		return 0;

	/* Check the WP bit */
	chip->cmdfunc(mtd, NAND_CMD_STATUS, -1, -1);
	return (chip->read_byte(mtd) & NAND_STATUS_WP) ? 0 : 1;
}

/**
 * nand_block_isreserved - [GENERIC] Check if a block is marked reserved.
 * @mtd: MTD device structure
 * @ofs: offset from device start
 *
 * Check if the block is marked as reserved.
 */
static int nand_block_isreserved(struct mtd_info *mtd, loff_t ofs)
{
	struct nand_chip *chip = mtd_to_nand(mtd);

	if (!chip->bbt)
		return 0;
	/* Return info from the table */
	return nand_isreserved_bbt(mtd, ofs);
}

/**
 * nand_block_checkbad - [GENERIC] Check if a block is marked bad
 * @mtd: MTD device structure
 * @ofs: offset from device start
 * @allowbbt: 1, if its allowed to access the bbt area
 *
 * Check, if the block is bad. Either by reading the bad block table or
 * calling of the scan function.
 */
static int nand_block_checkbad(struct mtd_info *mtd, loff_t ofs, int allowbbt)
{
	struct nand_chip *chip = mtd_to_nand(mtd);

	/* If NAND_NO_BADBLOCK is set, the bad block marker is not valid. In
	   this case we assume a block to be valid. For example Samsungs 8-bit
	   ECC overwrites the bad block marker. This ECC is supposed to be
	   good enough to handle most cases and if a page has more than 8 bit
	   errors, the whole flash has serious problems anyway. */
	if (chip->options & NAND_NO_BADBLOCK)
		return 0;

	if (!(chip->options & NAND_SKIP_BBTSCAN) &&
	    !(chip->options & NAND_BBT_SCANNED)) {
		chip->options |= NAND_BBT_SCANNED;
		chip->scan_bbt(mtd);
	}

	if (!chip->bbt)
		return chip->block_bad(mtd, ofs);

	/* Return info from the table */
	return nand_isbad_bbt(mtd, ofs, allowbbt);
}

/**
 * nand_wait_ready - [GENERIC] Wait for the ready pin after commands.
 * @mtd: MTD device structure
 *
 * Wait for the ready pin after a command, and warn if a timeout occurs.
 */
void nand_wait_ready(struct mtd_info *mtd)
{
	struct nand_chip *chip = mtd_to_nand(mtd);
	u32 timeo = (CONFIG_SYS_HZ * 400) / 1000;
	u32 time_start;

	time_start = get_timer(0);
	/* Wait until command is processed or timeout occurs */
	while (get_timer(time_start) < timeo) {
		if (chip->dev_ready)
			if (chip->dev_ready(mtd))
				break;
	}

	if (!chip->dev_ready(mtd))
		pr_warn("timeout while waiting for chip to become ready\n");
}
EXPORT_SYMBOL_GPL(nand_wait_ready);

/**
 * nand_wait_status_ready - [GENERIC] Wait for the ready status after commands.
 * @mtd: MTD device structure
 * @timeo: Timeout in ms
 *
 * Wait for status ready (i.e. command done) or timeout.
 */
static void nand_wait_status_ready(struct mtd_info *mtd, unsigned long timeo)
{
	register struct nand_chip *chip = mtd_to_nand(mtd);
	u32 time_start;

	timeo = (CONFIG_SYS_HZ * timeo) / 1000;
	time_start = get_timer(0);
	while (get_timer(time_start) < timeo) {
		if ((chip->read_byte(mtd) & NAND_STATUS_READY))
			break;
		WATCHDOG_RESET();
	}
};

/**
 * nand_command - [DEFAULT] Send command to NAND device
 * @mtd: MTD device structure
 * @command: the command to be sent
 * @column: the column address for this command, -1 if none
 * @page_addr: the page address for this command, -1 if none
 *
 * Send command to NAND device. This function is used for small page devices
 * (512 Bytes per page).
 */
static void nand_command(struct mtd_info *mtd, unsigned int command,
			 int column, int page_addr)
{
	register struct nand_chip *chip = mtd_to_nand(mtd);
	int ctrl = NAND_CTRL_CLE | NAND_CTRL_CHANGE;

	/* Write out the command to the device */
	if (command == NAND_CMD_SEQIN) {
		int readcmd;

		if (column >= mtd->writesize) {
			/* OOB area */
			column -= mtd->writesize;
			readcmd = NAND_CMD_READOOB;
		} else if (column < 256) {
			/* First 256 bytes --> READ0 */
			readcmd = NAND_CMD_READ0;
		} else {
			column -= 256;
			readcmd = NAND_CMD_READ1;
		}
		chip->cmd_ctrl(mtd, readcmd, ctrl);
		ctrl &= ~NAND_CTRL_CHANGE;
	}
	chip->cmd_ctrl(mtd, command, ctrl);

	/* Address cycle, when necessary */
	ctrl = NAND_CTRL_ALE | NAND_CTRL_CHANGE;
	/* Serially input address */
	if (column != -1) {
		/* Adjust columns for 16 bit buswidth */
		if (chip->options & NAND_BUSWIDTH_16 &&
				!nand_opcode_8bits(command))
			column >>= 1;
		chip->cmd_ctrl(mtd, column, ctrl);
		ctrl &= ~NAND_CTRL_CHANGE;
	}
	if (page_addr != -1) {
		chip->cmd_ctrl(mtd, page_addr, ctrl);
		ctrl &= ~NAND_CTRL_CHANGE;
		chip->cmd_ctrl(mtd, page_addr >> 8, ctrl);
		/* One more address cycle for devices > 32MiB */
		if (chip->chipsize > (32 << 20))
			chip->cmd_ctrl(mtd, page_addr >> 16, ctrl);
	}
	chip->cmd_ctrl(mtd, NAND_CMD_NONE, NAND_NCE | NAND_CTRL_CHANGE);

	/*
	 * Program and erase have their own busy handlers status and sequential
	 * in needs no delay
	 */
	switch (command) {

	case NAND_CMD_PAGEPROG:
	case NAND_CMD_ERASE1:
	case NAND_CMD_ERASE2:
	case NAND_CMD_SEQIN:
	case NAND_CMD_STATUS:
		return;

	case NAND_CMD_RESET:
		if (chip->dev_ready)
			break;
		udelay(chip->chip_delay);
		chip->cmd_ctrl(mtd, NAND_CMD_STATUS,
			       NAND_CTRL_CLE | NAND_CTRL_CHANGE);
		chip->cmd_ctrl(mtd,
			       NAND_CMD_NONE, NAND_NCE | NAND_CTRL_CHANGE);
		/* EZ-NAND can take upto 250ms as per ONFi v4.0 */
		nand_wait_status_ready(mtd, 250);
		return;

		/* This applies to read commands */
	default:
		/*
		 * If we don't have access to the busy pin, we apply the given
		 * command delay
		 */
		if (!chip->dev_ready) {
			udelay(chip->chip_delay);
			return;
		}
	}
	/*
	 * Apply this short delay always to ensure that we do wait tWB in
	 * any case on any machine.
	 */
	ndelay(100);

	nand_wait_ready(mtd);
}

/**
 * nand_command_lp - [DEFAULT] Send command to NAND large page device
 * @mtd: MTD device structure
 * @command: the command to be sent
 * @column: the column address for this command, -1 if none
 * @page_addr: the page address for this command, -1 if none
 *
 * Send command to NAND device. This is the version for the new large page
 * devices. We don't have the separate regions as we have in the small page
 * devices. We must emulate NAND_CMD_READOOB to keep the code compatible.
 */
static void nand_command_lp(struct mtd_info *mtd, unsigned int command,
			    int column, int page_addr)
{
	register struct nand_chip *chip = mtd_to_nand(mtd);

	/* Emulate NAND_CMD_READOOB */
	if (command == NAND_CMD_READOOB) {
		column += mtd->writesize;
		command = NAND_CMD_READ0;
	}

	/* Command latch cycle */
	chip->cmd_ctrl(mtd, command, NAND_NCE | NAND_CLE | NAND_CTRL_CHANGE);

	if (column != -1 || page_addr != -1) {
		int ctrl = NAND_CTRL_CHANGE | NAND_NCE | NAND_ALE;

		/* Serially input address */
		if (column != -1) {
			/* Adjust columns for 16 bit buswidth */
			if (chip->options & NAND_BUSWIDTH_16 &&
					!nand_opcode_8bits(command))
				column >>= 1;
			chip->cmd_ctrl(mtd, column, ctrl);
			ctrl &= ~NAND_CTRL_CHANGE;
			chip->cmd_ctrl(mtd, column >> 8, ctrl);
		}
		if (page_addr != -1) {
			chip->cmd_ctrl(mtd, page_addr, ctrl);
			chip->cmd_ctrl(mtd, page_addr >> 8,
				       NAND_NCE | NAND_ALE);
			/* One more address cycle for devices > 128MiB */
			if (chip->chipsize > (128 << 20))
				chip->cmd_ctrl(mtd, page_addr >> 16,
					       NAND_NCE | NAND_ALE);
		}
	}
	chip->cmd_ctrl(mtd, NAND_CMD_NONE, NAND_NCE | NAND_CTRL_CHANGE);

	/*
	 * Program and erase have their own busy handlers status, sequential
	 * in and status need no delay.
	 */
	switch (command) {

	case NAND_CMD_CACHEDPROG:
	case NAND_CMD_PAGEPROG:
	case NAND_CMD_ERASE1:
	case NAND_CMD_ERASE2:
	case NAND_CMD_SEQIN:
	case NAND_CMD_RNDIN:
	case NAND_CMD_STATUS:
		return;

	case NAND_CMD_RESET:
		if (chip->dev_ready)
			break;
		udelay(chip->chip_delay);
		chip->cmd_ctrl(mtd, NAND_CMD_STATUS,
			       NAND_NCE | NAND_CLE | NAND_CTRL_CHANGE);
		chip->cmd_ctrl(mtd, NAND_CMD_NONE,
			       NAND_NCE | NAND_CTRL_CHANGE);
		/* EZ-NAND can take upto 250ms as per ONFi v4.0 */
		nand_wait_status_ready(mtd, 250);
		return;

	case NAND_CMD_RNDOUT:
		/* No ready / busy check necessary */
		chip->cmd_ctrl(mtd, NAND_CMD_RNDOUTSTART,
			       NAND_NCE | NAND_CLE | NAND_CTRL_CHANGE);
		chip->cmd_ctrl(mtd, NAND_CMD_NONE,
			       NAND_NCE | NAND_CTRL_CHANGE);
		return;

	case NAND_CMD_READ0:
		chip->cmd_ctrl(mtd, NAND_CMD_READSTART,
			       NAND_NCE | NAND_CLE | NAND_CTRL_CHANGE);
		chip->cmd_ctrl(mtd, NAND_CMD_NONE,
			       NAND_NCE | NAND_CTRL_CHANGE);

		/* This applies to read commands */
	default:
		/*
		 * If we don't have access to the busy pin, we apply the given
		 * command delay.
		 */
		if (!chip->dev_ready) {
			udelay(chip->chip_delay);
			return;
		}
	}

	/*
	 * Apply this short delay always to ensure that we do wait tWB in
	 * any case on any machine.
	 */
	ndelay(100);

	nand_wait_ready(mtd);
}

/**
 * panic_nand_get_device - [GENERIC] Get chip for selected access
 * @chip: the nand chip descriptor
 * @mtd: MTD device structure
 * @new_state: the state which is requested
 *
 * Used when in panic, no locks are taken.
 */
static void panic_nand_get_device(struct nand_chip *chip,
		      struct mtd_info *mtd, int new_state)
{
	/* Hardware controller shared among independent devices */
	chip->controller->active = chip;
	chip->state = new_state;
}

/**
 * nand_get_device - [GENERIC] Get chip for selected access
 * @mtd: MTD device structure
 * @new_state: the state which is requested
 *
 * Get the device and lock it for exclusive access
 */
static int
nand_get_device(struct mtd_info *mtd, int new_state)
{
	struct nand_chip *chip = mtd_to_nand(mtd);
	chip->state = new_state;
	return 0;
}

/**
 * panic_nand_wait - [GENERIC] wait until the command is done
 * @mtd: MTD device structure
 * @chip: NAND chip structure
 * @timeo: timeout
 *
 * Wait for command done. This is a helper function for nand_wait used when
 * we are in interrupt context. May happen when in panic and trying to write
 * an oops through mtdoops.
 */
static void panic_nand_wait(struct mtd_info *mtd, struct nand_chip *chip,
			    unsigned long timeo)
{
	int i;
	for (i = 0; i < timeo; i++) {
		if (chip->dev_ready) {
			if (chip->dev_ready(mtd))
				break;
		} else {
			if (chip->read_byte(mtd) & NAND_STATUS_READY)
				break;
		}
		mdelay(1);
	}
}

/**
 * nand_wait - [DEFAULT] wait until the command is done
 * @mtd: MTD device structure
 * @chip: NAND chip structure
 *
 * Wait for command done. This applies to erase and program only.
 */
static int nand_wait(struct mtd_info *mtd, struct nand_chip *chip)
{
	int status;
	unsigned long timeo = 400;

	led_trigger_event(nand_led_trigger, LED_FULL);

	/*
	 * Apply this short delay always to ensure that we do wait tWB in any
	 * case on any machine.
	 */
	ndelay(100);

	chip->cmdfunc(mtd, NAND_CMD_STATUS, -1, -1);

 	u32 timer = (CONFIG_SYS_HZ * timeo) / 1000;
 	u32 time_start;
 
 	time_start = get_timer(0);
 	while (get_timer(time_start) < timer) {
		if (chip->dev_ready) {
			if (chip->dev_ready(mtd))
				break;
		} else {
			if (chip->read_byte(mtd) & NAND_STATUS_READY)
				break;
		}
	}
	led_trigger_event(nand_led_trigger, LED_OFF);

	status = (int)chip->read_byte(mtd);
	/* This can happen if in case of timeout or buggy dev_ready */
	WARN_ON(!(status & NAND_STATUS_READY));
	return status;
}

#define BITS_PER_BYTE 8

/**
 * nand_check_erased_buf - check if a buffer contains (almost) only 0xff data
 * @buf: buffer to test
 * @len: buffer length
 * @bitflips_threshold: maximum number of bitflips
 *
 * Check if a buffer contains only 0xff, which means the underlying region
 * has been erased and is ready to be programmed.
 * The bitflips_threshold specify the maximum number of bitflips before
 * considering the region is not erased.
 * Note: The logic of this function has been extracted from the memweight
 * implementation, except that nand_check_erased_buf function exit before
 * testing the whole buffer if the number of bitflips exceed the
 * bitflips_threshold value.
 *
 * Returns a positive number of bitflips less than or equal to
 * bitflips_threshold, or -ERROR_CODE for bitflips in excess of the
 * threshold.
 */
static int nand_check_erased_buf(void *buf, int len, int bitflips_threshold)
{
	const unsigned char *bitmap = buf;
	int bitflips = 0;
	int weight;

	for (; len && ((uintptr_t)bitmap) % sizeof(long);
	     len--, bitmap++) {
		weight = hweight8(*bitmap);
		bitflips += BITS_PER_BYTE - weight;
		if (unlikely(bitflips > bitflips_threshold))
			return -EBADMSG;
	}

	for (; len >= 4; len -= 4, bitmap += 4) {
		weight = hweight32(*((u32 *)bitmap));
		bitflips += 32 - weight;
		if (unlikely(bitflips > bitflips_threshold))
			return -EBADMSG;
	}

	for (; len > 0; len--, bitmap++) {
		weight = hweight8(*bitmap);
		bitflips += BITS_PER_BYTE - weight;
		if (unlikely(bitflips > bitflips_threshold))
			return -EBADMSG;
	}

	return bitflips;
}

/**
 * nand_check_erased_ecc_chunk - check if an ECC chunk contains (almost) only
 *				 0xff data
 * @data: data buffer to test
 * @datalen: data length
 * @ecc: ECC buffer
 * @ecclen: ECC length
 * @extraoob: extra OOB buffer
 * @extraooblen: extra OOB length
 * @bitflips_threshold: maximum number of bitflips
 *
 * Check if a data buffer and its associated ECC and OOB data contains only
 * 0xff pattern, which means the underlying region has been erased and is
 * ready to be programmed.
 * The bitflips_threshold specify the maximum number of bitflips before
 * considering the region as not erased.
 *
 * Note:
 * 1/ ECC algorithms are working on pre-defined block sizes which are usually
 *    different from the NAND page size. When fixing bitflips, ECC engines will
 *    report the number of errors per chunk, and the NAND core infrastructure
 *    expect you to return the maximum number of bitflips for the whole page.
 *    This is why you should always use this function on a single chunk and
 *    not on the whole page. After checking each chunk you should update your
 *    max_bitflips value accordingly.
 * 2/ When checking for bitflips in erased pages you should not only check
 *    the payload data but also their associated ECC data, because a user might
 *    have programmed almost all bits to 1 but a few. In this case, we
 *    shouldn't consider the chunk as erased, and checking ECC bytes prevent
 *    this case.
 * 3/ The extraoob argument is optional, and should be used if some of your OOB
 *    data are protected by the ECC engine.
 *    It could also be used if you support subpages and want to attach some
 *    extra OOB data to an ECC chunk.
 *
 * Returns a positive number of bitflips less than or equal to
 * bitflips_threshold, or -ERROR_CODE for bitflips in excess of the
 * threshold. In case of success, the passed buffers are filled with 0xff.
 */
int nand_check_erased_ecc_chunk(void *data, int datalen,
				void *ecc, int ecclen,
				void *extraoob, int extraooblen,
				int bitflips_threshold)
{
	int data_bitflips = 0, ecc_bitflips = 0, extraoob_bitflips = 0;

	data_bitflips = nand_check_erased_buf(data, datalen,
					      bitflips_threshold);
	if (data_bitflips < 0)
		return data_bitflips;

	bitflips_threshold -= data_bitflips;

	ecc_bitflips = nand_check_erased_buf(ecc, ecclen, bitflips_threshold);
	if (ecc_bitflips < 0)
		return ecc_bitflips;

	bitflips_threshold -= ecc_bitflips;

	extraoob_bitflips = nand_check_erased_buf(extraoob, extraooblen,
						  bitflips_threshold);
	if (extraoob_bitflips < 0)
		return extraoob_bitflips;

	if (data_bitflips)
		memset(data, 0xff, datalen);

	if (ecc_bitflips)
		memset(ecc, 0xff, ecclen);

	if (extraoob_bitflips)
		memset(extraoob, 0xff, extraooblen);

	return data_bitflips + ecc_bitflips + extraoob_bitflips;
}
EXPORT_SYMBOL(nand_check_erased_ecc_chunk);

/**
 * nand_read_page_raw - [INTERN] read raw page data without ecc
 * @mtd: mtd info structure
 * @chip: nand chip info structure
 * @buf: buffer to store read data
 * @oob_required: caller requires OOB data read to chip->oob_poi
 * @page: page number to read
 *
 * Not for syndrome calculating ECC controllers, which use a special oob layout.
 */
static int nand_read_page_raw(struct mtd_info *mtd, struct nand_chip *chip,
			      uint8_t *buf, int oob_required, int page)
{
	chip->read_buf(mtd, buf, mtd->writesize);
	if (oob_required)
		chip->read_buf(mtd, chip->oob_poi, mtd->oobsize);
	return 0;
}

/**
 * nand_read_page_raw_syndrome - [INTERN] read raw page data without ecc
 * @mtd: mtd info structure
 * @chip: nand chip info structure
 * @buf: buffer to store read data
 * @oob_required: caller requires OOB data read to chip->oob_poi
 * @page: page number to read
 *
 * We need a special oob layout and handling even when OOB isn't used.
 */
static int nand_read_page_raw_syndrome(struct mtd_info *mtd,
				       struct nand_chip *chip, uint8_t *buf,
				       int oob_required, int page)
{
	int eccsize = chip->ecc.size;
	int eccbytes = chip->ecc.bytes;
	uint8_t *oob = chip->oob_poi;
	int steps, size;

	for (steps = chip->ecc.steps; steps > 0; steps--) {
		chip->read_buf(mtd, buf, eccsize);
		buf += eccsize;

		if (chip->ecc.prepad) {
			chip->read_buf(mtd, oob, chip->ecc.prepad);
			oob += chip->ecc.prepad;
		}

		chip->read_buf(mtd, oob, eccbytes);
		oob += eccbytes;

		if (chip->ecc.postpad) {
			chip->read_buf(mtd, oob, chip->ecc.postpad);
			oob += chip->ecc.postpad;
		}
	}

	size = mtd->oobsize - (oob - chip->oob_poi);
	if (size)
		chip->read_buf(mtd, oob, size);

	return 0;
}

/**
 * nand_read_page_swecc - [REPLACEABLE] software ECC based page read function
 * @mtd: mtd info structure
 * @chip: nand chip info structure
 * @buf: buffer to store read data
 * @oob_required: caller requires OOB data read to chip->oob_poi
 * @page: page number to read
 */
static int nand_read_page_swecc(struct mtd_info *mtd, struct nand_chip *chip,
				uint8_t *buf, int oob_required, int page)
{
	int i, eccsize = chip->ecc.size;
	int eccbytes = chip->ecc.bytes;
	int eccsteps = chip->ecc.steps;
	uint8_t *p = buf;
	uint8_t *ecc_calc = chip->buffers->ecccalc;
	uint8_t *ecc_code = chip->buffers->ecccode;
	uint32_t *eccpos = chip->ecc.layout->eccpos;
	unsigned int max_bitflips = 0;

	chip->ecc.read_page_raw(mtd, chip, buf, 1, page);

	for (i = 0; eccsteps; eccsteps--, i += eccbytes, p += eccsize)
		chip->ecc.calculate(mtd, p, &ecc_calc[i]);

	for (i = 0; i < chip->ecc.total; i++)
		ecc_code[i] = chip->oob_poi[eccpos[i]];

	eccsteps = chip->ecc.steps;
	p = buf;

	for (i = 0 ; eccsteps; eccsteps--, i += eccbytes, p += eccsize) {
		int stat;

		stat = chip->ecc.correct(mtd, p, &ecc_code[i], &ecc_calc[i]);
		if (stat < 0) {
			mtd->ecc_stats.failed++;
		} else {
			mtd->ecc_stats.corrected += stat;
			max_bitflips = max_t(unsigned int, max_bitflips, stat);
		}
	}
	return max_bitflips;
}

/**
 * nand_read_subpage - [REPLACEABLE] ECC based sub-page read function
 * @mtd: mtd info structure
 * @chip: nand chip info structure
 * @data_offs: offset of requested data within the page
 * @readlen: data length
 * @bufpoi: buffer to store read data
 * @page: page number to read
 */
static int nand_read_subpage(struct mtd_info *mtd, struct nand_chip *chip,
			uint32_t data_offs, uint32_t readlen, uint8_t *bufpoi,
			int page)
{
	int start_step, end_step, num_steps;
	uint32_t *eccpos = chip->ecc.layout->eccpos;
	uint8_t *p;
	int data_col_addr, i, gaps = 0;
	int datafrag_len, eccfrag_len, aligned_len, aligned_pos;
	int busw = (chip->options & NAND_BUSWIDTH_16) ? 2 : 1;
	int index;
	unsigned int max_bitflips = 0;

	/* Column address within the page aligned to ECC size (256bytes) */
	start_step = data_offs / chip->ecc.size;
	end_step = (data_offs + readlen - 1) / chip->ecc.size;
	num_steps = end_step - start_step + 1;
	index = start_step * chip->ecc.bytes;

	/* Data size aligned to ECC ecc.size */
	datafrag_len = num_steps * chip->ecc.size;
	eccfrag_len = num_steps * chip->ecc.bytes;

	data_col_addr = start_step * chip->ecc.size;
	/* If we read not a page aligned data */
	if (data_col_addr != 0)
		chip->cmdfunc(mtd, NAND_CMD_RNDOUT, data_col_addr, -1);

	p = bufpoi + data_col_addr;
	chip->read_buf(mtd, p, datafrag_len);

	/* Calculate ECC */
	for (i = 0; i < eccfrag_len ; i += chip->ecc.bytes, p += chip->ecc.size)
		chip->ecc.calculate(mtd, p, &chip->buffers->ecccalc[i]);

	/*
	 * The performance is faster if we position offsets according to
	 * ecc.pos. Let's make sure that there are no gaps in ECC positions.
	 */
	for (i = 0; i < eccfrag_len - 1; i++) {
		if (eccpos[i + index] + 1 != eccpos[i + index + 1]) {
			gaps = 1;
			break;
		}
	}
	if (gaps) {
		chip->cmdfunc(mtd, NAND_CMD_RNDOUT, mtd->writesize, -1);
		chip->read_buf(mtd, chip->oob_poi, mtd->oobsize);
	} else {
		/*
		 * Send the command to read the particular ECC bytes take care
		 * about buswidth alignment in read_buf.
		 */
		aligned_pos = eccpos[index] & ~(busw - 1);
		aligned_len = eccfrag_len;
		if (eccpos[index] & (busw - 1))
			aligned_len++;
		if (eccpos[index + (num_steps * chip->ecc.bytes)] & (busw - 1))
			aligned_len++;

		chip->cmdfunc(mtd, NAND_CMD_RNDOUT,
					mtd->writesize + aligned_pos, -1);
		chip->read_buf(mtd, &chip->oob_poi[aligned_pos], aligned_len);
	}

	for (i = 0; i < eccfrag_len; i++)
		chip->buffers->ecccode[i] = chip->oob_poi[eccpos[i + index]];

	p = bufpoi + data_col_addr;
	for (i = 0; i < eccfrag_len ; i += chip->ecc.bytes, p += chip->ecc.size) {
		int stat;

		stat = chip->ecc.correct(mtd, p,
			&chip->buffers->ecccode[i], &chip->buffers->ecccalc[i]);
		if (stat == -EBADMSG &&
		    (chip->ecc.options & NAND_ECC_GENERIC_ERASED_CHECK)) {
			/* check for empty pages with bitflips */
			stat = nand_check_erased_ecc_chunk(p, chip->ecc.size,
						&chip->buffers->ecccode[i],
						chip->ecc.bytes,
						NULL, 0,
						chip->ecc.strength);
		}

		if (stat < 0) {
			mtd->ecc_stats.failed++;
		} else {
			mtd->ecc_stats.corrected += stat;
			max_bitflips = max_t(unsigned int, max_bitflips, stat);
		}
	}
	return max_bitflips;
}

/**
 * nand_read_page_hwecc - [REPLACEABLE] hardware ECC based page read function
 * @mtd: mtd info structure
 * @chip: nand chip info structure
 * @buf: buffer to store read data
 * @oob_required: caller requires OOB data read to chip->oob_poi
 * @page: page number to read
 *
 * Not for syndrome calculating ECC controllers which need a special oob layout.
 */
static int nand_read_page_hwecc(struct mtd_info *mtd, struct nand_chip *chip,
				uint8_t *buf, int oob_required, int page)
{
	int i, eccsize = chip->ecc.size;
	int eccbytes = chip->ecc.bytes;
	int eccsteps = chip->ecc.steps;
	uint8_t *p = buf;
	uint8_t *ecc_calc = chip->buffers->ecccalc;
	uint8_t *ecc_code = chip->buffers->ecccode;
	uint32_t *eccpos = chip->ecc.layout->eccpos;
	unsigned int max_bitflips = 0;

	for (i = 0; eccsteps; eccsteps--, i += eccbytes, p += eccsize) {
		chip->ecc.hwctl(mtd, NAND_ECC_READ);
		chip->read_buf(mtd, p, eccsize);
		chip->ecc.calculate(mtd, p, &ecc_calc[i]);
	}
	chip->read_buf(mtd, chip->oob_poi, mtd->oobsize);

	for (i = 0; i < chip->ecc.total; i++)
		ecc_code[i] = chip->oob_poi[eccpos[i]];

	eccsteps = chip->ecc.steps;
	p = buf;

	for (i = 0 ; eccsteps; eccsteps--, i += eccbytes, p += eccsize) {
		int stat;

		stat = chip->ecc.correct(mtd, p, &ecc_code[i], &ecc_calc[i]);
		if (stat == -EBADMSG &&
		    (chip->ecc.options & NAND_ECC_GENERIC_ERASED_CHECK)) {
			/* check for empty pages with bitflips */
			stat = nand_check_erased_ecc_chunk(p, eccsize,
						&ecc_code[i], eccbytes,
						NULL, 0,
						chip->ecc.strength);
		}

		if (stat < 0) {
			mtd->ecc_stats.failed++;
		} else {
			mtd->ecc_stats.corrected += stat;
			max_bitflips = max_t(unsigned int, max_bitflips, stat);
		}
	}
	return max_bitflips;
}

/**
 * nand_read_page_hwecc_oob_first - [REPLACEABLE] hw ecc, read oob first
 * @mtd: mtd info structure
 * @chip: nand chip info structure
 * @buf: buffer to store read data
 * @oob_required: caller requires OOB data read to chip->oob_poi
 * @page: page number to read
 *
 * Hardware ECC for large page chips, require OOB to be read first. For this
 * ECC mode, the write_page method is re-used from ECC_HW. These methods
 * read/write ECC from the OOB area, unlike the ECC_HW_SYNDROME support with
 * multiple ECC steps, follows the "infix ECC" scheme and reads/writes ECC from
 * the data area, by overwriting the NAND manufacturer bad block markings.
 */
static int nand_read_page_hwecc_oob_first(struct mtd_info *mtd,
	struct nand_chip *chip, uint8_t *buf, int oob_required, int page)
{
	int i, eccsize = chip->ecc.size;
	int eccbytes = chip->ecc.bytes;
	int eccsteps = chip->ecc.steps;
	uint8_t *p = buf;
	uint8_t *ecc_code = chip->buffers->ecccode;
	uint32_t *eccpos = chip->ecc.layout->eccpos;
	uint8_t *ecc_calc = chip->buffers->ecccalc;
	unsigned int max_bitflips = 0;

	/* Read the OOB area first */
	chip->cmdfunc(mtd, NAND_CMD_READOOB, 0, page);
	chip->read_buf(mtd, chip->oob_poi, mtd->oobsize);
	chip->cmdfunc(mtd, NAND_CMD_READ0, 0, page);

	for (i = 0; i < chip->ecc.total; i++)
		ecc_code[i] = chip->oob_poi[eccpos[i]];

	for (i = 0; eccsteps; eccsteps--, i += eccbytes, p += eccsize) {
		int stat;

		chip->ecc.hwctl(mtd, NAND_ECC_READ);
		chip->read_buf(mtd, p, eccsize);
		chip->ecc.calculate(mtd, p, &ecc_calc[i]);

		stat = chip->ecc.correct(mtd, p, &ecc_code[i], NULL);
		if (stat == -EBADMSG &&
		    (chip->ecc.options & NAND_ECC_GENERIC_ERASED_CHECK)) {
			/* check for empty pages with bitflips */
			stat = nand_check_erased_ecc_chunk(p, eccsize,
						&ecc_code[i], eccbytes,
						NULL, 0,
						chip->ecc.strength);
		}

		if (stat < 0) {
			mtd->ecc_stats.failed++;
		} else {
			mtd->ecc_stats.corrected += stat;
			max_bitflips = max_t(unsigned int, max_bitflips, stat);
		}
	}
	return max_bitflips;
}

/**
 * nand_read_page_syndrome - [REPLACEABLE] hardware ECC syndrome based page read
 * @mtd: mtd info structure
 * @chip: nand chip info structure
 * @buf: buffer to store read data
 * @oob_required: caller requires OOB data read to chip->oob_poi
 * @page: page number to read
 *
 * The hw generator calculates the error syndrome automatically. Therefore we
 * need a special oob layout and handling.
 */
static int nand_read_page_syndrome(struct mtd_info *mtd, struct nand_chip *chip,
				   uint8_t *buf, int oob_required, int page)
{
	int i, eccsize = chip->ecc.size;
	int eccbytes = chip->ecc.bytes;
	int eccsteps = chip->ecc.steps;
	int eccpadbytes = eccbytes + chip->ecc.prepad + chip->ecc.postpad;
	uint8_t *p = buf;
	uint8_t *oob = chip->oob_poi;
	unsigned int max_bitflips = 0;

	for (i = 0; eccsteps; eccsteps--, i += eccbytes, p += eccsize) {
		int stat;

		chip->ecc.hwctl(mtd, NAND_ECC_READ);
		chip->read_buf(mtd, p, eccsize);

		if (chip->ecc.prepad) {
			chip->read_buf(mtd, oob, chip->ecc.prepad);
			oob += chip->ecc.prepad;
		}

		chip->ecc.hwctl(mtd, NAND_ECC_READSYN);
		chip->read_buf(mtd, oob, eccbytes);
		stat = chip->ecc.correct(mtd, p, oob, NULL);

		oob += eccbytes;

		if (chip->ecc.postpad) {
			chip->read_buf(mtd, oob, chip->ecc.postpad);
			oob += chip->ecc.postpad;
		}

		if (stat == -EBADMSG &&
		    (chip->ecc.options & NAND_ECC_GENERIC_ERASED_CHECK)) {
			/* check for empty pages with bitflips */
			stat = nand_check_erased_ecc_chunk(p, chip->ecc.size,
							   oob - eccpadbytes,
							   eccpadbytes,
							   NULL, 0,
							   chip->ecc.strength);
		}

		if (stat < 0) {
			mtd->ecc_stats.failed++;
		} else {
			mtd->ecc_stats.corrected += stat;
			max_bitflips = max_t(unsigned int, max_bitflips, stat);
		}
	}

	/* Calculate remaining oob bytes */
	i = mtd->oobsize - (oob - chip->oob_poi);
	if (i)
		chip->read_buf(mtd, oob, i);

	return max_bitflips;
}

/**
 * nand_transfer_oob - [INTERN] Transfer oob to client buffer
 * @chip: nand chip structure
 * @oob: oob destination address
 * @ops: oob ops structure
 * @len: size of oob to transfer
 */
static uint8_t *nand_transfer_oob(struct nand_chip *chip, uint8_t *oob,
				  struct mtd_oob_ops *ops, size_t len)
{
	switch (ops->mode) {

	case MTD_OPS_PLACE_OOB:
	case MTD_OPS_RAW:
		memcpy(oob, chip->oob_poi + ops->ooboffs, len);
		return oob + len;

	case MTD_OPS_AUTO_OOB: {
		struct nand_oobfree *free = chip->ecc.layout->oobfree;
		uint32_t boffs = 0, roffs = ops->ooboffs;
		size_t bytes = 0;

		for (; free->length && len; free++, len -= bytes) {
			/* Read request not from offset 0? */
			if (unlikely(roffs)) {
				if (roffs >= free->length) {
					roffs -= free->length;
					continue;
				}
				boffs = free->offset + roffs;
				bytes = min_t(size_t, len,
					      (free->length - roffs));
				roffs = 0;
			} else {
				bytes = min_t(size_t, len, free->length);
				boffs = free->offset;
			}
			memcpy(oob, chip->oob_poi + boffs, bytes);
			oob += bytes;
		}
		return oob;
	}
	default:
		BUG();
	}
	return NULL;
}

#if 0 //### TODO: Add support for read_retry in nand_do_read_ops()
/**
 * nand_setup_read_retry - [INTERN] Set the READ RETRY mode
 * @mtd: MTD device structure
 * @retry_mode: the retry mode to use
 *
 * Some vendors supply a special command to shift the Vt threshold, to be used
 * when there are too many bitflips in a page (i.e., ECC error). After setting
 * a new threshold, the host should retry reading the page.
 */
static int nand_setup_read_retry(struct mtd_info *mtd, int retry_mode)
{
	struct nand_chip *chip = mtd_to_nand(mtd);

	pr_debug("setting READ RETRY mode %d\n", retry_mode);

	if (retry_mode >= chip->read_retries)
		return -EINVAL;

	if (!chip->setup_read_retry)
		return -EOPNOTSUPP;

	return chip->setup_read_retry(mtd, retry_mode);
}
#endif

/**
 * nand_do_read_ops - [INTERN] Read data with ECC
 * @mtd: MTD device structure
 * @from: offset to read from
 * @ops: oob ops structure
 *
 * Internal function. Called with chip held.
 */
static int nand_do_read_ops(struct mtd_info *mtd, loff_t from,
			    struct mtd_oob_ops *ops)
{
<<<<<<< HEAD
	int chipnr, page, realpage, aligned, oob_required;
	struct nand_chip *chip = mtd->priv;
	unsigned int ecc_failures;
	int ret = 0;
	uint32_t bytes, col;
	uint8_t *buf = ops->datbuf;
	uint32_t readlen = buf ? ops->len : 0;
	uint8_t *oobbuf = ops->oobbuf;
	uint32_t oobreadlen = oobbuf ? ops->ooblen : 0;
	uint32_t oobmaxlen = ops->mode == MTD_OPS_AUTO_OOB ?
		mtd->oobavail : mtd->oobsize;
	int max_bitflips = 0;
	uint8_t *bufpoi;
	int skippage = (int)(mtd->skip >> chip->page_shift);
=======
	int chipnr, page, realpage, col, bytes, aligned, oob_required;
	struct nand_chip *chip = mtd_to_nand(mtd);
	int ret = 0;
	uint32_t readlen = ops->len;
	uint32_t oobreadlen = ops->ooblen;
	uint32_t max_oobsize = mtd_oobavail(mtd, ops);
>>>>>>> 81067b2b

	ops->retlen = 0;
	if (oobbuf)
		ops->oobretlen = 0;
	if (!readlen)
		return 0;

	/* Don't allow multipage oob reads with offset */
	if (oobbuf && ops->ooboffs && (ops->ooboffs + oobreadlen > oobmaxlen)) {
		pr_debug("%s: Attempt read beyond end of page\n", __func__);
		return -EINVAL;
	}
	oobmaxlen -= ops->ooboffs;
	oob_required = oobbuf ? 1 : 0;

	ecc_failures = mtd->ecc_stats.failed;

	chipnr = (int)(from >> chip->chip_shift);
	chip->select_chip(mtd, chipnr);

	realpage = (int)(from >> chip->page_shift);
	page = realpage & chip->pagemask;

	col = (int)(from & (mtd->writesize - 1));
//	printk("<%x,%x>", readlen, col);	/* ### */

	while (1) {
		WATCHDOG_RESET();

		bytes = min(mtd->writesize - col, readlen);
		aligned = (bytes == mtd->writesize);

		/* Is the current page in the buffer? */
		if (realpage != chip->pagebuf || oobbuf) {
			unsigned int prev_corrected = mtd->ecc_stats.corrected;

			bufpoi = aligned ? buf : chip->buffers->databuf;

			chip->cmdfunc(mtd, NAND_CMD_READ0, 0x00, page);

			/* Now read the page into the buffer: if we are at
			   the beginning in the skip region, read as empty */
			if (realpage < skippage) {
				memset(bufpoi, 0xFF, mtd->writesize);
				memset(chip->oob_poi, 0xFF, mtd->oobsize);
			} else if (unlikely(ops->mode == MTD_OPS_RAW))
				ret = chip->ecc.read_page_raw(mtd, chip,
						bufpoi, oob_required, page);
			else if (!aligned && NAND_HAS_SUBPAGE_READ(chip) &&
			    !oobbuf)
				ret = chip->ecc.read_subpage(mtd, chip,
						col, bytes, bufpoi, page);
			else
				ret = chip->ecc.read_page(mtd, chip, bufpoi,
							  oob_required, page);
			if (ret < 0)
				break;
			ret = 0;

			/* Transfer not aligned data */
			if (!aligned) {
				if (!NAND_HAS_SUBPAGE_READ(chip) && !oobbuf &&
				    !(mtd->ecc_stats.failed - ecc_failures))
					chip->pagebuf = realpage;
				memcpy(buf, chip->buffers->databuf + col, bytes);
			}

			buf += bytes;

			if (unlikely(oobbuf)) {
				int toread = oobmaxlen;

				if (toread > oobreadlen)
					toread = oobreadlen;
				if (toread) {
					oobbuf = nand_transfer_oob(chip,
						       oobbuf, ops, toread);
					oobreadlen -= toread;
				}
			}

			if (chip->options & NAND_NEED_READRDY) {
				/* Apply delay or wait for ready/busy pin. */
				if (!chip->dev_ready)
					udelay(chip->chip_delay);
				else
					nand_wait_ready(mtd);
			}
			max_bitflips = max((unsigned int)max_bitflips,
					   mtd->ecc_stats.corrected -
					   prev_corrected);
		} else {
//###			printk("+");//###
			memcpy(buf, chip->buffers->databuf + col, bytes);
			buf += bytes;
		}

		readlen -= bytes;

		if (!readlen)
			break;

		/* For subsequent reads align to page boundary */
		col = 0;
		/* Increment page address */
		realpage++;

		page = realpage & chip->pagemask;
		/* Check, if we cross a chip boundary */
		if (!page) {
			chipnr++;
			chip->select_chip(mtd, -1);
			chip->select_chip(mtd, chipnr);
		}
	}
	chip->select_chip(mtd, -1);

	ops->retlen = ops->len - (size_t) readlen;
	if (oobbuf)
		ops->oobretlen = ops->ooblen - oobreadlen;

	if (ret)
		return ret;

	if (mtd->ecc_stats.failed - ecc_failures)
		return -EBADMSG;

	return max_bitflips;
}

/**
 * nand_read - [MTD Interface] MTD compatibility function for nand_do_read_ecc
 * @mtd: MTD device structure
 * @from: offset to read from
 * @len: number of bytes to read
 * @retlen: pointer to variable to store the number of read bytes
 * @buf: the databuffer to put data
 *
 * Get hold of the chip and call nand_do_read.
 */
static int nand_read(struct mtd_info *mtd, loff_t from, size_t len,
		     size_t *retlen, uint8_t *buf)
{
	struct mtd_oob_ops ops;
	int ret;

	*retlen = 0;

	/* Do not allow reads past end of device */
	if ((from + len) > mtd->size)
		return -EINVAL;
	if (!len)
		return 0;

	nand_get_device(mtd, FL_READING);
	memset(&ops, 0, sizeof(ops));
	ops.len = len;
	ops.datbuf = buf;
	ops.mode = MTD_OPS_PLACE_OOB;
	ret = nand_do_read_ops(mtd, from, &ops);
	*retlen = ops.retlen;
	nand_release_device(mtd);

	return ret;
}

/**
 * nand_read_oob_std - [REPLACEABLE] the most common OOB data read function
 * @mtd: mtd info structure
 * @chip: nand chip info structure
 * @page: page number to read
 */
static int nand_read_oob_std(struct mtd_info *mtd, struct nand_chip *chip,
			     int page)
{
	chip->cmdfunc(mtd, NAND_CMD_READOOB, 0, page);
	chip->read_buf(mtd, chip->oob_poi, mtd->oobsize);
	return 0;
}

/**
 * nand_read_oob_syndrome - [REPLACEABLE] OOB data read function for HW ECC
 *			    with syndromes
 * @mtd: mtd info structure
 * @chip: nand chip info structure
 * @page: page number to read
 */
static int nand_read_oob_syndrome(struct mtd_info *mtd, struct nand_chip *chip,
				  int page)
{
	int length = mtd->oobsize;
	int chunk = chip->ecc.bytes + chip->ecc.prepad + chip->ecc.postpad;
	int eccsize = chip->ecc.size;
	uint8_t *bufpoi = chip->oob_poi;
	int i, toread, sndrnd = 0, pos;

	chip->cmdfunc(mtd, NAND_CMD_READ0, chip->ecc.size, page);
	for (i = 0; i < chip->ecc.steps; i++) {
		if (sndrnd) {
			pos = eccsize + i * (eccsize + chunk);
			if (mtd->writesize > 512)
				chip->cmdfunc(mtd, NAND_CMD_RNDOUT, pos, -1);
			else
				chip->cmdfunc(mtd, NAND_CMD_READ0, pos, page);
		} else
			sndrnd = 1;
		toread = min_t(int, length, chunk);
		chip->read_buf(mtd, bufpoi, toread);
		bufpoi += toread;
		length -= toread;
	}
	if (length > 0)
		chip->read_buf(mtd, bufpoi, length);

	return 0;
}

/**
 * nand_write_oob_std - [REPLACEABLE] the most common OOB data write function
 * @mtd: mtd info structure
 * @chip: nand chip info structure
 * @page: page number to write
 */
static int nand_write_oob_std(struct mtd_info *mtd, struct nand_chip *chip,
			      int page)
{
	int status = 0;
	const uint8_t *buf = chip->oob_poi;
	int length = mtd->oobsize;

	chip->cmdfunc(mtd, NAND_CMD_SEQIN, mtd->writesize, page);
	chip->write_buf(mtd, buf, length);
	/* Send command to program the OOB data */
	chip->cmdfunc(mtd, NAND_CMD_PAGEPROG, -1, -1);

	status = chip->waitfunc(mtd, chip);

	return status & NAND_STATUS_FAIL ? -EIO : 0;
}

/**
 * nand_write_oob_syndrome - [REPLACEABLE] OOB data write function for HW ECC
 *			     with syndrome - only for large page flash
 * @mtd: mtd info structure
 * @chip: nand chip info structure
 * @page: page number to write
 */
static int nand_write_oob_syndrome(struct mtd_info *mtd,
				   struct nand_chip *chip, int page)
{
	int chunk = chip->ecc.bytes + chip->ecc.prepad + chip->ecc.postpad;
	int eccsize = chip->ecc.size, length = mtd->oobsize;
	int i, len, pos, status = 0, sndcmd = 0, steps = chip->ecc.steps;
	const uint8_t *bufpoi = chip->oob_poi;

	/*
	 * data-ecc-data-ecc ... ecc-oob
	 * or
	 * data-pad-ecc-pad-data-pad .... ecc-pad-oob
	 */
	if (!chip->ecc.prepad && !chip->ecc.postpad) {
		pos = steps * (eccsize + chunk);
		steps = 0;
	} else
		pos = eccsize;

	chip->cmdfunc(mtd, NAND_CMD_SEQIN, pos, page);
	for (i = 0; i < steps; i++) {
		if (sndcmd) {
			if (mtd->writesize <= 512) {
				uint32_t fill = 0xFFFFFFFF;

				len = eccsize;
				while (len > 0) {
					int num = min_t(int, len, 4);
					chip->write_buf(mtd, (uint8_t *)&fill,
							num);
					len -= num;
				}
			} else {
				pos = eccsize + i * (eccsize + chunk);
				chip->cmdfunc(mtd, NAND_CMD_RNDIN, pos, -1);
			}
		} else
			sndcmd = 1;
		len = min_t(int, length, chunk);
		chip->write_buf(mtd, bufpoi, len);
		bufpoi += len;
		length -= len;
	}
	if (length > 0)
		chip->write_buf(mtd, bufpoi, length);

	chip->cmdfunc(mtd, NAND_CMD_PAGEPROG, -1, -1);
	status = chip->waitfunc(mtd, chip);

	return status & NAND_STATUS_FAIL ? -EIO : 0;
}

/**
 * nand_do_read_oob - [INTERN] NAND read out-of-band
 * @mtd: MTD device structure
 * @from: offset to read from
 * @ops: oob operations description structure
 *
 * NAND read out-of-band data from the spare area.
 */
static int nand_do_read_oob(struct mtd_info *mtd, loff_t from,
			    struct mtd_oob_ops *ops)
{
	int page, realpage, chipnr;
	struct nand_chip *chip = mtd_to_nand(mtd);
	struct mtd_ecc_stats stats;
	int readlen = ops->ooblen;
	uint32_t max_oobsize;
	uint8_t *buf = ops->oobbuf;
	int skippage = (int)(mtd->skip >> chip->page_shift);
	unsigned int max_bitflips = 0;

	ops->oobretlen = 0;
	if (!readlen)
		return 0;

	pr_debug("%s: from = 0x%08Lx, len = %i\n",
			__func__, (unsigned long long)from, readlen);

<<<<<<< HEAD
	if (ops->mode == MTD_OPS_AUTO_OOB)
		max_oobsize = chip->ecc.layout->oobavail;
	else
		max_oobsize = mtd->oobsize;
=======
	stats = mtd->ecc_stats;

	len = mtd_oobavail(mtd, ops);
>>>>>>> 81067b2b

	if (unlikely(ops->ooboffs >= max_oobsize)) {
		pr_debug("%s: attempt to start read outside oob\n",
				__func__);
		return -EINVAL;
	}

	/* Don't allow multipage oob reads with offset */
	if (ops->ooboffs && (ops->ooboffs + readlen > max_oobsize)) {
		pr_debug("%s: attempt to read beyond end of page\n",
				__func__);
		return -EINVAL;
	}

	/* Do not allow reads past end of device */
	if (unlikely(from >= mtd->size ||
		     ops->ooboffs + readlen > ((mtd->size >> chip->page_shift) -
				   (from >> chip->page_shift)) * max_oobsize)) {
		pr_debug("%s: attempt to read beyond end of device\n",
				__func__);
		return -EINVAL;
	}
	max_oobsize -= ops->ooboffs;

	stats = mtd->ecc_stats;

	chipnr = (int)(from >> chip->chip_shift);
	chip->select_chip(mtd, chipnr);

	/* Shift to get page */
	realpage = (int)(from >> chip->page_shift);
	page = realpage & chip->pagemask;

	while (1) {
		WATCHDOG_RESET();

		unsigned int prev_corrected = mtd->ecc_stats.corrected;
		int len = max_oobsize;

		if (len > readlen)
			len = readlen;
		if (realpage < skippage) {
			/* If we are in the skip region, read as empty */
			memset(buf, 0xFF, len);
		} else {
			if (ops->mode == MTD_OPS_RAW)
				chip->ecc.read_oob_raw(mtd, chip, page);
			else
				chip->ecc.read_oob(mtd, chip, page);
			buf = nand_transfer_oob(chip, buf, ops, len);

			if (chip->options & NAND_NEED_READRDY) {
				/* Apply delay or wait for ready/busy pin */
				if (!chip->dev_ready)
					udelay(chip->chip_delay);
				else
					nand_wait_ready(mtd);
			}
		}
		max_bitflips = max(max_bitflips,
				   mtd->ecc_stats.corrected - prev_corrected);

		readlen -= len;
		if (!readlen)
			break;

		/* Increment page address */
		realpage++;

		page = realpage & chip->pagemask;
		/* Check, if we cross a chip boundary */
		if (!page) {
			chipnr++;
			chip->select_chip(mtd, -1);
			chip->select_chip(mtd, chipnr);
		}
	}
	chip->select_chip(mtd, -1);

	ops->oobretlen = ops->ooblen;

	if (mtd->ecc_stats.failed - stats.failed)
		return -EBADMSG;

	return max_bitflips;
}

/**
 * nand_read_oob - [MTD Interface] NAND read data and/or out-of-band
 * @mtd: MTD device structure
 * @from: offset to read from
 * @ops: oob operation description structure
 *
 * NAND read data and/or out-of-band data.
 */
static int nand_read_oob(struct mtd_info *mtd, loff_t from,
			 struct mtd_oob_ops *ops)
{
	int ret = -ENOTSUPP;

	ops->retlen = 0;
	if (ops->oobbuf)
		ops->oobretlen = 0;

	/* Do not allow reads past end of device */
	if (ops->datbuf && (from + ops->len) > mtd->size) {
		pr_debug("%s: attempt to read beyond end of device\n",
				__func__);
		return -EINVAL;
	}

	nand_get_device(mtd, FL_READING);

	switch (ops->mode) {
	case MTD_OPS_PLACE_OOB:
	case MTD_OPS_AUTO_OOB:
	case MTD_OPS_RAW:
		break;

	default:
		goto out;
	}

	if (!ops->datbuf)
		ret = nand_do_read_oob(mtd, from, ops);
	else
		ret = nand_do_read_ops(mtd, from, ops);

out:
	nand_release_device(mtd);
	return ret;
}


/**
 * nand_write_page_raw - [INTERN] raw page write function
 * @mtd: mtd info structure
 * @chip: nand chip info structure
 * @buf: data buffer
 * @oob_required: must write chip->oob_poi to OOB
 * @page: page number to write
 *
 * Not for syndrome calculating ECC controllers, which use a special oob layout.
 */
static int nand_write_page_raw(struct mtd_info *mtd, struct nand_chip *chip,
			       const uint8_t *buf, int oob_required, int page)
{
	chip->write_buf(mtd, buf, mtd->writesize);
	if (oob_required)
		chip->write_buf(mtd, chip->oob_poi, mtd->oobsize);

	return 0;
}

/**
 * nand_write_page_raw_syndrome - [INTERN] raw page write function
 * @mtd: mtd info structure
 * @chip: nand chip info structure
 * @buf: data buffer
 * @oob_required: must write chip->oob_poi to OOB
 * @page: page number to write
 *
 * We need a special oob layout and handling even when ECC isn't checked.
 */
static int nand_write_page_raw_syndrome(struct mtd_info *mtd,
					struct nand_chip *chip,
					const uint8_t *buf, int oob_required,
					int page)
{
	int eccsize = chip->ecc.size;
	int eccbytes = chip->ecc.bytes;
	uint8_t *oob = chip->oob_poi;
	int steps, size;

	for (steps = chip->ecc.steps; steps > 0; steps--) {
		chip->write_buf(mtd, buf, eccsize);
		buf += eccsize;

		if (chip->ecc.prepad) {
			chip->write_buf(mtd, oob, chip->ecc.prepad);
			oob += chip->ecc.prepad;
		}

		chip->write_buf(mtd, oob, eccbytes);
		oob += eccbytes;

		if (chip->ecc.postpad) {
			chip->write_buf(mtd, oob, chip->ecc.postpad);
			oob += chip->ecc.postpad;
		}
	}

	size = mtd->oobsize - (oob - chip->oob_poi);
	if (size)
		chip->write_buf(mtd, oob, size);

	return 0;
}

/**
 * nand_write_page_swecc - [REPLACEABLE] software ECC based page write function
 * @mtd: mtd info structure
 * @chip: nand chip info structure
 * @buf: data buffer
 * @oob_required: must write chip->oob_poi to OOB
 * @page: page number to write
 */
static int nand_write_page_swecc(struct mtd_info *mtd, struct nand_chip *chip,
				 const uint8_t *buf, int oob_required,
				 int page)
{
	int i, eccsize = chip->ecc.size;
	int eccbytes = chip->ecc.bytes;
	int eccsteps = chip->ecc.steps;
	uint8_t *ecc_calc = chip->buffers->ecccalc;
	const uint8_t *p = buf;
	uint32_t *eccpos = chip->ecc.layout->eccpos;

	/* Software ECC calculation */
	for (i = 0; eccsteps; eccsteps--, i += eccbytes, p += eccsize)
		chip->ecc.calculate(mtd, p, &ecc_calc[i]);

	for (i = 0; i < chip->ecc.total; i++)
		chip->oob_poi[eccpos[i]] = ecc_calc[i];

	return chip->ecc.write_page_raw(mtd, chip, buf, 1, page);
}

/**
 * nand_write_page_hwecc - [REPLACEABLE] hardware ECC based page write function
 * @mtd: mtd info structure
 * @chip: nand chip info structure
 * @buf: data buffer
 * @oob_required: must write chip->oob_poi to OOB
 * @page: page number to write
 */
static int nand_write_page_hwecc(struct mtd_info *mtd, struct nand_chip *chip,
				  const uint8_t *buf, int oob_required,
				  int page)
{
	int i, eccsize = chip->ecc.size;
	int eccbytes = chip->ecc.bytes;
	int eccsteps = chip->ecc.steps;
	uint8_t *ecc_calc = chip->buffers->ecccalc;
	const uint8_t *p = buf;
	uint32_t *eccpos = chip->ecc.layout->eccpos;

	for (i = 0; eccsteps; eccsteps--, i += eccbytes, p += eccsize) {
		chip->ecc.hwctl(mtd, NAND_ECC_WRITE);
		chip->write_buf(mtd, p, eccsize);
		chip->ecc.calculate(mtd, p, &ecc_calc[i]);
	}

	for (i = 0; i < chip->ecc.total; i++)
		chip->oob_poi[eccpos[i]] = ecc_calc[i];

	chip->write_buf(mtd, chip->oob_poi, mtd->oobsize);

	return 0;
}


/**
 * nand_write_subpage_hwecc - [REPLACEABLE] hardware ECC based subpage write
 * @mtd:	mtd info structure
 * @chip:	nand chip info structure
 * @offset:	column address of subpage within the page
 * @data_len:	data length
 * @buf:	data buffer
 * @oob_required: must write chip->oob_poi to OOB
 * @page: page number to write
 */
static int nand_write_subpage_hwecc(struct mtd_info *mtd,
				struct nand_chip *chip, uint32_t offset,
				uint32_t data_len, const uint8_t *buf,
				int oob_required, int page)
{
	uint8_t *oob_buf  = chip->oob_poi;
	uint8_t *ecc_calc = chip->buffers->ecccalc;
	int ecc_size      = chip->ecc.size;
	int ecc_bytes     = chip->ecc.bytes;
	int ecc_steps     = chip->ecc.steps;
	uint32_t *eccpos  = chip->ecc.layout->eccpos;
	uint32_t start_step = offset / ecc_size;
	uint32_t end_step   = (offset + data_len - 1) / ecc_size;
	int oob_bytes       = mtd->oobsize / ecc_steps;
	int step, i;

	for (step = 0; step < ecc_steps; step++) {
		/* configure controller for WRITE access */
		chip->ecc.hwctl(mtd, NAND_ECC_WRITE);

		/* write data (untouched subpages already masked by 0xFF) */
		chip->write_buf(mtd, buf, ecc_size);

		/* mask ECC of un-touched subpages by padding 0xFF */
		if ((step < start_step) || (step > end_step))
			memset(ecc_calc, 0xff, ecc_bytes);
		else
			chip->ecc.calculate(mtd, buf, ecc_calc);

		/* mask OOB of un-touched subpages by padding 0xFF */
		/* if oob_required, preserve OOB metadata of written subpage */
		if (!oob_required || (step < start_step) || (step > end_step))
			memset(oob_buf, 0xff, oob_bytes);

		buf += ecc_size;
		ecc_calc += ecc_bytes;
		oob_buf  += oob_bytes;
	}

	/* copy calculated ECC for whole page to chip->buffer->oob */
	/* this include masked-value(0xFF) for unwritten subpages */
	ecc_calc = chip->buffers->ecccalc;
	for (i = 0; i < chip->ecc.total; i++)
		chip->oob_poi[eccpos[i]] = ecc_calc[i];

	/* write OOB buffer to NAND device */
	chip->write_buf(mtd, chip->oob_poi, mtd->oobsize);

	return 0;
}


/**
 * nand_write_page_syndrome - [REPLACEABLE] hardware ECC syndrome based page write
 * @mtd: mtd info structure
 * @chip: nand chip info structure
 * @buf: data buffer
 * @oob_required: must write chip->oob_poi to OOB
 * @page: page number to write
 *
 * The hw generator calculates the error syndrome automatically. Therefore we
 * need a special oob layout and handling.
 */
static int nand_write_page_syndrome(struct mtd_info *mtd,
				    struct nand_chip *chip,
				    const uint8_t *buf, int oob_required,
				    int page)
{
	int i, eccsize = chip->ecc.size;
	int eccbytes = chip->ecc.bytes;
	int eccsteps = chip->ecc.steps;
	const uint8_t *p = buf;
	uint8_t *oob = chip->oob_poi;

	for (i = 0; eccsteps; eccsteps--, i += eccbytes, p += eccsize) {

		chip->ecc.hwctl(mtd, NAND_ECC_WRITE);
		chip->write_buf(mtd, p, eccsize);

		if (chip->ecc.prepad) {
			chip->write_buf(mtd, oob, chip->ecc.prepad);
			oob += chip->ecc.prepad;
		}

		chip->ecc.calculate(mtd, p, oob);
		chip->write_buf(mtd, oob, eccbytes);
		oob += eccbytes;

		if (chip->ecc.postpad) {
			chip->write_buf(mtd, oob, chip->ecc.postpad);
			oob += chip->ecc.postpad;
		}
	}

	/* Calculate remaining oob bytes */
	i = mtd->oobsize - (oob - chip->oob_poi);
	if (i)
		chip->write_buf(mtd, oob, i);

	return 0;
}

/**
 * nand_write_page - [REPLACEABLE] write one page
 * @mtd: MTD device structure
 * @chip: NAND chip descriptor
 * @offset: address offset within the page
 * @data_len: length of actual data to be written
 * @buf: the data to write
 * @oob_required: must write chip->oob_poi to OOB
 * @page: page number to write
 * @cached: cached programming
 * @raw: use _raw version of write_page
 */
static int nand_write_page(struct mtd_info *mtd, struct nand_chip *chip,
		uint32_t offset, int data_len, const uint8_t *buf,
		int oob_required, int page, int cached, int raw)
{
	int status, subpage;

	if (!(chip->options & NAND_NO_SUBPAGE_WRITE) &&
		chip->ecc.write_subpage)
		subpage = offset || (data_len < mtd->writesize);
	else
		subpage = 0;

	chip->cmdfunc(mtd, NAND_CMD_SEQIN, 0x00, page);

	if (unlikely(raw))
		status = chip->ecc.write_page_raw(mtd, chip, buf,
						  oob_required, page);
	else if (subpage)
		status = chip->ecc.write_subpage(mtd, chip, offset, data_len,
						 buf, oob_required, page);
	else
		status = chip->ecc.write_page(mtd, chip, buf, oob_required,
					      page);

	if (status < 0)
		return status;

	/*
	 * Cached progamming disabled for now. Not sure if it's worth the
	 * trouble. The speed gain is not very impressive. (2.3->2.6Mib/s).
	 */
	cached = 0;

	if (!cached || !NAND_HAS_CACHEPROG(chip)) {

		chip->cmdfunc(mtd, NAND_CMD_PAGEPROG, -1, -1);
		status = chip->waitfunc(mtd, chip);
		/*
		 * See if operation failed and additional status checks are
		 * available.
		 */
		if ((status & NAND_STATUS_FAIL) && (chip->errstat))
			status = chip->errstat(mtd, chip, FL_WRITING, status,
					       page);

		if (status & NAND_STATUS_FAIL)
			return -EIO;
	} else {
		chip->cmdfunc(mtd, NAND_CMD_CACHEDPROG, -1, -1);
		status = chip->waitfunc(mtd, chip);
	}

	return 0;
}

/**
 * nand_fill_oob - [INTERN] Transfer client buffer to oob
 * @mtd: MTD device structure
 * @oob: oob data buffer
 * @len: oob data write length
 * @ops: oob ops structure
 */
static uint8_t *nand_fill_oob(struct mtd_info *mtd, uint8_t *oob, size_t len,
			      struct mtd_oob_ops *ops)
{
	struct nand_chip *chip = mtd_to_nand(mtd);

	/*
	 * Initialise to all 0xFF, to avoid the possibility of left over OOB
	 * data from a previous OOB read.
	 */
	memset(chip->oob_poi, 0xff, mtd->oobsize);

	switch (ops->mode) {

	case MTD_OPS_PLACE_OOB:
	case MTD_OPS_RAW:
		memcpy(chip->oob_poi + ops->ooboffs, oob, len);
		return oob + len;

	case MTD_OPS_AUTO_OOB: {
		struct nand_oobfree *free = chip->ecc.layout->oobfree;
		uint32_t boffs = 0, woffs = ops->ooboffs;
		size_t bytes = 0;

		for (; free->length && len; free++, len -= bytes) {
			/* Write request not from offset 0? */
			if (unlikely(woffs)) {
				if (woffs >= free->length) {
					woffs -= free->length;
					continue;
				}
				boffs = free->offset + woffs;
				bytes = min_t(size_t, len,
					      (free->length - woffs));
				woffs = 0;
			} else {
				bytes = min_t(size_t, len, free->length);
				boffs = free->offset;
			}
			memcpy(chip->oob_poi + boffs, oob, bytes);
			oob += bytes;
		}
		return oob;
	}
	default:
		BUG();
	}
	return NULL;
}

#define NOTALIGNED(x)	((x & (chip->subpagesize - 1)) != 0)

/**
 * nand_do_write_ops - [INTERN] NAND write with ECC
 * @mtd: MTD device structure
 * @to: offset to write to
 * @ops: oob operations description structure
 *
 * NAND write with ECC.
 */
static int nand_do_write_ops(struct mtd_info *mtd, loff_t to,
			     struct mtd_oob_ops *ops)
{
	int chipnr, realpage, page, blockmask, column;
	struct nand_chip *chip = mtd_to_nand(mtd);
	uint32_t writelen = ops->len;

	uint32_t oobwritelen = ops->ooblen;
	uint32_t oobmaxlen = mtd_oobavail(mtd, ops);

	uint8_t *oob = ops->oobbuf;
	uint8_t *buf = ops->datbuf;
	uint32_t pagemask = mtd->writesize - 1;
	int ret;
	int oob_required = oob ? 1 : 0;

	ops->retlen = 0;
	if (oob)
		ops->oobretlen = 0;
	if (!writelen)
		return 0;

	/* Don't allow writing into skip area */
	if ((chip->options & NAND_SW_WRITE_PROTECT) || (to < mtd->skip))
		return -EROFS;

	/* Only allow unaligned writes if not also writing OOB */
	if (oob && ((to & pagemask) || (writelen & pagemask)))
		return -EINVAL;

	chipnr = (int)(to >> chip->chip_shift);
	chip->select_chip(mtd, chipnr);

	/* Check, if it is write protected */
	if (nand_check_wp(mtd)) {
		pr_notice("%s: device is write protected\n", __func__);
		return -EROFS;
	}

	blockmask = (1 << (chip->phys_erase_shift - chip->page_shift)) - 1;

	/* Invalidate the page cache, when we write to the cached page */
	if (to <= (chip->pagebuf << chip->page_shift) &&
	    (chip->pagebuf << chip->page_shift) < (to + ops->len))
		chip->pagebuf = -1;

	/* Don't allow multipage oob writes with offset */
	if (oob && ops->ooboffs && (ops->ooboffs + oobwritelen > oobmaxlen)) {
		pr_notice("%s: attempt to write past end of page\n", __func__);
		return -EINVAL;
	}
	oobmaxlen -= ops->ooboffs;

	do {
		uint32_t bytes = mtd->writesize;
		int cached;
		uint8_t *wbuf = buf;
		int newchipnr;
#ifdef CONFIG_NAND_REFRESH
		/*
		 * If in EMERGENCY MODE and the page to write is within the
		 * replaced block, report failure. This is a chance to tell
		 * the caller that this block does not work anymore and should
		 * be marked bad, in which case we can leave EMERGENCY MODE
		 * again. See nand_block_markbad().
		 */
		if (nand_refresh_final_offset(mtd, to) != to) {
			nr_debug("Writing to redirected bad block at "
				 "0x%08llx rejected\n", to);
			ret = -EIO;
			break;
		}
#endif

		/* Select chip */
		newchipnr = (int)(to >> chip->chip_shift);
		if (newchipnr != chipnr) {
			if (chipnr != -1)
				chip->select_chip(mtd, -1);
			chipnr = newchipnr;
			chip->select_chip(mtd, newchipnr);
		}

		realpage = (int)(to >> chip->page_shift);
		page = realpage & chip->pagemask;
		column = to & (mtd->writesize - 1);
		cached = writelen > bytes && page != blockmask;

		WATCHDOG_RESET();
		/* Partial page write? */
		if (unlikely(column || (writelen < mtd->writesize))) {
			cached = 0;
			bytes -= column;
			if (bytes > writelen)
				bytes = writelen;
			chip->pagebuf = -1;
			memset(chip->buffers->databuf, 0xff, mtd->writesize);
			memcpy(&chip->buffers->databuf[column], buf, bytes);
			wbuf = chip->buffers->databuf;
		}

		if (unlikely(oob)) {
			size_t len = oobmaxlen;

			if (len > oobwritelen)
				len = oobwritelen;
			oob = nand_fill_oob(mtd, oob, len, ops);
			oobwritelen -= len;
		} else {
			/* We still need to erase leftover OOB data */
			memset(chip->oob_poi, 0xff, mtd->oobsize);
		}

		ret = chip->write_page(mtd, chip, column, bytes, wbuf,
					oob_required, page, cached,
					(ops->mode == MTD_OPS_RAW));
		if (ret)
			break;

		buf += bytes;
		to += bytes;
		writelen -= bytes;
	} while (writelen);

	chip->select_chip(mtd, -1);

	ops->retlen = ops->len - writelen;
	if (unlikely(oob))
		ops->oobretlen = ops->ooblen - oobwritelen;

	return ret;
}

/**
 * panic_nand_write - [MTD Interface] NAND write with ECC
 * @mtd: MTD device structure
 * @to: offset to write to
 * @len: number of bytes to write
 * @retlen: pointer to variable to store the number of written bytes
 * @buf: the data to write
 *
 * NAND write with ECC. Used when performing writes in interrupt context, this
 * may for example be called by mtdoops when writing an oops while in panic.
 */
static int panic_nand_write(struct mtd_info *mtd, loff_t to, size_t len,
			    size_t *retlen, const uint8_t *buf)
{
	struct nand_chip *chip = mtd_to_nand(mtd);
	struct mtd_oob_ops ops;
	int ret;

	/* Wait for the device to get ready */
	panic_nand_wait(mtd, chip, 400);

	/* Grab the device */
	panic_nand_get_device(chip, mtd, FL_WRITING);

	memset(&ops, 0, sizeof(ops));
	ops.len = len;
	ops.datbuf = (uint8_t *)buf;
	ops.mode = MTD_OPS_PLACE_OOB;

	ret = nand_do_write_ops(mtd, to, &ops);

	*retlen = ops.retlen;
	return ret;
}

/**
 * nand_write - [MTD Interface] NAND write with ECC
 * @mtd: MTD device structure
 * @to: offset to write to
 * @len: number of bytes to write
 * @retlen: pointer to variable to store the number of written bytes
 * @buf: the data to write
 *
 * NAND write with ECC.
 */
static int nand_write(struct mtd_info *mtd, loff_t to, size_t len,
			  size_t *retlen, const uint8_t *buf)
{
	struct mtd_oob_ops ops;
	int ret;

	*retlen = 0;

	/* Do not allow writes past end of device */
	if ((to + len) > mtd->size)
		return -EINVAL;
	if (!len)
		return 0;

	nand_get_device(mtd, FL_WRITING);
	memset(&ops, 0, sizeof(ops));
	ops.len = len;
	ops.datbuf = (uint8_t *)buf;
	ops.mode = MTD_OPS_PLACE_OOB;
	ret = nand_do_write_ops(mtd, to, &ops);
	*retlen = ops.retlen;
	nand_release_device(mtd);

	return ret;
}

/**
 * nand_do_write_oob - [MTD Interface] NAND write out-of-band
 * @mtd: MTD device structure
 * @to: offset to write to
 * @ops: oob operation description structure
 *
 * NAND write out-of-band.
 */
static int nand_do_write_oob(struct mtd_info *mtd, loff_t to,
			     struct mtd_oob_ops *ops)
{
	int chipnr, page, status, len;
	struct nand_chip *chip = mtd_to_nand(mtd);

	pr_debug("%s: to = 0x%08x, len = %i\n",
			 __func__, (unsigned int)to, (int)ops->ooblen);

<<<<<<< HEAD
	ops->oobretlen = 0;
	if ((chip->options & NAND_SW_WRITE_PROTECT) || (to < mtd->skip))
		return -EROFS;

	if (ops->mode == MTD_OPS_AUTO_OOB)
		len = chip->ecc.layout->oobavail;
	else
		len = mtd->oobsize;
=======
	len = mtd_oobavail(mtd, ops);
>>>>>>> 81067b2b

	/* Do not allow write past end of page */
	if ((ops->ooboffs + ops->ooblen) > len) {
		pr_debug("%s: attempt to write past end of page\n",
				__func__);
		return -EINVAL;
	}

	if (unlikely(ops->ooboffs >= len)) {
		pr_debug("%s: attempt to start write outside oob\n",
				__func__);
		return -EINVAL;
	}

	/* Do not allow write past end of device */
	if (unlikely(to >= mtd->size ||
		     ops->ooboffs + ops->ooblen >
			((mtd->size >> chip->page_shift) -
			 (to >> chip->page_shift)) * len)) {
		pr_debug("%s: attempt to write beyond end of device\n",
				__func__);
		return -EINVAL;
	}

#ifdef CONFIG_NAND_REFRESH
	/*
	 * If in EMERGENCY MODE and the page to write is within the replaced
	 * block, report failure. This is a chance to tell the caller that
	 * this block does not work anymore and should be marked bad, in which
	 * case we can leave EMERGENCY MODE again. See nand_block_markbad().
	 */
	if (nand_refresh_final_offset(mtd, to) != to) {
		nr_debug("Writing to redirected bad block at 0x%08llx "
			 "rejected\n", to);
		return -EIO;
	}
#endif

	chipnr = (int)(to >> chip->chip_shift);
	chip->select_chip(mtd, chipnr);

	/* Shift to get page */
	page = (int)(to >> chip->page_shift);

	/*
	 * Reset the chip. Some chips (like the Toshiba TC5832DC found in one
	 * of my DiskOnChip 2000 test units) will clear the whole data page too
	 * if we don't do this. I have no clue why, but I seem to have 'fixed'
	 * it in the doc2000 driver in August 1999.  dwmw2.
	 */
	chip->cmdfunc(mtd, NAND_CMD_RESET, -1, -1);

	/* Check, if it is write protected */
	if (nand_check_wp(mtd)) {
		chip->select_chip(mtd, -1);
		return -EROFS;
	}

	/* Invalidate the page cache, if we write to the cached page */
	if (page == chip->pagebuf)
		chip->pagebuf = -1;

	nand_fill_oob(mtd, ops->oobbuf, ops->ooblen, ops);

	if (ops->mode == MTD_OPS_RAW)
		status = chip->ecc.write_oob_raw(mtd, chip, page & chip->pagemask);
	else
		status = chip->ecc.write_oob(mtd, chip, page & chip->pagemask);

	chip->select_chip(mtd, -1);

	if (status)
		return status;

	ops->oobretlen = ops->ooblen;

	return 0;
}

/**
 * nand_write_oob - [MTD Interface] NAND write data and/or out-of-band
 * @mtd: MTD device structure
 * @to: offset to write to
 * @ops: oob operation description structure
 */
static int nand_write_oob(struct mtd_info *mtd, loff_t to,
			  struct mtd_oob_ops *ops)
{
	int ret = -ENOTSUPP;

	ops->retlen = 0;
	if (ops->oobbuf)
		ops->oobretlen = 0;

	/* Do not allow writes past end of device */
	if (ops->datbuf && (to + ops->len) > mtd->size) {
		pr_debug("%s: attempt to write beyond end of device\n",
				__func__);
		return -EINVAL;
	}

	nand_get_device(mtd, FL_WRITING);

	switch (ops->mode) {
	case MTD_OPS_PLACE_OOB:
	case MTD_OPS_AUTO_OOB:
	case MTD_OPS_RAW:
		break;

	default:
		goto out;
	}

	if (!ops->datbuf)
		ret = nand_do_write_oob(mtd, to, ops);
	else
		ret = nand_do_write_ops(mtd, to, ops);

out:
	nand_release_device(mtd);
	return ret;
}

/**
 * single_erase - [GENERIC] NAND standard block erase command function
 * @mtd: MTD device structure
 * @page: the page address of the block which will be erased
 *
 * Standard erase command for NAND chips. Returns NAND status.
 */
static int single_erase(struct mtd_info *mtd, int page)
{
	struct nand_chip *chip = mtd_to_nand(mtd);
	/* Send commands to erase a block */
	chip->cmdfunc(mtd, NAND_CMD_ERASE1, -1, page);
	chip->cmdfunc(mtd, NAND_CMD_ERASE2, -1, -1);

	return chip->waitfunc(mtd, chip);
}

/**
 * nand_erase - [MTD Interface] erase block(s)
 * @mtd: MTD device structure
 * @instr: erase instruction
 *
 * Erase one ore more blocks.
 */
static int nand_erase(struct mtd_info *mtd, struct erase_info *instr)
{
	return nand_erase_nand(mtd, instr, 0);
}

/**
 * nand_erase_nand - [INTERN] erase block(s)
 * @mtd: MTD device structure
 * @instr: erase instruction
 * @allowbbt: allow erasing the bbt area
 *
 * Erase one ore more blocks.
 */
int nand_erase_nand(struct mtd_info *mtd, struct erase_info *instr,
		    int allowbbt)
{
	int page, status, pages_per_block, ret, chipnr;
	struct nand_chip *chip = mtd_to_nand(mtd);
	loff_t len;
	loff_t addr = instr->addr;

	pr_debug("%s: start = 0x%012llx, len = %llu\n",
			__func__, (unsigned long long)instr->addr,
			(unsigned long long)instr->len);

	/* Don't erase in skip region or if software write-protected */
	if ((chip->options & NAND_SW_WRITE_PROTECT) || (addr < mtd->skip))
		return -EROFS;

	if (check_offs_len(mtd, addr, instr->len))
		return -EINVAL;

	/* Grab the lock and see if the device is available */
	nand_get_device(mtd, FL_ERASING);

	chipnr = -1;

	/* Calculate pages in each block */
	pages_per_block = 1 << (chip->phys_erase_shift - chip->page_shift);

	/* Loop through the pages */
	len = instr->len;

	instr->state = MTD_ERASING;

	while (len) {
		int newchipnr;

		WATCHDOG_RESET();

#ifdef CONFIG_NAND_REFRESH
		/*
		 * If in EMERGENCY MODE and the block to erase is the replaced
		 * block, report failure. This is a chance to tell the caller
		 * that this block does not work anymore, and should be marked
		 * bad, in which case we can leave EMERGENCY MODE again. See
		 * nand_block_markbad().
		 */
		if (nand_refresh_final_offset(mtd, addr) != addr) {
			nr_debug("Erasing redirected bad block at 0x%08llx "
				 "rejected\n", addr);
			instr->state = MTD_ERASE_FAILED;
			instr->fail_addr = addr;
			break;
		}
#endif

		page = (int)(addr >> chip->page_shift);

		/* Select chip */
		newchipnr = (int)(addr >> chip->chip_shift);
		if (newchipnr != chipnr) {
			if (chipnr != -1)
				chip->select_chip(mtd, -1);
			chipnr = newchipnr;
			chip->select_chip(mtd, newchipnr);

			/* Check, if it is write protected */
			if (nand_check_wp(mtd)) {
				MTDDEBUG(MTD_DEBUG_LEVEL0, "%s: "
				       "Device is write protected\n", __func__);
				instr->state = MTD_ERASE_FAILED;
				instr->fail_addr = addr;
				break;
			}
		}

		/* Check if we have a bad block, we do not erase bad blocks! */
		if (!instr->scrub && nand_block_checkbad(mtd, ((loff_t) page) <<
<<<<<<< HEAD
					chip->page_shift, 0, allowbbt)) {
			pr_warn("%s: attempt to erase a bad block at 0x%08llx\n",
				__func__, addr);
=======
					chip->page_shift, allowbbt)) {
			pr_warn("%s: attempt to erase a bad block at page 0x%08x\n",
				    __func__, page);
>>>>>>> 81067b2b
			instr->state = MTD_ERASE_FAILED;
			instr->fail_addr = addr;
			break;
		}

		/*
		 * Invalidate the page cache, if we erase the block which
		 * contains the current cached page.
		 */
		if (page <= chip->pagebuf && chip->pagebuf <
		    (page + pages_per_block))
			chip->pagebuf = -1;

		status = chip->erase(mtd, page & chip->pagemask);

		/*
		 * See if operation failed and additional status checks are
		 * available
		 */
		if ((status & NAND_STATUS_FAIL) && (chip->errstat))
			status = chip->errstat(mtd, chip, FL_ERASING,
					       status, page);

		/* See if block erase succeeded */
		if (status & NAND_STATUS_FAIL) {
			pr_debug("%s: failed erase, page at 0x%08llx\n",
					__func__, addr);
			instr->state = MTD_ERASE_FAILED;
			instr->fail_addr = addr;
			break;
		}

		/* Increment page address and decrement length */
		len -= (1 << chip->phys_erase_shift);
		addr += (1 << chip->phys_erase_shift);

		if (!len)
			instr->state = MTD_ERASE_DONE;
	}
	if (chipnr != -1)
		chip->select_chip(mtd, -1);

	ret = instr->state == MTD_ERASE_DONE ? 0 : -EIO;

	/* Deselect and wake up anyone waiting on the device */
	chip->select_chip(mtd, -1);
	nand_release_device(mtd);

	/* Do call back function */
	if (!ret)
		mtd_erase_callback(instr);

	/* Return more or less happy */
	return ret;
}

/**
 * nand_sync - [MTD Interface] sync
 * @mtd: MTD device structure
 *
 * Sync is actually a wait for chip ready function.
 */
static void nand_sync(struct mtd_info *mtd)
{
	pr_debug("%s: called\n", __func__);

	/* Grab the lock and see if the device is available */
	nand_get_device(mtd, FL_SYNCING);
	/* Release it and go back */
	nand_release_device(mtd);
}

/**
 * nand_block_isbad - [MTD Interface] Check if block at offset is bad
 * @mtd: MTD device structure
 * @offs: offset relative to mtd start
 */
static int nand_block_isbad(struct mtd_info *mtd, loff_t offs)
{
<<<<<<< HEAD
#ifdef CONFIG_NAND_REFRESH
	loff_t newoffs;
	/*
	 * If in EMERGENCY MODE and the block to check is the replaced block,
	 * then redirect this to the backup block.
	 */
	newoffs = nand_refresh_final_offset(mtd, offs);
	if (newoffs != offs) {
		nr_debug("Redirect BB query from bad block at 0x%08llx to "
			 "backup at 0x%08llx\n", offs, newoffs);
		offs = newoffs;
	}
#endif

	return nand_block_checkbad(mtd, offs, 1, 0);
=======
	struct nand_chip *chip = mtd_to_nand(mtd);
	int chipnr = (int)(offs >> chip->chip_shift);
	int ret;

	/* Select the NAND device */
	nand_get_device(mtd, FL_READING);
	chip->select_chip(mtd, chipnr);

	ret = nand_block_checkbad(mtd, offs, 0);

	chip->select_chip(mtd, -1);
	nand_release_device(mtd);

	return ret;
>>>>>>> 81067b2b
}

/**
 * nand_block_markbad - [MTD Interface] Mark block at the given offset as bad
 * @mtd: MTD device structure
 * @ofs: offset relative to mtd start
 */
static int nand_block_markbad(struct mtd_info *mtd, loff_t offs)
{
	struct nand_chip *chip = mtd->priv;
	int ret;

	if (chip->options & NAND_NO_BADBLOCK)
		return 0;

#ifdef CONFIG_NAND_REFRESH
	/*
	 * If in EMERGENCY MODE and the block to mark bad is the replaced
	 * block, then we are lucky: as the block is already marked bad, we
	 * can instead free our backup block and leave EMERGENCY MODE.
	 */
	if (nand_refresh_final_offset(mtd, offs) != offs) {
		nand_refresh_free_backup(mtd);

		return 0;
	}
#endif

	ret = nand_block_isbad(mtd, offs);
	if (ret) {
		/* If it was bad already, return success and do nothing */
		if (ret > 0)
			return 0;
		return ret;
	}

	return nand_block_markbad_lowlevel(mtd, offs);
}

/**
 * nand_onfi_set_features- [REPLACEABLE] set features for ONFI nand
 * @mtd: MTD device structure
 * @chip: nand chip info structure
 * @addr: feature address.
 * @subfeature_param: the subfeature parameters, a four bytes array.
 */
static int nand_onfi_set_features(struct mtd_info *mtd, struct nand_chip *chip,
			int addr, uint8_t *subfeature_param)
{
	int status;

#ifdef CONFIG_SYS_NAND_ONFI_DETECTION
	if (!chip->onfi_version ||
	    !(le16_to_cpu(chip->onfi_params.opt_cmd)
	      & ONFI_OPT_CMD_SET_GET_FEATURES))
		return -EINVAL;
#endif

	chip->cmdfunc(mtd, NAND_CMD_SET_FEATURES, addr, -1);
	chip->write_buf(mtd, subfeature_param, ONFI_SUBFEATURE_PARAM_LEN);

	status = chip->waitfunc(mtd, chip);
	if (status & NAND_STATUS_FAIL)
		return -EIO;
	return 0;
}

/**
 * nand_onfi_get_features- [REPLACEABLE] get features for ONFI nand
 * @mtd: MTD device structure
 * @chip: nand chip info structure
 * @addr: feature address.
 * @subfeature_param: the subfeature parameters, a four bytes array.
 */
static int nand_onfi_get_features(struct mtd_info *mtd, struct nand_chip *chip,
			int addr, uint8_t *subfeature_param)
{
#ifdef CONFIG_SYS_NAND_ONFI_DETECTION
	if (!chip->onfi_version ||
	    !(le16_to_cpu(chip->onfi_params.opt_cmd)
	      & ONFI_OPT_CMD_SET_GET_FEATURES))
		return -EINVAL;
#endif

	chip->cmdfunc(mtd, NAND_CMD_GET_FEATURES, addr, -1);
	chip->read_buf(mtd, subfeature_param, ONFI_SUBFEATURE_PARAM_LEN);

	return 0;
}

/* Set default functions */
static void nand_set_defaults(struct nand_chip *chip, int busw)
{
	/* check for proper chip_delay setup, set 20us if not */
	if (!chip->chip_delay)
		chip->chip_delay = 20;

	/* check, if a user supplied command function given */
	if (chip->cmdfunc == NULL)
		chip->cmdfunc = nand_command;

	/* check, if a user supplied wait function given */
	if (chip->waitfunc == NULL)
		chip->waitfunc = nand_wait;

	if (!chip->select_chip)
		chip->select_chip = nand_select_chip;

	/* set for ONFI nand */
	if (!chip->onfi_set_features)
		chip->onfi_set_features = nand_onfi_set_features;
	if (!chip->onfi_get_features)
		chip->onfi_get_features = nand_onfi_get_features;

	/* If called twice, pointers that depend on busw may need to be reset */
	if (!chip->read_byte || chip->read_byte == nand_read_byte)
		chip->read_byte = busw ? nand_read_byte16 : nand_read_byte;
	if (!chip->read_word)
		chip->read_word = nand_read_word;
	if (!chip->block_bad)
		chip->block_bad = nand_block_bad;
	if (!chip->block_markbad)
		chip->block_markbad = nand_default_block_markbad;
	if (!chip->write_buf || chip->write_buf == nand_write_buf)
		chip->write_buf = busw ? nand_write_buf16 : nand_write_buf;
	if (!chip->write_byte || chip->write_byte == nand_write_byte)
		chip->write_byte = busw ? nand_write_byte16 : nand_write_byte;
	if (!chip->read_buf || chip->read_buf == nand_read_buf)
		chip->read_buf = busw ? nand_read_buf16 : nand_read_buf;
	if (!chip->scan_bbt)
		chip->scan_bbt = nand_default_bbt;

	if (!chip->controller) {
		chip->controller = &chip->hwcontrol;
		spin_lock_init(&chip->controller->lock);
		init_waitqueue_head(&chip->controller->wq);
	}

}

/* Sanitize ONFI strings so we can safely print them */
static void sanitize_string(char *s, size_t len)
{
	ssize_t i;

	/* Null terminate */
	s[len - 1] = 0;

	/* Remove non printable chars */
	for (i = 0; i < len - 1; i++) {
		if (s[i] < ' ' || s[i] > 127)
			s[i] = '?';
	}

	/* Remove trailing spaces */
	strim(s);
}

static u16 onfi_crc16(u16 crc, u8 const *p, size_t len)
{
	int i;
	while (len--) {
		crc ^= *p++ << 8;
		for (i = 0; i < 8; i++)
			crc = (crc << 1) ^ ((crc & 0x8000) ? 0x8005 : 0);
	}

	return crc;
}

#ifdef CONFIG_SYS_NAND_ONFI_DETECTION
/* Parse the Extended Parameter Page. */
static int nand_flash_detect_ext_param_page(struct mtd_info *mtd,
		struct nand_chip *chip, struct nand_onfi_params *p)
{
	struct onfi_ext_param_page *ep;
	struct onfi_ext_section *s;
	struct onfi_ext_ecc_info *ecc;
	uint8_t *cursor;
	int ret = -EINVAL;
	int len;
	int i;

	len = le16_to_cpu(p->ext_param_page_length) * 16;
	ep = kmalloc(len, GFP_KERNEL);
	if (!ep)
		return -ENOMEM;

	/* Send our own NAND_CMD_PARAM. */
	chip->cmdfunc(mtd, NAND_CMD_PARAM, 0, -1);

	/* Use the Change Read Column command to skip the ONFI param pages. */
	chip->cmdfunc(mtd, NAND_CMD_RNDOUT,
			sizeof(*p) * p->num_of_param_pages , -1);

	/* Read out the Extended Parameter Page. */
	chip->read_buf(mtd, (uint8_t *)ep, len);
	if ((onfi_crc16(ONFI_CRC_BASE, ((uint8_t *)ep) + 2, len - 2)
		!= le16_to_cpu(ep->crc))) {
		pr_debug("fail in the CRC.\n");
		goto ext_out;
	}

	/*
	 * Check the signature.
	 * Do not strictly follow the ONFI spec, maybe changed in future.
	 */
	if (strncmp((char *)ep->sig, "EPPS", 4)) {
		pr_debug("The signature is invalid.\n");
		goto ext_out;
	}

	/* find the ECC section. */
	cursor = (uint8_t *)(ep + 1);
	for (i = 0; i < ONFI_EXT_SECTION_MAX; i++) {
		s = ep->sections + i;
		if (s->type == ONFI_SECTION_TYPE_2)
			break;
		cursor += s->length * 16;
	}
	if (i == ONFI_EXT_SECTION_MAX) {
		pr_debug("We can not find the ECC section.\n");
		goto ext_out;
	}

	/* get the info we want. */
	ecc = (struct onfi_ext_ecc_info *)cursor;

	if (!ecc->codeword_size) {
		pr_debug("Invalid codeword size\n");
		goto ext_out;
	}

	chip->ecc_strength_ds = ecc->ecc_bits;
	chip->ecc_step_ds = 1 << ecc->codeword_size;
	ret = 0;

ext_out:
	kfree(ep);
	return ret;
}

static int nand_setup_read_retry_micron(struct mtd_info *mtd, int retry_mode)
{
	struct nand_chip *chip = mtd_to_nand(mtd);
	uint8_t feature[ONFI_SUBFEATURE_PARAM_LEN] = {retry_mode};

	return chip->onfi_set_features(mtd, chip, ONFI_FEATURE_ADDR_READ_RETRY,
			feature);
}

/*
 * Configure chip properties from Micron vendor-specific ONFI table
 */
static void nand_onfi_detect_micron(struct nand_chip *chip,
		struct nand_onfi_params *p)
{
	struct nand_onfi_vendor_micron *micron = (void *)p->vendor;

	if (le16_to_cpu(p->vendor_revision) < 1)
		return;

	chip->read_retries = micron->read_retry_options;
	chip->setup_read_retry = nand_setup_read_retry_micron;
}

/*
 * Check if the NAND chip is ONFI compliant, returns 1 if it is, 0 otherwise.
 */
static int nand_flash_detect_onfi(struct mtd_info *mtd, struct nand_chip *chip,
					int *busw)
{
	struct nand_onfi_params *p = &chip->onfi_params;
	int i;
	int val;

	/* Try ONFI for unknown chip or LP */
	chip->cmdfunc(mtd, NAND_CMD_READID, 0x20, -1);
	if (chip->read_byte(mtd) != 'O' || chip->read_byte(mtd) != 'N' ||
		chip->read_byte(mtd) != 'F' || chip->read_byte(mtd) != 'I')
		return 0;

	chip->cmdfunc(mtd, NAND_CMD_PARAM, 0, -1);
	for (i = 0; i < 3; i++) {
		chip->read_buf(mtd, (uint8_t *)p, sizeof(*p));
		if (onfi_crc16(ONFI_CRC_BASE, (uint8_t *)p, 254) ==
				le16_to_cpu(p->crc)) {
			break;
		}
	}

	if (i == 3) {
		pr_err("Could not find valid ONFI parameter page; aborting\n");
		return 0;
	}

	/* Check version */
	val = le16_to_cpu(p->revision);
	if (val & (1 << 5))
		chip->onfi_version = 23;
	else if (val & (1 << 4))
		chip->onfi_version = 22;
	else if (val & (1 << 3))
		chip->onfi_version = 21;
	else if (val & (1 << 2))
		chip->onfi_version = 20;
	else if (val & (1 << 1))
		chip->onfi_version = 10;

	if (!chip->onfi_version) {
		pr_info("unsupported ONFI version: %d\n", val);
		return 0;
	}

	sanitize_string(p->manufacturer, sizeof(p->manufacturer));
	sanitize_string(p->model, sizeof(p->model));
	if (!mtd->name)
		mtd->name = p->model;

	mtd->writesize = le32_to_cpu(p->byte_per_page);

	/*
	 * pages_per_block and blocks_per_lun may not be a power-of-2 size
	 * (don't ask me who thought of this...). MTD assumes that these
	 * dimensions will be power-of-2, so just truncate the remaining area.
	 */
	mtd->erasesize = 1 << (fls(le32_to_cpu(p->pages_per_block)) - 1);
	mtd->erasesize *= mtd->writesize;

	mtd->oobsize = le16_to_cpu(p->spare_bytes_per_page);

	/* See erasesize comment */
	chip->chipsize = 1 << (fls(le32_to_cpu(p->blocks_per_lun)) - 1);
	chip->chipsize *= (uint64_t)mtd->erasesize * p->lun_count;
	chip->bits_per_cell = p->bits_per_cell;

	if (onfi_feature(chip) & ONFI_FEATURE_16_BIT_BUS)
		*busw = NAND_BUSWIDTH_16;
	else
		*busw = 0;

	if (p->ecc_bits != 0xff) {
		chip->ecc_strength_ds = p->ecc_bits;
		chip->ecc_step_ds = 512;
	} else if (chip->onfi_version >= 21 &&
		(onfi_feature(chip) & ONFI_FEATURE_EXT_PARAM_PAGE)) {

		/*
		 * The nand_flash_detect_ext_param_page() uses the
		 * Change Read Column command which maybe not supported
		 * by the chip->cmdfunc. So try to update the chip->cmdfunc
		 * now. We do not replace user supplied command function.
		 */
		if (mtd->writesize > 512 && chip->cmdfunc == nand_command)
			chip->cmdfunc = nand_command_lp;

		/* The Extended Parameter Page is supported since ONFI 2.1. */
		if (nand_flash_detect_ext_param_page(mtd, chip, p))
			pr_warn("Failed to detect ONFI extended param page\n");
	} else {
		pr_warn("Could not retrieve ONFI ECC requirements\n");
	}

	if (p->jedec_id == NAND_MFR_MICRON)
		nand_onfi_detect_micron(chip, p);

	return 1;
}
#else
static int nand_flash_detect_onfi(struct mtd_info *mtd, struct nand_chip *chip,
					int *busw)
{
	return 0;
}
#endif

/*
 * Check if the NAND chip is JEDEC compliant, returns 1 if it is, 0 otherwise.
 */
static int nand_flash_detect_jedec(struct mtd_info *mtd, struct nand_chip *chip,
					int *busw)
{
	struct nand_jedec_params *p = &chip->jedec_params;
	struct jedec_ecc_info *ecc;
	int val;
	int i, j;

	/* Try JEDEC for unknown chip or LP */
	chip->cmdfunc(mtd, NAND_CMD_READID, 0x40, -1);
	if (chip->read_byte(mtd) != 'J' || chip->read_byte(mtd) != 'E' ||
		chip->read_byte(mtd) != 'D' || chip->read_byte(mtd) != 'E' ||
		chip->read_byte(mtd) != 'C')
		return 0;

	chip->cmdfunc(mtd, NAND_CMD_PARAM, 0x40, -1);
	for (i = 0; i < 3; i++) {
		for (j = 0; j < sizeof(*p); j++)
			((uint8_t *)p)[j] = chip->read_byte(mtd);

		if (onfi_crc16(ONFI_CRC_BASE, (uint8_t *)p, 510) ==
				le16_to_cpu(p->crc))
			break;
	}

	if (i == 3) {
		pr_err("Could not find valid JEDEC parameter page; aborting\n");
		return 0;
	}

	/* Check version */
	val = le16_to_cpu(p->revision);
	if (val & (1 << 2))
		chip->jedec_version = 10;
	else if (val & (1 << 1))
		chip->jedec_version = 1; /* vendor specific version */

	if (!chip->jedec_version) {
		pr_info("unsupported JEDEC version: %d\n", val);
		return 0;
	}

	sanitize_string(p->manufacturer, sizeof(p->manufacturer));
	sanitize_string(p->model, sizeof(p->model));
	if (!mtd->name)
		mtd->name = p->model;

	mtd->writesize = le32_to_cpu(p->byte_per_page);

	/* Please reference to the comment for nand_flash_detect_onfi. */
	mtd->erasesize = 1 << (fls(le32_to_cpu(p->pages_per_block)) - 1);
	mtd->erasesize *= mtd->writesize;

	mtd->oobsize = le16_to_cpu(p->spare_bytes_per_page);

	/* Please reference to the comment for nand_flash_detect_onfi. */
	chip->chipsize = 1 << (fls(le32_to_cpu(p->blocks_per_lun)) - 1);
	chip->chipsize *= (uint64_t)mtd->erasesize * p->lun_count;
	chip->bits_per_cell = p->bits_per_cell;

	if (jedec_feature(chip) & JEDEC_FEATURE_16_BIT_BUS)
		*busw = NAND_BUSWIDTH_16;
	else
		*busw = 0;

	/* ECC info */
	ecc = &p->ecc_info[0];

	if (ecc->codeword_size >= 9) {
		chip->ecc_strength_ds = ecc->ecc_bits;
		chip->ecc_step_ds = 1 << ecc->codeword_size;
	} else {
		pr_warn("Invalid codeword size\n");
	}

	return 1;
}

/*
 * nand_id_has_period - Check if an ID string has a given wraparound period
 * @id_data: the ID string
 * @arrlen: the length of the @id_data array
 * @period: the period of repitition
 *
 * Check if an ID string is repeated within a given sequence of bytes at
 * specific repetition interval period (e.g., {0x20,0x01,0x7F,0x20} has a
 * period of 3). This is a helper function for nand_id_len(). Returns non-zero
 * if the repetition has a period of @period; otherwise, returns zero.
 */
static int nand_id_has_period(u8 *id_data, int arrlen, int period)
{
	int i, j;
	for (i = 0; i < period; i++)
		for (j = i + period; j < arrlen; j += period)
			if (id_data[i] != id_data[j])
				return 0;
	return 1;
}

/*
 * nand_id_len - Get the length of an ID string returned by CMD_READID
 * @id_data: the ID string
 * @arrlen: the length of the @id_data array

 * Returns the length of the ID string, according to known wraparound/trailing
 * zero patterns. If no pattern exists, returns the length of the array.
 */
static int nand_id_len(u8 *id_data, int arrlen)
{
	int last_nonzero, period;

	/* Find last non-zero byte */
	for (last_nonzero = arrlen - 1; last_nonzero >= 0; last_nonzero--)
		if (id_data[last_nonzero])
			break;

	/* All zeros */
	if (last_nonzero < 0)
		return 0;

	/* Calculate wraparound period */
	for (period = 1; period < arrlen; period++)
		if (nand_id_has_period(id_data, arrlen, period))
			break;

	/* There's a repeated pattern */
	if (period < arrlen)
		return period;

	/* There are trailing zeros */
	if (last_nonzero < arrlen - 1)
		return last_nonzero + 1;

	/* No pattern detected */
	return arrlen;
}

/* Extract the bits of per cell from the 3rd byte of the extended ID */
static int nand_get_bits_per_cell(u8 cellinfo)
{
	int bits;

	bits = cellinfo & NAND_CI_CELLTYPE_MSK;
	bits >>= NAND_CI_CELLTYPE_SHIFT;
	return bits + 1;
}

/*
 * Many new NAND share similar device ID codes, which represent the size of the
 * chip. The rest of the parameters must be decoded according to generic or
 * manufacturer-specific "extended ID" decoding patterns.
 */
static void nand_decode_ext_id(struct mtd_info *mtd, struct nand_chip *chip,
				u8 id_data[8], int *busw)
{
	int extid, id_len;
	/* The 3rd id byte holds MLC / multichip data */
	chip->bits_per_cell = nand_get_bits_per_cell(id_data[2]);
	/* The 4th id byte is the important one */
	extid = id_data[3];

	id_len = nand_id_len(id_data, 8);

	/*
	 * Field definitions are in the following datasheets:
	 * Old style (4,5 byte ID): Samsung K9GAG08U0M (p.32)
	 * New Samsung (6 byte ID): Samsung K9GAG08U0F (p.44)
	 * Hynix MLC   (6 byte ID): Hynix H27UBG8T2B (p.22)
	 *
	 * Check for ID length, non-zero 6th byte, cell type, and Hynix/Samsung
	 * ID to decide what to do.
	 */
	if (id_len == 6 && id_data[0] == NAND_MFR_SAMSUNG &&
			!nand_is_slc(chip) && id_data[5] != 0x00) {
		/* Calc pagesize */
		mtd->writesize = 2048 << (extid & 0x03);
		extid >>= 2;
		/* Calc oobsize */
		switch (((extid >> 2) & 0x04) | (extid & 0x03)) {
		case 1:
			mtd->oobsize = 128;
			break;
		case 2:
			mtd->oobsize = 218;
			break;
		case 3:
			mtd->oobsize = 400;
			break;
		case 4:
			mtd->oobsize = 436;
			break;
		case 5:
			mtd->oobsize = 512;
			break;
		case 6:
			mtd->oobsize = 640;
			break;
		case 7:
		default: /* Other cases are "reserved" (unknown) */
			mtd->oobsize = 1024;
			break;
		}
		extid >>= 2;
		/* Calc blocksize */
		mtd->erasesize = (128 * 1024) <<
			(((extid >> 1) & 0x04) | (extid & 0x03));
		*busw = 0;
	} else if (id_len == 6 && id_data[0] == NAND_MFR_HYNIX &&
			!nand_is_slc(chip)) {
		unsigned int tmp;

		/* Calc pagesize */
		mtd->writesize = 2048 << (extid & 0x03);
		extid >>= 2;
		/* Calc oobsize */
		switch (((extid >> 2) & 0x04) | (extid & 0x03)) {
		case 0:
			mtd->oobsize = 128;
			break;
		case 1:
			mtd->oobsize = 224;
			break;
		case 2:
			mtd->oobsize = 448;
			break;
		case 3:
			mtd->oobsize = 64;
			break;
		case 4:
			mtd->oobsize = 32;
			break;
		case 5:
			mtd->oobsize = 16;
			break;
		default:
			mtd->oobsize = 640;
			break;
		}
		extid >>= 2;
		/* Calc blocksize */
		tmp = ((extid >> 1) & 0x04) | (extid & 0x03);
		if (tmp < 0x03)
			mtd->erasesize = (128 * 1024) << tmp;
		else if (tmp == 0x03)
			mtd->erasesize = 768 * 1024;
		else
			mtd->erasesize = (64 * 1024) << tmp;
		*busw = 0;
	} else {
		/* Calc pagesize */
		mtd->writesize = 1024 << (extid & 0x03);
		extid >>= 2;
		/* Calc oobsize */
		mtd->oobsize = (8 << (extid & 0x01)) *
			(mtd->writesize >> 9);
		extid >>= 2;
		/* Calc blocksize. Blocksize is multiples of 64KiB */
		mtd->erasesize = (64 * 1024) << (extid & 0x03);
		extid >>= 2;
		/* Get buswidth information */
		*busw = (extid & 0x01) ? NAND_BUSWIDTH_16 : 0;

		/*
		 * Toshiba 24nm raw SLC (i.e., not BENAND) have 32B OOB per
		 * 512B page. For Toshiba SLC, we decode the 5th/6th byte as
		 * follows:
		 * - ID byte 6, bits[2:0]: 100b -> 43nm, 101b -> 32nm,
		 *                         110b -> 24nm
		 * - ID byte 5, bit[7]:    1 -> BENAND, 0 -> raw SLC
		 */
		if (id_len >= 6 && id_data[0] == NAND_MFR_TOSHIBA &&
				nand_is_slc(chip) &&
				(id_data[5] & 0x7) == 0x6 /* 24nm */ &&
				!(id_data[4] & 0x80) /* !BENAND */) {
			mtd->oobsize = 32 * mtd->writesize >> 9;
		}

	}
}

/*
 * Old devices have chip data hardcoded in the device ID table. nand_decode_id
 * decodes a matching ID table entry and assigns the MTD size parameters for
 * the chip.
 */
static void nand_decode_id(struct mtd_info *mtd, struct nand_chip *chip,
			   const struct nand_flash_dev *type, u8 id_data[8],
			   int *busw)
{
	int maf_id = id_data[0];

	mtd->erasesize = type->erasesize;
	mtd->writesize = type->pagesize;
	mtd->oobsize = mtd->writesize / 32;
	*busw = type->options & NAND_BUSWIDTH_16;

	/* All legacy ID NAND are small-page, SLC */
	chip->bits_per_cell = 1;

	/*
	 * Check for Spansion/AMD ID + repeating 5th, 6th byte since
	 * some Spansion chips have erasesize that conflicts with size
	 * listed in nand_ids table.
	 * Data sheet (5 byte ID): Spansion S30ML-P ORNAND (p.39)
	 */
	if (maf_id == NAND_MFR_AMD && id_data[4] != 0x00 && id_data[5] == 0x00
			&& id_data[6] == 0x00 && id_data[7] == 0x00
			&& mtd->writesize == 512) {
		mtd->erasesize = 128 * 1024;
		mtd->erasesize <<= ((id_data[3] & 0x03) << 1);
	}
}

/*
 * Set the bad block marker/indicator (BBM/BBI) patterns according to some
 * heuristic patterns using various detected parameters (e.g., manufacturer,
 * page size, cell-type information).
 */
static void nand_decode_bbm_options(struct mtd_info *mtd,
				    struct nand_chip *chip, u8 id_data[8])
{
	int maf_id = id_data[0];

	/* Set the bad block position */
	if (mtd->writesize > 512 || (chip->options & NAND_BUSWIDTH_16))
		chip->badblockpos = NAND_LARGE_BADBLOCK_POS;
	else
		chip->badblockpos = NAND_SMALL_BADBLOCK_POS;

	/*
	 * Bad block marker is stored in the last page of each block on Samsung
	 * and Hynix MLC devices; stored in first two pages of each block on
	 * Micron devices with 2KiB pages and on SLC Samsung, Hynix, Toshiba,
	 * AMD/Spansion, and Macronix.  All others scan only the first page.
	 */
	if (!nand_is_slc(chip) &&
			(maf_id == NAND_MFR_SAMSUNG ||
			 maf_id == NAND_MFR_HYNIX))
		chip->bbt_options |= NAND_BBT_SCANLASTPAGE;
	else if ((nand_is_slc(chip) &&
				(maf_id == NAND_MFR_SAMSUNG ||
				 maf_id == NAND_MFR_HYNIX ||
				 maf_id == NAND_MFR_TOSHIBA ||
				 maf_id == NAND_MFR_AMD ||
				 maf_id == NAND_MFR_MACRONIX)) ||
			(mtd->writesize == 2048 &&
			 maf_id == NAND_MFR_MICRON))
		chip->bbt_options |= NAND_BBT_SCAN2NDPAGE;
}

static inline bool is_full_id_nand(const struct nand_flash_dev *type)
{
	return type->id_len;
}

static bool find_full_id_nand(struct mtd_info *mtd, struct nand_chip *chip,
		   const struct nand_flash_dev *type, u8 *id_data, int *busw)
{
	if (!strncmp((char *)type->id, (char *)id_data, type->id_len)) {
		mtd->writesize = type->pagesize;
		mtd->erasesize = type->erasesize;
		mtd->oobsize = type->oobsize;

		chip->bits_per_cell = nand_get_bits_per_cell(id_data[2]);
		chip->chipsize = (uint64_t)type->chipsize << 20;
		chip->options |= type->options;
		chip->ecc_strength_ds = NAND_ECC_STRENGTH(type);
		chip->ecc_step_ds = NAND_ECC_STEP(type);
		chip->onfi_timing_mode_default =
					type->onfi_timing_mode_default;

		*busw = type->options & NAND_BUSWIDTH_16;

		if (!mtd->name)
			mtd->name = type->name;

		return true;
	}
	return false;
}

/*
 * Get the flash and manufacturer id and lookup if the type is supported.
 */
static const struct nand_flash_dev *nand_get_flash_type(struct mtd_info *mtd,
						  struct nand_chip *chip,
						  int *maf_id, int *dev_id,
						  const struct nand_flash_dev *type)
{
	int busw;
	int i, maf_idx;
	u8 id_data[8];

	/* Select the device */
	chip->select_chip(mtd, 0);

	/*
	 * Reset the chip, required by some chips (e.g. Micron MT29FxGxxxxx)
	 * after power-up.
	 */
	chip->cmdfunc(mtd, NAND_CMD_RESET, -1, -1);

	/* Send the command for reading device ID */
	chip->cmdfunc(mtd, NAND_CMD_READID, 0x00, -1);

	/* Read manufacturer and device IDs */
	*maf_id = chip->read_byte(mtd);
	*dev_id = chip->read_byte(mtd);

	/*
	 * Try again to make sure, as some systems the bus-hold or other
	 * interface concerns can cause random data which looks like a
	 * possibly credible NAND flash to appear. If the two results do
	 * not match, ignore the device completely.
	 */

	chip->cmdfunc(mtd, NAND_CMD_READID, 0x00, -1);

	/* Read entire ID string */
	for (i = 0; i < 8; i++)
		id_data[i] = chip->read_byte(mtd);

	if (id_data[0] != *maf_id || id_data[1] != *dev_id) {
		pr_info("second ID read did not match %02x,%02x against %02x,%02x\n",
			*maf_id, *dev_id, id_data[0], id_data[1]);
		return ERR_PTR(-ENODEV);
	}

	if (!type)
		type = nand_flash_ids;

	for (; type->name != NULL; type++) {
		if (is_full_id_nand(type)) {
			if (find_full_id_nand(mtd, chip, type, id_data, &busw))
				goto ident_done;
		} else if (*dev_id == type->dev_id) {
			break;
		}
	}

	chip->onfi_version = 0;
	if (!type->name || !type->pagesize) {
		/* Check if the chip is ONFI compliant */
		if (nand_flash_detect_onfi(mtd, chip, &busw))
			goto ident_done;

		/* Check if the chip is JEDEC compliant */
		if (nand_flash_detect_jedec(mtd, chip, &busw))
			goto ident_done;
	}

	if (!type->name)
		return ERR_PTR(-ENODEV);

	if (!mtd->name)
		mtd->name = type->name;

	chip->chipsize = (uint64_t)type->chipsize << 20;

	if (!type->pagesize) {
		/* Decode parameters from extended ID */
		nand_decode_ext_id(mtd, chip, id_data, &busw);
	} else {
		nand_decode_id(mtd, chip, type, id_data, &busw);
	}
	/* Get chip options */
	chip->options |= type->options;

	/*
	 * Check if chip is not a Samsung device. Do not clear the
	 * options for chips which do not have an extended id.
	 */
	if (*maf_id != NAND_MFR_SAMSUNG && !type->pagesize)
		chip->options &= ~NAND_SAMSUNG_LP_OPTIONS;
ident_done:

	/* Try to identify manufacturer */
	for (maf_idx = 0; nand_manuf_ids[maf_idx].id != 0x0; maf_idx++) {
		if (nand_manuf_ids[maf_idx].id == *maf_id)
			break;
	}

	if (chip->options & NAND_BUSWIDTH_AUTO) {
		WARN_ON(chip->options & NAND_BUSWIDTH_16);
		chip->options |= busw;
		nand_set_defaults(chip, busw);
	} else if (busw != (chip->options & NAND_BUSWIDTH_16)) {
		/*
		 * Check, if buswidth is correct. Hardware drivers should set
		 * chip correct!
		 */
		pr_info("device found, Manufacturer ID: 0x%02x, Chip ID: 0x%02x\n",
			*maf_id, *dev_id);
		pr_info("%s %s\n", nand_manuf_ids[maf_idx].name, mtd->name);
		pr_warn("bus width %d instead %d bit\n",
			   (chip->options & NAND_BUSWIDTH_16) ? 16 : 8,
			   busw ? 16 : 8);
		return ERR_PTR(-EINVAL);
	}

	nand_decode_bbm_options(mtd, chip, id_data);

	/* Calculate the address shift from the page size */
	chip->page_shift = ffs(mtd->writesize) - 1;
	/* Convert chipsize to number of pages per chip -1 */
	chip->pagemask = (chip->chipsize >> chip->page_shift) - 1;

	chip->bbt_erase_shift = chip->phys_erase_shift =
		ffs(mtd->erasesize) - 1;
	if (chip->chipsize & 0xffffffff)
		chip->chip_shift = ffs((unsigned)chip->chipsize) - 1;
	else {
		chip->chip_shift = ffs((unsigned)(chip->chipsize >> 32));
		chip->chip_shift += 32 - 1;
	}

	chip->badblockbits = 8;
	chip->erase = single_erase;

	/* Do not replace user supplied command function! */
	if (mtd->writesize > 512 && chip->cmdfunc == nand_command)
		chip->cmdfunc = nand_command_lp;

	pr_info("NAND device: Manufacturer ID: 0x%02x, Chip ID: 0x%02x (%s %s)\n",
		*maf_id, *dev_id, nand_manuf_ids[maf_idx].name,
#ifdef CONFIG_SYS_NAND_ONFI_DETECTION
		chip->onfi_version ? chip->onfi_params.model :
#endif
		chip->jedec_version ? chip->jedec_params.model : type->name);

	pr_info("%d MiB, %s, erase size: %d KiB, page size: %d, OOB size: %d\n",
		(int)(chip->chipsize >> 20), nand_is_slc(chip) ? "SLC" : "MLC",
		mtd->erasesize >> 10, mtd->writesize, mtd->oobsize);
	return type;
}

/**
 * nand_scan_ident - [NAND Interface] Scan for the NAND device
 * @mtd: MTD device structure
 * @maxchips: number of chips to scan for
 * @table: alternative NAND ID table
 *
 * This is the first phase of the normal nand_scan() function. It reads the
 * flash ID and sets up MTD fields accordingly.
 *
 */
int nand_scan_ident(struct mtd_info *mtd, int maxchips,
		    const struct nand_flash_dev *table)
{
	int i, nand_maf_id, nand_dev_id;
<<<<<<< HEAD
	struct nand_chip *chip = mtd->priv;
	const struct nand_flash_dev *type;
=======
	struct nand_chip *chip = mtd_to_nand(mtd);
	struct nand_flash_dev *type;
>>>>>>> 81067b2b

	/* Set the default functions */
	nand_set_defaults(chip, chip->options & NAND_BUSWIDTH_16);

	/* Read the flash type */
	type = nand_get_flash_type(mtd, chip, &nand_maf_id,
				   &nand_dev_id, table);

	if (IS_ERR(type)) {
		if (!(chip->options & NAND_SCAN_SILENT_NODEV))
			pr_warn("No NAND device found\n");
		chip->select_chip(mtd, -1);
		return PTR_ERR(type);
	}

	chip->select_chip(mtd, -1);

	/* Check for a chip array */
	for (i = 1; i < maxchips; i++) {
		chip->select_chip(mtd, i);
		/* See comment in nand_get_flash_type for reset */
		chip->cmdfunc(mtd, NAND_CMD_RESET, -1, -1);
		/* Send the command for reading device ID */
		chip->cmdfunc(mtd, NAND_CMD_READID, 0x00, -1);
		/* Read manufacturer and device IDs */
		if (nand_maf_id != chip->read_byte(mtd) ||
		    nand_dev_id != chip->read_byte(mtd)) {
			chip->select_chip(mtd, -1);
			break;
		}
		chip->select_chip(mtd, -1);
	}

#ifdef DEBUG
	if (i > 1)
		pr_info("%d chips detected\n", i);
#endif

	/* Store the number of chips and calc total size for mtd */
	chip->numchips = i;
	mtd->size = i * chip->chipsize;

	return 0;
}
EXPORT_SYMBOL(nand_scan_ident);

/*
 * Check if the chip configuration meet the datasheet requirements.

 * If our configuration corrects A bits per B bytes and the minimum
 * required correction level is X bits per Y bytes, then we must ensure
 * both of the following are true:
 *
 * (1) A / B >= X / Y
 * (2) A >= X
 *
 * Requirement (1) ensures we can correct for the required bitflip density.
 * Requirement (2) ensures we can correct even when all bitflips are clumped
 * in the same sector.
 */
static bool nand_ecc_strength_good(struct mtd_info *mtd)
{
	struct nand_chip *chip = mtd_to_nand(mtd);
	struct nand_ecc_ctrl *ecc = &chip->ecc;
	int corr, ds_corr;

	if (ecc->size == 0 || chip->ecc_step_ds == 0)
		/* Not enough information */
		return true;

	/*
	 * We get the number of corrected bits per page to compare
	 * the correction density.
	 */
	corr = (mtd->writesize * ecc->strength) / ecc->size;
	ds_corr = (mtd->writesize * chip->ecc_strength_ds) / chip->ecc_step_ds;

	return corr >= ds_corr && ecc->strength >= chip->ecc_strength_ds;
}

/**
 * nand_scan_tail - [NAND Interface] Scan for the NAND device
 * @mtd: MTD device structure
 *
 * This is the second phase of the normal nand_scan() function. It fills out
 * all the uninitialized function pointers with the defaults and scans for a
 * bad block table if appropriate.
 */
int nand_scan_tail(struct mtd_info *mtd)
{
	int i;
	struct nand_chip *chip = mtd_to_nand(mtd);
	struct nand_ecc_ctrl *ecc = &chip->ecc;
	struct nand_buffers *nbuf;

	/* New bad blocks should be marked in OOB, flash-based BBT, or both */
	BUG_ON((chip->bbt_options & NAND_BBT_NO_OOB_BBM) &&
			!(chip->bbt_options & NAND_BBT_USE_FLASH));

	if (!(chip->options & NAND_OWN_BUFFERS)) {
		nbuf = kzalloc(sizeof(struct nand_buffers), GFP_KERNEL);
		chip->buffers = nbuf;
	} else {
		if (!chip->buffers)
			return -ENOMEM;
	}

	/* Set the internal oob buffer location, just after the page data */
	chip->oob_poi = chip->buffers->databuf + mtd->writesize;

	/*
	 * If no default placement scheme is given, select an appropriate one.
	 */
	if (!ecc->layout && (ecc->mode != NAND_ECC_SOFT_BCH)) {
		switch (mtd->oobsize) {
		case 8:
			ecc->layout = &nand_oob_8;
			break;
		case 16:
			ecc->layout = &nand_oob_16;
			break;
		case 64:
			ecc->layout = &nand_oob_64;
			break;
		case 128:
			ecc->layout = &nand_oob_128;
			break;
		default:
			pr_warn("No oob scheme defined for oobsize %d\n",
				   mtd->oobsize);
			BUG();
		}
	}

	if (!chip->write_page)
		chip->write_page = nand_write_page;

	/*
	 * Check ECC mode, default to software if 3byte/512byte hardware ECC is
	 * selected and we have 256 byte pagesize fallback to software ECC
	 */

	switch (ecc->mode) {
	case NAND_ECC_HW_OOB_FIRST:
		/* Similar to NAND_ECC_HW, but a separate read_page handle */
		if (!ecc->calculate || !ecc->correct || !ecc->hwctl) {
			pr_warn("No ECC functions supplied; hardware ECC not possible\n");
			BUG();
		}
		if (!ecc->read_page)
			ecc->read_page = nand_read_page_hwecc_oob_first;

	case NAND_ECC_HW:
		/* Use standard hwecc read page function? */
		if (!ecc->read_page)
			ecc->read_page = nand_read_page_hwecc;
		if (!ecc->write_page)
			ecc->write_page = nand_write_page_hwecc;
		if (!ecc->read_page_raw)
			ecc->read_page_raw = nand_read_page_raw;
		if (!ecc->write_page_raw)
			ecc->write_page_raw = nand_write_page_raw;
		if (!ecc->read_oob)
			ecc->read_oob = nand_read_oob_std;
		if (!ecc->write_oob)
			ecc->write_oob = nand_write_oob_std;
		if (!ecc->read_subpage)
			ecc->read_subpage = nand_read_subpage;
		if (!ecc->write_subpage && ecc->hwctl && ecc->calculate)
			ecc->write_subpage = nand_write_subpage_hwecc;

	case NAND_ECC_HW_SYNDROME:
		if ((!ecc->calculate || !ecc->correct || !ecc->hwctl) &&
		    (!ecc->read_page ||
		     ecc->read_page == nand_read_page_hwecc ||
		     !ecc->write_page ||
		     ecc->write_page == nand_write_page_hwecc)) {
			pr_warn("No ECC functions supplied; hardware ECC not possible\n");
			BUG();
		}
		/* Use standard syndrome read/write page function? */
		if (!ecc->read_page)
			ecc->read_page = nand_read_page_syndrome;
		if (!ecc->write_page)
			ecc->write_page = nand_write_page_syndrome;
		if (!ecc->read_page_raw)
			ecc->read_page_raw = nand_read_page_raw_syndrome;
		if (!ecc->write_page_raw)
			ecc->write_page_raw = nand_write_page_raw_syndrome;
		if (!ecc->read_oob)
			ecc->read_oob = nand_read_oob_syndrome;
		if (!ecc->write_oob)
			ecc->write_oob = nand_write_oob_syndrome;

		if (mtd->writesize >= ecc->size) {
			if (!ecc->strength) {
				pr_warn("Driver must set ecc.strength when using hardware ECC\n");
				BUG();
			}
			break;
		}
		pr_warn("%d byte HW ECC not possible on %d byte page size, fallback to SW ECC\n",
			ecc->size, mtd->writesize);
		ecc->mode = NAND_ECC_SOFT;

	case NAND_ECC_SOFT:
		ecc->calculate = nand_calculate_ecc;
		ecc->correct = nand_correct_data;
		ecc->read_page = nand_read_page_swecc;
		ecc->read_subpage = nand_read_subpage;
		ecc->write_page = nand_write_page_swecc;
		ecc->read_page_raw = nand_read_page_raw;
		ecc->write_page_raw = nand_write_page_raw;
		ecc->read_oob = nand_read_oob_std;
		ecc->write_oob = nand_write_oob_std;
		if (!ecc->size)
			ecc->size = 256;
		ecc->bytes = 3;
		ecc->strength = 1;
		break;

	case NAND_ECC_SOFT_BCH:
		if (!mtd_nand_has_bch()) {
			pr_warn("CONFIG_MTD_NAND_ECC_BCH not enabled\n");
			BUG();
		}
		ecc->calculate = nand_bch_calculate_ecc;
		ecc->correct = nand_bch_correct_data;
		ecc->read_page = nand_read_page_swecc;
		ecc->read_subpage = nand_read_subpage;
		ecc->write_page = nand_write_page_swecc;
		ecc->read_page_raw = nand_read_page_raw;
		ecc->write_page_raw = nand_write_page_raw;
		ecc->read_oob = nand_read_oob_std;
		ecc->write_oob = nand_write_oob_std;
		/*
		 * Board driver should supply ecc.size and ecc.strength values
		 * to select how many bits are correctable. Otherwise, default
		 * to 4 bits for large page devices.
		 */
		if (!ecc->size && (mtd->oobsize >= 64)) {
			ecc->size = 512;
			ecc->strength = 4;
		}

		/* See nand_bch_init() for details. */
		ecc->bytes = 0;
		ecc->priv = nand_bch_init(mtd);
		if (!ecc->priv) {
			pr_warn("BCH ECC initialization failed!\n");
			BUG();
		}
		break;

	case NAND_ECC_NONE:
		pr_warn("NAND_ECC_NONE selected by board driver. This is not recommended!\n");
		ecc->read_page = nand_read_page_raw;
		ecc->write_page = nand_write_page_raw;
		ecc->read_oob = nand_read_oob_std;
		ecc->read_page_raw = nand_read_page_raw;
		ecc->write_page_raw = nand_write_page_raw;
		ecc->write_oob = nand_write_oob_std;
		ecc->size = mtd->writesize;
		ecc->bytes = 0;
		ecc->strength = 0;
		break;

	default:
		pr_warn("Invalid NAND_ECC_MODE %d\n", ecc->mode);
		BUG();
	}

	/* For many systems, the standard OOB write also works for raw */
	if (!ecc->read_oob_raw)
		ecc->read_oob_raw = ecc->read_oob;
	if (!ecc->write_oob_raw)
		ecc->write_oob_raw = ecc->write_oob;

	/*
	 * The number of bytes available for a client to place data into
	 * the out of band area.
	 */
	mtd->oobavail = 0;
	if (ecc->layout) {
		for (i = 0; ecc->layout->oobfree[i].length; i++)
			mtd->oobavail += ecc->layout->oobfree[i].length;
	}

	/* ECC sanity check: warn if it's too weak */
	if (!nand_ecc_strength_good(mtd))
		pr_warn("WARNING: %s: the ECC used on your system is too weak compared to the one required by the NAND chip\n",
			mtd->name);

	/*
	 * Set the number of read / write steps for one page depending on ECC
	 * mode.
	 */
	ecc->steps = mtd->writesize / ecc->size;
	if (ecc->steps * ecc->size != mtd->writesize) {
		pr_warn("Invalid ECC parameters\n");
		BUG();
	}
	ecc->total = ecc->steps * ecc->bytes;

	/* Allow subpage writes up to ecc.steps. Not possible for MLC flash */
	if (!(chip->options & NAND_NO_SUBPAGE_WRITE) && nand_is_slc(chip)) {
		switch (ecc->steps) {
		case 2:
			mtd->subpage_sft = 1;
			break;
		case 4:
		case 8:
		case 16:
			mtd->subpage_sft = 2;
			break;
		}
	}
	chip->subpagesize = mtd->writesize >> mtd->subpage_sft;

	/* Initialize state */
	chip->state = FL_READY;

	/* Invalidate the pagebuffer reference */
	chip->pagebuf = -1;

	/* Large page NAND with SOFT_ECC should support subpage reads */
	switch (ecc->mode) {
	case NAND_ECC_SOFT:
	case NAND_ECC_SOFT_BCH:
		if (chip->page_shift > 9)
			chip->options |= NAND_SUBPAGE_READ;
		break;

	default:
		break;
	}

	/* Fill in remaining MTD driver data */
	mtd->type = nand_is_slc(chip) ? MTD_NANDFLASH : MTD_MLCNANDFLASH;
	mtd->flags = (chip->options & NAND_ROM) ? MTD_CAP_ROM :
						MTD_CAP_NANDFLASH;
	mtd->_erase = nand_erase;
	mtd->_read = nand_read;
	mtd->_write = nand_write;
	mtd->_panic_write = panic_nand_write;
	mtd->_read_oob = nand_read_oob;
	mtd->_write_oob = nand_write_oob;
	mtd->_sync = nand_sync;
	mtd->_lock = NULL;
	mtd->_unlock = NULL;
	mtd->_block_isreserved = nand_block_isreserved;
	mtd->_block_isbad = nand_block_isbad;
	mtd->_block_markbad = nand_block_markbad;
	mtd->writebufsize = mtd->writesize;

	/* propagate ecc info to mtd_info */
	mtd->ecclayout = ecc->layout;
	mtd->ecc_strength = ecc->strength;
	mtd->ecc_step_size = ecc->size;
	/*
	 * Initialize bitflip_threshold to its default prior scan_bbt() call.
	 * scan_bbt() might invoke mtd_read(), thus bitflip_threshold must be
	 * properly set.
	 */
	if (!mtd->bitflip_threshold)
		mtd->bitflip_threshold = DIV_ROUND_UP(mtd->ecc_strength * 3, 4);

	return 0;
}
EXPORT_SYMBOL(nand_scan_tail);

/**
 * nand_scan - [NAND Interface] Scan for the NAND device
 * @mtd: MTD device structure
 * @maxchips: number of chips to scan for
 *
 * This fills out all the uninitialized function pointers with the defaults.
 * The flash ID is read and the mtd/chip structures are filled with the
 * appropriate values.
 */
int nand_scan(struct mtd_info *mtd, int maxchips)
{
	int ret;

	ret = nand_scan_ident(mtd, maxchips, NULL);
	if (!ret)
		ret = nand_scan_tail(mtd);
	return ret;
}
EXPORT_SYMBOL(nand_scan);

MODULE_LICENSE("GPL");
MODULE_AUTHOR("Steven J. Hill <sjhill@realitydiluted.com>");
MODULE_AUTHOR("Thomas Gleixner <tglx@linutronix.de>");
MODULE_DESCRIPTION("Generic NAND flash driver code");<|MERGE_RESOLUTION|>--- conflicted
+++ resolved
@@ -1535,9 +1535,8 @@
 static int nand_do_read_ops(struct mtd_info *mtd, loff_t from,
 			    struct mtd_oob_ops *ops)
 {
-<<<<<<< HEAD
 	int chipnr, page, realpage, aligned, oob_required;
-	struct nand_chip *chip = mtd->priv;
+	struct nand_chip *chip = mtd_to_nand(mtd);
 	unsigned int ecc_failures;
 	int ret = 0;
 	uint32_t bytes, col;
@@ -1545,19 +1544,10 @@
 	uint32_t readlen = buf ? ops->len : 0;
 	uint8_t *oobbuf = ops->oobbuf;
 	uint32_t oobreadlen = oobbuf ? ops->ooblen : 0;
-	uint32_t oobmaxlen = ops->mode == MTD_OPS_AUTO_OOB ?
-		mtd->oobavail : mtd->oobsize;
+	uint32_t oobmaxlen = mtd_oobavail(mtd, ops);
 	int max_bitflips = 0;
 	uint8_t *bufpoi;
 	int skippage = (int)(mtd->skip >> chip->page_shift);
-=======
-	int chipnr, page, realpage, col, bytes, aligned, oob_required;
-	struct nand_chip *chip = mtd_to_nand(mtd);
-	int ret = 0;
-	uint32_t readlen = ops->len;
-	uint32_t oobreadlen = ops->ooblen;
-	uint32_t max_oobsize = mtd_oobavail(mtd, ops);
->>>>>>> 81067b2b
 
 	ops->retlen = 0;
 	if (oobbuf)
@@ -1884,16 +1874,7 @@
 	pr_debug("%s: from = 0x%08Lx, len = %i\n",
 			__func__, (unsigned long long)from, readlen);
 
-<<<<<<< HEAD
-	if (ops->mode == MTD_OPS_AUTO_OOB)
-		max_oobsize = chip->ecc.layout->oobavail;
-	else
-		max_oobsize = mtd->oobsize;
-=======
-	stats = mtd->ecc_stats;
-
-	len = mtd_oobavail(mtd, ops);
->>>>>>> 81067b2b
+	max_oobsize = mtd_oobavail(mtd, ops);
 
 	if (unlikely(ops->ooboffs >= max_oobsize)) {
 		pr_debug("%s: attempt to start read outside oob\n",
@@ -2622,18 +2603,11 @@
 	pr_debug("%s: to = 0x%08x, len = %i\n",
 			 __func__, (unsigned int)to, (int)ops->ooblen);
 
-<<<<<<< HEAD
 	ops->oobretlen = 0;
 	if ((chip->options & NAND_SW_WRITE_PROTECT) || (to < mtd->skip))
 		return -EROFS;
 
-	if (ops->mode == MTD_OPS_AUTO_OOB)
-		len = chip->ecc.layout->oobavail;
-	else
-		len = mtd->oobsize;
-=======
 	len = mtd_oobavail(mtd, ops);
->>>>>>> 81067b2b
 
 	/* Do not allow write past end of page */
 	if ((ops->ooboffs + ops->ooblen) > len) {
@@ -2870,15 +2844,9 @@
 
 		/* Check if we have a bad block, we do not erase bad blocks! */
 		if (!instr->scrub && nand_block_checkbad(mtd, ((loff_t) page) <<
-<<<<<<< HEAD
-					chip->page_shift, 0, allowbbt)) {
+					chip->page_shift, allowbbt)) {
 			pr_warn("%s: attempt to erase a bad block at 0x%08llx\n",
 				__func__, addr);
-=======
-					chip->page_shift, allowbbt)) {
-			pr_warn("%s: attempt to erase a bad block at page 0x%08x\n",
-				    __func__, page);
->>>>>>> 81067b2b
 			instr->state = MTD_ERASE_FAILED;
 			instr->fail_addr = addr;
 			break;
@@ -2958,9 +2926,12 @@
  */
 static int nand_block_isbad(struct mtd_info *mtd, loff_t offs)
 {
-<<<<<<< HEAD
+	struct nand_chip *chip = mtd_to_nand(mtd);
+	int chipnr;
+	int ret;
 #ifdef CONFIG_NAND_REFRESH
 	loff_t newoffs;
+
 	/*
 	 * If in EMERGENCY MODE and the block to check is the replaced block,
 	 * then redirect this to the backup block.
@@ -2973,11 +2944,7 @@
 	}
 #endif
 
-	return nand_block_checkbad(mtd, offs, 1, 0);
-=======
-	struct nand_chip *chip = mtd_to_nand(mtd);
-	int chipnr = (int)(offs >> chip->chip_shift);
-	int ret;
+	chipnr = (int)(offs >> chip->chip_shift);
 
 	/* Select the NAND device */
 	nand_get_device(mtd, FL_READING);
@@ -2989,7 +2956,6 @@
 	nand_release_device(mtd);
 
 	return ret;
->>>>>>> 81067b2b
 }
 
 /**
@@ -3919,13 +3885,8 @@
 		    const struct nand_flash_dev *table)
 {
 	int i, nand_maf_id, nand_dev_id;
-<<<<<<< HEAD
-	struct nand_chip *chip = mtd->priv;
+	struct nand_chip *chip = mtd_to_nand(mtd);
 	const struct nand_flash_dev *type;
-=======
-	struct nand_chip *chip = mtd_to_nand(mtd);
-	struct nand_flash_dev *type;
->>>>>>> 81067b2b
 
 	/* Set the default functions */
 	nand_set_defaults(chip, chip->options & NAND_BUSWIDTH_16);
