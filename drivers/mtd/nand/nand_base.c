/*
 *  drivers/mtd/nand.c
 *
 *  Overview:
 *   This is the generic MTD driver for NAND flash devices. It should be
 *   capable of working with almost all NAND chips currently available.
 *   Basic support for AG-AND chips is provided.
 *
 *	Additional technical information is available on
 *	http://www.linux-mtd.infradead.org/doc/nand.html
 *
 *  Copyright (C) 2000 Steven J. Hill (sjhill@realitydiluted.com)
 *		  2002-2006 Thomas Gleixner (tglx@linutronix.de)
 *
 *  Credits:
 *	David Woodhouse for adding multichip support
 *
 *	Aleph One Ltd. and Toby Churchill Ltd. for supporting the
 *	rework for 2K page size chips
 *
 *  TODO:
 *	Enable cached programming for 2k page size chips
 *	Check, if mtd->ecctype should be set to MTD_ECC_HW
 *	if we have HW ecc support.
 *	The AG-AND chips have nice features for speed improvement,
 *	which are not supported yet. Read / program 4 pages in one go.
 *	BBT table is not serialized, has to be fixed
 *
 * This program is free software; you can redistribute it and/or modify
 * it under the terms of the GNU General Public License version 2 as
 * published by the Free Software Foundation.
 *
 */

#include <common.h>

#define ENOTSUPP	524	/* Operation is not supported */

#include <malloc.h>
#include <watchdog.h>
#include <linux/err.h>
#include <linux/mtd/compat.h>
#include <linux/mtd/mtd.h>
#include <linux/mtd/nand.h>
#include <linux/mtd/nand_ecc.h>
#include <linux/mtd/nand_bch.h>

#ifdef CONFIG_MTD_PARTITIONS
#include <linux/mtd/partitions.h>
#endif

#include <asm/io.h>
#include <asm/errno.h>

/*
 * CONFIG_SYS_NAND_RESET_CNT is used as a timeout mechanism when resetting
 * a flash.  NAND flash is initialized prior to interrupts so standard timers
 * can't be used.  CONFIG_SYS_NAND_RESET_CNT should be set to a value
 * which is greater than (max NAND reset time / NAND status read time).
 * A conservative default of 200000 (500 us / 25 ns) is used as a default.
 */
#ifndef CONFIG_SYS_NAND_RESET_CNT
#define CONFIG_SYS_NAND_RESET_CNT 200000
#endif

/* Define default oob placement schemes for large and small page devices */
static struct nand_ecclayout nand_oob_8 = {
	.eccbytes = 3,
	.eccpos = {0, 1, 2},
	.oobfree = {
		{.offset = 3,
		 .length = 2},
		{.offset = 6,
		 .length = 2} }
};

static struct nand_ecclayout nand_oob_16 = {
	.eccbytes = 6,
	.eccpos = {0, 1, 2, 3, 6, 7},
	.oobfree = {
		{.offset = 8,
		 . length = 8} }
};

static struct nand_ecclayout nand_oob_64 = {
	.eccbytes = 24,
	.eccpos = {
		   40, 41, 42, 43, 44, 45, 46, 47,
		   48, 49, 50, 51, 52, 53, 54, 55,
		   56, 57, 58, 59, 60, 61, 62, 63},
	.oobfree = {
		{.offset = 2,
		 .length = 38} }
};

static struct nand_ecclayout nand_oob_128 = {
	.eccbytes = 48,
	.eccpos = {
		   80, 81, 82, 83, 84, 85, 86, 87,
		   88, 89, 90, 91, 92, 93, 94, 95,
		   96, 97, 98, 99, 100, 101, 102, 103,
		   104, 105, 106, 107, 108, 109, 110, 111,
		   112, 113, 114, 115, 116, 117, 118, 119,
		   120, 121, 122, 123, 124, 125, 126, 127},
	.oobfree = {
		{.offset = 2,
		 .length = 78} }
};

<<<<<<< HEAD
void nand_swprotect(struct mtd_info *mtd, int bProtected)
{
	struct nand_chip *chip = mtd->priv;

	if (bProtected)
		chip->options |= NAND_SW_WRITE_PROTECT;
	else
		chip->options &= ~NAND_SW_WRITE_PROTECT;
}

int nand_is_swprotected(struct mtd_info *mtd)
{
	struct nand_chip *chip = mtd->priv;

	return ((chip->options & NAND_SW_WRITE_PROTECT) != 0);
}

=======
>>>>>>> de1e6b12
static int nand_get_device(struct nand_chip *chip, struct mtd_info *mtd,
			   int new_state);

static int nand_do_write_oob(struct mtd_info *mtd, loff_t to,
			     struct mtd_oob_ops *ops);

static int nand_wait(struct mtd_info *mtd, struct nand_chip *this);

static int check_offs_len(struct mtd_info *mtd,
					loff_t ofs, uint64_t len)
{
	struct nand_chip *chip = mtd->priv;
	int ret = 0;

	/* Start address must align on block boundary */
	if (ofs & ((1 << chip->phys_erase_shift) - 1)) {
		MTDDEBUG(MTD_DEBUG_LEVEL0, "%s: Unaligned address\n", __func__);
		ret = -EINVAL;
	}

	/* Length must align on block boundary */
	if (len & ((1 << chip->phys_erase_shift) - 1)) {
		MTDDEBUG(MTD_DEBUG_LEVEL0, "%s: Length not block aligned\n",
					__func__);
		ret = -EINVAL;
	}

	/* Do not allow past end of device */
	if (ofs + len > mtd->size) {
		MTDDEBUG(MTD_DEBUG_LEVEL0, "%s: Past end of device\n",
					__func__);
		ret = -EINVAL;
	}

	return ret;
}

/**
 * nand_release_device - [GENERIC] release chip
 * @mtd:	MTD device structure
 *
 * Deselect, release chip lock and wake up anyone waiting on the device
 */
static void nand_release_device(struct mtd_info *mtd)
{
	struct nand_chip *chip = mtd->priv;

	/* De-select the NAND device */
	chip->select_chip(mtd, -1);
}

/**
 * nand_read_byte - [DEFAULT] read one byte from the chip
 * @mtd:	MTD device structure
 *
 * Default read function for 8bit buswith
 */
uint8_t nand_read_byte(struct mtd_info *mtd)
{
	struct nand_chip *chip = mtd->priv;
	return readb(chip->IO_ADDR_R);
}

/**
 * nand_read_byte16 - [DEFAULT] read one byte endianess aware from the chip
 * @mtd:	MTD device structure
 *
 * Default read function for 16bit buswith with
 * endianess conversion
 */
static uint8_t nand_read_byte16(struct mtd_info *mtd)
{
	struct nand_chip *chip = mtd->priv;
	return (uint8_t) cpu_to_le16(readw(chip->IO_ADDR_R));
}

/**
 * nand_read_word - [DEFAULT] read one word from the chip
 * @mtd:	MTD device structure
 *
 * Default read function for 16bit buswith without
 * endianess conversion
 */
static u16 nand_read_word(struct mtd_info *mtd)
{
	struct nand_chip *chip = mtd->priv;
	return readw(chip->IO_ADDR_R);
}

/**
 * nand_select_chip - [DEFAULT] control CE line
 * @mtd:	MTD device structure
 * @chipnr:	chipnumber to select, -1 for deselect
 *
 * Default select function for 1 chip devices.
 */
static void nand_select_chip(struct mtd_info *mtd, int chipnr)
{
	struct nand_chip *chip = mtd->priv;

	switch (chipnr) {
	case -1:
		chip->cmd_ctrl(mtd, NAND_CMD_NONE, 0 | NAND_CTRL_CHANGE);
		break;
	case 0:
		break;

	default:
		BUG();
	}
}

/**
 * nand_write_buf - [DEFAULT] write buffer to chip
 * @mtd:	MTD device structure
 * @buf:	data buffer
 * @len:	number of bytes to write
 *
 * Default write function for 8bit buswith
 */
void nand_write_buf(struct mtd_info *mtd, const uint8_t *buf, int len)
{
	int i;
	struct nand_chip *chip = mtd->priv;

	for (i = 0; i < len; i++)
		writeb(buf[i], chip->IO_ADDR_W);
}

/**
 * nand_read_buf - [DEFAULT] read chip data into buffer
 * @mtd:	MTD device structure
 * @buf:	buffer to store date
 * @len:	number of bytes to read
 *
 * Default read function for 8bit buswith
 */
void nand_read_buf(struct mtd_info *mtd, uint8_t *buf, int len)
{
	int i;
	struct nand_chip *chip = mtd->priv;

	for (i = 0; i < len; i++)
		buf[i] = readb(chip->IO_ADDR_R);
}

/**
 * nand_verify_buf - [DEFAULT] Verify chip data against buffer
 * @mtd:	MTD device structure
 * @buf:	buffer containing the data to compare
 * @len:	number of bytes to compare
 *
 * Default verify function for 8bit buswith
 */
static int nand_verify_buf(struct mtd_info *mtd, const uint8_t *buf, int len)
{
	int i;
	struct nand_chip *chip = mtd->priv;

	for (i = 0; i < len; i++)
		if (buf[i] != readb(chip->IO_ADDR_R))
			return -EFAULT;
	return 0;
}

/**
 * nand_write_buf16 - [DEFAULT] write buffer to chip
 * @mtd:	MTD device structure
 * @buf:	data buffer
 * @len:	number of bytes to write
 *
 * Default write function for 16bit buswith
 */
void nand_write_buf16(struct mtd_info *mtd, const uint8_t *buf, int len)
{
	int i;
	struct nand_chip *chip = mtd->priv;
	u16 *p = (u16 *) buf;
	len >>= 1;

	for (i = 0; i < len; i++)
		writew(p[i], chip->IO_ADDR_W);

}

/**
 * nand_read_buf16 - [DEFAULT] read chip data into buffer
 * @mtd:	MTD device structure
 * @buf:	buffer to store date
 * @len:	number of bytes to read
 *
 * Default read function for 16bit buswith
 */
void nand_read_buf16(struct mtd_info *mtd, uint8_t *buf, int len)
{
	int i;
	struct nand_chip *chip = mtd->priv;
	u16 *p = (u16 *) buf;
	len >>= 1;

	for (i = 0; i < len; i++)
		p[i] = readw(chip->IO_ADDR_R);
}

/**
 * nand_verify_buf16 - [DEFAULT] Verify chip data against buffer
 * @mtd:	MTD device structure
 * @buf:	buffer containing the data to compare
 * @len:	number of bytes to compare
 *
 * Default verify function for 16bit buswith
 */
static int nand_verify_buf16(struct mtd_info *mtd, const uint8_t *buf, int len)
{
	int i;
	struct nand_chip *chip = mtd->priv;
	u16 *p = (u16 *) buf;
	len >>= 1;

	for (i = 0; i < len; i++)
		if (p[i] != readw(chip->IO_ADDR_R))
			return -EFAULT;

	return 0;
}

/**
 * nand_block_bad - [DEFAULT] Read bad block marker from the chip
 * @mtd:	MTD device structure
 * @ofs:	offset from device start
 * @getchip:	0, if the chip is already selected
 *
 * Check, if the block is bad.
 */
static int nand_block_bad(struct mtd_info *mtd, loff_t ofs, int getchip)
{
	int page, chipnr, res = 0;
	struct nand_chip *chip = mtd->priv;
	u16 bad;

	if (chip->options & NAND_BBT_SCANLASTPAGE)
		ofs += mtd->erasesize - mtd->writesize;

	page = (int)(ofs >> chip->page_shift) & chip->pagemask;

	if (getchip) {
		chipnr = (int)(ofs >> chip->chip_shift);

		nand_get_device(chip, mtd, FL_READING);

		/* Select the NAND device */
		chip->select_chip(mtd, chipnr);
	}

	if (chip->options & NAND_BUSWIDTH_16) {
		chip->cmdfunc(mtd, NAND_CMD_READOOB, chip->badblockpos & 0xFE,
			      page);
		bad = cpu_to_le16(chip->read_word(mtd));
		if (chip->badblockpos & 0x1)
			bad >>= 8;
		else
			bad &= 0xFF;
	} else {
		chip->cmdfunc(mtd, NAND_CMD_READOOB, chip->badblockpos, page);
		bad = chip->read_byte(mtd);
	}

	if (likely(chip->badblockbits == 8))
		res = bad != 0xFF;
	else
		res = hweight8(bad) < chip->badblockbits;

	if (getchip)
		nand_release_device(mtd);

	return res;
}

/**
 * nand_default_block_markbad - [DEFAULT] mark a block bad
 * @mtd:	MTD device structure
 * @ofs:	offset from device start
 *
 * This is the default implementation, which can be overridden by
 * a hardware specific driver.
*/
static int nand_default_block_markbad(struct mtd_info *mtd, loff_t ofs)
{
	struct nand_chip *chip = mtd->priv;
	uint8_t buf[2] = { 0, 0 };
	int block, ret, i = 0;

	if (chip->options & NAND_BBT_SCANLASTPAGE)
		ofs += mtd->erasesize - mtd->writesize;

	/* Get block number */
	block = (int)(ofs >> chip->bbt_erase_shift);
	if (chip->bbt)
		chip->bbt[block >> 2] |= 0x01 << ((block & 0x03) << 1);

	/* Do we have a flash based bad block table ? */
	if (chip->options & NAND_USE_FLASH_BBT)
		ret = nand_update_bbt(mtd, ofs);
	else {
		nand_get_device(chip, mtd, FL_WRITING);

		/* Write to first two pages and to byte 1 and 6 if necessary.
		 * If we write to more than one location, the first error
		 * encountered quits the procedure. We write two bytes per
		 * location, so we dont have to mess with 16 bit access.
		 */
		do {
			chip->ops.len = chip->ops.ooblen = 2;
			chip->ops.datbuf = NULL;
			chip->ops.oobbuf = buf;
			chip->ops.ooboffs = chip->badblockpos & ~0x01;

			ret = nand_do_write_oob(mtd, ofs, &chip->ops);

			if (!ret && (chip->options & NAND_BBT_SCANBYTE1AND6)) {
				chip->ops.ooboffs = NAND_SMALL_BADBLOCK_POS
					& ~0x01;
				ret = nand_do_write_oob(mtd, ofs, &chip->ops);
			}
			i++;
			ofs += mtd->writesize;
		} while (!ret && (chip->options & NAND_BBT_SCAN2NDPAGE) &&
				i < 2);

		nand_release_device(mtd);
	}
	if (!ret)
		mtd->ecc_stats.badblocks++;

	return ret;
}

/**
 * nand_check_wp - [GENERIC] check if the chip is write protected
 * @mtd:	MTD device structure
 * Check, if the device is write protected
 *
 * The function expects, that the device is already selected
 */
static int nand_check_wp(struct mtd_info *mtd)
{
	struct nand_chip *chip = mtd->priv;

	/* broken xD cards report WP despite being writable */
	if (chip->options & NAND_BROKEN_XD)
		return 0;

	/* Check the WP bit */
	chip->cmdfunc(mtd, NAND_CMD_STATUS, -1, -1);
	return (chip->read_byte(mtd) & NAND_STATUS_WP) ? 0 : 1;
}

/**
 * nand_block_checkbad - [GENERIC] Check if a block is marked bad
 * @mtd:	MTD device structure
 * @ofs:	offset from device start
 * @getchip:	0, if the chip is already selected
 * @allowbbt:	1, if its allowed to access the bbt area
 *
 * Check, if the block is bad. Either by reading the bad block table or
 * calling of the scan function.
 */
static int nand_block_checkbad(struct mtd_info *mtd, loff_t ofs, int getchip,
			       int allowbbt)
{
	struct nand_chip *chip = mtd->priv;

	/* If NAND_NO_BADBLOCK is set, the bad block marker is not valid. In
	   this case we assume a block to be valid. For example Samsungs 8-bit
	   ECC overwrites the bad block marker. This ECC is supposed to be
	   good enough to handle most cases and if a page has more than 8 bit
	   errors, the whole flash has serious problems anyway. */
	if (chip->options & NAND_NO_BADBLOCK)
		return 0;

	if (!(chip->options & NAND_BBT_SCANNED)) {
		chip->options |= NAND_BBT_SCANNED;
		chip->scan_bbt(mtd);
	}

	if (!chip->bbt)
		return chip->block_bad(mtd, ofs, getchip);

	/* Return info from the table */
	return nand_isbad_bbt(mtd, ofs, allowbbt);
}

/*
 * Wait for the ready pin, after a command
 * The timeout is catched later.
 */
void nand_wait_ready(struct mtd_info *mtd)
{
	struct nand_chip *chip = mtd->priv;
	u32 timeo = (CONFIG_SYS_HZ * 20) / 1000;
	u32 time_start;

	time_start = get_timer(0);

	/* wait until command is processed or timeout occures */
	while (get_timer(time_start) < timeo) {
		if (chip->dev_ready)
			if (chip->dev_ready(mtd))
				break;
	}
}

/**
 * nand_command - [DEFAULT] Send command to NAND device
 * @mtd:	MTD device structure
 * @command:	the command to be sent
 * @column:	the column address for this command, -1 if none
 * @page_addr:	the page address for this command, -1 if none
 *
 * Send command to NAND device. This function is used for small page
 * devices (256/512 Bytes per page)
 */
static void nand_command(struct mtd_info *mtd, unsigned int command,
			 int column, int page_addr)
{
	register struct nand_chip *chip = mtd->priv;
	int ctrl = NAND_CTRL_CLE | NAND_CTRL_CHANGE;
	uint32_t rst_sts_cnt = CONFIG_SYS_NAND_RESET_CNT;

	/*
	 * Write out the command to the device.
	 */
	if (command == NAND_CMD_SEQIN) {
		int readcmd;

		if (column >= mtd->writesize) {
			/* OOB area */
			column -= mtd->writesize;
			readcmd = NAND_CMD_READOOB;
		} else if (column < 256) {
			/* First 256 bytes --> READ0 */
			readcmd = NAND_CMD_READ0;
		} else {
			column -= 256;
			readcmd = NAND_CMD_READ1;
		}
		chip->cmd_ctrl(mtd, readcmd, ctrl);
		ctrl &= ~NAND_CTRL_CHANGE;
	}
	chip->cmd_ctrl(mtd, command, ctrl);

	/*
	 * Address cycle, when necessary
	 */
	ctrl = NAND_CTRL_ALE | NAND_CTRL_CHANGE;
	/* Serially input address */
	if (column != -1) {
		/* Adjust columns for 16 bit buswidth */
		if (chip->options & NAND_BUSWIDTH_16)
			column >>= 1;
		chip->cmd_ctrl(mtd, column, ctrl);
		ctrl &= ~NAND_CTRL_CHANGE;
	}
	if (page_addr != -1) {
		chip->cmd_ctrl(mtd, page_addr, ctrl);
		ctrl &= ~NAND_CTRL_CHANGE;
		chip->cmd_ctrl(mtd, page_addr >> 8, ctrl);
		/* One more address cycle for devices > 32MiB */
		if (chip->chipsize > (32 << 20))
			chip->cmd_ctrl(mtd, page_addr >> 16, ctrl);
	}
	chip->cmd_ctrl(mtd, NAND_CMD_NONE, NAND_NCE | NAND_CTRL_CHANGE);

	/*
	 * program and erase have their own busy handlers
	 * status and sequential in needs no delay
	 */
	switch (command) {

	case NAND_CMD_PAGEPROG:
	case NAND_CMD_ERASE1:
	case NAND_CMD_ERASE2:
	case NAND_CMD_SEQIN:
	case NAND_CMD_STATUS:
		return;

	case NAND_CMD_RESET:
		if (chip->dev_ready)
			break;
		udelay(chip->chip_delay);
		chip->cmd_ctrl(mtd, NAND_CMD_STATUS,
			       NAND_CTRL_CLE | NAND_CTRL_CHANGE);
		chip->cmd_ctrl(mtd,
			       NAND_CMD_NONE, NAND_NCE | NAND_CTRL_CHANGE);
		while (!(chip->read_byte(mtd) & NAND_STATUS_READY) &&
			(rst_sts_cnt--));
		return;

		/* This applies to read commands */
	default:
		/*
		 * If we don't have access to the busy pin, we apply the given
		 * command delay
		 */
		if (!chip->dev_ready) {
			udelay(chip->chip_delay);
			return;
		}
	}
	/* Apply this short delay always to ensure that we do wait tWB in
	 * any case on any machine. */
	ndelay(100);

	nand_wait_ready(mtd);
}

/**
 * nand_command_lp - [DEFAULT] Send command to NAND large page device
 * @mtd:	MTD device structure
 * @command:	the command to be sent
 * @column:	the column address for this command, -1 if none
 * @page_addr:	the page address for this command, -1 if none
 *
 * Send command to NAND device. This is the version for the new large page
 * devices We dont have the separate regions as we have in the small page
 * devices.  We must emulate NAND_CMD_READOOB to keep the code compatible.
 */
static void nand_command_lp(struct mtd_info *mtd, unsigned int command,
			    int column, int page_addr)
{
	register struct nand_chip *chip = mtd->priv;
	uint32_t rst_sts_cnt = CONFIG_SYS_NAND_RESET_CNT;

	/* Emulate NAND_CMD_READOOB */
	if (command == NAND_CMD_READOOB) {
		column += mtd->writesize;
		command = NAND_CMD_READ0;
	}

	/* Command latch cycle */
	chip->cmd_ctrl(mtd, command & 0xff,
		       NAND_NCE | NAND_CLE | NAND_CTRL_CHANGE);

	if (column != -1 || page_addr != -1) {
		int ctrl = NAND_CTRL_CHANGE | NAND_NCE | NAND_ALE;

		/* Serially input address */
		if (column != -1) {
			/* Adjust columns for 16 bit buswidth */
			if (chip->options & NAND_BUSWIDTH_16)
				column >>= 1;
			chip->cmd_ctrl(mtd, column, ctrl);
			ctrl &= ~NAND_CTRL_CHANGE;
			chip->cmd_ctrl(mtd, column >> 8, ctrl);
		}
		if (page_addr != -1) {
			chip->cmd_ctrl(mtd, page_addr, ctrl);
			chip->cmd_ctrl(mtd, page_addr >> 8,
				       NAND_NCE | NAND_ALE);
			/* One more address cycle for devices > 128MiB */
			if (chip->chipsize > (128 << 20))
				chip->cmd_ctrl(mtd, page_addr >> 16,
					       NAND_NCE | NAND_ALE);
		}
	}
	chip->cmd_ctrl(mtd, NAND_CMD_NONE, NAND_NCE | NAND_CTRL_CHANGE);

	/*
	 * program and erase have their own busy handlers
	 * status, sequential in, and deplete1 need no delay
	 */
	switch (command) {

	case NAND_CMD_CACHEDPROG:
	case NAND_CMD_PAGEPROG:
	case NAND_CMD_ERASE1:
	case NAND_CMD_ERASE2:
	case NAND_CMD_SEQIN:
	case NAND_CMD_RNDIN:
	case NAND_CMD_STATUS:
	case NAND_CMD_DEPLETE1:
		return;

		/*
		 * read error status commands require only a short delay
		 */
	case NAND_CMD_STATUS_ERROR:
	case NAND_CMD_STATUS_ERROR0:
	case NAND_CMD_STATUS_ERROR1:
	case NAND_CMD_STATUS_ERROR2:
	case NAND_CMD_STATUS_ERROR3:
		udelay(chip->chip_delay);
		return;

	case NAND_CMD_RESET:
		if (chip->dev_ready)
			break;
		udelay(chip->chip_delay);
		chip->cmd_ctrl(mtd, NAND_CMD_STATUS,
			       NAND_NCE | NAND_CLE | NAND_CTRL_CHANGE);
		chip->cmd_ctrl(mtd, NAND_CMD_NONE,
			       NAND_NCE | NAND_CTRL_CHANGE);
		while (!(chip->read_byte(mtd) & NAND_STATUS_READY) &&
			(rst_sts_cnt--));
		return;

	case NAND_CMD_RNDOUT:
		/* No ready / busy check necessary */
		chip->cmd_ctrl(mtd, NAND_CMD_RNDOUTSTART,
			       NAND_NCE | NAND_CLE | NAND_CTRL_CHANGE);
		chip->cmd_ctrl(mtd, NAND_CMD_NONE,
			       NAND_NCE | NAND_CTRL_CHANGE);
		return;

	case NAND_CMD_READ0:
		chip->cmd_ctrl(mtd, NAND_CMD_READSTART,
			       NAND_NCE | NAND_CLE | NAND_CTRL_CHANGE);
		chip->cmd_ctrl(mtd, NAND_CMD_NONE,
			       NAND_NCE | NAND_CTRL_CHANGE);

		/* This applies to read commands */
	default:
		/*
		 * If we don't have access to the busy pin, we apply the given
		 * command delay
		 */
		if (!chip->dev_ready) {
			udelay(chip->chip_delay);
			return;
		}
	}

	/* Apply this short delay always to ensure that we do wait tWB in
	 * any case on any machine. */
	ndelay(100);

	nand_wait_ready(mtd);
}

/**
 * nand_get_device - [GENERIC] Get chip for selected access
 * @chip:	the nand chip descriptor
 * @mtd:	MTD device structure
 * @new_state:	the state which is requested
 *
 * Get the device and lock it for exclusive access
 */
static int
nand_get_device(struct nand_chip *chip, struct mtd_info *mtd, int new_state)
{
	chip->state = new_state;
	return 0;
}

/**
 * nand_wait - [DEFAULT]  wait until the command is done
 * @mtd:	MTD device structure
 * @chip:	NAND chip structure
 *
 * Wait for command done. This applies to erase and program only
 * Erase can take up to 400ms and program up to 20ms according to
 * general NAND and SmartMedia specs
 */
static int nand_wait(struct mtd_info *mtd, struct nand_chip *chip)
{
	unsigned long	timeo;
	int state = chip->state;
	u32 time_start;

	if (state == FL_ERASING)
		timeo = (CONFIG_SYS_HZ * 400) / 1000;
	else
		timeo = (CONFIG_SYS_HZ * 20) / 1000;

	if ((state == FL_ERASING) && (chip->options & NAND_IS_AND))
		chip->cmdfunc(mtd, NAND_CMD_STATUS_MULTI, -1, -1);
	else
		chip->cmdfunc(mtd, NAND_CMD_STATUS, -1, -1);

	time_start = get_timer(0);

	while (1) {
		if (get_timer(time_start) > timeo) {
			printf("Timeout!");
			return 0x01;
		}

		if (chip->dev_ready) {
			if (chip->dev_ready(mtd))
				break;
		} else {
			if (chip->read_byte(mtd) & NAND_STATUS_READY)
				break;
		}
	}
#ifdef PPCHAMELON_NAND_TIMER_HACK
	time_start = get_timer(0);
	while (get_timer(time_start) < 10)
		;
#endif /*  PPCHAMELON_NAND_TIMER_HACK */

	return (int)chip->read_byte(mtd);
}

/**
 * nand_read_page_raw - [Intern] read raw page data without ecc
 * @mtd:	mtd info structure
 * @chip:	nand chip info structure
 * @buf:	buffer to store read data
 * @page:	page number to read
 *
 * Not for syndrome calculating ecc controllers, which use a special oob layout
 */
static int nand_read_page_raw(struct mtd_info *mtd, struct nand_chip *chip,
			      uint8_t *buf, int page)
{
	chip->read_buf(mtd, buf, mtd->writesize);
	chip->read_buf(mtd, chip->oob_poi, mtd->oobsize);
	return 0;
}

/**
 * nand_read_page_raw_syndrome - [Intern] read raw page data without ecc
 * @mtd:	mtd info structure
 * @chip:	nand chip info structure
 * @buf:	buffer to store read data
 * @page:	page number to read
 *
 * We need a special oob layout and handling even when OOB isn't used.
 */
static int nand_read_page_raw_syndrome(struct mtd_info *mtd,
					struct nand_chip *chip,
					uint8_t *buf, int page)
{
	int eccsize = chip->ecc.size;
	int eccbytes = chip->ecc.bytes;
	uint8_t *oob = chip->oob_poi;
	int steps, size;

	for (steps = chip->ecc.steps; steps > 0; steps--) {
		chip->read_buf(mtd, buf, eccsize);
		buf += eccsize;

		if (chip->ecc.prepad) {
			chip->read_buf(mtd, oob, chip->ecc.prepad);
			oob += chip->ecc.prepad;
		}

		chip->read_buf(mtd, oob, eccbytes);
		oob += eccbytes;

		if (chip->ecc.postpad) {
			chip->read_buf(mtd, oob, chip->ecc.postpad);
			oob += chip->ecc.postpad;
		}
	}

	size = mtd->oobsize - (oob - chip->oob_poi);
	if (size)
		chip->read_buf(mtd, oob, size);

	return 0;
}

/**
 * nand_read_page_swecc - [REPLACABLE] software ecc based page read function
 * @mtd:	mtd info structure
 * @chip:	nand chip info structure
 * @buf:	buffer to store read data
 * @page:	page number to read
 */
static int nand_read_page_swecc(struct mtd_info *mtd, struct nand_chip *chip,
				uint8_t *buf, int page)
{
	int i, eccsize = chip->ecc.size;
	int eccbytes = chip->ecc.bytes;
	int eccsteps = chip->ecc.steps;
	uint8_t *p = buf;
	uint8_t *ecc_calc = chip->buffers->ecccalc;
	uint8_t *ecc_code = chip->buffers->ecccode;
	uint32_t *eccpos = chip->ecc.layout->eccpos;

	chip->ecc.read_page_raw(mtd, chip, buf, page);

	for (i = 0; eccsteps; eccsteps--, i += eccbytes, p += eccsize)
		chip->ecc.calculate(mtd, p, &ecc_calc[i]);

	for (i = 0; i < chip->ecc.total; i++)
		ecc_code[i] = chip->oob_poi[eccpos[i]];

	eccsteps = chip->ecc.steps;
	p = buf;

	for (i = 0 ; eccsteps; eccsteps--, i += eccbytes, p += eccsize) {
		int stat;

		stat = chip->ecc.correct(mtd, p, &ecc_code[i], &ecc_calc[i]);
		if (stat < 0)
			mtd->ecc_stats.failed++;
		else
			mtd->ecc_stats.corrected += stat;
	}
	return 0;
}

/**
 * nand_read_subpage - [REPLACABLE] software ecc based sub-page read function
 * @mtd:	mtd info structure
 * @chip:	nand chip info structure
 * @data_offs:	offset of requested data within the page
 * @readlen:	data length
 * @bufpoi:	buffer to store read data
 */
static int nand_read_subpage(struct mtd_info *mtd, struct nand_chip *chip,
			uint32_t data_offs, uint32_t readlen, uint8_t *bufpoi)
{
	int start_step, end_step, num_steps;
	uint32_t *eccpos = chip->ecc.layout->eccpos;
	uint8_t *p;
	int data_col_addr, i, gaps = 0;
	int datafrag_len, eccfrag_len, aligned_len, aligned_pos;
	int busw = (chip->options & NAND_BUSWIDTH_16) ? 2 : 1;
	int index = 0;

	/* Column address within the page aligned to ECC size (256bytes). */
	start_step = data_offs / chip->ecc.size;
	end_step = (data_offs + readlen - 1) / chip->ecc.size;
	num_steps = end_step - start_step + 1;

	/* Data size aligned to ECC ecc.size*/
	datafrag_len = num_steps * chip->ecc.size;
	eccfrag_len = num_steps * chip->ecc.bytes;

	data_col_addr = start_step * chip->ecc.size;
	/* If we read not a page aligned data */
	if (data_col_addr != 0)
		chip->cmdfunc(mtd, NAND_CMD_RNDOUT, data_col_addr, -1);

	p = bufpoi + data_col_addr;
	chip->read_buf(mtd, p, datafrag_len);

	/* Calculate  ECC */
	for (i = 0; i < eccfrag_len ; i += chip->ecc.bytes, p += chip->ecc.size)
		chip->ecc.calculate(mtd, p, &chip->buffers->ecccalc[i]);

	/* The performance is faster if to position offsets
	   according to ecc.pos. Let make sure here that
	   there are no gaps in ecc positions */
	for (i = 0; i < eccfrag_len - 1; i++) {
		if (eccpos[i + start_step * chip->ecc.bytes] + 1 !=
			eccpos[i + start_step * chip->ecc.bytes + 1]) {
			gaps = 1;
			break;
		}
	}
	if (gaps) {
		chip->cmdfunc(mtd, NAND_CMD_RNDOUT, mtd->writesize, -1);
		chip->read_buf(mtd, chip->oob_poi, mtd->oobsize);
	} else {
		/* send the command to read the particular ecc bytes */
		/* take care about buswidth alignment in read_buf */
		index = start_step * chip->ecc.bytes;

		aligned_pos = eccpos[index] & ~(busw - 1);
		aligned_len = eccfrag_len;
		if (eccpos[index] & (busw - 1))
			aligned_len++;
		if (eccpos[index + (num_steps * chip->ecc.bytes)] & (busw - 1))
			aligned_len++;

		chip->cmdfunc(mtd, NAND_CMD_RNDOUT,
					mtd->writesize + aligned_pos, -1);
		chip->read_buf(mtd, &chip->oob_poi[aligned_pos], aligned_len);
	}

	for (i = 0; i < eccfrag_len; i++)
		chip->buffers->ecccode[i] = chip->oob_poi[eccpos[i + index]];

	p = bufpoi + data_col_addr;
	for (i = 0; i < eccfrag_len ; i += chip->ecc.bytes, p += chip->ecc.size) {
		int stat;

		stat = chip->ecc.correct(mtd, p,
			&chip->buffers->ecccode[i], &chip->buffers->ecccalc[i]);
		if (stat < 0)
			mtd->ecc_stats.failed++;
		else
			mtd->ecc_stats.corrected += stat;
	}
	return 0;
}

/**
 * nand_read_page_hwecc - [REPLACABLE] hardware ecc based page read function
 * @mtd:	mtd info structure
 * @chip:	nand chip info structure
 * @buf:	buffer to store read data
 * @page:	page number to read
 *
 * Not for syndrome calculating ecc controllers which need a special oob layout
 */
static int nand_read_page_hwecc(struct mtd_info *mtd, struct nand_chip *chip,
				uint8_t *buf, int page)
{
	int i, eccsize = chip->ecc.size;
	int eccbytes = chip->ecc.bytes;
	int eccsteps = chip->ecc.steps;
	uint8_t *p = buf;
	uint8_t *ecc_calc = chip->buffers->ecccalc;
	uint8_t *ecc_code = chip->buffers->ecccode;
	uint32_t *eccpos = chip->ecc.layout->eccpos;

	for (i = 0; eccsteps; eccsteps--, i += eccbytes, p += eccsize) {
		chip->ecc.hwctl(mtd, NAND_ECC_READ);
		chip->read_buf(mtd, p, eccsize);
		chip->ecc.calculate(mtd, p, &ecc_calc[i]);
	}
	chip->read_buf(mtd, chip->oob_poi, mtd->oobsize);

	for (i = 0; i < chip->ecc.total; i++)
		ecc_code[i] = chip->oob_poi[eccpos[i]];

	eccsteps = chip->ecc.steps;
	p = buf;

	for (i = 0 ; eccsteps; eccsteps--, i += eccbytes, p += eccsize) {
		int stat;

		stat = chip->ecc.correct(mtd, p, &ecc_code[i], &ecc_calc[i]);
		if (stat < 0)
			mtd->ecc_stats.failed++;
		else
			mtd->ecc_stats.corrected += stat;
	}
	return 0;
}

/**
 * nand_read_page_hwecc_oob_first - [REPLACABLE] hw ecc, read oob first
 * @mtd:	mtd info structure
 * @chip:	nand chip info structure
 * @buf:	buffer to store read data
 * @page:	page number to read
 *
 * Hardware ECC for large page chips, require OOB to be read first.
 * For this ECC mode, the write_page method is re-used from ECC_HW.
 * These methods read/write ECC from the OOB area, unlike the
 * ECC_HW_SYNDROME support with multiple ECC steps, follows the
 * "infix ECC" scheme and reads/writes ECC from the data area, by
 * overwriting the NAND manufacturer bad block markings.
 */
static int nand_read_page_hwecc_oob_first(struct mtd_info *mtd,
	struct nand_chip *chip, uint8_t *buf, int page)
{
	int i, eccsize = chip->ecc.size;
	int eccbytes = chip->ecc.bytes;
	int eccsteps = chip->ecc.steps;
	uint8_t *p = buf;
	uint8_t *ecc_code = chip->buffers->ecccode;
	uint32_t *eccpos = chip->ecc.layout->eccpos;
	uint8_t *ecc_calc = chip->buffers->ecccalc;

	/* Read the OOB area first */
	chip->cmdfunc(mtd, NAND_CMD_READOOB, 0, page);
	chip->read_buf(mtd, chip->oob_poi, mtd->oobsize);
	chip->cmdfunc(mtd, NAND_CMD_READ0, 0, page);

	for (i = 0; i < chip->ecc.total; i++)
		ecc_code[i] = chip->oob_poi[eccpos[i]];

	for (i = 0; eccsteps; eccsteps--, i += eccbytes, p += eccsize) {
		int stat;

		chip->ecc.hwctl(mtd, NAND_ECC_READ);
		chip->read_buf(mtd, p, eccsize);
		chip->ecc.calculate(mtd, p, &ecc_calc[i]);
		stat = chip->ecc.correct(mtd, p, &ecc_code[i], &ecc_calc[i]);
		if (stat < 0)
			mtd->ecc_stats.failed++;
		else
			mtd->ecc_stats.corrected += stat;
	}
	return 0;
}

/**
 * nand_read_page_syndrome - [REPLACABLE] hardware ecc syndrom based page read
 * @mtd:	mtd info structure
 * @chip:	nand chip info structure
 * @buf:	buffer to store read data
 * @page:	page number to read
 *
 * The hw generator calculates the error syndrome automatically. Therefor
 * we need a special oob layout and handling.
 */
static int nand_read_page_syndrome(struct mtd_info *mtd, struct nand_chip *chip,
				   uint8_t *buf, int page)
{
	int i, eccsize = chip->ecc.size;
	int eccbytes = chip->ecc.bytes;
	int eccsteps = chip->ecc.steps;
	uint8_t *p = buf;
	uint8_t *oob = chip->oob_poi;

	for (i = 0; eccsteps; eccsteps--, i += eccbytes, p += eccsize) {
		int stat;

		chip->ecc.hwctl(mtd, NAND_ECC_READ);
		chip->read_buf(mtd, p, eccsize);

		if (chip->ecc.prepad) {
			chip->read_buf(mtd, oob, chip->ecc.prepad);
			oob += chip->ecc.prepad;
		}

		chip->ecc.hwctl(mtd, NAND_ECC_READSYN);
		chip->read_buf(mtd, oob, eccbytes);
		stat = chip->ecc.correct(mtd, p, oob, NULL);

		if (stat < 0)
			mtd->ecc_stats.failed++;
		else
			mtd->ecc_stats.corrected += stat;

		oob += eccbytes;

		if (chip->ecc.postpad) {
			chip->read_buf(mtd, oob, chip->ecc.postpad);
			oob += chip->ecc.postpad;
		}
	}

	/* Calculate remaining oob bytes */
	i = mtd->oobsize - (oob - chip->oob_poi);
	if (i)
		chip->read_buf(mtd, oob, i);

	return 0;
}

/**
 * nand_transfer_oob - [Internal] Transfer oob to client buffer
 * @chip:	nand chip structure
 * @oob:	oob destination address
 * @ops:	oob ops structure
 * @len:	size of oob to transfer
 */
static uint8_t *nand_transfer_oob(struct nand_chip *chip, uint8_t *oob,
				  struct mtd_oob_ops *ops, size_t len)
{
	switch (ops->mode) {

	case MTD_OOB_PLACE:
	case MTD_OOB_RAW:
		memcpy(oob, chip->oob_poi + ops->ooboffs, len);
		return oob + len;

	case MTD_OOB_AUTO: {
		struct nand_oobfree *free = chip->ecc.layout->oobfree;
		uint32_t boffs = 0, roffs = ops->ooboffs;
		size_t bytes = 0;

		for (; free->length && len; free++, len -= bytes) {
			/* Read request not from offset 0 ? */
			if (unlikely(roffs)) {
				if (roffs >= free->length) {
					roffs -= free->length;
					continue;
				}
				boffs = free->offset + roffs;
				bytes = min_t(size_t, len,
					      (free->length - roffs));
				roffs = 0;
			} else {
				bytes = min_t(size_t, len, free->length);
				boffs = free->offset;
			}
			memcpy(oob, chip->oob_poi + boffs, bytes);
			oob += bytes;
		}
		return oob;
	}
	default:
		BUG();
	}
	return NULL;
}

/**
 * nand_do_read_ops - [Internal] Read data with ECC
 *
 * @mtd:	MTD device structure
 * @from:	offset to read from
 * @ops:	oob ops structure
 *
 * Internal function. Called with chip held.
 */
static int nand_do_read_ops(struct mtd_info *mtd, loff_t from,
			    struct mtd_oob_ops *ops)
{
	int chipnr, page, realpage, col, bytes, aligned;
	struct nand_chip *chip = mtd->priv;
	struct mtd_ecc_stats stats;
	int blkcheck = (1 << (chip->phys_erase_shift - chip->page_shift)) - 1;
	int sndcmd = 1;
	int ret = 0;
	uint32_t readlen = ops->len;
	uint32_t oobreadlen = ops->ooblen;
	uint32_t max_oobsize = ops->mode == MTD_OOB_AUTO ?
		mtd->oobavail : mtd->oobsize;

	uint8_t *bufpoi, *oob, *buf;
	int skippage = (int)(mtd->skip >> chip->page_shift);

	stats = mtd->ecc_stats;

	chipnr = (int)(from >> chip->chip_shift);
	chip->select_chip(mtd, chipnr);

	realpage = (int)(from >> chip->page_shift);
	page = realpage & chip->pagemask;

	col = (int)(from & (mtd->writesize - 1));

	buf = ops->datbuf;
	oob = ops->oobbuf;

	while (1) {
		WATCHDOG_RESET();

		bytes = min(mtd->writesize - col, readlen);
		aligned = (bytes == mtd->writesize);

		/* Is the current page in the buffer ? */
		if (realpage != chip->pagebuf || oob) {
			bufpoi = aligned ? buf : chip->buffers->databuf;

			if (likely(sndcmd)) {
				chip->cmdfunc(mtd, NAND_CMD_READ0, 0x00, page);
				sndcmd = 0;
			}

			/* Now read the page into the buffer: if we are at
			   the beginning in the skip region, read as empty */
			if (realpage < skippage)
				memset(bufpoi, 0xFF, mtd->writesize);
			else if (unlikely(ops->mode == MTD_OOB_RAW))
				ret = chip->ecc.read_page_raw(mtd, chip,
							      bufpoi, page);
			else if (!aligned && NAND_SUBPAGE_READ(chip) && !oob)
				ret = chip->ecc.read_subpage(mtd, chip,
							col, bytes, bufpoi);
			else
				ret = chip->ecc.read_page(mtd, chip, bufpoi,
							  page);
			if (ret < 0)
				break;

			/* Transfer not aligned data */
			if (!aligned) {
				if (!NAND_SUBPAGE_READ(chip) && !oob &&
				    !(mtd->ecc_stats.failed - stats.failed))
					chip->pagebuf = realpage;
				memcpy(buf, chip->buffers->databuf + col, bytes);
			}

			buf += bytes;

			if (unlikely(oob)) {

				int toread = min(oobreadlen, max_oobsize);

				if (toread) {
					oob = nand_transfer_oob(chip,
						oob, ops, toread);
					oobreadlen -= toread;
				}
			}

			if (!(chip->options & NAND_NO_READRDY)) {
				/*
				 * Apply delay or wait for ready/busy pin. Do
				 * this before the AUTOINCR check, so no
				 * problems arise if a chip which does auto
				 * increment is marked as NOAUTOINCR by the
				 * board driver.
				 */
				if (!chip->dev_ready)
					udelay(chip->chip_delay);
				else
					nand_wait_ready(mtd);
			}
		} else {
			memcpy(buf, chip->buffers->databuf + col, bytes);
			buf += bytes;
		}

		readlen -= bytes;

		if (!readlen)
			break;

		/* For subsequent reads align to page boundary. */
		col = 0;
		/* Increment page address */
		realpage++;

		page = realpage & chip->pagemask;
		/* Check, if we cross a chip boundary */
		if (!page) {
			chipnr++;
			chip->select_chip(mtd, -1);
			chip->select_chip(mtd, chipnr);
		}

		/* Check, if the chip supports auto page increment
		 * or if we have hit a block boundary.
		 */
		if (!NAND_CANAUTOINCR(chip) || !(page & blkcheck))
			sndcmd = 1;
	}

	ops->retlen = ops->len - (size_t) readlen;
	if (oob)
		ops->oobretlen = ops->ooblen - oobreadlen;

	if (ret)
		return ret;

	if (mtd->ecc_stats.failed - stats.failed)
		return -EBADMSG;

	return  mtd->ecc_stats.corrected - stats.corrected ? -EUCLEAN : 0;
}

/**
 * nand_read - [MTD Interface] MTD compatibility function for nand_do_read_ecc
 * @mtd:	MTD device structure
 * @from:	offset to read from
 * @len:	number of bytes to read
 * @retlen:	pointer to variable to store the number of read bytes
 * @buf:	the databuffer to put data
 *
 * Get hold of the chip and call nand_do_read
 */
static int nand_read(struct mtd_info *mtd, loff_t from, size_t len,
		     size_t *retlen, uint8_t *buf)
{
	struct nand_chip *chip = mtd->priv;
	int ret;

	/* Do not allow reads past end of device */
	if ((from + len) > mtd->size)
		return -EINVAL;
	if (!len)
		return 0;

	nand_get_device(chip, mtd, FL_READING);

	chip->ops.len = len;
	chip->ops.datbuf = buf;
	chip->ops.oobbuf = NULL;

	ret = nand_do_read_ops(mtd, from, &chip->ops);

	*retlen = chip->ops.retlen;

	nand_release_device(mtd);

	return ret;
}

/**
 * nand_read_oob_std - [REPLACABLE] the most common OOB data read function
 * @mtd:	mtd info structure
 * @chip:	nand chip info structure
 * @page:	page number to read
 * @sndcmd:	flag whether to issue read command or not
 */
static int nand_read_oob_std(struct mtd_info *mtd, struct nand_chip *chip,
			     int page, int sndcmd)
{
	if (sndcmd) {
		chip->cmdfunc(mtd, NAND_CMD_READOOB, 0, page);
		sndcmd = 0;
	}
	chip->read_buf(mtd, chip->oob_poi, mtd->oobsize);
	return sndcmd;
}

/**
 * nand_read_oob_syndrome - [REPLACABLE] OOB data read function for HW ECC
 *			    with syndromes
 * @mtd:	mtd info structure
 * @chip:	nand chip info structure
 * @page:	page number to read
 * @sndcmd:	flag whether to issue read command or not
 */
static int nand_read_oob_syndrome(struct mtd_info *mtd, struct nand_chip *chip,
				  int page, int sndcmd)
{
	uint8_t *buf = chip->oob_poi;
	int length = mtd->oobsize;
	int chunk = chip->ecc.bytes + chip->ecc.prepad + chip->ecc.postpad;
	int eccsize = chip->ecc.size;
	uint8_t *bufpoi = buf;
	int i, toread, sndrnd = 0, pos;

	chip->cmdfunc(mtd, NAND_CMD_READ0, chip->ecc.size, page);
	for (i = 0; i < chip->ecc.steps; i++) {
		if (sndrnd) {
			pos = eccsize + i * (eccsize + chunk);
			if (mtd->writesize > 512)
				chip->cmdfunc(mtd, NAND_CMD_RNDOUT, pos, -1);
			else
				chip->cmdfunc(mtd, NAND_CMD_READ0, pos, page);
		} else
			sndrnd = 1;
		toread = min_t(int, length, chunk);
		chip->read_buf(mtd, bufpoi, toread);
		bufpoi += toread;
		length -= toread;
	}
	if (length > 0)
		chip->read_buf(mtd, bufpoi, length);

	return 1;
}

/**
 * nand_write_oob_std - [REPLACABLE] the most common OOB data write function
 * @mtd:	mtd info structure
 * @chip:	nand chip info structure
 * @page:	page number to write
 */
static int nand_write_oob_std(struct mtd_info *mtd, struct nand_chip *chip,
			      int page)
{
	int status = 0;
	const uint8_t *buf = chip->oob_poi;
	int length = mtd->oobsize;

	chip->cmdfunc(mtd, NAND_CMD_SEQIN, mtd->writesize, page);
	chip->write_buf(mtd, buf, length);
	/* Send command to program the OOB data */
	chip->cmdfunc(mtd, NAND_CMD_PAGEPROG, -1, -1);

	status = chip->waitfunc(mtd, chip);

	return status & NAND_STATUS_FAIL ? -EIO : 0;
}

/**
 * nand_write_oob_syndrome - [REPLACABLE] OOB data write function for HW ECC
 *			     with syndrome - only for large page flash !
 * @mtd:	mtd info structure
 * @chip:	nand chip info structure
 * @page:	page number to write
 */
static int nand_write_oob_syndrome(struct mtd_info *mtd,
				   struct nand_chip *chip, int page)
{
	int chunk = chip->ecc.bytes + chip->ecc.prepad + chip->ecc.postpad;
	int eccsize = chip->ecc.size, length = mtd->oobsize;
	int i, len, pos, status = 0, sndcmd = 0, steps = chip->ecc.steps;
	const uint8_t *bufpoi = chip->oob_poi;

	/*
	 * data-ecc-data-ecc ... ecc-oob
	 * or
	 * data-pad-ecc-pad-data-pad .... ecc-pad-oob
	 */
	if (!chip->ecc.prepad && !chip->ecc.postpad) {
		pos = steps * (eccsize + chunk);
		steps = 0;
	} else
		pos = eccsize;

	chip->cmdfunc(mtd, NAND_CMD_SEQIN, pos, page);
	for (i = 0; i < steps; i++) {
		if (sndcmd) {
			if (mtd->writesize <= 512) {
				uint32_t fill = 0xFFFFFFFF;

				len = eccsize;
				while (len > 0) {
					int num = min_t(int, len, 4);
					chip->write_buf(mtd, (uint8_t *)&fill,
							num);
					len -= num;
				}
			} else {
				pos = eccsize + i * (eccsize + chunk);
				chip->cmdfunc(mtd, NAND_CMD_RNDIN, pos, -1);
			}
		} else
			sndcmd = 1;
		len = min_t(int, length, chunk);
		chip->write_buf(mtd, bufpoi, len);
		bufpoi += len;
		length -= len;
	}
	if (length > 0)
		chip->write_buf(mtd, bufpoi, length);

	chip->cmdfunc(mtd, NAND_CMD_PAGEPROG, -1, -1);
	status = chip->waitfunc(mtd, chip);

	return status & NAND_STATUS_FAIL ? -EIO : 0;
}

/**
 * nand_do_read_oob - [Intern] NAND read out-of-band
 * @mtd:	MTD device structure
 * @from:	offset to read from
 * @ops:	oob operations description structure
 *
 * NAND read out-of-band data from the spare area
 */
static int nand_do_read_oob(struct mtd_info *mtd, loff_t from,
			    struct mtd_oob_ops *ops)
{
	int page, realpage, chipnr, sndcmd = 1;
	struct nand_chip *chip = mtd->priv;
	int blkcheck = (1 << (chip->phys_erase_shift - chip->page_shift)) - 1;
	int readlen = ops->ooblen;
	int len;
	uint8_t *buf = ops->oobbuf;

	MTDDEBUG(MTD_DEBUG_LEVEL3, "%s: from = 0x%08Lx, len = %i\n",
			__func__, (unsigned long long)from, readlen);

	if (ops->mode == MTD_OOB_AUTO)
		len = chip->ecc.layout->oobavail;
	else
		len = mtd->oobsize;

	if (unlikely(ops->ooboffs >= len)) {
		MTDDEBUG(MTD_DEBUG_LEVEL0, "%s: Attempt to start read "
					"outside oob\n", __func__);
		return -EINVAL;
	}

	/* Do not allow reads past end of device */
	if (unlikely(from >= mtd->size ||
		     ops->ooboffs + readlen > ((mtd->size >> chip->page_shift) -
					(from >> chip->page_shift)) * len)) {
		MTDDEBUG(MTD_DEBUG_LEVEL0, "%s: Attempt read beyond end "
					"of device\n", __func__);
		return -EINVAL;
	}

	chipnr = (int)(from >> chip->chip_shift);
	chip->select_chip(mtd, chipnr);

	/* Shift to get page */
	realpage = (int)(from >> chip->page_shift);
	page = realpage & chip->pagemask;

	while (1) {
		WATCHDOG_RESET();
		sndcmd = chip->ecc.read_oob(mtd, chip, page, sndcmd);

		len = min(len, readlen);
		buf = nand_transfer_oob(chip, buf, ops, len);

		if (!(chip->options & NAND_NO_READRDY)) {
			/*
			 * Apply delay or wait for ready/busy pin. Do this
			 * before the AUTOINCR check, so no problems arise if a
			 * chip which does auto increment is marked as
			 * NOAUTOINCR by the board driver.
			 */
			if (!chip->dev_ready)
				udelay(chip->chip_delay);
			else
				nand_wait_ready(mtd);
		}

		readlen -= len;
		if (!readlen)
			break;

		/* Increment page address */
		realpage++;

		page = realpage & chip->pagemask;
		/* Check, if we cross a chip boundary */
		if (!page) {
			chipnr++;
			chip->select_chip(mtd, -1);
			chip->select_chip(mtd, chipnr);
		}

		/* Check, if the chip supports auto page increment
		 * or if we have hit a block boundary.
		 */
		if (!NAND_CANAUTOINCR(chip) || !(page & blkcheck))
			sndcmd = 1;
	}

	ops->oobretlen = ops->ooblen;
	return 0;
}

/**
 * nand_read_oob - [MTD Interface] NAND read data and/or out-of-band
 * @mtd:	MTD device structure
 * @from:	offset to read from
 * @ops:	oob operation description structure
 *
 * NAND read data and/or out-of-band data
 */
static int nand_read_oob(struct mtd_info *mtd, loff_t from,
			 struct mtd_oob_ops *ops)
{
	struct nand_chip *chip = mtd->priv;
	int ret = -ENOTSUPP;

	ops->retlen = 0;

	/* Do not allow reads past end of device */
	if (ops->datbuf && (from + ops->len) > mtd->size) {
		MTDDEBUG(MTD_DEBUG_LEVEL0, "%s: Attempt read "
				"beyond end of device\n", __func__);
		return -EINVAL;
	}

	nand_get_device(chip, mtd, FL_READING);

	switch (ops->mode) {
	case MTD_OOB_PLACE:
	case MTD_OOB_AUTO:
	case MTD_OOB_RAW:
		break;

	default:
		goto out;
	}

	if (!ops->datbuf)
		ret = nand_do_read_oob(mtd, from, ops);
	else
		ret = nand_do_read_ops(mtd, from, ops);

out:
	nand_release_device(mtd);
	return ret;
}


/**
 * nand_write_page_raw - [Intern] raw page write function
 * @mtd:	mtd info structure
 * @chip:	nand chip info structure
 * @buf:	data buffer
 *
 * Not for syndrome calculating ecc controllers, which use a special oob layout
 */
static void nand_write_page_raw(struct mtd_info *mtd, struct nand_chip *chip,
				const uint8_t *buf)
{
	chip->write_buf(mtd, buf, mtd->writesize);
	chip->write_buf(mtd, chip->oob_poi, mtd->oobsize);
}

/**
 * nand_write_page_raw_syndrome - [Intern] raw page write function
 * @mtd:	mtd info structure
 * @chip:	nand chip info structure
 * @buf:	data buffer
 *
 * We need a special oob layout and handling even when ECC isn't checked.
 */
static void nand_write_page_raw_syndrome(struct mtd_info *mtd,
					struct nand_chip *chip,
					const uint8_t *buf)
{
	int eccsize = chip->ecc.size;
	int eccbytes = chip->ecc.bytes;
	uint8_t *oob = chip->oob_poi;
	int steps, size;

	for (steps = chip->ecc.steps; steps > 0; steps--) {
		chip->write_buf(mtd, buf, eccsize);
		buf += eccsize;

		if (chip->ecc.prepad) {
			chip->write_buf(mtd, oob, chip->ecc.prepad);
			oob += chip->ecc.prepad;
		}

		chip->read_buf(mtd, oob, eccbytes);
		oob += eccbytes;

		if (chip->ecc.postpad) {
			chip->write_buf(mtd, oob, chip->ecc.postpad);
			oob += chip->ecc.postpad;
		}
	}

	size = mtd->oobsize - (oob - chip->oob_poi);
	if (size)
		chip->write_buf(mtd, oob, size);
}

/**
 * nand_write_page_swecc - [REPLACABLE] software ecc based page write function
 * @mtd:	mtd info structure
 * @chip:	nand chip info structure
 * @buf:	data buffer
 */
static void nand_write_page_swecc(struct mtd_info *mtd, struct nand_chip *chip,
				  const uint8_t *buf)
{
	int i, eccsize = chip->ecc.size;
	int eccbytes = chip->ecc.bytes;
	int eccsteps = chip->ecc.steps;
	uint8_t *ecc_calc = chip->buffers->ecccalc;
	const uint8_t *p = buf;
	uint32_t *eccpos = chip->ecc.layout->eccpos;

	/* Software ecc calculation */
	for (i = 0; eccsteps; eccsteps--, i += eccbytes, p += eccsize)
		chip->ecc.calculate(mtd, p, &ecc_calc[i]);

	for (i = 0; i < chip->ecc.total; i++)
		chip->oob_poi[eccpos[i]] = ecc_calc[i];

	chip->ecc.write_page_raw(mtd, chip, buf);
}

/**
 * nand_write_page_hwecc - [REPLACABLE] hardware ecc based page write function
 * @mtd:	mtd info structure
 * @chip:	nand chip info structure
 * @buf:	data buffer
 */
static void nand_write_page_hwecc(struct mtd_info *mtd, struct nand_chip *chip,
				  const uint8_t *buf)
{
	int i, eccsize = chip->ecc.size;
	int eccbytes = chip->ecc.bytes;
	int eccsteps = chip->ecc.steps;
	uint8_t *ecc_calc = chip->buffers->ecccalc;
	const uint8_t *p = buf;
	uint32_t *eccpos = chip->ecc.layout->eccpos;

	for (i = 0; eccsteps; eccsteps--, i += eccbytes, p += eccsize) {
		chip->ecc.hwctl(mtd, NAND_ECC_WRITE);
		chip->write_buf(mtd, p, eccsize);
		chip->ecc.calculate(mtd, p, &ecc_calc[i]);
	}

	for (i = 0; i < chip->ecc.total; i++)
		chip->oob_poi[eccpos[i]] = ecc_calc[i];

	chip->write_buf(mtd, chip->oob_poi, mtd->oobsize);
}

/**
 * nand_write_page_syndrome - [REPLACABLE] hardware ecc syndrom based page write
 * @mtd:	mtd info structure
 * @chip:	nand chip info structure
 * @buf:	data buffer
 *
 * The hw generator calculates the error syndrome automatically. Therefor
 * we need a special oob layout and handling.
 */
static void nand_write_page_syndrome(struct mtd_info *mtd,
				    struct nand_chip *chip, const uint8_t *buf)
{
	int i, eccsize = chip->ecc.size;
	int eccbytes = chip->ecc.bytes;
	int eccsteps = chip->ecc.steps;
	const uint8_t *p = buf;
	uint8_t *oob = chip->oob_poi;

	for (i = 0; eccsteps; eccsteps--, i += eccbytes, p += eccsize) {

		chip->ecc.hwctl(mtd, NAND_ECC_WRITE);
		chip->write_buf(mtd, p, eccsize);

		if (chip->ecc.prepad) {
			chip->write_buf(mtd, oob, chip->ecc.prepad);
			oob += chip->ecc.prepad;
		}

		chip->ecc.calculate(mtd, p, oob);
		chip->write_buf(mtd, oob, eccbytes);
		oob += eccbytes;

		if (chip->ecc.postpad) {
			chip->write_buf(mtd, oob, chip->ecc.postpad);
			oob += chip->ecc.postpad;
		}
	}

	/* Calculate remaining oob bytes */
	i = mtd->oobsize - (oob - chip->oob_poi);
	if (i)
		chip->write_buf(mtd, oob, i);
}

/**
 * nand_write_page - [REPLACEABLE] write one page
 * @mtd:	MTD device structure
 * @chip:	NAND chip descriptor
 * @buf:	the data to write
 * @page:	page number to write
 * @cached:	cached programming
 * @raw:	use _raw version of write_page
 */
static int nand_write_page(struct mtd_info *mtd, struct nand_chip *chip,
			   const uint8_t *buf, int page, int cached, int raw)
{
	int status;

	chip->cmdfunc(mtd, NAND_CMD_SEQIN, 0x00, page);

	if (unlikely(raw))
		chip->ecc.write_page_raw(mtd, chip, buf);
	else
		chip->ecc.write_page(mtd, chip, buf);

	/*
	 * Cached progamming disabled for now, Not sure if its worth the
	 * trouble. The speed gain is not very impressive. (2.3->2.6Mib/s)
	 */
	cached = 0;

	if (!cached || !(chip->options & NAND_CACHEPRG)) {

		chip->cmdfunc(mtd, NAND_CMD_PAGEPROG, -1, -1);
		status = chip->waitfunc(mtd, chip);
		/*
		 * See if operation failed and additional status checks are
		 * available
		 */
		if ((status & NAND_STATUS_FAIL) && (chip->errstat))
			status = chip->errstat(mtd, chip, FL_WRITING, status,
					       page);

		if (status & NAND_STATUS_FAIL)
			return -EIO;
	} else {
		chip->cmdfunc(mtd, NAND_CMD_CACHEDPROG, -1, -1);
		status = chip->waitfunc(mtd, chip);
	}

#ifdef CONFIG_MTD_NAND_VERIFY_WRITE
	/* Send command to read back the data */
	chip->cmdfunc(mtd, NAND_CMD_READ0, 0, page);

	if (chip->verify_buf(mtd, buf, mtd->writesize))
		return -EIO;
#endif
	return 0;
}

/**
 * nand_fill_oob - [Internal] Transfer client buffer to oob
 * @chip:	nand chip structure
 * @oob:	oob data buffer
 * @len:	oob data write length
 * @ops:	oob ops structure
 */
static uint8_t *nand_fill_oob(struct nand_chip *chip, uint8_t *oob, size_t len,
						struct mtd_oob_ops *ops)
{
	switch (ops->mode) {

	case MTD_OOB_PLACE:
	case MTD_OOB_RAW:
		memcpy(chip->oob_poi + ops->ooboffs, oob, len);
		return oob + len;

	case MTD_OOB_AUTO: {
		struct nand_oobfree *free = chip->ecc.layout->oobfree;
		uint32_t boffs = 0, woffs = ops->ooboffs;
		size_t bytes = 0;

		for (; free->length && len; free++, len -= bytes) {
			/* Write request not from offset 0 ? */
			if (unlikely(woffs)) {
				if (woffs >= free->length) {
					woffs -= free->length;
					continue;
				}
				boffs = free->offset + woffs;
				bytes = min_t(size_t, len,
					      (free->length - woffs));
				woffs = 0;
			} else {
				bytes = min_t(size_t, len, free->length);
				boffs = free->offset;
			}
			memcpy(chip->oob_poi + boffs, oob, bytes);
			oob += bytes;
		}

		return oob;
	}
	default:
		BUG();
	}
	return NULL;
}

#define NOTALIGNED(x)	((x & (chip->subpagesize - 1)) != 0)

/**
 * nand_do_write_ops - [Internal] NAND write with ECC
 * @mtd:	MTD device structure
 * @to:		offset to write to
 * @ops:	oob operations description structure
 *
 * NAND write with ECC
 */
static int nand_do_write_ops(struct mtd_info *mtd, loff_t to,
			     struct mtd_oob_ops *ops)
{
	int chipnr, realpage, page, blockmask, column;
	struct nand_chip *chip = mtd->priv;
	uint32_t writelen = ops->len;

	uint32_t oobwritelen = ops->ooblen;
	uint32_t oobmaxlen = ops->mode == MTD_OOB_AUTO ?
				mtd->oobavail : mtd->oobsize;

	uint8_t *oob = ops->oobbuf;
	uint8_t *buf = ops->datbuf;
	int ret, subpage;

	ops->retlen = 0;
	if (!writelen)
		return 0;

	if (chip->options & NAND_SW_WRITE_PROTECT)
		return -EROFS;

	column = to & (mtd->writesize - 1);
	subpage = column || (writelen & (mtd->writesize - 1));

	if (subpage && oob)
		return -EINVAL;

	chipnr = (int)(to >> chip->chip_shift);
	chip->select_chip(mtd, chipnr);

	/* Check, if it is write protected */
	if (nand_check_wp(mtd)) {
		printk (KERN_NOTICE "nand_do_write_ops: Device is write protected\n");
		return -EIO;
	}

	/* Don't allow writing into skip area */
	realpage = (int)(to >> chip->page_shift);
	if (realpage < (int)(mtd->skip >> chip->page_shift))
		return -EROFS;

	page = realpage & chip->pagemask;
	blockmask = (1 << (chip->phys_erase_shift - chip->page_shift)) - 1;

	/* Invalidate the page cache, when we write to the cached page */
	if (to <= (chip->pagebuf << chip->page_shift) &&
	    (chip->pagebuf << chip->page_shift) < (to + ops->len))
		chip->pagebuf = -1;

	/* If we're not given explicit OOB data, let it be 0xFF */
	if (likely(!oob))
		memset(chip->oob_poi, 0xff, mtd->oobsize);

	/* Don't allow multipage oob writes with offset */
	if (oob && ops->ooboffs && (ops->ooboffs + ops->ooblen > oobmaxlen))
		return -EINVAL;

	while (1) {
		WATCHDOG_RESET();

		int bytes = mtd->writesize;
		int cached = writelen > bytes && page != blockmask;
		uint8_t *wbuf = buf;

		/* Partial page write ? */
		if (unlikely(column || writelen < (mtd->writesize - 1))) {
			cached = 0;
			bytes = min_t(int, bytes - column, (int) writelen);
			chip->pagebuf = -1;
			memset(chip->buffers->databuf, 0xff, mtd->writesize);
			memcpy(&chip->buffers->databuf[column], buf, bytes);
			wbuf = chip->buffers->databuf;
		}

		if (unlikely(oob)) {
			size_t len = min(oobwritelen, oobmaxlen);
			oob = nand_fill_oob(chip, oob, len, ops);
			oobwritelen -= len;
		}

		ret = chip->write_page(mtd, chip, wbuf, page, cached,
				       (ops->mode == MTD_OOB_RAW));
		if (ret)
			break;

		writelen -= bytes;
		if (!writelen)
			break;

		column = 0;
		buf += bytes;
		realpage++;

		page = realpage & chip->pagemask;
		/* Check, if we cross a chip boundary */
		if (!page) {
			chipnr++;
			chip->select_chip(mtd, -1);
			chip->select_chip(mtd, chipnr);
		}
	}

	ops->retlen = ops->len - writelen;
	if (unlikely(oob))
		ops->oobretlen = ops->ooblen;
	return ret;
}

/**
 * nand_write - [MTD Interface] NAND write with ECC
 * @mtd:	MTD device structure
 * @to:		offset to write to
 * @len:	number of bytes to write
 * @retlen:	pointer to variable to store the number of written bytes
 * @buf:	the data to write
 *
 * NAND write with ECC
 */
static int nand_write(struct mtd_info *mtd, loff_t to, size_t len,
			  size_t *retlen, const uint8_t *buf)
{
	struct nand_chip *chip = mtd->priv;
	int ret;

	/* Do not allow writes past end of device */
	if ((to + len) > mtd->size)
		return -EINVAL;
	if (!len)
		return 0;

	nand_get_device(chip, mtd, FL_WRITING);

	chip->ops.len = len;
	chip->ops.datbuf = (uint8_t *)buf;
	chip->ops.oobbuf = NULL;

	ret = nand_do_write_ops(mtd, to, &chip->ops);

	*retlen = chip->ops.retlen;

	nand_release_device(mtd);

	return ret;
}

/**
 * nand_do_write_oob - [MTD Interface] NAND write out-of-band
 * @mtd:	MTD device structure
 * @to:		offset to write to
 * @ops:	oob operation description structure
 *
 * NAND write out-of-band
 */
static int nand_do_write_oob(struct mtd_info *mtd, loff_t to,
			     struct mtd_oob_ops *ops)
{
	int chipnr, page, status, len;
	struct nand_chip *chip = mtd->priv;

	MTDDEBUG(MTD_DEBUG_LEVEL3, "%s: to = 0x%08x, len = %i\n",
			 __func__, (unsigned int)to, (int)ops->ooblen);

	if (ops->mode == MTD_OOB_AUTO)
		len = chip->ecc.layout->oobavail;
	else
		len = mtd->oobsize;

	/* Do not allow write past end of page */
	if ((ops->ooboffs + ops->ooblen) > len) {
		MTDDEBUG(MTD_DEBUG_LEVEL0, "%s: Attempt to write "
				"past end of page\n", __func__);
		return -EINVAL;
	}

	if (unlikely(ops->ooboffs >= len)) {
<<<<<<< HEAD
		MTDDEBUG (MTD_DEBUG_LEVEL0, "nand_write_oob: "
			  "Attempt to start write outside oob\n");
		return -EINVAL;
	}

	/* Do not allow writes past end of device */
=======
		MTDDEBUG(MTD_DEBUG_LEVEL0, "%s: Attempt to start "
				"write outside oob\n", __func__);
		return -EINVAL;
	}

	/* Do not allow write past end of device */
>>>>>>> de1e6b12
	if (unlikely(to >= mtd->size ||
		     ops->ooboffs + ops->ooblen >
			((mtd->size >> chip->page_shift) -
			 (to >> chip->page_shift)) * len)) {
<<<<<<< HEAD
		MTDDEBUG (MTD_DEBUG_LEVEL0, "nand_write_oob: "
			  "Attempt write beyond end of device\n");
=======
		MTDDEBUG(MTD_DEBUG_LEVEL0, "%s: Attempt write beyond "
				"end of device\n", __func__);
>>>>>>> de1e6b12
		return -EINVAL;
	}

	chipnr = (int)(to >> chip->chip_shift);
	chip->select_chip(mtd, chipnr);

	/* Shift to get page */
	page = (int)(to >> chip->page_shift);

	/*
	 * Reset the chip. Some chips (like the Toshiba TC5832DC found in one
	 * of my DiskOnChip 2000 test units) will clear the whole data page too
	 * if we don't do this. I have no clue why, but I seem to have 'fixed'
	 * it in the doc2000 driver in August 1999.  dwmw2.
	 */
	chip->cmdfunc(mtd, NAND_CMD_RESET, -1, -1);

	/* Check, if it is write protected */
	if (nand_check_wp(mtd))
		return -EROFS;

	/* Invalidate the page cache, if we write to the cached page */
	if (page == chip->pagebuf)
		chip->pagebuf = -1;

	memset(chip->oob_poi, 0xff, mtd->oobsize);
	nand_fill_oob(chip, ops->oobbuf, ops->ooblen, ops);
	status = chip->ecc.write_oob(mtd, chip, page & chip->pagemask);
	memset(chip->oob_poi, 0xff, mtd->oobsize);

	if (status)
		return status;

	ops->oobretlen = ops->ooblen;

	return 0;
}

/**
 * nand_write_oob - [MTD Interface] NAND write data and/or out-of-band
 * @mtd:	MTD device structure
 * @to:		offset to write to
 * @ops:	oob operation description structure
 */
static int nand_write_oob(struct mtd_info *mtd, loff_t to,
			  struct mtd_oob_ops *ops)
{
	struct nand_chip *chip = mtd->priv;
	int ret = -ENOTSUPP;

	ops->retlen = 0;

	/* Do not allow writes past end of device */
	if (ops->datbuf && (to + ops->len) > mtd->size) {
<<<<<<< HEAD
		MTDDEBUG (MTD_DEBUG_LEVEL0, "nand_write_oob: "
			  "Attempt write beyond end of device\n");
=======
		MTDDEBUG(MTD_DEBUG_LEVEL0, "%s: Attempt write beyond "
				"end of device\n", __func__);
>>>>>>> de1e6b12
		return -EINVAL;
	}

	nand_get_device(chip, mtd, FL_WRITING);

	switch (ops->mode) {
	case MTD_OOB_PLACE:
	case MTD_OOB_AUTO:
	case MTD_OOB_RAW:
		break;

	default:
		goto out;
	}

	if (!ops->datbuf)
		ret = nand_do_write_oob(mtd, to, ops);
	else
		ret = nand_do_write_ops(mtd, to, ops);

out:
	nand_release_device(mtd);
	return ret;
}

/**
 * single_erease_cmd - [GENERIC] NAND standard block erase command function
 * @mtd:	MTD device structure
 * @page:	the page address of the block which will be erased
 *
 * Standard erase command for NAND chips
 */
static void single_erase_cmd(struct mtd_info *mtd, int page)
{
	struct nand_chip *chip = mtd->priv;
	/* Send commands to erase a block */
	chip->cmdfunc(mtd, NAND_CMD_ERASE1, -1, page);
	chip->cmdfunc(mtd, NAND_CMD_ERASE2, -1, -1);
}

/**
 * multi_erease_cmd - [GENERIC] AND specific block erase command function
 * @mtd:	MTD device structure
 * @page:	the page address of the block which will be erased
 *
 * AND multi block erase command function
 * Erase 4 consecutive blocks
 */
static void multi_erase_cmd(struct mtd_info *mtd, int page)
{
	struct nand_chip *chip = mtd->priv;
	/* Send commands to erase a block */
	chip->cmdfunc(mtd, NAND_CMD_ERASE1, -1, page++);
	chip->cmdfunc(mtd, NAND_CMD_ERASE1, -1, page++);
	chip->cmdfunc(mtd, NAND_CMD_ERASE1, -1, page++);
	chip->cmdfunc(mtd, NAND_CMD_ERASE1, -1, page);
	chip->cmdfunc(mtd, NAND_CMD_ERASE2, -1, -1);
}

/**
 * nand_erase - [MTD Interface] erase block(s)
 * @mtd:	MTD device structure
 * @instr:	erase instruction
 *
 * Erase one ore more blocks
 */
static int nand_erase(struct mtd_info *mtd, struct erase_info *instr)
{
	return nand_erase_nand(mtd, instr, 0);
}

#define BBT_PAGE_MASK	0xffffff3f
/**
 * nand_erase_nand - [Internal] erase block(s)
 * @mtd:	MTD device structure
 * @instr:	erase instruction
 * @allowbbt:	allow erasing the bbt area
 *
 * Erase one ore more blocks
 */
int nand_erase_nand(struct mtd_info *mtd, struct erase_info *instr,
		    int allowbbt)
{
	int page, status, pages_per_block, ret, chipnr;
	struct nand_chip *chip = mtd->priv;
	loff_t rewrite_bbt[CONFIG_SYS_NAND_MAX_CHIPS] = {0};
	unsigned int bbt_masked_page = 0xffffffff;
	loff_t len;

	MTDDEBUG(MTD_DEBUG_LEVEL3, "%s: start = 0x%012llx, len = %llu\n",
				__func__, (unsigned long long)instr->addr,
				(unsigned long long)instr->len);

<<<<<<< HEAD
	/* Don't erase if device is software write-protected */
	if (chip->options & NAND_SW_WRITE_PROTECT)
		return -EROFS;

	/* Start address must align on block boundary */
	if (instr->addr & ((1 << chip->phys_erase_shift) - 1)) {
		MTDDEBUG (MTD_DEBUG_LEVEL0, "nand_erase: Unaligned address\n");
=======
	if (check_offs_len(mtd, instr->addr, instr->len))
>>>>>>> de1e6b12
		return -EINVAL;

<<<<<<< HEAD
	/* Length must align on block boundary */
	if (instr->len & ((1 << chip->phys_erase_shift) - 1)) {
		MTDDEBUG (MTD_DEBUG_LEVEL0,
			  "nand_erase: Length not block aligned\n");
		return -EINVAL;
	}

	/* Do not allow erase past end of device */
	if ((instr->len + instr->addr) > mtd->size) {
		MTDDEBUG (MTD_DEBUG_LEVEL0,
			  "nand_erase: Erase past end of device\n");
		return -EINVAL;
	}

	/* Don't erase within skip region */
	if (instr->addr < mtd->skip)
		return -EROFS;

	instr->fail_addr = 0xffffffff;
=======
	instr->fail_addr = MTD_FAIL_ADDR_UNKNOWN;
>>>>>>> de1e6b12

	/* Grab the lock and see if the device is available */
	nand_get_device(chip, mtd, FL_ERASING);

	/* Shift to get first page */
	page = (int)(instr->addr >> chip->page_shift);
	chipnr = (int)(instr->addr >> chip->chip_shift);

	/* Calculate pages in each block */
	pages_per_block = 1 << (chip->phys_erase_shift - chip->page_shift);

	/* Select the NAND device */
	chip->select_chip(mtd, chipnr);

	/* Check, if it is write protected */
	if (nand_check_wp(mtd)) {
		MTDDEBUG(MTD_DEBUG_LEVEL0, "%s: Device is write protected!!!\n",
					__func__);
		instr->state = MTD_ERASE_FAILED;
		goto erase_exit;
	}

	/*
	 * If BBT requires refresh, set the BBT page mask to see if the BBT
	 * should be rewritten. Otherwise the mask is set to 0xffffffff which
	 * can not be matched. This is also done when the bbt is actually
	 * erased to avoid recusrsive updates
	 */
	if (chip->options & BBT_AUTO_REFRESH && !allowbbt)
		bbt_masked_page = chip->bbt_td->pages[chipnr] & BBT_PAGE_MASK;

	/* Loop through the pages */
	len = instr->len;

	instr->state = MTD_ERASING;

	while (len) {
		WATCHDOG_RESET();
		/*
		 * heck if we have a bad block, we do not erase bad blocks !
		 */
		if (!instr->scrub && nand_block_checkbad(mtd, ((loff_t) page) <<
					chip->page_shift, 0, allowbbt)) {
			printk(KERN_WARNING "%s: attempt to erase a bad block "
					"at page 0x%08x\n", __func__, page);
			instr->state = MTD_ERASE_FAILED;
			goto erase_exit;
		}

		/*
		 * Invalidate the page cache, if we erase the block which
		 * contains the current cached page
		 */
		if (page <= chip->pagebuf && chip->pagebuf <
		    (page + pages_per_block))
			chip->pagebuf = -1;

		chip->erase_cmd(mtd, page & chip->pagemask);

		status = chip->waitfunc(mtd, chip);

		/*
		 * See if operation failed and additional status checks are
		 * available
		 */
		if ((status & NAND_STATUS_FAIL) && (chip->errstat))
			status = chip->errstat(mtd, chip, FL_ERASING,
					       status, page);

		/* See if block erase succeeded */
		if (status & NAND_STATUS_FAIL) {
			MTDDEBUG(MTD_DEBUG_LEVEL0, "%s: Failed erase, "
					"page 0x%08x\n", __func__, page);
			instr->state = MTD_ERASE_FAILED;
			instr->fail_addr =
				((loff_t)page << chip->page_shift);
			goto erase_exit;
		}

		/*
		 * If BBT requires refresh, set the BBT rewrite flag to the
		 * page being erased
		 */
		if (bbt_masked_page != 0xffffffff &&
		    (page & BBT_PAGE_MASK) == bbt_masked_page)
			rewrite_bbt[chipnr] =
				((loff_t)page << chip->page_shift);

		/* Increment page address and decrement length */
		len -= (1 << chip->phys_erase_shift);
		page += pages_per_block;

		/* Check, if we cross a chip boundary */
		if (len && !(page & chip->pagemask)) {
			chipnr++;
			chip->select_chip(mtd, -1);
			chip->select_chip(mtd, chipnr);

			/*
			 * If BBT requires refresh and BBT-PERCHIP, set the BBT
			 * page mask to see if this BBT should be rewritten
			 */
			if (bbt_masked_page != 0xffffffff &&
			    (chip->bbt_td->options & NAND_BBT_PERCHIP))
				bbt_masked_page = chip->bbt_td->pages[chipnr] &
					BBT_PAGE_MASK;
		}
	}
	instr->state = MTD_ERASE_DONE;

erase_exit:

	ret = instr->state == MTD_ERASE_DONE ? 0 : -EIO;

	/* Deselect and wake up anyone waiting on the device */
	nand_release_device(mtd);

	/* Do call back function */
	if (!ret)
		mtd_erase_callback(instr);

	/*
	 * If BBT requires refresh and erase was successful, rewrite any
	 * selected bad block tables
	 */
	if (bbt_masked_page == 0xffffffff || ret)
		return ret;

	for (chipnr = 0; chipnr < chip->numchips; chipnr++) {
		if (!rewrite_bbt[chipnr])
			continue;
		/* update the BBT for chip */
		MTDDEBUG(MTD_DEBUG_LEVEL0, "%s: nand_update_bbt "
			"(%d:0x%0llx 0x%0x)\n", __func__, chipnr,
			rewrite_bbt[chipnr], chip->bbt_td->pages[chipnr]);
		nand_update_bbt(mtd, rewrite_bbt[chipnr]);
	}

	/* Return more or less happy */
	return ret;
}

/**
 * nand_sync - [MTD Interface] sync
 * @mtd:	MTD device structure
 *
 * Sync is actually a wait for chip ready function
 */
static void nand_sync(struct mtd_info *mtd)
{
	struct nand_chip *chip = mtd->priv;

	MTDDEBUG(MTD_DEBUG_LEVEL3, "%s: called\n", __func__);

	/* Grab the lock and see if the device is available */
	nand_get_device(chip, mtd, FL_SYNCING);
	/* Release it and go back */
	nand_release_device(mtd);
}

/**
 * nand_block_isbad - [MTD Interface] Check if block at offset is bad
 * @mtd:	MTD device structure
 * @offs:	offset relative to mtd start
 */
static int nand_block_isbad(struct mtd_info *mtd, loff_t offs)
{
	/* Check for invalid offset */
	if (offs > mtd->size)
		return -EINVAL;

	return nand_block_checkbad(mtd, offs, 1, 0);
}

/**
 * nand_block_markbad - [MTD Interface] Mark block at the given offset as bad
 * @mtd:	MTD device structure
 * @ofs:	offset relative to mtd start
 */
static int nand_block_markbad(struct mtd_info *mtd, loff_t ofs)
{
	struct nand_chip *chip = mtd->priv;
	int ret;

<<<<<<< HEAD
	if (chip->options & NAND_NO_BADBLOCK)
		return 0;

	if ((ret = nand_block_isbad(mtd, ofs))) {
=======
	ret = nand_block_isbad(mtd, ofs);
	if (ret) {
>>>>>>> de1e6b12
		/* If it was bad already, return success and do nothing. */
		if (ret > 0)
			return 0;
		return ret;
	}

	return chip->block_markbad(mtd, ofs);
}

/*
 * Set default functions
 */
static void nand_set_defaults(struct nand_chip *chip, int busw)
{
	/* check for proper chip_delay setup, set 20us if not */
	if (!chip->chip_delay)
		chip->chip_delay = 20;

	/* check, if a user supplied command function given */
	if (chip->cmdfunc == NULL)
		chip->cmdfunc = nand_command;

	/* check, if a user supplied wait function given */
	if (chip->waitfunc == NULL)
		chip->waitfunc = nand_wait;

	if (!chip->select_chip)
		chip->select_chip = nand_select_chip;
	if (!chip->read_byte)
		chip->read_byte = busw ? nand_read_byte16 : nand_read_byte;
	if (!chip->read_word)
		chip->read_word = nand_read_word;
	if (!chip->block_bad)
		chip->block_bad = nand_block_bad;
	if (!chip->block_markbad)
		chip->block_markbad = nand_default_block_markbad;
	if (!chip->write_buf)
		chip->write_buf = busw ? nand_write_buf16 : nand_write_buf;
	if (!chip->read_buf)
		chip->read_buf = busw ? nand_read_buf16 : nand_read_buf;
	if (!chip->verify_buf)
		chip->verify_buf = busw ? nand_verify_buf16 : nand_verify_buf;
	if (!chip->scan_bbt)
		chip->scan_bbt = nand_default_bbt;
	if (!chip->controller)
		chip->controller = &chip->hwcontrol;
}

#ifdef CONFIG_SYS_NAND_ONFI_DETECTION
/*
 * sanitize ONFI strings so we can safely print them
 */
static void sanitize_string(char *s, size_t len)
{
	ssize_t i;

	/* null terminate */
	s[len - 1] = 0;

	/* remove non printable chars */
	for (i = 0; i < len - 1; i++) {
		if (s[i] < ' ' || s[i] > 127)
			s[i] = '?';
	}

	/* remove trailing spaces */
	strim(s);
}

static u16 onfi_crc16(u16 crc, u8 const *p, size_t len)
{
	int i;
	while (len--) {
		crc ^= *p++ << 8;
		for (i = 0; i < 8; i++)
			crc = (crc << 1) ^ ((crc & 0x8000) ? 0x8005 : 0);
	}

	return crc;
}

/*
 * Check if the NAND chip is ONFI compliant, returns 1 if it is, 0 otherwise
 */
static int nand_flash_detect_onfi(struct mtd_info *mtd, struct nand_chip *chip,
					int *busw)
{
	struct nand_onfi_params *p = &chip->onfi_params;
	int i;
	int val;

	/* try ONFI for unknow chip or LP */
	chip->cmdfunc(mtd, NAND_CMD_READID, 0x20, -1);
	if (chip->read_byte(mtd) != 'O' || chip->read_byte(mtd) != 'N' ||
		chip->read_byte(mtd) != 'F' || chip->read_byte(mtd) != 'I')
		return 0;

	printk(KERN_INFO "ONFI flash detected\n");
	chip->cmdfunc(mtd, NAND_CMD_PARAM, 0, -1);
	for (i = 0; i < 3; i++) {
		chip->read_buf(mtd, (uint8_t *)p, sizeof(*p));
		if (onfi_crc16(ONFI_CRC_BASE, (uint8_t *)p, 254) ==
				le16_to_cpu(p->crc)) {
			printk(KERN_INFO "ONFI param page %d valid\n", i);
			break;
		}
	}

	if (i == 3)
		return 0;

	/* check version */
	val = le16_to_cpu(p->revision);
	if (val & (1 << 5))
		chip->onfi_version = 23;
	else if (val & (1 << 4))
		chip->onfi_version = 22;
	else if (val & (1 << 3))
		chip->onfi_version = 21;
	else if (val & (1 << 2))
		chip->onfi_version = 20;
	else if (val & (1 << 1))
		chip->onfi_version = 10;
	else
		chip->onfi_version = 0;

	if (!chip->onfi_version) {
		printk(KERN_INFO "%s: unsupported ONFI version: %d\n",
								__func__, val);
		return 0;
	}

	sanitize_string(p->manufacturer, sizeof(p->manufacturer));
	sanitize_string(p->model, sizeof(p->model));
	if (!mtd->name)
		mtd->name = p->model;
	mtd->writesize = le32_to_cpu(p->byte_per_page);
	mtd->erasesize = le32_to_cpu(p->pages_per_block) * mtd->writesize;
	mtd->oobsize = le16_to_cpu(p->spare_bytes_per_page);
	chip->chipsize = (uint64_t)le32_to_cpu(p->blocks_per_lun) * mtd->erasesize;
	*busw = 0;
	if (le16_to_cpu(p->features) & 1)
		*busw = NAND_BUSWIDTH_16;

	chip->options &= ~NAND_CHIPOPTIONS_MSK;
	chip->options |= (NAND_NO_READRDY |
			NAND_NO_AUTOINCR) & NAND_CHIPOPTIONS_MSK;

	return 1;
}
#else
static inline int nand_flash_detect_onfi(struct mtd_info *mtd,
					struct nand_chip *chip,
					int *busw)
{
	return 0;
}
#endif

<<<<<<< HEAD
static void nand_flash_detect_non_onfi(struct mtd_info *mtd,
					struct nand_chip *chip,
					const struct nand_flash_dev *type,
					int *busw)
{
#ifdef CONFIG_SYS_NAND_ONFI_DETECTION
	/* ONFI detection read the ONFI ID with NAND_CMD_READID and parameter
	   0x20; we have to get back to the standard ID (parameter 0x00) */
	chip->cmdfunc(mtd, NAND_CMD_READID, 0x00, -1);

	/* Skip manufacturer and device IDs */
	chip->read_byte(mtd);
	chip->read_byte(mtd);
#endif

	/* Newer devices have all the information in additional id bytes */
	if (!type->pagesize) {
		int extid;
		/* The 3rd id byte holds MLC / multichip data */
		chip->cellinfo = chip->read_byte(mtd);
		/* The 4th id byte is the important one */
		extid = chip->read_byte(mtd);
		/* Calc pagesize */
		mtd->writesize = 1024 << (extid & 0x3);
		extid >>= 2;
		/* Calc oobsize */
		mtd->oobsize = (8 << (extid & 0x01)) * (mtd->writesize >> 9);
		extid >>= 2;
		/* Calc blocksize. Blocksize is multiples of 64KiB */
		mtd->erasesize = (64 * 1024) << (extid & 0x03);
		extid >>= 2;
		/* Get buswidth information */
		*busw = (extid & 0x01) ? NAND_BUSWIDTH_16 : 0;

	} else {
		/*
		 * Old devices have chip data hardcoded in the device id table
		 */
		mtd->erasesize = type->erasesize;
		mtd->writesize = type->pagesize;
		mtd->oobsize = mtd->writesize / 32;
		*busw = type->options & NAND_BUSWIDTH_16;
	}
}

=======
>>>>>>> de1e6b12
/*
 * Get the flash and manufacturer id and lookup if the type is supported
 */
static const struct nand_flash_dev *nand_get_flash_type(struct mtd_info *mtd,
						  struct nand_chip *chip,
						  int busw,
						  int *maf_id, int *dev_id,
						  const struct nand_flash_dev *type)
{
	int i, maf_idx;
	u8 id_data[8];
	int ret;

	/* Select the device */
	chip->select_chip(mtd, 0);

	/*
	 * Reset the chip, required by some chips (e.g. Micron MT29FxGxxxxx)
	 * after power-up
	 */
	chip->cmdfunc(mtd, NAND_CMD_RESET, -1, -1);

	/* Send the command for reading device ID */
	chip->cmdfunc(mtd, NAND_CMD_READID, 0x00, -1);

	/* Read manufacturer and device IDs */
	*maf_id = chip->read_byte(mtd);
	*dev_id = chip->read_byte(mtd);

	/* Try again to make sure, as some systems the bus-hold or other
	 * interface concerns can cause random data which looks like a
	 * possibly credible NAND flash to appear. If the two results do
	 * not match, ignore the device completely.
	 */

	chip->cmdfunc(mtd, NAND_CMD_READID, 0x00, -1);

	for (i = 0; i < 2; i++)
		id_data[i] = chip->read_byte(mtd);

	if (id_data[0] != *maf_id || id_data[1] != *dev_id) {
		printk(KERN_INFO "%s: second ID read did not match "
		       "%02x,%02x against %02x,%02x\n", __func__,
		       *maf_id, *dev_id, id_data[0], id_data[1]);
		return ERR_PTR(-ENODEV);
	}

	if (!type)
		type = nand_flash_ids;

	for (; type->name != NULL; type++)
		if (*dev_id == type->id)
			break;

	chip->onfi_version = 0;
	if (!type->name || !type->pagesize) {
		/* Check is chip is ONFI compliant */
		ret = nand_flash_detect_onfi(mtd, chip, &busw);
		if (ret)
			goto ident_done;
	}

	chip->cmdfunc(mtd, NAND_CMD_READID, 0x00, -1);

	/* Read entire ID string */

	for (i = 0; i < 8; i++)
		id_data[i] = chip->read_byte(mtd);

	if (!type->name)
		return ERR_PTR(-ENODEV);

	if (!mtd->name)
		mtd->name = type->name;

	chip->chipsize = (uint64_t)type->chipsize << 20;

	if (!type->pagesize && chip->init_size) {
		/* set the pagesize, oobsize, erasesize by the driver*/
		busw = chip->init_size(mtd, chip, id_data);
	} else if (!type->pagesize) {
		int extid;
		/* The 3rd id byte holds MLC / multichip data */
		chip->cellinfo = id_data[2];
		/* The 4th id byte is the important one */
		extid = id_data[3];

		/*
		 * Field definitions are in the following datasheets:
		 * Old style (4,5 byte ID): Samsung K9GAG08U0M (p.32)
		 * New style   (6 byte ID): Samsung K9GBG08U0M (p.40)
		 *
		 * Check for wraparound + Samsung ID + nonzero 6th byte
		 * to decide what to do.
		 */
		if (id_data[0] == id_data[6] && id_data[1] == id_data[7] &&
				id_data[0] == NAND_MFR_SAMSUNG &&
				(chip->cellinfo & NAND_CI_CELLTYPE_MSK) &&
				id_data[5] != 0x00) {
			/* Calc pagesize */
			mtd->writesize = 2048 << (extid & 0x03);
			extid >>= 2;
			/* Calc oobsize */
			switch (extid & 0x03) {
			case 1:
				mtd->oobsize = 128;
				break;
			case 2:
				mtd->oobsize = 218;
				break;
			case 3:
				mtd->oobsize = 400;
				break;
			default:
				mtd->oobsize = 436;
				break;
			}
			extid >>= 2;
			/* Calc blocksize */
			mtd->erasesize = (128 * 1024) <<
				(((extid >> 1) & 0x04) | (extid & 0x03));
			busw = 0;
		} else {
			/* Calc pagesize */
			mtd->writesize = 1024 << (extid & 0x03);
			extid >>= 2;
			/* Calc oobsize */
			mtd->oobsize = (8 << (extid & 0x01)) *
				(mtd->writesize >> 9);
			extid >>= 2;
			/* Calc blocksize. Blocksize is multiples of 64KiB */
			mtd->erasesize = (64 * 1024) << (extid & 0x03);
			extid >>= 2;
			/* Get buswidth information */
			busw = (extid & 0x01) ? NAND_BUSWIDTH_16 : 0;
		}
	} else {
		/*
		 * Old devices have chip data hardcoded in the device id table
		 */
		mtd->erasesize = type->erasesize;
		mtd->writesize = type->pagesize;
		mtd->oobsize = mtd->writesize / 32;
		busw = type->options & NAND_BUSWIDTH_16;

		/*
		 * Check for Spansion/AMD ID + repeating 5th, 6th byte since
		 * some Spansion chips have erasesize that conflicts with size
		 * listed in nand_ids table
		 * Data sheet (5 byte ID): Spansion S30ML-P ORNAND (p.39)
		 */
		if (*maf_id == NAND_MFR_AMD && id_data[4] != 0x00 &&
				id_data[5] == 0x00 && id_data[6] == 0x00 &&
				id_data[7] == 0x00 && mtd->writesize == 512) {
			mtd->erasesize = 128 * 1024;
			mtd->erasesize <<= ((id_data[3] & 0x03) << 1);
		}
	}
	/* Get chip options, preserve non chip based options */
	chip->options &= ~NAND_CHIPOPTIONS_MSK;
	chip->options |= type->options & NAND_CHIPOPTIONS_MSK;

	/* Check if chip is a not a samsung device. Do not clear the
	 * options for chips which are not having an extended id.
	 */
	if (*maf_id != NAND_MFR_SAMSUNG && !type->pagesize)
		chip->options &= ~NAND_SAMSUNG_LP_OPTIONS;
ident_done:

	/*
	 * Set chip as a default. Board drivers can override it, if necessary
	 */
	chip->options |= NAND_NO_AUTOINCR;

	/* Try to identify manufacturer */
	for (maf_idx = 0; nand_manuf_ids[maf_idx].id != 0x0; maf_idx++) {
		if (nand_manuf_ids[maf_idx].id == *maf_id)
			break;
	}

	/*
	 * Check, if buswidth is correct. Hardware drivers should set
	 * chip correct !
	 */
	if (busw != (chip->options & NAND_BUSWIDTH_16)) {
		printk(KERN_INFO "NAND device: Manufacturer ID:"
		       " 0x%02x, Chip ID: 0x%02x (%s %s)\n", *maf_id,
		       *dev_id, nand_manuf_ids[maf_idx].name, mtd->name);
		printk(KERN_WARNING "NAND bus width %d instead %d bit\n",
		       (chip->options & NAND_BUSWIDTH_16) ? 16 : 8,
		       busw ? 16 : 8);
		return ERR_PTR(-EINVAL);
	}

	/* Calculate the address shift from the page size */
	chip->page_shift = ffs(mtd->writesize) - 1;
	/* Convert chipsize to number of pages per chip -1. */
	chip->pagemask = (chip->chipsize >> chip->page_shift) - 1;

	chip->bbt_erase_shift = chip->phys_erase_shift =
		ffs(mtd->erasesize) - 1;
	if (chip->chipsize & 0xffffffff)
		chip->chip_shift = ffs((unsigned)chip->chipsize) - 1;
	else {
		chip->chip_shift = ffs((unsigned)(chip->chipsize >> 32));
		chip->chip_shift += 32 - 1;
	}

	chip->badblockbits = 8;

	/* Set the bad block position */
	if (mtd->writesize > 512 || (busw & NAND_BUSWIDTH_16))
		chip->badblockpos = NAND_LARGE_BADBLOCK_POS;
	else
		chip->badblockpos = NAND_SMALL_BADBLOCK_POS;

	/*
	 * Bad block marker is stored in the last page of each block
	 * on Samsung and Hynix MLC devices; stored in first two pages
	 * of each block on Micron devices with 2KiB pages and on
	 * SLC Samsung, Hynix, Toshiba and AMD/Spansion. All others scan
	 * only the first page.
	 */
	if ((chip->cellinfo & NAND_CI_CELLTYPE_MSK) &&
			(*maf_id == NAND_MFR_SAMSUNG ||
			 *maf_id == NAND_MFR_HYNIX))
		chip->options |= NAND_BBT_SCANLASTPAGE;
	else if ((!(chip->cellinfo & NAND_CI_CELLTYPE_MSK) &&
				(*maf_id == NAND_MFR_SAMSUNG ||
				 *maf_id == NAND_MFR_HYNIX ||
				 *maf_id == NAND_MFR_TOSHIBA ||
				 *maf_id == NAND_MFR_AMD)) ||
			(mtd->writesize == 2048 &&
			 *maf_id == NAND_MFR_MICRON))
		chip->options |= NAND_BBT_SCAN2NDPAGE;

	/*
	 * Numonyx/ST 2K pages, x8 bus use BOTH byte 1 and 6
	 */
	if (!(busw & NAND_BUSWIDTH_16) &&
			*maf_id == NAND_MFR_STMICRO &&
			mtd->writesize == 2048) {
		chip->options |= NAND_BBT_SCANBYTE1AND6;
		chip->badblockpos = 0;
	}

	/* Check for AND chips with 4 page planes */
	if (chip->options & NAND_4PAGE_ARRAY)
		chip->erase_cmd = multi_erase_cmd;
	else
		chip->erase_cmd = single_erase_cmd;

	/* Do not replace user supplied command function ! */
	if (mtd->writesize > 512 && chip->cmdfunc == nand_command)
		chip->cmdfunc = nand_command_lp;

	/* TODO onfi flash name */
	MTDDEBUG (MTD_DEBUG_LEVEL0, "NAND device: Manufacturer ID:"
		" 0x%02x, Chip ID: 0x%02x (%s %s)\n", *maf_id, *dev_id,
		nand_manuf_ids[maf_idx].name,
#ifdef CONFIG_SYS_NAND_ONFI_DETECTION
		chip->onfi_version ? chip->onfi_params.model : type->name);
#else
		type->name);
#endif

	return type;
}

/**
 * nand_scan_ident - [NAND Interface] Scan for the NAND device
 * @mtd:	     MTD device structure
 * @maxchips:	     Number of chips to scan for
 * @table:	     Alternative NAND ID table
 *
 * This is the first phase of the normal nand_scan() function. It
 * reads the flash ID and sets up MTD fields accordingly.
 *
 * The mtd->owner field must be set to the module of the caller.
 */
int nand_scan_ident(struct mtd_info *mtd, int maxchips,
		    const struct nand_flash_dev *table)
{
	int i, busw, nand_maf_id, nand_dev_id;
	struct nand_chip *chip = mtd->priv;
	const struct nand_flash_dev *type;

	/* Get buswidth to select the correct functions */
	busw = chip->options & NAND_BUSWIDTH_16;
	/* Set the default functions */
	nand_set_defaults(chip, busw);

	/* Read the flash type */
	type = nand_get_flash_type(mtd, chip, busw,
				&nand_maf_id, &nand_dev_id, table);

	if (IS_ERR(type)) {
#ifndef CONFIG_SYS_NAND_QUIET_TEST
		printk(KERN_WARNING "No NAND device found!!!\n");
#endif
		chip->select_chip(mtd, -1);
		return PTR_ERR(type);
	}

	/* Check for a chip array */
	for (i = 1; i < maxchips; i++) {
		chip->select_chip(mtd, i);
		/* See comment in nand_get_flash_type for reset */
		chip->cmdfunc(mtd, NAND_CMD_RESET, -1, -1);
		/* Send the command for reading device ID */
		chip->cmdfunc(mtd, NAND_CMD_READID, 0x00, -1);
		/* Read manufacturer and device IDs */
		if (nand_maf_id != chip->read_byte(mtd) ||
		    nand_dev_id != chip->read_byte(mtd))
			break;
	}
#ifdef DEBUG
	if (i > 1)
		printk(KERN_INFO "%d NAND chips detected\n", i);
#endif

	/* Store the number of chips and calc total size for mtd */
	chip->numchips = i;
	mtd->size = i * chip->chipsize;

	return 0;
}


/**
 * nand_scan_tail - [NAND Interface] Scan for the NAND device
 * @mtd:	    MTD device structure
 *
 * This is the second phase of the normal nand_scan() function. It
 * fills out all the uninitialized function pointers with the defaults
 * and scans for a bad block table if appropriate.
 */
int nand_scan_tail(struct mtd_info *mtd)
{
	int i;
	struct nand_chip *chip = mtd->priv;

	if (!(chip->options & NAND_OWN_BUFFERS))
		chip->buffers = kmalloc(sizeof(*chip->buffers), GFP_KERNEL);
	if (!chip->buffers)
		return -ENOMEM;

	/* Set the internal oob buffer location, just after the page data */
	chip->oob_poi = chip->buffers->databuf + mtd->writesize;

	/*
	 * If no default placement scheme is given, select an appropriate one
	 */
	if (!chip->ecc.layout && (chip->ecc.mode != NAND_ECC_SOFT_BCH)) {
		switch (mtd->oobsize) {
		case 8:
			chip->ecc.layout = &nand_oob_8;
			break;
		case 16:
			chip->ecc.layout = &nand_oob_16;
			break;
		case 64:
			chip->ecc.layout = &nand_oob_64;
			break;
		case 128:
			chip->ecc.layout = &nand_oob_128;
			break;
		default:
			printk(KERN_WARNING "No oob scheme defined for "
			       "oobsize %d\n", mtd->oobsize);
		}
	}

	if (!chip->write_page)
		chip->write_page = nand_write_page;

	/*
	 * check ECC mode, default to software if 3byte/512byte hardware ECC is
	 * selected and we have 256 byte pagesize fallback to software ECC
	 */

	switch (chip->ecc.mode) {
	case NAND_ECC_HW_OOB_FIRST:
		/* Similar to NAND_ECC_HW, but a separate read_page handle */
		if (!chip->ecc.calculate || !chip->ecc.correct ||
		     !chip->ecc.hwctl) {
			printk(KERN_WARNING "No ECC functions supplied; "
			       "Hardware ECC not possible\n");
			BUG();
		}
		if (!chip->ecc.read_page)
			chip->ecc.read_page = nand_read_page_hwecc_oob_first;

	case NAND_ECC_HW:
		/* Use standard hwecc read page function ? */
		if (!chip->ecc.read_page)
			chip->ecc.read_page = nand_read_page_hwecc;
		if (!chip->ecc.write_page)
			chip->ecc.write_page = nand_write_page_hwecc;
		if (!chip->ecc.read_page_raw)
			chip->ecc.read_page_raw = nand_read_page_raw;
		if (!chip->ecc.write_page_raw)
			chip->ecc.write_page_raw = nand_write_page_raw;
		if (!chip->ecc.read_oob)
			chip->ecc.read_oob = nand_read_oob_std;
		if (!chip->ecc.write_oob)
			chip->ecc.write_oob = nand_write_oob_std;

	case NAND_ECC_HW_SYNDROME:
		if ((!chip->ecc.calculate || !chip->ecc.correct ||
		     !chip->ecc.hwctl) &&
		    (!chip->ecc.read_page ||
		     chip->ecc.read_page == nand_read_page_hwecc ||
		     !chip->ecc.write_page ||
		     chip->ecc.write_page == nand_write_page_hwecc)) {
			printk(KERN_WARNING "No ECC functions supplied; "
			       "Hardware ECC not possible\n");
			BUG();
		}
		/* Use standard syndrome read/write page function ? */
		if (!chip->ecc.read_page)
			chip->ecc.read_page = nand_read_page_syndrome;
		if (!chip->ecc.write_page)
			chip->ecc.write_page = nand_write_page_syndrome;
		if (!chip->ecc.read_page_raw)
			chip->ecc.read_page_raw = nand_read_page_raw_syndrome;
		if (!chip->ecc.write_page_raw)
			chip->ecc.write_page_raw = nand_write_page_raw_syndrome;
		if (!chip->ecc.read_oob)
			chip->ecc.read_oob = nand_read_oob_syndrome;
		if (!chip->ecc.write_oob)
			chip->ecc.write_oob = nand_write_oob_syndrome;

		if (mtd->writesize >= chip->ecc.size)
			break;
		printk(KERN_WARNING "%d byte HW ECC not possible on "
		       "%d byte page size, fallback to SW ECC\n",
		       chip->ecc.size, mtd->writesize);
		chip->ecc.mode = NAND_ECC_SOFT;

	case NAND_ECC_SOFT:
		chip->ecc.calculate = nand_calculate_ecc;
		chip->ecc.correct = nand_correct_data;
		chip->ecc.read_page = nand_read_page_swecc;
		chip->ecc.read_subpage = nand_read_subpage;
		chip->ecc.write_page = nand_write_page_swecc;
		chip->ecc.read_page_raw = nand_read_page_raw;
		chip->ecc.write_page_raw = nand_write_page_raw;
		chip->ecc.read_oob = nand_read_oob_std;
		chip->ecc.write_oob = nand_write_oob_std;
		if (!chip->ecc.size)
			chip->ecc.size = 256;
		chip->ecc.bytes = 3;
		break;

	case NAND_ECC_SOFT_BCH:
		if (!mtd_nand_has_bch()) {
			printk(KERN_WARNING "CONFIG_MTD_ECC_BCH not enabled\n");
			return -EINVAL;
		}
		chip->ecc.calculate = nand_bch_calculate_ecc;
		chip->ecc.correct = nand_bch_correct_data;
		chip->ecc.read_page = nand_read_page_swecc;
		chip->ecc.read_subpage = nand_read_subpage;
		chip->ecc.write_page = nand_write_page_swecc;
		chip->ecc.read_page_raw = nand_read_page_raw;
		chip->ecc.write_page_raw = nand_write_page_raw;
		chip->ecc.read_oob = nand_read_oob_std;
		chip->ecc.write_oob = nand_write_oob_std;
		/*
		 * Board driver should supply ecc.size and ecc.bytes values to
		 * select how many bits are correctable; see nand_bch_init()
		 * for details.
		 * Otherwise, default to 4 bits for large page devices
		 */
		if (!chip->ecc.size && (mtd->oobsize >= 64)) {
			chip->ecc.size = 512;
			chip->ecc.bytes = 7;
		}
		chip->ecc.priv = nand_bch_init(mtd,
					       chip->ecc.size,
					       chip->ecc.bytes,
					       &chip->ecc.layout);
		if (!chip->ecc.priv)
			printk(KERN_WARNING "BCH ECC initialization failed!\n");

		break;

	case NAND_ECC_NONE:
		printk(KERN_WARNING "NAND_ECC_NONE selected by board driver. "
		       "This is not recommended !!\n");
		chip->ecc.read_page = nand_read_page_raw;
		chip->ecc.write_page = nand_write_page_raw;
		chip->ecc.read_oob = nand_read_oob_std;
		chip->ecc.read_page_raw = nand_read_page_raw;
		chip->ecc.write_page_raw = nand_write_page_raw;
		chip->ecc.write_oob = nand_write_oob_std;
		chip->ecc.size = mtd->writesize;
		chip->ecc.bytes = 0;
		break;

	default:
		printk(KERN_WARNING "Invalid NAND_ECC_MODE %d\n",
		       chip->ecc.mode);
		BUG();
	}

	/*
	 * The number of bytes available for a client to place data into
	 * the out of band area
	 */
	chip->ecc.layout->oobavail = 0;
	for (i = 0; chip->ecc.layout->oobfree[i].length
			&& i < ARRAY_SIZE(chip->ecc.layout->oobfree); i++)
		chip->ecc.layout->oobavail +=
			chip->ecc.layout->oobfree[i].length;
	mtd->oobavail = chip->ecc.layout->oobavail;

	/*
	 * Set the number of read / write steps for one page depending on ECC
	 * mode
	 */
	chip->ecc.steps = mtd->writesize / chip->ecc.size;
	if (chip->ecc.steps * chip->ecc.size != mtd->writesize) {
		printk(KERN_WARNING "Invalid ecc parameters\n");
		BUG();
	}
	chip->ecc.total = chip->ecc.steps * chip->ecc.bytes;

	/*
	 * Allow subpage writes up to ecc.steps. Not possible for MLC
	 * FLASH.
	 */
	if (!(chip->options & NAND_NO_SUBPAGE_WRITE) &&
	    !(chip->cellinfo & NAND_CI_CELLTYPE_MSK)) {
		switch (chip->ecc.steps) {
		case 2:
			mtd->subpage_sft = 1;
			break;
		case 4:
		case 8:
		case 16:
			mtd->subpage_sft = 2;
			break;
		}
	}
	chip->subpagesize = mtd->writesize >> mtd->subpage_sft;

	/* Initialize state */
	chip->state = FL_READY;

	/* De-select the device */
	chip->select_chip(mtd, -1);

	/* Invalidate the pagebuffer reference */
	chip->pagebuf = -1;

	/* Fill in remaining MTD driver data */
	mtd->type = MTD_NANDFLASH;
	mtd->flags = (chip->options & NAND_ROM) ? MTD_CAP_ROM :
						MTD_CAP_NANDFLASH;
	mtd->erase = nand_erase;
	mtd->point = NULL;
	mtd->unpoint = NULL;
	mtd->read = nand_read;
	mtd->write = nand_write;
	mtd->read_oob = nand_read_oob;
	mtd->write_oob = nand_write_oob;
	mtd->sync = nand_sync;
	mtd->lock = NULL;
	mtd->unlock = NULL;
	mtd->block_isbad = nand_block_isbad;
	mtd->block_markbad = nand_block_markbad;

	/* propagate ecc.layout to mtd_info */
	mtd->ecclayout = chip->ecc.layout;

	/* Check, if we should skip the bad block table scan */
	if (chip->options & NAND_SKIP_BBTSCAN)
		chip->options |= NAND_BBT_SCANNED;

	return 0;
}

/**
 * nand_scan - [NAND Interface] Scan for the NAND device
 * @mtd:	MTD device structure
 * @maxchips:	Number of chips to scan for
 *
 * This fills out all the uninitialized function pointers
 * with the defaults.
 * The flash ID is read and the mtd/chip structures are
 * filled with the appropriate values.
 * The mtd->owner field must be set to the module of the caller
 *
 */
int nand_scan(struct mtd_info *mtd, int maxchips)
{
	int ret;

	ret = nand_scan_ident(mtd, maxchips, NULL);
	if (!ret)
		ret = nand_scan_tail(mtd);
	return ret;
}

/**
 * nand_release - [NAND Interface] Free resources held by the NAND device
 * @mtd:	MTD device structure
*/
void nand_release(struct mtd_info *mtd)
{
	struct nand_chip *chip = mtd->priv;

	if (chip->ecc.mode == NAND_ECC_SOFT_BCH)
		nand_bch_free((struct nand_bch_control *)chip->ecc.priv);

#ifdef CONFIG_MTD_PARTITIONS
	/* Deregister partitions */
	del_mtd_partitions(mtd);
#endif

	/* Free bad block table memory */
	kfree(chip->bbt);
	if (!(chip->options & NAND_OWN_BUFFERS))
		kfree(chip->buffers);

	/* Free bad block descriptor memory */
	if (chip->badblock_pattern && chip->badblock_pattern->options
			& NAND_BBT_DYNAMICSTRUCT)
		kfree(chip->badblock_pattern);
}<|MERGE_RESOLUTION|>--- conflicted
+++ resolved
@@ -107,7 +107,6 @@
 		 .length = 78} }
 };
 
-<<<<<<< HEAD
 void nand_swprotect(struct mtd_info *mtd, int bProtected)
 {
 	struct nand_chip *chip = mtd->priv;
@@ -125,8 +124,6 @@
 	return ((chip->options & NAND_SW_WRITE_PROTECT) != 0);
 }
 
-=======
->>>>>>> de1e6b12
 static int nand_get_device(struct nand_chip *chip, struct mtd_info *mtd,
 			   int new_state);
 
@@ -2122,32 +2119,18 @@
 	}
 
 	if (unlikely(ops->ooboffs >= len)) {
-<<<<<<< HEAD
-		MTDDEBUG (MTD_DEBUG_LEVEL0, "nand_write_oob: "
-			  "Attempt to start write outside oob\n");
-		return -EINVAL;
-	}
-
-	/* Do not allow writes past end of device */
-=======
 		MTDDEBUG(MTD_DEBUG_LEVEL0, "%s: Attempt to start "
 				"write outside oob\n", __func__);
 		return -EINVAL;
 	}
 
 	/* Do not allow write past end of device */
->>>>>>> de1e6b12
 	if (unlikely(to >= mtd->size ||
 		     ops->ooboffs + ops->ooblen >
 			((mtd->size >> chip->page_shift) -
 			 (to >> chip->page_shift)) * len)) {
-<<<<<<< HEAD
-		MTDDEBUG (MTD_DEBUG_LEVEL0, "nand_write_oob: "
-			  "Attempt write beyond end of device\n");
-=======
 		MTDDEBUG(MTD_DEBUG_LEVEL0, "%s: Attempt write beyond "
 				"end of device\n", __func__);
->>>>>>> de1e6b12
 		return -EINVAL;
 	}
 
@@ -2202,13 +2185,8 @@
 
 	/* Do not allow writes past end of device */
 	if (ops->datbuf && (to + ops->len) > mtd->size) {
-<<<<<<< HEAD
-		MTDDEBUG (MTD_DEBUG_LEVEL0, "nand_write_oob: "
-			  "Attempt write beyond end of device\n");
-=======
 		MTDDEBUG(MTD_DEBUG_LEVEL0, "%s: Attempt write beyond "
 				"end of device\n", __func__);
->>>>>>> de1e6b12
 		return -EINVAL;
 	}
 
@@ -2302,42 +2280,18 @@
 				__func__, (unsigned long long)instr->addr,
 				(unsigned long long)instr->len);
 
-<<<<<<< HEAD
 	/* Don't erase if device is software write-protected */
 	if (chip->options & NAND_SW_WRITE_PROTECT)
 		return -EROFS;
 
-	/* Start address must align on block boundary */
-	if (instr->addr & ((1 << chip->phys_erase_shift) - 1)) {
-		MTDDEBUG (MTD_DEBUG_LEVEL0, "nand_erase: Unaligned address\n");
-=======
 	if (check_offs_len(mtd, instr->addr, instr->len))
->>>>>>> de1e6b12
 		return -EINVAL;
-
-<<<<<<< HEAD
-	/* Length must align on block boundary */
-	if (instr->len & ((1 << chip->phys_erase_shift) - 1)) {
-		MTDDEBUG (MTD_DEBUG_LEVEL0,
-			  "nand_erase: Length not block aligned\n");
-		return -EINVAL;
-	}
-
-	/* Do not allow erase past end of device */
-	if ((instr->len + instr->addr) > mtd->size) {
-		MTDDEBUG (MTD_DEBUG_LEVEL0,
-			  "nand_erase: Erase past end of device\n");
-		return -EINVAL;
-	}
 
 	/* Don't erase within skip region */
 	if (instr->addr < mtd->skip)
 		return -EROFS;
 
-	instr->fail_addr = 0xffffffff;
-=======
 	instr->fail_addr = MTD_FAIL_ADDR_UNKNOWN;
->>>>>>> de1e6b12
 
 	/* Grab the lock and see if the device is available */
 	nand_get_device(chip, mtd, FL_ERASING);
@@ -2522,15 +2476,11 @@
 	struct nand_chip *chip = mtd->priv;
 	int ret;
 
-<<<<<<< HEAD
 	if (chip->options & NAND_NO_BADBLOCK)
 		return 0;
 
-	if ((ret = nand_block_isbad(mtd, ofs))) {
-=======
 	ret = nand_block_isbad(mtd, ofs);
 	if (ret) {
->>>>>>> de1e6b12
 		/* If it was bad already, return success and do nothing. */
 		if (ret > 0)
 			return 0;
@@ -2690,54 +2640,6 @@
 }
 #endif
 
-<<<<<<< HEAD
-static void nand_flash_detect_non_onfi(struct mtd_info *mtd,
-					struct nand_chip *chip,
-					const struct nand_flash_dev *type,
-					int *busw)
-{
-#ifdef CONFIG_SYS_NAND_ONFI_DETECTION
-	/* ONFI detection read the ONFI ID with NAND_CMD_READID and parameter
-	   0x20; we have to get back to the standard ID (parameter 0x00) */
-	chip->cmdfunc(mtd, NAND_CMD_READID, 0x00, -1);
-
-	/* Skip manufacturer and device IDs */
-	chip->read_byte(mtd);
-	chip->read_byte(mtd);
-#endif
-
-	/* Newer devices have all the information in additional id bytes */
-	if (!type->pagesize) {
-		int extid;
-		/* The 3rd id byte holds MLC / multichip data */
-		chip->cellinfo = chip->read_byte(mtd);
-		/* The 4th id byte is the important one */
-		extid = chip->read_byte(mtd);
-		/* Calc pagesize */
-		mtd->writesize = 1024 << (extid & 0x3);
-		extid >>= 2;
-		/* Calc oobsize */
-		mtd->oobsize = (8 << (extid & 0x01)) * (mtd->writesize >> 9);
-		extid >>= 2;
-		/* Calc blocksize. Blocksize is multiples of 64KiB */
-		mtd->erasesize = (64 * 1024) << (extid & 0x03);
-		extid >>= 2;
-		/* Get buswidth information */
-		*busw = (extid & 0x01) ? NAND_BUSWIDTH_16 : 0;
-
-	} else {
-		/*
-		 * Old devices have chip data hardcoded in the device id table
-		 */
-		mtd->erasesize = type->erasesize;
-		mtd->writesize = type->pagesize;
-		mtd->oobsize = mtd->writesize / 32;
-		*busw = type->options & NAND_BUSWIDTH_16;
-	}
-}
-
-=======
->>>>>>> de1e6b12
 /*
  * Get the flash and manufacturer id and lookup if the type is supported
  */
