--- conflicted
+++ resolved
@@ -2037,13 +2037,8 @@
 	}
 
 	if (unlikely(ops->ooboffs >= len)) {
-<<<<<<< HEAD
 		MTDDEBUG (MTD_DEBUG_LEVEL0, "nand_write_oob: "
-		          "Attempt to start write outside oob\n");
-=======
-		MTDDEBUG (MTD_DEBUG_LEVEL0, "nand_read_oob: "
 			  "Attempt to start write outside oob\n");
->>>>>>> c7a8d081
 		return -EINVAL;
 	}
 
@@ -2052,13 +2047,8 @@
 		     ops->ooboffs + ops->ooblen >
 			((mtd->size >> chip->page_shift) -
 			 (to >> chip->page_shift)) * len)) {
-<<<<<<< HEAD
 		MTDDEBUG (MTD_DEBUG_LEVEL0, "nand_write_oob: "
-		          "Attempt write beyond end of device\n");
-=======
-		MTDDEBUG (MTD_DEBUG_LEVEL0, "nand_read_oob: "
 			  "Attempt write beyond end of device\n");
->>>>>>> c7a8d081
 		return -EINVAL;
 	}
 
@@ -2113,13 +2103,8 @@
 
 	/* Do not allow writes past end of device */
 	if (ops->datbuf && (to + ops->len) > mtd->size) {
-<<<<<<< HEAD
 		MTDDEBUG (MTD_DEBUG_LEVEL0, "nand_write_oob: "
-		          "Attempt read beyond end of device\n");
-=======
-		MTDDEBUG (MTD_DEBUG_LEVEL0, "nand_read_oob: "
 			  "Attempt read beyond end of device\n");
->>>>>>> c7a8d081
 		return -EINVAL;
 	}
 
@@ -2476,19 +2461,11 @@
  * Get the flash and manufacturer id and lookup if the type is supported
  */
 static const struct nand_flash_dev *nand_get_flash_type(struct mtd_info *mtd,
-<<<<<<< HEAD
-							struct nand_chip *chip,
-							int busw, int *maf_id)
-{
-	const struct nand_flash_dev *type = NULL;
-	int i, dev_id, maf_idx;
-=======
 						  struct nand_chip *chip,
 						  int busw, int *maf_id,
 						  const struct nand_flash_dev *type)
 {
 	int dev_id, maf_idx;
->>>>>>> c7a8d081
 	int tmp_id, tmp_manf;
 
 	/* Select the device */
