--- conflicted
+++ resolved
@@ -2426,22 +2426,6 @@
 		status = chip->waitfunc(mtd, chip);
 	}
 
-<<<<<<< HEAD
-#ifdef __UBOOT__
-#if defined(CONFIG_MTD_NAND_VERIFY_WRITE)
-	/* Send command to read back the data */
-	chip->cmdfunc(mtd, NAND_CMD_READ0, 0, page);
-
-	if (chip->verify_buf(mtd, buf, mtd->writesize))
-		return -EIO;
-
-	/* Make sure the next page prog is preceded by a status read */
-	chip->cmdfunc(mtd, NAND_CMD_STATUS, -1, -1);
-#endif
-#endif
-
-=======
->>>>>>> f11b24e5
 	return 0;
 }
 
