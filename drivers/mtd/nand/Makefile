#
# (C) Copyright 2006
# Wolfgang Denk, DENX Software Engineering, wd@denx.de.
#
# SPDX-License-Identifier:	GPL-2.0+
#

ifdef CONFIG_SPL_BUILD

ifdef CONFIG_SPL_NAND_DRIVERS
NORMAL_DRIVERS=y
endif

obj-$(CONFIG_SPL_NAND_AM33XX_BCH) += am335x_spl_bch.o
obj-$(CONFIG_SPL_NAND_DENALI) += denali_spl.o
obj-$(CONFIG_SPL_NAND_DOCG4) += docg4_spl.o
obj-$(CONFIG_SPL_NAND_SIMPLE) += nand_spl_simple.o
obj-$(CONFIG_SPL_NAND_LOAD) += nand_spl_load.o
obj-$(CONFIG_SPL_NAND_ECC) += nand_ecc.o
obj-$(CONFIG_SPL_NAND_BASE) += nand_base.o
obj-$(CONFIG_SPL_NAND_INIT) += nand.o
ifeq ($(CONFIG_SPL_ENV_SUPPORT),y)
obj-$(CONFIG_ENV_IS_IN_NAND) += nand_util.o
endif

else # not spl

NORMAL_DRIVERS=y

obj-y += nand.o
obj-y += nand_bbt.o
obj-y += nand_ids.o
obj-y += nand_util.o
obj-y += nand_ecc.o
obj-y += nand_base.o
<<<<<<< HEAD
obj-$(CONFIG_NAND_REFRESH) += nand_refresh.o
=======
obj-y += nand_timings.o
>>>>>>> 7786e40c

endif # not spl

ifdef NORMAL_DRIVERS

obj-$(CONFIG_NAND_ECC_BCH) += nand_bch.o

obj-$(CONFIG_NAND_ATMEL) += atmel_nand.o
obj-$(CONFIG_DRIVER_NAND_BFIN) += bfin_nand.o
obj-$(CONFIG_NAND_DAVINCI) += davinci_nand.o
obj-$(CONFIG_NAND_DENALI) += denali.o
obj-$(CONFIG_NAND_FSL_ELBC) += fsl_elbc_nand.o
obj-$(CONFIG_NAND_FSL_IFC) += fsl_ifc_nand.o
obj-$(CONFIG_NAND_FSL_UPM) += fsl_upm.o
obj-$(CONFIG_NAND_FSMC) += fsmc_nand.o
obj-$(CONFIG_NAND_JZ4740) += jz4740_nand.o
obj-$(CONFIG_NAND_KB9202) += kb9202_nand.o
obj-$(CONFIG_NAND_KIRKWOOD) += kirkwood_nand.o
obj-$(CONFIG_NAND_KMETER1) += kmeter1_nand.o
obj-$(CONFIG_NAND_LPC32XX_MLC) += lpc32xx_nand_mlc.o
obj-$(CONFIG_NAND_LPC32XX_SLC) += lpc32xx_nand_slc.o
obj-$(CONFIG_NAND_MPC5121_NFC) += mpc5121_nfc.o
obj-$(CONFIG_NAND_VF610_NFC) += vf610_nfc.o
obj-$(CONFIG_NAND_FSL_NFC_FS) += fsl_nfc_fus.o
obj-$(CONFIG_NAND_MXC) += mxc_nand.o
obj-$(CONFIG_NAND_MXS) += mxs_nand.o
obj-$(CONFIG_NAND_MXS_FUS) += mxs_nand_fus.o
obj-$(CONFIG_NAND_NDFC) += ndfc.o
obj-$(CONFIG_NAND_PXA3XX) += pxa3xx_nand.o
obj-$(CONFIG_NAND_S3C2410) += s3c2410_nand.o
obj-$(CONFIG_NAND_S5P) += s5p_nand.o
obj-$(CONFIG_NAND_SPEAR) += spr_nand.o
obj-$(CONFIG_TEGRA_NAND) += tegra_nand.o
obj-$(CONFIG_NAND_OMAP_GPMC) += omap_gpmc.o
obj-$(CONFIG_NAND_OMAP_ELM) += omap_elm.o
obj-$(CONFIG_NAND_PLAT) += nand_plat.o
obj-$(CONFIG_NAND_DOCG4) += docg4.o

else  # minimal SPL drivers

obj-$(CONFIG_NAND_FSL_ELBC) += fsl_elbc_spl.o
obj-$(CONFIG_NAND_FSL_IFC) += fsl_ifc_spl.o
obj-$(CONFIG_NAND_MXC) += mxc_nand_spl.o
obj-$(CONFIG_NAND_MXS) += mxs_nand_spl.o mxs_nand.o
obj-$(CONFIG_NAND_SUNXI) += sunxi_nand_spl.o

endif # drivers<|MERGE_RESOLUTION|>--- conflicted
+++ resolved
@@ -33,11 +33,8 @@
 obj-y += nand_util.o
 obj-y += nand_ecc.o
 obj-y += nand_base.o
-<<<<<<< HEAD
+obj-y += nand_timings.o
 obj-$(CONFIG_NAND_REFRESH) += nand_refresh.o
-=======
-obj-y += nand_timings.o
->>>>>>> 7786e40c
 
 endif # not spl
 
