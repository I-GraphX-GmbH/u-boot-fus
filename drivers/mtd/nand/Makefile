#
# (C) Copyright 2006
# Wolfgang Denk, DENX Software Engineering, wd@denx.de.
#
# See file CREDITS for list of people who contributed to this
# project.
#
# This program is free software; you can redistribute it and/or
# modify it under the terms of the GNU General Public License as
# published by the Free Software Foundation; either version 2 of
# the License, or (at your option) any later version.
#
# This program is distributed in the hope that it will be useful,
# but WITHOUT ANY WARRANTY; without even the implied warranty of
# MERCHANTABILITY or FITNESS FOR A PARTICULAR PURPOSE.	See the
# GNU General Public License for more details.
#
# You should have received a copy of the GNU General Public License
# along with this program; if not, write to the Free Software
# Foundation, Inc., 59 Temple Place, Suite 330, Boston,
# MA 02111-1307 USA
#

include $(TOPDIR)/config.mk

LIB	:= $(obj)libnand.o

ifdef CONFIG_CMD_NAND

ifdef CONFIG_SPL_BUILD

ifdef CONFIG_SPL_NAND_DRIVERS
NORMAL_DRIVERS=y
endif

COBJS-$(CONFIG_SPL_NAND_AM33XX_BCH) += am335x_spl_bch.o
COBJS-$(CONFIG_SPL_NAND_SIMPLE) += nand_spl_simple.o
COBJS-$(CONFIG_SPL_NAND_LOAD) += nand_spl_load.o
COBJS-$(CONFIG_SPL_NAND_ECC) += nand_ecc.o
COBJS-$(CONFIG_SPL_NAND_BASE) += nand_base.o

else # not spl

NORMAL_DRIVERS=y

COBJS-y += nand.o
COBJS-y += nand_bbt.o
COBJS-y += nand_ids.o
COBJS-y += nand_util.o
COBJS-y += nand_ecc.o
COBJS-y += nand_base.o
<<<<<<< HEAD
COBJS-$(CONFIG_NAND_REFRESH) += nand_refresh.o
=======

endif # not spl

ifdef NORMAL_DRIVERS

>>>>>>> 2acceb0e
COBJS-$(CONFIG_NAND_ECC_BCH) += nand_bch.o

COBJS-$(CONFIG_NAND_ATMEL) += atmel_nand.o
COBJS-$(CONFIG_DRIVER_NAND_BFIN) += bfin_nand.o
COBJS-$(CONFIG_NAND_DAVINCI) += davinci_nand.o
COBJS-$(CONFIG_NAND_FSL_ELBC) += fsl_elbc_nand.o
COBJS-$(CONFIG_NAND_FSL_IFC) += fsl_ifc_nand.o
COBJS-$(CONFIG_NAND_FSL_UPM) += fsl_upm.o
COBJS-$(CONFIG_NAND_FSMC) += fsmc_nand.o
COBJS-$(CONFIG_NAND_JZ4740) += jz4740_nand.o
COBJS-$(CONFIG_NAND_KB9202) += kb9202_nand.o
COBJS-$(CONFIG_NAND_KIRKWOOD) += kirkwood_nand.o
COBJS-$(CONFIG_NAND_KMETER1) += kmeter1_nand.o
COBJS-$(CONFIG_NAND_MPC5121_NFC) += mpc5121_nfc.o
COBJS-$(CONFIG_NAND_FSL_NFC) += fsl_nfc.o
COBJS-$(CONFIG_NAND_FSL_NFC_FS) += fsl_nfc_fus.o
COBJS-$(CONFIG_NAND_MXC) += mxc_nand.o
COBJS-$(CONFIG_NAND_MXS) += mxs_nand.o
COBJS-$(CONFIG_NAND_NDFC) += ndfc.o
COBJS-$(CONFIG_NAND_NOMADIK) += nomadik.o
COBJS-$(CONFIG_NAND_S3C2410) += s3c2410_nand.o
COBJS-$(CONFIG_NAND_S3C64XX) += s3c64xx.o
COBJS-$(CONFIG_NAND_S5P) += s5p_nand.o
COBJS-$(CONFIG_NAND_SPEAR) += spr_nand.o
COBJS-$(CONFIG_TEGRA_NAND) += tegra_nand.o
COBJS-$(CONFIG_NAND_OMAP_GPMC) += omap_gpmc.o
COBJS-$(CONFIG_NAND_PLAT) += nand_plat.o

else  # minimal SPL drivers

COBJS-$(CONFIG_NAND_FSL_ELBC) += fsl_elbc_spl.o

endif # drivers
endif # nand

COBJS	:= $(COBJS-y)
SRCS	:= $(COBJS:.o=.c)
OBJS	:= $(addprefix $(obj),$(COBJS))

all:	$(LIB)

$(LIB):	$(obj).depend $(OBJS)
	$(call cmd_link_o_target, $(OBJS))

#########################################################################

# defines $(obj).depend target
include $(SRCTREE)/rules.mk

sinclude $(obj).depend

#########################################################################<|MERGE_RESOLUTION|>--- conflicted
+++ resolved
@@ -49,15 +49,12 @@
 COBJS-y += nand_util.o
 COBJS-y += nand_ecc.o
 COBJS-y += nand_base.o
-<<<<<<< HEAD
 COBJS-$(CONFIG_NAND_REFRESH) += nand_refresh.o
-=======
 
 endif # not spl
 
 ifdef NORMAL_DRIVERS
 
->>>>>>> 2acceb0e
 COBJS-$(CONFIG_NAND_ECC_BCH) += nand_bch.o
 
 COBJS-$(CONFIG_NAND_ATMEL) += atmel_nand.o
