--- conflicted
+++ resolved
@@ -26,16 +26,12 @@
 #include <asm/mach-imx/regs-bch.h>
 #include <asm/mach-imx/regs-gpmi.h>
 #include <asm/arch/sys_proto.h>
+#include <nand.h>
 #include "mxs_nand.h"
 
 #define	MXS_NAND_DMA_DESCRIPTOR_COUNT		4
 
-<<<<<<< HEAD
-#define	MXS_NAND_CHUNK_DATA_CHUNK_SIZE		512
 #if (defined(CONFIG_MX6) || defined(CONFIG_MX7) || defined(CONFIG_IMX8) || defined(CONFIG_IMX8M))
-=======
-#if (defined(CONFIG_MX6) || defined(CONFIG_MX7))
->>>>>>> 758bd4d6
 #define	MXS_NAND_CHUNK_DATA_CHUNK_SIZE_SHIFT	2
 #else
 #define	MXS_NAND_CHUNK_DATA_CHUNK_SIZE_SHIFT	0
@@ -51,40 +47,6 @@
 
 #define	MXS_NAND_BCH_TIMEOUT			10000
 
-<<<<<<< HEAD
-int bbm_chunk;
-int ecc_strength;
-bool large_oob_flag;
-bool ecc_for_meta;
-
-struct mxs_nand_info {
-	int		cur_chip;
-
-	uint32_t	cmd_queue_len;
-	uint32_t	data_buf_size;
-
-	uint8_t		*cmd_buf;
-	uint8_t		*data_buf;
-	uint8_t		*oob_buf;
-
-	uint8_t		marking_block_bad;
-	uint8_t		raw_oob_mode;
-
-	/* Functions with altered behaviour */
-	int		(*hooked_read_oob)(struct mtd_info *mtd,
-				loff_t from, struct mtd_oob_ops *ops);
-	int		(*hooked_write_oob)(struct mtd_info *mtd,
-				loff_t to, struct mtd_oob_ops *ops);
-	int		(*hooked_block_markbad)(struct mtd_info *mtd,
-				loff_t ofs);
-
-	/* DMA descriptors */
-	struct mxs_dma_desc	**desc;
-	uint32_t		desc_index;
-};
-
-=======
->>>>>>> 758bd4d6
 struct nand_ecclayout fake_ecc_layout;
 
 static uint8_t scan_ff_pattern[] = { 0xff };
@@ -154,140 +116,13 @@
 	info->desc_index = 0;
 }
 
-<<<<<<< HEAD
-static uint32_t mxs_nand_ecc_chunk_cnt(uint32_t page_data_size)
-{
-	int tmp = page_data_size / chunk_data_size;
-	return ecc_for_meta ? tmp + 1 : tmp;
-}
-
-static uint32_t mxs_nand_ecc_size_in_bits(uint32_t ecc_strength)
-{
-	return ecc_strength * galois_field;
-}
-
-=======
->>>>>>> 758bd4d6
 static uint32_t mxs_nand_aux_status_offset(void)
 {
 	return (MXS_NAND_METADATA_SIZE + 0x3) & ~0x3;
 }
 
-<<<<<<< HEAD
-/*
- * For some large oob NAND chip( the oob larger than data chunk), combined meta
- * with chunk0 style bch layout might override the bbm with ecc data. The
- * function checked if bbm can be in the data chunk. If it is true, chunk_num
- * indicate the chunk number that bbm located.
- *
- */
-static bool mxs_nand_bbm_in_data_chunk(struct mtd_info *mtd, int gf_len,
-		int *chunk_num)
-{
-	int i, j;
-	int meta = MXS_NAND_METADATA_SIZE;
-
-	i = (mtd->writesize * 8 - meta * 8) /
-		(gf_len * ecc_strength +
-		chunk_data_size * 8);
-
-	j = (mtd->writesize * 8 - meta * 8) %
-		(gf_len * ecc_strength +
-		chunk_data_size * 8);
-
-	if (j < chunk_data_size * 8) {
-		*chunk_num = i+1;
-		return true;
-       }
-
-	return false;
-}
-
-/*
- * the work flow about how to set the ecc layout
- *
- * 1. if ecc_strength_ds>max_soc_ecc, quit
- * 2. if ecc_strength_ds>0 and ecc_stride_ds>0,
- *         if ecc_stride_ds > oob, go to large_oob branch
- *         else go to normal branch
- * 3. if either ecc_stride_ds<=0 or ecc_stride_ds<=0, quit
- *
- */
-static int mxs_nand_get_ecc_strength(struct mtd_info *mtd)
-{
-	struct nand_chip *chip = mtd_to_nand(mtd);
-	uint32_t page_oob_size = mtd->oobsize;
-	int meta = MXS_NAND_METADATA_SIZE;
-	int max_ecc_strength_supported;
-
-	/* Refer to Chapter 17 for i.MX6DQ, Chapter 18 for i.MX6SX */
-	if (is_mx6sx() || is_mx7() || is_imx8() || is_imx8m())
-		max_ecc_strength_supported = 62;
-	else
-		max_ecc_strength_supported = 40;
-
-	if (chip->ecc_strength_ds > max_ecc_strength_supported) {
-		printf("cannot support the NAND, ecc too weak\n");
-		return -EINVAL;
-	}
-
-	if (!(chip->ecc_strength_ds > 0 && chip->ecc_step_ds > 0) &&
-			!(page_oob_size > 1024)) {
-		printf("cannot support the NAND, missing necessary info\n");
-		return -EINVAL;
-	}
-
-	/* set some parameters according to NAND chip parameters */
-	chunk_data_size = chip->ecc_step_ds;
-	if (1024 == chunk_data_size)
-		galois_field = 14;
-	if (chunk_data_size < page_oob_size)
-		large_oob_flag = true;
-
-	if (large_oob_flag) {
-		/* start from the minimum ecc NAND chips required */
-		ecc_strength = chip->ecc_strength_ds;
-		while (!(ecc_strength > max_ecc_strength_supported)) {
-			if (mxs_nand_bbm_in_data_chunk(mtd,
-						galois_field,
-						&bbm_chunk))
-				break;
-			ecc_strength += 2;
-		}
-	/*
-		 * if all supported ecc cannot satisfy the bbm
-		 * requirement, change * the ecc layout to meta
-		 * with ecc type.
-		 *
-	 */
-		if (ecc_strength > max_ecc_strength_supported) {
-			ecc_strength = chip->ecc_strength_ds;
-			ecc_for_meta = true;
-			/* calculate in which chunk bbm located */
-			bbm_chunk = (mtd->writesize * 8 - meta * 8 -
-				galois_field * ecc_strength) /
-				(galois_field * ecc_strength +
-				chunk_data_size * 8) + 1;
-		}
-	} else {
-		ecc_strength = chip->ecc_strength_ds;
-		ecc_strength += ecc_strength & 1;
-#if defined(CONFIG_NAND_MXS_BCH_LEGACY_GEO)
-	ecc_strength = ((page_oob_size - MXS_NAND_METADATA_SIZE) * 8)
-			/(galois_field * mxs_nand_ecc_chunk_cnt(mtd->writesize));
-		ecc_strength += ecc_strength & 1;
-		ecc_strength = min(ecc_strength, MXS_NAND_MAX_ECC_STRENGTH);
-#endif
-}
-	return 0;
-};
-
-static inline uint32_t mxs_nand_get_mark_offset(uint32_t page_data_size,
-						uint32_t ecc_strength)
-=======
 static inline int mxs_nand_calc_mark_offset(struct bch_geometry *geo,
 					    uint32_t page_data_size)
->>>>>>> 758bd4d6
 {
 	uint32_t chunk_data_size_in_bits = geo->ecc_chunk_size * 8;
 	uint32_t chunk_ecc_size_in_bits = geo->ecc_strength * geo->gf_len;
@@ -302,11 +137,6 @@
 	/* Compute the bit offset of the block mark within the physical page. */
 	block_mark_bit_offset = page_data_size * 8;
 
-	if (ecc_for_meta)
-		/* Subtract the metadata bits and ecc bits. */
-		block_mark_bit_offset -= MXS_NAND_METADATA_SIZE * 8
-					+ chunk_ecc_size_in_bits;
-	else
 	/* Subtract the metadata bits. */
 	block_mark_bit_offset -= MXS_NAND_METADATA_SIZE * 8;
 
@@ -345,9 +175,6 @@
 						   unsigned int ecc_strength,
 						   unsigned int ecc_step)
 {
-<<<<<<< HEAD
-	return mxs_nand_get_mark_offset(mtd->writesize, ecc_strength) >> 3;
-=======
 	struct nand_chip *chip = mtd_to_nand(mtd);
 	struct mxs_nand_info *nand_info = nand_get_controller_data(chip);
 
@@ -375,15 +202,11 @@
 	geo->ecc_chunk_count = mtd->writesize / geo->ecc_chunk_size;
 
 	return 0;
->>>>>>> 758bd4d6
 }
 
 static inline int mxs_nand_calc_ecc_layout(struct bch_geometry *geo,
 					   struct mtd_info *mtd)
 {
-<<<<<<< HEAD
-	return mxs_nand_get_mark_offset(mtd->writesize, ecc_strength) & 0x7;
-=======
 	struct nand_chip *chip = mtd_to_nand(mtd);
 	struct mxs_nand_info *nand_info = nand_get_controller_data(chip);
 
@@ -421,7 +244,6 @@
 				nand_info->max_ecc_strength_supported);
 
 	return 0;
->>>>>>> 758bd4d6
 }
 
 /*
@@ -560,7 +382,7 @@
  * because the the operation is the same.
  */
 static void mxs_nand_swap_block_mark(struct bch_geometry *geo,
-				     uint8_t *data_buf, uint8_t *oob_buf)
+					uint8_t *data_buf, uint8_t *oob_buf)
 {
 	uint32_t bit_offset = geo->block_mark_bit_offset;
 	uint32_t buf_offset = geo->block_mark_byte_offset;
@@ -738,19 +560,19 @@
 static bool mxs_nand_erased_page(struct mtd_info *mtd, struct nand_chip *nand,
 				 uint8_t *buf, int chunk, int page)
 {
-	int gf_len = galois_field;
+	struct mxs_nand_info *nand_info = nand_get_controller_data(nand);
+	struct bch_geometry *geo = &nand_info->bch_geometry;
 	unsigned int flip_bits = 0, flip_bits_noecc = 0;
 	unsigned int threshold;
-	unsigned int ecc_chunkn_size = MXS_NAND_CHUNK_DATA_CHUNK_SIZE;
-	unsigned int base = ecc_chunkn_size * chunk;
+	unsigned int base = geo->ecc_chunk_size * chunk;
 	uint32_t *dma_buf = (uint32_t *)buf;
 	int i;
 
-	threshold = gf_len / 2;
-	if (threshold > ecc_strength)
-		threshold = ecc_strength;
-
-	for (i = 0; i < ecc_chunkn_size; i++) {
+	threshold = geo->gf_len / 2;
+	if (threshold > geo->ecc_strength)
+		threshold = geo->ecc_strength;
+
+	for (i = 0; i < geo->ecc_chunk_size; i++) {
 		flip_bits += hweight8(~buf[base + i]);
 		if (flip_bits > threshold)
 			return false;
@@ -783,8 +605,8 @@
 {
 	struct mxs_nand_info *nand_info = nand_get_controller_data(nand);
 	struct bch_geometry *geo = &nand_info->bch_geometry;
+	struct mxs_bch_regs *bch_regs = nand_info->bch_regs;
 	struct mxs_dma_desc *d;
-	struct mxs_bch_regs *bch_regs = (struct mxs_bch_regs *)MXS_BCH_BASE;
 	uint32_t channel = MXS_DMA_CHANNEL_AHB_APBH_GPMI0 + nand_info->cur_chip;
 	uint32_t corrected = 0, failed = 0;
 	uint8_t	*status;
@@ -933,7 +755,6 @@
 
 	if (flag)
 		memset(buf, 0xff, mtd->writesize);
-
 rtn:
 	mxs_nand_return_dma_descs(nand_info);
 
@@ -1245,18 +1066,11 @@
 	uint32_t tmp;
 	int ret;
 
-<<<<<<< HEAD
-
-
-	/* calculate ecc_strength, bbm_chunk, eec_for meta, if necessary */
-	mxs_nand_get_ecc_strength(mtd);
-=======
 	ret = mxs_nand_set_geometry(mtd, geo);
 	if (ret)
 		return ret;
 
 	mxs_nand_calc_mark_offset(geo, mtd->writesize);
->>>>>>> 758bd4d6
 
 	/* Configure BCH and set NFC geometry */
 	mxs_reset_block(&bch_regs->hw_bch_ctrl_reg);
@@ -1264,44 +1078,24 @@
 	/* Configure layout 0 */
 	tmp = (geo->ecc_chunk_count - 1) << BCH_FLASHLAYOUT0_NBLOCKS_OFFSET;
 	tmp |= MXS_NAND_METADATA_SIZE << BCH_FLASHLAYOUT0_META_SIZE_OFFSET;
-<<<<<<< HEAD
-	tmp |= (ecc_strength >> 1)
-		<< BCH_FLASHLAYOUT0_ECC0_OFFSET;
-	if (!ecc_for_meta)
-		tmp |= chunk_data_size
-			>> MXS_NAND_CHUNK_DATA_CHUNK_SIZE_SHIFT;
-	else
-		/* set data0 size as 0 */
-		tmp &= ~BCH_FLASHLAYOUT0_DATA0_SIZE_MASK;
-	tmp |= (14 == galois_field ? 1 : 0)
-		<< BCH_FLASHLAYOUT0_GF13_0_GF14_1_OFFSET;
-=======
 	tmp |= (geo->ecc_strength >> 1) << BCH_FLASHLAYOUT0_ECC0_OFFSET;
 	tmp |= geo->ecc_chunk_size >> MXS_NAND_CHUNK_DATA_CHUNK_SIZE_SHIFT;
 	tmp |= (geo->gf_len == 14 ? 1 : 0) <<
 		BCH_FLASHLAYOUT0_GF13_0_GF14_1_OFFSET;
->>>>>>> 758bd4d6
 	writel(tmp, &bch_regs->hw_bch_flash0layout0);
 
 	tmp = (mtd->writesize + mtd->oobsize)
 		<< BCH_FLASHLAYOUT1_PAGE_SIZE_OFFSET;
-<<<<<<< HEAD
-	tmp |= (ecc_strength >> 1)
-		<< BCH_FLASHLAYOUT1_ECCN_OFFSET;
-	tmp |= chunk_data_size >> MXS_NAND_CHUNK_DATA_CHUNK_SIZE_SHIFT;
-	tmp |= (14 == galois_field ? 1 : 0) <<
-=======
 	tmp |= (geo->ecc_strength >> 1) << BCH_FLASHLAYOUT1_ECCN_OFFSET;
 	tmp |= geo->ecc_chunk_size >> MXS_NAND_CHUNK_DATA_CHUNK_SIZE_SHIFT;
 	tmp |= (geo->gf_len == 14 ? 1 : 0) <<
->>>>>>> 758bd4d6
 		BCH_FLASHLAYOUT1_GF13_0_GF14_1_OFFSET;
 	writel(tmp, &bch_regs->hw_bch_flash0layout1);
 
 	/* Set erase threshold to ecc strength for mx6ul, mx6qp and mx7 */
 	if (is_mx6dqp() || is_mx7() ||
 	    is_mx6ul() || is_imx8() || is_imx8m())
-		writel(BCH_MODE_ERASE_THRESHOLD(ecc_strength),
+		writel(BCH_MODE_ERASE_THRESHOLD(geo->ecc_strength),
 		       &bch_regs->hw_bch_mode);
 
 	/* Set *all* chip selects to use layout 0 */
@@ -1395,13 +1189,13 @@
 /*
  * Initializes the NFC hardware.
  */
-int mxs_nand_init_dma(struct mxs_nand_info *info)
+static int mxs_nand_init_dma(struct mxs_nand_info *info)
 {
 	int i = 0, j, ret = 0;
 
 #ifdef CONFIG_MX6
 	if (check_module_fused(MX6_MODULE_GPMI)) {
-		printf("NAND GPMI@0x%x is fused, disable it\n", MXS_GPMI_BASE);
+		printf("NAND GPMI@0x%x is fused, disable it\n", (u32)info->gpmi_regs);
 		return -EPERM;
 	}
 #endif
@@ -1459,20 +1253,7 @@
 	return ret;
 }
 
-<<<<<<< HEAD
-/*!
- * This function is called during the driver binding process.
- *
- * @param   pdev  the device structure used to store device specific
- *                information that is used by the suspend, resume and
- *                remove functions
- *
- * @return  0 or error number
- */
-int mxs_nand_register(struct nand_chip *nand)
-=======
 int mxs_nand_init_spl(struct nand_chip *nand)
->>>>>>> 758bd4d6
 {
 	struct mxs_nand_info *nand_info;
 	int err;
@@ -1486,6 +1267,12 @@
 
 	nand_info->gpmi_regs = (struct mxs_gpmi_regs *)MXS_GPMI_BASE;
 	nand_info->bch_regs = (struct mxs_bch_regs *)MXS_BCH_BASE;
+
+	if (is_mx6sx() || is_mx7() || is_imx8() || is_imx8m())
+		nand_info->max_ecc_strength_supported = 62;
+	else
+		nand_info->max_ecc_strength_supported = 40;
+
 	err = mxs_nand_alloc_buffers(nand_info);
 	if (err)
 		return err;
@@ -1510,7 +1297,8 @@
 	nand->ecc.mode		= NAND_ECC_HW;
 	nand->ecc.bytes		= 9;
 	nand->ecc.size		= 512;
-	nand->ecc.strength	= 8;
+//###	nand->ecc.strength	= 8;
+	nand->ecc.strength	= 4; //###
 
 	return 0;
 }
@@ -1539,7 +1327,6 @@
 
 	nand_set_controller_data(nand, nand_info);
 	nand->options |= NAND_NO_SUBPAGE_WRITE;
-	nand->bbt_options = NAND_BBT_USE_FLASH | NAND_BBT_NO_OOB;
 	nand->badblock_pattern	= &gpmi_bbt_descr;
 
 	if (nand_info->dev)
@@ -1591,14 +1378,8 @@
 	return err;
 }
 
-<<<<<<< HEAD
-__weak int board_nand_init(struct nand_chip *nand)
-{
-	return mxs_nand_register(nand);
-}
-=======
 #ifndef CONFIG_NAND_MXS_DT
-void board_nand_init(void)
+void mxs_nand_register(void)
 {
 	struct mxs_nand_info *nand_info;
 
@@ -1613,7 +1394,7 @@
 	nand_info->bch_regs = (struct mxs_bch_regs *)MXS_BCH_BASE;
 
 	/* Refer to Chapter 17 for i.MX6DQ, Chapter 18 for i.MX6SX */
-	if (is_mx6sx() || is_mx7())
+	if (is_mx6sx() || is_mx7() || is_imx8() || is_imx8m())
 		nand_info->max_ecc_strength_supported = 62;
 	else
 		nand_info->max_ecc_strength_supported = 40;
@@ -1630,5 +1411,9 @@
 err:
 	free(nand_info);
 }
-#endif
->>>>>>> 758bd4d6
+
+__weak void board_nand_init(void)
+{
+	mxs_nand_register();
+}
+#endif