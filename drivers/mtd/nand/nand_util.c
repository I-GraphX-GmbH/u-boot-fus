/*
 * drivers/mtd/nand/nand_util.c
 *
 * Copyright (C) 2006 by Weiss-Electronic GmbH.
 * All rights reserved.
 *
 * @author:	Guido Classen <clagix@gmail.com>
 * @descr:	NAND Flash support
 * @references: borrowed heavily from Linux mtd-utils code:
 *		flash_eraseall.c by Arcom Control System Ltd
 *		nandwrite.c by Steven J. Hill (sjhill@realitydiluted.com)
 *			       and Thomas Gleixner (tglx@linutronix.de)
 *
 * Copyright (C) 2008 Nokia Corporation: drop_ffs() function by
 * Artem Bityutskiy <dedekind1@gmail.com> from mtd-utils
 *
 * See file CREDITS for list of people who contributed to this
 * project.
 *
 * This program is free software; you can redistribute it and/or
 * modify it under the terms of the GNU General Public License version
 * 2 as published by the Free Software Foundation.
 *
 * This program is distributed in the hope that it will be useful,
 * but WITHOUT ANY WARRANTY; without even the implied warranty of
 * MERCHANTABILITY or FITNESS FOR A PARTICULAR PURPOSE.	 See the
 * GNU General Public License for more details.
 *
 * You should have received a copy of the GNU General Public License
 * along with this program; if not, write to the Free Software
 * Foundation, Inc., 59 Temple Place, Suite 330, Boston,
 * MA 02111-1307 USA
 *
 * Copyright 2010 Freescale Semiconductor
 * The portions of this file whose copyright is held by Freescale and which
 * are not considered a derived work of GPL v2-only code may be distributed
 * and/or modified under the terms of the GNU General Public License as
 * published by the Free Software Foundation; either version 2 of the
 * License, or (at your option) any later version.
 */

#include <common.h>
#include <command.h>
#include <watchdog.h>
#include <malloc.h>
#include <div64.h>

#include <asm/errno.h>
#include <linux/mtd/mtd.h>
#include <nand.h>
#include <jffs2/jffs2.h>

typedef struct erase_info erase_info_t;
typedef struct mtd_info	  mtd_info_t;

/* support only for native endian JFFS2 */
#define cpu_to_je16(x) (x)
#define cpu_to_je32(x) (x)

/**
 * nand_erase_opts: - erase NAND flash with support for various options
 *		      (jffs2 formatting)
 *
 * @param meminfo	NAND device to erase
 * @param opts		options,  @see struct nand_erase_options
 * @return		0 in case of success
 *
 * This code is ported from flash_eraseall.c from Linux mtd utils by
 * Arcom Control System Ltd.
 */
int nand_erase_opts(nand_info_t *meminfo, const nand_erase_options_t *opts)
{
	struct jffs2_unknown_node cleanmarker;
	erase_info_t erase;
	unsigned long erase_length, erased_length; /* in blocks */
	int bbtest = 1;
	int result;
	int percent_complete = -1;
	struct mtd_oob_ops oob_opts;
	struct nand_chip *chip = meminfo->priv;

	if (chip->options & NAND_SW_WRITE_PROTECT)
		return -EROFS;

	if ((opts->offset & (meminfo->erasesize - 1)) != 0) {
		printf("Attempt to erase non block-aligned data\n");
		return -1;
	}

	memset(&erase, 0, sizeof(erase));
	memset(&oob_opts, 0, sizeof(oob_opts));

	erase.mtd = meminfo;
	erase.len  = meminfo->erasesize;
	erase.addr = opts->offset;
	erase_length = lldiv(opts->length + meminfo->erasesize - 1,
			     meminfo->erasesize);

	cleanmarker.magic = cpu_to_je16(JFFS2_MAGIC_BITMASK);
	cleanmarker.nodetype = cpu_to_je16(JFFS2_NODETYPE_CLEANMARKER);
	cleanmarker.totlen = cpu_to_je32(8);

	/* scrub option allows to erase badblock. To prevent internal
	 * check from erase() method, set block check method to dummy
	 * and disable bad block table while erasing.
	 */
	if (opts->scrub) {
		erase.scrub = opts->scrub;
		/*
		 * We don't need the bad block table anymore...
		 * after scrub, there are no bad blocks left!
		 */
		if (chip->bbt) {
			kfree(chip->bbt);
		}
		chip->bbt = NULL;
	}

	for (erased_length = 0;
	     erased_length < erase_length;
	     erase.addr += meminfo->erasesize) {

		WATCHDOG_RESET();

		if (opts->lim && (erase.addr >= (opts->offset + opts->lim))) {
			puts("Size of erase exceeds limit\n");
			return -EFBIG;
		}
		if (!opts->scrub && bbtest) {
			int ret = mtd_block_isbad(meminfo, erase.addr);
			if (ret > 0) {
				if (!opts->quiet)
					printf("\rSkipping bad block at "
					       "0x%08llx                 "
					       "                         "
					       "         \n",
					       erase.addr);

				if (!opts->spread)
					erased_length++;

				continue;

			} else if (ret < 0) {
				printf("\nNAND get bad block failed with "
				       "error %d\n", ret);
				return -1;
			}
		}

		erased_length++;

		result = mtd_erase(meminfo, &erase);
		if (result != 0) {
			if (result == -EROFS) {
				printf("\rNAND erase failed at 0x%08llx: "
				       "read-only device\n", erase.addr);
				return -1;
			}
			meminfo->block_markbad(meminfo, erase.addr);
			printf("\rNAND erase failed at 0x%08llx with error %d; "
			       "block marked bad!\n", erase.addr, result);
			continue;
		}

		/* format for JFFS2 ? */
		if (opts->jffs2 && chip->ecc.layout->oobavail >= 8) {
			struct mtd_oob_ops ops;
<<<<<<< HEAD

=======
>>>>>>> f269e3dc
			ops.ooblen = 8;
			ops.datbuf = NULL;
			ops.oobbuf = (uint8_t *)&cleanmarker;
			ops.ooboffs = 0;
<<<<<<< HEAD
			ops.mode = MTD_OOB_AUTO;
=======
			ops.mode = MTD_OPS_AUTO_OOB;
>>>>>>> f269e3dc

			result = mtd_write_oob(meminfo,
			                            erase.addr,
			                            &ops);
			if (result != 0) {
				printf("\nNAND writeoob failed with error %d\n",
				       result);
				continue;
			}
		}

		if (!opts->quiet) {
			unsigned long long n = erased_length * 100ULL;
			int percent;

			do_div(n, erase_length);
			percent = (int)n;

			/* output progress message only at whole percent
			 * steps to reduce the number of messages printed
			 * on (slow) serial consoles
			 */
			if (percent != percent_complete) {
				percent_complete = percent;
				printf("\rErasing at 0x%llx -- %3d%% complete.",
				       erase.addr, percent);

				if (opts->jffs2 && result == 0)
					printf(" Cleanmarker written at 0x%llx.",
					       erase.addr);
			}
		}
	}
	if (!opts->quiet)
		printf("\n");

	if (opts->scrub)
		chip->scan_bbt(meminfo);

	return 0;
}

#ifdef CONFIG_CMD_NAND_LOCK_UNLOCK

/******************************************************************************
 * Support for locking / unlocking operations of some NAND devices
 *****************************************************************************/

/**
 * nand_lock: Set all pages of NAND flash chip to the LOCK or LOCK-TIGHT
 *	      state
 *
 * @param mtd		nand mtd instance
 * @param tight		bring device in lock tight mode
 *
 * @return		0 on success, -1 in case of error
 *
 * The lock / lock-tight command only applies to the whole chip. To get some
 * parts of the chip lock and others unlocked use the following sequence:
 *
 * - Lock all pages of the chip using nand_lock(mtd, 0) (or the lockpre pin)
 * - Call nand_unlock() once for each consecutive area to be unlocked
 * - If desired: Bring the chip to the lock-tight state using nand_lock(mtd, 1)
 *
 *   If the device is in lock-tight state software can't change the
 *   current active lock/unlock state of all pages. nand_lock() / nand_unlock()
 *   calls will fail. It is only posible to leave lock-tight state by
 *   an hardware signal (low pulse on _WP pin) or by power down.
 */
int nand_lock(struct mtd_info *mtd, int tight)
{
	int ret = 0;
	int status;
	struct nand_chip *chip = mtd->priv;

	/* select the NAND device */
	chip->select_chip(mtd, 0);

	/* check the Lock Tight Status */
	chip->cmdfunc(mtd, NAND_CMD_LOCK_STATUS, -1, 0);
	if (chip->read_byte(mtd) & NAND_LOCK_STATUS_TIGHT) {
		printf("nand_lock: Device is locked tight!\n");
		ret = -1;
		goto out;
	}

	chip->cmdfunc(mtd,
		      (tight ? NAND_CMD_LOCK_TIGHT : NAND_CMD_LOCK),
		      -1, -1);

	/* call wait ready function */
	status = chip->waitfunc(mtd, chip);

	/* see if device thinks it succeeded */
	if (status & 0x01) {
		ret = -1;
	}

 out:
	/* de-select the NAND device */
	chip->select_chip(mtd, -1);
	return ret;
}

/**
 * nand_get_lock_status: - query current lock state from one page of NAND
 *			   flash
 *
 * @param mtd		nand mtd instance
 * @param offset	page address to query (must be page-aligned!)
 *
 * @return		-1 in case of error
 *			>0 lock status:
 *			  bitfield with the following combinations:
 *			  NAND_LOCK_STATUS_TIGHT: page in tight state
 *			  NAND_LOCK_STATUS_UNLOCK: page unlocked
 *
 */
int nand_get_lock_status(struct mtd_info *mtd, loff_t offset)
{
	int ret = 0;
	int chipnr;
	int page;
	struct nand_chip *chip = mtd->priv;

	/* select the NAND device */
	chipnr = (int)(offset >> chip->chip_shift);
	chip->select_chip(mtd, chipnr);


	if ((offset & (mtd->writesize - 1)) != 0) {
		printf("nand_get_lock_status: "
			"Start address must be beginning of "
			"nand page!\n");
		ret = -1;
		goto out;
	}

	/* check the Lock Status */
	page = (int)(offset >> chip->page_shift);
	chip->cmdfunc(mtd, NAND_CMD_LOCK_STATUS, -1, page & chip->pagemask);

	ret = chip->read_byte(mtd) & (NAND_LOCK_STATUS_TIGHT
					  | NAND_LOCK_STATUS_UNLOCK);

 out:
	/* de-select the NAND device */
	chip->select_chip(mtd, -1);
	return ret;
}

/**
 * nand_unlock: - Unlock area of NAND pages
 *		  only one consecutive area can be unlocked at one time!
 *
 * @param mtd		nand mtd instance
 * @param start		start byte address
 * @param length	number of bytes to unlock (must be a multiple of
 *			page size nand->writesize)
 * @param allexcept	if set, unlock everything not selected
 *
 * @return		0 on success, -1 in case of error
 */
int nand_unlock(struct mtd_info *mtd, loff_t start, size_t length,
	int allexcept)
{
	int ret = 0;
	int chipnr;
	int status;
	int page;
	struct nand_chip *chip = mtd->priv;

	debug("nand_unlock%s: start: %08llx, length: %d!\n",
		allexcept ? " (allexcept)" : "", start, length);

	/* select the NAND device */
	chipnr = (int)(start >> chip->chip_shift);
	chip->select_chip(mtd, chipnr);

	/* check the WP bit */
	chip->cmdfunc(mtd, NAND_CMD_STATUS, -1, -1);
	if (!(chip->read_byte(mtd) & NAND_STATUS_WP)) {
		printf("nand_unlock: Device is write protected!\n");
		ret = -1;
		goto out;
	}

	/* check the Lock Tight Status */
	page = (int)(start >> chip->page_shift);
	chip->cmdfunc(mtd, NAND_CMD_LOCK_STATUS, -1, page & chip->pagemask);
	if (chip->read_byte(mtd) & NAND_LOCK_STATUS_TIGHT) {
		printf("nand_unlock: Device is locked tight!\n");
		ret = -1;
		goto out;
	}

	if ((start & (mtd->erasesize - 1)) != 0) {
		printf("nand_unlock: Start address must be beginning of "
			"nand block!\n");
		ret = -1;
		goto out;
	}

	if (length == 0 || (length & (mtd->erasesize - 1)) != 0) {
		printf("nand_unlock: Length must be a multiple of nand block "
			"size %08x!\n", mtd->erasesize);
		ret = -1;
		goto out;
	}

	/*
	 * Set length so that the last address is set to the
	 * starting address of the last block
	 */
	length -= mtd->erasesize;

	/* submit address of first page to unlock */
	chip->cmdfunc(mtd, NAND_CMD_UNLOCK1, -1, page & chip->pagemask);

	/* submit ADDRESS of LAST page to unlock */
	page += (int)(length >> chip->page_shift);

	/*
	 * Page addresses for unlocking are supposed to be block-aligned.
	 * At least some NAND chips use the low bit to indicate that the
	 * page range should be inverted.
	 */
	if (allexcept)
		page |= 1;

	chip->cmdfunc(mtd, NAND_CMD_UNLOCK2, -1, page & chip->pagemask);

	/* call wait ready function */
	status = chip->waitfunc(mtd, chip);
	/* see if device thinks it succeeded */
	if (status & 0x01) {
		/* there was an error */
		ret = -1;
		goto out;
	}

 out:
	/* de-select the NAND device */
	chip->select_chip(mtd, -1);
	return ret;
}
#endif

/**
 * check_skip_len
 *
 * Check if there are any bad blocks, and whether length including bad
 * blocks fits into device
 *
 * @param nand NAND device
 * @param offset offset in flash
 * @param length image length
 * @param used length of flash needed for the requested length
 * @return 0 if the image fits and there are no bad blocks
 *         1 if the image fits, but there are bad blocks
 *        -1 if the image does not fit
 */
static int check_skip_len(nand_info_t *nand, loff_t offset, size_t length,
		size_t *used)
{
	size_t len_excl_bad = 0;
	int ret = 0;

	while (len_excl_bad < length) {
		size_t block_len, block_off;
		loff_t block_start;

		if (offset >= nand->size)
			return -1;

		block_start = offset & ~(loff_t)(nand->erasesize - 1);
		block_off = offset & (nand->erasesize - 1);
		block_len = nand->erasesize - block_off;

		if (!nand_block_isbad(nand, block_start))
			len_excl_bad += block_len;
		else
			ret = 1;

		offset += block_len;
		*used += block_len;
	}

	/* If the length is not a multiple of block_len, adjust. */
	if (len_excl_bad > length)
		*used -= (len_excl_bad - length);

	return ret;
}

#ifdef CONFIG_CMD_NAND_TRIMFFS
static size_t drop_ffs(const nand_info_t *nand, const u_char *buf,
			const size_t *len)
{
	size_t l = *len;
	ssize_t i;

	for (i = l - 1; i >= 0; i--)
		if (buf[i] != 0xFF)
			break;

	/* The resulting length must be aligned to the minimum flash I/O size */
	l = i + 1;
	l = (l + nand->writesize - 1) / nand->writesize;
	l *=  nand->writesize;

	/*
	 * since the input length may be unaligned, prevent access past the end
	 * of the buffer
	 */
	return min(l, *len);
}
#endif

/**
 * nand_write_skip_bad:
 *
 * Write image to NAND flash.
 * Blocks that are marked bad are skipped and the is written to the next
 * block instead as long as the image is short enough to fit even after
 * skipping the bad blocks.  Due to bad blocks we may not be able to
 * perform the requested write.  In the case where the write would
 * extend beyond the end of the NAND device, both length and actual (if
 * not NULL) are set to 0.  In the case where the write would extend
 * beyond the limit we are passed, length is set to 0 and actual is set
 * to the required length.
 *
 * @param nand  	NAND device
 * @param offset	offset in flash
 * @param length	buffer length
 * @param actual	set to size required to write length worth of
 *			buffer or 0 on error, if not NULL
 * @param lim		maximum size that actual may be in order to not
 *			exceed the buffer
 * @param buffer        buffer to read from
 * @param flags		flags modifying the behaviour of the write to NAND
 * @return		0 in case of success
 */
int nand_write_skip_bad(nand_info_t *nand, loff_t offset, size_t *length,
		size_t *actual, loff_t lim, u_char *buffer, int flags)
{
	int rval = 0, blocksize;
	size_t left_to_write = *length;
	size_t used_for_write = 0;
	u_char *p_buffer = buffer;
	int need_skip;

	if (actual)
		*actual = 0;

#ifdef CONFIG_CMD_NAND_YAFFS
	if (flags & WITH_YAFFS_OOB) {
		if (flags & ~WITH_YAFFS_OOB)
			return -EINVAL;

		int pages;
		pages = nand->erasesize / nand->writesize;
		blocksize = (pages * nand->oobsize) + nand->erasesize;
		if (*length % (nand->writesize + nand->oobsize)) {
			printf("Attempt to write incomplete page"
				" in yaffs mode\n");
			return -EINVAL;
		}
	} else
#endif
	{
		blocksize = nand->erasesize;
	}

	/*
	 * nand_write() handles unaligned, partial page writes.
	 *
	 * We allow length to be unaligned, for convenience in
	 * using the $filesize variable.
	 *
	 * However, starting at an unaligned offset makes the
	 * semantics of bad block skipping ambiguous (really,
	 * you should only start a block skipping access at a
	 * partition boundary).  So don't try to handle that.
	 */
	if ((offset & (nand->writesize - 1)) != 0) {
		printf("Attempt to write non page-aligned data\n");
		*length = 0;
		return -EINVAL;
	}

	need_skip = check_skip_len(nand, offset, *length, &used_for_write);

	if (actual)
		*actual = used_for_write;

	if (need_skip < 0) {
		printf("Attempt to write outside the flash area\n");
		*length = 0;
		return -EINVAL;
	}

	if (used_for_write > lim) {
		puts("Size of write exceeds partition or device limit\n");
		*length = 0;
		return -EFBIG;
	}

	if (!need_skip && !(flags & WITH_DROP_FFS)) {
		rval = nand_write(nand, offset, length, buffer);
		if (rval == 0)
			return 0;

		offset += *length;
		goto failed;
	}

	while (left_to_write > 0) {
		size_t block_offset = offset & (nand->erasesize - 1);
		size_t write_size, truncated_write_size;

		WATCHDOG_RESET();

		if (nand_block_isbad(nand, offset & ~(nand->erasesize - 1))) {
			printf("Skipping bad block at 0x%08llx\n",
				offset & ~(nand->erasesize - 1));
			offset += nand->erasesize - block_offset;
			continue;
		}

		if (left_to_write < (blocksize - block_offset))
			write_size = left_to_write;
		else
			write_size = blocksize - block_offset;

#ifdef CONFIG_CMD_NAND_YAFFS
		if (flags & WITH_YAFFS_OOB) {
			int page, pages;
			size_t pagesize = nand->writesize;
			size_t pagesize_oob = pagesize + nand->oobsize;
			struct mtd_oob_ops ops;

			ops.len = pagesize;
			ops.ooblen = nand->oobsize;
			ops.mode = MTD_OPS_AUTO_OOB;
			ops.ooboffs = 0;

			pages = write_size / pagesize_oob;
			for (page = 0; page < pages; page++) {
				WATCHDOG_RESET();

				ops.datbuf = p_buffer;
				ops.oobbuf = ops.datbuf + pagesize;

				rval = mtd_write_oob(nand, offset, &ops);
				if (rval != 0)
					break;

				offset += pagesize;
				p_buffer += pagesize_oob;
			}
		}
		else
#endif
		{
			truncated_write_size = write_size;
#ifdef CONFIG_CMD_NAND_TRIMFFS
			if (flags & WITH_DROP_FFS)
				truncated_write_size = drop_ffs(nand, p_buffer,
						&write_size);
#endif

			rval = nand_write(nand, offset, &truncated_write_size,
					p_buffer);
			offset += write_size;
			p_buffer += write_size;
		}

		if (rval != 0) {
			*length -= left_to_write;
			break;
		}

		left_to_write -= write_size;
	}

failed:
	if (rval) {
		if (rval == -EROFS) {
			printf("NAND write failed at 0x%08llx: "
			       "read-only device\n", offset);
		} else {
			printf("NAND write failed at 0x%08llx with error %d\n"
			       "Please check block at 0x%08llx and consider "
			       "marking it bad\n",
			       offset, rval, offset & ~(nand->erasesize - 1));
		}
	}

	return rval;
}

/**
 * nand_read_skip_bad:
 *
 * Read image from NAND flash.
 * Blocks that are marked bad are skipped and the next block is read
 * instead as long as the image is short enough to fit even after
 * skipping the bad blocks.  Due to bad blocks we may not be able to
 * perform the requested read.  In the case where the read would extend
 * beyond the end of the NAND device, both length and actual (if not
 * NULL) are set to 0.  In the case where the read would extend beyond
 * the limit we are passed, length is set to 0 and actual is set to the
 * required length.
 *
 * @param nand NAND device
 * @param offset offset in flash
 * @param length buffer length, on return holds number of read bytes
 * @param actual set to size required to read length worth of buffer or 0
 * on error, if not NULL
 * @param lim maximum size that actual may be in order to not exceed the
 * buffer
 * @param buffer buffer to write to
 * @return 0 in case of success
 */
int nand_read_skip_bad(nand_info_t *nand, loff_t offset, size_t *length,
		size_t *actual, loff_t lim, u_char *buffer)
{
	int rval;
	size_t left_to_read = *length;
	size_t used_for_read = 0;
	int need_skip;

	if ((offset & (nand->writesize - 1)) != 0) {
		printf("Attempt to read non page-aligned data\n");
		*length = 0;
		if (actual)
			*actual = 0;
		return -EINVAL;
	}

	need_skip = check_skip_len(nand, offset, *length, &used_for_read);

	if (actual)
		*actual = used_for_read;

	if (need_skip < 0) {
		printf("Attempt to read outside the flash area\n");
		*length = 0;
		return -EINVAL;
	}

	if (used_for_read > lim) {
		puts("Size of read exceeds partition or device limit\n");
		*length = 0;
		return -EFBIG;
	}

#ifndef CONFIG_NAND_REFRESH
	if (!need_skip) {
		rval = nand_read(nand, offset, length, buffer);
		if (!rval || rval == -EUCLEAN)
			return 0;

		printf("NAND read failed at 0x%08llx with error %d\n",
		       offset, rval);
		*length = 0;
		return rval;
	}
#endif

	while (left_to_read > 0) {
		size_t block_offset = offset & (nand->erasesize - 1);
		size_t read_length;

		WATCHDOG_RESET();

		if (need_skip
		    && nand_block_isbad(nand, offset & ~(nand->erasesize - 1))) {
			printf("Skipping bad block at 0x%08llx\n",
				offset & ~(nand->erasesize - 1));
			offset += nand->erasesize - block_offset;
			continue;
		}

		read_length = nand->erasesize - block_offset;
		if (left_to_read < read_length)
			read_length = left_to_read;

		rval = nand_read(nand, offset, &read_length, buffer);
#ifdef CONFIG_NAND_REFRESH
	        if (rval == -EUCLEAN)
			rval = nand_refresh(nand, offset);
#endif
		if (rval && rval != -EUCLEAN) {
			printf("NAND read failed at 0x%08llx with error %d\n",
				offset, rval);
			*length -= left_to_read;
			return rval;
		}

		left_to_read -= read_length;
		offset       += read_length;
		buffer       += read_length;
	}

	return 0;
}

#ifdef CONFIG_CMD_NAND_TORTURE

/**
 * check_pattern:
 *
 * Check if buffer contains only a certain byte pattern.
 *
 * @param buf buffer to check
 * @param patt the pattern to check
 * @param size buffer size in bytes
 * @return 1 if there are only patt bytes in buf
 *         0 if something else was found
 */
static int check_pattern(const u_char *buf, u_char patt, int size)
{
	int i;

	for (i = 0; i < size; i++)
		if (buf[i] != patt)
			return 0;
	return 1;
}

/**
 * nand_torture:
 *
 * Torture a block of NAND flash.
 * This is useful to determine if a block that caused a write error is still
 * good or should be marked as bad.
 *
 * @param nand NAND device
 * @param offset offset in flash
 * @return 0 if the block is still good
 */
int nand_torture(nand_info_t *nand, loff_t offset)
{
	u_char patterns[] = {0xa5, 0x5a, 0x00};
	struct erase_info instr = {
		.mtd = nand,
		.addr = offset,
		.len = nand->erasesize,
	};
	size_t retlen;
	int err, ret = -1, i, patt_count;
	u_char *buf;

	if ((offset & (nand->erasesize - 1)) != 0) {
		puts("Attempt to torture a block at a non block-aligned offset\n");
		return -EINVAL;
	}

	if (offset + nand->erasesize > nand->size) {
		puts("Attempt to torture a block outside the flash area\n");
		return -EINVAL;
	}

	patt_count = ARRAY_SIZE(patterns);

	buf = malloc(nand->erasesize);
	if (buf == NULL) {
		puts("Out of memory for erase block buffer\n");
		return -ENOMEM;
	}

	for (i = 0; i < patt_count; i++) {
		err = nand->erase(nand, &instr);
		if (err) {
			printf("%s: NAND erase failed at 0x%08llx with "
			       "error %d\n", nand->name, instr.addr, err);
			goto out;
		}

		/* Make sure the block contains only 0xff bytes */
		err = nand->read(nand, offset, nand->erasesize, &retlen, buf);
		if ((err && err != -EUCLEAN) || retlen != nand->erasesize) {
			printf("%s: NAND read failed at 0x%08llx with "
			       "error %d\n", nand->name, instr.addr, err);
			goto out;
		}

		err = check_pattern(buf, 0xff, nand->erasesize);
		if (!err) {
			printf("Erased block at 0x%08llx, but a non-0xff "
			       "byte was found\n", offset);
			ret = -EIO;
			goto out;
		}

		/* Write a pattern and check it */
		memset(buf, patterns[i], nand->erasesize);
		err = nand->write(nand, offset, nand->erasesize, &retlen, buf);
		if (err || retlen != nand->erasesize) {
			printf("%s: Write pattern failed at 0x%08llx with "
			       "error %d\n", nand->name, instr.addr, err);
			goto out;
		}

		err = nand->read(nand, offset, nand->erasesize, &retlen, buf);
		if ((err && err != -EUCLEAN) || retlen != nand->erasesize) {
			printf("%s: Read pattern failed at 0x%08llx with "
			       "error %d\n", nand->name, instr.addr, err);
			goto out;
		}

		err = check_pattern(buf, patterns[i], nand->erasesize);
		if (!err) {
			printf("Pattern 0x%.2x checking failed at 0x%08llx\n",
			       patterns[i], offset);
			ret = -EIO;
			goto out;
		}
	}

	ret = 0;

out:
	free(buf);
	return ret;
}

#endif<|MERGE_RESOLUTION|>--- conflicted
+++ resolved
@@ -157,7 +157,7 @@
 				       "read-only device\n", erase.addr);
 				return -1;
 			}
-			meminfo->block_markbad(meminfo, erase.addr);
+			mtd_block_markbad(meminfo, erase.addr);
 			printf("\rNAND erase failed at 0x%08llx with error %d; "
 			       "block marked bad!\n", erase.addr, result);
 			continue;
@@ -166,19 +166,12 @@
 		/* format for JFFS2 ? */
 		if (opts->jffs2 && chip->ecc.layout->oobavail >= 8) {
 			struct mtd_oob_ops ops;
-<<<<<<< HEAD
-
-=======
->>>>>>> f269e3dc
+
 			ops.ooblen = 8;
 			ops.datbuf = NULL;
 			ops.oobbuf = (uint8_t *)&cleanmarker;
 			ops.ooboffs = 0;
-<<<<<<< HEAD
-			ops.mode = MTD_OOB_AUTO;
-=======
 			ops.mode = MTD_OPS_AUTO_OOB;
->>>>>>> f269e3dc
 
 			result = mtd_write_oob(meminfo,
 			                            erase.addr,
