--- conflicted
+++ resolved
@@ -87,7 +87,6 @@
 	  This enables NAND driver for the NAND flash controller on the
 	  MXS processors.
 
-<<<<<<< HEAD
 config NAND_MXS_FUS
 	bool "F&S version of MXS NAND support"
 	depends on MX6
@@ -95,14 +94,13 @@
 	help
 	  This enables NAND driver for the NAND flash controller on the
 	  MXS processors.
-=======
+
 config NAND_ZYNQ
 	bool "Support for Zynq Nand controller"
 	select SYS_NAND_SELF_INIT
 	help
 	  This enables Nand driver support for Nand flash controller
 	  found on Zynq SoC.
->>>>>>> d59e11d6
 
 comment "Generic NAND options"
 
