/*
 * (C) Copyright 2006-2008
 * Stefan Roese, DENX Software Engineering, sr@denx.de.
 *
 * This program is free software; you can redistribute it and/or
 * modify it under the terms of the GNU General Public License as
 * published by the Free Software Foundation; either version 2 of
 * the License, or (at your option) any later version.
 *
 * This program is distributed in the hope that it will be useful,
 * but WITHOUT ANY WARRANTY; without even the implied warranty of
 * MERCHANTABILITY or FITNESS FOR A PARTICULAR PURPOSE.  See the
 * GNU General Public License for more details.
 *
 * You should have received a copy of the GNU General Public License
 * along with this program; if not, write to the Free Software
 * Foundation, Inc., 59 Temple Place, Suite 330, Boston,
 * MA 02111-1307 USA
 */

#include <common.h>
#include <nand.h>
#include <asm/io.h>
#include <linux/mtd/nand_ecc.h>

static int nand_ecc_pos[] = CONFIG_SYS_NAND_ECCPOS;
static nand_info_t mtd;
static struct nand_chip nand_chip;

#define ECCSTEPS	(CONFIG_SYS_NAND_PAGE_SIZE / \
					CONFIG_SYS_NAND_ECCSIZE)
#define ECCTOTAL	(ECCSTEPS * CONFIG_SYS_NAND_ECCBYTES)


#if (CONFIG_SYS_NAND_PAGE_SIZE <= 512)
/*
 * NAND command for small page NAND devices (512)
 */
static int nand_command(int block, int page, uint32_t offs,
	u8 cmd)
{
	struct nand_chip *this = mtd.priv;
	int page_addr = page + block * CONFIG_SYS_NAND_PAGE_COUNT;

	while (!this->dev_ready(&mtd))
		;

	/* Begin command latch cycle */
	this->cmd_ctrl(&mtd, cmd, NAND_CTRL_CLE | NAND_CTRL_CHANGE);
	/* Set ALE and clear CLE to start address cycle */
	/* Column address */
	this->cmd_ctrl(&mtd, offs, NAND_CTRL_ALE | NAND_CTRL_CHANGE);
	this->cmd_ctrl(&mtd, page_addr & 0xff, NAND_CTRL_ALE); /* A[16:9] */
	this->cmd_ctrl(&mtd, (page_addr >> 8) & 0xff,
		       NAND_CTRL_ALE); /* A[24:17] */
#ifdef CONFIG_SYS_NAND_4_ADDR_CYCLE
	/* One more address cycle for devices > 32MiB */
	this->cmd_ctrl(&mtd, (page_addr >> 16) & 0x0f,
		       NAND_CTRL_ALE); /* A[28:25] */
#endif
	/* Latch in address */
	this->cmd_ctrl(&mtd, NAND_CMD_NONE, NAND_NCE | NAND_CTRL_CHANGE);

	/*
	 * Wait a while for the data to be ready
	 */
	while (!this->dev_ready(&mtd))
		;

	return 0;
}
#else
/*
 * NAND command for large page NAND devices (2k)
 */
static int nand_command(int block, int page, uint32_t offs,
	u8 cmd)
{
	struct nand_chip *this = mtd.priv;
	int page_addr = page + block * CONFIG_SYS_NAND_PAGE_COUNT;
	void (*hwctrl)(struct mtd_info *mtd, int cmd,
			unsigned int ctrl) = this->cmd_ctrl;

	while (!this->dev_ready(&mtd))
		;

	/* Emulate NAND_CMD_READOOB */
	if (cmd == NAND_CMD_READOOB) {
		offs += CONFIG_SYS_NAND_PAGE_SIZE;
		cmd = NAND_CMD_READ0;
	}

	/* Shift the offset from byte addressing to word addressing. */
	if (this->options & NAND_BUSWIDTH_16)
		offs >>= 1;

	/* Begin command latch cycle */
	hwctrl(&mtd, cmd, NAND_CTRL_CLE | NAND_CTRL_CHANGE);
	/* Set ALE and clear CLE to start address cycle */
	/* Column address */
	hwctrl(&mtd, offs & 0xff,
		       NAND_CTRL_ALE | NAND_CTRL_CHANGE); /* A[7:0] */
	hwctrl(&mtd, (offs >> 8) & 0xff, NAND_CTRL_ALE); /* A[11:9] */
	/* Row address */
	hwctrl(&mtd, (page_addr & 0xff), NAND_CTRL_ALE); /* A[19:12] */
	hwctrl(&mtd, ((page_addr >> 8) & 0xff),
		       NAND_CTRL_ALE); /* A[27:20] */
#ifdef CONFIG_SYS_NAND_5_ADDR_CYCLE
	/* One more address cycle for devices > 128MiB */
	hwctrl(&mtd, (page_addr >> 16) & 0x0f,
		       NAND_CTRL_ALE); /* A[31:28] */
#endif
	/* Latch in address */
	hwctrl(&mtd, NAND_CMD_READSTART,
		       NAND_CTRL_CLE | NAND_CTRL_CHANGE);
	hwctrl(&mtd, NAND_CMD_NONE, NAND_NCE | NAND_CTRL_CHANGE);

	/*
	 * Wait a while for the data to be ready
	 */
	while (!this->dev_ready(&mtd))
		;

	return 0;
}
#endif

static int nand_is_bad_block(int block)
{
	struct nand_chip *this = mtd.priv;

	nand_command(block, 0, CONFIG_SYS_NAND_BAD_BLOCK_POS,
		NAND_CMD_READOOB);

	/*
	 * Read one byte (or two if it's a 16 bit chip).
	 */
	if (this->options & NAND_BUSWIDTH_16) {
		if (readw(this->IO_ADDR_R) != 0xffff)
			return 1;
	} else {
		if (readb(this->IO_ADDR_R) != 0xff)
			return 1;
	}

	return 0;
}

#if defined(CONFIG_SYS_NAND_HW_ECC_OOBFIRST)
static int nand_read_page(int block, int page, uchar *dst)
{
	DECLARE_GLOBAL_DATA_PTR;
	struct nand_chip *this = mtd.priv;
	u_char ecc_calc[ECCTOTAL];
	u_char ecc_code[ECCTOTAL];
	u_char oob_data[CONFIG_SYS_NAND_OOBSIZE];
	int i;
	int eccsize = CONFIG_SYS_NAND_ECCSIZE;
	int eccbytes = CONFIG_SYS_NAND_ECCBYTES;
	int eccsteps = ECCSTEPS;
	uint8_t *p = dst;

<<<<<<< HEAD
	/*
	 * No malloc available for now, just use some temporary locations
	 * in SDRAM
	 */
	ecc_calc = (u_char *)(gd->ram_base + 0x10000);
	ecc_code = ecc_calc + 0x100;
	oob_data = ecc_calc + 0x200;

=======
>>>>>>> de1e6b12
	nand_command(block, page, 0, NAND_CMD_READOOB);
	this->read_buf(&mtd, oob_data, CONFIG_SYS_NAND_OOBSIZE);
	nand_command(block, page, 0, NAND_CMD_READ0);

	/* Pick the ECC bytes out of the oob data */
	for (i = 0; i < ECCTOTAL; i++)
		ecc_code[i] = oob_data[nand_ecc_pos[i]];


	for (i = 0; eccsteps; eccsteps--, i += eccbytes, p += eccsize) {
		this->ecc.hwctl(&mtd, NAND_ECC_READ);
		this->read_buf(&mtd, p, eccsize);
		this->ecc.calculate(&mtd, p, &ecc_calc[i]);
		this->ecc.correct(&mtd, p, &ecc_code[i], &ecc_calc[i]);
	}

	return 0;
}
#else
static int nand_read_page(int block, int page, void *dst)
{
	DECLARE_GLOBAL_DATA_PTR;
	struct nand_chip *this = mtd.priv;
	u_char ecc_calc[ECCTOTAL];
	u_char ecc_code[ECCTOTAL];
	u_char oob_data[CONFIG_SYS_NAND_OOBSIZE];
	int i;
	int eccsize = CONFIG_SYS_NAND_ECCSIZE;
	int eccbytes = CONFIG_SYS_NAND_ECCBYTES;
	int eccsteps = ECCSTEPS;
	uint8_t *p = dst;

	nand_command(block, page, 0, NAND_CMD_READ0);

<<<<<<< HEAD
	/* No malloc available for now, just use some temporary locations
	 * in SDRAM
	 */
	ecc_calc = (u_char *)(gd->ram_base + 0x10000);
	ecc_code = ecc_calc + 0x100;
	oob_data = ecc_calc + 0x200;

=======
>>>>>>> de1e6b12
	for (i = 0; eccsteps; eccsteps--, i += eccbytes, p += eccsize) {
		if (this->ecc.mode != NAND_ECC_SOFT)
			this->ecc.hwctl(&mtd, NAND_ECC_READ);
		this->read_buf(&mtd, p, eccsize);
		this->ecc.calculate(&mtd, p, &ecc_calc[i]);
	}
	this->read_buf(&mtd, oob_data, CONFIG_SYS_NAND_OOBSIZE);

	/* Pick the ECC bytes out of the oob data */
	for (i = 0; i < ECCTOTAL; i++)
		ecc_code[i] = oob_data[nand_ecc_pos[i]];

	eccsteps = ECCSTEPS;
	p = dst;

	for (i = 0 ; eccsteps; eccsteps--, i += eccbytes, p += eccsize) {
		/* No chance to do something with the possible error message
		 * from correct_data(). We just hope that all possible errors
		 * are corrected by this routine.
		 */
		this->ecc.correct(&mtd, p, &ecc_code[i], &ecc_calc[i]);
	}

	return 0;
}
#endif

int nand_spl_load_image(uint32_t offs, unsigned int size, void *dst)
{
	unsigned int block, lastblock;
	unsigned int page;

	/*
	 * offs has to be aligned to a page address!
	 */
	block = offs / CONFIG_SYS_NAND_BLOCK_SIZE;
	lastblock = (offs + size - 1) / CONFIG_SYS_NAND_BLOCK_SIZE;
	page = (offs % CONFIG_SYS_NAND_BLOCK_SIZE) / CONFIG_SYS_NAND_PAGE_SIZE;

	while (block <= lastblock) {
		if (!nand_is_bad_block(block)) {
			/*
			 * Skip bad blocks
			 */
			while (page < CONFIG_SYS_NAND_PAGE_COUNT) {
				nand_read_page(block, page, dst);
				dst += CONFIG_SYS_NAND_PAGE_SIZE;
				page++;
			}

			page = 0;
		} else {
			lastblock++;
		}

		block++;
	}

	return 0;
}

/* nand_init() - initialize data to make nand usable by SPL */
void nand_init(void)
{
	/*
	 * Init board specific nand support
	 */
	mtd.priv = &nand_chip;
	nand_chip.IO_ADDR_R = nand_chip.IO_ADDR_W =
		(void  __iomem *)CONFIG_SYS_NAND_BASE;
	board_nand_init(&nand_chip);

#ifdef CONFIG_SPL_NAND_SOFTECC
	if (nand_chip.ecc.mode == NAND_ECC_SOFT) {
		nand_chip.ecc.calculate = nand_calculate_ecc;
		nand_chip.ecc.correct = nand_correct_data;
	}
#endif

	if (nand_chip.select_chip)
		nand_chip.select_chip(&mtd, 0);
}

/* Unselect after operation */
void nand_deselect(void)
{
	if (nand_chip.select_chip)
		nand_chip.select_chip(&mtd, -1);
}<|MERGE_RESOLUTION|>--- conflicted
+++ resolved
@@ -149,7 +149,6 @@
 #if defined(CONFIG_SYS_NAND_HW_ECC_OOBFIRST)
 static int nand_read_page(int block, int page, uchar *dst)
 {
-	DECLARE_GLOBAL_DATA_PTR;
 	struct nand_chip *this = mtd.priv;
 	u_char ecc_calc[ECCTOTAL];
 	u_char ecc_code[ECCTOTAL];
@@ -160,17 +159,6 @@
 	int eccsteps = ECCSTEPS;
 	uint8_t *p = dst;
 
-<<<<<<< HEAD
-	/*
-	 * No malloc available for now, just use some temporary locations
-	 * in SDRAM
-	 */
-	ecc_calc = (u_char *)(gd->ram_base + 0x10000);
-	ecc_code = ecc_calc + 0x100;
-	oob_data = ecc_calc + 0x200;
-
-=======
->>>>>>> de1e6b12
 	nand_command(block, page, 0, NAND_CMD_READOOB);
 	this->read_buf(&mtd, oob_data, CONFIG_SYS_NAND_OOBSIZE);
 	nand_command(block, page, 0, NAND_CMD_READ0);
@@ -192,7 +180,6 @@
 #else
 static int nand_read_page(int block, int page, void *dst)
 {
-	DECLARE_GLOBAL_DATA_PTR;
 	struct nand_chip *this = mtd.priv;
 	u_char ecc_calc[ECCTOTAL];
 	u_char ecc_code[ECCTOTAL];
@@ -205,16 +192,6 @@
 
 	nand_command(block, page, 0, NAND_CMD_READ0);
 
-<<<<<<< HEAD
-	/* No malloc available for now, just use some temporary locations
-	 * in SDRAM
-	 */
-	ecc_calc = (u_char *)(gd->ram_base + 0x10000);
-	ecc_code = ecc_calc + 0x100;
-	oob_data = ecc_calc + 0x200;
-
-=======
->>>>>>> de1e6b12
 	for (i = 0; eccsteps; eccsteps--, i += eccbytes, p += eccsize) {
 		if (this->ecc.mode != NAND_ECC_SOFT)
 			this->ecc.hwctl(&mtd, NAND_ECC_READ);
