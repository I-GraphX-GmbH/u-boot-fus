--- conflicted
+++ resolved
@@ -25,38 +25,16 @@
 struct elm *elm_cfg;
 
 /**
-<<<<<<< HEAD
- * elm_load_syndromes - Load calc_ecc in ELM registers for error detection
- * @syndrome: BCH syndrome
- * @poly: Syndrome Polynomial set to use
- */
-static int elm_load_syndromes(u8 *syndrome, u32 bch_type, u8 poly)
-=======
  * elm_load_syndromes - Load BCH syndromes based on bch_type selection
  * @syndrome: BCH syndrome
  * @bch_type: BCH4/BCH8/BCH16
  * @poly: Syndrome Polynomial set to use
  */
 static void elm_load_syndromes(u8 *syndrome, enum bch_level bch_type, u8 poly)
->>>>>>> fb2a8f83
 {
 	u32 *ptr;
 	u32 val;
 
-<<<<<<< HEAD
-	switch (bch_type) {
-	case ECC_BCH16:
-		/* reg 0 */
-		ptr = &elm_cfg->syndrome_fragments[poly].syndrome_fragment_x[0];
-		val = syndrome[0] | (syndrome[1] << 8) | (syndrome[2] << 16) |
-					(syndrome[3] << 24);
-		writel(val, ptr);
-		/* reg 1 */
-		ptr = &elm_cfg->syndrome_fragments[poly].syndrome_fragment_x[1];
-		val = syndrome[4] | (syndrome[5] << 8) | (syndrome[6] << 16) |
-					(syndrome[7] << 24);
-		writel(val, ptr);
-=======
 	/* reg 0 */
 	ptr = &elm_cfg->syndrome_fragments[poly].syndrome_fragment_x[0];
 	val = syndrome[0] | (syndrome[1] << 8) | (syndrome[2] << 16) |
@@ -69,7 +47,6 @@
 	writel(val, ptr);
 
 	if (bch_type == BCH_8_BIT || bch_type == BCH_16_BIT) {
->>>>>>> fb2a8f83
 		/* reg 2 */
 		ptr = &elm_cfg->syndrome_fragments[poly].syndrome_fragment_x[2];
 		val = syndrome[8] | (syndrome[9] << 8) | (syndrome[10] << 16) |
@@ -80,69 +57,31 @@
 		val = syndrome[12] | (syndrome[13] << 8) |
 			(syndrome[14] << 16) | (syndrome[15] << 24);
 		writel(val, ptr);
-<<<<<<< HEAD
-=======
 	}
 
 	if (bch_type == BCH_16_BIT) {
->>>>>>> fb2a8f83
 		/* reg 4 */
 		ptr = &elm_cfg->syndrome_fragments[poly].syndrome_fragment_x[4];
 		val = syndrome[16] | (syndrome[17] << 8) |
 			(syndrome[18] << 16) | (syndrome[19] << 24);
 		writel(val, ptr);
+
 		/* reg 5 */
 		ptr = &elm_cfg->syndrome_fragments[poly].syndrome_fragment_x[5];
 		val = syndrome[20] | (syndrome[21] << 8) |
 			(syndrome[22] << 16) | (syndrome[23] << 24);
 		writel(val, ptr);
+
 		/* reg 6 */
 		ptr = &elm_cfg->syndrome_fragments[poly].syndrome_fragment_x[6];
-		val = syndrome[24] | (syndrome[25] << 8);
+		val = syndrome[24] | (syndrome[25] << 8) |
+			(syndrome[26] << 16) | (syndrome[27] << 24);
 		writel(val, ptr);
-		break;
-	case ECC_BCH8:
-		/* reg 0 */
-		ptr = &elm_cfg->syndrome_fragments[poly].syndrome_fragment_x[0];
-		val = syndrome[0] | (syndrome[1] << 8) | (syndrome[2] << 16) |
-					(syndrome[3] << 24);
-		writel(val, ptr);
-		/* reg 1 */
-		ptr = &elm_cfg->syndrome_fragments[poly].syndrome_fragment_x[1];
-		val = syndrome[4] | (syndrome[5] << 8) | (syndrome[6] << 16) |
-					(syndrome[7] << 24);
-		writel(val, ptr);
-		/* reg 2 */
-		ptr = &elm_cfg->syndrome_fragments[poly].syndrome_fragment_x[2];
-		val = syndrome[8] | (syndrome[9] << 8) | (syndrome[10] << 16) |
-				(syndrome[11] << 24);
-		writel(val, ptr);
-		/* reg 3 */
-		ptr = &elm_cfg->syndrome_fragments[poly].syndrome_fragment_x[3];
-		val = syndrome[12];
-		writel(val, ptr);
-		break;
-	case ECC_BCH4:
-		/* reg 0 */
-		ptr = &elm_cfg->syndrome_fragments[poly].syndrome_fragment_x[0];
-		val = syndrome[0] | (syndrome[1] << 8) | (syndrome[2] << 16) |
-					(syndrome[3] << 24);
-		writel(val, ptr);
-		/* reg 1 */
-		ptr = &elm_cfg->syndrome_fragments[poly].syndrome_fragment_x[1];
-		val = syndrome[4] | (syndrome[5] << 8) | (syndrome[6] << 16) |
-					(syndrome[7] << 24);
-		writel(val, ptr);
-		break;
-	default:
-		return -1;
 	}
-
-	return 0;
 }
 
 /**
- * elm_check_error - Check for BCH errors and return error locations
+ * elm_check_errors - Check for BCH errors and return error locations
  * @syndrome: BCH syndrome
  * @bch_type: BCH4/BCH8/BCH16
  * @error_count: Returns number of errrors in the syndrome
@@ -152,26 +91,15 @@
  * and locations in the array passed. Returns -1 if error is not correctable,
  * else returns 0
  */
-<<<<<<< HEAD
-int elm_check_error(u8 *syndrome, u32 bch_type, u32 *error_count,
-=======
 int elm_check_error(u8 *syndrome, enum bch_level bch_type, u32 *error_count,
->>>>>>> fb2a8f83
 		u32 *error_locations)
 {
 	u8 poly = ELM_DEFAULT_POLY;
 	s8 i;
 	u32 location_status;
 
-<<<<<<< HEAD
-	if (elm_load_syndromes(syndrome, bch_type, poly)) {
-		printf("ELM: *Error: invalid driver configuration\n");
-		return -1;
-	}
-=======
 	elm_load_syndromes(syndrome, bch_type, poly);
 
->>>>>>> fb2a8f83
 	/* start processing */
 	writel((readl(&elm_cfg->syndrome_fragments[poly].syndrome_fragment_x[6])
 				| ELM_SYNDROME_FRAGMENT_6_SYNDROME_VALID),
@@ -213,14 +141,14 @@
  * Currently we are using only syndrome 0 and syndromes 1 to 6 are not used.
  * Also, the mode is set only for syndrome 0
  */
-int elm_config(u32 bch_type)
+int elm_config(enum bch_level level)
 {
 	u32 val;
 	u8 poly = ELM_DEFAULT_POLY;
 	u32 buffer_size = 0x7FF;
 
 	/* config size and level */
-	val = bch_type & ELM_LOCATION_CONFIG_ECC_BCH_LEVEL_MASK;
+	val = (u32)(level) & ELM_LOCATION_CONFIG_ECC_BCH_LEVEL_MASK;
 	val |= ((buffer_size << ELM_LOCATION_CONFIG_ECC_SIZE_POS) &
 				ELM_LOCATION_CONFIG_ECC_SIZE_MASK);
 	writel(val, &elm_cfg->location_config);
