--- conflicted
+++ resolved
@@ -128,15 +128,8 @@
 static int check_short_pattern(uint8_t *buf, struct nand_bbt_descr *td)
 {
 	/* Compare the pattern */
-<<<<<<< HEAD
-	for (i = 0; i < td->len; i++) {
-		if (p[td->offs + i] != td->pattern[i])
-			return -1;
-	}
-=======
 	if (memcmp(buf + td->offs, td->pattern, td->len))
 		return -1;
->>>>>>> f269e3dc
 	return 0;
 }
 
@@ -281,11 +274,7 @@
 }
 
 /* BBT marker is in the first page, no OOB */
-<<<<<<< HEAD
-static int scan_read_raw_data(struct mtd_info *mtd, uint8_t *buf, loff_t offs,
-=======
 static int scan_read_data(struct mtd_info *mtd, uint8_t *buf, loff_t offs,
->>>>>>> f269e3dc
 			 struct nand_bbt_descr *td)
 {
 	size_t retlen;
@@ -298,10 +287,6 @@
 	return mtd_read(mtd, offs, len, &retlen, buf);
 }
 
-<<<<<<< HEAD
-/* Scan read raw data from flash */
-static int scan_read_raw_oob(struct mtd_info *mtd, uint8_t *buf, loff_t offs,
-=======
 /**
  * scan_read_oob - [GENERIC] Scan data+OOB region to buffer
  * @mtd: MTD device structure
@@ -314,7 +299,6 @@
  * ECC condition (error or bitflip). May quit on the first (non-ECC) error.
  */
 static int scan_read_oob(struct mtd_info *mtd, uint8_t *buf, loff_t offs,
->>>>>>> f269e3dc
 			 size_t len)
 {
 	struct mtd_oob_ops ops;
@@ -329,12 +313,6 @@
 		ops.len = min(len, (size_t)mtd->writesize);
 		ops.oobbuf = buf + ops.len;
 
-<<<<<<< HEAD
-		res = mtd->read_oob(mtd, offs, &ops);
-
-		if (res)
-			return res;
-=======
 		res = mtd_read_oob(mtd, offs, &ops);
 		if (res) {
 			if (!mtd_is_bitflip_or_eccerr(res))
@@ -342,7 +320,6 @@
 			else if (mtd_is_eccerr(res) || !ret)
 				ret = res;
 		}
->>>>>>> f269e3dc
 
 		buf += mtd->oobsize + mtd->writesize;
 		len -= mtd->writesize;
@@ -395,13 +372,8 @@
  * Read the bad block table(s) for all chips starting at a given page. We
  * assume that the bbt bits are in consecutive order.
  */
-<<<<<<< HEAD
-static int read_abs_bbts(struct mtd_info *mtd, uint8_t *buf,
-			 struct nand_bbt_descr *td, struct nand_bbt_descr *md)
-=======
 static void read_abs_bbts(struct mtd_info *mtd, uint8_t *buf,
 			  struct nand_bbt_descr *td, struct nand_bbt_descr *md)
->>>>>>> f269e3dc
 {
 	struct nand_chip *this = mtd->priv;
 
@@ -454,11 +426,7 @@
 	ops.oobbuf = buf;
 	ops.ooboffs = 0;
 	ops.datbuf = NULL;
-<<<<<<< HEAD
-	ops.mode = MTD_OOB_RAW;
-=======
-	ops.mode = MTD_OPS_PLACE_OOB;
->>>>>>> f269e3dc
+	ops.mode = MTD_OPS_RAW;
 
 	for (j = 0; j < numpages; j++) {
 		/*
@@ -658,13 +626,9 @@
  *
  * Search and read the bad block table(s).
  */
-<<<<<<< HEAD
-static int search_read_bbts(struct mtd_info *mtd, uint8_t * buf, struct nand_bbt_descr *td, struct nand_bbt_descr *md)
-=======
 static void search_read_bbts(struct mtd_info *mtd, uint8_t *buf,
 			     struct nand_bbt_descr *td,
 			     struct nand_bbt_descr *md)
->>>>>>> f269e3dc
 {
 	/* Search the primary table */
 	search_bbt(mtd, buf, td);
@@ -967,27 +931,6 @@
 				rd = td;
 			}
 		}
-<<<<<<< HEAD
-	create:
-		/* Create the bad block table by scanning the device? */
-		if (!(td->options & NAND_BBT_CREATE))
-			continue;
-
-		/* Create the table in memory by scanning the chip(s) */
-		if (!(this->options & NAND_CREATE_EMPTY_BBT))
-			create_bbt(mtd, buf, bd, chipsel);
-
-		td->version[i] = 1;
-		if (md)
-			md->version[i] = 1;
-	writecheck:
-		/* Read back first? */
-		if (rd)
-			read_abs_bbt(mtd, buf, rd, chipsel);
-		/* If they weren't versioned, read both */
-		if (rd2)
-			read_abs_bbt(mtd, buf, rd2, chipsel);
-=======
 
 		if (create) {
 			/* Create the bad block table by scanning the device? */
@@ -1035,7 +978,6 @@
 			td->version[i] = max(td->version[i], md->version[i]);
 			md->version[i] = td->version[i];
 		}
->>>>>>> f269e3dc
 
 		/* Write the bad block table to the device? */
 		if ((writeops & 0x01) && (td->options & NAND_BBT_WRITE)) {
@@ -1262,11 +1204,6 @@
 	if (!buf)
 		return -ENOMEM;
 
-<<<<<<< HEAD
-	writeops = md != NULL ? 0x03 : 0x01;
-
-=======
->>>>>>> f269e3dc
 	/* Do we have a bbt per chip? */
 	if (td->options & NAND_BBT_PERCHIP) {
 		chip = (int)(offs >> this->chip_shift);
@@ -1281,21 +1218,13 @@
 		md->version[chip]++;
 
 	/* Write the bad block table to the device? */
-<<<<<<< HEAD
-	if ((writeops & 0x01) && (td->options & NAND_BBT_WRITE)) {
-=======
 	if (td->options & NAND_BBT_WRITE) {
->>>>>>> f269e3dc
 		res = write_bbt(mtd, buf, td, md, chipsel);
 		if (res < 0)
 			goto out;
 	}
 	/* Write the mirror bad block table to the device? */
-<<<<<<< HEAD
-	if ((writeops & 0x02) && md && (md->options & NAND_BBT_WRITE)) {
-=======
 	if (md && (md->options & NAND_BBT_WRITE)) {
->>>>>>> f269e3dc
 		res = write_bbt(mtd, buf, md, td, chipsel);
 	}
 
@@ -1365,11 +1294,7 @@
 
 #define BADBLOCK_SCAN_MASK (~NAND_BBT_NO_OOB)
 /**
-<<<<<<< HEAD
- * nand_create_default_bbt_descr - [INTERN] Creates a BBT descriptor structure
-=======
  * nand_create_badblock_pattern - [INTERN] Creates a BBT descriptor structure
->>>>>>> f269e3dc
  * @this: NAND chip to create descriptor for
  *
  * This function allocates and initializes a nand_bbt_descr for BBM detection
@@ -1424,11 +1349,7 @@
 	}
 
 	/* Is a flash based bad block table requested? */
-<<<<<<< HEAD
-	if (this->options & NAND_USE_FLASH_BBT) {
-=======
 	if (this->bbt_options & NAND_BBT_USE_FLASH) {
->>>>>>> f269e3dc
 		/* Use the default pattern descriptors */
 		if (!this->bbt_td) {
 			if (this->bbt_options & NAND_BBT_NO_OOB) {
