--- conflicted
+++ resolved
@@ -1,8 +1,4 @@
 # SPDX-License-Identifier: GPL-2.0
 
-<<<<<<< HEAD
-spinand-objs := core.o esmt.o gigadevice.o macronix.o micron.o winbond.o
-=======
-spinand-objs := core.o gigadevice.o macronix.o micron.o toshiba.o winbond.o
->>>>>>> b517c527
+spinand-objs := core.o esmt.o gigadevice.o macronix.o micron.o toshiba.o winbond.o
 obj-$(CONFIG_MTD_SPI_NAND) += spinand.o