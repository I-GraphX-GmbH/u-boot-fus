// SPDX-License-Identifier: GPL-2.0+
/*
 * Freescale i.MX28 NAND flash driver
 *
 * Copyright (C) 2011 Marek Vasut <marek.vasut@gmail.com>
 * on behalf of DENX Software Engineering GmbH
 *
 * Based on code from LTIB:
 * Freescale GPMI NFC NAND Flash Driver
 *
 * Copyright (C) 2010-2016 Freescale Semiconductor, Inc.
 * Copyright (C) 2008 Embedded Alley Solutions, Inc.
 * Copyright 2017 NXP
 */

#include <common.h>
#include <dm.h>
#include <linux/mtd/rawnand.h>
#include <linux/sizes.h>
#include <linux/types.h>
#include <malloc.h>
#include <linux/errno.h>
#include <asm/io.h>
#include <asm/arch/clock.h>
#include <asm/arch/imx-regs.h>
#include <asm/mach-imx/regs-bch.h>
#include <asm/mach-imx/regs-gpmi.h>
#include <asm/arch/sys_proto.h>
#include <nand.h>
#include "mxs_nand.h"

#define	MXS_NAND_DMA_DESCRIPTOR_COUNT		4

#if (defined(CONFIG_MX6) || defined(CONFIG_MX7) || defined(CONFIG_IMX8) || defined(CONFIG_IMX8M))
#define	MXS_NAND_CHUNK_DATA_CHUNK_SIZE_SHIFT	2
#else
#define	MXS_NAND_CHUNK_DATA_CHUNK_SIZE_SHIFT	0
#endif
#define	MXS_NAND_METADATA_SIZE			10
#define	MXS_NAND_BITS_PER_ECC_LEVEL		13

#if !defined(CONFIG_SYS_CACHELINE_SIZE) || CONFIG_SYS_CACHELINE_SIZE < 32
#define	MXS_NAND_COMMAND_BUFFER_SIZE		32
#else
#define	MXS_NAND_COMMAND_BUFFER_SIZE		CONFIG_SYS_CACHELINE_SIZE
#endif

#define	MXS_NAND_BCH_TIMEOUT			10000

struct nand_ecclayout fake_ecc_layout;

static uint8_t scan_ff_pattern[] = { 0xff };
static struct nand_bbt_descr gpmi_bbt_descr = {
	.options	= 0,
	.offs		= 0,
	.len		= 1,
	.pattern	= scan_ff_pattern
};

/*
 * Cache management functions
 */
#ifndef	CONFIG_SYS_DCACHE_OFF
static void mxs_nand_flush_data_buf(struct mxs_nand_info *info)
{
	uint32_t addr = (uintptr_t)info->data_buf;

	flush_dcache_range(addr, addr + info->data_buf_size);
}

static void mxs_nand_inval_data_buf(struct mxs_nand_info *info)
{
	uint32_t addr = (uintptr_t)info->data_buf;

	invalidate_dcache_range(addr, addr + info->data_buf_size);
}

static void mxs_nand_flush_cmd_buf(struct mxs_nand_info *info)
{
	uint32_t addr = (uintptr_t)info->cmd_buf;

	flush_dcache_range(addr, addr + MXS_NAND_COMMAND_BUFFER_SIZE);
}
#else
static inline void mxs_nand_flush_data_buf(struct mxs_nand_info *info) {}
static inline void mxs_nand_inval_data_buf(struct mxs_nand_info *info) {}
static inline void mxs_nand_flush_cmd_buf(struct mxs_nand_info *info) {}
#endif

static struct mxs_dma_desc *mxs_nand_get_dma_desc(struct mxs_nand_info *info)
{
	struct mxs_dma_desc *desc;

	if (info->desc_index >= MXS_NAND_DMA_DESCRIPTOR_COUNT) {
		printf("MXS NAND: Too many DMA descriptors requested\n");
		return NULL;
	}

	desc = info->desc[info->desc_index];
	info->desc_index++;

	return desc;
}

static void mxs_nand_return_dma_descs(struct mxs_nand_info *info)
{
	int i;
	struct mxs_dma_desc *desc;

	for (i = 0; i < info->desc_index; i++) {
		desc = info->desc[i];
		memset(desc, 0, sizeof(struct mxs_dma_desc));
		desc->address = (dma_addr_t)desc;
	}

	info->desc_index = 0;
}

static uint32_t mxs_nand_aux_status_offset(void)
{
	return (MXS_NAND_METADATA_SIZE + 0x3) & ~0x3;
}

static inline int mxs_nand_calc_mark_offset(struct bch_geometry *geo,
					    uint32_t page_data_size)
{
	uint32_t chunk_data_size_in_bits = geo->ecc_chunk_size * 8;
	uint32_t chunk_ecc_size_in_bits = geo->ecc_strength * geo->gf_len;
	uint32_t chunk_total_size_in_bits;
	uint32_t block_mark_chunk_number;
	uint32_t block_mark_chunk_bit_offset;
	uint32_t block_mark_bit_offset;

	chunk_total_size_in_bits =
			chunk_data_size_in_bits + chunk_ecc_size_in_bits;

	/* Compute the bit offset of the block mark within the physical page. */
	block_mark_bit_offset = page_data_size * 8;

	/* Subtract the metadata bits. */
	block_mark_bit_offset -= MXS_NAND_METADATA_SIZE * 8;

	/*
	 * Compute the chunk number (starting at zero) in which the block mark
	 * appears.
	 */
	block_mark_chunk_number =
			block_mark_bit_offset / chunk_total_size_in_bits;

	/*
	 * Compute the bit offset of the block mark within its chunk, and
	 * validate it.
	 */
	block_mark_chunk_bit_offset = block_mark_bit_offset -
			(block_mark_chunk_number * chunk_total_size_in_bits);

	if (block_mark_chunk_bit_offset > chunk_data_size_in_bits)
		return -EINVAL;

	/*
	 * Now that we know the chunk number in which the block mark appears,
	 * we can subtract all the ECC bits that appear before it.
	 */
	block_mark_bit_offset -=
		block_mark_chunk_number * chunk_ecc_size_in_bits;

	geo->block_mark_byte_offset = block_mark_bit_offset >> 3;
	geo->block_mark_bit_offset = block_mark_bit_offset & 0x7;

	return 0;
}

static inline int mxs_nand_calc_ecc_layout_by_info(struct bch_geometry *geo,
						   struct mtd_info *mtd,
						   unsigned int ecc_strength,
						   unsigned int ecc_step)
{
	struct nand_chip *chip = mtd_to_nand(mtd);
	struct mxs_nand_info *nand_info = nand_get_controller_data(chip);

	switch (ecc_step) {
	case SZ_512:
		geo->gf_len = 13;
		break;
	case SZ_1K:
		geo->gf_len = 14;
		break;
	default:
		return -EINVAL;
	}

	geo->ecc_chunk_size = ecc_step;
	geo->ecc_strength = round_up(ecc_strength, 2);

	/* Keep the C >= O */
	if (geo->ecc_chunk_size < mtd->oobsize)
		return -EINVAL;

	if (geo->ecc_strength > nand_info->max_ecc_strength_supported)
		return -EINVAL;

	geo->ecc_chunk_count = mtd->writesize / geo->ecc_chunk_size;

	return 0;
}

static inline int mxs_nand_calc_ecc_layout(struct bch_geometry *geo,
					   struct mtd_info *mtd)
{
	struct nand_chip *chip = mtd_to_nand(mtd);
	struct mxs_nand_info *nand_info = nand_get_controller_data(chip);

	/* The default for the length of Galois Field. */
	geo->gf_len = 13;

	/* The default for chunk size. */
	geo->ecc_chunk_size = 512;

	if (geo->ecc_chunk_size < mtd->oobsize) {
		geo->gf_len = 14;
		geo->ecc_chunk_size *= 2;
	}

	if (mtd->oobsize > geo->ecc_chunk_size) {
		printf("Not support the NAND chips whose oob size is larger then %d bytes!\n",
		       geo->ecc_chunk_size);
		return -EINVAL;
	}

	geo->ecc_chunk_count = mtd->writesize / geo->ecc_chunk_size;

	/*
	 * Determine the ECC layout with the formula:
	 *	ECC bits per chunk = (total page spare data bits) /
	 *		(bits per ECC level) / (chunks per page)
	 * where:
	 *	total page spare data bits =
	 *		(page oob size - meta data size) * (bits per byte)
	 */
	geo->ecc_strength = ((mtd->oobsize - MXS_NAND_METADATA_SIZE) * 8)
			/ (geo->gf_len * geo->ecc_chunk_count);

	geo->ecc_strength = min(round_down(geo->ecc_strength, 2),
				nand_info->max_ecc_strength_supported);

	return 0;
}

/*
 * Wait for BCH complete IRQ and clear the IRQ
 */
static int mxs_nand_wait_for_bch_complete(struct mxs_nand_info *nand_info)
{
	int timeout = MXS_NAND_BCH_TIMEOUT;
	int ret;

	ret = mxs_wait_mask_set(&nand_info->bch_regs->hw_bch_ctrl_reg,
		BCH_CTRL_COMPLETE_IRQ, timeout);

	writel(BCH_CTRL_COMPLETE_IRQ, &nand_info->bch_regs->hw_bch_ctrl_clr);

	return ret;
}

/*
 * This is the function that we install in the cmd_ctrl function pointer of the
 * owning struct nand_chip. The only functions in the reference implementation
 * that use these functions pointers are cmdfunc and select_chip.
 *
 * In this driver, we implement our own select_chip, so this function will only
 * be called by the reference implementation's cmdfunc. For this reason, we can
 * ignore the chip enable bit and concentrate only on sending bytes to the NAND
 * Flash.
 */
static void mxs_nand_cmd_ctrl(struct mtd_info *mtd, int data, unsigned int ctrl)
{
	struct nand_chip *nand = mtd_to_nand(mtd);
	struct mxs_nand_info *nand_info = nand_get_controller_data(nand);
	struct mxs_dma_desc *d;
	uint32_t channel = MXS_DMA_CHANNEL_AHB_APBH_GPMI0 + nand_info->cur_chip;
	int ret;

	/*
	 * If this condition is true, something is _VERY_ wrong in MTD
	 * subsystem!
	 */
	if (nand_info->cmd_queue_len == MXS_NAND_COMMAND_BUFFER_SIZE) {
		printf("MXS NAND: Command queue too long\n");
		return;
	}

	/*
	 * Every operation begins with a command byte and a series of zero or
	 * more address bytes. These are distinguished by either the Address
	 * Latch Enable (ALE) or Command Latch Enable (CLE) signals being
	 * asserted. When MTD is ready to execute the command, it will
	 * deasert both latch enables.
	 *
	 * Rather than run a separate DMA operation for every single byte, we
	 * queue them up and run a single DMA operation for the entire series
	 * of command and data bytes.
	 */
	if (ctrl & (NAND_ALE | NAND_CLE)) {
		if (data != NAND_CMD_NONE)
			nand_info->cmd_buf[nand_info->cmd_queue_len++] = data;
		return;
	}

	/*
	 * If control arrives here, MTD has deasserted both the ALE and CLE,
	 * which means it's ready to run an operation. Check if we have any
	 * bytes to send.
	 */
	if (nand_info->cmd_queue_len == 0)
		return;

	/* Compile the DMA descriptor -- a descriptor that sends command. */
	d = mxs_nand_get_dma_desc(nand_info);
	d->cmd.data =
		MXS_DMA_DESC_COMMAND_DMA_READ | MXS_DMA_DESC_IRQ |
		MXS_DMA_DESC_CHAIN | MXS_DMA_DESC_DEC_SEM |
		MXS_DMA_DESC_WAIT4END | (3 << MXS_DMA_DESC_PIO_WORDS_OFFSET) |
		(nand_info->cmd_queue_len << MXS_DMA_DESC_BYTES_OFFSET);

	d->cmd.address = (dma_addr_t)nand_info->cmd_buf;

	d->cmd.pio_words[0] =
		GPMI_CTRL0_COMMAND_MODE_WRITE |
		GPMI_CTRL0_WORD_LENGTH |
		(nand_info->cur_chip << GPMI_CTRL0_CS_OFFSET) |
		GPMI_CTRL0_ADDRESS_NAND_CLE |
		GPMI_CTRL0_ADDRESS_INCREMENT |
		nand_info->cmd_queue_len;

	mxs_dma_desc_append(channel, d);

	/* Flush caches */
	mxs_nand_flush_cmd_buf(nand_info);

	/* Execute the DMA chain. */
	ret = mxs_dma_go(channel);
	if (ret)
		printf("MXS NAND: Error sending command\n");

	mxs_nand_return_dma_descs(nand_info);

	/* Reset the command queue. */
	nand_info->cmd_queue_len = 0;
}

/*
 * Test if the NAND flash is ready.
 */
static int mxs_nand_device_ready(struct mtd_info *mtd)
{
	struct nand_chip *chip = mtd_to_nand(mtd);
	struct mxs_nand_info *nand_info = nand_get_controller_data(chip);
	uint32_t tmp;

	tmp = readl(&nand_info->gpmi_regs->hw_gpmi_stat);
	tmp >>= (GPMI_STAT_READY_BUSY_OFFSET + nand_info->cur_chip);

	return tmp & 1;
}

/*
 * Select the NAND chip.
 */
static void mxs_nand_select_chip(struct mtd_info *mtd, int chip)
{
	struct nand_chip *nand = mtd_to_nand(mtd);
	struct mxs_nand_info *nand_info = nand_get_controller_data(nand);

	nand_info->cur_chip = chip;
}

/*
 * Handle block mark swapping.
 *
 * Note that, when this function is called, it doesn't know whether it's
 * swapping the block mark, or swapping it *back* -- but it doesn't matter
 * because the the operation is the same.
 */
static void mxs_nand_swap_block_mark(struct bch_geometry *geo,
					uint8_t *data_buf, uint8_t *oob_buf)
{
	uint32_t bit_offset = geo->block_mark_bit_offset;
	uint32_t buf_offset = geo->block_mark_byte_offset;

	uint32_t src;
	uint32_t dst;

	/*
	 * Get the byte from the data area that overlays the block mark. Since
	 * the ECC engine applies its own view to the bits in the page, the
	 * physical block mark won't (in general) appear on a byte boundary in
	 * the data.
	 */
	src = data_buf[buf_offset] >> bit_offset;
	src |= data_buf[buf_offset + 1] << (8 - bit_offset);

	dst = oob_buf[0];

	oob_buf[0] = src;

	data_buf[buf_offset] &= ~(0xff << bit_offset);
	data_buf[buf_offset + 1] &= 0xff << bit_offset;

	data_buf[buf_offset] |= dst << bit_offset;
	data_buf[buf_offset + 1] |= dst >> (8 - bit_offset);
}

/*
 * Read data from NAND.
 */
static void mxs_nand_read_buf(struct mtd_info *mtd, uint8_t *buf, int length)
{
	struct nand_chip *nand = mtd_to_nand(mtd);
	struct mxs_nand_info *nand_info = nand_get_controller_data(nand);
	struct mxs_dma_desc *d;
	uint32_t channel = MXS_DMA_CHANNEL_AHB_APBH_GPMI0 + nand_info->cur_chip;
	int ret;

	if (length > NAND_MAX_PAGESIZE) {
		printf("MXS NAND: DMA buffer too big\n");
		return;
	}

	if (!buf) {
		printf("MXS NAND: DMA buffer is NULL\n");
		return;
	}

	/* Compile the DMA descriptor - a descriptor that reads data. */
	d = mxs_nand_get_dma_desc(nand_info);
	d->cmd.data =
		MXS_DMA_DESC_COMMAND_DMA_WRITE | MXS_DMA_DESC_IRQ |
		MXS_DMA_DESC_DEC_SEM | MXS_DMA_DESC_WAIT4END |
		(1 << MXS_DMA_DESC_PIO_WORDS_OFFSET) |
		(length << MXS_DMA_DESC_BYTES_OFFSET);

	d->cmd.address = (dma_addr_t)nand_info->data_buf;

	d->cmd.pio_words[0] =
		GPMI_CTRL0_COMMAND_MODE_READ |
		GPMI_CTRL0_WORD_LENGTH |
		(nand_info->cur_chip << GPMI_CTRL0_CS_OFFSET) |
		GPMI_CTRL0_ADDRESS_NAND_DATA |
		length;

	mxs_dma_desc_append(channel, d);

	/*
	 * A DMA descriptor that waits for the command to end and the chip to
	 * become ready.
	 *
	 * I think we actually should *not* be waiting for the chip to become
	 * ready because, after all, we don't care. I think the original code
	 * did that and no one has re-thought it yet.
	 */
	d = mxs_nand_get_dma_desc(nand_info);
	d->cmd.data =
		MXS_DMA_DESC_COMMAND_NO_DMAXFER | MXS_DMA_DESC_IRQ |
		MXS_DMA_DESC_NAND_WAIT_4_READY | MXS_DMA_DESC_DEC_SEM |
		MXS_DMA_DESC_WAIT4END | (1 << MXS_DMA_DESC_PIO_WORDS_OFFSET);

	d->cmd.address = 0;

	d->cmd.pio_words[0] =
		GPMI_CTRL0_COMMAND_MODE_WAIT_FOR_READY |
		GPMI_CTRL0_WORD_LENGTH |
		(nand_info->cur_chip << GPMI_CTRL0_CS_OFFSET) |
		GPMI_CTRL0_ADDRESS_NAND_DATA;

	mxs_dma_desc_append(channel, d);

	/* Invalidate caches */
	mxs_nand_inval_data_buf(nand_info);

	/* Execute the DMA chain. */
	ret = mxs_dma_go(channel);
	if (ret) {
		printf("MXS NAND: DMA read error\n");
		goto rtn;
	}

	/* Invalidate caches */
	mxs_nand_inval_data_buf(nand_info);

	memcpy(buf, nand_info->data_buf, length);

rtn:
	mxs_nand_return_dma_descs(nand_info);
}

/*
 * Write data to NAND.
 */
static void mxs_nand_write_buf(struct mtd_info *mtd, const uint8_t *buf,
				int length)
{
	struct nand_chip *nand = mtd_to_nand(mtd);
	struct mxs_nand_info *nand_info = nand_get_controller_data(nand);
	struct mxs_dma_desc *d;
	uint32_t channel = MXS_DMA_CHANNEL_AHB_APBH_GPMI0 + nand_info->cur_chip;
	int ret;

	if (length > NAND_MAX_PAGESIZE) {
		printf("MXS NAND: DMA buffer too big\n");
		return;
	}

	if (!buf) {
		printf("MXS NAND: DMA buffer is NULL\n");
		return;
	}

	memcpy(nand_info->data_buf, buf, length);

	/* Compile the DMA descriptor - a descriptor that writes data. */
	d = mxs_nand_get_dma_desc(nand_info);
	d->cmd.data =
		MXS_DMA_DESC_COMMAND_DMA_READ | MXS_DMA_DESC_IRQ |
		MXS_DMA_DESC_DEC_SEM | MXS_DMA_DESC_WAIT4END |
		(1 << MXS_DMA_DESC_PIO_WORDS_OFFSET) |
		(length << MXS_DMA_DESC_BYTES_OFFSET);

	d->cmd.address = (dma_addr_t)nand_info->data_buf;

	d->cmd.pio_words[0] =
		GPMI_CTRL0_COMMAND_MODE_WRITE |
		GPMI_CTRL0_WORD_LENGTH |
		(nand_info->cur_chip << GPMI_CTRL0_CS_OFFSET) |
		GPMI_CTRL0_ADDRESS_NAND_DATA |
		length;

	mxs_dma_desc_append(channel, d);

	/* Flush caches */
	mxs_nand_flush_data_buf(nand_info);

	/* Execute the DMA chain. */
	ret = mxs_dma_go(channel);
	if (ret)
		printf("MXS NAND: DMA write error\n");

	mxs_nand_return_dma_descs(nand_info);
}

/*
 * Read a single byte from NAND.
 */
static uint8_t mxs_nand_read_byte(struct mtd_info *mtd)
{
	uint8_t buf;
	mxs_nand_read_buf(mtd, &buf, 1);
	return buf;
}

static bool mxs_nand_erased_page(struct mtd_info *mtd, struct nand_chip *nand,
				 uint8_t *buf, int chunk, int page)
{
	struct mxs_nand_info *nand_info = nand_get_controller_data(nand);
	struct bch_geometry *geo = &nand_info->bch_geometry;
	unsigned int flip_bits = 0, flip_bits_noecc = 0;
	unsigned int threshold;
	unsigned int base = geo->ecc_chunk_size * chunk;
	uint32_t *dma_buf = (uint32_t *)buf;
	int i;

	threshold = geo->gf_len / 2;
	if (threshold > geo->ecc_strength)
		threshold = geo->ecc_strength;

	for (i = 0; i < geo->ecc_chunk_size; i++) {
		flip_bits += hweight8(~buf[base + i]);
		if (flip_bits > threshold)
			return false;
	}

	nand->cmdfunc(mtd, NAND_CMD_READ0, 0, page);
	nand->read_buf(mtd, buf, mtd->writesize);

	for (i = 0; i < mtd->writesize / 4; i++) {
		flip_bits_noecc += hweight32(~dma_buf[i]);
		if (flip_bits_noecc > threshold)
			return false;
	}

	mtd->ecc_stats.corrected += flip_bits;

	memset(buf, 0xff, mtd->writesize);

	printf("The page(%d) is an erased page(%d,%d,%d,%d).\n", page, chunk, threshold, flip_bits, flip_bits_noecc);

	return true;
}

/*
 * Read a page from NAND.
 */
static int mxs_nand_ecc_read_page(struct mtd_info *mtd, struct nand_chip *nand,
					uint8_t *buf, int oob_required,
					int page)
{
	struct mxs_nand_info *nand_info = nand_get_controller_data(nand);
	struct bch_geometry *geo = &nand_info->bch_geometry;
	struct mxs_bch_regs *bch_regs = nand_info->bch_regs;
	struct mxs_dma_desc *d;
	uint32_t channel = MXS_DMA_CHANNEL_AHB_APBH_GPMI0 + nand_info->cur_chip;
	uint32_t corrected = 0, failed = 0;
	uint8_t	*status;
	int i, ret;
	int flag = 0;

	/* Compile the DMA descriptor - wait for ready. */
	d = mxs_nand_get_dma_desc(nand_info);
	d->cmd.data =
		MXS_DMA_DESC_COMMAND_NO_DMAXFER | MXS_DMA_DESC_CHAIN |
		MXS_DMA_DESC_NAND_WAIT_4_READY | MXS_DMA_DESC_WAIT4END |
		(1 << MXS_DMA_DESC_PIO_WORDS_OFFSET);

	d->cmd.address = 0;

	d->cmd.pio_words[0] =
		GPMI_CTRL0_COMMAND_MODE_WAIT_FOR_READY |
		GPMI_CTRL0_WORD_LENGTH |
		(nand_info->cur_chip << GPMI_CTRL0_CS_OFFSET) |
		GPMI_CTRL0_ADDRESS_NAND_DATA;

	mxs_dma_desc_append(channel, d);

	/* Compile the DMA descriptor - enable the BCH block and read. */
	d = mxs_nand_get_dma_desc(nand_info);
	d->cmd.data =
		MXS_DMA_DESC_COMMAND_NO_DMAXFER | MXS_DMA_DESC_CHAIN |
		MXS_DMA_DESC_WAIT4END |	(6 << MXS_DMA_DESC_PIO_WORDS_OFFSET);

	d->cmd.address = 0;

	d->cmd.pio_words[0] =
		GPMI_CTRL0_COMMAND_MODE_READ |
		GPMI_CTRL0_WORD_LENGTH |
		(nand_info->cur_chip << GPMI_CTRL0_CS_OFFSET) |
		GPMI_CTRL0_ADDRESS_NAND_DATA |
		(mtd->writesize + mtd->oobsize);
	d->cmd.pio_words[1] = 0;
	d->cmd.pio_words[2] =
		GPMI_ECCCTRL_ENABLE_ECC |
		GPMI_ECCCTRL_ECC_CMD_DECODE |
		GPMI_ECCCTRL_BUFFER_MASK_BCH_PAGE;
	d->cmd.pio_words[3] = mtd->writesize + mtd->oobsize;
	d->cmd.pio_words[4] = (dma_addr_t)nand_info->data_buf;
	d->cmd.pio_words[5] = (dma_addr_t)nand_info->oob_buf;

	mxs_dma_desc_append(channel, d);

	/* Compile the DMA descriptor - disable the BCH block. */
	d = mxs_nand_get_dma_desc(nand_info);
	d->cmd.data =
		MXS_DMA_DESC_COMMAND_NO_DMAXFER | MXS_DMA_DESC_CHAIN |
		MXS_DMA_DESC_NAND_WAIT_4_READY | MXS_DMA_DESC_WAIT4END |
		(3 << MXS_DMA_DESC_PIO_WORDS_OFFSET);

	d->cmd.address = 0;

	d->cmd.pio_words[0] =
		GPMI_CTRL0_COMMAND_MODE_WAIT_FOR_READY |
		GPMI_CTRL0_WORD_LENGTH |
		(nand_info->cur_chip << GPMI_CTRL0_CS_OFFSET) |
		GPMI_CTRL0_ADDRESS_NAND_DATA |
		(mtd->writesize + mtd->oobsize);
	d->cmd.pio_words[1] = 0;
	d->cmd.pio_words[2] = 0;

	mxs_dma_desc_append(channel, d);

	/* Compile the DMA descriptor - deassert the NAND lock and interrupt. */
	d = mxs_nand_get_dma_desc(nand_info);
	d->cmd.data =
		MXS_DMA_DESC_COMMAND_NO_DMAXFER | MXS_DMA_DESC_IRQ |
		MXS_DMA_DESC_DEC_SEM;

	d->cmd.address = 0;

	mxs_dma_desc_append(channel, d);

	/* Invalidate caches */
	mxs_nand_inval_data_buf(nand_info);

	/* Execute the DMA chain. */
	ret = mxs_dma_go(channel);
	if (ret) {
		printf("MXS NAND: DMA read error\n");
		goto rtn;
	}

	ret = mxs_nand_wait_for_bch_complete(nand_info);
	if (ret) {
		printf("MXS NAND: BCH read timeout\n");
		goto rtn;
	}

	mxs_nand_return_dma_descs(nand_info);

	/* Invalidate caches */
	mxs_nand_inval_data_buf(nand_info);

	/* Read DMA completed, now do the mark swapping. */
	mxs_nand_swap_block_mark(geo, nand_info->data_buf, nand_info->oob_buf);

	/* Loop over status bytes, accumulating ECC status. */
	status = nand_info->oob_buf + mxs_nand_aux_status_offset();
	for (i = 0; i < geo->ecc_chunk_count; i++) {
		if (status[i] == 0x00)
			continue;

		if (status[i] == 0xff) {
			if (is_mx6dqp() || is_mx7() ||
			    is_mx6ul() || is_imx8() || is_imx8m())
				if (readl(&bch_regs->hw_bch_debug1))
					flag = 1;
			continue;
		}

		if (status[i] == 0xfe) {
			if (mxs_nand_erased_page(mtd, nand,
						 nand_info->data_buf, i, page))
				break;
			failed++;
			continue;
		}

		corrected += status[i];
	}

	/* Propagate ECC status to the owning MTD. */
	mtd->ecc_stats.failed += failed;
	mtd->ecc_stats.corrected += corrected;

	/*
	 * It's time to deliver the OOB bytes. See mxs_nand_ecc_read_oob() for
	 * details about our policy for delivering the OOB.
	 *
	 * We fill the caller's buffer with set bits, and then copy the block
	 * mark to the caller's buffer. Note that, if block mark swapping was
	 * necessary, it has already been done, so we can rely on the first
	 * byte of the auxiliary buffer to contain the block mark.
	 */
	memset(nand->oob_poi, 0xff, mtd->oobsize);

	nand->oob_poi[0] = nand_info->oob_buf[0];

	memcpy(buf, nand_info->data_buf, mtd->writesize);

	if (flag)
		memset(buf, 0xff, mtd->writesize);
rtn:
	mxs_nand_return_dma_descs(nand_info);

	return ret;
}

/*
 * Write a page to NAND.
 */
static int mxs_nand_ecc_write_page(struct mtd_info *mtd,
				struct nand_chip *nand, const uint8_t *buf,
				int oob_required, int page)
{
	struct mxs_nand_info *nand_info = nand_get_controller_data(nand);
	struct bch_geometry *geo = &nand_info->bch_geometry;
	struct mxs_dma_desc *d;
	uint32_t channel = MXS_DMA_CHANNEL_AHB_APBH_GPMI0 + nand_info->cur_chip;
	int ret;

	memcpy(nand_info->data_buf, buf, mtd->writesize);
	memcpy(nand_info->oob_buf, nand->oob_poi, mtd->oobsize);

	/* Handle block mark swapping. */
	mxs_nand_swap_block_mark(geo, nand_info->data_buf, nand_info->oob_buf);

	/* Compile the DMA descriptor - write data. */
	d = mxs_nand_get_dma_desc(nand_info);
	d->cmd.data =
		MXS_DMA_DESC_COMMAND_NO_DMAXFER | MXS_DMA_DESC_IRQ |
		MXS_DMA_DESC_DEC_SEM | MXS_DMA_DESC_WAIT4END |
		(6 << MXS_DMA_DESC_PIO_WORDS_OFFSET);

	d->cmd.address = 0;

	d->cmd.pio_words[0] =
		GPMI_CTRL0_COMMAND_MODE_WRITE |
		GPMI_CTRL0_WORD_LENGTH |
		(nand_info->cur_chip << GPMI_CTRL0_CS_OFFSET) |
		GPMI_CTRL0_ADDRESS_NAND_DATA;
	d->cmd.pio_words[1] = 0;
	d->cmd.pio_words[2] =
		GPMI_ECCCTRL_ENABLE_ECC |
		GPMI_ECCCTRL_ECC_CMD_ENCODE |
		GPMI_ECCCTRL_BUFFER_MASK_BCH_PAGE;
	d->cmd.pio_words[3] = (mtd->writesize + mtd->oobsize);
	d->cmd.pio_words[4] = (dma_addr_t)nand_info->data_buf;
	d->cmd.pio_words[5] = (dma_addr_t)nand_info->oob_buf;

	mxs_dma_desc_append(channel, d);

	/* Flush caches */
	mxs_nand_flush_data_buf(nand_info);

	/* Execute the DMA chain. */
	ret = mxs_dma_go(channel);
	if (ret) {
		printf("MXS NAND: DMA write error\n");
		goto rtn;
	}

	ret = mxs_nand_wait_for_bch_complete(nand_info);
	if (ret) {
		printf("MXS NAND: BCH write timeout\n");
		goto rtn;
	}

rtn:
	mxs_nand_return_dma_descs(nand_info);
	return 0;
}

/*
 * Read OOB from NAND.
 *
 * This function is a veneer that replaces the function originally installed by
 * the NAND Flash MTD code.
 */
static int mxs_nand_hook_read_oob(struct mtd_info *mtd, loff_t from,
					struct mtd_oob_ops *ops)
{
	struct nand_chip *chip = mtd_to_nand(mtd);
	struct mxs_nand_info *nand_info = nand_get_controller_data(chip);
	int ret;

	if (ops->mode == MTD_OPS_RAW)
		nand_info->raw_oob_mode = 1;
	else
		nand_info->raw_oob_mode = 0;

	ret = nand_info->hooked_read_oob(mtd, from, ops);

	nand_info->raw_oob_mode = 0;

	return ret;
}

/*
 * Write OOB to NAND.
 *
 * This function is a veneer that replaces the function originally installed by
 * the NAND Flash MTD code.
 */
static int mxs_nand_hook_write_oob(struct mtd_info *mtd, loff_t to,
					struct mtd_oob_ops *ops)
{
	struct nand_chip *chip = mtd_to_nand(mtd);
	struct mxs_nand_info *nand_info = nand_get_controller_data(chip);
	int ret;

	if (ops->mode == MTD_OPS_RAW)
		nand_info->raw_oob_mode = 1;
	else
		nand_info->raw_oob_mode = 0;

	ret = nand_info->hooked_write_oob(mtd, to, ops);

	nand_info->raw_oob_mode = 0;

	return ret;
}

/*
 * Mark a block bad in NAND.
 *
 * This function is a veneer that replaces the function originally installed by
 * the NAND Flash MTD code.
 */
static int mxs_nand_hook_block_markbad(struct mtd_info *mtd, loff_t ofs)
{
	struct nand_chip *chip = mtd_to_nand(mtd);
	struct mxs_nand_info *nand_info = nand_get_controller_data(chip);
	int ret;

	nand_info->marking_block_bad = 1;

	ret = nand_info->hooked_block_markbad(mtd, ofs);

	nand_info->marking_block_bad = 0;

	return ret;
}

/*
 * There are several places in this driver where we have to handle the OOB and
 * block marks. This is the function where things are the most complicated, so
 * this is where we try to explain it all. All the other places refer back to
 * here.
 *
 * These are the rules, in order of decreasing importance:
 *
 * 1) Nothing the caller does can be allowed to imperil the block mark, so all
 *    write operations take measures to protect it.
 *
 * 2) In read operations, the first byte of the OOB we return must reflect the
 *    true state of the block mark, no matter where that block mark appears in
 *    the physical page.
 *
 * 3) ECC-based read operations return an OOB full of set bits (since we never
 *    allow ECC-based writes to the OOB, it doesn't matter what ECC-based reads
 *    return).
 *
 * 4) "Raw" read operations return a direct view of the physical bytes in the
 *    page, using the conventional definition of which bytes are data and which
 *    are OOB. This gives the caller a way to see the actual, physical bytes
 *    in the page, without the distortions applied by our ECC engine.
 *
 * What we do for this specific read operation depends on whether we're doing
 * "raw" read, or an ECC-based read.
 *
 * It turns out that knowing whether we want an "ECC-based" or "raw" read is not
 * easy. When reading a page, for example, the NAND Flash MTD code calls our
 * ecc.read_page or ecc.read_page_raw function. Thus, the fact that MTD wants an
 * ECC-based or raw view of the page is implicit in which function it calls
 * (there is a similar pair of ECC-based/raw functions for writing).
 *
 * Since MTD assumes the OOB is not covered by ECC, there is no pair of
 * ECC-based/raw functions for reading or or writing the OOB. The fact that the
 * caller wants an ECC-based or raw view of the page is not propagated down to
 * this driver.
 *
 * Since our OOB *is* covered by ECC, we need this information. So, we hook the
 * ecc.read_oob and ecc.write_oob function pointers in the owning
 * struct mtd_info with our own functions. These hook functions set the
 * raw_oob_mode field so that, when control finally arrives here, we'll know
 * what to do.
 */
static int mxs_nand_ecc_read_oob(struct mtd_info *mtd, struct nand_chip *nand,
				int page)
{
	struct mxs_nand_info *nand_info = nand_get_controller_data(nand);

	/*
	 * First, fill in the OOB buffer. If we're doing a raw read, we need to
	 * get the bytes from the physical page. If we're not doing a raw read,
	 * we need to fill the buffer with set bits.
	 */
	if (nand_info->raw_oob_mode) {
		/*
		 * If control arrives here, we're doing a "raw" read. Send the
		 * command to read the conventional OOB and read it.
		 */
		nand->cmdfunc(mtd, NAND_CMD_READ0, mtd->writesize, page);
		nand->read_buf(mtd, nand->oob_poi, mtd->oobsize);
	} else {
		/*
		 * If control arrives here, we're not doing a "raw" read. Fill
		 * the OOB buffer with set bits and correct the block mark.
		 */
		memset(nand->oob_poi, 0xff, mtd->oobsize);

		nand->cmdfunc(mtd, NAND_CMD_READ0, mtd->writesize, page);
		mxs_nand_read_buf(mtd, nand->oob_poi, 1);
	}

	return 0;

}

/*
 * Write OOB data to NAND.
 */
static int mxs_nand_ecc_write_oob(struct mtd_info *mtd, struct nand_chip *nand,
					int page)
{
	struct mxs_nand_info *nand_info = nand_get_controller_data(nand);
	uint8_t block_mark = 0;

	/*
	 * There are fundamental incompatibilities between the i.MX GPMI NFC and
	 * the NAND Flash MTD model that make it essentially impossible to write
	 * the out-of-band bytes.
	 *
	 * We permit *ONE* exception. If the *intent* of writing the OOB is to
	 * mark a block bad, we can do that.
	 */

	if (!nand_info->marking_block_bad) {
		printf("NXS NAND: Writing OOB isn't supported\n");
		return -EIO;
	}

	/* Write the block mark. */
	nand->cmdfunc(mtd, NAND_CMD_SEQIN, mtd->writesize, page);
	nand->write_buf(mtd, &block_mark, 1);
	nand->cmdfunc(mtd, NAND_CMD_PAGEPROG, -1, -1);

	/* Check if it worked. */
	if (nand->waitfunc(mtd, nand) & NAND_STATUS_FAIL)
		return -EIO;

	return 0;
}

/*
 * Claims all blocks are good.
 *
 * In principle, this function is *only* called when the NAND Flash MTD system
 * isn't allowed to keep an in-memory bad block table, so it is forced to ask
 * the driver for bad block information.
 *
 * In fact, we permit the NAND Flash MTD system to have an in-memory BBT, so
 * this function is *only* called when we take it away.
 *
 * Thus, this function is only called when we want *all* blocks to look good,
 * so it *always* return success.
 */
static int mxs_nand_block_bad(struct mtd_info *mtd, loff_t ofs)
{
	return 0;
}

static int mxs_nand_set_geometry(struct mtd_info *mtd, struct bch_geometry *geo)
{
	struct nand_chip *chip = mtd_to_nand(mtd);
	struct nand_chip *nand = mtd_to_nand(mtd);
	struct mxs_nand_info *nand_info = nand_get_controller_data(nand);

	if (chip->ecc.strength > 0 && chip->ecc.size > 0)
		return mxs_nand_calc_ecc_layout_by_info(geo, mtd,
				chip->ecc.strength, chip->ecc.size);

	if (nand_info->use_minimum_ecc ||
		mxs_nand_calc_ecc_layout(geo, mtd)) {
		if (!(chip->ecc_strength_ds > 0 && chip->ecc_step_ds > 0))
			return -EINVAL;

		return mxs_nand_calc_ecc_layout_by_info(geo, mtd,
				chip->ecc_strength_ds, chip->ecc_step_ds);
	}

	return 0;
}

/*
 * At this point, the physical NAND Flash chips have been identified and
 * counted, so we know the physical geometry. This enables us to make some
 * important configuration decisions.
 *
 * The return value of this function propagates directly back to this driver's
 * board_nand_init(). Anything other than zero will cause this driver to
 * tear everything down and declare failure.
 */
int mxs_nand_setup_ecc(struct mtd_info *mtd)
{
	struct nand_chip *nand = mtd_to_nand(mtd);
	struct mxs_nand_info *nand_info = nand_get_controller_data(nand);
	struct bch_geometry *geo = &nand_info->bch_geometry;
	struct mxs_bch_regs *bch_regs = nand_info->bch_regs;
	uint32_t tmp;
	int ret;

	ret = mxs_nand_set_geometry(mtd, geo);
	if (ret)
		return ret;

	mxs_nand_calc_mark_offset(geo, mtd->writesize);

	/* Configure BCH and set NFC geometry */
	mxs_reset_block(&bch_regs->hw_bch_ctrl_reg);

	/* Configure layout 0 */
	tmp = (geo->ecc_chunk_count - 1) << BCH_FLASHLAYOUT0_NBLOCKS_OFFSET;
	tmp |= MXS_NAND_METADATA_SIZE << BCH_FLASHLAYOUT0_META_SIZE_OFFSET;
	tmp |= (geo->ecc_strength >> 1) << BCH_FLASHLAYOUT0_ECC0_OFFSET;
	tmp |= geo->ecc_chunk_size >> MXS_NAND_CHUNK_DATA_CHUNK_SIZE_SHIFT;
	tmp |= (geo->gf_len == 14 ? 1 : 0) <<
		BCH_FLASHLAYOUT0_GF13_0_GF14_1_OFFSET;
	writel(tmp, &bch_regs->hw_bch_flash0layout0);

	tmp = (mtd->writesize + mtd->oobsize)
		<< BCH_FLASHLAYOUT1_PAGE_SIZE_OFFSET;
	tmp |= (geo->ecc_strength >> 1) << BCH_FLASHLAYOUT1_ECCN_OFFSET;
	tmp |= geo->ecc_chunk_size >> MXS_NAND_CHUNK_DATA_CHUNK_SIZE_SHIFT;
	tmp |= (geo->gf_len == 14 ? 1 : 0) <<
		BCH_FLASHLAYOUT1_GF13_0_GF14_1_OFFSET;
	writel(tmp, &bch_regs->hw_bch_flash0layout1);

	/* Set erase threshold to ecc strength for mx6ul, mx6qp and mx7 */
	if (is_mx6dqp() || is_mx7() ||
	    is_mx6ul() || is_imx8() || is_imx8m())
		writel(BCH_MODE_ERASE_THRESHOLD(geo->ecc_strength),
		       &bch_regs->hw_bch_mode);

	/* Set *all* chip selects to use layout 0 */
	writel(0, &bch_regs->hw_bch_layoutselect);

	/* Enable BCH complete interrupt */
	writel(BCH_CTRL_COMPLETE_IRQ_EN, &bch_regs->hw_bch_ctrl_set);

	/* Hook some operations at the MTD level. */
	if (mtd->_read_oob != mxs_nand_hook_read_oob) {
		nand_info->hooked_read_oob = mtd->_read_oob;
		mtd->_read_oob = mxs_nand_hook_read_oob;
	}

	if (mtd->_write_oob != mxs_nand_hook_write_oob) {
		nand_info->hooked_write_oob = mtd->_write_oob;
		mtd->_write_oob = mxs_nand_hook_write_oob;
	}

	if (mtd->_block_markbad != mxs_nand_hook_block_markbad) {
		nand_info->hooked_block_markbad = mtd->_block_markbad;
		mtd->_block_markbad = mxs_nand_hook_block_markbad;
	}

	return 0;
}

/*
 * Allocate DMA buffers
 */
int mxs_nand_alloc_buffers(struct mxs_nand_info *nand_info)
{
	uint8_t *buf;
#if defined(CONFIG_SPL_BUILD) && defined(CONFIG_SPL_RAWNAND_BUFFERS_MALLOC)
	const int size = 256;		/* Required minimum for ONFI */
#else
	const int size = NAND_MAX_PAGESIZE + NAND_MAX_OOBSIZE;
#endif

	nand_info->data_buf_size = roundup(size, MXS_DMA_ALIGNMENT);

	/* DMA buffers */
	buf = memalign(MXS_DMA_ALIGNMENT, nand_info->data_buf_size);
	if (!buf) {
		printf("MXS NAND: Error allocating DMA buffers\n");
		return -ENOMEM;
	}

	memset(buf, 0, nand_info->data_buf_size);

	nand_info->data_buf = buf;
	nand_info->oob_buf = buf + NAND_MAX_PAGESIZE;
	/* Command buffers */
	nand_info->cmd_buf = memalign(MXS_DMA_ALIGNMENT,
				MXS_NAND_COMMAND_BUFFER_SIZE);
	if (!nand_info->cmd_buf) {
		free(buf);
		printf("MXS NAND: Error allocating command buffers\n");
		return -ENOMEM;
	}
	memset(nand_info->cmd_buf, 0, MXS_NAND_COMMAND_BUFFER_SIZE);
	nand_info->cmd_queue_len = 0;

	return 0;
}

#if defined(CONFIG_SPL_BUILD) && defined(CONFIG_SPL_RAWNAND_BUFFERS_MALLOC)
int mxs_nand_realloc(struct mtd_info *mtd)
{
	int size;
	struct nand_chip *nand = mtd_to_nand(mtd);
	struct mxs_nand_info *nand_info = nand_get_controller_data(nand);

	/* Allocate data and ecc buffers with the correct sizes */
	size = roundup(mtd->writesize + mtd->oobsize, MXS_DMA_ALIGNMENT);
	nand->buffers = malloc(sizeof(*nand->buffers));
	nand->buffers->ecccalc = memalign(ARCH_DMA_MINALIGN, mtd->oobsize);
	nand->buffers->ecccode = memalign(ARCH_DMA_MINALIGN, mtd->oobsize);
	nand->buffers->databuf = memalign(ARCH_DMA_MINALIGN, size);

	/* Use this data buffer now instead of the previous temporary one */
	free(nand_info->data_buf);
	nand_info->data_buf_size = size;
	nand_info->data_buf = nand->buffers->databuf;
	nand_info->oob_buf = nand_info->data_buf + mtd->writesize;

	return 0;
}
#endif

/*
 * Initializes the NFC hardware.
 */
static int mxs_nand_init_dma(struct mxs_nand_info *info)
{
	int i = 0, j, ret = 0;

#ifdef CONFIG_MX6
	if (check_module_fused(MX6_MODULE_GPMI)) {
		printf("NAND GPMI@0x%x is fused, disable it\n", (u32)info->gpmi_regs);
		return -EPERM;
	}
#endif

	info->desc = malloc(sizeof(struct mxs_dma_desc *) *
				MXS_NAND_DMA_DESCRIPTOR_COUNT);
	if (!info->desc) {
		ret = -ENOMEM;
		goto err1;
	}

	/* Allocate the DMA descriptors. */
	for (i = 0; i < MXS_NAND_DMA_DESCRIPTOR_COUNT; i++) {
		info->desc[i] = mxs_dma_desc_alloc();
		if (!info->desc[i]) {
			ret = -ENOMEM;
			goto err2;
		}
	}

	/* Init the DMA controller. */
	mxs_dma_init();
	for (j = MXS_DMA_CHANNEL_AHB_APBH_GPMI0;
		j <= MXS_DMA_CHANNEL_AHB_APBH_GPMI7; j++) {
		ret = mxs_dma_init_channel(j);
		if (ret)
			goto err3;
	}

	/* Reset the GPMI block. */
	mxs_reset_block(&info->gpmi_regs->hw_gpmi_ctrl0_reg);
	mxs_reset_block(&info->bch_regs->hw_bch_ctrl_reg);

	/*
	 * Choose NAND mode, set IRQ polarity, disable write protection and
	 * select BCH ECC.
	 */
	clrsetbits_le32(&info->gpmi_regs->hw_gpmi_ctrl1,
			GPMI_CTRL1_GPMI_MODE,
			GPMI_CTRL1_ATA_IRQRDY_POLARITY | GPMI_CTRL1_DEV_RESET |
			GPMI_CTRL1_BCH_MODE);

	return 0;

err3:
	for (--j; j >= MXS_DMA_CHANNEL_AHB_APBH_GPMI0; j--)
		mxs_dma_release(j);
err2:
	for (--i; i >= 0; i--)
		mxs_dma_desc_free(info->desc[i]);
	free(info->desc);
err1:
	if (ret == -ENOMEM)
		printf("MXS NAND: Unable to allocate DMA descriptors\n");
	return ret;
}

int mxs_nand_init_spl(struct nand_chip *nand)
{
	struct mxs_nand_info *nand_info;
	int err;

	nand_info = malloc(sizeof(struct mxs_nand_info));
	if (!nand_info) {
		printf("MXS NAND: Failed to allocate private data\n");
		return -ENOMEM;
	}
	memset(nand_info, 0, sizeof(struct mxs_nand_info));

	nand_info->gpmi_regs = (struct mxs_gpmi_regs *)MXS_GPMI_BASE;
	nand_info->bch_regs = (struct mxs_bch_regs *)MXS_BCH_BASE;

<<<<<<< HEAD
	if (is_mx6sx() || is_mx7() || is_imx8() || is_imx8m())
=======
	if (is_mx6sx() || is_mx7())
>>>>>>> 09b8043a
		nand_info->max_ecc_strength_supported = 62;
	else
		nand_info->max_ecc_strength_supported = 40;

	err = mxs_nand_alloc_buffers(nand_info);
	if (err)
		return err;

	err = mxs_nand_init_dma(nand_info);
	if (err)
		return err;

	nand_set_controller_data(nand, nand_info);

	nand->options |= NAND_NO_SUBPAGE_WRITE;

	nand->cmd_ctrl		= mxs_nand_cmd_ctrl;
	nand->dev_ready		= mxs_nand_device_ready;
	nand->select_chip	= mxs_nand_select_chip;

	nand->read_byte		= mxs_nand_read_byte;
	nand->read_buf		= mxs_nand_read_buf;

	nand->ecc.read_page	= mxs_nand_ecc_read_page;

	nand->ecc.mode		= NAND_ECC_HW;
<<<<<<< HEAD
	nand->ecc.bytes		= 9;
	nand->ecc.size		= 512;
//###	nand->ecc.strength	= 8;
	nand->ecc.strength	= 4; //###
=======
>>>>>>> 09b8043a

	return 0;
}

int mxs_nand_init_ctrl(struct mxs_nand_info *nand_info)
{
	struct mtd_info *mtd;
	struct nand_chip *nand;
	int err;

	nand = &nand_info->chip;
	mtd = nand_to_mtd(nand);
	err = mxs_nand_alloc_buffers(nand_info);
	if (err)
		return err;

	err = mxs_nand_init_dma(nand_info);
	if (err)
		goto err_free_buffers;

	memset(&fake_ecc_layout, 0, sizeof(fake_ecc_layout));

#ifdef CONFIG_SYS_NAND_USE_FLASH_BBT
	nand->bbt_options |= NAND_BBT_USE_FLASH | NAND_BBT_NO_OOB;
#endif

	nand_set_controller_data(nand, nand_info);
	nand->options |= NAND_NO_SUBPAGE_WRITE;
	nand->badblock_pattern	= &gpmi_bbt_descr;

	if (nand_info->dev)
		nand->flash_node = dev_of_offset(nand_info->dev);

	nand->cmd_ctrl		= mxs_nand_cmd_ctrl;

	nand->dev_ready		= mxs_nand_device_ready;
	nand->select_chip	= mxs_nand_select_chip;
	nand->block_bad		= mxs_nand_block_bad;

	nand->read_byte		= mxs_nand_read_byte;

	nand->read_buf		= mxs_nand_read_buf;
	nand->write_buf		= mxs_nand_write_buf;

	/* first scan to find the device and get the page size */
	if (nand_scan_ident(mtd, CONFIG_SYS_MAX_NAND_DEVICE, NULL))
		goto err_free_buffers;

	if (mxs_nand_setup_ecc(mtd))
		goto err_free_buffers;

	nand->ecc.read_page	= mxs_nand_ecc_read_page;
	nand->ecc.write_page	= mxs_nand_ecc_write_page;
	nand->ecc.read_oob	= mxs_nand_ecc_read_oob;
	nand->ecc.write_oob	= mxs_nand_ecc_write_oob;

	nand->ecc.layout	= &fake_ecc_layout;
	nand->ecc.mode		= NAND_ECC_HW;
	nand->ecc.size		= nand_info->bch_geometry.ecc_chunk_size;
	nand->ecc.strength	= nand_info->bch_geometry.ecc_strength;

	/* second phase scan */
	err = nand_scan_tail(mtd);
	if (err)
		goto err_free_buffers;

	err = nand_register(0, mtd);
	if (err)
		goto err_free_buffers;

	return 0;

err_free_buffers:
	free(nand_info->data_buf);
	free(nand_info->cmd_buf);

	return err;
}

#ifndef CONFIG_NAND_MXS_DT
void mxs_nand_register(void)
{
	struct mxs_nand_info *nand_info;

	nand_info = malloc(sizeof(struct mxs_nand_info));
	if (!nand_info) {
		printf("MXS NAND: Failed to allocate private data\n");
			return;
	}
	memset(nand_info, 0, sizeof(struct mxs_nand_info));

	nand_info->gpmi_regs = (struct mxs_gpmi_regs *)MXS_GPMI_BASE;
	nand_info->bch_regs = (struct mxs_bch_regs *)MXS_BCH_BASE;

	/* Refer to Chapter 17 for i.MX6DQ, Chapter 18 for i.MX6SX */
	if (is_mx6sx() || is_mx7() || is_imx8() || is_imx8m())
		nand_info->max_ecc_strength_supported = 62;
	else
		nand_info->max_ecc_strength_supported = 40;

#ifdef CONFIG_NAND_MXS_USE_MINIMUM_ECC
	nand_info->use_minimum_ecc = true;
#endif

	if (mxs_nand_init_ctrl(nand_info) < 0)
		goto err;

	return;

err:
	free(nand_info);
}

__weak void board_nand_init(void)
{
	mxs_nand_register();
}
#endif<|MERGE_RESOLUTION|>--- conflicted
+++ resolved
@@ -382,7 +382,7 @@
  * because the the operation is the same.
  */
 static void mxs_nand_swap_block_mark(struct bch_geometry *geo,
-					uint8_t *data_buf, uint8_t *oob_buf)
+				     uint8_t *data_buf, uint8_t *oob_buf)
 {
 	uint32_t bit_offset = geo->block_mark_bit_offset;
 	uint32_t buf_offset = geo->block_mark_byte_offset;
@@ -1268,11 +1268,7 @@
 	nand_info->gpmi_regs = (struct mxs_gpmi_regs *)MXS_GPMI_BASE;
 	nand_info->bch_regs = (struct mxs_bch_regs *)MXS_BCH_BASE;
 
-<<<<<<< HEAD
 	if (is_mx6sx() || is_mx7() || is_imx8() || is_imx8m())
-=======
-	if (is_mx6sx() || is_mx7())
->>>>>>> 09b8043a
 		nand_info->max_ecc_strength_supported = 62;
 	else
 		nand_info->max_ecc_strength_supported = 40;
@@ -1299,13 +1295,6 @@
 	nand->ecc.read_page	= mxs_nand_ecc_read_page;
 
 	nand->ecc.mode		= NAND_ECC_HW;
-<<<<<<< HEAD
-	nand->ecc.bytes		= 9;
-	nand->ecc.size		= 512;
-//###	nand->ecc.strength	= 8;
-	nand->ecc.strength	= 4; //###
-=======
->>>>>>> 09b8043a
 
 	return 0;
 }
