--- conflicted
+++ resolved
@@ -2381,17 +2381,11 @@
 
 			bufpoi = aligned ? buf : chip->buffers->databuf;
 
-<<<<<<< HEAD
-			if (nand_standard_page_accessors(&chip->ecc))
-				chip->cmdfunc(mtd, NAND_CMD_READ0, 0x00, page);
-=======
-read_retry:
 			if (nand_standard_page_accessors(&chip->ecc)) {
 				ret = nand_read_page_op(chip, page, 0, NULL, 0);
 				if (ret)
 					break;
 			}
->>>>>>> a7a16679
 
 			/* Now read the page into the buffer: if we are at
 			   the beginning in the skip region, read as empty */
@@ -3793,11 +3787,6 @@
 static int nand_onfi_set_features(struct mtd_info *mtd, struct nand_chip *chip,
 			int addr, uint8_t *subfeature_param)
 {
-<<<<<<< HEAD
-	int status;
-
-=======
->>>>>>> a7a16679
 #ifdef CONFIG_SYS_NAND_ONFI_DETECTION
 	if (!chip->onfi_version ||
 	    !(le16_to_cpu(chip->onfi_params.opt_cmd)
@@ -3805,17 +3794,7 @@
 		return -ENOTSUPP;
 #endif
 
-<<<<<<< HEAD
-	chip->cmdfunc(mtd, NAND_CMD_SET_FEATURES, addr, -1);
-	chip->write_buf(mtd, subfeature_param, ONFI_SUBFEATURE_PARAM_LEN);
-
-	status = chip->waitfunc(mtd, chip);
-	if (status & NAND_STATUS_FAIL)
-		return -EIO;
-	return 0;
-=======
 	return nand_set_features_op(chip, addr, subfeature_param);
->>>>>>> a7a16679
 }
 
 /**
@@ -3835,14 +3814,7 @@
 		return -ENOTSUPP;
 #endif
 
-<<<<<<< HEAD
-	chip->cmdfunc(mtd, NAND_CMD_GET_FEATURES, addr, -1);
-	chip->read_buf(mtd, subfeature_param, ONFI_SUBFEATURE_PARAM_LEN);
-
-	return 0;
-=======
 	return nand_get_features_op(chip, addr, subfeature_param);
->>>>>>> a7a16679
 }
 
 /* Set default functions */
@@ -4034,13 +4006,8 @@
 					int *busw)
 {
 	struct nand_onfi_params *p = &chip->onfi_params;
-<<<<<<< HEAD
-	int i;
-	int val;
-=======
 	char id[4];
 	int i, ret, val;
->>>>>>> a7a16679
 
 	/* Try ONFI for unknown chip or LP */
 	ret = nand_readid_op(chip, 0x20, id, sizeof(id));
@@ -4052,14 +4019,10 @@
 		return 0;
 
 	for (i = 0; i < 3; i++) {
-<<<<<<< HEAD
-		chip->read_buf(mtd, (uint8_t *)p, sizeof(*p));
-=======
 		ret = nand_read_data_op(chip, p, sizeof(*p), true);
 		if (ret)
 			return 0;
 
->>>>>>> a7a16679
 		if (onfi_crc16(ONFI_CRC_BASE, (uint8_t *)p, 254) ==
 				le16_to_cpu(p->crc)) {
 			break;
