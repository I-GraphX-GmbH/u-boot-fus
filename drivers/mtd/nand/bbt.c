--- conflicted
+++ resolved
@@ -8,10 +8,7 @@
  */
 
 #define pr_fmt(fmt)	"nand-bbt: " fmt
-<<<<<<< HEAD
-=======
 
->>>>>>> 252100a3
 #include <common.h>
 #include <linux/mtd/nand.h>
 #ifndef __UBOOT__
