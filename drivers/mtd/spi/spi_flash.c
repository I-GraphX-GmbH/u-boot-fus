--- conflicted
+++ resolved
@@ -515,20 +515,12 @@
 	}
 
 	cmdsz = SPI_FLASH_CMD_LEN + flash->dummy_byte;
-<<<<<<< HEAD
 #ifdef CONFIG_SPI_FLASH_4BYTES_ADDR
 	if (flash->size > SPI_FLASH_16MB_BOUN)
 		cmdsz = SPI_FLASH_CMD_LEN + flash->dummy_byte + 1;
 #endif
 
-	cmd = calloc(1, cmdsz);
-	if (!cmd) {
-		debug("SF: Failed to allocate cmd\n");
-		return -ENOMEM;
-	}
-=======
 	u8 cmd[cmdsz];
->>>>>>> 715e07fd
 
 	cmd[0] = flash->read_cmd;
 	while (len) {
