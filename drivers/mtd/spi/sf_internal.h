/*
 * SPI flash internal definitions
 *
 * Copyright (C) 2008 Atmel Corporation
 * Copyright (C) 2013 Jagannadha Sutradharudu Teki, Xilinx Inc.
 *
 * SPDX-License-Identifier:	GPL-2.0+
 */

#ifndef _SF_INTERNAL_H_
#define _SF_INTERNAL_H_

#define SPI_FLASH_3B_ADDR_LEN		3
#define SPI_FLASH_CMD_LEN		(1 + SPI_FLASH_3B_ADDR_LEN)
#define SPI_FLASH_16MB_BOUN		0x1000000

<<<<<<< HEAD
#define STATUS_QEB_MXIC			(1 << 6)

/* SECT flags */
#define SECT_4K				(1 << 1)
#define SECT_32K			(1 << 2)
#define E_FSR				(1 << 3)
=======
/* CFI Manufacture ID's */
#define SPI_FLASH_CFI_MFR_SPANSION	0x01
#define SPI_FLASH_CFI_MFR_STMICRO	0x20
#define SPI_FLASH_CFI_MFR_MACRONIX	0xc2
#define SPI_FLASH_CFI_MFR_WINBOND	0xef
>>>>>>> d36ae3bc

/* Erase commands */
#define CMD_ERASE_4K			0x20
#define CMD_ERASE_32K			0x52
#define CMD_ERASE_CHIP			0xc7
#define CMD_ERASE_64K			0xd8

/* Write commands */
#define CMD_WRITE_STATUS		0x01
#define CMD_PAGE_PROGRAM		0x02
#define CMD_WRITE_DISABLE		0x04
#define CMD_READ_STATUS			0x05
#define CMD_QUAD_PAGE_PROGRAM		0x32
#define CMD_READ_STATUS1		0x35
#define CMD_WRITE_ENABLE		0x06
#define CMD_READ_CONFIG			0x35
#define CMD_FLAG_STATUS			0x70

/* Read commands */
#define CMD_READ_ARRAY_SLOW		0x03
#define CMD_READ_ARRAY_FAST		0x0b
#define CMD_READ_DUAL_OUTPUT_FAST	0x3b
#define CMD_READ_DUAL_IO_FAST		0xbb
#define CMD_READ_QUAD_OUTPUT_FAST	0x6b
#define CMD_READ_QUAD_IO_FAST		0xeb
#define CMD_READ_ID			0x9f

/* Bank addr access commands */
#ifdef CONFIG_SPI_FLASH_BAR
# define CMD_BANKADDR_BRWR		0x17
# define CMD_BANKADDR_BRRD		0x16
# define CMD_EXTNADDR_WREAR		0xC5
# define CMD_EXTNADDR_RDEAR		0xC8
#endif

/* Common status */
#define STATUS_WIP			(1 << 0)
#define STATUS_QEB_WINSPAN		(1 << 1)
#define STATUS_QEB_MXIC			(1 << 6)
#define STATUS_PEC			(1 << 7)

/* Flash timeout values */
#define SPI_FLASH_PROG_TIMEOUT		(2 * CONFIG_SYS_HZ)
#define SPI_FLASH_PAGE_ERASE_TIMEOUT	(5 * CONFIG_SYS_HZ)
#define SPI_FLASH_SECTOR_ERASE_TIMEOUT	(10 * CONFIG_SYS_HZ)

/* SST specific */
#ifdef CONFIG_SPI_FLASH_SST
# define SST_WP			0x01	/* Supports AAI word program */
# define CMD_SST_BP		0x02    /* Byte Program */
# define CMD_SST_AAI_WP		0xAD	/* Auto Address Incr Word Program */

int sst_write_wp(struct spi_flash *flash, u32 offset, size_t len,
		const void *buf);
#endif

/* Send a single-byte command to the device and read the response */
int spi_flash_cmd(struct spi_slave *spi, u8 cmd, void *response, size_t len);

/*
 * Send a multi-byte command to the device and read the response. Used
 * for flash array reads, etc.
 */
int spi_flash_cmd_read(struct spi_slave *spi, const u8 *cmd,
		size_t cmd_len, void *data, size_t data_len);

/*
 * Send a multi-byte command to the device followed by (optional)
 * data. Used for programming the flash array, etc.
 */
int spi_flash_cmd_write(struct spi_slave *spi, const u8 *cmd, size_t cmd_len,
		const void *data, size_t data_len);


/* Flash erase(sectors) operation, support all possible erase commands */
int spi_flash_cmd_erase_ops(struct spi_flash *flash, u32 offset, size_t len);

/* Read the status register */
int spi_flash_cmd_read_status(struct spi_flash *flash, u8 *rs);

/* Program the status register */
int spi_flash_cmd_write_status(struct spi_flash *flash, u8 ws);

/* Read the config register */
int spi_flash_cmd_read_config(struct spi_flash *flash, u8 *rc);

<<<<<<< HEAD
/* Set quad enbale bit */
int spi_flash_set_qeb(struct spi_flash *flash);
int spi_flash_set_qeb_mxic(struct spi_flash *flash);
=======
/* Program the config register */
int spi_flash_cmd_write_config(struct spi_flash *flash, u8 wc);

>>>>>>> d36ae3bc
/* Enable writing on the SPI flash */
static inline int spi_flash_cmd_write_enable(struct spi_flash *flash)
{
	return spi_flash_cmd(flash->spi, CMD_WRITE_ENABLE, NULL, 0);
}

/* Disable writing on the SPI flash */
static inline int spi_flash_cmd_write_disable(struct spi_flash *flash)
{
	return spi_flash_cmd(flash->spi, CMD_WRITE_DISABLE, NULL, 0);
}

/*
 * Send the read status command to the device and wait for the wip
 * (write-in-progress) bit to clear itself.
 */
int spi_flash_cmd_wait_ready(struct spi_flash *flash, unsigned long timeout);

/*
 * Used for spi_flash write operation
 * - SPI claim
 * - spi_flash_cmd_write_enable
 * - spi_flash_cmd_write
 * - spi_flash_cmd_wait_ready
 * - SPI release
 */
int spi_flash_write_common(struct spi_flash *flash, const u8 *cmd,
		size_t cmd_len, const void *buf, size_t buf_len);

/*
 * Flash write operation, support all possible write commands.
 * Write the requested data out breaking it up into multiple write
 * commands as needed per the write size.
 */
int spi_flash_cmd_write_ops(struct spi_flash *flash, u32 offset,
		size_t len, const void *buf);

/*
 * Same as spi_flash_cmd_read() except it also claims/releases the SPI
 * bus. Used as common part of the ->read() operation.
 */
int spi_flash_read_common(struct spi_flash *flash, const u8 *cmd,
		size_t cmd_len, void *data, size_t data_len);

/* Flash read operation, support all possible read commands */
int spi_flash_cmd_read_ops(struct spi_flash *flash, u32 offset,
		size_t len, void *data);

#endif /* _SF_INTERNAL_H_ */<|MERGE_RESOLUTION|>--- conflicted
+++ resolved
@@ -14,20 +14,11 @@
 #define SPI_FLASH_CMD_LEN		(1 + SPI_FLASH_3B_ADDR_LEN)
 #define SPI_FLASH_16MB_BOUN		0x1000000
 
-<<<<<<< HEAD
-#define STATUS_QEB_MXIC			(1 << 6)
-
-/* SECT flags */
-#define SECT_4K				(1 << 1)
-#define SECT_32K			(1 << 2)
-#define E_FSR				(1 << 3)
-=======
 /* CFI Manufacture ID's */
 #define SPI_FLASH_CFI_MFR_SPANSION	0x01
 #define SPI_FLASH_CFI_MFR_STMICRO	0x20
 #define SPI_FLASH_CFI_MFR_MACRONIX	0xc2
 #define SPI_FLASH_CFI_MFR_WINBOND	0xef
->>>>>>> d36ae3bc
 
 /* Erase commands */
 #define CMD_ERASE_4K			0x20
@@ -114,15 +105,9 @@
 /* Read the config register */
 int spi_flash_cmd_read_config(struct spi_flash *flash, u8 *rc);
 
-<<<<<<< HEAD
-/* Set quad enbale bit */
-int spi_flash_set_qeb(struct spi_flash *flash);
-int spi_flash_set_qeb_mxic(struct spi_flash *flash);
-=======
 /* Program the config register */
 int spi_flash_cmd_write_config(struct spi_flash *flash, u8 wc);
 
->>>>>>> d36ae3bc
 /* Enable writing on the SPI flash */
 static inline int spi_flash_cmd_write_enable(struct spi_flash *flash)
 {
