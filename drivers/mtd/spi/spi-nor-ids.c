--- conflicted
+++ resolved
@@ -176,12 +176,8 @@
 	{ INFO("n25q00",      0x20ba21, 0, 64 * 1024, 2048, SECT_4K | USE_FSR | SPI_NOR_QUAD_READ | NO_CHIP_ERASE) },
 	{ INFO("n25q00a",     0x20bb21, 0, 64 * 1024, 2048, SECT_4K | USE_FSR | SPI_NOR_QUAD_READ | NO_CHIP_ERASE) },
 	{ INFO("mt25qu02g",   0x20bb22, 0, 64 * 1024, 4096, SECT_4K | USE_FSR | SPI_NOR_QUAD_READ | NO_CHIP_ERASE) },
-<<<<<<< HEAD
-	{ INFO("mt35xu512aba",0x2c5b1a, 0, 128 * 1024, 512, USE_FSR | SPI_NOR_4B_OPCODES) },
-=======
 	{ INFO("mt35xu512aba", 0x2c5b1a, 0,  128 * 1024,  512, USE_FSR | SPI_NOR_4B_OPCODES) },
 	{ INFO("mt35xu02g",  0x2c5b1c, 0, 128 * 1024,  2048, USE_FSR | SPI_NOR_4B_OPCODES) },
->>>>>>> 412eca96
 #endif
 #ifdef CONFIG_SPI_FLASH_SPANSION	/* SPANSION */
 	/* Spansion/Cypress -- single (large) sector size only, at least
