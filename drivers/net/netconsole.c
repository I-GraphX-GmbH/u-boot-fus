/*
 * (C) Copyright 2004
 * Wolfgang Denk, DENX Software Engineering, wd@denx.de.
 *
 * SPDX-License-Identifier:	GPL-2.0+
 */

#include <common.h>
#include <command.h>
#include <stdio_dev.h>
#include <net.h>

DECLARE_GLOBAL_DATA_PTR;

#ifndef CONFIG_NETCONSOLE_BUFFER_SIZE
#define CONFIG_NETCONSOLE_BUFFER_SIZE 512
#endif

static char input_buffer[CONFIG_NETCONSOLE_BUFFER_SIZE];
static int input_size; /* char count in input buffer */
static int input_offset; /* offset to valid chars in input buffer */
static int input_recursion;
static int output_recursion;
static int net_timeout;
static uchar nc_ether[6]; /* server enet address */
static struct in_addr nc_ip; /* server ip */
static short nc_out_port; /* target output port */
static short nc_in_port; /* source input port */
static const char *output_packet; /* used by first send udp */
static int output_packet_len;
/*
 * Start with a default last protocol.
 * We are only interested in NETCONS or not.
 */
enum proto_t net_loop_last_protocol = BOOTP;

static void nc_wait_arp_handler(uchar *pkt, unsigned dest,
				 struct in_addr sip, unsigned src,
				 unsigned len)
{
	net_set_state(NETLOOP_SUCCESS); /* got arp reply - quit net loop */
}

static void nc_handler(uchar *pkt, unsigned dest, struct in_addr sip,
		       unsigned src, unsigned len)
{
	if (input_size)
		net_set_state(NETLOOP_SUCCESS); /* got input - quit net loop */
}

static void nc_timeout_handler(void)
{
	net_set_state(NETLOOP_SUCCESS);
}

static int is_broadcast(struct in_addr ip)
{
	static struct in_addr netmask;
	static struct in_addr our_ip;
	static int env_changed_id;
	int env_id = get_env_id();

	/* update only when the environment has changed */
	if (env_changed_id != env_id) {
		netmask = getenv_ip("netmask");
		our_ip = getenv_ip("ipaddr");

		env_changed_id = env_id;
	}

	return (ip.s_addr == ~0 || /* 255.255.255.255 (global bcast) */
		((netmask.s_addr & our_ip.s_addr) ==
		 (netmask.s_addr & ip.s_addr) && /* on the same net and */
		 (netmask.s_addr | ip.s_addr) == ~0)); /* bcast to our net */
}

static int refresh_settings_from_env(void)
{
	const char *p;
	static int env_changed_id;
	int env_id = get_env_id();

	/* update only when the environment has changed */
	if (env_changed_id != env_id) {
		if (getenv("ncip")) {
			nc_ip = getenv_ip("ncip");
			if (!nc_ip.s_addr)
				return -1;	/* ncip is 0.0.0.0 */
			p = strchr(getenv("ncip"), ':');
			if (p != NULL) {
				nc_out_port = simple_strtoul(p + 1, NULL, 10);
				nc_in_port = nc_out_port;
			}
		} else {
			nc_ip.s_addr = ~0; /* ncip is not set, so broadcast */
		}

		p = getenv("ncoutport");
		if (p != NULL)
			nc_out_port = simple_strtoul(p, NULL, 10);
		p = getenv("ncinport");
		if (p != NULL)
			nc_in_port = simple_strtoul(p, NULL, 10);

		if (is_broadcast(nc_ip))
			/* broadcast MAC address */
			memset(nc_ether, 0xff, sizeof(nc_ether));
		else
			/* force arp request */
			memset(nc_ether, 0, sizeof(nc_ether));
	}
	return 0;
}

/**
 * Called from net_loop in net/net.c before each packet
 */
void nc_start(void)
{
	refresh_settings_from_env();
	if (!output_packet_len || memcmp(nc_ether, net_null_ethaddr, 6)) {
		/* going to check for input packet */
		net_set_udp_handler(nc_handler);
		net_set_timeout_handler(net_timeout, nc_timeout_handler);
	} else {
		/* send arp request */
		uchar *pkt;
		net_set_arp_handler(nc_wait_arp_handler);
		pkt = (uchar *)net_tx_packet + net_eth_hdr_size() +
			IP_UDP_HDR_SIZE;
		memcpy(pkt, output_packet, output_packet_len);
		net_send_udp_packet(nc_ether, nc_ip, nc_out_port, nc_in_port,
				    output_packet_len);
	}
}

int nc_input_packet(uchar *pkt, struct in_addr src_ip, unsigned dest_port,
	unsigned src_port, unsigned len)
{
	int end, chunk;

	if (dest_port != nc_in_port || !len)
		return 0; /* not for us */

	if (src_ip.s_addr != nc_ip.s_addr && !is_broadcast(nc_ip))
		return 0; /* not from our client */

	debug_cond(DEBUG_DEV_PKT, "input: \"%*.*s\"\n", len, len, pkt);

	if (input_size == sizeof(input_buffer))
		return 1; /* no space */
	if (len > sizeof(input_buffer) - input_size)
		len = sizeof(input_buffer) - input_size;

	end = input_offset + input_size;
	if (end > sizeof(input_buffer))
		end -= sizeof(input_buffer);

	chunk = len;
	if (end + len > sizeof(input_buffer)) {
		chunk = sizeof(input_buffer) - end;
		memcpy(input_buffer, pkt + chunk, len - chunk);
	}
	memcpy(input_buffer + end, pkt, chunk);

	input_size += len;

	return 1;
}

static void nc_send_packet(const char *buf, int len)
{
#ifdef CONFIG_DM_ETH
	struct udevice *eth;
#else
	struct eth_device *eth;
#endif
	int inited = 0;
	uchar *pkt;
	uchar *ether;
	struct in_addr ip;

	debug_cond(DEBUG_DEV_PKT, "output: \"%*.*s\"\n", len, len, buf);

	eth = eth_get_dev();
	if (eth == NULL)
		return;

	if (!memcmp(nc_ether, net_null_ethaddr, 6)) {
		if (eth_is_active(eth))
			return;	/* inside net loop */
		output_packet = buf;
		output_packet_len = len;
		input_recursion = 1;
		net_loop(NETCONS); /* wait for arp reply and send packet */
		input_recursion = 0;
		output_packet_len = 0;
		return;
	}

	if (!eth_is_active(eth)) {
		if (eth_is_on_demand_init()) {
			if (eth_init() < 0)
				return;
			eth_set_last_protocol(NETCONS);
		} else {
			eth_init_state_only();
		}

		inited = 1;
	}
	pkt = (uchar *)net_tx_packet + net_eth_hdr_size() + IP_UDP_HDR_SIZE;
	memcpy(pkt, buf, len);
	ether = nc_ether;
	ip = nc_ip;
	net_send_udp_packet(ether, ip, nc_out_port, nc_in_port, len);

	if (inited) {
		if (eth_is_on_demand_init())
			eth_halt();
		else
			eth_halt_state_only();
	}
}

static int nc_stdio_start(const struct stdio_dev *pdev)
{
	int retval;

	nc_out_port = 6666; /* default port */
	nc_in_port = nc_out_port;

	retval = refresh_settings_from_env();
	if (retval != 0)
		return retval;

	/*
	 * Initialize the static IP settings and buffer pointers
	 * incase we call net_send_udp_packet before net_loop
	 */
	net_init();

	return 0;
}

static void nc_stdio_putc(const struct stdio_dev *pdev, char c)
{
	if (output_recursion)
		return;
	output_recursion = 1;

	nc_send_packet(&c, 1);

	output_recursion = 0;
}

static void nc_stdio_puts(const struct stdio_dev *pdev, const char *s)
{
	int len;

	if (output_recursion)
		return;
	output_recursion = 1;

	len = strlen(s);
	while (len) {
		int send_len = min(len, (int)sizeof(input_buffer));
		nc_send_packet(s, send_len);
		len -= send_len;
		s += send_len;
	}

	output_recursion = 0;
}

static int nc_stdio_getc(const struct stdio_dev *pdev)
{
	uchar c;

	input_recursion = 1;

	net_timeout = 0;	/* no timeout */
	while (!input_size)
		net_loop(NETCONS);

	input_recursion = 0;

	c = input_buffer[input_offset++];

	if (input_offset >= sizeof(input_buffer))
		input_offset -= sizeof(input_buffer);
	input_size--;

	return c;
}

static int nc_stdio_tstc(const struct stdio_dev *pdev)
{
#ifdef CONFIG_DM_ETH
	struct udevice *eth;
#else
	struct eth_device *eth;
#endif

	if (input_recursion)
		return 0;

	if (input_size)
		return 1;

	eth = eth_get_dev();
	if (eth_is_active(eth))
		return 0;	/* inside net loop */

	input_recursion = 1;

	net_timeout = 1;
	net_loop(NETCONS);	/* kind of poll */

	input_recursion = 0;

	return input_size != 0;
}

static struct stdio_dev nc_dev = {
	.name = "nc",
	.hwname = "eth",
	.flags = DEV_FLAGS_OUTPUT | DEV_FLAGS_INPUT | DEV_FLAGS_SYSTEM,
	.start = nc_stdio_start,
	.putc = nc_stdio_putc,
	.puts = nc_stdio_puts,
	.getc = nc_stdio_getc,
	.tstc = nc_stdio_tstc,
};

int drv_nc_init(void)
{
	int rc;

<<<<<<< HEAD
	rc = stdio_register(&nc_dev);
=======
	memset(&dev, 0, sizeof(dev));

	strcpy(dev.name, "nc");
	dev.flags = DEV_FLAGS_OUTPUT | DEV_FLAGS_INPUT;
	dev.start = nc_stdio_start;
	dev.putc = nc_stdio_putc;
	dev.puts = nc_stdio_puts;
	dev.getc = nc_stdio_getc;
	dev.tstc = nc_stdio_tstc;

	rc = stdio_register(&dev);
>>>>>>> 7952bb7e

	return (rc == 0) ? 1 : rc;
}<|MERGE_RESOLUTION|>--- conflicted
+++ resolved
@@ -325,7 +325,7 @@
 static struct stdio_dev nc_dev = {
 	.name = "nc",
 	.hwname = "eth",
-	.flags = DEV_FLAGS_OUTPUT | DEV_FLAGS_INPUT | DEV_FLAGS_SYSTEM,
+	.flags = DEV_FLAGS_OUTPUT | DEV_FLAGS_INPUT,
 	.start = nc_stdio_start,
 	.putc = nc_stdio_putc,
 	.puts = nc_stdio_puts,
@@ -337,21 +337,7 @@
 {
 	int rc;
 
-<<<<<<< HEAD
 	rc = stdio_register(&nc_dev);
-=======
-	memset(&dev, 0, sizeof(dev));
-
-	strcpy(dev.name, "nc");
-	dev.flags = DEV_FLAGS_OUTPUT | DEV_FLAGS_INPUT;
-	dev.start = nc_stdio_start;
-	dev.putc = nc_stdio_putc;
-	dev.puts = nc_stdio_puts;
-	dev.getc = nc_stdio_getc;
-	dev.tstc = nc_stdio_tstc;
-
-	rc = stdio_register(&dev);
->>>>>>> 7952bb7e
 
 	return (rc == 0) ? 1 : rc;
 }