/*
 * (C) Copyright 2000-2004
 * Wolfgang Denk, DENX Software Engineering, wd@denx.de.
 *
 * (C) Copyright 2007 Freescale Semiconductor, Inc.
 * TsiChung Liew (Tsi-Chung.Liew@freescale.com)
 *
 * SPDX-License-Identifier:	GPL-2.0+
 */

#include <common.h>
#include <malloc.h>

#include <command.h>
#include <net.h>
#include <netdev.h>
#include <miiphy.h>

#include <asm/fec.h>
#ifdef CONFIG_COLDFIRE
#include <asm/immap.h>
#endif

#undef	ET_DEBUG
#undef	MII_DEBUG

/* Ethernet Transmit and Receive Buffers */
#define DBUF_LENGTH		1520
#define TX_BUF_CNT		2
#define PKT_MAXBUF_SIZE		1518
#define PKT_MINBUF_SIZE		64
#define PKT_MAXBLR_SIZE		1520
#define LAST_PKTBUFSRX		PKTBUFSRX - 1
#define BD_ENET_RX_W_E		(BD_ENET_RX_WRAP | BD_ENET_RX_EMPTY)
#define BD_ENET_TX_RDY_LST	(BD_ENET_TX_READY | BD_ENET_TX_LAST)

DECLARE_GLOBAL_DATA_PTR;

struct fec_info_s fec_info[] = {
#ifdef CONFIG_SYS_FEC0_IOBASE
	{
	 0,			/* index */
	 CONFIG_SYS_FEC0_IOBASE,	/* io base */
	 CONFIG_SYS_FEC0_PINMUX,	/* gpio pin muxing */
	 CONFIG_SYS_FEC0_MIIBASE,	/* mii base */
	 -1,			/* phy_addr */
	 0,			/* duplex and speed */
	 0,			/* phy name */
	 0,			/* phyname init */
	 0,			/* RX BD */
	 0,			/* TX BD */
	 0,			/* rx Index */
	 0,			/* tx Index */
	 0,			/* tx buffer */
	 0,			/* initialized flag */
	 (struct fec_info_s *)-1,
	 },
#endif
#ifdef CONFIG_SYS_FEC1_IOBASE
	{
	 1,			/* index */
	 CONFIG_SYS_FEC1_IOBASE,	/* io base */
	 CONFIG_SYS_FEC1_PINMUX,	/* gpio pin muxing */
	 CONFIG_SYS_FEC1_MIIBASE,	/* mii base */
	 -1,			/* phy_addr */
	 0,			/* duplex and speed */
	 0,			/* phy name */
	 0,			/* phy name init */
#ifdef CONFIG_SYS_FEC_BUF_USE_SRAM
	 (cbd_t *)DBUF_LENGTH,	/* RX BD */
#else
	 0,			/* RX BD */
#endif
	 0,			/* TX BD */
	 0,			/* rx Index */
	 0,			/* tx Index */
	 0,			/* tx buffer */
	 0,			/* initialized flag */
	 (struct fec_info_s *)-1,
	 }
#endif
};

int fec_recv(struct eth_device *dev);
int fec_init(struct eth_device *dev, bd_t * bd);
void fec_halt(struct eth_device *dev);
void fec_reset(struct eth_device *dev);

void setFecDuplexSpeed(volatile fec_t * fecp, bd_t * bd, int dup_spd)
{
	if ((dup_spd >> 16) == FULL) {
		/* Set maximum frame length */
		fecp->rcr = FEC_RCR_MAX_FL(PKT_MAXBUF_SIZE) | FEC_RCR_MII_MODE |
		    FEC_RCR_PROM | 0x100;
		fecp->tcr = FEC_TCR_FDEN;
	} else {
		/* Half duplex mode */
		fecp->rcr = FEC_RCR_MAX_FL(PKT_MAXBUF_SIZE) |
		    FEC_RCR_MII_MODE | FEC_RCR_DRT;
		fecp->tcr &= ~FEC_TCR_FDEN;
	}

	if ((dup_spd & 0xFFFF) == _100BASET) {
#if defined(CONFIG_MCF5445x) || defined(CONFIG_VYBRID)
		fecp->rcr &= ~0x200;	/* disabled 10T base */
#endif
#ifdef MII_DEBUG
		printf("100Mbps\n");
#endif
		bd->bi_ethspeed = 100;
	} else {
#if defined(CONFIG_MCF5445x) || defined(CONFIG_VYBRID)
		fecp->rcr |= 0x200;	/* enabled 10T base */
#endif
#ifdef MII_DEBUG
		printf("10Mbps\n");
#endif
		bd->bi_ethspeed = 10;
	}
}

static int fec_send(struct eth_device *dev, void *packet, int length)
{
	struct fec_info_s *info = dev->priv;
	volatile fec_t *fecp = (fec_t *) (info->iobase);
	int j, rc;
	u16 phyStatus;

	miiphy_read(dev->name, info->phy_addr, MII_BMSR, &phyStatus);

	/* section 16.9.23.3
	 * Wait for ready
	 */
	j = 0;
	while ((info->txbd[info->txIdx].cbd_sc & BD_ENET_TX_READY) &&
	       (j < MCFFEC_TOUT_LOOP)) {
		udelay(1);
		j++;
	}
	if (j >= MCFFEC_TOUT_LOOP) {
		printf("TX not ready\n");
	}

	info->txbd[info->txIdx].cbd_bufaddr = (uint) packet;
	info->txbd[info->txIdx].cbd_datlen = length;
	info->txbd[info->txIdx].cbd_sc |= BD_ENET_TX_RDY_LST;

	/* Activate transmit Buffer Descriptor polling */
	fecp->tdar = 0x01000000;	/* Descriptor polling active    */

#ifndef CONFIG_SYS_FEC_BUF_USE_SRAM
	/*
	 * FEC unable to initial transmit data packet.
	 * A nop will ensure the descriptor polling active completed.
	 * CF Internal RAM has shorter cycle access than DRAM. If use
	 * DRAM as Buffer descriptor and data, a nop is a must.
	 * Affect only V2 and V3.
	 */
	__asm__ ("nop");

#endif

#ifdef CONFIG_SYS_UNIFY_CACHE
	icache_invalid();
#endif

	j = 0;
	while ((info->txbd[info->txIdx].cbd_sc & BD_ENET_TX_READY) &&
	       (j < MCFFEC_TOUT_LOOP)) {
		udelay(10);
		j++;
	}
	if (j >= MCFFEC_TOUT_LOOP) {
		printf("TX timeout\n");
	}

#ifdef ET_DEBUG
	printf("%s[%d] %s: cycles: %d    status: %x  retry cnt: %d\n",
	       __FILE__, __LINE__, __FUNCTION__, j,
	       info->txbd[info->txIdx].cbd_sc,
	       (info->txbd[info->txIdx].cbd_sc & 0x003C) >> 2);
#endif

	/* return only status bits */
	rc = (info->txbd[info->txIdx].cbd_sc & BD_ENET_TX_STATS);
	info->txIdx = (info->txIdx + 1) % TX_BUF_CNT;

	return rc;
}

int fec_recv(struct eth_device *dev)
{
	struct fec_info_s *info = dev->priv;
	volatile fec_t *fecp = (fec_t *) (info->iobase);
	int length;

	for (;;) {
#ifndef CONFIG_SYS_FEC_BUF_USE_SRAM
#endif
#ifdef CONFIG_SYS_UNIFY_CACHE
		icache_invalid();
#endif
		/* section 16.9.23.2 */
		if (info->rxbd[info->rxIdx].cbd_sc & BD_ENET_RX_EMPTY) {
			length = -1;
			break;	/* nothing received - leave for() loop */
		}

		length = info->rxbd[info->rxIdx].cbd_datlen;

		if (info->rxbd[info->rxIdx].cbd_sc & 0x003f) {
			printf("%s[%d] err: %x\n",
			       __FUNCTION__, __LINE__,
			       info->rxbd[info->rxIdx].cbd_sc);
#ifdef ET_DEBUG
			printf("%s[%d] err: %x\n",
			       __FUNCTION__, __LINE__,
			       info->rxbd[info->rxIdx].cbd_sc);
#endif
		} else {

			length -= 4;
			/* Pass the packet up to the protocol layers. */
			net_process_received_packet(net_rx_packets[info->rxIdx],
						    length);

			fecp->eir |= FEC_EIR_RXF;
		}

		/* Give the buffer back to the FEC. */
		info->rxbd[info->rxIdx].cbd_datlen = 0;

		/* wrap around buffer index when necessary */
		if (info->rxIdx == LAST_PKTBUFSRX) {
			info->rxbd[PKTBUFSRX - 1].cbd_sc = BD_ENET_RX_W_E;
			info->rxIdx = 0;
		} else {
			info->rxbd[info->rxIdx].cbd_sc = BD_ENET_RX_EMPTY;
			info->rxIdx++;
		}

		/* Try to fill Buffer Descriptors */
		fecp->rdar = 0x01000000;	/* Descriptor polling active    */
	}

	return length;
}

#ifdef ET_DEBUG
void dbgFecRegs(struct eth_device *dev)
{
	struct fec_info_s *info = dev->priv;
	volatile fec_t *fecp = (fec_t *) (info->iobase);

	printf("=====\n");
	printf("ievent       %x - %x\n", (int)&fecp->eir, fecp->eir);
	printf("imask        %x - %x\n", (int)&fecp->eimr, fecp->eimr);
	printf("r_des_active %x - %x\n", (int)&fecp->rdar, fecp->rdar);
	printf("x_des_active %x - %x\n", (int)&fecp->tdar, fecp->tdar);
	printf("ecntrl       %x - %x\n", (int)&fecp->ecr, fecp->ecr);
	printf("mii_mframe   %x - %x\n", (int)&fecp->mmfr, fecp->mmfr);
	printf("mii_speed    %x - %x\n", (int)&fecp->mscr, fecp->mscr);
	printf("mii_ctrlstat %x - %x\n", (int)&fecp->mibc, fecp->mibc);
	printf("r_cntrl      %x - %x\n", (int)&fecp->rcr, fecp->rcr);
	printf("x_cntrl      %x - %x\n", (int)&fecp->tcr, fecp->tcr);
	printf("padr_l       %x - %x\n", (int)&fecp->palr, fecp->palr);
	printf("padr_u       %x - %x\n", (int)&fecp->paur, fecp->paur);
	printf("op_pause     %x - %x\n", (int)&fecp->opd, fecp->opd);
	printf("iadr_u       %x - %x\n", (int)&fecp->iaur, fecp->iaur);
	printf("iadr_l       %x - %x\n", (int)&fecp->ialr, fecp->ialr);
	printf("gadr_u       %x - %x\n", (int)&fecp->gaur, fecp->gaur);
	printf("gadr_l       %x - %x\n", (int)&fecp->galr, fecp->galr);
	printf("x_wmrk       %x - %x\n", (int)&fecp->tfwr, fecp->tfwr);
	printf("r_bound      %x - %x\n", (int)&fecp->frbr, fecp->frbr);
	printf("r_fstart     %x - %x\n", (int)&fecp->frsr, fecp->frsr);
	printf("r_drng       %x - %x\n", (int)&fecp->erdsr, fecp->erdsr);
	printf("x_drng       %x - %x\n", (int)&fecp->etdsr, fecp->etdsr);
	printf("r_bufsz      %x - %x\n", (int)&fecp->emrbr, fecp->emrbr);

	printf("\n");
	printf("rmon_t_drop        %x - %x\n", (int)&fecp->rmon_t_drop,
	       fecp->rmon_t_drop);
	printf("rmon_t_packets     %x - %x\n", (int)&fecp->rmon_t_packets,
	       fecp->rmon_t_packets);
	printf("rmon_t_bc_pkt      %x - %x\n", (int)&fecp->rmon_t_bc_pkt,
	       fecp->rmon_t_bc_pkt);
	printf("rmon_t_mc_pkt      %x - %x\n", (int)&fecp->rmon_t_mc_pkt,
	       fecp->rmon_t_mc_pkt);
	printf("rmon_t_crc_align   %x - %x\n", (int)&fecp->rmon_t_crc_align,
	       fecp->rmon_t_crc_align);
	printf("rmon_t_undersize   %x - %x\n", (int)&fecp->rmon_t_undersize,
	       fecp->rmon_t_undersize);
	printf("rmon_t_oversize    %x - %x\n", (int)&fecp->rmon_t_oversize,
	       fecp->rmon_t_oversize);
	printf("rmon_t_frag        %x - %x\n", (int)&fecp->rmon_t_frag,
	       fecp->rmon_t_frag);
	printf("rmon_t_jab         %x - %x\n", (int)&fecp->rmon_t_jab,
	       fecp->rmon_t_jab);
	printf("rmon_t_col         %x - %x\n", (int)&fecp->rmon_t_col,
	       fecp->rmon_t_col);
	printf("rmon_t_p64         %x - %x\n", (int)&fecp->rmon_t_p64,
	       fecp->rmon_t_p64);
	printf("rmon_t_p65to127    %x - %x\n", (int)&fecp->rmon_t_p65to127,
	       fecp->rmon_t_p65to127);
	printf("rmon_t_p128to255   %x - %x\n", (int)&fecp->rmon_t_p128to255,
	       fecp->rmon_t_p128to255);
	printf("rmon_t_p256to511   %x - %x\n", (int)&fecp->rmon_t_p256to511,
	       fecp->rmon_t_p256to511);
	printf("rmon_t_p512to1023  %x - %x\n", (int)&fecp->rmon_t_p512to1023,
	       fecp->rmon_t_p512to1023);
	printf("rmon_t_p1024to2047 %x - %x\n", (int)&fecp->rmon_t_p1024to2047,
	       fecp->rmon_t_p1024to2047);
	printf("rmon_t_p_gte2048   %x - %x\n", (int)&fecp->rmon_t_p_gte2048,
	       fecp->rmon_t_p_gte2048);
	printf("rmon_t_octets      %x - %x\n", (int)&fecp->rmon_t_octets,
	       fecp->rmon_t_octets);

	printf("\n");
	printf("ieee_t_drop      %x - %x\n", (int)&fecp->ieee_t_drop,
	       fecp->ieee_t_drop);
	printf("ieee_t_frame_ok  %x - %x\n", (int)&fecp->ieee_t_frame_ok,
	       fecp->ieee_t_frame_ok);
	printf("ieee_t_1col      %x - %x\n", (int)&fecp->ieee_t_1col,
	       fecp->ieee_t_1col);
	printf("ieee_t_mcol      %x - %x\n", (int)&fecp->ieee_t_mcol,
	       fecp->ieee_t_mcol);
	printf("ieee_t_def       %x - %x\n", (int)&fecp->ieee_t_def,
	       fecp->ieee_t_def);
	printf("ieee_t_lcol      %x - %x\n", (int)&fecp->ieee_t_lcol,
	       fecp->ieee_t_lcol);
	printf("ieee_t_excol     %x - %x\n", (int)&fecp->ieee_t_excol,
	       fecp->ieee_t_excol);
	printf("ieee_t_macerr    %x - %x\n", (int)&fecp->ieee_t_macerr,
	       fecp->ieee_t_macerr);
	printf("ieee_t_cserr     %x - %x\n", (int)&fecp->ieee_t_cserr,
	       fecp->ieee_t_cserr);
	printf("ieee_t_sqe       %x - %x\n", (int)&fecp->ieee_t_sqe,
	       fecp->ieee_t_sqe);
	printf("ieee_t_fdxfc     %x - %x\n", (int)&fecp->ieee_t_fdxfc,
	       fecp->ieee_t_fdxfc);
	printf("ieee_t_octets_ok %x - %x\n", (int)&fecp->ieee_t_octets_ok,
	       fecp->ieee_t_octets_ok);

	printf("\n");
	printf("rmon_r_drop        %x - %x\n", (int)&fecp->rmon_r_drop,
	       fecp->rmon_r_drop);
	printf("rmon_r_packets     %x - %x\n", (int)&fecp->rmon_r_packets,
	       fecp->rmon_r_packets);
	printf("rmon_r_bc_pkt      %x - %x\n", (int)&fecp->rmon_r_bc_pkt,
	       fecp->rmon_r_bc_pkt);
	printf("rmon_r_mc_pkt      %x - %x\n", (int)&fecp->rmon_r_mc_pkt,
	       fecp->rmon_r_mc_pkt);
	printf("rmon_r_crc_align   %x - %x\n", (int)&fecp->rmon_r_crc_align,
	       fecp->rmon_r_crc_align);
	printf("rmon_r_undersize   %x - %x\n", (int)&fecp->rmon_r_undersize,
	       fecp->rmon_r_undersize);
	printf("rmon_r_oversize    %x - %x\n", (int)&fecp->rmon_r_oversize,
	       fecp->rmon_r_oversize);
	printf("rmon_r_frag        %x - %x\n", (int)&fecp->rmon_r_frag,
	       fecp->rmon_r_frag);
	printf("rmon_r_jab         %x - %x\n", (int)&fecp->rmon_r_jab,
	       fecp->rmon_r_jab);
	printf("rmon_r_p64         %x - %x\n", (int)&fecp->rmon_r_p64,
	       fecp->rmon_r_p64);
	printf("rmon_r_p65to127    %x - %x\n", (int)&fecp->rmon_r_p65to127,
	       fecp->rmon_r_p65to127);
	printf("rmon_r_p128to255   %x - %x\n", (int)&fecp->rmon_r_p128to255,
	       fecp->rmon_r_p128to255);
	printf("rmon_r_p256to511   %x - %x\n", (int)&fecp->rmon_r_p256to511,
	       fecp->rmon_r_p256to511);
	printf("rmon_r_p512to1023  %x - %x\n", (int)&fecp->rmon_r_p512to1023,
	       fecp->rmon_r_p512to1023);
	printf("rmon_r_p1024to2047 %x - %x\n", (int)&fecp->rmon_r_p1024to2047,
	       fecp->rmon_r_p1024to2047);
	printf("rmon_r_p_gte2048   %x - %x\n", (int)&fecp->rmon_r_p_gte2048,
	       fecp->rmon_r_p_gte2048);
	printf("rmon_r_octets      %x - %x\n", (int)&fecp->rmon_r_octets,
	       fecp->rmon_r_octets);

	printf("\n");
	printf("ieee_r_drop      %x - %x\n", (int)&fecp->ieee_r_drop,
	       fecp->ieee_r_drop);
	printf("ieee_r_frame_ok  %x - %x\n", (int)&fecp->ieee_r_frame_ok,
	       fecp->ieee_r_frame_ok);
	printf("ieee_r_crc       %x - %x\n", (int)&fecp->ieee_r_crc,
	       fecp->ieee_r_crc);
	printf("ieee_r_align     %x - %x\n", (int)&fecp->ieee_r_align,
	       fecp->ieee_r_align);
	printf("ieee_r_macerr    %x - %x\n", (int)&fecp->ieee_r_macerr,
	       fecp->ieee_r_macerr);
	printf("ieee_r_fdxfc     %x - %x\n", (int)&fecp->ieee_r_fdxfc,
	       fecp->ieee_r_fdxfc);
	printf("ieee_r_octets_ok %x - %x\n", (int)&fecp->ieee_r_octets_ok,
	       fecp->ieee_r_octets_ok);

	printf("\n\n\n");
}
#endif

int fec_init(struct eth_device *dev, bd_t * bd)
{
	struct fec_info_s *info = dev->priv;
	volatile fec_t *fecp = (fec_t *) (info->iobase);
	int i;

	fecpin_setclear(dev, 1);

	fec_reset(dev);

#if defined(CONFIG_CMD_MII) || defined (CONFIG_MII) || \
	defined (CONFIG_SYS_DISCOVER_PHY)

	mii_init();

	setFecDuplexSpeed(fecp, bd, info->dup_spd);
#else
#ifndef CONFIG_SYS_DISCOVER_PHY
	setFecDuplexSpeed(fecp, bd, (FECDUPLEX << 16) | FECSPEED);
#endif				/* ifndef CONFIG_SYS_DISCOVER_PHY */
#endif				/* CONFIG_CMD_MII || CONFIG_MII */

	/* We use strictly polling mode only */
	fecp->eimr = 0;

	/* Clear any pending interrupt */
	fecp->eir = 0xffffffff;

	/* Clear unicast address hash table */
	fecp->iaur = 0;
	fecp->ialr = 0;

	/* Clear multicast address hash table */
	fecp->gaur = 0;
	fecp->galr = 0;

	/* Set maximum receive buffer size. */
	fecp->emrbr = PKT_MAXBLR_SIZE;

	/*
	 * Setup Buffers and Buffer Desriptors
	 */
	info->rxIdx = 0;
	info->txIdx = 0;

	/*
	 * Setup Receiver Buffer Descriptors (13.14.24.18)
	 * Settings:
	 *     Empty, Wrap
	 */
	for (i = 0; i < PKTBUFSRX; i++) {
		info->rxbd[i].cbd_sc = BD_ENET_RX_EMPTY;
		info->rxbd[i].cbd_datlen = 0;	/* Reset */
		info->rxbd[i].cbd_bufaddr = (uint) net_rx_packets[i];
	}
	info->rxbd[PKTBUFSRX - 1].cbd_sc |= BD_ENET_RX_WRAP;

	/*
	 * Setup Ethernet Transmitter Buffer Descriptors (13.14.24.19)
	 * Settings:
	 *    Last, Tx CRC
	 */
	for (i = 0; i < TX_BUF_CNT; i++) {
		info->txbd[i].cbd_sc = BD_ENET_TX_LAST | BD_ENET_TX_TC;
		info->txbd[i].cbd_datlen = 0;	/* Reset */
		info->txbd[i].cbd_bufaddr = (uint) (&info->txbuf[0]);
	}
	info->txbd[TX_BUF_CNT - 1].cbd_sc |= BD_ENET_TX_WRAP;

	/* Set receive and transmit descriptor base */
	fecp->erdsr = (unsigned int)(&info->rxbd[0]);
	fecp->etdsr = (unsigned int)(&info->txbd[0]);

	/* Now enable the transmit and receive processing */
#ifdef CONFIG_VYBRID
	/*Big Endian*/
	fecp->ecr |= FEC_ECR_ETHER_EN | 0x100;
#else
	fecp->ecr |= FEC_ECR_ETHER_EN;
#endif

	/* And last, try to fill Rx Buffer Descriptors */
	fecp->rdar = 0x01000000;	/* Descriptor polling active    */

	return 1;
}

static int fec_write_hwaddr(struct eth_device *dev)
{
	struct fec_info_s *info = dev->priv;
	volatile fec_t *fecp = (fec_t *) (info->iobase);
	uchar ea[6];

	/* Set the station address */
	eth_getenv_enetaddr_by_index("eth", dev->index, ea);
	fecp->palr = (ea[0] << 24) | (ea[1] << 16) | (ea[2] << 8) | (ea[3]);
	fecp->paur = (ea[4] << 24) | (ea[5] << 16);

	return 0;
}

void fec_reset(struct eth_device *dev)
{
	struct fec_info_s *info = dev->priv;
	volatile fec_t *fecp = (fec_t *) (info->iobase);
	int i;

	fecp->ecr = FEC_ECR_RESET;
	for (i = 0; (fecp->ecr & FEC_ECR_RESET) && (i < FEC_RESET_DELAY); ++i) {
		udelay(1);
	}
	if (i == FEC_RESET_DELAY) {
		printf("FEC_RESET_DELAY timeout\n");
	}

	/* Reset clears the station address, set anew */
	fec_write_hwaddr(dev);
}

void fec_halt(struct eth_device *dev)
{
	struct fec_info_s *info = dev->priv;

	fec_reset(dev);

	fecpin_setclear(dev, 0);

	info->rxIdx = info->txIdx = 0;
	memset(info->rxbd, 0, PKTBUFSRX * sizeof(cbd_t));
	memset(info->txbd, 0, TX_BUF_CNT * sizeof(cbd_t));
	memset(info->txbuf, 0, DBUF_LENGTH);
}


int mcffec_register(bd_t *bd, struct fec_info_s *fi)
{
	struct eth_device *dev;
#ifdef CONFIG_SYS_FEC_BUF_USE_SRAM
	u32 tmp = CONFIG_SYS_INIT_RAM_ADDR + 0x1000;
#endif

	/* default speed */
	bd->bi_ethspeed = 10;

	dev = (struct eth_device *)memalign(CONFIG_SYS_CACHELINE_SIZE,
					    sizeof *dev);
	if (dev == NULL)
		return -1;

	memset(dev, 0, sizeof(*dev));

	sprintf(dev->name, "FEC%d", fi->index);

	dev->priv = fi;
	dev->init = fec_init;
	dev->halt = fec_halt;
	dev->send = fec_send;
	dev->recv = fec_recv;
	dev->write_hwaddr = fec_write_hwaddr;

	/* setup Receive and Transmit buffer descriptor */
#ifdef CONFIG_SYS_FEC_BUF_USE_SRAM
	fi->rxbd = (cbd_t *)((u32)fi->rxbd + tmp);
	tmp = (u32)fi->rxbd;
	fi->txbd = (cbd_t *)((u32)fi->txbd + tmp + (PKTBUFSRX * sizeof(cbd_t)));
	tmp = (u32)fi->txbd;
	fi->txbuf = (char *)((u32)fi->txbuf + tmp +
			     (CONFIG_SYS_TX_ETH_BUFFER * sizeof(cbd_t)));
	tmp = (u32)fi->txbuf;
#else
	fi->rxbd = (cbd_t *)memalign(CONFIG_SYS_CACHELINE_SIZE,
				     (PKTBUFSRX * sizeof(cbd_t)));
	fi->txbd = (cbd_t *)memalign(CONFIG_SYS_CACHELINE_SIZE,
				     (TX_BUF_CNT * sizeof(cbd_t)));
	fi->txbuf = (char *)memalign(CONFIG_SYS_CACHELINE_SIZE, DBUF_LENGTH);
#endif

#ifdef ET_DEBUG
	printf("rxbd %x txbd %x\n", (int)fi->rxbd, (int)fi->txbd);
#endif

	fi->phy_name = (char *)memalign(CONFIG_SYS_CACHELINE_SIZE, 32);

	eth_register(dev);

#if defined(CONFIG_MII) || defined(CONFIG_CMD_MII)
<<<<<<< HEAD
	miiphy_register(dev->name, mcffec_miiphy_read, mcffec_miiphy_write);
=======
		int retval;
		struct mii_dev *mdiodev = mdio_alloc();
		if (!mdiodev)
			return -ENOMEM;
		strncpy(mdiodev->name, dev->name, MDIO_NAME_LEN);
		mdiodev->read = mcffec_miiphy_read;
		mdiodev->write = mcffec_miiphy_write;

		retval = mdio_register(mdiodev);
		if (retval < 0)
			return retval;
>>>>>>> 2c5e1752
#endif

	/* Set station address in any case to make it work in kernel even if
	   FEC is not used here in U-Boot */
	fec_reset(dev);

	return 0;
}

int mcffec_initialize(bd_t *bd)
{
	int i;

	for (i = 0; i < sizeof(fec_info) / sizeof(fec_info[0]); i++)
		mcffec_register(bd, &fec_info[i]);

	/*Ugly workaround for FEC to work in kernel, TODO Jason*/
	mii_init();
	return 0;
}<|MERGE_RESOLUTION|>--- conflicted
+++ resolved
@@ -583,9 +583,6 @@
 	eth_register(dev);
 
 #if defined(CONFIG_MII) || defined(CONFIG_CMD_MII)
-<<<<<<< HEAD
-	miiphy_register(dev->name, mcffec_miiphy_read, mcffec_miiphy_write);
-=======
 		int retval;
 		struct mii_dev *mdiodev = mdio_alloc();
 		if (!mdiodev)
@@ -597,7 +594,6 @@
 		retval = mdio_register(mdiodev);
 		if (retval < 0)
 			return retval;
->>>>>>> 2c5e1752
 #endif
 
 	/* Set station address in any case to make it work in kernel even if
