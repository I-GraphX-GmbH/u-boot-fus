--- conflicted
+++ resolved
@@ -537,12 +537,8 @@
 	u32 tmp = CONFIG_SYS_INIT_RAM_ADDR + 0x1000;
 #endif
 
-<<<<<<< HEAD
 	/* default speed */
 	bd->bi_ethspeed = 10;
-=======
-	for (i = 0; i < ARRAY_SIZE(fec_info); i++) {
->>>>>>> 5373e27d
 
 	dev = (struct eth_device *)memalign(CONFIG_SYS_CACHELINE_SIZE,
 					    sizeof *dev);
