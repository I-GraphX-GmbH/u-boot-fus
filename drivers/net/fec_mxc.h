--- conflicted
+++ resolved
@@ -17,10 +17,7 @@
 #define __FEC_MXC_H
 
 #include <clk.h>
-<<<<<<< HEAD
 #include <asm-generic/gpio.h>
-=======
->>>>>>> 1e351715
 
 /* Layout description of the FEC */
 struct ethernet_regs {
@@ -250,11 +247,7 @@
 #ifdef CONFIG_DM_REGULATOR
 	struct udevice *phy_supply;
 #endif
-<<<<<<< HEAD
 #if CONFIG_IS_ENABLED(DM_GPIO)
-=======
-#ifdef CONFIG_DM_GPIO
->>>>>>> 1e351715
 	struct gpio_desc phy_reset_gpio;
 	uint32_t reset_delay;
 	uint32_t reset_post_delay;
@@ -263,10 +256,7 @@
 	u32 interface;
 #endif
 	struct clk ipg_clk;
-<<<<<<< HEAD
-=======
 	struct clk ahb_clk;
->>>>>>> 1e351715
 	u32 clk_rate;
 };
 
