/* SPDX-License-Identifier: GPL-2.0+ */
/*
 * (C) Copyright 2009 Ilya Yanok, Emcraft Systems Ltd <yanok@emcraft.com>
 * (C) Copyright 2008 Armadeus Systems, nc
 * (C) Copyright 2008 Eric Jarrige <eric.jarrige@armadeus.org>
 * (C) Copyright 2007 Pengutronix, Sascha Hauer <s.hauer@pengutronix.de>
 * (C) Copyright 2007 Pengutronix, Juergen Beisert <j.beisert@pengutronix.de>
 *
 * (C) Copyright 2003
 * Wolfgang Denk, DENX Software Engineering, wd@denx.de.
 *
 * This file is based on mpc4200fec.h
 * (C) Copyright Motorola, Inc., 2000
 */

#ifndef __FEC_MXC_H
#define __FEC_MXC_H

<<<<<<< HEAD
#include <asm-generic/gpio.h>
=======
#include <clk.h>
>>>>>>> 715e07fd

/* Layout description of the FEC */
struct ethernet_regs {
	/* [10:2]addr = 00 */

	/*  Control and status Registers (offset 000-1FF) */
	uint32_t res0[1];		/* MBAR_ETH + 0x000 */
	uint32_t ievent;		/* MBAR_ETH + 0x004 */
	uint32_t imask;			/* MBAR_ETH + 0x008 */

	uint32_t res1[1];		/* MBAR_ETH + 0x00C */
	uint32_t r_des_active;		/* MBAR_ETH + 0x010 */
	uint32_t x_des_active;		/* MBAR_ETH + 0x014 */
	uint32_t res2[3];		/* MBAR_ETH + 0x018-20 */
	uint32_t ecntrl;		/* MBAR_ETH + 0x024 */

	uint32_t res3[6];		/* MBAR_ETH + 0x028-03C */
	uint32_t mii_data;		/* MBAR_ETH + 0x040 */
	uint32_t mii_speed;		/* MBAR_ETH + 0x044 */
	uint32_t res4[7];		/* MBAR_ETH + 0x048-60 */
	uint32_t mib_control;		/* MBAR_ETH + 0x064 */

	uint32_t res5[7];		/* MBAR_ETH + 0x068-80 */
	uint32_t r_cntrl;		/* MBAR_ETH + 0x084 */
	uint32_t res6[15];		/* MBAR_ETH + 0x088-C0 */
	uint32_t x_cntrl;		/* MBAR_ETH + 0x0C4 */
	uint32_t res7[7];		/* MBAR_ETH + 0x0C8-E0 */
	uint32_t paddr1;		/* MBAR_ETH + 0x0E4 */
	uint32_t paddr2;		/* MBAR_ETH + 0x0E8 */
	uint32_t op_pause;		/* MBAR_ETH + 0x0EC */

	uint32_t res8[10];		/* MBAR_ETH + 0x0F0-114 */
	uint32_t iaddr1;		/* MBAR_ETH + 0x118 */
	uint32_t iaddr2;		/* MBAR_ETH + 0x11C */
	uint32_t gaddr1;		/* MBAR_ETH + 0x120 */
	uint32_t gaddr2;		/* MBAR_ETH + 0x124 */
	uint32_t res9[7];		/* MBAR_ETH + 0x128-140 */

	uint32_t x_wmrk;		/* MBAR_ETH + 0x144 */
	uint32_t res10[1];		/* MBAR_ETH + 0x148 */
	uint32_t r_bound;		/* MBAR_ETH + 0x14C */
	uint32_t r_fstart;		/* MBAR_ETH + 0x150 */
	uint32_t res11[11];		/* MBAR_ETH + 0x154-17C */
	uint32_t erdsr;			/* MBAR_ETH + 0x180 */
	uint32_t etdsr;			/* MBAR_ETH + 0x184 */
	uint32_t emrbr;			/* MBAR_ETH + 0x188 */
	uint32_t res12[29];		/* MBAR_ETH + 0x18C-1FC */

	/*  MIB COUNTERS (Offset 200-2FF) */
	uint32_t rmon_t_drop;		/* MBAR_ETH + 0x200 */
	uint32_t rmon_t_packets;	/* MBAR_ETH + 0x204 */
	uint32_t rmon_t_bc_pkt;		/* MBAR_ETH + 0x208 */
	uint32_t rmon_t_mc_pkt;		/* MBAR_ETH + 0x20C */
	uint32_t rmon_t_crc_align;	/* MBAR_ETH + 0x210 */
	uint32_t rmon_t_undersize;	/* MBAR_ETH + 0x214 */
	uint32_t rmon_t_oversize;	/* MBAR_ETH + 0x218 */
	uint32_t rmon_t_frag;		/* MBAR_ETH + 0x21C */
	uint32_t rmon_t_jab;		/* MBAR_ETH + 0x220 */
	uint32_t rmon_t_col;		/* MBAR_ETH + 0x224 */
	uint32_t rmon_t_p64;		/* MBAR_ETH + 0x228 */
	uint32_t rmon_t_p65to127;	/* MBAR_ETH + 0x22C */
	uint32_t rmon_t_p128to255;	/* MBAR_ETH + 0x230 */
	uint32_t rmon_t_p256to511;	/* MBAR_ETH + 0x234 */
	uint32_t rmon_t_p512to1023;	/* MBAR_ETH + 0x238 */
	uint32_t rmon_t_p1024to2047;	/* MBAR_ETH + 0x23C */
	uint32_t rmon_t_p_gte2048;	/* MBAR_ETH + 0x240 */
	uint32_t rmon_t_octets;		/* MBAR_ETH + 0x244 */
	uint32_t ieee_t_drop;		/* MBAR_ETH + 0x248 */
	uint32_t ieee_t_frame_ok;	/* MBAR_ETH + 0x24C */
	uint32_t ieee_t_1col;		/* MBAR_ETH + 0x250 */
	uint32_t ieee_t_mcol;		/* MBAR_ETH + 0x254 */
	uint32_t ieee_t_def;		/* MBAR_ETH + 0x258 */
	uint32_t ieee_t_lcol;		/* MBAR_ETH + 0x25C */
	uint32_t ieee_t_excol;		/* MBAR_ETH + 0x260 */
	uint32_t ieee_t_macerr;		/* MBAR_ETH + 0x264 */
	uint32_t ieee_t_cserr;		/* MBAR_ETH + 0x268 */
	uint32_t ieee_t_sqe;		/* MBAR_ETH + 0x26C */
	uint32_t t_fdxfc;		/* MBAR_ETH + 0x270 */
	uint32_t ieee_t_octets_ok;	/* MBAR_ETH + 0x274 */

	uint32_t res13[2];		/* MBAR_ETH + 0x278-27C */
	uint32_t rmon_r_drop;		/* MBAR_ETH + 0x280 */
	uint32_t rmon_r_packets;	/* MBAR_ETH + 0x284 */
	uint32_t rmon_r_bc_pkt;		/* MBAR_ETH + 0x288 */
	uint32_t rmon_r_mc_pkt;		/* MBAR_ETH + 0x28C */
	uint32_t rmon_r_crc_align;	/* MBAR_ETH + 0x290 */
	uint32_t rmon_r_undersize;	/* MBAR_ETH + 0x294 */
	uint32_t rmon_r_oversize;	/* MBAR_ETH + 0x298 */
	uint32_t rmon_r_frag;		/* MBAR_ETH + 0x29C */
	uint32_t rmon_r_jab;		/* MBAR_ETH + 0x2A0 */

	uint32_t rmon_r_resvd_0;	/* MBAR_ETH + 0x2A4 */

	uint32_t rmon_r_p64;		/* MBAR_ETH + 0x2A8 */
	uint32_t rmon_r_p65to127;	/* MBAR_ETH + 0x2AC */
	uint32_t rmon_r_p128to255;	/* MBAR_ETH + 0x2B0 */
	uint32_t rmon_r_p256to511;	/* MBAR_ETH + 0x2B4 */
	uint32_t rmon_r_p512to1023;	/* MBAR_ETH + 0x2B8 */
	uint32_t rmon_r_p1024to2047;	/* MBAR_ETH + 0x2BC */
	uint32_t rmon_r_p_gte2048;	/* MBAR_ETH + 0x2C0 */
	uint32_t rmon_r_octets;		/* MBAR_ETH + 0x2C4 */
	uint32_t ieee_r_drop;		/* MBAR_ETH + 0x2C8 */
	uint32_t ieee_r_frame_ok;	/* MBAR_ETH + 0x2CC */
	uint32_t ieee_r_crc;		/* MBAR_ETH + 0x2D0 */
	uint32_t ieee_r_align;		/* MBAR_ETH + 0x2D4 */
	uint32_t r_macerr;		/* MBAR_ETH + 0x2D8 */
	uint32_t r_fdxfc;		/* MBAR_ETH + 0x2DC */
	uint32_t ieee_r_octets_ok;	/* MBAR_ETH + 0x2E0 */

	uint32_t res14[7];		/* MBAR_ETH + 0x2E4-2FC */

#if defined(CONFIG_MX25) || defined(CONFIG_MX53) || defined(CONFIG_MX6SL)
	uint16_t miigsk_cfgr;		/* MBAR_ETH + 0x300 */
	uint16_t res15[3];		/* MBAR_ETH + 0x302-306 */
	uint16_t miigsk_enr;		/* MBAR_ETH + 0x308 */
	uint16_t res16[3];		/* MBAR_ETH + 0x30a-30e */
	uint32_t res17[60];		/* MBAR_ETH + 0x300-3FF */
#else
	uint32_t res15[64];		/* MBAR_ETH + 0x300-3FF */
#endif
};

#define FEC_IEVENT_HBERR		0x80000000
#define FEC_IEVENT_BABR			0x40000000
#define FEC_IEVENT_BABT			0x20000000
#define FEC_IEVENT_GRA			0x10000000
#define FEC_IEVENT_TXF			0x08000000
#define FEC_IEVENT_TXB			0x04000000
#define FEC_IEVENT_RXF			0x02000000
#define FEC_IEVENT_RXB			0x01000000
#define FEC_IEVENT_MII			0x00800000
#define FEC_IEVENT_EBERR		0x00400000
#define FEC_IEVENT_LC			0x00200000
#define FEC_IEVENT_RL			0x00100000
#define FEC_IEVENT_UN			0x00080000

#define FEC_IMASK_HBERR			0x80000000
#define FEC_IMASK_BABR			0x40000000
#define FEC_IMASKT_BABT			0x20000000
#define FEC_IMASK_GRA			0x10000000
#define FEC_IMASKT_TXF			0x08000000
#define FEC_IMASK_TXB			0x04000000
#define FEC_IMASKT_RXF			0x02000000
#define FEC_IMASK_RXB			0x01000000
#define FEC_IMASK_MII			0x00800000
#define FEC_IMASK_EBERR			0x00400000
#define FEC_IMASK_LC			0x00200000
#define FEC_IMASKT_RL			0x00100000
#define FEC_IMASK_UN			0x00080000

#define FEC_RCNTRL_MAX_FL_SHIFT		16
#define FEC_RCNTRL_LOOP			0x00000001
#define FEC_RCNTRL_DRT			0x00000002
#define FEC_RCNTRL_MII_MODE		0x00000004
#define FEC_RCNTRL_PROM			0x00000008
#define FEC_RCNTRL_BC_REJ		0x00000010
#define FEC_RCNTRL_FCE			0x00000020
#define FEC_RCNTRL_RGMII		0x00000040
#define FEC_RCNTRL_RMII			0x00000100
#define FEC_RCNTRL_RMII_10T		0x00000200

#define FEC_TCNTRL_GTS			0x00000001
#define FEC_TCNTRL_HBC			0x00000002
#define FEC_TCNTRL_FDEN			0x00000004
#define FEC_TCNTRL_TFC_PAUSE		0x00000008
#define FEC_TCNTRL_RFC_PAUSE		0x00000010

#define FEC_ECNTRL_RESET		0x00000001	/* reset the FEC */
#define FEC_ECNTRL_ETHER_EN		0x00000002	/* enable the FEC */
#define FEC_ECNTRL_SPEED		0x00000020
#define FEC_ECNTRL_DBSWAP		0x00000100

#define FEC_X_WMRK_STRFWD		0x00000100

#define FEC_X_DES_ACTIVE_TDAR		0x01000000
#define FEC_R_DES_ACTIVE_RDAR		0x01000000

#if defined(CONFIG_MX25) || defined(CONFIG_MX53) || defined(CONFIG_MX6SL)
/* defines for MIIGSK */
/* RMII frequency control: 0=50MHz, 1=5MHz */
#define MIIGSK_CFGR_FRCONT		(1 << 6)
/* loopback mode */
#define MIIGSK_CFGR_LBMODE		(1 << 4)
/* echo mode */
#define MIIGSK_CFGR_EMODE		(1 << 3)
/* MII gasket mode field */
#define MIIGSK_CFGR_IF_MODE_MASK	(3 << 0)
/* MMI/7-Wire mode */
#define MIIGSK_CFGR_IF_MODE_MII		(0 << 0)
/* RMII mode */
#define MIIGSK_CFGR_IF_MODE_RMII	(1 << 0)
/* reflects MIIGSK Enable bit (RO) */
#define MIIGSK_ENR_READY		(1 << 2)
/* enable MIGSK (set by default) */
#define MIIGSK_ENR_EN			(1 << 1)
#endif

/**
 * @brief Receive & Transmit Buffer Descriptor definitions
 *
 * Note: The first BD must be aligned (see DB_ALIGNMENT)
 */
struct fec_bd {
	uint16_t data_length;		/* payload's length in bytes */
	uint16_t status;		/* BD's staus (see datasheet) */
	uint32_t data_pointer;		/* payload's buffer address */
};

/* @brief i.MX27-FEC private structure */
struct fec_priv {
	struct ethernet_regs *eth;	/* pointer to register'S base */
	enum xceiver_type xcv_type;	/* transceiver type */
	struct fec_bd *rbd_base;	/* RBD ring */
	int rbd_index;			/* next receive BD to read */
	struct fec_bd *tbd_base;	/* TBD ring */
	int tbd_index;			/* next transmit BD to write */
	bd_t *bd;
	uint8_t *tdb_ptr;
	int dev_id;
	struct mii_dev *bus;
#ifdef CONFIG_PHYLIB
	struct phy_device *phydev;
#else
	int phy_id;
	int (*mii_postcall)(int);
#endif
<<<<<<< HEAD
#if CONFIG_IS_ENABLED(DM_GPIO)
=======
#ifdef CONFIG_DM_REGULATOR
	struct udevice *phy_supply;
#endif
#ifdef CONFIG_DM_GPIO
>>>>>>> 715e07fd
	struct gpio_desc phy_reset_gpio;
	uint32_t reset_delay;
	uint32_t reset_post_delay;
#endif
#ifdef CONFIG_DM_ETH
	u32 interface;
#endif
	struct clk ipg_clk;
	u32 clk_rate;
};

void imx_get_mac_from_fuse(int dev_id, unsigned char *mac);

/**
 * @brief Numbers of buffer descriptors for receiving
 *
 * The number defines the stocked memory buffers for the receiving task.
 * Larger values makes no sense in this limited environment.
 */
#define FEC_RBD_NUM		64

/**
 * @brief Define the ethernet packet size limit in memory
 *
 * Note: Do not shrink this number. This will force the FEC to spread larger
 * frames in more than one BD. This is nothing to worry about, but the current
 * driver can't handle it.
 */
#define FEC_MAX_PKT_SIZE	1536

/* Receive BD status bits */
#define FEC_RBD_EMPTY	0x8000	/* Receive BD status: Buffer is empty */
#define FEC_RBD_WRAP	0x2000	/* Receive BD status: Last BD in ring */
/* Receive BD status: Buffer is last in frame (useless here!) */
#define FEC_RBD_LAST	0x0800
#define FEC_RBD_MISS	0x0100	/* Receive BD status: Miss bit for prom mode */
/* Receive BD status: The received frame is broadcast frame */
#define FEC_RBD_BC	0x0080
/* Receive BD status: The received frame is multicast frame */
#define FEC_RBD_MC	0x0040
#define FEC_RBD_LG	0x0020	/* Receive BD status: Frame length violation */
#define FEC_RBD_NO	0x0010	/* Receive BD status: Nonoctet align frame */
#define FEC_RBD_CR	0x0004	/* Receive BD status: CRC error */
#define FEC_RBD_OV	0x0002	/* Receive BD status: Receive FIFO overrun */
#define FEC_RBD_TR	0x0001	/* Receive BD status: Frame is truncated */
#define FEC_RBD_ERR	(FEC_RBD_LG | FEC_RBD_NO | FEC_RBD_CR | \
			FEC_RBD_OV | FEC_RBD_TR)

/* Transmit BD status bits */
#define FEC_TBD_READY	0x8000	/* Tansmit BD status: Buffer is ready */
#define FEC_TBD_WRAP	0x2000	/* Tansmit BD status: Mark as last BD in ring */
#define FEC_TBD_LAST	0x0800	/* Tansmit BD status: Buffer is last in frame */
#define FEC_TBD_TC	0x0400	/* Tansmit BD status: Transmit the CRC */
#define FEC_TBD_ABC	0x0200	/* Tansmit BD status: Append bad CRC */

/* MII-related definitios */
#define FEC_MII_DATA_ST		0x40000000	/* Start of frame delimiter */
#define FEC_MII_DATA_OP_RD	0x20000000	/* Perform a read operation */
#define FEC_MII_DATA_OP_WR	0x10000000	/* Perform a write operation */
#define FEC_MII_DATA_PA_MSK	0x0f800000	/* PHY Address field mask */
#define FEC_MII_DATA_RA_MSK	0x007c0000	/* PHY Register field mask */
#define FEC_MII_DATA_TA		0x00020000	/* Turnaround */
#define FEC_MII_DATA_DATAMSK	0x0000ffff	/* PHY data field */

#define FEC_MII_DATA_RA_SHIFT	18	/* MII Register address bits */
#define FEC_MII_DATA_PA_SHIFT	23	/* MII PHY address bits */

#endif	/* __FEC_MXC_H */<|MERGE_RESOLUTION|>--- conflicted
+++ resolved
@@ -16,11 +16,8 @@
 #ifndef __FEC_MXC_H
 #define __FEC_MXC_H
 
-<<<<<<< HEAD
+#include <clk.h>
 #include <asm-generic/gpio.h>
-=======
-#include <clk.h>
->>>>>>> 715e07fd
 
 /* Layout description of the FEC */
 struct ethernet_regs {
@@ -247,14 +244,10 @@
 	int phy_id;
 	int (*mii_postcall)(int);
 #endif
-<<<<<<< HEAD
-#if CONFIG_IS_ENABLED(DM_GPIO)
-=======
 #ifdef CONFIG_DM_REGULATOR
 	struct udevice *phy_supply;
 #endif
-#ifdef CONFIG_DM_GPIO
->>>>>>> 715e07fd
+#if CONFIG_IS_ENABLED(DM_GPIO)
 	struct gpio_desc phy_reset_gpio;
 	uint32_t reset_delay;
 	uint32_t reset_post_delay;
