--- conflicted
+++ resolved
@@ -1100,7 +1100,7 @@
 		ret = eqos->config->ops->eqos_disable_calibration(dev);
 		if (ret < 0) {
 			pr_err("eqos_disable_calibration() failed: %d",
-			      ret);
+			       ret);
 			return ret;
 		}
 	}
@@ -1219,8 +1219,7 @@
 	 * don't need to reconnect/reconfigure again
 	 */
 	if (!eqos->phy) {
-<<<<<<< HEAD
-		int addr;
+		int addr = -1;
 #ifdef CONFIG_DM_ETH_PHY
 		addr = eth_phy_get_addr(dev);
 #endif
@@ -1228,19 +1227,16 @@
 		addr = DWC_NET_PHYADDR;
 #endif
 		eqos->phy = phy_connect(eqos->mii, addr, dev,
-=======
-		eqos->phy = phy_connect(eqos->mii, -1, dev,
->>>>>>> 252100a3
 					eqos->config->interface(dev));
-	if (!eqos->phy) {
-		pr_err("phy_connect() failed");
-		goto err_stop_resets;
-	}
-	ret = phy_config(eqos->phy);
-	if (ret < 0) {
-		pr_err("phy_config() failed: %d", ret);
-		goto err_shutdown_phy;
-	}
+		if (!eqos->phy) {
+			pr_err("phy_connect() failed");
+			goto err_stop_resets;
+		}
+		ret = phy_config(eqos->phy);
+		if (ret < 0) {
+			pr_err("phy_config() failed: %d", ret);
+			goto err_shutdown_phy;
+		}
 	}
 
 	ret = phy_startup(eqos->phy);
@@ -2077,7 +2073,7 @@
 	eqos->mii = mdio_alloc();
 	if (!eqos->mii) {
 		pr_err("mdio_alloc() failed");
-			ret = -ENOMEM;
+		ret = -ENOMEM;
 		goto err_remove_resources_tegra;
 	}
 	eqos->mii->read = eqos_mdio_read;
