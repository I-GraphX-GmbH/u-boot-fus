--- conflicted
+++ resolved
@@ -1507,7 +1507,7 @@
 		priv->xcv_type = RGMII;
 		break;
 	default:
-	priv->xcv_type = CONFIG_FEC_XCV_TYPE;
+		priv->xcv_type = CONFIG_FEC_XCV_TYPE;
 		printf("Unsupported interface type %d defaulting to %d\n",
 		       priv->interface, priv->xcv_type);
 		break;
@@ -1602,11 +1602,8 @@
 	{ .compatible = "fsl,imx6ul-fec" },
 	{ .compatible = "fsl,imx53-fec" },
 	{ .compatible = "fsl,imx7d-fec" },
-<<<<<<< HEAD
 	{ .compatible = "fsl,imx8qm-fec" },
-=======
 	{ .compatible = "fsl,mvf600-fec" },
->>>>>>> a7a16679
 	{ }
 };
 
