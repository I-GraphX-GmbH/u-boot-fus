// SPDX-License-Identifier: GPL-2.0+
/*
 * (C) Copyright 2009 Ilya Yanok, Emcraft Systems Ltd <yanok@emcraft.com>
 * (C) Copyright 2008,2009 Eric Jarrige <eric.jarrige@armadeus.org>
 * (C) Copyright 2008 Armadeus Systems nc
 * (C) Copyright 2007 Pengutronix, Sascha Hauer <s.hauer@pengutronix.de>
 * (C) Copyright 2007 Pengutronix, Juergen Beisert <j.beisert@pengutronix.de>
 */

#include <common.h>
#include <dm.h>
#include <environment.h>
#include <malloc.h>
#include <memalign.h>
#include <miiphy.h>
#include <net.h>
#include <netdev.h>

#include <asm/io.h>
#include <linux/errno.h>
#include <linux/compiler.h>

#include <asm/arch/clock.h>
#include <asm/arch/imx-regs.h>
#include <asm/mach-imx/sys_proto.h>
#include <asm-generic/gpio.h>
<<<<<<< HEAD
#include <asm/arch/sys_proto.h>
=======

#include "fec_mxc.h"
>>>>>>> 03ce207c

DECLARE_GLOBAL_DATA_PTR;

/*
 * Timeout the transfer after 5 mS. This is usually a bit more, since
 * the code in the tightloops this timeout is used in adds some overhead.
 */
#define FEC_XFER_TIMEOUT	5000

/*
 * The standard 32-byte DMA alignment does not work on mx6solox, which requires
 * 64-byte alignment in the DMA RX FEC buffer.
 * Introduce the FEC_DMA_RX_MINALIGN which can cover mx6solox needs and also
 * satisfies the alignment on other SoCs (32-bytes)
 */
#define FEC_DMA_RX_MINALIGN	64

#ifndef CONFIG_MII
#error "CONFIG_MII has to be defined!"
#endif

#ifndef CONFIG_FEC_XCV_TYPE
#define CONFIG_FEC_XCV_TYPE MII100
#endif

/*
 * The i.MX28 operates with packets in big endian. We need to swap them before
 * sending and after receiving.
 */
#ifdef CONFIG_MX28
#define CONFIG_FEC_MXC_SWAP_PACKET
#endif

#define RXDESC_PER_CACHELINE (ARCH_DMA_MINALIGN/sizeof(struct fec_bd))

/* Check various alignment issues at compile time */
#if ((ARCH_DMA_MINALIGN < 16) || (ARCH_DMA_MINALIGN % 16 != 0))
#error "ARCH_DMA_MINALIGN must be multiple of 16!"
#endif

#if ((PKTALIGN < ARCH_DMA_MINALIGN) || \
	(PKTALIGN % ARCH_DMA_MINALIGN != 0))
#error "PKTALIGN must be multiple of ARCH_DMA_MINALIGN!"
#endif

#undef DEBUG

#ifdef CONFIG_FEC_MXC_SWAP_PACKET
static void swap_packet(uint32_t *packet, int length)
{
	int i;

	for (i = 0; i < DIV_ROUND_UP(length, 4); i++)
		packet[i] = __swab32(packet[i]);
}
#endif

/* MII-interface related functions */
static int fec_mdio_read(struct ethernet_regs *eth, uint8_t phyaddr,
		uint8_t regaddr)
{
	uint32_t reg;		/* convenient holder for the PHY register */
	uint32_t phy;		/* convenient holder for the PHY */
	uint32_t start;
	int val;

	/*
	 * reading from any PHY's register is done by properly
	 * programming the FEC's MII data register.
	 */
	writel(FEC_IEVENT_MII, &eth->ievent);
	reg = regaddr << FEC_MII_DATA_RA_SHIFT;
	phy = phyaddr << FEC_MII_DATA_PA_SHIFT;

	writel(FEC_MII_DATA_ST | FEC_MII_DATA_OP_RD | FEC_MII_DATA_TA |
			phy | reg, &eth->mii_data);

	/* wait for the related interrupt */
	start = get_timer(0);
	while (!(readl(&eth->ievent) & FEC_IEVENT_MII)) {
		if (get_timer(start) > (CONFIG_SYS_HZ / 1000)) {
			printf("Read MDIO failed...\n");
			return -1;
		}
	}

	/* clear mii interrupt bit */
	writel(FEC_IEVENT_MII, &eth->ievent);

	/* it's now safe to read the PHY's register */
	val = (unsigned short)readl(&eth->mii_data);
	debug("%s: phy: %02x reg:%02x val:%#x\n", __func__, phyaddr,
	      regaddr, val);
	return val;
}

static void fec_mii_setspeed(struct ethernet_regs *eth)
{
	/*
	 * Set MII_SPEED = (1/(mii_speed * 2)) * System Clock
	 * and do not drop the Preamble.
	 *
	 * The i.MX28 and i.MX6 types have another field in the MSCR (aka
	 * MII_SPEED) register that defines the MDIO output hold time. Earlier
	 * versions are RAZ there, so just ignore the difference and write the
	 * register always.
	 * The minimal hold time according to IEE802.3 (clause 22) is 10 ns.
	 * HOLDTIME + 1 is the number of clk cycles the fec is holding the
	 * output.
	 * The HOLDTIME bitfield takes values between 0 and 7 (inclusive).
	 * Given that ceil(clkrate / 5000000) <= 64, the calculation for
	 * holdtime cannot result in a value greater than 3.
	 */
	u32 pclk = imx_get_fecclk();
	u32 speed = DIV_ROUND_UP(pclk, 5000000);
	u32 hold = DIV_ROUND_UP(pclk, 100000000) - 1;
#ifdef FEC_QUIRK_ENET_MAC
	speed--;
#endif
	writel(speed << 1 | hold << 8, &eth->mii_speed);
	debug("%s: mii_speed %08x\n", __func__, readl(&eth->mii_speed));
}

static int fec_mdio_write(struct ethernet_regs *eth, uint8_t phyaddr,
		uint8_t regaddr, uint16_t data)
{
	uint32_t reg;		/* convenient holder for the PHY register */
	uint32_t phy;		/* convenient holder for the PHY */
	uint32_t start;

	reg = regaddr << FEC_MII_DATA_RA_SHIFT;
	phy = phyaddr << FEC_MII_DATA_PA_SHIFT;

	writel(FEC_MII_DATA_ST | FEC_MII_DATA_OP_WR |
		FEC_MII_DATA_TA | phy | reg | data, &eth->mii_data);

	/* wait for the MII interrupt */
	start = get_timer(0);
	while (!(readl(&eth->ievent) & FEC_IEVENT_MII)) {
		if (get_timer(start) > (CONFIG_SYS_HZ / 1000)) {
			printf("Write MDIO failed...\n");
			return -1;
		}
	}

	/* clear MII interrupt bit */
	writel(FEC_IEVENT_MII, &eth->ievent);
	debug("%s: phy: %02x reg:%02x val:%#x\n", __func__, phyaddr,
	      regaddr, data);

	return 0;
}

static int fec_phy_read(struct mii_dev *bus, int phyaddr, int dev_addr,
			int regaddr)
{
	return fec_mdio_read(bus->priv, phyaddr, regaddr);
}

static int fec_phy_write(struct mii_dev *bus, int phyaddr, int dev_addr,
			 int regaddr, u16 data)
{
	return fec_mdio_write(bus->priv, phyaddr, regaddr, data);
}

#ifndef CONFIG_PHYLIB
static int miiphy_restart_aneg(struct eth_device *dev)
{
	int ret = 0;
#if !defined(CONFIG_FEC_MXC_NO_ANEG)
	struct fec_priv *fec = (struct fec_priv *)dev->priv;
	struct ethernet_regs *eth = fec->bus->priv;

	/*
	 * Wake up from sleep if necessary
	 * Reset PHY, then delay 300ns
	 */
#ifdef CONFIG_MX27
	fec_mdio_write(eth, fec->phy_id, MII_DCOUNTER, 0x00FF);
#endif
	fec_mdio_write(eth, fec->phy_id, MII_BMCR, BMCR_RESET);
	udelay(1000);

	/* Set the auto-negotiation advertisement register bits */
	fec_mdio_write(eth, fec->phy_id, MII_ADVERTISE,
		       LPA_100FULL | LPA_100HALF | LPA_10FULL |
		       LPA_10HALF | PHY_ANLPAR_PSB_802_3);
	fec_mdio_write(eth, fec->phy_id, MII_BMCR,
		       BMCR_ANENABLE | BMCR_ANRESTART);

	if (fec->mii_postcall)
		ret = fec->mii_postcall(fec->phy_id);

#endif
	return ret;
}

#ifndef CONFIG_FEC_FIXED_SPEED
static int miiphy_wait_aneg(struct eth_device *dev)
{
	uint32_t start;
	int status;
	struct fec_priv *fec = (struct fec_priv *)dev->priv;
	struct ethernet_regs *eth = fec->bus->priv;

	/* Wait for AN completion */
	start = get_timer(0);
	do {
		if (get_timer(start) > (CONFIG_SYS_HZ * 5)) {
			printf("%s: Autonegotiation timeout\n", dev->name);
			return -1;
		}

		status = fec_mdio_read(eth, fec->phy_id, MII_BMSR);
		if (status < 0) {
			printf("%s: Autonegotiation failed. status: %d\n",
			       dev->name, status);
			return -1;
		}
	} while (!(status & BMSR_LSTATUS));

	return 0;
}
#endif /* CONFIG_FEC_FIXED_SPEED */
#endif

static int fec_rx_task_enable(struct fec_priv *fec)
{
	writel(FEC_R_DES_ACTIVE_RDAR, &fec->eth->r_des_active);
	return 0;
}

static int fec_rx_task_disable(struct fec_priv *fec)
{
	return 0;
}

static int fec_tx_task_enable(struct fec_priv *fec)
{
	writel(FEC_X_DES_ACTIVE_TDAR, &fec->eth->x_des_active);
	return 0;
}

static int fec_tx_task_disable(struct fec_priv *fec)
{
	return 0;
}

/**
 * Initialize receive task's buffer descriptors
 * @param[in] fec all we know about the device yet
 * @param[in] count receive buffer count to be allocated
 * @param[in] dsize desired size of each receive buffer
 * @return 0 on success
 *
 * Init all RX descriptors to default values.
 */
static void fec_rbd_init(struct fec_priv *fec, int count, int dsize)
{
	uint32_t size;
	ulong data;
	int i;

	/*
	 * Reload the RX descriptors with default values and wipe
	 * the RX buffers.
	 */
	size = roundup(dsize, ARCH_DMA_MINALIGN);
	for (i = 0; i < count; i++) {
		data = fec->rbd_base[i].data_pointer;
		memset((void *)data, 0, dsize);
		flush_dcache_range(data, data + size);

		fec->rbd_base[i].status = FEC_RBD_EMPTY;
		fec->rbd_base[i].data_length = 0;
	}

	/* Mark the last RBD to close the ring. */
	fec->rbd_base[i - 1].status = FEC_RBD_WRAP | FEC_RBD_EMPTY;
	fec->rbd_index = 0;

	flush_dcache_range((ulong)fec->rbd_base,
			   (ulong)fec->rbd_base + size);
}

/**
 * Initialize transmit task's buffer descriptors
 * @param[in] fec all we know about the device yet
 *
 * Transmit buffers are created externally. We only have to init the BDs here.\n
 * Note: There is a race condition in the hardware. When only one BD is in
 * use it must be marked with the WRAP bit to use it for every transmitt.
 * This bit in combination with the READY bit results into double transmit
 * of each data buffer. It seems the state machine checks READY earlier then
 * resetting it after the first transfer.
 * Using two BDs solves this issue.
 */
static void fec_tbd_init(struct fec_priv *fec)
{
	ulong addr = (ulong)fec->tbd_base;
	unsigned size = roundup(2 * sizeof(struct fec_bd),
				ARCH_DMA_MINALIGN);

	memset(fec->tbd_base, 0, size);
	fec->tbd_base[0].status = 0;
	fec->tbd_base[1].status = FEC_TBD_WRAP;
	fec->tbd_index = 0;
	flush_dcache_range(addr, addr + size);
}

/**
 * Mark the given read buffer descriptor as free
 * @param[in] last 1 if this is the last buffer descriptor in the chain, else 0
 * @param[in] prbd buffer descriptor to mark free again
 */
static void fec_rbd_clean(int last, struct fec_bd *prbd)
{
	unsigned short flags = FEC_RBD_EMPTY;
	if (last)
		flags |= FEC_RBD_WRAP;
	writew(flags, &prbd->status);
	writew(0, &prbd->data_length);
}

#ifdef CONFIG_FEC_GET_MAC_FROM_FUSES
static int fec_get_hwaddr(int dev_id, unsigned char *mac)
{
	imx_get_mac_from_fuse(dev_id, mac);
	return !is_valid_ethaddr(mac);
}
#endif

#ifdef CONFIG_DM_ETH
static int fecmxc_set_hwaddr(struct udevice *dev)
#else
static int fec_set_hwaddr(struct eth_device *dev)
#endif
{
#ifdef CONFIG_DM_ETH
	struct fec_priv *fec = dev_get_priv(dev);
	struct eth_pdata *pdata = dev_get_platdata(dev);
	uchar *mac = pdata->enetaddr;
#else
	uchar *mac = dev->enetaddr;
	struct fec_priv *fec = (struct fec_priv *)dev->priv;
#endif

	writel(0, &fec->eth->iaddr1);
	writel(0, &fec->eth->iaddr2);
	writel(0, &fec->eth->gaddr1);
	writel(0, &fec->eth->gaddr2);

	/* Set physical address */
	writel((mac[0] << 24) + (mac[1] << 16) + (mac[2] << 8) + mac[3],
	       &fec->eth->paddr1);
	writel((mac[4] << 24) + (mac[5] << 16) + 0x8808, &fec->eth->paddr2);

	return 0;
}

/* Do initial configuration of the FEC registers */
static void fec_reg_setup(struct fec_priv *fec)
{
	uint32_t rcntrl;

	/* Set interrupt mask register */
	writel(0x00000000, &fec->eth->imask);

	/* Clear FEC-Lite interrupt event register(IEVENT) */
	writel(0xffffffff, &fec->eth->ievent);

	/* Set FEC-Lite receive control register(R_CNTRL): */

	/* Start with frame length = 1518, common for all modes. */
	rcntrl = PKTSIZE << FEC_RCNTRL_MAX_FL_SHIFT;
	if (fec->xcv_type != SEVENWIRE)		/* xMII modes */
		rcntrl |= FEC_RCNTRL_FCE | FEC_RCNTRL_MII_MODE;
	if (fec->xcv_type == RGMII)
		rcntrl |= FEC_RCNTRL_RGMII;
	else if (fec->xcv_type == RMII)
		rcntrl |= FEC_RCNTRL_RMII;

	writel(rcntrl, &fec->eth->r_cntrl);
}

/**
 * Start the FEC engine
 * @param[in] dev Our device to handle
 */
#ifdef CONFIG_DM_ETH
static int fec_open(struct udevice *dev)
#else
static int fec_open(struct eth_device *edev)
#endif
{
#ifdef CONFIG_DM_ETH
	struct fec_priv *fec = dev_get_priv(dev);
#else
	struct fec_priv *fec = (struct fec_priv *)edev->priv;
#endif
	int speed;
	ulong addr, size;
	int i;

	debug("fec_open: fec_open(dev)\n");
	/* full-duplex, heartbeat disabled */
	writel(1 << 2, &fec->eth->x_cntrl);
	fec->rbd_index = 0;

	/* Invalidate all descriptors */
	for (i = 0; i < FEC_RBD_NUM - 1; i++)
		fec_rbd_clean(0, &fec->rbd_base[i]);
	fec_rbd_clean(1, &fec->rbd_base[i]);

	/* Flush the descriptors into RAM */
	size = roundup(FEC_RBD_NUM * sizeof(struct fec_bd),
			ARCH_DMA_MINALIGN);
	addr = (ulong)fec->rbd_base;
	flush_dcache_range(addr, addr + size);

#ifdef FEC_QUIRK_ENET_MAC
	/* Enable ENET HW endian SWAP */
	writel(readl(&fec->eth->ecntrl) | FEC_ECNTRL_DBSWAP,
	       &fec->eth->ecntrl);
	/* Enable ENET store and forward mode */
	writel(readl(&fec->eth->x_wmrk) | FEC_X_WMRK_STRFWD,
	       &fec->eth->x_wmrk);
#endif
	/* Enable FEC-Lite controller */
	writel(readl(&fec->eth->ecntrl) | FEC_ECNTRL_ETHER_EN,
	       &fec->eth->ecntrl);

#if defined(CONFIG_MX25) || defined(CONFIG_MX53) || defined(CONFIG_MX6SL)
	udelay(100);

	/* setup the MII gasket for RMII mode */
	/* disable the gasket */
	writew(0, &fec->eth->miigsk_enr);

	/* wait for the gasket to be disabled */
	while (readw(&fec->eth->miigsk_enr) & MIIGSK_ENR_READY)
		udelay(2);

	/* configure gasket for RMII, 50 MHz, no loopback, and no echo */
	writew(MIIGSK_CFGR_IF_MODE_RMII, &fec->eth->miigsk_cfgr);

	/* re-enable the gasket */
	writew(MIIGSK_ENR_EN, &fec->eth->miigsk_enr);

	/* wait until MII gasket is ready */
	int max_loops = 10;
	while ((readw(&fec->eth->miigsk_enr) & MIIGSK_ENR_READY) == 0) {
		if (--max_loops <= 0) {
			printf("WAIT for MII Gasket ready timed out\n");
			break;
		}
	}
#endif

	/* Determine default speed from link type, PHY may override */
	switch (fec->xcv_type) {
	case MII10:
		speed = _10BASET;
		break;
	default:
		speed = _100BASET;
		break;
	case RGMII:
		speed = _1000BASET;
		break;
	}
#ifdef CONFIG_PHYLIB
	if (fec->phydev) {
		/* Start up the PHY */
		int ret = phy_startup(fec->phydev);

		if (ret) {
			printf("Could not initialize PHY %s\n",
			       fec->phydev->dev->name);
			return ret;
		}
		speed = fec->phydev->speed;
	}
#elif CONFIG_FEC_FIXED_SPEED
	speed = CONFIG_FEC_FIXED_SPEED;
#else
	if (fec->bus) {
	miiphy_wait_aneg(edev);
	speed = miiphy_speed(edev->name, fec->phy_id);
	miiphy_duplex(edev->name, fec->phy_id);
	}
#endif

#ifdef FEC_QUIRK_ENET_MAC
	{
		u32 ecr = readl(&fec->eth->ecntrl) & ~FEC_ECNTRL_SPEED;
		u32 rcr = readl(&fec->eth->r_cntrl) & ~FEC_RCNTRL_RMII_10T;
		if (speed == _1000BASET)
			ecr |= FEC_ECNTRL_SPEED;
		else if (speed != _100BASET)
			rcr |= FEC_RCNTRL_RMII_10T;
		writel(ecr, &fec->eth->ecntrl);
		writel(rcr, &fec->eth->r_cntrl);
	}
#endif
	debug("%s:Speed=%i\n", __func__, speed);

	/* Enable SmartDMA receive task */
	fec_rx_task_enable(fec);

	udelay(100000);
	return 0;
}

#ifdef CONFIG_DM_ETH
static int fecmxc_init(struct udevice *dev)
#else
static int fec_init(struct eth_device *dev, bd_t *bd)
#endif
{
#ifdef CONFIG_DM_ETH
	struct fec_priv *fec = dev_get_priv(dev);
#else
	struct fec_priv *fec = (struct fec_priv *)dev->priv;
#endif
	u8 *mib_ptr = (uint8_t *)&fec->eth->rmon_t_drop;
	u8 *i;
	ulong addr;

	/* Initialize MAC address */
#ifdef CONFIG_DM_ETH
	fecmxc_set_hwaddr(dev);
#else
	fec_set_hwaddr(dev);
#endif

	/* Setup transmit descriptors, there are two in total. */
	fec_tbd_init(fec);

	/* Setup receive descriptors. */
	fec_rbd_init(fec, FEC_RBD_NUM, FEC_MAX_PKT_SIZE);

	fec_reg_setup(fec);

	if (fec->bus && (fec->xcv_type != SEVENWIRE))
		fec_mii_setspeed(fec->bus->priv);

	/* Set Opcode/Pause Duration Register */
	writel(0x00010020, &fec->eth->op_pause);	/* FIXME 0xffff0020; */
	writel(0x2, &fec->eth->x_wmrk);

	/* Set multicast address filter */
	writel(0x00000000, &fec->eth->gaddr1);
	writel(0x00000000, &fec->eth->gaddr2);

	/* Do not access reserved register for i.MX6UL/6ULL/i.MX8/i.MX8M */
	if (!is_mx6ul() && !is_mx6ull() && !is_imx8() && !is_imx8m()) {
		/* clear MIB RAM */
		for (i = mib_ptr; i <= mib_ptr + 0xfc; i += 4)
			writel(0, i);

		/* FIFO receive start register */
		writel(0x520, &fec->eth->r_fstart);
	}

	/* size and address of each buffer */
	writel(FEC_MAX_PKT_SIZE, &fec->eth->emrbr);

	addr = (ulong)fec->tbd_base;
	writel((uint32_t)addr, &fec->eth->etdsr);

	addr = (ulong)fec->rbd_base;
	writel((uint32_t)addr, &fec->eth->erdsr);

#ifndef CONFIG_PHYLIB
	if (fec->bus && (fec->xcv_type != SEVENWIRE)) {
		int ret = miiphy_restart_aneg(dev);
		if (ret)
			return ret;
	}
#endif
	return fec_open(dev);
}

/**
 * Halt the FEC engine
 * @param[in] dev Our device to handle
 */
#ifdef CONFIG_DM_ETH
static void fecmxc_halt(struct udevice *dev)
#else
static void fec_halt(struct eth_device *dev)
#endif
{
#ifdef CONFIG_DM_ETH
	struct fec_priv *fec = dev_get_priv(dev);
#else
	struct fec_priv *fec = (struct fec_priv *)dev->priv;
#endif
	int counter = 0xffff;

	/* issue graceful stop command to the FEC transmitter if necessary */
	writel(FEC_TCNTRL_GTS | readl(&fec->eth->x_cntrl),
	       &fec->eth->x_cntrl);

	debug("eth_halt: wait for stop regs\n");
	/* wait for graceful stop to register */
	while ((counter--) && (!(readl(&fec->eth->ievent) & FEC_IEVENT_GRA)))
		udelay(1);

	/* Disable SmartDMA tasks */
	fec_tx_task_disable(fec);
	fec_rx_task_disable(fec);

	/*
	 * Disable the Ethernet Controller
	 * Note: this will also reset the BD index counter!
	 */
	writel(readl(&fec->eth->ecntrl) & ~FEC_ECNTRL_ETHER_EN,
	       &fec->eth->ecntrl);
	fec->rbd_index = 0;
	fec->tbd_index = 0;
	debug("eth_halt: done\n");
}

/**
 * Transmit one frame
 * @param[in] dev Our ethernet device to handle
 * @param[in] packet Pointer to the data to be transmitted
 * @param[in] length Data count in bytes
 * @return 0 on success
 */
#ifdef CONFIG_DM_ETH
static int fecmxc_send(struct udevice *dev, void *packet, int length)
#else
static int fec_send(struct eth_device *dev, void *packet, int length)
#endif
{
	unsigned int status;
	u32 size;
	ulong addr, end;
	int timeout = FEC_XFER_TIMEOUT;
	int ret = 0;

	/*
	 * This routine transmits one frame.  This routine only accepts
	 * 6-byte Ethernet addresses.
	 */
#ifdef CONFIG_DM_ETH
	struct fec_priv *fec = dev_get_priv(dev);
#else
	struct fec_priv *fec = (struct fec_priv *)dev->priv;
#endif

	/*
	 * Check for valid length of data.
	 */
	if ((length > 1500) || (length <= 0)) {
		printf("Payload (%d) too large\n", length);
		return -1;
	}

	/*
	 * Setup the transmit buffer. We are always using the first buffer for
	 * transmission, the second will be empty and only used to stop the DMA
	 * engine. We also flush the packet to RAM here to avoid cache trouble.
	 */
#ifdef CONFIG_FEC_MXC_SWAP_PACKET
	swap_packet((uint32_t *)packet, length);
#endif

	addr = (ulong)packet;
	end = roundup(addr + length, ARCH_DMA_MINALIGN);
	addr &= ~(ARCH_DMA_MINALIGN - 1);
	flush_dcache_range(addr, end);

	writew(length, &fec->tbd_base[fec->tbd_index].data_length);
	writel((uint32_t)addr, &fec->tbd_base[fec->tbd_index].data_pointer);

	/*
	 * update BD's status now
	 * This block:
	 * - is always the last in a chain (means no chain)
	 * - should transmitt the CRC
	 * - might be the last BD in the list, so the address counter should
	 *   wrap (-> keep the WRAP flag)
	 */
	status = readw(&fec->tbd_base[fec->tbd_index].status) & FEC_TBD_WRAP;
	status |= FEC_TBD_LAST | FEC_TBD_TC | FEC_TBD_READY;
	writew(status, &fec->tbd_base[fec->tbd_index].status);

	/*
	 * Flush data cache. This code flushes both TX descriptors to RAM.
	 * After this code, the descriptors will be safely in RAM and we
	 * can start DMA.
	 */
	size = roundup(2 * sizeof(struct fec_bd), ARCH_DMA_MINALIGN);
	addr = (ulong)fec->tbd_base;
	flush_dcache_range(addr, addr + size);

	/*
	 * Below we read the DMA descriptor's last four bytes back from the
	 * DRAM. This is important in order to make sure that all WRITE
	 * operations on the bus that were triggered by previous cache FLUSH
	 * have completed.
	 *
	 * Otherwise, on MX28, it is possible to observe a corruption of the
	 * DMA descriptors. Please refer to schematic "Figure 1-2" in MX28RM
	 * for the bus structure of MX28. The scenario is as follows:
	 *
	 * 1) ARM core triggers a series of WRITEs on the AHB_ARB2 bus going
	 *    to DRAM due to flush_dcache_range()
	 * 2) ARM core writes the FEC registers via AHB_ARB2
	 * 3) FEC DMA starts reading/writing from/to DRAM via AHB_ARB3
	 *
	 * Note that 2) does sometimes finish before 1) due to reordering of
	 * WRITE accesses on the AHB bus, therefore triggering 3) before the
	 * DMA descriptor is fully written into DRAM. This results in occasional
	 * corruption of the DMA descriptor.
	 */
	readl(addr + size - 4);

	/* Enable SmartDMA transmit task */
	fec_tx_task_enable(fec);

	/*
	 * Wait until frame is sent. On each turn of the wait cycle, we must
	 * invalidate data cache to see what's really in RAM. Also, we need
	 * barrier here.
	 */
	while (--timeout) {
		if (!(readl(&fec->eth->x_des_active) & FEC_X_DES_ACTIVE_TDAR))
			break;
	}

	if (!timeout) {
		ret = -EINVAL;
		goto out;
	}

	/*
	 * The TDAR bit is cleared when the descriptors are all out from TX
	 * but on mx6solox we noticed that the READY bit is still not cleared
	 * right after TDAR.
	 * These are two distinct signals, and in IC simulation, we found that
	 * TDAR always gets cleared prior than the READY bit of last BD becomes
	 * cleared.
	 * In mx6solox, we use a later version of FEC IP. It looks like that
	 * this intrinsic behaviour of TDAR bit has changed in this newer FEC
	 * version.
	 *
	 * Fix this by polling the READY bit of BD after the TDAR polling,
	 * which covers the mx6solox case and does not harm the other SoCs.
	 */
	timeout = FEC_XFER_TIMEOUT;
	while (--timeout) {
		invalidate_dcache_range(addr, addr + size);
		if (!(readw(&fec->tbd_base[fec->tbd_index].status) &
		    FEC_TBD_READY))
			break;
	}

	if (!timeout)
		ret = -EINVAL;

out:
	debug("fec_send: status 0x%x index %d ret %i\n",
	      readw(&fec->tbd_base[fec->tbd_index].status),
	      fec->tbd_index, ret);
	/* for next transmission use the other buffer */
	if (fec->tbd_index)
		fec->tbd_index = 0;
	else
		fec->tbd_index = 1;

	return ret;
}

/**
 * Pull one frame from the card
 * @param[in] dev Our ethernet device to handle
 * @return Length of packet read
 */
#ifdef CONFIG_DM_ETH
static int fecmxc_recv(struct udevice *dev, int flags, uchar **packetp)
#else
static int fec_recv(struct eth_device *dev)
#endif
{
#ifdef CONFIG_DM_ETH
	struct fec_priv *fec = dev_get_priv(dev);
#else
	struct fec_priv *fec = (struct fec_priv *)dev->priv;
#endif
	struct fec_bd *rbd = &fec->rbd_base[fec->rbd_index];
	unsigned long ievent;
	int frame_length, len = 0;
	uint16_t bd_status;
	ulong addr, size, end;
	int i;

#ifdef CONFIG_DM_ETH
	*packetp = memalign(ARCH_DMA_MINALIGN, FEC_MAX_PKT_SIZE);
	if (*packetp == 0) {
		printf("%s: error allocating packetp\n", __func__);
		return -ENOMEM;
	}
#else
	ALLOC_CACHE_ALIGN_BUFFER(uchar, buff, FEC_MAX_PKT_SIZE);
#endif

	/* Check if any critical events have happened */
	ievent = readl(&fec->eth->ievent);
	writel(ievent, &fec->eth->ievent);
	debug("fec_recv: ievent 0x%lx\n", ievent);
	if (ievent & FEC_IEVENT_BABR) {
#ifdef CONFIG_DM_ETH
		fecmxc_halt(dev);
		fecmxc_init(dev);
#else
		fec_halt(dev);
		fec_init(dev, fec->bd);
#endif
		printf("some error: 0x%08lx\n", ievent);
		return 0;
	}
	if (ievent & FEC_IEVENT_HBERR) {
		/* Heartbeat error */
		writel(0x00000001 | readl(&fec->eth->x_cntrl),
		       &fec->eth->x_cntrl);
	}
	if (ievent & FEC_IEVENT_GRA) {
		/* Graceful stop complete */
		if (readl(&fec->eth->x_cntrl) & 0x00000001) {
#ifdef CONFIG_DM_ETH
			fecmxc_halt(dev);
#else
			fec_halt(dev);
#endif
			writel(~0x00000001 & readl(&fec->eth->x_cntrl),
			       &fec->eth->x_cntrl);
#ifdef CONFIG_DM_ETH
			fecmxc_init(dev);
#else
			fec_init(dev, fec->bd);
#endif
		}
	}

	/*
	 * Read the buffer status. Before the status can be read, the data cache
	 * must be invalidated, because the data in RAM might have been changed
	 * by DMA. The descriptors are properly aligned to cachelines so there's
	 * no need to worry they'd overlap.
	 *
	 * WARNING: By invalidating the descriptor here, we also invalidate
	 * the descriptors surrounding this one. Therefore we can NOT change the
	 * contents of this descriptor nor the surrounding ones. The problem is
	 * that in order to mark the descriptor as processed, we need to change
	 * the descriptor. The solution is to mark the whole cache line when all
	 * descriptors in the cache line are processed.
	 */
	addr = (ulong)rbd;
	addr &= ~(ARCH_DMA_MINALIGN - 1);
	size = roundup(sizeof(struct fec_bd), ARCH_DMA_MINALIGN);
	invalidate_dcache_range(addr, addr + size);

	bd_status = readw(&rbd->status);
	debug("fec_recv: status 0x%x\n", bd_status);

	if (!(bd_status & FEC_RBD_EMPTY)) {
		if ((bd_status & FEC_RBD_LAST) && !(bd_status & FEC_RBD_ERR) &&
		    ((readw(&rbd->data_length) - 4) > 14)) {
			/* Get buffer address and size */
			addr = readl(&rbd->data_pointer);
			frame_length = readw(&rbd->data_length) - 4;
			/* Invalidate data cache over the buffer */
			end = roundup(addr + frame_length, ARCH_DMA_MINALIGN);
			addr &= ~(ARCH_DMA_MINALIGN - 1);
			invalidate_dcache_range(addr, end);

			/* Fill the buffer and pass it to upper layers */
#ifdef CONFIG_FEC_MXC_SWAP_PACKET
			swap_packet((uint32_t *)addr, frame_length);
#endif

#ifdef CONFIG_DM_ETH
			memcpy(*packetp, (char *)addr, frame_length);
#else
			memcpy(buff, (char *)addr, frame_length);
			net_process_received_packet(buff, frame_length);
#endif
			len = frame_length;
		} else {
			if (bd_status & FEC_RBD_ERR) {
#if 1
				putc('E');
#else
				debug("error frame: 0x%08x 0x%08x\n",
				      addr, bd_status);
#endif
				len = -1;
			}
		}

		/*
		 * Free the current buffer, restart the engine and move forward
		 * to the next buffer. Here we check if the whole cacheline of
		 * descriptors was already processed and if so, we mark it free
		 * as whole.
		 */
		size = RXDESC_PER_CACHELINE - 1;
		if ((fec->rbd_index & size) == size) {
			i = fec->rbd_index - size;
			addr = (ulong)&fec->rbd_base[i];
			for (; i <= fec->rbd_index ; i++) {
				fec_rbd_clean(i == (FEC_RBD_NUM - 1),
					      &fec->rbd_base[i]);
			}
			flush_dcache_range(addr,
					   addr + ARCH_DMA_MINALIGN);
		}

		fec_rx_task_enable(fec);
		fec->rbd_index = (fec->rbd_index + 1) % FEC_RBD_NUM;
	}
	debug("fec_recv: stop\n");

	return len;
}

static void fec_set_dev_name(char *dest, int dev_id)
{
	sprintf(dest, (dev_id == -1) ? "FEC" : "FEC%i", dev_id);
}

static int fec_alloc_descs(struct fec_priv *fec)
{
	unsigned int size;
	int i;
	uint8_t *data;
	ulong addr;

	/* Allocate TX descriptors. */
	size = roundup(2 * sizeof(struct fec_bd), ARCH_DMA_MINALIGN);
	fec->tbd_base = memalign(ARCH_DMA_MINALIGN, size);
	if (!fec->tbd_base)
		goto err_tx;

	/* Allocate RX descriptors. */
	size = roundup(FEC_RBD_NUM * sizeof(struct fec_bd), ARCH_DMA_MINALIGN);
	fec->rbd_base = memalign(ARCH_DMA_MINALIGN, size);
	if (!fec->rbd_base)
		goto err_rx;

	memset(fec->rbd_base, 0, size);

	/* Allocate RX buffers. */

	/* Maximum RX buffer size. */
	size = roundup(FEC_MAX_PKT_SIZE, FEC_DMA_RX_MINALIGN);
	for (i = 0; i < FEC_RBD_NUM; i++) {
		data = memalign(FEC_DMA_RX_MINALIGN, size);
		if (!data) {
			printf("%s: error allocating rxbuf %d\n", __func__, i);
			goto err_ring;
		}

		memset(data, 0, size);

		addr = (ulong)data;
		fec->rbd_base[i].data_pointer = (uint32_t)addr;
		fec->rbd_base[i].status = FEC_RBD_EMPTY;
		fec->rbd_base[i].data_length = 0;
		/* Flush the buffer to memory. */
		flush_dcache_range(addr, addr + size);
	}

	/* Mark the last RBD to close the ring. */
	fec->rbd_base[i - 1].status = FEC_RBD_WRAP | FEC_RBD_EMPTY;

	fec->rbd_index = 0;
	fec->tbd_index = 0;

	return 0;

err_ring:
	for (; i >= 0; i--) {
		addr = fec->rbd_base[i].data_pointer;
		free((void *)addr);
	}
	free(fec->rbd_base);
err_rx:
	free(fec->tbd_base);
err_tx:
	return -ENOMEM;
}

static void fec_free_descs(struct fec_priv *fec)
{
	int i;
	ulong addr;

	for (i = 0; i < FEC_RBD_NUM; i++) {
		addr = fec->rbd_base[i].data_pointer;
		free((void *)addr);
	}
	free(fec->rbd_base);
	free(fec->tbd_base);
}

struct mii_dev *fec_get_miibus(ulong base_addr, int dev_id)
{
	struct ethernet_regs *eth = (struct ethernet_regs *)base_addr;
	struct mii_dev *bus;
	int ret;

	bus = mdio_alloc();
	if (!bus) {
		printf("mdio_alloc failed\n");
		return NULL;
	}
	bus->read = fec_phy_read;
	bus->write = fec_phy_write;
	bus->priv = eth;
	fec_set_dev_name(bus->name, dev_id);

	ret = mdio_register(bus);
	if (ret) {
		printf("mdio_register failed\n");
		free(bus);
		return NULL;
	}
	fec_mii_setspeed(eth);
	return bus;
}

__weak void init_clk_fec(int index)
{
}

#ifndef CONFIG_DM_ETH
#ifdef CONFIG_PHYLIB
int fec_probe(bd_t *bd, int dev_id, uint32_t base_addr,	struct mii_dev *bus,
	      struct phy_device *phydev, enum xceiver_type xcv_type)
#else
static int fec_probe(bd_t *bd, int dev_id, uint32_t base_addr,
		struct mii_dev *bus, int phy_id, enum xceiver_type xcv_type)
#endif
{
	struct eth_device *edev;
	struct fec_priv *fec;
#ifdef CONFIG_FEC_GET_MAC_FROM_FUSES
	unsigned char ethaddr[6];
#endif
	uint32_t start;
	int ret = 0;

	/* create and fill edev struct */
	edev = (struct eth_device *)malloc(sizeof(struct eth_device));
	if (!edev) {
		puts("fec_mxc: not enough malloc memory for eth_device\n");
		ret = -ENOMEM;
		goto err1;
	}

	fec = (struct fec_priv *)malloc(sizeof(struct fec_priv));
	if (!fec) {
		puts("fec_mxc: not enough malloc memory for fec_priv\n");
		ret = -ENOMEM;
		goto err2;
	}

	memset(edev, 0, sizeof(*edev));
	memset(fec, 0, sizeof(*fec));

	ret = fec_alloc_descs(fec);
	if (ret)
		goto err3;

	edev->priv = fec;
	edev->init = fec_init;
	edev->send = fec_send;
	edev->recv = fec_recv;
	edev->halt = fec_halt;
	edev->write_hwaddr = fec_set_hwaddr;

	fec->eth = (struct ethernet_regs *)(ulong)base_addr;
	fec->bd = bd;

	fec->xcv_type = xcv_type;

	/* Reset chip. */
	writel(readl(&fec->eth->ecntrl) | FEC_ECNTRL_RESET, &fec->eth->ecntrl);
	start = get_timer(0);
	while (readl(&fec->eth->ecntrl) & FEC_ECNTRL_RESET) {
		if (get_timer(start) > (CONFIG_SYS_HZ * 5)) {
			printf("FEC MXC: Timeout resetting chip\n");
			goto err4;
		}
		udelay(10);
	}

	fec_reg_setup(fec);
	fec_set_dev_name(edev->name, dev_id);
	fec->dev_id = (dev_id == -1) ? 0 : dev_id;
	fec->bus = bus;
	if (bus)
	fec_mii_setspeed(bus->priv);
#ifdef CONFIG_PHYLIB
	fec->phydev = phydev;
	if (phydev) {
	phy_connect_dev(phydev, edev);
	/* Configure phy */
	phy_config(phydev);
	}
#else
	fec->phy_id = phy_id;
#endif
	eth_register(edev);
	/* only support one eth device, the index number pointed by dev_id */
	edev->index = fec->dev_id;

#ifdef CONFIG_FEC_GET_MAC_FROM_FUSES
	if (fec_get_hwaddr(fec->dev_id, ethaddr) == 0) {
		char mac[16];

		debug("got MAC%d address from fuse: %pM\n", fec->dev_id, ethaddr);
		memcpy(edev->enetaddr, ethaddr, 6);
		if (fec->dev_id)
			sprintf(mac, "eth%daddr", fec->dev_id);
		else
			strcpy(mac, "ethaddr");
		if (!env_get(mac))
			eth_env_set_enetaddr(mac, ethaddr);
	}
#endif
	return ret;
err4:
	fec_free_descs(fec);
err3:
	free(fec);
err2:
	free(edev);
err1:
	return ret;
}

int fecmxc_initialize_multi_type_if_mode(bd_t *bd, int dev_id, int phy_id,
				 uint32_t addr, enum xceiver_type xcv_type,
				 phy_interface_t if_mode)
{
	uint32_t base_mii;
	struct mii_dev *bus = NULL;
#ifdef CONFIG_PHYLIB
	struct phy_device *phydev = NULL;
#endif
	int ret;

#ifdef CONFIG_MX6
	if (mx6_enet_fused(addr)) {
		printf("Ethernet@0x%x is fused, disable it\n", addr);
		return -2;
	}
#endif

#ifdef CONFIG_FEC_MXC_MDIO_BASE
	/*
	 * The i.MX28 has two ethernet interfaces, but they are not equal.
	 * Only the first one can access the MDIO bus.
	 */
	base_mii = CONFIG_FEC_MXC_MDIO_BASE;
#else
	base_mii = addr;
#endif
	init_clk_fec(dev_id);
	debug("eth_init: fec_probe(bd, %i, %i) @ %08x\n", dev_id, phy_id, addr);
	bus = fec_get_miibus((ulong)base_mii, dev_id);
	if (!bus)
		return -ENOMEM;
#ifdef CONFIG_PHYLIB
	phydev = phy_find_by_mask(bus, 1 << phy_id, if_mode);
	if (!phydev) {
		mdio_unregister(bus);
		free(bus);
		return -ENOMEM;
	}
	ret = fec_probe(bd, dev_id, addr, bus, phydev, xcv_type);
#else
	ret = fec_probe(bd, dev_id, addr, bus, phy_id, xcv_type);
#endif
	if (ret) {
#ifdef CONFIG_PHYLIB
		free(phydev);
#endif
		mdio_unregister(bus);
		free(bus);
	}
	return ret;
}

int fecmxc_initialize_multi_type(bd_t *bd, int dev_id, int phy_id,
			 	uint32_t addr, enum xceiver_type xcv_type)
{
	return fecmxc_initialize_multi_type_if_mode(bd, dev_id, phy_id, addr,
					xcv_type, PHY_INTERFACE_MODE_RGMII);
}

int fecmxc_initialize_multi(bd_t *bd, int dev_id, int phy_id, uint32_t addr)
{
	return fecmxc_initialize_multi_type(bd, dev_id, phy_id, addr,
					    CONFIG_FEC_XCV_TYPE);
}

#ifdef CONFIG_FEC_MXC_PHYADDR
int fecmxc_initialize(bd_t *bd)
{
	return fecmxc_initialize_multi_type(bd, -1, CONFIG_FEC_MXC_PHYADDR,
					    IMX_FEC_BASE, CONFIG_FEC_XCV_TYPE);
}
#endif

#ifndef CONFIG_PHYLIB
int fecmxc_register_mii_postcall(struct eth_device *dev, int (*cb)(int))
{
	struct fec_priv *fec = (struct fec_priv *)dev->priv;
	fec->mii_postcall = cb;
	return 0;
}
#endif

#else

#ifdef CONFIG_FEC_GET_MAC_FROM_FUSES
static int fecmxc_read_rom_hwaddr(struct udevice *dev)
{
	struct fec_priv *priv = dev_get_priv(dev);
	struct eth_pdata *pdata = dev_get_platdata(dev);

	return fec_get_hwaddr(priv->dev_id, pdata->enetaddr);
}
#endif

static int fecmxc_free_pkt(struct udevice *dev, uchar *packet, int length)
{
	if (packet)
		free(packet);

	return 0;
}

static const struct eth_ops fecmxc_ops = {
	.start			= fecmxc_init,
	.send			= fecmxc_send,
	.recv			= fecmxc_recv,
	.free_pkt		= fecmxc_free_pkt,
	.stop			= fecmxc_halt,
	.write_hwaddr		= fecmxc_set_hwaddr,
#ifdef CONFIG_FEC_GET_MAC_FROM_FUSES
	.read_rom_hwaddr	= fecmxc_read_rom_hwaddr,
#endif
};

static int device_get_phy_addr(struct udevice *dev)
{
	struct ofnode_phandle_args phandle_args;
	int reg;

	if (dev_read_phandle_with_args(dev, "phy-handle", NULL, 0, 0,
				       &phandle_args)) {
		debug("Failed to find phy-handle");
		return -ENODEV;
	}

	reg = ofnode_read_u32_default(phandle_args.node, "reg", 0);

	return reg;
}

static int fec_phy_init(struct fec_priv *priv, struct udevice *dev)
{
	struct phy_device *phydev;
	int addr;

	addr = device_get_phy_addr(dev);
#ifdef CONFIG_FEC_MXC_PHYADDR
	addr = CONFIG_FEC_MXC_PHYADDR;
#endif

	phydev = phy_connect(priv->bus, addr, dev, priv->interface);
	if (!phydev)
		return -ENODEV;

	priv->phydev = phydev;
	phy_config(phydev);

	return 0;
}

<<<<<<< HEAD
#if CONFIG_IS_ENABLED(DM_GPIO)
=======
#ifdef CONFIG_DM_GPIO
>>>>>>> 03ce207c
/* FEC GPIO reset */
static void fec_gpio_reset(struct fec_priv *priv)
{
	debug("fec_gpio_reset: fec_gpio_reset(dev)\n");
	if (dm_gpio_is_valid(&priv->phy_reset_gpio)) {
		dm_gpio_set_value(&priv->phy_reset_gpio, 1);
<<<<<<< HEAD
		mdelay(priv->reset_delay);
		dm_gpio_set_value(&priv->phy_reset_gpio, 0);
		if (priv->reset_post_delay)
			mdelay(priv->reset_post_delay);
=======
		udelay(priv->reset_delay);
		dm_gpio_set_value(&priv->phy_reset_gpio, 0);
>>>>>>> 03ce207c
	}
}
#endif

static int fecmxc_probe(struct udevice *dev)
{
	struct eth_pdata *pdata = dev_get_platdata(dev);
	struct fec_priv *priv = dev_get_priv(dev);
	struct mii_dev *bus = NULL;
	uint32_t start;
	int ret;

#ifdef CONFIG_MX6
	if (mx6_enet_fused((uint32_t)priv->eth)) {
		printf("Ethernet@0x%x is fused, disable it\n", (uint32_t)priv->eth);
		return -ENODEV;
	}
#endif
	init_clk_fec(dev->seq);

	ret = fec_alloc_descs(priv);
	if (ret)
		return ret;

<<<<<<< HEAD
#if CONFIG_IS_ENABLED(DM_GPIO)
=======
#ifdef CONFIG_DM_GPIO
>>>>>>> 03ce207c
	fec_gpio_reset(priv);
#endif
	/* Reset chip. */
	writel(readl(&priv->eth->ecntrl) | FEC_ECNTRL_RESET,
	       &priv->eth->ecntrl);
	start = get_timer(0);
	while (readl(&priv->eth->ecntrl) & FEC_ECNTRL_RESET) {
		if (get_timer(start) > (CONFIG_SYS_HZ * 5)) {
			printf("FEC MXC: Timeout reseting chip\n");
			goto err_timeout;
		}
		udelay(10);
	}

	fec_reg_setup(priv);

	priv->dev_id = dev->seq;
#ifdef CONFIG_FEC_MXC_MDIO_BASE
	bus = fec_get_miibus((ulong)CONFIG_FEC_MXC_MDIO_BASE, dev->seq);
#else
	bus = fec_get_miibus((ulong)priv->eth, dev->seq);
#endif
	if (!bus) {
		ret = -ENOMEM;
		goto err_mii;
	}

	priv->bus = bus;
	priv->interface = pdata->phy_interface;
	switch (priv->interface) {
	case PHY_INTERFACE_MODE_MII:
		priv->xcv_type = MII100;
		break;
	case PHY_INTERFACE_MODE_RMII:
		priv->xcv_type = RMII;
		break;
	case PHY_INTERFACE_MODE_RGMII:
	case PHY_INTERFACE_MODE_RGMII_ID:
	case PHY_INTERFACE_MODE_RGMII_RXID:
	case PHY_INTERFACE_MODE_RGMII_TXID:
		priv->xcv_type = RGMII;
		break;
	default:
	priv->xcv_type = CONFIG_FEC_XCV_TYPE;
		printf("Unsupported interface type %d defaulting to %d\n",
		       priv->interface, priv->xcv_type);
		break;
	}

	ret = fec_phy_init(priv, dev);
	if (ret)
		goto err_phy;

	return 0;

err_phy:
	mdio_unregister(bus);
	free(bus);
err_mii:
err_timeout:
	fec_free_descs(priv);
	return ret;
}

static int fecmxc_remove(struct udevice *dev)
{
	struct fec_priv *priv = dev_get_priv(dev);

	free(priv->phydev);
	fec_free_descs(priv);
	mdio_unregister(priv->bus);
	mdio_free(priv->bus);

	return 0;
}

static int fecmxc_ofdata_to_platdata(struct udevice *dev)
{
	int ret = 0;
	struct eth_pdata *pdata = dev_get_platdata(dev);
	struct fec_priv *priv = dev_get_priv(dev);
	const char *phy_mode;

	pdata->iobase = (phys_addr_t)devfdt_get_addr(dev);
	priv->eth = (struct ethernet_regs *)pdata->iobase;

	pdata->phy_interface = -1;
	phy_mode = fdt_getprop(gd->fdt_blob, dev_of_offset(dev), "phy-mode",
			       NULL);
	if (phy_mode)
		pdata->phy_interface = phy_get_interface_by_name(phy_mode);
	if (pdata->phy_interface == -1) {
		debug("%s: Invalid PHY interface '%s'\n", __func__, phy_mode);
		return -EINVAL;
	}

<<<<<<< HEAD
#if CONFIG_IS_ENABLED(DM_GPIO)
	ret = gpio_request_by_name(dev, "phy-reset-gpios", 0,
				   &priv->phy_reset_gpio, GPIOD_IS_OUT);
	if (ret < 0)
		return 0; /* property is optional, don't return error! */

	priv->reset_delay = dev_read_u32_default(dev, "phy-reset-duration", 1);
	if (priv->reset_delay > 1000) {
		printf("FEC MXC: phy reset duration should be <= 1000ms\n");
		/* property value wrong, use default value */
		priv->reset_delay = 1;
	}

	priv->reset_post_delay = dev_read_u32_default(dev,
						      "phy-reset-post-delay",
						      0);
	if (priv->reset_post_delay > 1000) {
		printf("FEC MXC: phy reset post delay should be <= 1000ms\n");
		/* property value wrong, use default value */
		priv->reset_post_delay = 0;
	}
#endif
=======
#ifdef CONFIG_DM_GPIO
	ret = gpio_request_by_name(dev, "phy-reset-gpios", 0,
			     &priv->phy_reset_gpio, GPIOD_IS_OUT);
	if (ret == 0) {
		ret = dev_read_u32_array(dev, "phy-reset-duration",
					 &priv->reset_delay, 1);
	} else if (ret == -ENOENT) {
		priv->reset_delay = 1000;
		ret = 0;
	}
>>>>>>> 03ce207c

	if (priv->reset_delay > 1000) {
		printf("FEX MXC: gpio reset timeout should be less the 1000\n");
		priv->reset_delay = 1000;
	}
#endif

	return ret;
}

static const struct udevice_id fecmxc_ids[] = {
	{ .compatible = "fsl,imx6q-fec" },
	{ .compatible = "fsl,imx6sl-fec" },
	{ .compatible = "fsl,imx6sx-fec" },
	{ .compatible = "fsl,imx6ul-fec" },
	{ .compatible = "fsl,imx53-fec" },
	{ .compatible = "fsl,imx7d-fec" },
	{ }
};

U_BOOT_DRIVER(fecmxc_gem) = {
	.name	= "fecmxc",
	.id	= UCLASS_ETH,
	.of_match = fecmxc_ids,
	.ofdata_to_platdata = fecmxc_ofdata_to_platdata,
	.probe	= fecmxc_probe,
	.remove	= fecmxc_remove,
	.ops	= &fecmxc_ops,
	.priv_auto_alloc_size = sizeof(struct fec_priv),
	.platdata_auto_alloc_size = sizeof(struct eth_pdata),
};
#endif<|MERGE_RESOLUTION|>--- conflicted
+++ resolved
@@ -24,12 +24,9 @@
 #include <asm/arch/imx-regs.h>
 #include <asm/mach-imx/sys_proto.h>
 #include <asm-generic/gpio.h>
-<<<<<<< HEAD
+
+#include "fec_mxc.h"
 #include <asm/arch/sys_proto.h>
-=======
-
-#include "fec_mxc.h"
->>>>>>> 03ce207c
 
 DECLARE_GLOBAL_DATA_PTR;
 
@@ -1329,26 +1326,17 @@
 	return 0;
 }
 
-<<<<<<< HEAD
 #if CONFIG_IS_ENABLED(DM_GPIO)
-=======
-#ifdef CONFIG_DM_GPIO
->>>>>>> 03ce207c
 /* FEC GPIO reset */
 static void fec_gpio_reset(struct fec_priv *priv)
 {
 	debug("fec_gpio_reset: fec_gpio_reset(dev)\n");
 	if (dm_gpio_is_valid(&priv->phy_reset_gpio)) {
 		dm_gpio_set_value(&priv->phy_reset_gpio, 1);
-<<<<<<< HEAD
 		mdelay(priv->reset_delay);
 		dm_gpio_set_value(&priv->phy_reset_gpio, 0);
 		if (priv->reset_post_delay)
 			mdelay(priv->reset_post_delay);
-=======
-		udelay(priv->reset_delay);
-		dm_gpio_set_value(&priv->phy_reset_gpio, 0);
->>>>>>> 03ce207c
 	}
 }
 #endif
@@ -1373,11 +1361,7 @@
 	if (ret)
 		return ret;
 
-<<<<<<< HEAD
 #if CONFIG_IS_ENABLED(DM_GPIO)
-=======
-#ifdef CONFIG_DM_GPIO
->>>>>>> 03ce207c
 	fec_gpio_reset(priv);
 #endif
 	/* Reset chip. */
@@ -1474,7 +1458,6 @@
 		return -EINVAL;
 	}
 
-<<<<<<< HEAD
 #if CONFIG_IS_ENABLED(DM_GPIO)
 	ret = gpio_request_by_name(dev, "phy-reset-gpios", 0,
 				   &priv->phy_reset_gpio, GPIOD_IS_OUT);
@@ -1497,26 +1480,8 @@
 		priv->reset_post_delay = 0;
 	}
 #endif
-=======
-#ifdef CONFIG_DM_GPIO
-	ret = gpio_request_by_name(dev, "phy-reset-gpios", 0,
-			     &priv->phy_reset_gpio, GPIOD_IS_OUT);
-	if (ret == 0) {
-		ret = dev_read_u32_array(dev, "phy-reset-duration",
-					 &priv->reset_delay, 1);
-	} else if (ret == -ENOENT) {
-		priv->reset_delay = 1000;
-		ret = 0;
-	}
->>>>>>> 03ce207c
-
-	if (priv->reset_delay > 1000) {
-		printf("FEX MXC: gpio reset timeout should be less the 1000\n");
-		priv->reset_delay = 1000;
-	}
-#endif
-
-	return ret;
+
+	return 0;
 }
 
 static const struct udevice_id fecmxc_ids[] = {
