// SPDX-License-Identifier: GPL-2.0+
/*
 * (C) Copyright 2009 Ilya Yanok, Emcraft Systems Ltd <yanok@emcraft.com>
 * (C) Copyright 2008,2009 Eric Jarrige <eric.jarrige@armadeus.org>
 * (C) Copyright 2008 Armadeus Systems nc
 * (C) Copyright 2007 Pengutronix, Sascha Hauer <s.hauer@pengutronix.de>
 * (C) Copyright 2007 Pengutronix, Juergen Beisert <j.beisert@pengutronix.de>
 */

#include <common.h>
#include <dm.h>
#include <environment.h>
#include <malloc.h>
#include <memalign.h>
#include <miiphy.h>
#include <net.h>
#include <netdev.h>
#include <power/regulator.h>

#include <asm/io.h>
#include <linux/errno.h>
#include <linux/compiler.h>

#include <asm/arch/clock.h>
#include <asm/arch/imx-regs.h>
#include <asm/mach-imx/sys_proto.h>
#include <asm-generic/gpio.h>

#include "fec_mxc.h"
#include <asm/arch/sys_proto.h>

DECLARE_GLOBAL_DATA_PTR;

/*
 * Timeout the transfer after 5 mS. This is usually a bit more, since
 * the code in the tightloops this timeout is used in adds some overhead.
 */
#define FEC_XFER_TIMEOUT	5000

/*
 * The standard 32-byte DMA alignment does not work on mx6solox, which requires
 * 64-byte alignment in the DMA RX FEC buffer.
 * Introduce the FEC_DMA_RX_MINALIGN which can cover mx6solox needs and also
 * satisfies the alignment on other SoCs (32-bytes)
 */
#define FEC_DMA_RX_MINALIGN	64

#ifndef CONFIG_MII
#error "CONFIG_MII has to be defined!"
#endif

#ifndef CONFIG_FEC_XCV_TYPE
#define CONFIG_FEC_XCV_TYPE MII100
#endif

/*
 * The i.MX28 operates with packets in big endian. We need to swap them before
 * sending and after receiving.
 */
#ifdef CONFIG_MX28
#define CONFIG_FEC_MXC_SWAP_PACKET
#endif

#define RXDESC_PER_CACHELINE (ARCH_DMA_MINALIGN/sizeof(struct fec_bd))

/* Check various alignment issues at compile time */
#if ((ARCH_DMA_MINALIGN < 16) || (ARCH_DMA_MINALIGN % 16 != 0))
#error "ARCH_DMA_MINALIGN must be multiple of 16!"
#endif

#if ((PKTALIGN < ARCH_DMA_MINALIGN) || \
	(PKTALIGN % ARCH_DMA_MINALIGN != 0))
#error "PKTALIGN must be multiple of ARCH_DMA_MINALIGN!"
#endif

#undef DEBUG

#ifdef CONFIG_FEC_MXC_SWAP_PACKET
static void swap_packet(uint32_t *packet, int length)
{
	int i;

	for (i = 0; i < DIV_ROUND_UP(length, 4); i++)
		packet[i] = __swab32(packet[i]);
}
#endif

/* MII-interface related functions */
static int fec_mdio_read(struct ethernet_regs *eth, uint8_t phyaddr,
		uint8_t regaddr)
{
	uint32_t reg;		/* convenient holder for the PHY register */
	uint32_t phy;		/* convenient holder for the PHY */
	uint32_t start;
	int val;

	/*
	 * reading from any PHY's register is done by properly
	 * programming the FEC's MII data register.
	 */
	writel(FEC_IEVENT_MII, &eth->ievent);
	reg = regaddr << FEC_MII_DATA_RA_SHIFT;
	phy = phyaddr << FEC_MII_DATA_PA_SHIFT;

	writel(FEC_MII_DATA_ST | FEC_MII_DATA_OP_RD | FEC_MII_DATA_TA |
			phy | reg, &eth->mii_data);

	/* wait for the related interrupt */
	start = get_timer(0);
	while (!(readl(&eth->ievent) & FEC_IEVENT_MII)) {
		if (get_timer(start) > (CONFIG_SYS_HZ / 1000)) {
			printf("Read MDIO failed...\n");
			return -1;
		}
	}

	/* clear mii interrupt bit */
	writel(FEC_IEVENT_MII, &eth->ievent);

	/* it's now safe to read the PHY's register */
	val = (unsigned short)readl(&eth->mii_data);
	debug("%s: phy: %02x reg:%02x val:%#x\n", __func__, phyaddr,
	      regaddr, val);
	return val;
}

static int fec_get_clk_rate(void *udev, int idx)
{
#if IS_ENABLED(CONFIG_IMX8)
	struct fec_priv *fec;
	struct udevice *dev;
	int ret;

	dev = udev;
	if (!dev) {
		ret = uclass_get_device(UCLASS_ETH, idx, &dev);
		if (ret < 0) {
			debug("Can't get FEC udev: %d\n", ret);
			return ret;
		}
	}

	fec = dev_get_priv(dev);
	if (fec)
		return fec->clk_rate;

	return -EINVAL;
#else
	return imx_get_fecclk();
#endif
}

static void fec_mii_setspeed(struct ethernet_regs *eth)
{
	/*
	 * Set MII_SPEED = (1/(mii_speed * 2)) * System Clock
	 * and do not drop the Preamble.
	 *
	 * The i.MX28 and i.MX6 types have another field in the MSCR (aka
	 * MII_SPEED) register that defines the MDIO output hold time. Earlier
	 * versions are RAZ there, so just ignore the difference and write the
	 * register always.
	 * The minimal hold time according to IEE802.3 (clause 22) is 10 ns.
	 * HOLDTIME + 1 is the number of clk cycles the fec is holding the
	 * output.
	 * The HOLDTIME bitfield takes values between 0 and 7 (inclusive).
	 * Given that ceil(clkrate / 5000000) <= 64, the calculation for
	 * holdtime cannot result in a value greater than 3.
	 */
	u32 pclk;
	u32 speed;
	u32 hold;
	int ret;

	ret = fec_get_clk_rate(NULL, 0);
	if (ret < 0) {
		printf("Can't find FEC0 clk rate: %d\n", ret);
		return;
	}
	pclk = ret;
	speed = DIV_ROUND_UP(pclk, 5000000);
	hold = DIV_ROUND_UP(pclk, 100000000) - 1;

#ifdef FEC_QUIRK_ENET_MAC
	speed--;
#endif
	writel(speed << 1 | hold << 8, &eth->mii_speed);
	debug("%s: mii_speed %08x\n", __func__, readl(&eth->mii_speed));
}

static int fec_mdio_write(struct ethernet_regs *eth, uint8_t phyaddr,
		uint8_t regaddr, uint16_t data)
{
	uint32_t reg;		/* convenient holder for the PHY register */
	uint32_t phy;		/* convenient holder for the PHY */
	uint32_t start;

	reg = regaddr << FEC_MII_DATA_RA_SHIFT;
	phy = phyaddr << FEC_MII_DATA_PA_SHIFT;

	writel(FEC_MII_DATA_ST | FEC_MII_DATA_OP_WR |
		FEC_MII_DATA_TA | phy | reg | data, &eth->mii_data);

	/* wait for the MII interrupt */
	start = get_timer(0);
	while (!(readl(&eth->ievent) & FEC_IEVENT_MII)) {
		if (get_timer(start) > (CONFIG_SYS_HZ / 1000)) {
			printf("Write MDIO failed...\n");
			return -1;
		}
	}

	/* clear MII interrupt bit */
	writel(FEC_IEVENT_MII, &eth->ievent);
	debug("%s: phy: %02x reg:%02x val:%#x\n", __func__, phyaddr,
	      regaddr, data);

	return 0;
}

static int fec_phy_read(struct mii_dev *bus, int phyaddr, int dev_addr,
			int regaddr)
{
	return fec_mdio_read(bus->priv, phyaddr, regaddr);
}

static int fec_phy_write(struct mii_dev *bus, int phyaddr, int dev_addr,
			 int regaddr, u16 data)
{
	return fec_mdio_write(bus->priv, phyaddr, regaddr, data);
}

#ifndef CONFIG_PHYLIB
static int miiphy_restart_aneg(struct eth_device *dev)
{
	int ret = 0;
#if !defined(CONFIG_FEC_MXC_NO_ANEG)
	struct fec_priv *fec = (struct fec_priv *)dev->priv;
	struct ethernet_regs *eth = fec->bus->priv;

	/*
	 * Wake up from sleep if necessary
	 * Reset PHY, then delay 300ns
	 */
#ifdef CONFIG_MX27
	fec_mdio_write(eth, fec->phy_id, MII_DCOUNTER, 0x00FF);
#endif
	fec_mdio_write(eth, fec->phy_id, MII_BMCR, BMCR_RESET);
	udelay(1000);

	/* Set the auto-negotiation advertisement register bits */
	fec_mdio_write(eth, fec->phy_id, MII_ADVERTISE,
		       LPA_100FULL | LPA_100HALF | LPA_10FULL |
		       LPA_10HALF | PHY_ANLPAR_PSB_802_3);
	fec_mdio_write(eth, fec->phy_id, MII_BMCR,
		       BMCR_ANENABLE | BMCR_ANRESTART);

	if (fec->mii_postcall)
		ret = fec->mii_postcall(fec->phy_id);

#endif
	return ret;
}

#ifndef CONFIG_FEC_FIXED_SPEED
static int miiphy_wait_aneg(struct eth_device *dev)
{
	uint32_t start;
	int status;
	struct fec_priv *fec = (struct fec_priv *)dev->priv;
	struct ethernet_regs *eth = fec->bus->priv;

	/* Wait for AN completion */
	start = get_timer(0);
	do {
		if (get_timer(start) > (CONFIG_SYS_HZ * 5)) {
			printf("%s: Autonegotiation timeout\n", dev->name);
			return -1;
		}

		status = fec_mdio_read(eth, fec->phy_id, MII_BMSR);
		if (status < 0) {
			printf("%s: Autonegotiation failed. status: %d\n",
			       dev->name, status);
			return -1;
		}
	} while (!(status & BMSR_LSTATUS));

	return 0;
}
#endif /* CONFIG_FEC_FIXED_SPEED */
#endif

static int fec_rx_task_enable(struct fec_priv *fec)
{
	writel(FEC_R_DES_ACTIVE_RDAR, &fec->eth->r_des_active);
	return 0;
}

static int fec_rx_task_disable(struct fec_priv *fec)
{
	return 0;
}

static int fec_tx_task_enable(struct fec_priv *fec)
{
	writel(FEC_X_DES_ACTIVE_TDAR, &fec->eth->x_des_active);
	return 0;
}

static int fec_tx_task_disable(struct fec_priv *fec)
{
	return 0;
}

/**
 * Initialize receive task's buffer descriptors
 * @param[in] fec all we know about the device yet
 * @param[in] count receive buffer count to be allocated
 * @param[in] dsize desired size of each receive buffer
 * @return 0 on success
 *
 * Init all RX descriptors to default values.
 */
static void fec_rbd_init(struct fec_priv *fec, int count, int dsize)
{
	uint32_t size;
	ulong data;
	int i;

	/*
	 * Reload the RX descriptors with default values and wipe
	 * the RX buffers.
	 */
	size = roundup(dsize, ARCH_DMA_MINALIGN);
	for (i = 0; i < count; i++) {
		data = fec->rbd_base[i].data_pointer;
		memset((void *)data, 0, dsize);
		flush_dcache_range(data, data + size);

		fec->rbd_base[i].status = FEC_RBD_EMPTY;
		fec->rbd_base[i].data_length = 0;
	}

	/* Mark the last RBD to close the ring. */
	fec->rbd_base[i - 1].status = FEC_RBD_WRAP | FEC_RBD_EMPTY;
	fec->rbd_index = 0;

	flush_dcache_range((ulong)fec->rbd_base,
			   (ulong)fec->rbd_base + size);
}

/**
 * Initialize transmit task's buffer descriptors
 * @param[in] fec all we know about the device yet
 *
 * Transmit buffers are created externally. We only have to init the BDs here.\n
 * Note: There is a race condition in the hardware. When only one BD is in
 * use it must be marked with the WRAP bit to use it for every transmitt.
 * This bit in combination with the READY bit results into double transmit
 * of each data buffer. It seems the state machine checks READY earlier then
 * resetting it after the first transfer.
 * Using two BDs solves this issue.
 */
static void fec_tbd_init(struct fec_priv *fec)
{
	ulong addr = (ulong)fec->tbd_base;
	unsigned size = roundup(2 * sizeof(struct fec_bd),
				ARCH_DMA_MINALIGN);

	memset(fec->tbd_base, 0, size);
	fec->tbd_base[0].status = 0;
	fec->tbd_base[1].status = FEC_TBD_WRAP;
	fec->tbd_index = 0;
	flush_dcache_range(addr, addr + size);
}

/**
 * Mark the given read buffer descriptor as free
 * @param[in] last 1 if this is the last buffer descriptor in the chain, else 0
 * @param[in] prbd buffer descriptor to mark free again
 */
static void fec_rbd_clean(int last, struct fec_bd *prbd)
{
	unsigned short flags = FEC_RBD_EMPTY;
	if (last)
		flags |= FEC_RBD_WRAP;
	writew(flags, &prbd->status);
	writew(0, &prbd->data_length);
}

#ifdef CONFIG_FEC_GET_MAC_FROM_FUSES
static int fec_get_hwaddr(int dev_id, unsigned char *mac)
{
	imx_get_mac_from_fuse(dev_id, mac);
	return !is_valid_ethaddr(mac);
}
#endif

#ifdef CONFIG_DM_ETH
static int fecmxc_set_hwaddr(struct udevice *dev)
#else
static int fec_set_hwaddr(struct eth_device *dev)
#endif
{
#ifdef CONFIG_DM_ETH
	struct fec_priv *fec = dev_get_priv(dev);
	struct eth_pdata *pdata = dev_get_platdata(dev);
	uchar *mac = pdata->enetaddr;
#else
	uchar *mac = dev->enetaddr;
	struct fec_priv *fec = (struct fec_priv *)dev->priv;
#endif

	writel(0, &fec->eth->iaddr1);
	writel(0, &fec->eth->iaddr2);
	writel(0, &fec->eth->gaddr1);
	writel(0, &fec->eth->gaddr2);

	/* Set physical address */
	writel((mac[0] << 24) + (mac[1] << 16) + (mac[2] << 8) + mac[3],
	       &fec->eth->paddr1);
	writel((mac[4] << 24) + (mac[5] << 16) + 0x8808, &fec->eth->paddr2);

	return 0;
}

/* Do initial configuration of the FEC registers */
static void fec_reg_setup(struct fec_priv *fec)
{
	uint32_t rcntrl;

	/* Set interrupt mask register */
	writel(0x00000000, &fec->eth->imask);

	/* Clear FEC-Lite interrupt event register(IEVENT) */
	writel(0xffffffff, &fec->eth->ievent);

	/* Set FEC-Lite receive control register(R_CNTRL): */

	/* Start with frame length = 1518, common for all modes. */
	rcntrl = PKTSIZE << FEC_RCNTRL_MAX_FL_SHIFT;
	if (fec->xcv_type != SEVENWIRE)		/* xMII modes */
		rcntrl |= FEC_RCNTRL_FCE | FEC_RCNTRL_MII_MODE;
	if (fec->xcv_type == RGMII)
		rcntrl |= FEC_RCNTRL_RGMII;
	else if (fec->xcv_type == RMII)
		rcntrl |= FEC_RCNTRL_RMII;

	writel(rcntrl, &fec->eth->r_cntrl);
}

/**
 * Start the FEC engine
 * @param[in] dev Our device to handle
 */
#ifdef CONFIG_DM_ETH
static int fec_open(struct udevice *dev)
#else
static int fec_open(struct eth_device *edev)
#endif
{
#ifdef CONFIG_DM_ETH
	struct fec_priv *fec = dev_get_priv(dev);
#else
	struct fec_priv *fec = (struct fec_priv *)edev->priv;
#endif
	int speed;
	ulong addr, size;
	int i;

	debug("fec_open: fec_open(dev)\n");
	/* full-duplex, heartbeat disabled */
	writel(1 << 2, &fec->eth->x_cntrl);
	fec->rbd_index = 0;

	/* Invalidate all descriptors */
	for (i = 0; i < FEC_RBD_NUM - 1; i++)
		fec_rbd_clean(0, &fec->rbd_base[i]);
	fec_rbd_clean(1, &fec->rbd_base[i]);

	/* Flush the descriptors into RAM */
	size = roundup(FEC_RBD_NUM * sizeof(struct fec_bd),
			ARCH_DMA_MINALIGN);
	addr = (ulong)fec->rbd_base;
	flush_dcache_range(addr, addr + size);

#ifdef FEC_QUIRK_ENET_MAC
	/* Enable ENET HW endian SWAP */
	writel(readl(&fec->eth->ecntrl) | FEC_ECNTRL_DBSWAP,
	       &fec->eth->ecntrl);
	/* Enable ENET store and forward mode */
	writel(readl(&fec->eth->x_wmrk) | FEC_X_WMRK_STRFWD,
	       &fec->eth->x_wmrk);
#endif
	/* Enable FEC-Lite controller */
	writel(readl(&fec->eth->ecntrl) | FEC_ECNTRL_ETHER_EN,
	       &fec->eth->ecntrl);

#if defined(CONFIG_MX25) || defined(CONFIG_MX53) || defined(CONFIG_MX6SL)
	udelay(100);

	/* setup the MII gasket for RMII mode */
	/* disable the gasket */
	writew(0, &fec->eth->miigsk_enr);

	/* wait for the gasket to be disabled */
	while (readw(&fec->eth->miigsk_enr) & MIIGSK_ENR_READY)
		udelay(2);

	/* configure gasket for RMII, 50 MHz, no loopback, and no echo */
	writew(MIIGSK_CFGR_IF_MODE_RMII, &fec->eth->miigsk_cfgr);

	/* re-enable the gasket */
	writew(MIIGSK_ENR_EN, &fec->eth->miigsk_enr);

	/* wait until MII gasket is ready */
	int max_loops = 10;
	while ((readw(&fec->eth->miigsk_enr) & MIIGSK_ENR_READY) == 0) {
		if (--max_loops <= 0) {
			printf("WAIT for MII Gasket ready timed out\n");
			break;
		}
	}
#endif

	/* Determine default speed from link type, PHY may override */
	switch (fec->xcv_type) {
	case MII10:
		speed = _10BASET;
		break;
	default:
		speed = _100BASET;
		break;
	case RGMII:
		speed = _1000BASET;
		break;
	}
#ifdef CONFIG_PHYLIB
	if (fec->phydev) {
		/* Start up the PHY */
		int ret = phy_startup(fec->phydev);

		if (ret) {
			printf("Could not initialize PHY %s\n",
			       fec->phydev->dev->name);
			return ret;
		}
		speed = fec->phydev->speed;
	}
#elif CONFIG_FEC_FIXED_SPEED
	speed = CONFIG_FEC_FIXED_SPEED;
#else
	if (fec->bus) {
	miiphy_wait_aneg(edev);
	speed = miiphy_speed(edev->name, fec->phy_id);
	miiphy_duplex(edev->name, fec->phy_id);
	}
#endif

#ifdef FEC_QUIRK_ENET_MAC
	{
		u32 ecr = readl(&fec->eth->ecntrl) & ~FEC_ECNTRL_SPEED;
		u32 rcr = readl(&fec->eth->r_cntrl) & ~FEC_RCNTRL_RMII_10T;
		if (speed == _1000BASET)
			ecr |= FEC_ECNTRL_SPEED;
		else if (speed != _100BASET)
			rcr |= FEC_RCNTRL_RMII_10T;
		writel(ecr, &fec->eth->ecntrl);
		writel(rcr, &fec->eth->r_cntrl);
	}
#endif
	debug("%s:Speed=%i\n", __func__, speed);

	/* Enable SmartDMA receive task */
	fec_rx_task_enable(fec);

	udelay(100000);
	return 0;
}

#ifdef CONFIG_DM_ETH
static int fecmxc_init(struct udevice *dev)
#else
static int fec_init(struct eth_device *dev, bd_t *bd)
#endif
{
#ifdef CONFIG_DM_ETH
	struct fec_priv *fec = dev_get_priv(dev);
#else
	struct fec_priv *fec = (struct fec_priv *)dev->priv;
#endif
	u8 *mib_ptr = (uint8_t *)&fec->eth->rmon_t_drop;
	u8 *i;
	ulong addr;

	/* Initialize MAC address */
#ifdef CONFIG_DM_ETH
	fecmxc_set_hwaddr(dev);
#else
	fec_set_hwaddr(dev);
#endif

	/* Setup transmit descriptors, there are two in total. */
	fec_tbd_init(fec);

	/* Setup receive descriptors. */
	fec_rbd_init(fec, FEC_RBD_NUM, FEC_MAX_PKT_SIZE);

	fec_reg_setup(fec);

	if (fec->bus && (fec->xcv_type != SEVENWIRE))
		fec_mii_setspeed(fec->bus->priv);

	/* Set Opcode/Pause Duration Register */
	writel(0x00010020, &fec->eth->op_pause);	/* FIXME 0xffff0020; */
	writel(0x2, &fec->eth->x_wmrk);

	/* Set multicast address filter */
	writel(0x00000000, &fec->eth->gaddr1);
	writel(0x00000000, &fec->eth->gaddr2);

<<<<<<< HEAD
	/* Do not access reserved register for i.MX6UL/6ULL/i.MX8/i.MX8M */
	if (!is_mx6ul() && !is_mx6ull() && !is_imx8() && !is_imx8m()) {
=======
	/* Do not access reserved register */
	if (!is_mx6ul() && !is_mx6ull() && !is_imx8m()) {
>>>>>>> 061aed83
		/* clear MIB RAM */
		for (i = mib_ptr; i <= mib_ptr + 0xfc; i += 4)
			writel(0, i);

		/* FIFO receive start register */
		writel(0x520, &fec->eth->r_fstart);
	}

	/* size and address of each buffer */
	writel(FEC_MAX_PKT_SIZE, &fec->eth->emrbr);

	addr = (ulong)fec->tbd_base;
	writel((uint32_t)addr, &fec->eth->etdsr);

	addr = (ulong)fec->rbd_base;
	writel((uint32_t)addr, &fec->eth->erdsr);

#ifndef CONFIG_PHYLIB
	if (fec->bus && (fec->xcv_type != SEVENWIRE)) {
		int ret = miiphy_restart_aneg(dev);
		if (ret)
			return ret;
	}
#endif
	return fec_open(dev);
}

/**
 * Halt the FEC engine
 * @param[in] dev Our device to handle
 */
#ifdef CONFIG_DM_ETH
static void fecmxc_halt(struct udevice *dev)
#else
static void fec_halt(struct eth_device *dev)
#endif
{
#ifdef CONFIG_DM_ETH
	struct fec_priv *fec = dev_get_priv(dev);
#else
	struct fec_priv *fec = (struct fec_priv *)dev->priv;
#endif
	int counter = 0xffff;

	/* issue graceful stop command to the FEC transmitter if necessary */
	writel(FEC_TCNTRL_GTS | readl(&fec->eth->x_cntrl),
	       &fec->eth->x_cntrl);

	debug("eth_halt: wait for stop regs\n");
	/* wait for graceful stop to register */
	while ((counter--) && (!(readl(&fec->eth->ievent) & FEC_IEVENT_GRA)))
		udelay(1);

	/* Disable SmartDMA tasks */
	fec_tx_task_disable(fec);
	fec_rx_task_disable(fec);

	/*
	 * Disable the Ethernet Controller
	 * Note: this will also reset the BD index counter!
	 */
	writel(readl(&fec->eth->ecntrl) & ~FEC_ECNTRL_ETHER_EN,
	       &fec->eth->ecntrl);
	fec->rbd_index = 0;
	fec->tbd_index = 0;
	debug("eth_halt: done\n");
}

/**
 * Transmit one frame
 * @param[in] dev Our ethernet device to handle
 * @param[in] packet Pointer to the data to be transmitted
 * @param[in] length Data count in bytes
 * @return 0 on success
 */
#ifdef CONFIG_DM_ETH
static int fecmxc_send(struct udevice *dev, void *packet, int length)
#else
static int fec_send(struct eth_device *dev, void *packet, int length)
#endif
{
	unsigned int status;
	u32 size;
	ulong addr, end;
	int timeout = FEC_XFER_TIMEOUT;
	int ret = 0;

	/*
	 * This routine transmits one frame.  This routine only accepts
	 * 6-byte Ethernet addresses.
	 */
#ifdef CONFIG_DM_ETH
	struct fec_priv *fec = dev_get_priv(dev);
#else
	struct fec_priv *fec = (struct fec_priv *)dev->priv;
#endif

	/*
	 * Check for valid length of data.
	 */
	if ((length > 1500) || (length <= 0)) {
		printf("Payload (%d) too large\n", length);
		return -1;
	}

	/*
	 * Setup the transmit buffer. We are always using the first buffer for
	 * transmission, the second will be empty and only used to stop the DMA
	 * engine. We also flush the packet to RAM here to avoid cache trouble.
	 */
#ifdef CONFIG_FEC_MXC_SWAP_PACKET
	swap_packet((uint32_t *)packet, length);
#endif

	addr = (ulong)packet;
	end = roundup(addr + length, ARCH_DMA_MINALIGN);
	addr &= ~(ARCH_DMA_MINALIGN - 1);
	flush_dcache_range(addr, end);

	writew(length, &fec->tbd_base[fec->tbd_index].data_length);
	writel((uint32_t)addr, &fec->tbd_base[fec->tbd_index].data_pointer);

	/*
	 * update BD's status now
	 * This block:
	 * - is always the last in a chain (means no chain)
	 * - should transmitt the CRC
	 * - might be the last BD in the list, so the address counter should
	 *   wrap (-> keep the WRAP flag)
	 */
	status = readw(&fec->tbd_base[fec->tbd_index].status) & FEC_TBD_WRAP;
	status |= FEC_TBD_LAST | FEC_TBD_TC | FEC_TBD_READY;
	writew(status, &fec->tbd_base[fec->tbd_index].status);

	/*
	 * Flush data cache. This code flushes both TX descriptors to RAM.
	 * After this code, the descriptors will be safely in RAM and we
	 * can start DMA.
	 */
	size = roundup(2 * sizeof(struct fec_bd), ARCH_DMA_MINALIGN);
	addr = (ulong)fec->tbd_base;
	flush_dcache_range(addr, addr + size);

	/*
	 * Below we read the DMA descriptor's last four bytes back from the
	 * DRAM. This is important in order to make sure that all WRITE
	 * operations on the bus that were triggered by previous cache FLUSH
	 * have completed.
	 *
	 * Otherwise, on MX28, it is possible to observe a corruption of the
	 * DMA descriptors. Please refer to schematic "Figure 1-2" in MX28RM
	 * for the bus structure of MX28. The scenario is as follows:
	 *
	 * 1) ARM core triggers a series of WRITEs on the AHB_ARB2 bus going
	 *    to DRAM due to flush_dcache_range()
	 * 2) ARM core writes the FEC registers via AHB_ARB2
	 * 3) FEC DMA starts reading/writing from/to DRAM via AHB_ARB3
	 *
	 * Note that 2) does sometimes finish before 1) due to reordering of
	 * WRITE accesses on the AHB bus, therefore triggering 3) before the
	 * DMA descriptor is fully written into DRAM. This results in occasional
	 * corruption of the DMA descriptor.
	 */
	readl(addr + size - 4);

	/* Enable SmartDMA transmit task */
	fec_tx_task_enable(fec);

	/*
	 * Wait until frame is sent. On each turn of the wait cycle, we must
	 * invalidate data cache to see what's really in RAM. Also, we need
	 * barrier here.
	 */
	while (--timeout) {
		if (!(readl(&fec->eth->x_des_active) & FEC_X_DES_ACTIVE_TDAR))
			break;
	}

	if (!timeout) {
		ret = -EINVAL;
		goto out;
	}

	/*
	 * The TDAR bit is cleared when the descriptors are all out from TX
	 * but on mx6solox we noticed that the READY bit is still not cleared
	 * right after TDAR.
	 * These are two distinct signals, and in IC simulation, we found that
	 * TDAR always gets cleared prior than the READY bit of last BD becomes
	 * cleared.
	 * In mx6solox, we use a later version of FEC IP. It looks like that
	 * this intrinsic behaviour of TDAR bit has changed in this newer FEC
	 * version.
	 *
	 * Fix this by polling the READY bit of BD after the TDAR polling,
	 * which covers the mx6solox case and does not harm the other SoCs.
	 */
	timeout = FEC_XFER_TIMEOUT;
	while (--timeout) {
		invalidate_dcache_range(addr, addr + size);
		if (!(readw(&fec->tbd_base[fec->tbd_index].status) &
		    FEC_TBD_READY))
			break;
	}

	if (!timeout)
		ret = -EINVAL;

out:
	debug("fec_send: status 0x%x index %d ret %i\n",
	      readw(&fec->tbd_base[fec->tbd_index].status),
	      fec->tbd_index, ret);
	/* for next transmission use the other buffer */
	if (fec->tbd_index)
		fec->tbd_index = 0;
	else
		fec->tbd_index = 1;

	return ret;
}

/**
 * Pull one frame from the card
 * @param[in] dev Our ethernet device to handle
 * @return Length of packet read
 */
#ifdef CONFIG_DM_ETH
static int fecmxc_recv(struct udevice *dev, int flags, uchar **packetp)
#else
static int fec_recv(struct eth_device *dev)
#endif
{
#ifdef CONFIG_DM_ETH
	struct fec_priv *fec = dev_get_priv(dev);
#else
	struct fec_priv *fec = (struct fec_priv *)dev->priv;
#endif
	struct fec_bd *rbd = &fec->rbd_base[fec->rbd_index];
	unsigned long ievent;
	int frame_length, len = 0;
	uint16_t bd_status;
	ulong addr, size, end;
	int i;

#ifdef CONFIG_DM_ETH
	*packetp = memalign(ARCH_DMA_MINALIGN, FEC_MAX_PKT_SIZE);
	if (*packetp == 0) {
		printf("%s: error allocating packetp\n", __func__);
		return -ENOMEM;
	}
#else
	ALLOC_CACHE_ALIGN_BUFFER(uchar, buff, FEC_MAX_PKT_SIZE);
#endif

	/* Check if any critical events have happened */
	ievent = readl(&fec->eth->ievent);
	writel(ievent, &fec->eth->ievent);
	debug("fec_recv: ievent 0x%lx\n", ievent);
	if (ievent & FEC_IEVENT_BABR) {
#ifdef CONFIG_DM_ETH
		fecmxc_halt(dev);
		fecmxc_init(dev);
#else
		fec_halt(dev);
		fec_init(dev, fec->bd);
#endif
		printf("some error: 0x%08lx\n", ievent);
		return 0;
	}
	if (ievent & FEC_IEVENT_HBERR) {
		/* Heartbeat error */
		writel(0x00000001 | readl(&fec->eth->x_cntrl),
		       &fec->eth->x_cntrl);
	}
	if (ievent & FEC_IEVENT_GRA) {
		/* Graceful stop complete */
		if (readl(&fec->eth->x_cntrl) & 0x00000001) {
#ifdef CONFIG_DM_ETH
			fecmxc_halt(dev);
#else
			fec_halt(dev);
#endif
			writel(~0x00000001 & readl(&fec->eth->x_cntrl),
			       &fec->eth->x_cntrl);
#ifdef CONFIG_DM_ETH
			fecmxc_init(dev);
#else
			fec_init(dev, fec->bd);
#endif
		}
	}

	/*
	 * Read the buffer status. Before the status can be read, the data cache
	 * must be invalidated, because the data in RAM might have been changed
	 * by DMA. The descriptors are properly aligned to cachelines so there's
	 * no need to worry they'd overlap.
	 *
	 * WARNING: By invalidating the descriptor here, we also invalidate
	 * the descriptors surrounding this one. Therefore we can NOT change the
	 * contents of this descriptor nor the surrounding ones. The problem is
	 * that in order to mark the descriptor as processed, we need to change
	 * the descriptor. The solution is to mark the whole cache line when all
	 * descriptors in the cache line are processed.
	 */
	addr = (ulong)rbd;
	addr &= ~(ARCH_DMA_MINALIGN - 1);
	size = roundup(sizeof(struct fec_bd), ARCH_DMA_MINALIGN);
	invalidate_dcache_range(addr, addr + size);

	bd_status = readw(&rbd->status);
	debug("fec_recv: status 0x%x\n", bd_status);

	if (!(bd_status & FEC_RBD_EMPTY)) {
		if ((bd_status & FEC_RBD_LAST) && !(bd_status & FEC_RBD_ERR) &&
		    ((readw(&rbd->data_length) - 4) > 14)) {
			/* Get buffer address and size */
			addr = readl(&rbd->data_pointer);
			frame_length = readw(&rbd->data_length) - 4;
			/* Invalidate data cache over the buffer */
			end = roundup(addr + frame_length, ARCH_DMA_MINALIGN);
			addr &= ~(ARCH_DMA_MINALIGN - 1);
			invalidate_dcache_range(addr, end);

			/* Fill the buffer and pass it to upper layers */
#ifdef CONFIG_FEC_MXC_SWAP_PACKET
			swap_packet((uint32_t *)addr, frame_length);
#endif

#ifdef CONFIG_DM_ETH
			memcpy(*packetp, (char *)addr, frame_length);
#else
			memcpy(buff, (char *)addr, frame_length);
			net_process_received_packet(buff, frame_length);
#endif
			len = frame_length;
		} else {
			if (bd_status & FEC_RBD_ERR) {
#if 1
				putc('E');
#else
				debug("error frame: 0x%08x 0x%08x\n",
				      addr, bd_status);
#endif
				len = -1;
			}
		}

		/*
		 * Free the current buffer, restart the engine and move forward
		 * to the next buffer. Here we check if the whole cacheline of
		 * descriptors was already processed and if so, we mark it free
		 * as whole.
		 */
		size = RXDESC_PER_CACHELINE - 1;
		if ((fec->rbd_index & size) == size) {
			i = fec->rbd_index - size;
			addr = (ulong)&fec->rbd_base[i];
			for (; i <= fec->rbd_index ; i++) {
				fec_rbd_clean(i == (FEC_RBD_NUM - 1),
					      &fec->rbd_base[i]);
			}
			flush_dcache_range(addr,
					   addr + ARCH_DMA_MINALIGN);
		}

		fec_rx_task_enable(fec);
		fec->rbd_index = (fec->rbd_index + 1) % FEC_RBD_NUM;
	}
	debug("fec_recv: stop\n");

	return len;
}

static void fec_set_dev_name(char *dest, int dev_id)
{
	sprintf(dest, (dev_id == -1) ? "FEC" : "FEC%i", dev_id);
}

static int fec_alloc_descs(struct fec_priv *fec)
{
	unsigned int size;
	int i;
	uint8_t *data;
	ulong addr;

	/* Allocate TX descriptors. */
	size = roundup(2 * sizeof(struct fec_bd), ARCH_DMA_MINALIGN);
	fec->tbd_base = memalign(ARCH_DMA_MINALIGN, size);
	if (!fec->tbd_base)
		goto err_tx;

	/* Allocate RX descriptors. */
	size = roundup(FEC_RBD_NUM * sizeof(struct fec_bd), ARCH_DMA_MINALIGN);
	fec->rbd_base = memalign(ARCH_DMA_MINALIGN, size);
	if (!fec->rbd_base)
		goto err_rx;

	memset(fec->rbd_base, 0, size);

	/* Allocate RX buffers. */

	/* Maximum RX buffer size. */
	size = roundup(FEC_MAX_PKT_SIZE, FEC_DMA_RX_MINALIGN);
	for (i = 0; i < FEC_RBD_NUM; i++) {
		data = memalign(FEC_DMA_RX_MINALIGN, size);
		if (!data) {
			printf("%s: error allocating rxbuf %d\n", __func__, i);
			goto err_ring;
		}

		memset(data, 0, size);

		addr = (ulong)data;
		fec->rbd_base[i].data_pointer = (uint32_t)addr;
		fec->rbd_base[i].status = FEC_RBD_EMPTY;
		fec->rbd_base[i].data_length = 0;
		/* Flush the buffer to memory. */
		flush_dcache_range(addr, addr + size);
	}

	/* Mark the last RBD to close the ring. */
	fec->rbd_base[i - 1].status = FEC_RBD_WRAP | FEC_RBD_EMPTY;

	fec->rbd_index = 0;
	fec->tbd_index = 0;

	return 0;

err_ring:
	for (; i >= 0; i--) {
		addr = fec->rbd_base[i].data_pointer;
		free((void *)addr);
	}
	free(fec->rbd_base);
err_rx:
	free(fec->tbd_base);
err_tx:
	return -ENOMEM;
}

static void fec_free_descs(struct fec_priv *fec)
{
	int i;
	ulong addr;

	for (i = 0; i < FEC_RBD_NUM; i++) {
		addr = fec->rbd_base[i].data_pointer;
		free((void *)addr);
	}
	free(fec->rbd_base);
	free(fec->tbd_base);
}

struct mii_dev *fec_get_miibus(ulong base_addr, int dev_id)
{
	struct ethernet_regs *eth = (struct ethernet_regs *)base_addr;
	struct mii_dev *bus;
	int ret;

	bus = mdio_alloc();
	if (!bus) {
		printf("mdio_alloc failed\n");
		return NULL;
	}
	bus->read = fec_phy_read;
	bus->write = fec_phy_write;
	bus->priv = eth;
	fec_set_dev_name(bus->name, dev_id);

	ret = mdio_register(bus);
	if (ret) {
		printf("mdio_register failed\n");
		free(bus);
		return NULL;
	}
	fec_mii_setspeed(eth);
	return bus;
}

__weak void init_clk_fec(int index)
{
}

#ifndef CONFIG_DM_ETH
#ifdef CONFIG_PHYLIB
int fec_probe(bd_t *bd, int dev_id, uint32_t base_addr,	struct mii_dev *bus,
	      struct phy_device *phydev, enum xceiver_type xcv_type)
#else
static int fec_probe(bd_t *bd, int dev_id, uint32_t base_addr,
		struct mii_dev *bus, int phy_id, enum xceiver_type xcv_type)
#endif
{
	struct eth_device *edev;
	struct fec_priv *fec;
#ifdef CONFIG_FEC_GET_MAC_FROM_FUSES
	unsigned char ethaddr[6];
#endif
	uint32_t start;
	int ret = 0;

	/* create and fill edev struct */
	edev = (struct eth_device *)malloc(sizeof(struct eth_device));
	if (!edev) {
		puts("fec_mxc: not enough malloc memory for eth_device\n");
		ret = -ENOMEM;
		goto err1;
	}

	fec = (struct fec_priv *)malloc(sizeof(struct fec_priv));
	if (!fec) {
		puts("fec_mxc: not enough malloc memory for fec_priv\n");
		ret = -ENOMEM;
		goto err2;
	}

	memset(edev, 0, sizeof(*edev));
	memset(fec, 0, sizeof(*fec));

	ret = fec_alloc_descs(fec);
	if (ret)
		goto err3;

	edev->priv = fec;
	edev->init = fec_init;
	edev->send = fec_send;
	edev->recv = fec_recv;
	edev->halt = fec_halt;
	edev->write_hwaddr = fec_set_hwaddr;

	fec->eth = (struct ethernet_regs *)(ulong)base_addr;
	fec->bd = bd;

	fec->xcv_type = xcv_type;

	/* Reset chip. */
	writel(readl(&fec->eth->ecntrl) | FEC_ECNTRL_RESET, &fec->eth->ecntrl);
	start = get_timer(0);
	while (readl(&fec->eth->ecntrl) & FEC_ECNTRL_RESET) {
		if (get_timer(start) > (CONFIG_SYS_HZ * 5)) {
			printf("FEC MXC: Timeout resetting chip\n");
			goto err4;
		}
		udelay(10);
	}

	fec_reg_setup(fec);
	fec_set_dev_name(edev->name, dev_id);
	fec->dev_id = (dev_id == -1) ? 0 : dev_id;
	fec->bus = bus;
	if (bus)
	fec_mii_setspeed(bus->priv);
#ifdef CONFIG_PHYLIB
	fec->phydev = phydev;
	if (phydev) {
	phy_connect_dev(phydev, edev);
	/* Configure phy */
	phy_config(phydev);
	}
#else
	fec->phy_id = phy_id;
#endif
	eth_register(edev);
	/* only support one eth device, the index number pointed by dev_id */
	edev->index = fec->dev_id;

#ifdef CONFIG_FEC_GET_MAC_FROM_FUSES
	if (fec_get_hwaddr(fec->dev_id, ethaddr) == 0) {
		char mac[16];

		debug("got MAC%d address from fuse: %pM\n", fec->dev_id, ethaddr);
		memcpy(edev->enetaddr, ethaddr, 6);
		if (fec->dev_id)
			sprintf(mac, "eth%daddr", fec->dev_id);
		else
			strcpy(mac, "ethaddr");
		if (!env_get(mac))
			eth_env_set_enetaddr(mac, ethaddr);
	}
#endif
	return ret;
err4:
	fec_free_descs(fec);
err3:
	free(fec);
err2:
	free(edev);
err1:
	return ret;
}

int fecmxc_initialize_multi_type_if_mode(bd_t *bd, int dev_id, int phy_id,
				 uint32_t addr, enum xceiver_type xcv_type,
				 phy_interface_t if_mode)
{
	uint32_t base_mii;
	struct mii_dev *bus = NULL;
#ifdef CONFIG_PHYLIB
	struct phy_device *phydev = NULL;
#endif
	int ret;

#ifdef CONFIG_MX6
	if (mx6_enet_fused(addr)) {
		printf("Ethernet@0x%x is fused, disable it\n", addr);
		return -2;
	}
#endif

#ifdef CONFIG_FEC_MXC_MDIO_BASE
	/*
	 * The i.MX28 has two ethernet interfaces, but they are not equal.
	 * Only the first one can access the MDIO bus.
	 */
	base_mii = CONFIG_FEC_MXC_MDIO_BASE;
#else
	base_mii = addr;
#endif
	init_clk_fec(dev_id);
	debug("eth_init: fec_probe(bd, %i, %i) @ %08x\n", dev_id, phy_id, addr);
	bus = fec_get_miibus((ulong)base_mii, dev_id);
	if (!bus)
		return -ENOMEM;
#ifdef CONFIG_PHYLIB
	phydev = phy_find_by_mask(bus, 1 << phy_id, if_mode);
	if (!phydev) {
		mdio_unregister(bus);
		free(bus);
		return -ENOMEM;
	}
	ret = fec_probe(bd, dev_id, addr, bus, phydev, xcv_type);
#else
	ret = fec_probe(bd, dev_id, addr, bus, phy_id, xcv_type);
#endif
	if (ret) {
#ifdef CONFIG_PHYLIB
		free(phydev);
#endif
		mdio_unregister(bus);
		free(bus);
	}
	return ret;
}

int fecmxc_initialize_multi_type(bd_t *bd, int dev_id, int phy_id,
			 	uint32_t addr, enum xceiver_type xcv_type)
{
	return fecmxc_initialize_multi_type_if_mode(bd, dev_id, phy_id, addr,
					xcv_type, PHY_INTERFACE_MODE_RGMII);
}

int fecmxc_initialize_multi(bd_t *bd, int dev_id, int phy_id, uint32_t addr)
{
	return fecmxc_initialize_multi_type(bd, dev_id, phy_id, addr,
					    CONFIG_FEC_XCV_TYPE);
}

#ifdef CONFIG_FEC_MXC_PHYADDR
int fecmxc_initialize(bd_t *bd)
{
	return fecmxc_initialize_multi_type(bd, -1, CONFIG_FEC_MXC_PHYADDR,
					    IMX_FEC_BASE, CONFIG_FEC_XCV_TYPE);
}
#endif

#ifndef CONFIG_PHYLIB
int fecmxc_register_mii_postcall(struct eth_device *dev, int (*cb)(int))
{
	struct fec_priv *fec = (struct fec_priv *)dev->priv;
	fec->mii_postcall = cb;
	return 0;
}
#endif

#else

#ifdef CONFIG_FEC_GET_MAC_FROM_FUSES
static int fecmxc_read_rom_hwaddr(struct udevice *dev)
{
	struct fec_priv *priv = dev_get_priv(dev);
	struct eth_pdata *pdata = dev_get_platdata(dev);

	return fec_get_hwaddr(priv->dev_id, pdata->enetaddr);
}
#endif

static int fecmxc_free_pkt(struct udevice *dev, uchar *packet, int length)
{
	if (packet)
		free(packet);

	return 0;
}

static const struct eth_ops fecmxc_ops = {
	.start			= fecmxc_init,
	.send			= fecmxc_send,
	.recv			= fecmxc_recv,
	.free_pkt		= fecmxc_free_pkt,
	.stop			= fecmxc_halt,
	.write_hwaddr		= fecmxc_set_hwaddr,
#ifdef CONFIG_FEC_GET_MAC_FROM_FUSES
	.read_rom_hwaddr	= fecmxc_read_rom_hwaddr,
#endif
};

static int device_get_phy_addr(struct udevice *dev)
{
	struct ofnode_phandle_args phandle_args;
	int reg;

	if (dev_read_phandle_with_args(dev, "phy-handle", NULL, 0, 0,
				       &phandle_args)) {
		debug("Failed to find phy-handle");
		return -ENODEV;
	}

	reg = ofnode_read_u32_default(phandle_args.node, "reg", 0);

	return reg;
}

static int fec_phy_init(struct fec_priv *priv, struct udevice *dev)
{
	struct phy_device *phydev;
	int addr;

	addr = device_get_phy_addr(dev);
#ifdef CONFIG_FEC_MXC_PHYADDR
	addr = CONFIG_FEC_MXC_PHYADDR;
#endif

	phydev = phy_connect(priv->bus, addr, dev, priv->interface);
	if (!phydev)
		return -ENODEV;

	priv->phydev = phydev;
	phy_config(phydev);

	return 0;
}

#if CONFIG_IS_ENABLED(DM_GPIO)
/* FEC GPIO reset */
static void fec_gpio_reset(struct fec_priv *priv)
{
	debug("fec_gpio_reset: fec_gpio_reset(dev)\n");
	if (dm_gpio_is_valid(&priv->phy_reset_gpio)) {
		dm_gpio_set_value(&priv->phy_reset_gpio, 1);
		mdelay(priv->reset_delay);
		dm_gpio_set_value(&priv->phy_reset_gpio, 0);
		if (priv->reset_post_delay)
			mdelay(priv->reset_post_delay);
	}
}
#endif

static int fecmxc_probe(struct udevice *dev)
{
	struct eth_pdata *pdata = dev_get_platdata(dev);
	struct fec_priv *priv = dev_get_priv(dev);
	struct mii_dev *bus = NULL;
	uint32_t start;
	int ret;

#ifdef CONFIG_MX6
	if (mx6_enet_fused((uint32_t)priv->eth)) {
		printf("Ethernet@0x%x is fused, disable it\n", (uint32_t)priv->eth);
		return -ENODEV;
	}
#endif

	if (IS_ENABLED(CONFIG_IMX8)) {
		ret = clk_get_by_name(dev, "ipg", &priv->ipg_clk);
		if (ret < 0) {
			debug("Can't get FEC ipg clk: %d\n", ret);
			return ret;
		}
		ret = clk_enable(&priv->ipg_clk);
		if (ret < 0) {
			debug("Can't enable FEC ipg clk: %d\n", ret);
			return ret;
		}

		priv->clk_rate = clk_get_rate(&priv->ipg_clk);
	}

	ret = fec_alloc_descs(priv);
	if (ret)
		return ret;

#ifdef CONFIG_DM_REGULATOR
	if (priv->phy_supply) {
		ret = regulator_autoset(priv->phy_supply);
		if (ret) {
			printf("%s: Error enabling phy supply\n", dev->name);
			return ret;
		}
	}
#endif

#if CONFIG_IS_ENABLED(DM_GPIO)
	fec_gpio_reset(priv);
#endif
	/* Reset chip. */
	writel(readl(&priv->eth->ecntrl) | FEC_ECNTRL_RESET,
	       &priv->eth->ecntrl);
	start = get_timer(0);
	while (readl(&priv->eth->ecntrl) & FEC_ECNTRL_RESET) {
		if (get_timer(start) > (CONFIG_SYS_HZ * 5)) {
			printf("FEC MXC: Timeout reseting chip\n");
			goto err_timeout;
		}
		udelay(10);
	}

	fec_reg_setup(priv);

	priv->dev_id = dev->seq;
#ifdef CONFIG_FEC_MXC_MDIO_BASE
	bus = fec_get_miibus((ulong)CONFIG_FEC_MXC_MDIO_BASE, dev->seq);
#else
	bus = fec_get_miibus((ulong)priv->eth, dev->seq);
#endif
	if (!bus) {
		ret = -ENOMEM;
		goto err_mii;
	}

	priv->bus = bus;
	priv->interface = pdata->phy_interface;
	switch (priv->interface) {
	case PHY_INTERFACE_MODE_MII:
		priv->xcv_type = MII100;
		break;
	case PHY_INTERFACE_MODE_RMII:
		priv->xcv_type = RMII;
		break;
	case PHY_INTERFACE_MODE_RGMII:
	case PHY_INTERFACE_MODE_RGMII_ID:
	case PHY_INTERFACE_MODE_RGMII_RXID:
	case PHY_INTERFACE_MODE_RGMII_TXID:
		priv->xcv_type = RGMII;
		break;
	default:
	priv->xcv_type = CONFIG_FEC_XCV_TYPE;
		printf("Unsupported interface type %d defaulting to %d\n",
		       priv->interface, priv->xcv_type);
		break;
	}

	ret = fec_phy_init(priv, dev);
	if (ret)
		goto err_phy;

	return 0;

err_phy:
	mdio_unregister(bus);
	free(bus);
err_mii:
err_timeout:
	fec_free_descs(priv);
	return ret;
}

static int fecmxc_remove(struct udevice *dev)
{
	struct fec_priv *priv = dev_get_priv(dev);

	free(priv->phydev);
	fec_free_descs(priv);
	mdio_unregister(priv->bus);
	mdio_free(priv->bus);

#ifdef CONFIG_DM_REGULATOR
	if (priv->phy_supply)
		regulator_set_enable(priv->phy_supply, false);
#endif

	return 0;
}

static int fecmxc_ofdata_to_platdata(struct udevice *dev)
{
	int ret = 0;
	struct eth_pdata *pdata = dev_get_platdata(dev);
	struct fec_priv *priv = dev_get_priv(dev);
	const char *phy_mode;

	pdata->iobase = (phys_addr_t)devfdt_get_addr(dev);
	priv->eth = (struct ethernet_regs *)pdata->iobase;

	pdata->phy_interface = -1;
	phy_mode = fdt_getprop(gd->fdt_blob, dev_of_offset(dev), "phy-mode",
			       NULL);
	if (phy_mode)
		pdata->phy_interface = phy_get_interface_by_name(phy_mode);
	if (pdata->phy_interface == -1) {
		debug("%s: Invalid PHY interface '%s'\n", __func__, phy_mode);
		return -EINVAL;
	}

#ifdef CONFIG_DM_REGULATOR
	device_get_supply_regulator(dev, "phy-supply", &priv->phy_supply);
#endif

#if CONFIG_IS_ENABLED(DM_GPIO)
	ret = gpio_request_by_name(dev, "phy-reset-gpios", 0,
			     &priv->phy_reset_gpio, GPIOD_IS_OUT);
	if (ret < 0)
		return 0; /* property is optional, don't return error! */

	priv->reset_delay = dev_read_u32_default(dev, "phy-reset-duration", 1);
	if (priv->reset_delay > 1000) {
		printf("FEC MXC: phy reset duration should be <= 1000ms\n");
		/* property value wrong, use default value */
		priv->reset_delay = 1;
	}

	priv->reset_post_delay = dev_read_u32_default(dev,
						      "phy-reset-post-delay",
						      0);
	if (priv->reset_post_delay > 1000) {
		printf("FEC MXC: phy reset post delay should be <= 1000ms\n");
		/* property value wrong, use default value */
		priv->reset_post_delay = 0;
	}
#endif

	return 0;
}

static const struct udevice_id fecmxc_ids[] = {
	{ .compatible = "fsl,imx6q-fec" },
	{ .compatible = "fsl,imx6sl-fec" },
	{ .compatible = "fsl,imx6sx-fec" },
	{ .compatible = "fsl,imx6ul-fec" },
	{ .compatible = "fsl,imx53-fec" },
	{ .compatible = "fsl,imx7d-fec" },
	{ }
};

U_BOOT_DRIVER(fecmxc_gem) = {
	.name	= "fecmxc",
	.id	= UCLASS_ETH,
	.of_match = fecmxc_ids,
	.ofdata_to_platdata = fecmxc_ofdata_to_platdata,
	.probe	= fecmxc_probe,
	.remove	= fecmxc_remove,
	.ops	= &fecmxc_ops,
	.priv_auto_alloc_size = sizeof(struct fec_priv),
	.platdata_auto_alloc_size = sizeof(struct eth_pdata),
};
#endif<|MERGE_RESOLUTION|>--- conflicted
+++ resolved
@@ -620,13 +620,8 @@
 	writel(0x00000000, &fec->eth->gaddr1);
 	writel(0x00000000, &fec->eth->gaddr2);
 
-<<<<<<< HEAD
-	/* Do not access reserved register for i.MX6UL/6ULL/i.MX8/i.MX8M */
+	/* Do not access reserved register */
 	if (!is_mx6ul() && !is_mx6ull() && !is_imx8() && !is_imx8m()) {
-=======
-	/* Do not access reserved register */
-	if (!is_mx6ul() && !is_mx6ull() && !is_imx8m()) {
->>>>>>> 061aed83
 		/* clear MIB RAM */
 		for (i = mib_ptr; i <= mib_ptr + 0xfc; i += 4)
 			writel(0, i);
@@ -1472,7 +1467,7 @@
 		priv->xcv_type = RGMII;
 		break;
 	default:
-	priv->xcv_type = CONFIG_FEC_XCV_TYPE;
+		priv->xcv_type = CONFIG_FEC_XCV_TYPE;
 		printf("Unsupported interface type %d defaulting to %d\n",
 		       priv->interface, priv->xcv_type);
 		break;
@@ -1536,7 +1531,7 @@
 
 #if CONFIG_IS_ENABLED(DM_GPIO)
 	ret = gpio_request_by_name(dev, "phy-reset-gpios", 0,
-			     &priv->phy_reset_gpio, GPIOD_IS_OUT);
+				   &priv->phy_reset_gpio, GPIOD_IS_OUT);
 	if (ret < 0)
 		return 0; /* property is optional, don't return error! */
 
