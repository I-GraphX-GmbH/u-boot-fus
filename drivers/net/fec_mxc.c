--- conflicted
+++ resolved
@@ -582,11 +582,7 @@
 	writel(0x00000000, &fec->eth->gaddr2);
 
 	/* Do not access reserved register for i.MX6UL */
-<<<<<<< HEAD
-	if (!is_cpu_type(MXC_CPU_MX6UL) && !is_cpu_type(MXC_CPU_MX6ULL)) {
-=======
-	if (!is_mx6ul()) {
->>>>>>> 81067b2b
+	if (!is_mx6ul() && !is_mx6ull()) {
 		/* clear MIB RAM */
 		for (i = mib_ptr; i <= mib_ptr + 0xfc; i += 4)
 			writel(0, i);
