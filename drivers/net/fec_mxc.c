/*
 * (C) Copyright 2009 Ilya Yanok, Emcraft Systems Ltd <yanok@emcraft.com>
 * (C) Copyright 2008,2009 Eric Jarrige <eric.jarrige@armadeus.org>
 * (C) Copyright 2008 Armadeus Systems nc
 * (C) Copyright 2007 Pengutronix, Sascha Hauer <s.hauer@pengutronix.de>
 * (C) Copyright 2007 Pengutronix, Juergen Beisert <j.beisert@pengutronix.de>
 *
 * SPDX-License-Identifier:	GPL-2.0+
 */

#include <common.h>
#include <malloc.h>
#include <memalign.h>
#include <net.h>
#include <netdev.h>
#include <miiphy.h>
#include <netdev.h>
#include "fec_mxc.h"

#include <asm/arch/clock.h>
#include <asm/arch/imx-regs.h>
#include <asm/imx-common/sys_proto.h>
#include <asm/io.h>
#include <asm/errno.h>
#include <linux/compiler.h>

DECLARE_GLOBAL_DATA_PTR;

/*
 * Timeout the transfer after 5 mS. This is usually a bit more, since
 * the code in the tightloops this timeout is used in adds some overhead.
 */
#define FEC_XFER_TIMEOUT	5000

/*
 * The standard 32-byte DMA alignment does not work on mx6solox, which requires
 * 64-byte alignment in the DMA RX FEC buffer.
 * Introduce the FEC_DMA_RX_MINALIGN which can cover mx6solox needs and also
 * satisfies the alignment on other SoCs (32-bytes)
 */
#define FEC_DMA_RX_MINALIGN	64

#ifndef CONFIG_MII
#error "CONFIG_MII has to be defined!"
#endif

#ifndef CONFIG_FEC_XCV_TYPE
#define CONFIG_FEC_XCV_TYPE MII100
#endif

/*
 * The i.MX28 operates with packets in big endian. We need to swap them before
 * sending and after receiving.
 */
#ifdef CONFIG_MX28
#define CONFIG_FEC_MXC_SWAP_PACKET
#endif

#define RXDESC_PER_CACHELINE (ARCH_DMA_MINALIGN/sizeof(struct fec_bd))

/* Check various alignment issues at compile time */
#if ((ARCH_DMA_MINALIGN < 16) || (ARCH_DMA_MINALIGN % 16 != 0))
#error "ARCH_DMA_MINALIGN must be multiple of 16!"
#endif

#if ((PKTALIGN < ARCH_DMA_MINALIGN) || \
	(PKTALIGN % ARCH_DMA_MINALIGN != 0))
#error "PKTALIGN must be multiple of ARCH_DMA_MINALIGN!"
#endif

#undef DEBUG

#ifdef CONFIG_FEC_MXC_SWAP_PACKET
static void swap_packet(uint32_t *packet, int length)
{
	int i;

	for (i = 0; i < DIV_ROUND_UP(length, 4); i++)
		packet[i] = __swab32(packet[i]);
}
#endif

/*
 * MII-interface related functions
 */
static int fec_mdio_read(struct ethernet_regs *eth, uint8_t phyAddr,
		uint8_t regAddr)
{
	uint32_t reg;		/* convenient holder for the PHY register */
	uint32_t phy;		/* convenient holder for the PHY */
	uint32_t start;
	int val;

	/*
	 * reading from any PHY's register is done by properly
	 * programming the FEC's MII data register.
	 */
	writel(FEC_IEVENT_MII, &eth->ievent);
	reg = regAddr << FEC_MII_DATA_RA_SHIFT;
	phy = phyAddr << FEC_MII_DATA_PA_SHIFT;

	writel(FEC_MII_DATA_ST | FEC_MII_DATA_OP_RD | FEC_MII_DATA_TA |
			phy | reg, &eth->mii_data);

	/*
	 * wait for the related interrupt
	 */
	start = get_timer(0);
	while (!(readl(&eth->ievent) & FEC_IEVENT_MII)) {
		if (get_timer(start) > (CONFIG_SYS_HZ / 1000)) {
			printf("Read MDIO failed...\n");
			return -1;
		}
	}

	/*
	 * clear mii interrupt bit
	 */
	writel(FEC_IEVENT_MII, &eth->ievent);

	/*
	 * it's now safe to read the PHY's register
	 */
	val = (unsigned short)readl(&eth->mii_data);
	debug("%s: phy: %02x reg:%02x val:%#x\n", __func__, phyAddr,
			regAddr, val);
	return val;
}

static void fec_mii_setspeed(struct ethernet_regs *eth)
{
	/*
	 * Set MII_SPEED = (1/(mii_speed * 2)) * System Clock
	 * and do not drop the Preamble.
	 *
	 * The i.MX28 and i.MX6 types have another field in the MSCR (aka
	 * MII_SPEED) register that defines the MDIO output hold time. Earlier
	 * versions are RAZ there, so just ignore the difference and write the
	 * register always.
	 * The minimal hold time according to IEE802.3 (clause 22) is 10 ns.
	 * HOLDTIME + 1 is the number of clk cycles the fec is holding the
	 * output.
	 * The HOLDTIME bitfield takes values between 0 and 7 (inclusive).
	 * Given that ceil(clkrate / 5000000) <= 64, the calculation for
	 * holdtime cannot result in a value greater than 3.
	 */
	u32 pclk = imx_get_fecclk();
	u32 speed = DIV_ROUND_UP(pclk, 5000000);
	u32 hold = DIV_ROUND_UP(pclk, 100000000) - 1;
#ifdef FEC_QUIRK_ENET_MAC
	speed--;
#endif
	writel(speed << 1 | hold << 8, &eth->mii_speed);
	debug("%s: mii_speed %08x\n", __func__, readl(&eth->mii_speed));
}

static int fec_mdio_write(struct ethernet_regs *eth, uint8_t phyAddr,
		uint8_t regAddr, uint16_t data)
{
	uint32_t reg;		/* convenient holder for the PHY register */
	uint32_t phy;		/* convenient holder for the PHY */
	uint32_t start;

	reg = regAddr << FEC_MII_DATA_RA_SHIFT;
	phy = phyAddr << FEC_MII_DATA_PA_SHIFT;

	writel(FEC_MII_DATA_ST | FEC_MII_DATA_OP_WR |
		FEC_MII_DATA_TA | phy | reg | data, &eth->mii_data);

	/*
	 * wait for the MII interrupt
	 */
	start = get_timer(0);
	while (!(readl(&eth->ievent) & FEC_IEVENT_MII)) {
		if (get_timer(start) > (CONFIG_SYS_HZ / 1000)) {
			printf("Write MDIO failed...\n");
			return -1;
		}
	}

	/*
	 * clear MII interrupt bit
	 */
	writel(FEC_IEVENT_MII, &eth->ievent);
	debug("%s: phy: %02x reg:%02x val:%#x\n", __func__, phyAddr,
			regAddr, data);

	return 0;
}

static int fec_phy_read(struct mii_dev *bus, int phyAddr, int dev_addr,
			int regAddr)
{
	return fec_mdio_read(bus->priv, phyAddr, regAddr);
}

static int fec_phy_write(struct mii_dev *bus, int phyAddr, int dev_addr,
			 int regAddr, u16 data)
{
	return fec_mdio_write(bus->priv, phyAddr, regAddr, data);
}

#ifndef CONFIG_PHYLIB
static int miiphy_restart_aneg(struct eth_device *dev)
{
	int ret = 0;
#if !defined(CONFIG_FEC_MXC_NO_ANEG)
	struct fec_priv *fec = (struct fec_priv *)dev->priv;
	struct ethernet_regs *eth = fec->bus->priv;

	/*
	 * Wake up from sleep if necessary
	 * Reset PHY, then delay 300ns
	 */
#ifdef CONFIG_MX27
	fec_mdio_write(eth, fec->phy_id, MII_DCOUNTER, 0x00FF);
#endif
	fec_mdio_write(eth, fec->phy_id, MII_BMCR, BMCR_RESET);
	udelay(1000);

	/*
	 * Set the auto-negotiation advertisement register bits
	 */
	fec_mdio_write(eth, fec->phy_id, MII_ADVERTISE,
			LPA_100FULL | LPA_100HALF | LPA_10FULL |
			LPA_10HALF | PHY_ANLPAR_PSB_802_3);
	fec_mdio_write(eth, fec->phy_id, MII_BMCR,
			BMCR_ANENABLE | BMCR_ANRESTART);

	if (fec->mii_postcall)
		ret = fec->mii_postcall(fec->phy_id);

#endif
	return ret;
}

static int miiphy_wait_aneg(struct eth_device *dev)
{
	uint32_t start;
	int status;
	struct fec_priv *fec = (struct fec_priv *)dev->priv;
	struct ethernet_regs *eth = fec->bus->priv;

	/*
	 * Wait for AN completion
	 */
	start = get_timer(0);
	do {
		if (get_timer(start) > (CONFIG_SYS_HZ * 5)) {
			printf("%s: Autonegotiation timeout\n", dev->name);
			return -1;
		}

		status = fec_mdio_read(eth, fec->phy_id, MII_BMSR);
		if (status < 0) {
			printf("%s: Autonegotiation failed. status: %d\n",
					dev->name, status);
			return -1;
		}
	} while (!(status & BMSR_LSTATUS));

	return 0;
}
#endif

static int fec_rx_task_enable(struct fec_priv *fec)
{
	writel(FEC_R_DES_ACTIVE_RDAR, &fec->eth->r_des_active);
	return 0;
}

static int fec_rx_task_disable(struct fec_priv *fec)
{
	return 0;
}

static int fec_tx_task_enable(struct fec_priv *fec)
{
	writel(FEC_X_DES_ACTIVE_TDAR, &fec->eth->x_des_active);
	return 0;
}

static int fec_tx_task_disable(struct fec_priv *fec)
{
	return 0;
}

/**
 * Initialize receive task's buffer descriptors
 * @param[in] fec all we know about the device yet
 * @param[in] count receive buffer count to be allocated
 * @param[in] dsize desired size of each receive buffer
 * @return 0 on success
 *
 * Init all RX descriptors to default values.
 */
static void fec_rbd_init(struct fec_priv *fec, int count, int dsize)
{
	uint32_t size;
	uint8_t *data;
	int i;

	/*
	 * Reload the RX descriptors with default values and wipe
	 * the RX buffers.
	 */
	size = roundup(dsize, ARCH_DMA_MINALIGN);
	for (i = 0; i < count; i++) {
		data = (uint8_t *)fec->rbd_base[i].data_pointer;
		memset(data, 0, dsize);
		flush_dcache_range((uint32_t)data, (uint32_t)data + size);

		fec->rbd_base[i].status = FEC_RBD_EMPTY;
		fec->rbd_base[i].data_length = 0;
	}

	/* Mark the last RBD to close the ring. */
	fec->rbd_base[i - 1].status = FEC_RBD_WRAP | FEC_RBD_EMPTY;
	fec->rbd_index = 0;

	flush_dcache_range((unsigned)fec->rbd_base,
			   (unsigned)fec->rbd_base + size);
}

/**
 * Initialize transmit task's buffer descriptors
 * @param[in] fec all we know about the device yet
 *
 * Transmit buffers are created externally. We only have to init the BDs here.\n
 * Note: There is a race condition in the hardware. When only one BD is in
 * use it must be marked with the WRAP bit to use it for every transmitt.
 * This bit in combination with the READY bit results into double transmit
 * of each data buffer. It seems the state machine checks READY earlier then
 * resetting it after the first transfer.
 * Using two BDs solves this issue.
 */
static void fec_tbd_init(struct fec_priv *fec)
{
	unsigned addr = (unsigned)fec->tbd_base;
	unsigned size = roundup(2 * sizeof(struct fec_bd),
				ARCH_DMA_MINALIGN);

	memset(fec->tbd_base, 0, size);
	fec->tbd_base[0].status = 0;
	fec->tbd_base[1].status = FEC_TBD_WRAP;
	fec->tbd_index = 0;
	flush_dcache_range(addr, addr + size);
}

/**
 * Mark the given read buffer descriptor as free
 * @param[in] last 1 if this is the last buffer descriptor in the chain, else 0
 * @param[in] pRbd buffer descriptor to mark free again
 */
static void fec_rbd_clean(int last, struct fec_bd *pRbd)
{
	unsigned short flags = FEC_RBD_EMPTY;
	if (last)
		flags |= FEC_RBD_WRAP;
	writew(flags, &pRbd->status);
	writew(0, &pRbd->data_length);
}

#ifdef CONFIG_FEC_GET_MAC_FROM_FUSES
static int fec_get_hwaddr(struct eth_device *dev, int dev_id,
						unsigned char *mac)
{
	imx_get_mac_from_fuse(dev_id, mac);
	return !is_valid_ethaddr(mac);
}
#endif

static int fec_set_hwaddr(struct eth_device *dev)
{
	uchar *mac = dev->enetaddr;
	struct fec_priv *fec = (struct fec_priv *)dev->priv;

	writel(0, &fec->eth->iaddr1);
	writel(0, &fec->eth->iaddr2);
	writel(0, &fec->eth->gaddr1);
	writel(0, &fec->eth->gaddr2);

	/*
	 * Set physical address
	 */
	writel((mac[0] << 24) + (mac[1] << 16) + (mac[2] << 8) + mac[3],
			&fec->eth->paddr1);
	writel((mac[4] << 24) + (mac[5] << 16) + 0x8808, &fec->eth->paddr2);

	return 0;
}

/*
 * Do initial configuration of the FEC registers
 */
static void fec_reg_setup(struct fec_priv *fec)
{
	uint32_t rcntrl;

	/*
	 * Set interrupt mask register
	 */
	writel(0x00000000, &fec->eth->imask);

	/*
	 * Clear FEC-Lite interrupt event register(IEVENT)
	 */
	writel(0xffffffff, &fec->eth->ievent);


	/*
	 * Set FEC-Lite receive control register(R_CNTRL):
	 */

	/* Start with frame length = 1518, common for all modes. */
	rcntrl = PKTSIZE << FEC_RCNTRL_MAX_FL_SHIFT;
	if (fec->xcv_type != SEVENWIRE)		/* xMII modes */
		rcntrl |= FEC_RCNTRL_FCE | FEC_RCNTRL_MII_MODE;
	if (fec->xcv_type == RGMII)
		rcntrl |= FEC_RCNTRL_RGMII;
	else if (fec->xcv_type == RMII)
		rcntrl |= FEC_RCNTRL_RMII;

	writel(rcntrl, &fec->eth->r_cntrl);
}

/**
 * Start the FEC engine
 * @param[in] dev Our device to handle
 */
static int fec_open(struct eth_device *edev)
{
	struct fec_priv *fec = (struct fec_priv *)edev->priv;
	int speed;
	uint32_t addr, size;
	int i;

	debug("fec_open: fec_open(dev)\n");
	/* full-duplex, heartbeat disabled */
	writel(1 << 2, &fec->eth->x_cntrl);
	fec->rbd_index = 0;

	/* Invalidate all descriptors */
	for (i = 0; i < FEC_RBD_NUM - 1; i++)
		fec_rbd_clean(0, &fec->rbd_base[i]);
	fec_rbd_clean(1, &fec->rbd_base[i]);

	/* Flush the descriptors into RAM */
	size = roundup(FEC_RBD_NUM * sizeof(struct fec_bd),
			ARCH_DMA_MINALIGN);
	addr = (uint32_t)fec->rbd_base;
	flush_dcache_range(addr, addr + size);

#ifdef FEC_QUIRK_ENET_MAC
	/* Enable ENET HW endian SWAP */
	writel(readl(&fec->eth->ecntrl) | FEC_ECNTRL_DBSWAP,
		&fec->eth->ecntrl);
	/* Enable ENET store and forward mode */
	writel(readl(&fec->eth->x_wmrk) | FEC_X_WMRK_STRFWD,
		&fec->eth->x_wmrk);
#endif
	/*
	 * Enable FEC-Lite controller
	 */
	writel(readl(&fec->eth->ecntrl) | FEC_ECNTRL_ETHER_EN,
		&fec->eth->ecntrl);
#if defined(CONFIG_MX25) || defined(CONFIG_MX53) || defined(CONFIG_MX6SL)
	udelay(100);
	/*
	 * setup the MII gasket for RMII mode
	 */

	/* disable the gasket */
	writew(0, &fec->eth->miigsk_enr);

	/* wait for the gasket to be disabled */
	while (readw(&fec->eth->miigsk_enr) & MIIGSK_ENR_READY)
		udelay(2);

	/* configure gasket for RMII, 50 MHz, no loopback, and no echo */
	writew(MIIGSK_CFGR_IF_MODE_RMII, &fec->eth->miigsk_cfgr);

	/* re-enable the gasket */
	writew(MIIGSK_ENR_EN, &fec->eth->miigsk_enr);

	/* wait until MII gasket is ready */
	int max_loops = 10;
	while ((readw(&fec->eth->miigsk_enr) & MIIGSK_ENR_READY) == 0) {
		if (--max_loops <= 0) {
			printf("WAIT for MII Gasket ready timed out\n");
			break;
		}
	}
#endif

	/* Determine default speed from link type, PHY may override */
	switch (fec->xcv_type) {
	case MII10:
		speed = _10BASET;
		break;
	default:
		speed = _100BASET;
		break;
	case RGMII:
		speed = _1000BASET;
		break;
	}
#ifdef CONFIG_PHYLIB
	if (fec->phydev) {
		/* Start up the PHY */
		int ret = phy_startup(fec->phydev);

		if (ret) {
			printf("Could not initialize PHY %s\n",
			       fec->phydev->dev->name);
			return ret;
		}
		speed = fec->phydev->speed;
	}
#else
	if (fec->bus) {
		miiphy_wait_aneg(edev);
		speed = miiphy_speed(edev->name, fec->phy_id);
		miiphy_duplex(edev->name, fec->phy_id);
	}
#endif

#ifdef FEC_QUIRK_ENET_MAC
	{
		u32 ecr = readl(&fec->eth->ecntrl) & ~FEC_ECNTRL_SPEED;
		u32 rcr = readl(&fec->eth->r_cntrl) & ~FEC_RCNTRL_RMII_10T;
		if (speed == _1000BASET)
			ecr |= FEC_ECNTRL_SPEED;
		else if (speed != _100BASET)
			rcr |= FEC_RCNTRL_RMII_10T;
		writel(ecr, &fec->eth->ecntrl);
		writel(rcr, &fec->eth->r_cntrl);
	}
#endif
	debug("%s:Speed=%i\n", __func__, speed);

	/*
	 * Enable SmartDMA receive task
	 */
	fec_rx_task_enable(fec);

	udelay(100000);
	return 0;
}

static int fec_init(struct eth_device *dev, bd_t* bd)
{
	struct fec_priv *fec = (struct fec_priv *)dev->priv;
	uint32_t mib_ptr = (uint32_t)&fec->eth->rmon_t_drop;
	int i;

	/* Initialize MAC address */
	fec_set_hwaddr(dev);

	/*
	 * Setup transmit descriptors, there are two in total.
	 */
	fec_tbd_init(fec);

	/* Setup receive descriptors. */
	fec_rbd_init(fec, FEC_RBD_NUM, FEC_MAX_PKT_SIZE);

	fec_reg_setup(fec);

	if (fec->bus && (fec->xcv_type != SEVENWIRE))
		fec_mii_setspeed(fec->bus->priv);

	/*
	 * Set Opcode/Pause Duration Register
	 */
	writel(0x00010020, &fec->eth->op_pause);	/* FIXME 0xffff0020; */
	writel(0x2, &fec->eth->x_wmrk);
	/*
	 * Set multicast address filter
	 */
	writel(0x00000000, &fec->eth->gaddr1);
	writel(0x00000000, &fec->eth->gaddr2);

	/* Do not access reserved register for i.MX6UL */
	if (!is_cpu_type(MXC_CPU_MX6UL) && !is_cpu_type(MXC_CPU_MX6ULL)) {
		/* clear MIB RAM */
		for (i = mib_ptr; i <= mib_ptr + 0xfc; i += 4)
			writel(0, i);

<<<<<<< HEAD
=======
	/* Do not access reserved register for i.MX6UL */
	if (!is_cpu_type(MXC_CPU_MX6UL)) {
		/* clear MIB RAM */
		for (i = mib_ptr; i <= mib_ptr + 0xfc; i += 4)
			writel(0, i);

>>>>>>> 7786e40c
		/* FIFO receive start register */
		writel(0x520, &fec->eth->r_fstart);
	}

	/* size and address of each buffer */
	writel(FEC_MAX_PKT_SIZE, &fec->eth->emrbr);
	writel((uint32_t)fec->tbd_base, &fec->eth->etdsr);
	writel((uint32_t)fec->rbd_base, &fec->eth->erdsr);

#ifndef CONFIG_PHYLIB
	if (fec->bus && (fec->xcv_type != SEVENWIRE)) {
		int ret = miiphy_restart_aneg(dev);
		if (ret)
			return ret;
	}
#endif
	return fec_open(dev);
}

/**
 * Halt the FEC engine
 * @param[in] dev Our device to handle
 */
static void fec_halt(struct eth_device *dev)
{
	struct fec_priv *fec = (struct fec_priv *)dev->priv;
	int counter = 0xffff;

	/*
	 * issue graceful stop command to the FEC transmitter if necessary
	 */
	writel(FEC_TCNTRL_GTS | readl(&fec->eth->x_cntrl),
			&fec->eth->x_cntrl);

	debug("eth_halt: wait for stop regs\n");
	/*
	 * wait for graceful stop to register
	 */
	while ((counter--) && (!(readl(&fec->eth->ievent) & FEC_IEVENT_GRA)))
		udelay(1);

	/*
	 * Disable SmartDMA tasks
	 */
	fec_tx_task_disable(fec);
	fec_rx_task_disable(fec);

	/*
	 * Disable the Ethernet Controller
	 * Note: this will also reset the BD index counter!
	 */
	writel(readl(&fec->eth->ecntrl) & ~FEC_ECNTRL_ETHER_EN,
			&fec->eth->ecntrl);
	fec->rbd_index = 0;
	fec->tbd_index = 0;
	debug("eth_halt: done\n");
}

/**
 * Transmit one frame
 * @param[in] dev Our ethernet device to handle
 * @param[in] packet Pointer to the data to be transmitted
 * @param[in] length Data count in bytes
 * @return 0 on success
 */
static int fec_send(struct eth_device *dev, void *packet, int length)
{
	unsigned int status;
	uint32_t size, end;
	uint32_t addr;
	int timeout = FEC_XFER_TIMEOUT;
	int ret = 0;

	/*
	 * This routine transmits one frame.  This routine only accepts
	 * 6-byte Ethernet addresses.
	 */
	struct fec_priv *fec = (struct fec_priv *)dev->priv;

	/*
	 * Check for valid length of data.
	 */
	if ((length > 1500) || (length <= 0)) {
		printf("Payload (%d) too large\n", length);
		return -1;
	}

	/*
	 * Setup the transmit buffer. We are always using the first buffer for
	 * transmission, the second will be empty and only used to stop the DMA
	 * engine. We also flush the packet to RAM here to avoid cache trouble.
	 */
#ifdef CONFIG_FEC_MXC_SWAP_PACKET
	swap_packet((uint32_t *)packet, length);
#endif

	addr = (uint32_t)packet;
	end = roundup(addr + length, ARCH_DMA_MINALIGN);
	addr &= ~(ARCH_DMA_MINALIGN - 1);
	flush_dcache_range(addr, end);

	writew(length, &fec->tbd_base[fec->tbd_index].data_length);
	writel(addr, &fec->tbd_base[fec->tbd_index].data_pointer);

	/*
	 * update BD's status now
	 * This block:
	 * - is always the last in a chain (means no chain)
	 * - should transmitt the CRC
	 * - might be the last BD in the list, so the address counter should
	 *   wrap (-> keep the WRAP flag)
	 */
	status = readw(&fec->tbd_base[fec->tbd_index].status) & FEC_TBD_WRAP;
	status |= FEC_TBD_LAST | FEC_TBD_TC | FEC_TBD_READY;
	writew(status, &fec->tbd_base[fec->tbd_index].status);

	/*
	 * Flush data cache. This code flushes both TX descriptors to RAM.
	 * After this code, the descriptors will be safely in RAM and we
	 * can start DMA.
	 */
	size = roundup(2 * sizeof(struct fec_bd), ARCH_DMA_MINALIGN);
	addr = (uint32_t)fec->tbd_base;
	flush_dcache_range(addr, addr + size);

	/*
	 * Below we read the DMA descriptor's last four bytes back from the
	 * DRAM. This is important in order to make sure that all WRITE
	 * operations on the bus that were triggered by previous cache FLUSH
	 * have completed.
	 *
	 * Otherwise, on MX28, it is possible to observe a corruption of the
	 * DMA descriptors. Please refer to schematic "Figure 1-2" in MX28RM
	 * for the bus structure of MX28. The scenario is as follows:
	 *
	 * 1) ARM core triggers a series of WRITEs on the AHB_ARB2 bus going
	 *    to DRAM due to flush_dcache_range()
	 * 2) ARM core writes the FEC registers via AHB_ARB2
	 * 3) FEC DMA starts reading/writing from/to DRAM via AHB_ARB3
	 *
	 * Note that 2) does sometimes finish before 1) due to reordering of
	 * WRITE accesses on the AHB bus, therefore triggering 3) before the
	 * DMA descriptor is fully written into DRAM. This results in occasional
	 * corruption of the DMA descriptor.
	 */
	readl(addr + size - 4);

	/*
	 * Enable SmartDMA transmit task
	 */
	fec_tx_task_enable(fec);

	/*
	 * Wait until frame is sent. On each turn of the wait cycle, we must
	 * invalidate data cache to see what's really in RAM. Also, we need
	 * barrier here.
	 */
	while (--timeout) {
		if (!(readl(&fec->eth->x_des_active) & FEC_X_DES_ACTIVE_TDAR))
			break;
	}

	if (!timeout) {
		ret = -EINVAL;
		goto out;
	}

	/*
	 * The TDAR bit is cleared when the descriptors are all out from TX
	 * but on mx6solox we noticed that the READY bit is still not cleared
	 * right after TDAR.
	 * These are two distinct signals, and in IC simulation, we found that
	 * TDAR always gets cleared prior than the READY bit of last BD becomes
	 * cleared.
	 * In mx6solox, we use a later version of FEC IP. It looks like that
	 * this intrinsic behaviour of TDAR bit has changed in this newer FEC
	 * version.
	 *
	 * Fix this by polling the READY bit of BD after the TDAR polling,
	 * which covers the mx6solox case and does not harm the other SoCs.
	 */
	timeout = FEC_XFER_TIMEOUT;
	while (--timeout) {
		invalidate_dcache_range(addr, addr + size);
		if (!(readw(&fec->tbd_base[fec->tbd_index].status) &
		    FEC_TBD_READY))
			break;
	}

	if (!timeout)
		ret = -EINVAL;

out:
	debug("fec_send: status 0x%x index %d ret %i\n",
			readw(&fec->tbd_base[fec->tbd_index].status),
			fec->tbd_index, ret);
	/* for next transmission use the other buffer */
	if (fec->tbd_index)
		fec->tbd_index = 0;
	else
		fec->tbd_index = 1;

	return ret;
}

/**
 * Pull one frame from the card
 * @param[in] dev Our ethernet device to handle
 * @return Length of packet read
 */
static int fec_recv(struct eth_device *dev)
{
	struct fec_priv *fec = (struct fec_priv *)dev->priv;
	struct fec_bd *rbd = &fec->rbd_base[fec->rbd_index];
	unsigned long ievent;
	int frame_length, len = 0;
	uint16_t bd_status;
	uint32_t addr, size, end;
	int i;
	ALLOC_CACHE_ALIGN_BUFFER(uchar, buff, FEC_MAX_PKT_SIZE);

	/*
	 * Check if any critical events have happened
	 */
	ievent = readl(&fec->eth->ievent);
	writel(ievent, &fec->eth->ievent);
	debug("fec_recv: ievent 0x%lx\n", ievent);
	if (ievent & FEC_IEVENT_BABR) {
		fec_halt(dev);
		fec_init(dev, fec->bd);
		printf("some error: 0x%08lx\n", ievent);
		return 0;
	}
	if (ievent & FEC_IEVENT_HBERR) {
		/* Heartbeat error */
		writel(0x00000001 | readl(&fec->eth->x_cntrl),
				&fec->eth->x_cntrl);
	}
	if (ievent & FEC_IEVENT_GRA) {
		/* Graceful stop complete */
		if (readl(&fec->eth->x_cntrl) & 0x00000001) {
			fec_halt(dev);
			writel(~0x00000001 & readl(&fec->eth->x_cntrl),
					&fec->eth->x_cntrl);
			fec_init(dev, fec->bd);
		}
	}

	/*
	 * Read the buffer status. Before the status can be read, the data cache
	 * must be invalidated, because the data in RAM might have been changed
	 * by DMA. The descriptors are properly aligned to cachelines so there's
	 * no need to worry they'd overlap.
	 *
	 * WARNING: By invalidating the descriptor here, we also invalidate
	 * the descriptors surrounding this one. Therefore we can NOT change the
	 * contents of this descriptor nor the surrounding ones. The problem is
	 * that in order to mark the descriptor as processed, we need to change
	 * the descriptor. The solution is to mark the whole cache line when all
	 * descriptors in the cache line are processed.
	 */
	addr = (uint32_t)rbd;
	addr &= ~(ARCH_DMA_MINALIGN - 1);
	size = roundup(sizeof(struct fec_bd), ARCH_DMA_MINALIGN);
	invalidate_dcache_range(addr, addr + size);

	bd_status = readw(&rbd->status);
	debug("fec_recv: status 0x%x\n", bd_status);

	if (!(bd_status & FEC_RBD_EMPTY)) {
		if ((bd_status & FEC_RBD_LAST) && !(bd_status & FEC_RBD_ERR) &&
			((readw(&rbd->data_length) - 4) > 14)) {
			/*
			 * Get buffer address and size
			 */
			addr = readl(&rbd->data_pointer);
			frame_length = readw(&rbd->data_length) - 4;
			/*
			 * Invalidate data cache over the buffer
			 */
			end = roundup(addr + frame_length, ARCH_DMA_MINALIGN);
			addr &= ~(ARCH_DMA_MINALIGN - 1);
			invalidate_dcache_range(addr, end);

			/*
			 *  Fill the buffer and pass it to upper layers
			 */
#ifdef CONFIG_FEC_MXC_SWAP_PACKET
			swap_packet((uint32_t *)addr, frame_length);
#endif
			memcpy(buff, (char *)addr, frame_length);
			net_process_received_packet(buff, frame_length);
			len = frame_length;
		} else {
<<<<<<< HEAD
			if (bd_status & FEC_RBD_ERR) {
#if 1
				putc('E');
#else
				printf("error frame: 0x%08lx 0x%08x\n",
						(ulong)rbd->data_pointer,
						bd_status);
#endif
				len = -1;
			}
=======
			if (bd_status & FEC_RBD_ERR)
				printf("error frame: 0x%08x 0x%08x\n",
				       addr, bd_status);
>>>>>>> 7786e40c
		}

		/*
		 * Free the current buffer, restart the engine and move forward
		 * to the next buffer. Here we check if the whole cacheline of
		 * descriptors was already processed and if so, we mark it free
		 * as whole.
		 */
		size = RXDESC_PER_CACHELINE - 1;
		if ((fec->rbd_index & size) == size) {
			i = fec->rbd_index - size;
			addr = (uint32_t)&fec->rbd_base[i];
			for (; i <= fec->rbd_index ; i++) {
				fec_rbd_clean(i == (FEC_RBD_NUM - 1),
					      &fec->rbd_base[i]);
			}
			flush_dcache_range(addr,
				addr + ARCH_DMA_MINALIGN);
		}

		fec_rx_task_enable(fec);
		fec->rbd_index = (fec->rbd_index + 1) % FEC_RBD_NUM;
	}
	debug("fec_recv: stop\n");

	return len;
}

static void fec_set_dev_name(char *dest, int dev_id)
{
	sprintf(dest, (dev_id == -1) ? "FEC" : "FEC%i", dev_id);
}

static int fec_alloc_descs(struct fec_priv *fec)
{
	unsigned int size;
	int i;
	uint8_t *data;

	/* Allocate TX descriptors. */
	size = roundup(2 * sizeof(struct fec_bd), ARCH_DMA_MINALIGN);
	fec->tbd_base = memalign(ARCH_DMA_MINALIGN, size);
	if (!fec->tbd_base)
		goto err_tx;

	/* Allocate RX descriptors. */
	size = roundup(FEC_RBD_NUM * sizeof(struct fec_bd), ARCH_DMA_MINALIGN);
	fec->rbd_base = memalign(ARCH_DMA_MINALIGN, size);
	if (!fec->rbd_base)
		goto err_rx;

	memset(fec->rbd_base, 0, size);

	/* Allocate RX buffers. */

	/* Maximum RX buffer size. */
	size = roundup(FEC_MAX_PKT_SIZE, FEC_DMA_RX_MINALIGN);
	for (i = 0; i < FEC_RBD_NUM; i++) {
		data = memalign(FEC_DMA_RX_MINALIGN, size);
		if (!data) {
			printf("%s: error allocating rxbuf %d\n", __func__, i);
			goto err_ring;
		}

		memset(data, 0, size);

		fec->rbd_base[i].data_pointer = (uint32_t)data;
		fec->rbd_base[i].status = FEC_RBD_EMPTY;
		fec->rbd_base[i].data_length = 0;
		/* Flush the buffer to memory. */
		flush_dcache_range((uint32_t)data, (uint32_t)data + size);
	}

	/* Mark the last RBD to close the ring. */
	fec->rbd_base[i - 1].status = FEC_RBD_WRAP | FEC_RBD_EMPTY;

	fec->rbd_index = 0;
	fec->tbd_index = 0;

	return 0;

err_ring:
	for (; i >= 0; i--)
		free((void *)fec->rbd_base[i].data_pointer);
	free(fec->rbd_base);
err_rx:
	free(fec->tbd_base);
err_tx:
	return -ENOMEM;
}

static void fec_free_descs(struct fec_priv *fec)
{
	int i;

	for (i = 0; i < FEC_RBD_NUM; i++)
		free((void *)fec->rbd_base[i].data_pointer);
	free(fec->rbd_base);
	free(fec->tbd_base);
}

#ifdef CONFIG_PHYLIB
int fec_probe(bd_t *bd, int dev_id, uint32_t base_addr,	struct mii_dev *bus,
	      struct phy_device *phydev, enum xceiver_type xcv_type)
#else
static int fec_probe(bd_t *bd, int dev_id, uint32_t base_addr,
		struct mii_dev *bus, int phy_id, enum xceiver_type xcv_type)
#endif
{
	struct eth_device *edev;
	struct fec_priv *fec;
#ifdef CONFIG_FEC_GET_MAC_FROM_FUSES
	unsigned char ethaddr[6];
#endif
	uint32_t start;
	int ret = 0;

	/* create and fill edev struct */
	edev = (struct eth_device *)malloc(sizeof(struct eth_device));
	if (!edev) {
		puts("fec_mxc: not enough malloc memory for eth_device\n");
		ret = -ENOMEM;
		goto err1;
	}

	fec = (struct fec_priv *)malloc(sizeof(struct fec_priv));
	if (!fec) {
		puts("fec_mxc: not enough malloc memory for fec_priv\n");
		ret = -ENOMEM;
		goto err2;
	}

	memset(edev, 0, sizeof(*edev));
	memset(fec, 0, sizeof(*fec));

	ret = fec_alloc_descs(fec);
	if (ret)
		goto err3;

	edev->priv = fec;
	edev->init = fec_init;
	edev->send = fec_send;
	edev->recv = fec_recv;
	edev->halt = fec_halt;
	edev->write_hwaddr = fec_set_hwaddr;

	fec->eth = (struct ethernet_regs *)base_addr;
	fec->bd = bd;

	fec->xcv_type = xcv_type;

	/* Reset chip. */
	writel(readl(&fec->eth->ecntrl) | FEC_ECNTRL_RESET, &fec->eth->ecntrl);
	start = get_timer(0);
	while (readl(&fec->eth->ecntrl) & FEC_ECNTRL_RESET) {
		if (get_timer(start) > (CONFIG_SYS_HZ * 5)) {
			printf("FEC MXC: Timeout reseting chip\n");
			goto err4;
		}
		udelay(10);
	}

	fec_reg_setup(fec);
	fec_set_dev_name(edev->name, dev_id);
	fec->dev_id = (dev_id == -1) ? 0 : dev_id;
	fec->bus = bus;
	if (bus)
		fec_mii_setspeed(bus->priv);
#ifdef CONFIG_PHYLIB
	fec->phydev = phydev;
	if (phydev) {
		phy_connect_dev(phydev, edev);
		/* Configure phy */
		phy_config(phydev);
	}
#else
	fec->phy_id = phy_id;
#endif
	eth_register(edev);

#ifdef CONFIG_FEC_GET_MAC_FROM_FUSES
	if (fec_get_hwaddr(edev, dev_id, ethaddr) == 0) {
		debug("got MAC%d address from fuse: %pM\n", dev_id, ethaddr);
		memcpy(edev->enetaddr, ethaddr, 6);
		if (!getenv("ethaddr"))
			eth_setenv_enetaddr("ethaddr", ethaddr);
	}
#endif
	return ret;
err4:
	fec_free_descs(fec);
err3:
	free(fec);
err2:
	free(edev);
err1:
	return ret;
}

struct mii_dev *fec_get_miibus(uint32_t base_addr, int dev_id)
{
	struct ethernet_regs *eth = (struct ethernet_regs *)base_addr;
	struct mii_dev *bus;
	int ret;

	bus = mdio_alloc();
	if (!bus) {
		printf("mdio_alloc failed\n");
		return NULL;
	}
	bus->read = fec_phy_read;
	bus->write = fec_phy_write;
	bus->priv = eth;
	fec_set_dev_name(bus->name, dev_id);

	ret = mdio_register(bus);
	if (ret) {
		printf("mdio_register failed\n");
		free(bus);
		return NULL;
	}
	fec_mii_setspeed(eth);
	return bus;
}

int fecmxc_initialize_multi_type(bd_t *bd, int dev_id, int phy_id,
				 uint32_t addr, enum xceiver_type xcv_type)
{
	uint32_t base_mii;
	struct mii_dev *bus = NULL;
#ifdef CONFIG_PHYLIB
	struct phy_device *phydev = NULL;
#endif
	int ret;

#ifdef CONFIG_MX28
	/*
	 * The i.MX28 has two ethernet interfaces, but they are not equal.
	 * Only the first one can access the MDIO bus.
	 */
	base_mii = MXS_ENET0_BASE;
#else
	base_mii = addr;
#endif
	debug("eth_init: fec_probe(bd, %i, %i) @ %08x\n", dev_id, phy_id, addr);
	bus = fec_get_miibus(base_mii, dev_id);
	if (!bus)
		return -ENOMEM;
#ifdef CONFIG_PHYLIB
	phydev = phy_find_by_mask(bus, 1 << phy_id, PHY_INTERFACE_MODE_RGMII);
	if (!phydev) {
		free(bus);
		return -ENOMEM;
	}
	ret = fec_probe(bd, dev_id, addr, bus, phydev, xcv_type);
#else
	ret = fec_probe(bd, dev_id, addr, bus, phy_id, xcv_type);
#endif
	if (ret) {
#ifdef CONFIG_PHYLIB
		free(phydev);
#endif
		free(bus);
	}
	return ret;
}

int fecmxc_initialize_multi(bd_t *bd, int dev_id, int phy_id, uint32_t addr)
{
	return fecmxc_initialize_multi_type(bd, dev_id, phy_id, addr,
					    CONFIG_FEC_XCV_TYPE);
}

#ifdef CONFIG_FEC_MXC_PHYADDR
int fecmxc_initialize(bd_t *bd)
{
	return fecmxc_initialize_multi_type(bd, -1, CONFIG_FEC_MXC_PHYADDR,
					    IMX_FEC_BASE, CONFIG_FEC_XCV_TYPE);
}
#endif

#ifndef CONFIG_PHYLIB
int fecmxc_register_mii_postcall(struct eth_device *dev, int (*cb)(int))
{
	struct fec_priv *fec = (struct fec_priv *)dev->priv;
	fec->mii_postcall = cb;
	return 0;
}
#endif<|MERGE_RESOLUTION|>--- conflicted
+++ resolved
@@ -587,15 +587,6 @@
 		for (i = mib_ptr; i <= mib_ptr + 0xfc; i += 4)
 			writel(0, i);
 
-<<<<<<< HEAD
-=======
-	/* Do not access reserved register for i.MX6UL */
-	if (!is_cpu_type(MXC_CPU_MX6UL)) {
-		/* clear MIB RAM */
-		for (i = mib_ptr; i <= mib_ptr + 0xfc; i += 4)
-			writel(0, i);
-
->>>>>>> 7786e40c
 		/* FIFO receive start register */
 		writel(0x520, &fec->eth->r_fstart);
 	}
@@ -890,7 +881,6 @@
 			net_process_received_packet(buff, frame_length);
 			len = frame_length;
 		} else {
-<<<<<<< HEAD
 			if (bd_status & FEC_RBD_ERR) {
 #if 1
 				putc('E');
@@ -901,11 +891,6 @@
 #endif
 				len = -1;
 			}
-=======
-			if (bd_status & FEC_RBD_ERR)
-				printf("error frame: 0x%08x 0x%08x\n",
-				       addr, bd_status);
->>>>>>> 7786e40c
 		}
 
 		/*
