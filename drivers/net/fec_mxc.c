--- conflicted
+++ resolved
@@ -876,13 +876,8 @@
 #ifdef CONFIG_FEC_MXC_SWAP_PACKET
 			swap_packet((uint32_t *)addr, frame_length);
 #endif
-<<<<<<< HEAD
 			memcpy(buff, (char *)addr, frame_length);
-			NetReceive(buff, frame_length);
-=======
-			memcpy(buff, frame->data, frame_length);
 			net_process_received_packet(buff, frame_length);
->>>>>>> a598340f
 			len = frame_length;
 		} else {
 			if (bd_status & FEC_RBD_ERR) {
