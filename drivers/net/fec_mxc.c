--- conflicted
+++ resolved
@@ -1048,11 +1048,7 @@
 	struct fec_priv *fec;
 #ifdef CONFIG_FEC_GET_MAC_FROM_FUSES
 	unsigned char ethaddr[6];
-<<<<<<< HEAD
-#endif
-=======
-	char mac[16];
->>>>>>> cd5e3c14
+#endif
 	uint32_t start;
 	int ret = 0;
 
@@ -1121,14 +1117,11 @@
 	/* only support one eth device, the index number pointed by dev_id */
 	edev->index = fec->dev_id;
 
-<<<<<<< HEAD
 #ifdef CONFIG_FEC_GET_MAC_FROM_FUSES
-	if (fec_get_hwaddr(dev_id, ethaddr) == 0) {
-		debug("got MAC%d address from fuse: %pM\n", dev_id, ethaddr);
-=======
 	if (fec_get_hwaddr(fec->dev_id, ethaddr) == 0) {
+		char mac[16];
+
 		debug("got MAC%d address from fuse: %pM\n", fec->dev_id, ethaddr);
->>>>>>> cd5e3c14
 		memcpy(edev->enetaddr, ethaddr, 6);
 		if (fec->dev_id)
 			sprintf(mac, "eth%daddr", fec->dev_id);
