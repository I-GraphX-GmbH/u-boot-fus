--- conflicted
+++ resolved
@@ -1483,11 +1483,7 @@
 		if (!ret) {
 			ret = clk_enable(&priv->clk_ptp);
 			if (ret)
-<<<<<<< HEAD
-			return ret;
-=======
 				return ret;
->>>>>>> 0ea138a2
 		}
 
 		priv->clk_rate = clk_get_rate(&priv->ipg_clk);
@@ -1659,7 +1655,6 @@
 	{ .compatible = "fsl,imx7d-fec" },
 	{ .compatible = "fsl,mvf600-fec" },
 	{ .compatible = "fsl,imx8qm-fec" },
-	{ .compatible = "fsl,mvf600-fec" },
 	{ }
 };
 
