// SPDX-License-Identifier: GPL-2.0+
/*
 * (C) Copyright 2015
 * Elecsys Corporation <www.elecsyscorp.com>
 * Kevin Smith <kevin.smith@elecsyscorp.com>
 *
 * Original driver:
 * (C) Copyright 2009
 * Marvell Semiconductor <www.marvell.com>
 * Prafulla Wadaskar <prafulla@marvell.com>
 */

/*
 * PHY driver for mv88e61xx ethernet switches.
 *
 * This driver configures the mv88e61xx for basic use as a PHY.  The switch
 * supports a VLAN configuration that determines how traffic will be routed
 * between the ports.  This driver uses a simple configuration that routes
 * traffic from each PHY port only to the CPU port, and from the CPU port to
 * any PHY port.
 *
 * The configuration determines which PHY ports to activate using the
 * CONFIG_MV88E61XX_PHY_PORTS bitmask.  Setting bit 0 will activate port 0, bit
 * 1 activates port 1, etc.  Do not set the bit for the port the CPU is
 * connected to unless it is connected over a PHY interface (not MII).
 *
 * This driver was written for and tested on the mv88e6176 with an SGMII
 * connection.  Other configurations should be supported, but some additions or
 * changes may be required.
 */

#include <common.h>

#include <bitfield.h>
#include <errno.h>
#include <malloc.h>
#include <miiphy.h>
#include <netdev.h>

#define PHY_AUTONEGOTIATE_TIMEOUT	5000

#define PORT_MASK(port_count)		((1 << (port_count)) - 1)

/* Device addresses */
#define DEVADDR_PHY(p)			(p + CONFIG_MV88E61XX_REGISTER_OFFSET)
#define DEVADDR_SERDES			0x0F

/* SMI indirection registers for multichip addressing mode */
#define SMI_CMD_REG			0x00
#define SMI_DATA_REG			0x01

/* Global registers */
#define GLOBAL1_STATUS			0x00
#define GLOBAL1_CTRL			0x04
#define GLOBAL1_MON_CTRL		0x1A

/* Global 2 registers */
#define GLOBAL2_REG_PHY_CMD		0x18
#define GLOBAL2_REG_PHY_DATA		0x19

/* Port registers */
#define PORT_REG_STATUS			0x00
#define PORT_REG_PHYS_CTRL		0x01
#define PORT_REG_SWITCH_ID		0x03
#define PORT_REG_CTRL			0x04
#define PORT_REG_VLAN_MAP		0x06
#define PORT_REG_VLAN_ID		0x07

/* Phy registers */
#define PHY_REG_CTRL1			0x10
#define PHY_REG_STATUS1			0x11
#define PHY_REG_PAGE			0x16

/* Serdes registers */
#define SERDES_REG_CTRL_1		0x10

/* Phy page numbers */
#define PHY_PAGE_COPPER			0
#define PHY_PAGE_SERDES			1

/* Register fields */
#define GLOBAL1_CTRL_SWRESET		BIT(15)

#define GLOBAL1_MON_CTRL_CPUDEST_SHIFT	4
#define GLOBAL1_MON_CTRL_CPUDEST_WIDTH	4

#define PORT_REG_STATUS_SPEED_SHIFT	8
#define PORT_REG_STATUS_SPEED_10	0
#define PORT_REG_STATUS_SPEED_100	1
#define PORT_REG_STATUS_SPEED_1000	2

#define PORT_REG_STATUS_CMODE_MASK		0xF
#define PORT_REG_STATUS_CMODE_100BASE_X		0x8
#define PORT_REG_STATUS_CMODE_1000BASE_X	0x9
#define PORT_REG_STATUS_CMODE_SGMII		0xa

#define PORT_REG_PHYS_CTRL_PCS_AN_EN	BIT(10)
#define PORT_REG_PHYS_CTRL_PCS_AN_RST	BIT(9)
#define PORT_REG_PHYS_CTRL_FC_VALUE	BIT(7)
#define PORT_REG_PHYS_CTRL_FC_FORCE	BIT(6)
#define PORT_REG_PHYS_CTRL_LINK_VALUE	BIT(5)
#define PORT_REG_PHYS_CTRL_LINK_FORCE	BIT(4)
#define PORT_REG_PHYS_CTRL_DUPLEX_VALUE	BIT(3)
#define PORT_REG_PHYS_CTRL_DUPLEX_FORCE	BIT(2)
#define PORT_REG_PHYS_CTRL_SPD1000	BIT(1)
#define PORT_REG_PHYS_CTRL_SPD100	BIT(0)
#define PORT_REG_PHYS_CTRL_SPD_MASK	(BIT(1) | BIT(0))

#define PORT_REG_CTRL_PSTATE_SHIFT	0
#define PORT_REG_CTRL_PSTATE_WIDTH	2

#define PORT_REG_VLAN_ID_DEF_VID_SHIFT	0
#define PORT_REG_VLAN_ID_DEF_VID_WIDTH	12

#define PORT_REG_VLAN_MAP_TABLE_SHIFT	0
#define PORT_REG_VLAN_MAP_TABLE_WIDTH	11

#define SERDES_REG_CTRL_1_FORCE_LINK	BIT(10)

/* Field values */
#define PORT_REG_CTRL_PSTATE_DISABLED	0
#define PORT_REG_CTRL_PSTATE_FORWARD	3

#define PHY_REG_CTRL1_ENERGY_DET_OFF	0
#define PHY_REG_CTRL1_ENERGY_DET_SENSE_PULSE	1
#define PHY_REG_CTRL1_ENERGY_DET_SENSE_ONLY	2
#define PHY_REG_CTRL1_ENERGY_DET_SENSE_XMIT	3

/* PHY Status Register */
#define PHY_REG_STATUS1_SPEED		0xc000
#define PHY_REG_STATUS1_GBIT		0x8000
#define PHY_REG_STATUS1_100		0x4000
#define PHY_REG_STATUS1_DUPLEX		0x2000
#define PHY_REG_STATUS1_SPDDONE		0x0800
#define PHY_REG_STATUS1_LINK		0x0400
#define PHY_REG_STATUS1_ENERGY		0x0010

/*
 * Macros for building commands for indirect addressing modes.  These are valid
 * for both the indirect multichip addressing mode and the PHY indirection
 * required for the writes to any PHY register.
 */
#define SMI_BUSY			BIT(15)
#define SMI_CMD_CLAUSE_22		BIT(12)
#define SMI_CMD_CLAUSE_22_OP_READ	(2 << 10)
#define SMI_CMD_CLAUSE_22_OP_WRITE	(1 << 10)

#define SMI_CMD_READ			(SMI_BUSY | SMI_CMD_CLAUSE_22 | \
					 SMI_CMD_CLAUSE_22_OP_READ)
#define SMI_CMD_WRITE			(SMI_BUSY | SMI_CMD_CLAUSE_22 | \
					 SMI_CMD_CLAUSE_22_OP_WRITE)

#define SMI_CMD_ADDR_SHIFT		5
#define SMI_CMD_ADDR_WIDTH		5
#define SMI_CMD_REG_SHIFT		0
#define SMI_CMD_REG_WIDTH		5

/* Check for required macros */
#ifndef CONFIG_MV88E61XX_PHY_PORTS
#error Define CONFIG_MV88E61XX_PHY_PORTS to indicate which physical ports \
	to activate
#endif
#ifndef CONFIG_MV88E61XX_CPU_PORT
#error Define CONFIG_MV88E61XX_CPU_PORT to the port the CPU is attached to
#endif

/*
 *  These are ports without PHYs that may be wired directly
 * to other serdes interfaces
 */
#ifndef CONFIG_MV88E61XX_FIXED_PORTS
#define CONFIG_MV88E61XX_FIXED_PORTS 0
#endif

/* ID register values for different switch models */
#define PORT_SWITCH_ID_6096		0x0980
#define PORT_SWITCH_ID_6097		0x0990
#define PORT_SWITCH_ID_6172		0x1720
#define PORT_SWITCH_ID_6176		0x1760
#define PORT_SWITCH_ID_6240		0x2400
#define PORT_SWITCH_ID_6352		0x3520
#define PORT_SWITCH_ID_6071		0x0710

struct mv88e61xx_phy_priv {
	struct mii_dev *mdio_bus;
	int smi_addr;
	int id;
	int port_count;		/* Number of switch ports */
	int port_reg_base;	/* Base of the switch port registers */
	u16 port_stat_link_mask;/* Bitmask for port link status bits */
	u16 port_stat_dup_mask; /* Bitmask for port duplex status bits */
	u8 port_stat_speed_width;/* Width of speed status bitfield */
	u8 global1;	/* Offset of Switch Global 1 registers */
	u8 global2;	/* Offset of Switch Global 2 registers */
	u8 phy_ctrl1_en_det_shift; /* 'EDet' bit field offset */
	u8 phy_ctrl1_en_det_width; /* Width of 'EDet' bit field */
	u8 phy_ctrl1_en_det_ctrl;  /* 'EDet' control value */
};

static inline int smi_cmd(int cmd, int addr, int reg)
{
	cmd = bitfield_replace(cmd, SMI_CMD_ADDR_SHIFT, SMI_CMD_ADDR_WIDTH,
			       addr);
	cmd = bitfield_replace(cmd, SMI_CMD_REG_SHIFT, SMI_CMD_REG_WIDTH, reg);
	return cmd;
}

static inline int smi_cmd_read(int addr, int reg)
{
	return smi_cmd(SMI_CMD_READ, addr, reg);
}

static inline int smi_cmd_write(int addr, int reg)
{
	return smi_cmd(SMI_CMD_WRITE, addr, reg);
}

__weak int mv88e61xx_hw_reset(struct phy_device *phydev)
{
	return 0;
}

/* Wait for the current SMI indirect command to complete */
static int mv88e61xx_smi_wait(struct mii_dev *bus, int smi_addr)
{
	int val;
	u32 timeout = 100;

	do {
		val = bus->read(bus, smi_addr, MDIO_DEVAD_NONE, SMI_CMD_REG);
		if (val >= 0 && (val & SMI_BUSY) == 0)
			return 0;

		mdelay(1);
	} while (--timeout);

	puts("SMI busy timeout\n");
	return -ETIMEDOUT;
}

/*
 * The mv88e61xx has three types of addresses: the smi bus address, the device
 * address, and the register address.  The smi bus address distinguishes it on
 * the smi bus from other PHYs or switches.  The device address determines
 * which on-chip register set you are reading/writing (the various PHYs, their
 * associated ports, or global configuration registers).  The register address
 * is the offset of the register you are reading/writing.
 *
 * When the mv88e61xx is hardware configured to have address zero, it behaves in
 * single-chip addressing mode, where it responds to all SMI addresses, using
 * the smi address as its device address.  This obviously only works when this
 * is the only chip on the SMI bus.  This allows the driver to access device
 * registers without using indirection.  When the chip is configured to a
 * non-zero address, it only responds to that SMI address and requires indirect
 * writes to access the different device addresses.
 */
static int mv88e61xx_reg_read(struct phy_device *phydev, int dev, int reg)
{
	struct mv88e61xx_phy_priv *priv = phydev->priv;
	struct mii_dev *mdio_bus = priv->mdio_bus;
	int smi_addr = priv->smi_addr;
	int res;

	/* In single-chip mode, the device can be addressed directly */
	if (smi_addr == 0)
		return mdio_bus->read(mdio_bus, dev, MDIO_DEVAD_NONE, reg);

	/* Wait for the bus to become free */
	res = mv88e61xx_smi_wait(mdio_bus, smi_addr);
	if (res < 0)
		return res;

	/* Issue the read command */
	res = mdio_bus->write(mdio_bus, smi_addr, MDIO_DEVAD_NONE, SMI_CMD_REG,
			 smi_cmd_read(dev, reg));
	if (res < 0)
		return res;

	/* Wait for the read command to complete */
	res = mv88e61xx_smi_wait(mdio_bus, smi_addr);
	if (res < 0)
		return res;

	/* Read the data */
	res = mdio_bus->read(mdio_bus, smi_addr, MDIO_DEVAD_NONE, SMI_DATA_REG);
	if (res < 0)
		return res;

	return bitfield_extract(res, 0, 16);
}

/* See the comment above mv88e61xx_reg_read */
static int mv88e61xx_reg_write(struct phy_device *phydev, int dev, int reg,
			       u16 val)
{
	struct mv88e61xx_phy_priv *priv = phydev->priv;
	struct mii_dev *mdio_bus = priv->mdio_bus;
	int smi_addr = priv->smi_addr;
	int res;

	/* In single-chip mode, the device can be addressed directly */
	if (smi_addr == 0) {
		return mdio_bus->write(mdio_bus, dev, MDIO_DEVAD_NONE, reg,
				val);
	}

	/* Wait for the bus to become free */
	res = mv88e61xx_smi_wait(mdio_bus, smi_addr);
	if (res < 0)
		return res;

	/* Set the data to write */
	res = mdio_bus->write(mdio_bus, smi_addr, MDIO_DEVAD_NONE,
				SMI_DATA_REG, val);
	if (res < 0)
		return res;

	/* Issue the write command */
	res = mdio_bus->write(mdio_bus, smi_addr, MDIO_DEVAD_NONE, SMI_CMD_REG,
				smi_cmd_write(dev, reg));
	if (res < 0)
		return res;

	/* Wait for the write command to complete */
	res = mv88e61xx_smi_wait(mdio_bus, smi_addr);
	if (res < 0)
		return res;

	return 0;
}

static int mv88e61xx_phy_wait(struct phy_device *phydev)
{
	struct mv88e61xx_phy_priv *priv = phydev->priv;
	int val;
	u32 timeout = 100;

	do {
		val = mv88e61xx_reg_read(phydev, priv->global2,
					 GLOBAL2_REG_PHY_CMD);
		if (val >= 0 && (val & SMI_BUSY) == 0)
			return 0;

		mdelay(1);
	} while (--timeout);

	return -ETIMEDOUT;
}

static int mv88e61xx_phy_read_indirect(struct mii_dev *smi_wrapper, int dev,
		int devad, int reg)
{
	struct mv88e61xx_phy_priv *priv;
	struct phy_device *phydev;
	int res;

	phydev = (struct phy_device *)smi_wrapper->priv;
	priv = phydev->priv;

	/* Issue command to read */
	res = mv88e61xx_reg_write(phydev, priv->global2,
				  GLOBAL2_REG_PHY_CMD,
				  smi_cmd_read(dev, reg));

	/* Wait for data to be read */
	res = mv88e61xx_phy_wait(phydev);
	if (res < 0)
		return res;

	/* Read retrieved data */
	return mv88e61xx_reg_read(phydev, priv->global2,
				  GLOBAL2_REG_PHY_DATA);
}

static int mv88e61xx_phy_write_indirect(struct mii_dev *smi_wrapper, int dev,
		int devad, int reg, u16 data)
{
	struct mv88e61xx_phy_priv *priv;
	struct phy_device *phydev;
	int res;

	phydev = (struct phy_device *)smi_wrapper->priv;
	priv = phydev->priv;

	/* Set the data to write */
	res = mv88e61xx_reg_write(phydev, priv->global2,
				  GLOBAL2_REG_PHY_DATA, data);
	if (res < 0)
		return res;
	/* Issue the write command */
	res = mv88e61xx_reg_write(phydev, priv->global2,
				  GLOBAL2_REG_PHY_CMD,
				  smi_cmd_write(dev, reg));
	if (res < 0)
		return res;

	/* Wait for command to complete */
	return mv88e61xx_phy_wait(phydev);
}

/* Wrapper function to make calls to phy_read_indirect simpler */
static int mv88e61xx_phy_read(struct phy_device *phydev, int phy, int reg)
{
	return mv88e61xx_phy_read_indirect(phydev->bus, DEVADDR_PHY(phy),
					   MDIO_DEVAD_NONE, reg);
}

/* Wrapper function to make calls to phy_read_indirect simpler */
static int mv88e61xx_phy_write(struct phy_device *phydev, int phy,
		int reg, u16 val)
{
	return mv88e61xx_phy_write_indirect(phydev->bus, DEVADDR_PHY(phy),
					    MDIO_DEVAD_NONE, reg, val);
}

static int mv88e61xx_port_read(struct phy_device *phydev, u8 port, u8 reg)
{
	struct mv88e61xx_phy_priv *priv = phydev->priv;

	return mv88e61xx_reg_read(phydev, priv->port_reg_base + port, reg);
}

static int mv88e61xx_port_write(struct phy_device *phydev, u8 port, u8 reg,
								u16 val)
{
	struct mv88e61xx_phy_priv *priv = phydev->priv;

	return mv88e61xx_reg_write(phydev, priv->port_reg_base + port,
				   reg, val);
}

static int mv88e61xx_set_page(struct phy_device *phydev, u8 phy, u8 page)
{
	return mv88e61xx_phy_write(phydev, phy, PHY_REG_PAGE, page);
}

static int mv88e61xx_get_switch_id(struct phy_device *phydev)
{
	int res;

	res = mv88e61xx_port_read(phydev, 0, PORT_REG_SWITCH_ID);
	if (res < 0)
		return res;
	return res & 0xfff0;
}

static bool mv88e61xx_6352_family(struct phy_device *phydev)
{
	struct mv88e61xx_phy_priv *priv = phydev->priv;

	switch (priv->id) {
	case PORT_SWITCH_ID_6172:
	case PORT_SWITCH_ID_6176:
	case PORT_SWITCH_ID_6240:
	case PORT_SWITCH_ID_6352:
		return true;
	}
	return false;
}

static int mv88e61xx_get_cmode(struct phy_device *phydev, u8 port)
{
	int res;

	res = mv88e61xx_port_read(phydev, port, PORT_REG_STATUS);
	if (res < 0)
		return res;
	return res & PORT_REG_STATUS_CMODE_MASK;
}

static int mv88e61xx_parse_status(struct phy_device *phydev)
{
	unsigned int speed;
	unsigned int mii_reg;

	mii_reg = phy_read(phydev, MDIO_DEVAD_NONE, PHY_REG_STATUS1);

	if ((mii_reg & PHY_REG_STATUS1_LINK) &&
	    !(mii_reg & PHY_REG_STATUS1_SPDDONE)) {
		int i = 0;

		puts("Waiting for PHY realtime link");
		while (!(mii_reg & PHY_REG_STATUS1_SPDDONE)) {
			/* Timeout reached ? */
			if (i > PHY_AUTONEGOTIATE_TIMEOUT) {
				puts(" TIMEOUT !\n");
				phydev->link = 0;
				break;
			}

			if ((i++ % 1000) == 0)
				putc('.');
			udelay(1000);
			mii_reg = phy_read(phydev, MDIO_DEVAD_NONE,
					PHY_REG_STATUS1);
		}
		puts(" done\n");
		udelay(500000);	/* another 500 ms (results in faster booting) */
	} else {
		if (mii_reg & PHY_REG_STATUS1_LINK)
			phydev->link = 1;
		else
			phydev->link = 0;
	}

	if (mii_reg & PHY_REG_STATUS1_DUPLEX)
		phydev->duplex = DUPLEX_FULL;
	else
		phydev->duplex = DUPLEX_HALF;

	speed = mii_reg & PHY_REG_STATUS1_SPEED;

	switch (speed) {
	case PHY_REG_STATUS1_GBIT:
		phydev->speed = SPEED_1000;
		break;
	case PHY_REG_STATUS1_100:
		phydev->speed = SPEED_100;
		break;
	default:
		phydev->speed = SPEED_10;
		break;
	}

	return 0;
}

static int mv88e61xx_switch_reset(struct phy_device *phydev)
{
	struct mv88e61xx_phy_priv *priv = phydev->priv;
	int time;
	int val;
	u8 port;

	/* Disable all ports */
	for (port = 0; port < priv->port_count; port++) {
		val = mv88e61xx_port_read(phydev, port, PORT_REG_CTRL);
		if (val < 0)
			return val;
		val = bitfield_replace(val, PORT_REG_CTRL_PSTATE_SHIFT,
				       PORT_REG_CTRL_PSTATE_WIDTH,
				       PORT_REG_CTRL_PSTATE_DISABLED);
		val = mv88e61xx_port_write(phydev, port, PORT_REG_CTRL, val);
		if (val < 0)
			return val;
	}

	/* Wait 2 ms for queues to drain */
	udelay(2000);

	/* Reset switch */
	val = mv88e61xx_reg_read(phydev, priv->global1, GLOBAL1_CTRL);
	if (val < 0)
		return val;
	val |= GLOBAL1_CTRL_SWRESET;
	val = mv88e61xx_reg_write(phydev, priv->global1,
				     GLOBAL1_CTRL, val);
	if (val < 0)
		return val;

	/* Wait up to 1 second for switch reset complete */
	for (time = 1000; time; time--) {
		val = mv88e61xx_reg_read(phydev, priv->global1,
					    GLOBAL1_CTRL);
		if (val >= 0 && ((val & GLOBAL1_CTRL_SWRESET) == 0))
			break;
		udelay(1000);
	}
	if (!time)
		return -ETIMEDOUT;

	return 0;
}

static int mv88e61xx_serdes_init(struct phy_device *phydev)
{
	int val;

	val = mv88e61xx_set_page(phydev, DEVADDR_SERDES, PHY_PAGE_SERDES);
	if (val < 0)
		return val;

	/* Power up serdes module */
	val = mv88e61xx_phy_read(phydev, DEVADDR_SERDES, MII_BMCR);
	if (val < 0)
		return val;
	val &= ~(BMCR_PDOWN);
	val = mv88e61xx_phy_write(phydev, DEVADDR_SERDES, MII_BMCR, val);
	if (val < 0)
		return val;

	return 0;
}

static int mv88e61xx_port_enable(struct phy_device *phydev, u8 port)
{
	int val;

	val = mv88e61xx_port_read(phydev, port, PORT_REG_CTRL);
	if (val < 0)
		return val;
	val = bitfield_replace(val, PORT_REG_CTRL_PSTATE_SHIFT,
			       PORT_REG_CTRL_PSTATE_WIDTH,
			       PORT_REG_CTRL_PSTATE_FORWARD);
	val = mv88e61xx_port_write(phydev, port, PORT_REG_CTRL, val);
	if (val < 0)
		return val;

	return 0;
}

static int mv88e61xx_port_set_vlan(struct phy_device *phydev, u8 port,
							u16 mask)
{
	int val;

	/* Set VID to port number plus one */
	val = mv88e61xx_port_read(phydev, port, PORT_REG_VLAN_ID);
	if (val < 0)
		return val;
	val = bitfield_replace(val, PORT_REG_VLAN_ID_DEF_VID_SHIFT,
			       PORT_REG_VLAN_ID_DEF_VID_WIDTH,
			       port + 1);
	val = mv88e61xx_port_write(phydev, port, PORT_REG_VLAN_ID, val);
	if (val < 0)
		return val;

	/* Set VID mask */
	val = mv88e61xx_port_read(phydev, port, PORT_REG_VLAN_MAP);
	if (val < 0)
		return val;
	val = bitfield_replace(val, PORT_REG_VLAN_MAP_TABLE_SHIFT,
			       PORT_REG_VLAN_MAP_TABLE_WIDTH,
			       mask);
	val = mv88e61xx_port_write(phydev, port, PORT_REG_VLAN_MAP, val);
	if (val < 0)
		return val;

	return 0;
}

static int mv88e61xx_read_port_config(struct phy_device *phydev, u8 port)
{
	struct mv88e61xx_phy_priv *priv = phydev->priv;
	int res;
	int val;
	bool forced = false;

	val = mv88e61xx_port_read(phydev, port, PORT_REG_STATUS);
	if (val < 0)
		return val;
	if (!(val & priv->port_stat_link_mask)) {
		/* Temporarily force link to read port configuration */
		u32 timeout = 100;
		forced = true;

		val = mv88e61xx_port_read(phydev, port, PORT_REG_PHYS_CTRL);
		if (val < 0)
			return val;
		val |= (PORT_REG_PHYS_CTRL_LINK_FORCE |
				PORT_REG_PHYS_CTRL_LINK_VALUE);
		val = mv88e61xx_port_write(phydev, port, PORT_REG_PHYS_CTRL,
					   val);
		if (val < 0)
			return val;

		/* Wait for status register to reflect forced link */
		do {
			val = mv88e61xx_port_read(phydev, port,
						  PORT_REG_STATUS);
			if (val < 0) {
				res = -EIO;
				goto unforce;
			}
			if (val & priv->port_stat_link_mask)
				break;
		} while (--timeout);

		if (timeout == 0) {
			res = -ETIMEDOUT;
			goto unforce;
		}
	}

	if (val & priv->port_stat_dup_mask)
		phydev->duplex = DUPLEX_FULL;
	else
		phydev->duplex = DUPLEX_HALF;

	val = bitfield_extract(val, PORT_REG_STATUS_SPEED_SHIFT,
			       priv->port_stat_speed_width);
	switch (val) {
	case PORT_REG_STATUS_SPEED_1000:
		phydev->speed = SPEED_1000;
		break;
	case PORT_REG_STATUS_SPEED_100:
		phydev->speed = SPEED_100;
		break;
	default:
		phydev->speed = SPEED_10;
		break;
	}

	res = 0;

unforce:
	if (forced) {
		val = mv88e61xx_port_read(phydev, port, PORT_REG_PHYS_CTRL);
		if (val < 0)
			return val;
		val &= ~(PORT_REG_PHYS_CTRL_LINK_FORCE |
				PORT_REG_PHYS_CTRL_LINK_VALUE);
		val = mv88e61xx_port_write(phydev, port, PORT_REG_PHYS_CTRL,
					   val);
		if (val < 0)
			return val;
	}

	return res;
}

static int mv88e61xx_fixed_port_setup(struct phy_device *phydev, u8 port)
{
	struct mv88e61xx_phy_priv *priv = phydev->priv;
	int val;

	val = mv88e61xx_port_read(phydev, port, PORT_REG_PHYS_CTRL);
	if (val < 0)
		return val;

	val &= ~(PORT_REG_PHYS_CTRL_SPD_MASK |
		 PORT_REG_PHYS_CTRL_FC_VALUE |
		 PORT_REG_PHYS_CTRL_FC_FORCE);
	val |= PORT_REG_PHYS_CTRL_FC_FORCE |
	       PORT_REG_PHYS_CTRL_DUPLEX_VALUE |
	       PORT_REG_PHYS_CTRL_DUPLEX_FORCE;

	if (priv->id == PORT_SWITCH_ID_6071) {
		val |= PORT_REG_PHYS_CTRL_SPD100;
	} else {
		val |= PORT_REG_PHYS_CTRL_PCS_AN_EN |
		       PORT_REG_PHYS_CTRL_PCS_AN_RST |
		       PORT_REG_PHYS_CTRL_SPD1000;
	}

	if (port == CONFIG_MV88E61XX_CPU_PORT)
		val |= PORT_REG_PHYS_CTRL_LINK_VALUE |
		       PORT_REG_PHYS_CTRL_LINK_FORCE;

	val = mv88e61xx_port_write(phydev, port, PORT_REG_PHYS_CTRL, val);
	if (val < 0)
		return val;

	if (port == CONFIG_MV88E61XX_CPU_PORT)
		return 0;		/* CPU port already enabled */

	return 	mv88e61xx_port_enable(phydev, port);
}

static int mv88e61xx_set_cpu_port(struct phy_device *phydev)
{
	struct mv88e61xx_phy_priv *priv = phydev->priv;
	int val;

	/* Set CPUDest */
	val = mv88e61xx_reg_read(phydev, priv->global1, GLOBAL1_MON_CTRL);
	if (val < 0)
		return val;
	val = bitfield_replace(val, GLOBAL1_MON_CTRL_CPUDEST_SHIFT,
			       GLOBAL1_MON_CTRL_CPUDEST_WIDTH,
			       CONFIG_MV88E61XX_CPU_PORT);
	val = mv88e61xx_reg_write(phydev, priv->global1,
				     GLOBAL1_MON_CTRL, val);
	if (val < 0)
		return val;

	/* Allow CPU to route to any port */
	val = PORT_MASK(priv->port_count) & ~(1 << CONFIG_MV88E61XX_CPU_PORT);
	val = mv88e61xx_port_set_vlan(phydev, CONFIG_MV88E61XX_CPU_PORT, val);
	if (val < 0)
		return val;

	/* Enable CPU port */
	val = mv88e61xx_port_enable(phydev, CONFIG_MV88E61XX_CPU_PORT);
	if (val < 0)
		return val;

	val = mv88e61xx_read_port_config(phydev, CONFIG_MV88E61XX_CPU_PORT);
	if (val < 0)
		return val;

	/* If CPU is connected to serdes, initialize serdes */
	if (mv88e61xx_6352_family(phydev)) {
		val = mv88e61xx_get_cmode(phydev, CONFIG_MV88E61XX_CPU_PORT);
		if (val < 0)
			return val;
		if (val == PORT_REG_STATUS_CMODE_100BASE_X ||
		    val == PORT_REG_STATUS_CMODE_1000BASE_X ||
		    val == PORT_REG_STATUS_CMODE_SGMII) {
			val = mv88e61xx_serdes_init(phydev);
			if (val < 0)
				return val;
		}
	} else {
		val = mv88e61xx_fixed_port_setup(phydev,
						 CONFIG_MV88E61XX_CPU_PORT);
		if (val < 0)
			return val;
	}

	return 0;
}

static int mv88e61xx_switch_init(struct phy_device *phydev)
{
	static int init;
	int res;

	if (init)
		return 0;

	res = mv88e61xx_switch_reset(phydev);
	if (res < 0)
		return res;

	res = mv88e61xx_set_cpu_port(phydev);
	if (res < 0)
		return res;

	init = 1;

	return 0;
}

static int mv88e61xx_phy_enable(struct phy_device *phydev, u8 phy)
{
	int val;

	val = mv88e61xx_phy_read(phydev, phy, MII_BMCR);
	if (val < 0)
		return val;
	val &= ~(BMCR_PDOWN);
	val = mv88e61xx_phy_write(phydev, phy, MII_BMCR, val);
	if (val < 0)
		return val;

	return 0;
}

static int mv88e61xx_phy_setup(struct phy_device *phydev, u8 phy)
{
	struct mv88e61xx_phy_priv *priv = phydev->priv;
	int val;

	/*
	 * Enable energy-detect sensing on PHY, used to determine when a PHY
	 * port is physically connected
	 */
	val = mv88e61xx_phy_read(phydev, phy, PHY_REG_CTRL1);
	if (val < 0)
		return val;
	val = bitfield_replace(val, priv->phy_ctrl1_en_det_shift,
			       priv->phy_ctrl1_en_det_width,
			       priv->phy_ctrl1_en_det_ctrl);
	val = mv88e61xx_phy_write(phydev, phy, PHY_REG_CTRL1, val);
	if (val < 0)
		return val;

	return 0;
}

static int mv88e61xx_phy_config_port(struct phy_device *phydev, u8 phy)
{
	int val;

	val = mv88e61xx_port_enable(phydev, phy);
	if (val < 0)
		return val;

	val = mv88e61xx_port_set_vlan(phydev, phy,
			1 << CONFIG_MV88E61XX_CPU_PORT);
	if (val < 0)
		return val;

	return 0;
}

/*
 * This function is used to pre-configure the required register
 * offsets, so that the indirect register access to the PHY registers
 * is possible. This is necessary to be able to read the chip ID
 * while driver probing or in get_phy_id().
 */
static void mv88e61xx_priv_reg_offs_pre_init(struct mv88e61xx_phy_priv *priv)
{
	/*
	 * Initial 'port_reg_base' value must be an offset of existing
	 * port register. The globalN register offsets must be correct,
	 * otherwise detection of switch ID won't work!
	 */
#ifndef CONFIG_MV88E61XX_88E6020_FAMILY
	priv->global1 = 0x1B;
	priv->global2 = 0x1C;
	priv->port_reg_base = 0x10;
#else
	priv->global1 = 0x0F + CONFIG_MV88E61XX_REGISTER_OFFSET;
	priv->global2 = 0x07 + CONFIG_MV88E61XX_REGISTER_OFFSET;
	priv->port_reg_base = 0x08 + CONFIG_MV88E61XX_REGISTER_OFFSET;
#endif
}

/*static*/ int mv88e61xx_probe(struct phy_device *phydev)
{
	struct mii_dev *smi_wrapper;
	struct mv88e61xx_phy_priv *priv;
	int res;

	res = mv88e61xx_hw_reset(phydev);
	if (res < 0)
		return res;

	priv = malloc(sizeof(*priv));
	if (!priv)
		return -ENOMEM;

	memset(priv, 0, sizeof(*priv));

	/*
	 * This device requires indirect reads/writes to the PHY registers
	 * which the generic PHY code can't handle.  Make a wrapper MII device
	 * to handle reads/writes
	 */
	smi_wrapper = mdio_alloc();
	if (!smi_wrapper) {
		free(priv);
		return -ENOMEM;
	}

	/*
	 * Store the mdio bus in the private data, as we are going to replace
	 * the bus with the wrapper bus
	 */
	priv->mdio_bus = phydev->bus;

	/*
	 * Store the smi bus address in private data.  This lets us use the
	 * phydev addr field for device address instead, as the genphy code
	 * expects.
	 */
	priv->smi_addr = phydev->addr;

	/*
	 * Store the phy_device in the wrapper mii device. This lets us get it
	 * back when genphy functions call phy_read/phy_write.
	 */
	smi_wrapper->priv = phydev;
	strncpy(smi_wrapper->name, "indirect mii", sizeof(smi_wrapper->name));
	smi_wrapper->read = mv88e61xx_phy_read_indirect;
	smi_wrapper->write = mv88e61xx_phy_write_indirect;

	/* Replace the bus with the wrapper device */
	phydev->bus = smi_wrapper;

	phydev->priv = priv;

	mv88e61xx_priv_reg_offs_pre_init(priv);

	priv->id = mv88e61xx_get_switch_id(phydev);

	switch (priv->id) {
	case PORT_SWITCH_ID_6096:
	case PORT_SWITCH_ID_6097:
	case PORT_SWITCH_ID_6172:
	case PORT_SWITCH_ID_6176:
	case PORT_SWITCH_ID_6240:
	case PORT_SWITCH_ID_6352:
		priv->port_count = 11;
		priv->port_stat_link_mask = BIT(11);
		priv->port_stat_dup_mask = BIT(10);
		priv->port_stat_speed_width = 2;
		priv->phy_ctrl1_en_det_shift = 8;
		priv->phy_ctrl1_en_det_width = 2;
		priv->phy_ctrl1_en_det_ctrl =
			PHY_REG_CTRL1_ENERGY_DET_SENSE_XMIT;
		break;
	case PORT_SWITCH_ID_6071:
		priv->port_count = 7;
		priv->port_stat_link_mask = BIT(12);
		priv->port_stat_dup_mask = BIT(9);
		priv->port_stat_speed_width = 1;
		priv->phy_ctrl1_en_det_shift = 14;
		priv->phy_ctrl1_en_det_width = 1;
		priv->phy_ctrl1_en_det_ctrl =
			PHY_REG_CTRL1_ENERGY_DET_SENSE_PULSE;
		break;
	default:
		free(priv);
		return -ENODEV;
	}

	res = mdio_register(smi_wrapper);
	if (res)
		printf("Failed to register SMI bus\n");

	return 0;
}

/*static*/ int mv88e61xx_phy_config(struct phy_device *phydev)
{
	struct mv88e61xx_phy_priv *priv = phydev->priv;
	int res;
	int i;
	int ret = -1;

	res = mv88e61xx_switch_init(phydev);
	if (res < 0)
		return res;

	for (i = 0; i < priv->port_count; i++) {
		if ((1 << i) & CONFIG_MV88E61XX_PHY_PORTS) {
			phydev->addr = DEVADDR_PHY(i);

			res = mv88e61xx_phy_enable(phydev, i);
			if (res < 0) {
				printf("Error enabling PHY %i\n", i);
				continue;
			}

			res = mv88e61xx_phy_setup(phydev, i);
			if (res < 0) {
				printf("Error setting up PHY %i\n", i);
				continue;
			}

			res = mv88e61xx_phy_config_port(phydev, i);
			if (res < 0) {
				printf("Error configuring PHY %i\n", i);
				continue;
			}

			res = phy_reset(phydev);
			if (res < 0) {
				printf("Error resetting PHY %i\n", i);
				continue;
			}
<<<<<<< HEAD

=======
>>>>>>> 09b8043a
			res = genphy_config_aneg(phydev);
			if (res < 0) {
				printf("Error setting PHY %i autoneg\n", i);
				continue;
			}

			/* Return success if any PHY succeeds */
			ret = 0;
		} else if ((1 << i) & CONFIG_MV88E61XX_FIXED_PORTS) {
			res = mv88e61xx_fixed_port_setup(phydev, i);
			if (res < 0) {
				printf("Error configuring port %i\n", i);
				continue;
			}
		}
	}

	return ret;
}

static int mv88e61xx_phy_is_connected(struct phy_device *phydev)
{
	int val;

	val = mv88e61xx_phy_read(phydev, phydev->addr, PHY_REG_STATUS1);
	if (val < 0)
		return 0;

	/*
	 * After reset, the energy detect signal remains high for a few seconds
	 * regardless of whether a cable is connected.  This function will
	 * return false positives during this time.
	 */
	return (val & PHY_REG_STATUS1_ENERGY) == 0;
}

/*static*/ int mv88e61xx_phy_startup(struct phy_device *phydev)
{
	struct mv88e61xx_phy_priv *priv = phydev->priv;
	int i;
	int link = 0;
	int res;
	int speed = phydev->speed;
	int duplex = phydev->duplex;

	for (i = 0; i < priv->port_count; i++) {
		if ((1 << i) & CONFIG_MV88E61XX_PHY_PORTS) {
			phydev->addr = DEVADDR_PHY(i);
			if (!mv88e61xx_phy_is_connected(phydev))
				continue;
			res = genphy_update_link(phydev);
			if (res < 0)
				continue;
			res = mv88e61xx_parse_status(phydev);
			if (res < 0)
				continue;
			link = (link || phydev->link);
		}
	}
	phydev->link = link;

	/* Restore CPU interface speed and duplex after it was changed for
	 * other ports */
	phydev->speed = speed;
	phydev->duplex = duplex;

	return 0;
}

static struct phy_driver mv88e61xx_driver = {
	.name = "Marvell MV88E61xx",
	.uid = 0x01410eb1,
	.mask = 0xfffffff0,
	.features = PHY_GBIT_FEATURES,
	.probe = mv88e61xx_probe,
	.config = mv88e61xx_phy_config,
	.startup = mv88e61xx_phy_startup,
	.shutdown = &genphy_shutdown,
};

static struct phy_driver mv88e609x_driver = {
	.name = "Marvell MV88E609x",
	.uid = 0x1410c89,
	.mask = 0xfffffff0,
	.features = PHY_GBIT_FEATURES,
	.probe = mv88e61xx_probe,
	.config = mv88e61xx_phy_config,
	.startup = mv88e61xx_phy_startup,
	.shutdown = &genphy_shutdown,
};

static struct phy_driver mv88e6071_driver = {
	.name = "Marvell MV88E6071",
	.uid = 0x1410db0,
	.mask = 0xfffffff0,
	.features = PHY_BASIC_FEATURES | SUPPORTED_MII,
	.probe = mv88e61xx_probe,
	.config = mv88e61xx_phy_config,
	.startup = mv88e61xx_phy_startup,
	.shutdown = &genphy_shutdown,
};

int phy_mv88e61xx_init(void)
{
	phy_register(&mv88e61xx_driver);
	phy_register(&mv88e609x_driver);
	phy_register(&mv88e6071_driver);

	return 0;
}

/*
 * Overload weak get_phy_id definition since we need non-standard functions
 * to read PHY registers
 */
int get_phy_id(struct mii_dev *bus, int smi_addr, int devad, u32 *phy_id)
{
	struct phy_device temp_phy;
	struct mv88e61xx_phy_priv temp_priv;
	struct mii_dev temp_mii;
	int val;

	/* Use the original function for addresses not part of the switch */
	if ((devad < DEVADDR_PHY(0)) || (devad >= DEVADDR_PHY(0) + 0x10))
		return generic_get_phy_id(bus, smi_addr, devad, phy_id);

	/*
	 * Build temporary data structures that the chip reading code needs to
	 * read the ID
	 */
	temp_priv.mdio_bus = bus;
	temp_priv.smi_addr = smi_addr;
	temp_phy.priv = &temp_priv;
	temp_mii.priv = &temp_phy;

	/*
	 * get_phy_id() can be called by framework before mv88e61xx driver
	 * probing, in this case the global register offsets are not
	 * initialised yet. Do this initialisation here before indirect
	 * PHY register access.
	 */
	mv88e61xx_priv_reg_offs_pre_init(&temp_priv);

	val = mv88e61xx_phy_read_indirect(&temp_mii, 0, devad, MII_PHYSID1);
	if (val < 0)
		return -EIO;

	*phy_id = val << 16;

	val = mv88e61xx_phy_read_indirect(&temp_mii, 0, devad, MII_PHYSID2);
	if (val < 0)
		return -EIO;

	*phy_id |= (val & 0xffff);

	return 0;
}<|MERGE_RESOLUTION|>--- conflicted
+++ resolved
@@ -738,9 +738,9 @@
 	if (priv->id == PORT_SWITCH_ID_6071) {
 		val |= PORT_REG_PHYS_CTRL_SPD100;
 	} else {
-		val |= PORT_REG_PHYS_CTRL_PCS_AN_EN |
-		       PORT_REG_PHYS_CTRL_PCS_AN_RST |
-		       PORT_REG_PHYS_CTRL_SPD1000;
+	val |= PORT_REG_PHYS_CTRL_PCS_AN_EN |
+	       PORT_REG_PHYS_CTRL_PCS_AN_RST |
+	       PORT_REG_PHYS_CTRL_SPD1000;
 	}
 
 	if (port == CONFIG_MV88E61XX_CPU_PORT)
@@ -1043,10 +1043,7 @@
 				printf("Error resetting PHY %i\n", i);
 				continue;
 			}
-<<<<<<< HEAD
-
-=======
->>>>>>> 09b8043a
+
 			res = genphy_config_aneg(phydev);
 			if (res < 0) {
 				printf("Error setting PHY %i autoneg\n", i);
