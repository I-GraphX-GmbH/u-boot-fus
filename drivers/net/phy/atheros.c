// SPDX-License-Identifier: GPL-2.0+
/*
 * Atheros PHY drivers
 *
 * Copyright 2011, 2013 Freescale Semiconductor, Inc.
 * author Andy Fleming
 * Copyright (c) 2019 Michael Walle <michael@walle.cc>
 */
#include <common.h>
#include <phy.h>
#include <dm/device_compat.h>
#include <linux/bitfield.h>
#include <linux/bitops.h>
#include <dt-bindings/net/qca-ar803x.h>

#define AR803x_PHY_DEBUG_ADDR_REG	0x1d
#define AR803x_PHY_DEBUG_DATA_REG	0x1e

/* Debug registers */
#define AR803x_DEBUG_REG_0		0x0
#define AR803x_RGMII_RX_CLK_DLY		BIT(15)

#define AR803x_DEBUG_REG_5		0x5
#define AR803x_RGMII_TX_CLK_DLY		BIT(8)

#define AR803x_DEBUG_REG_1F		0x1f
#define AR803x_PLL_ON			BIT(2)
#define AR803x_RGMII_1V8		BIT(3)

/* CLK_25M register is at MMD 7, address 0x8016 */
#define AR803x_CLK_25M_SEL_REG		0x8016

#define AR803x_CLK_25M_MASK		GENMASK(4, 2)
#define AR803x_CLK_25M_25MHZ_XTAL	0
#define AR803x_CLK_25M_25MHZ_DSP	1
#define AR803x_CLK_25M_50MHZ_PLL	2
#define AR803x_CLK_25M_50MHZ_DSP	3
#define AR803x_CLK_25M_62_5MHZ_PLL	4
#define AR803x_CLK_25M_62_5MHZ_DSP	5
#define AR803x_CLK_25M_125MHZ_PLL	6
#define AR803x_CLK_25M_125MHZ_DSP	7
#define AR8035_CLK_25M_MASK		GENMASK(4, 3)

#define AR803x_CLK_25M_DR_MASK		GENMASK(8, 7)
#define AR803x_CLK_25M_DR_FULL		0
#define AR803x_CLK_25M_DR_HALF		1
#define AR803x_CLK_25M_DR_QUARTER	2

#define AR8021_PHY_ID 0x004dd040
#define AR8031_PHY_ID 0x004dd074
#define AR8035_PHY_ID 0x004dd072

struct ar803x_priv {
	int flags;
#define AR803x_FLAG_KEEP_PLL_ENABLED	BIT(0) /* don't turn off internal PLL */
#define AR803x_FLAG_RGMII_1V8		BIT(1) /* use 1.8V RGMII I/O voltage */
#define AR803x_FLAG_NO_EEE		BIT(2) /* do not advertise EEE */
	u16 clk_25m_reg;
	u16 clk_25m_mask;
};

static int ar803x_debug_reg_read(struct phy_device *phydev, u16 reg)
{
	int ret;

	ret = phy_write(phydev, MDIO_DEVAD_NONE, AR803x_PHY_DEBUG_ADDR_REG,
			reg);
	if (ret < 0)
		return ret;

	return phy_read(phydev, MDIO_DEVAD_NONE, AR803x_PHY_DEBUG_DATA_REG);
}

static int ar803x_debug_reg_mask(struct phy_device *phydev, u16 reg,
				 u16 clear, u16 set)
{
	int val;

	val = ar803x_debug_reg_read(phydev, reg);
	if (val < 0)
		return val;

	val &= 0xffff;
	val &= ~clear;
	val |= set;

	return phy_write(phydev, MDIO_DEVAD_NONE, AR803x_PHY_DEBUG_DATA_REG,
			 val);
}

static int ar803x_enable_rx_delay(struct phy_device *phydev, bool on)
{
	u16 clear = 0, set = 0;

	if (on)
		set = AR803x_RGMII_RX_CLK_DLY;
	else
		clear = AR803x_RGMII_RX_CLK_DLY;

	return ar803x_debug_reg_mask(phydev, AR803x_DEBUG_REG_0, clear, set);
}

static int ar803x_enable_tx_delay(struct phy_device *phydev, bool on)
{
	u16 clear = 0, set = 0;

	if (on)
		set = AR803x_RGMII_TX_CLK_DLY;
	else
		clear = AR803x_RGMII_TX_CLK_DLY;

	return ar803x_debug_reg_mask(phydev, AR803x_DEBUG_REG_5, clear, set);
}

static int ar8021_config(struct phy_device *phydev)
{
	phy_write(phydev, MDIO_DEVAD_NONE, MII_BMCR,
		  BMCR_ANENABLE | BMCR_ANRESTART);

	ar803x_enable_tx_delay(phydev, true);

	phydev->supported = phydev->drv->features;
	return 0;
}

static int ar803x_delay_config(struct phy_device *phydev)
{
	int ret;

	if (phydev->interface == PHY_INTERFACE_MODE_RGMII_TXID ||
	    phydev->interface == PHY_INTERFACE_MODE_RGMII_ID)
		ret = ar803x_enable_tx_delay(phydev, true);
	else
		ret = ar803x_enable_tx_delay(phydev, false);

	if (phydev->interface == PHY_INTERFACE_MODE_RGMII_RXID ||
	    phydev->interface == PHY_INTERFACE_MODE_RGMII_ID)
		ret = ar803x_enable_rx_delay(phydev, true);
	else
		ret = ar803x_enable_rx_delay(phydev, false);

	return ret;
}

static int ar803x_regs_config(struct phy_device *phydev)
{
	struct ar803x_priv *priv = phydev->priv;
	u16 set = 0, clear = 0;
	int val;
	int ret;

	/* no configuration available */
	if (!priv)
		return 0;

	/*
	 * Only supported on the AR8031, AR8035 has strappings for the PLL mode
	 * as well as the RGMII voltage.
	 */
	if (phydev->drv->uid == AR8031_PHY_ID) {
		if (priv->flags & AR803x_FLAG_KEEP_PLL_ENABLED)
			set |= AR803x_PLL_ON;
		else
			clear |= AR803x_PLL_ON;

		if (priv->flags & AR803x_FLAG_RGMII_1V8)
			set |= AR803x_RGMII_1V8;
		else
			clear |= AR803x_RGMII_1V8;

		ret = ar803x_debug_reg_mask(phydev, AR803x_DEBUG_REG_1F, clear,
					    set);
		if (ret < 0)
			return ret;
	}

	/* Disable EEE advertising if requested */
	if (priv->flags & AR803x_FLAG_NO_EEE) {
		ret = phy_clear_bits_mmd(phydev, 0x0007, 0x3c, 0x06);
		if (ret < 0)
			return ret;
	}

	/* save the write access if the mask is empty */
	if (priv->clk_25m_mask) {
		val = phy_read_mmd(phydev, MDIO_MMD_AN, AR803x_CLK_25M_SEL_REG);
		if (val < 0)
			return val;
		val &= ~priv->clk_25m_mask;
		val |= priv->clk_25m_reg;
		ret = phy_write_mmd(phydev, MDIO_MMD_AN,
				    AR803x_CLK_25M_SEL_REG, val);
		if (ret < 0)
			return ret;
	}

	return 0;
}

static int ar803x_of_init(struct phy_device *phydev)
{
	struct ar803x_priv *priv;
#if defined(CONFIG_DM_ETH)
	ofnode node, vddio_reg_node;
	u32 strength, freq, min_uV, max_uV;
	int sel;

	node = phy_get_ofnode(phydev);
	if (!ofnode_valid(node))
<<<<<<< HEAD
		return -EINVAL;
#endif
=======
		return 0;
>>>>>>> 153cc473

	priv = malloc(sizeof(*priv));
	if (!priv)
		return -ENOMEM;
	memset(priv, 0, sizeof(*priv));

	phydev->priv = priv;

#if defined(CONFIG_DM_ETH)
	debug("%s: found PHY node: %s\n", __func__, ofnode_get_name(node));

	if (ofnode_read_bool(node, "qca,keep-pll-enabled"))
		priv->flags |= AR803x_FLAG_KEEP_PLL_ENABLED;

	if (ofnode_read_bool(node, "qca,no-eee"))
		priv->flags |= AR803x_FLAG_NO_EEE;

	/*
	 * We can't use the regulator framework because the regulator is
	 * a subnode of the PHY. So just read the two properties we are
	 * interested in.
	 */
	vddio_reg_node = ofnode_find_subnode(node, "vddio-regulator");
	if (ofnode_valid(vddio_reg_node)) {
		min_uV = ofnode_read_u32_default(vddio_reg_node,
						 "regulator-min-microvolt", 0);
		max_uV = ofnode_read_u32_default(vddio_reg_node,
						 "regulator-max-microvolt", 0);

		if (min_uV != max_uV) {
			free(priv);
			return -EINVAL;
		}

		switch (min_uV) {
		case 1500000:
			break;
		case 1800000:
			priv->flags |= AR803x_FLAG_RGMII_1V8;
			break;
		default:
			free(priv);
			return -EINVAL;
		}
	}

	/*
	 * Get the CLK_25M frequency from the device tree. Only XTAL and PLL
	 * sources are supported right now. There is also the possibilty to use
	 * the DSP as frequency reference, this is used for synchronous
	 * ethernet.
	 */
	if (!ofnode_read_u32(node, "qca,clk-out-frequency", &freq)) {
		switch (freq) {
		case 25000000:
			sel = AR803x_CLK_25M_25MHZ_XTAL;
			break;
		case 50000000:
			sel = AR803x_CLK_25M_50MHZ_PLL;
			break;
		case 62500000:
			sel = AR803x_CLK_25M_62_5MHZ_PLL;
			break;
		case 125000000:
			sel = AR803x_CLK_25M_125MHZ_PLL;
			break;
		default:
			dev_err(phydev->dev,
				"invalid qca,clk-out-frequency\n");
			free(priv);
			return -EINVAL;
		}

		priv->clk_25m_mask |= AR803x_CLK_25M_MASK;
		priv->clk_25m_reg |= FIELD_PREP(AR803x_CLK_25M_MASK, sel);
		/*
		 * Fixup for the AR8035 which only has two bits. The two
		 * remaining bits map to the same frequencies.
		 */

		if (phydev->drv->uid == AR8035_PHY_ID) {
			priv->clk_25m_reg &= AR8035_CLK_25M_MASK;
			priv->clk_25m_mask &= AR8035_CLK_25M_MASK;
		}
	}

	if (phydev->drv->uid == AR8031_PHY_ID &&
	    !ofnode_read_u32(node, "qca,clk-out-strength", &strength)) {
		switch (strength) {
		case AR803X_STRENGTH_FULL:
			sel = AR803x_CLK_25M_DR_FULL;
			break;
		case AR803X_STRENGTH_HALF:
			sel = AR803x_CLK_25M_DR_HALF;
			break;
		case AR803X_STRENGTH_QUARTER:
			sel = AR803x_CLK_25M_DR_QUARTER;
			break;
		default:
			dev_err(phydev->dev,
				"invalid qca,clk-out-strength\n");
			free(priv);
			return -EINVAL;
		}
		priv->clk_25m_mask |= AR803x_CLK_25M_DR_MASK;
		priv->clk_25m_reg |= FIELD_PREP(AR803x_CLK_25M_DR_MASK, sel);
	}

	debug("%s: flags=%x clk_25m_reg=%04x clk_25m_mask=%04x\n", __func__,
	      priv->flags, priv->clk_25m_reg, priv->clk_25m_mask);
#else
	priv->clk_25m_mask = AR803x_CLK_25M_MASK;
	priv->clk_25m_reg = FIELD_PREP(AR803x_CLK_25M_MASK,
				       AR803x_CLK_25M_125MHZ_PLL);

	/* Fixup for the AR8035 which only has two bits. */
	if (phydev->drv->uid == AR8035_PHY_ID) {
		priv->clk_25m_reg &= AR8035_CLK_25M_MASK;
		priv->clk_25m_mask &= AR8035_CLK_25M_MASK;
	}

#ifdef CONFIG_PHY_ATHEROS_NO_EEE
	/* Boards without DM support can disable EEE by this CONFIG */
	priv->flags |= AR803x_FLAG_NO_EEE;
#endif
#endif /* CONFIG_DM_ETH */

	return 0;
}

static int ar803x_config(struct phy_device *phydev)
{
	int ret;

	ret = ar803x_of_init(phydev);
	if (ret < 0)
		return ret;

	ret = ar803x_delay_config(phydev);
	if (ret < 0)
		return ret;

	ret = ar803x_regs_config(phydev);
	if (ret < 0)
		return ret;

	phydev->supported = phydev->drv->features;

	genphy_config_aneg(phydev);
	genphy_restart_aneg(phydev);

	return 0;
}

static struct phy_driver AR8021_driver =  {
	.name = "AR8021",
	.uid = AR8021_PHY_ID,
	.mask = 0xfffffff0,
	.features = PHY_GBIT_FEATURES,
	.config = ar8021_config,
	.startup = genphy_startup,
	.shutdown = genphy_shutdown,
};

static struct phy_driver AR8031_driver =  {
	.name = "AR8031/AR8033",
	.uid = AR8031_PHY_ID,
	.mask = 0xffffffef,
	.features = PHY_GBIT_FEATURES,
	.config = ar803x_config,
	.startup = genphy_startup,
	.shutdown = genphy_shutdown,
};

static struct phy_driver AR8035_driver =  {
	.name = "AR8035",
	.uid = AR8035_PHY_ID,
	.mask = 0xffffffef,
	.features = PHY_GBIT_FEATURES,
	.config = ar803x_config,
	.startup = genphy_startup,
	.shutdown = genphy_shutdown,
};

int phy_atheros_init(void)
{
	phy_register(&AR8021_driver);
	phy_register(&AR8031_driver);
	phy_register(&AR8035_driver);

	return 0;
}<|MERGE_RESOLUTION|>--- conflicted
+++ resolved
@@ -207,12 +207,8 @@
 
 	node = phy_get_ofnode(phydev);
 	if (!ofnode_valid(node))
-<<<<<<< HEAD
-		return -EINVAL;
+		return 0;
 #endif
-=======
-		return 0;
->>>>>>> 153cc473
 
 	priv = malloc(sizeof(*priv));
 	if (!priv)
