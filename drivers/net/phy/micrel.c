/*
 * Micrel PHY drivers
 *
 * SPDX-License-Identifier:	GPL-2.0+
 *
 * Copyright 2010-2011 Freescale Semiconductor, Inc.
 * author Andy Fleming
 * (C) 2012 NetModule AG, David Andrey, added KSZ9031
 */
#include <config.h>
#include <common.h>
#include <dm.h>
#include <errno.h>
#include <fdtdec.h>
#include <micrel.h>
#include <phy.h>

DECLARE_GLOBAL_DATA_PTR;

static struct phy_driver KSZ804_driver = {
	.name = "Micrel KSZ804",
	.uid = 0x221510,
	.mask = 0xfffff0,
	.features = PHY_BASIC_FEATURES,
	.config = &genphy_config,
	.startup = &genphy_startup,
	.shutdown = &genphy_shutdown,
};

<<<<<<< HEAD
#define	MII_KSZPHY_CTRL			0x1F
#define KSZPHY_RMII_50MHZ_CLK		(1 << 7)

#define MII_KSZPHY_OMSTRAP_OVERRIDE	0x16
#define KSZPHX_ADDR0_NON_BROADCAST	(1 << 9)

static int ksz8081_config(struct phy_device *phydev)
{
	u16 reg;
	struct mii_dev *bus = phydev->bus;

	/* Switch to 50 MHz RMII mode */
	reg = bus->read(bus, phydev->addr, MDIO_DEVAD_NONE, MII_KSZPHY_CTRL);
	reg |= KSZPHY_RMII_50MHZ_CLK;
	bus->write(bus, phydev->addr, MDIO_DEVAD_NONE, MII_KSZPHY_CTRL, reg);

	/* Don't use PHY address 0 as broadcast address */
	reg = bus->read(bus, phydev->addr, MDIO_DEVAD_NONE,
			MII_KSZPHY_OMSTRAP_OVERRIDE);
	reg |= KSZPHX_ADDR0_NON_BROADCAST;
	bus->write(bus, phydev->addr, MDIO_DEVAD_NONE,
		   MII_KSZPHY_OMSTRAP_OVERRIDE, reg);
=======
static struct phy_driver KSZ8031_driver = {
	.name = "Micrel KSZ8021/KSZ8031",
	.uid = 0x221550,
	.mask = 0xfffff0,
	.features = PHY_BASIC_FEATURES,
	.config = &genphy_config,
	.startup = &genphy_startup,
	.shutdown = &genphy_shutdown,
};

/**
 * KSZ8051
 */
#define MII_KSZ8051_PHY_OMSO			0x16
#define MII_KSZ8051_PHY_OMSO_NAND_TREE_ON	(1 << 5)

static int ksz8051_config(struct phy_device *phydev)
{
	unsigned val;

	/* Disable NAND-tree */
	val = phy_read(phydev, MDIO_DEVAD_NONE, MII_KSZ8051_PHY_OMSO);
	val &= ~MII_KSZ8051_PHY_OMSO_NAND_TREE_ON;
	phy_write(phydev, MDIO_DEVAD_NONE, MII_KSZ8051_PHY_OMSO, val);
>>>>>>> 7952bb7e

	return genphy_config(phydev);
}

<<<<<<< HEAD
=======
static struct phy_driver KSZ8051_driver = {
	.name = "Micrel KSZ8051",
	.uid = 0x221550,
	.mask = 0xfffff0,
	.features = PHY_BASIC_FEATURES,
	.config = &ksz8051_config,
	.startup = &genphy_startup,
	.shutdown = &genphy_shutdown,
};
>>>>>>> 7952bb7e

static struct phy_driver KSZ8081_driver = {
	.name = "Micrel KSZ8081",
	.uid = 0x221560,
	.mask = 0xfffff0,
	.features = PHY_BASIC_FEATURES,
	.config = &ksz8081_config,
	.startup = &genphy_startup,
	.shutdown = &genphy_shutdown,
};

/**
 * KSZ8021/KSZ8031
 */

static struct phy_driver KSZ8021_driver = {
	.name = "Micrel KSZ8021/KSZ8031",
	.uid = 0x221556,
	.mask = 0xffffff,
	.features = PHY_BASIC_FEATURES,
	.config = &genphy_config,
	.startup = &genphy_startup,
	.shutdown = &genphy_shutdown,
};

/**
 * KSZ8895
 */

static unsigned short smireg_to_phy(unsigned short reg)
{
	return ((reg & 0xc0) >> 3) + 0x06 + ((reg & 0x20) >> 5);
}

static unsigned short smireg_to_reg(unsigned short reg)
{
	return reg & 0x1F;
}

static void ksz8895_write_smireg(struct phy_device *phydev, int smireg, int val)
{
	phydev->bus->write(phydev->bus, smireg_to_phy(smireg), MDIO_DEVAD_NONE,
						smireg_to_reg(smireg), val);
}

#if 0
static int ksz8895_read_smireg(struct phy_device *phydev, int smireg)
{
	return phydev->bus->read(phydev->bus, smireg_to_phy(smireg),
					MDIO_DEVAD_NONE, smireg_to_reg(smireg));
}
#endif

int ksz8895_config(struct phy_device *phydev)
{
	/* we are connected directly to the switch without
	 * dedicated PHY. SCONF1 == 001 */
	phydev->link = 1;
	phydev->duplex = DUPLEX_FULL;
	phydev->speed = SPEED_100;

	/* Force the switch to start */
	ksz8895_write_smireg(phydev, 1, 1);

	return 0;
}

static int ksz8895_startup(struct phy_device *phydev)
{
	return 0;
}

static struct phy_driver ksz8895_driver = {
	.name = "Micrel KSZ8895/KSZ8864",
	.uid  = 0x221450,
	.mask = 0xffffe1,
	.features = PHY_BASIC_FEATURES,
	.config   = &ksz8895_config,
	.startup  = &ksz8895_startup,
	.shutdown = &genphy_shutdown,
};

#ifndef CONFIG_PHY_MICREL_KSZ9021
/*
 * I can't believe Micrel used the exact same part number
 * for the KSZ9021. Shame Micrel, Shame!
 */
static struct phy_driver KS8721_driver = {
	.name = "Micrel KS8721BL",
	.uid = 0x221610,
	.mask = 0xfffff0,
	.features = PHY_BASIC_FEATURES,
	.config = &genphy_config,
	.startup = &genphy_startup,
	.shutdown = &genphy_shutdown,
};
#endif


/*
 * KSZ9021 - KSZ9031 common
 */

#define MII_KSZ90xx_PHY_CTL		0x1f
#define MIIM_KSZ90xx_PHYCTL_1000	(1 << 6)
#define MIIM_KSZ90xx_PHYCTL_100		(1 << 5)
#define MIIM_KSZ90xx_PHYCTL_10		(1 << 4)
#define MIIM_KSZ90xx_PHYCTL_DUPLEX	(1 << 3)

static int ksz90xx_startup(struct phy_device *phydev)
{
	unsigned phy_ctl;
	genphy_update_link(phydev);
	phy_ctl = phy_read(phydev, MDIO_DEVAD_NONE, MII_KSZ90xx_PHY_CTL);

	if (phy_ctl & MIIM_KSZ90xx_PHYCTL_DUPLEX)
		phydev->duplex = DUPLEX_FULL;
	else
		phydev->duplex = DUPLEX_HALF;

	if (phy_ctl & MIIM_KSZ90xx_PHYCTL_1000)
		phydev->speed = SPEED_1000;
	else if (phy_ctl & MIIM_KSZ90xx_PHYCTL_100)
		phydev->speed = SPEED_100;
	else if (phy_ctl & MIIM_KSZ90xx_PHYCTL_10)
		phydev->speed = SPEED_10;
	return 0;
}

/* Common OF config bits for KSZ9021 and KSZ9031 */
#if defined(CONFIG_PHY_MICREL_KSZ9021) || defined(CONFIG_PHY_MICREL_KSZ9031)
#ifdef CONFIG_DM_ETH
struct ksz90x1_reg_field {
	const char	*name;
	const u8	size;	/* Size of the bitfield, in bits */
	const u8	off;	/* Offset from bit 0 */
	const u8	dflt;	/* Default value */
};

struct ksz90x1_ofcfg {
	const u16			reg;
	const u16			devad;
	const struct ksz90x1_reg_field	*grp;
	const u16			grpsz;
};

static const struct ksz90x1_reg_field ksz90x1_rxd_grp[] = {
	{ "rxd0-skew-ps", 4, 0, 0x7 }, { "rxd1-skew-ps", 4, 4, 0x7 },
	{ "rxd2-skew-ps", 4, 8, 0x7 }, { "rxd3-skew-ps", 4, 12, 0x7 }
};

static const struct ksz90x1_reg_field ksz90x1_txd_grp[] = {
	{ "txd0-skew-ps", 4, 0, 0x7 }, { "txd1-skew-ps", 4, 4, 0x7 },
	{ "txd2-skew-ps", 4, 8, 0x7 }, { "txd3-skew-ps", 4, 12, 0x7 },
};

static int ksz90x1_of_config_group(struct phy_device *phydev,
				   struct ksz90x1_ofcfg *ofcfg)
{
	struct udevice *dev = phydev->dev;
	struct phy_driver *drv = phydev->drv;
	const int ps_to_regval = 200;
	int val[4];
	int i, changed = 0, offset, max;
	u16 regval = 0;

	if (!drv || !drv->writeext)
		return -EOPNOTSUPP;

	for (i = 0; i < ofcfg->grpsz; i++) {
		val[i] = fdtdec_get_uint(gd->fdt_blob, dev->of_offset,
					 ofcfg->grp[i].name, -1);
		offset = ofcfg->grp[i].off;
		if (val[i] == -1) {
			/* Default register value for KSZ9021 */
			regval |= ofcfg->grp[i].dflt << offset;
		} else {
			changed = 1;	/* Value was changed in OF */
			/* Calculate the register value and fix corner cases */
			if (val[i] > ps_to_regval * 0xf) {
				max = (1 << ofcfg->grp[i].size) - 1;
				regval |= max << offset;
			} else {
				regval |= (val[i] / ps_to_regval) << offset;
			}
		}
	}

	if (!changed)
		return 0;

	return drv->writeext(phydev, 0, ofcfg->devad, ofcfg->reg, regval);
}
#endif
#endif

#ifdef CONFIG_PHY_MICREL_KSZ9021
/*
 * KSZ9021
 */

/* PHY Registers */
#define MII_KSZ9021_EXTENDED_CTRL	0x0b
#define MII_KSZ9021_EXTENDED_DATAW	0x0c
#define MII_KSZ9021_EXTENDED_DATAR	0x0d

#define CTRL1000_PREFER_MASTER		(1 << 10)
#define CTRL1000_CONFIG_MASTER		(1 << 11)
#define CTRL1000_MANUAL_CONFIG		(1 << 12)

#ifdef CONFIG_DM_ETH
static const struct ksz90x1_reg_field ksz9021_clk_grp[] = {
	{ "txen-skew-ps", 4, 0, 0x7 }, { "txc-skew-ps", 4, 4, 0x7 },
	{ "rxdv-skew-ps", 4, 8, 0x7 }, { "rxc-skew-ps", 4, 12, 0x7 },
};

static int ksz9021_of_config(struct phy_device *phydev)
{
	struct ksz90x1_ofcfg ofcfg[] = {
		{ MII_KSZ9021_EXT_RGMII_RX_DATA_SKEW, 0, ksz90x1_rxd_grp, 4 },
		{ MII_KSZ9021_EXT_RGMII_TX_DATA_SKEW, 0, ksz90x1_txd_grp, 4 },
		{ MII_KSZ9021_EXT_RGMII_CLOCK_SKEW, 0, ksz9021_clk_grp, 4 },
	};
	int i, ret = 0;

	for (i = 0; i < ARRAY_SIZE(ofcfg); i++)
		ret = ksz90x1_of_config_group(phydev, &(ofcfg[i]));
		if (ret)
			return ret;

	return 0;
}
#else
static int ksz9021_of_config(struct phy_device *phydev)
{
	return 0;
}
#endif

int ksz9021_phy_extended_write(struct phy_device *phydev, int regnum, u16 val)
{
	/* extended registers */
	phy_write(phydev, MDIO_DEVAD_NONE,
		MII_KSZ9021_EXTENDED_CTRL, regnum | 0x8000);
	return phy_write(phydev, MDIO_DEVAD_NONE,
		MII_KSZ9021_EXTENDED_DATAW, val);
}

int ksz9021_phy_extended_read(struct phy_device *phydev, int regnum)
{
	/* extended registers */
	phy_write(phydev, MDIO_DEVAD_NONE, MII_KSZ9021_EXTENDED_CTRL, regnum);
	return phy_read(phydev, MDIO_DEVAD_NONE, MII_KSZ9021_EXTENDED_DATAR);
}


static int ksz9021_phy_extread(struct phy_device *phydev, int addr, int devaddr,
			      int regnum)
{
	return ksz9021_phy_extended_read(phydev, regnum);
}

static int ksz9021_phy_extwrite(struct phy_device *phydev, int addr,
			       int devaddr, int regnum, u16 val)
{
	return ksz9021_phy_extended_write(phydev, regnum, val);
}

/* Micrel ksz9021 */
static int ksz9021_config(struct phy_device *phydev)
{
	unsigned ctrl1000 = 0;
	const unsigned master = CTRL1000_PREFER_MASTER |
			CTRL1000_CONFIG_MASTER | CTRL1000_MANUAL_CONFIG;
	unsigned features = phydev->drv->features;
	int ret;

	ret = ksz9021_of_config(phydev);
	if (ret)
		return ret;

	if (getenv("disable_giga"))
		features &= ~(SUPPORTED_1000baseT_Half |
				SUPPORTED_1000baseT_Full);
	/* force master mode for 1000BaseT due to chip errata */
	if (features & SUPPORTED_1000baseT_Half)
		ctrl1000 |= ADVERTISE_1000HALF | master;
	if (features & SUPPORTED_1000baseT_Full)
		ctrl1000 |= ADVERTISE_1000FULL | master;
	phydev->advertising = phydev->supported = features;
	phy_write(phydev, MDIO_DEVAD_NONE, MII_CTRL1000, ctrl1000);
	genphy_config_aneg(phydev);
	genphy_restart_aneg(phydev);
	return 0;
}

static struct phy_driver ksz9021_driver = {
	.name = "Micrel ksz9021",
	.uid  = 0x221610,
	.mask = 0xfffff0,
	.features = PHY_GBIT_FEATURES,
	.config = &ksz9021_config,
	.startup = &ksz90xx_startup,
	.shutdown = &genphy_shutdown,
	.writeext = &ksz9021_phy_extwrite,
	.readext = &ksz9021_phy_extread,
};
#endif

/**
 * KSZ9031
 */
/* PHY Registers */
#define MII_KSZ9031_MMD_ACCES_CTRL	0x0d
#define MII_KSZ9031_MMD_REG_DATA	0x0e

#ifdef CONFIG_DM_ETH
static const struct ksz90x1_reg_field ksz9031_ctl_grp[] =
	{ { "txen-skew-ps", 4, 0, 0x7 }, { "rxdv-skew-ps", 4, 4, 0x7 } };
static const struct ksz90x1_reg_field ksz9031_clk_grp[] =
	{ { "rxc-skew-ps", 5, 0, 0xf }, { "txc-skew-ps", 5, 5, 0xf } };

static int ksz9031_of_config(struct phy_device *phydev)
{
	struct ksz90x1_ofcfg ofcfg[] = {
		{ MII_KSZ9031_EXT_RGMII_CTRL_SIG_SKEW, 2, ksz9031_ctl_grp, 2 },
		{ MII_KSZ9031_EXT_RGMII_RX_DATA_SKEW, 2, ksz90x1_rxd_grp, 4 },
		{ MII_KSZ9031_EXT_RGMII_TX_DATA_SKEW, 2, ksz90x1_txd_grp, 4 },
		{ MII_KSZ9031_EXT_RGMII_CLOCK_SKEW, 2, ksz9031_clk_grp, 2 },
	};
	int i, ret = 0;

	for (i = 0; i < ARRAY_SIZE(ofcfg); i++)
		ret = ksz90x1_of_config_group(phydev, &(ofcfg[i]));
		if (ret)
			return ret;

	return 0;
}
#else
static int ksz9031_of_config(struct phy_device *phydev)
{
	return 0;
}
#endif

/* Accessors to extended registers*/
int ksz9031_phy_extended_write(struct phy_device *phydev,
			       int devaddr, int regnum, u16 mode, u16 val)
{
	/*select register addr for mmd*/
	phy_write(phydev, MDIO_DEVAD_NONE,
		  MII_KSZ9031_MMD_ACCES_CTRL, devaddr);
	/*select register for mmd*/
	phy_write(phydev, MDIO_DEVAD_NONE,
		  MII_KSZ9031_MMD_REG_DATA, regnum);
	/*setup mode*/
	phy_write(phydev, MDIO_DEVAD_NONE,
		  MII_KSZ9031_MMD_ACCES_CTRL, (mode | devaddr));
	/*write the value*/
	return	phy_write(phydev, MDIO_DEVAD_NONE,
		MII_KSZ9031_MMD_REG_DATA, val);
}

int ksz9031_phy_extended_read(struct phy_device *phydev, int devaddr,
			      int regnum, u16 mode)
{
	phy_write(phydev, MDIO_DEVAD_NONE,
		  MII_KSZ9031_MMD_ACCES_CTRL, devaddr);
	phy_write(phydev, MDIO_DEVAD_NONE,
		  MII_KSZ9031_MMD_REG_DATA, regnum);
	phy_write(phydev, MDIO_DEVAD_NONE,
		  MII_KSZ9031_MMD_ACCES_CTRL, (devaddr | mode));
	return phy_read(phydev, MDIO_DEVAD_NONE, MII_KSZ9031_MMD_REG_DATA);
}

static int ksz9031_phy_extread(struct phy_device *phydev, int addr, int devaddr,
			       int regnum)
{
	return ksz9031_phy_extended_read(phydev, devaddr, regnum,
					 MII_KSZ9031_MOD_DATA_NO_POST_INC);
};

static int ksz9031_phy_extwrite(struct phy_device *phydev, int addr,
				int devaddr, int regnum, u16 val)
{
	return ksz9031_phy_extended_write(phydev, devaddr, regnum,
					 MII_KSZ9031_MOD_DATA_POST_INC_RW, val);
};

static int ksz9031_config(struct phy_device *phydev)
{
	int ret;
	ret = ksz9031_of_config(phydev);
	if (ret)
		return ret;
	return genphy_config(phydev);
}

static struct phy_driver ksz9031_driver = {
	.name = "Micrel ksz9031",
	.uid  = 0x221620,
	.mask = 0xfffff0,
	.features = PHY_GBIT_FEATURES,
	.config   = &ksz9031_config,
	.startup  = &ksz90xx_startup,
	.shutdown = &genphy_shutdown,
	.writeext = &ksz9031_phy_extwrite,
	.readext = &ksz9031_phy_extread,
};

int phy_micrel_init(void)
{
	phy_register(&KSZ804_driver);
<<<<<<< HEAD
	phy_register(&KSZ8021_driver);
=======
	phy_register(&KSZ8031_driver);
	phy_register(&KSZ8051_driver);
>>>>>>> 7952bb7e
	phy_register(&KSZ8081_driver);
#ifdef CONFIG_PHY_MICREL_KSZ9021
	phy_register(&ksz9021_driver);
#else
	phy_register(&KS8721_driver);
#endif
	phy_register(&ksz9031_driver);
	phy_register(&ksz8895_driver);
	return 0;
}<|MERGE_RESOLUTION|>--- conflicted
+++ resolved
@@ -27,7 +27,45 @@
 	.shutdown = &genphy_shutdown,
 };
 
-<<<<<<< HEAD
+static struct phy_driver KSZ8031_driver = {
+	.name = "Micrel KSZ8021/KSZ8031",
+	.uid = 0x221550,
+	.mask = 0xfffff0,
+	.features = PHY_BASIC_FEATURES,
+	.config = &genphy_config,
+	.startup = &genphy_startup,
+	.shutdown = &genphy_shutdown,
+};
+
+/**
+ * KSZ8051
+ */
+#define MII_KSZ8051_PHY_OMSO			0x16
+#define MII_KSZ8051_PHY_OMSO_NAND_TREE_ON	(1 << 5)
+
+static int ksz8051_config(struct phy_device *phydev)
+{
+	unsigned val;
+
+	/* Disable NAND-tree */
+	val = phy_read(phydev, MDIO_DEVAD_NONE, MII_KSZ8051_PHY_OMSO);
+	val &= ~MII_KSZ8051_PHY_OMSO_NAND_TREE_ON;
+	phy_write(phydev, MDIO_DEVAD_NONE, MII_KSZ8051_PHY_OMSO, val);
+
+	return genphy_config(phydev);
+}
+
+static struct phy_driver KSZ8051_driver = {
+	.name = "Micrel KSZ8051",
+	.uid = 0x221550,
+	.mask = 0xfffff0,
+	.features = PHY_BASIC_FEATURES,
+	.config = &ksz8051_config,
+	.startup = &genphy_startup,
+	.shutdown = &genphy_shutdown,
+};
+
+
 #define	MII_KSZPHY_CTRL			0x1F
 #define KSZPHY_RMII_50MHZ_CLK		(1 << 7)
 
@@ -50,48 +88,9 @@
 	reg |= KSZPHX_ADDR0_NON_BROADCAST;
 	bus->write(bus, phydev->addr, MDIO_DEVAD_NONE,
 		   MII_KSZPHY_OMSTRAP_OVERRIDE, reg);
-=======
-static struct phy_driver KSZ8031_driver = {
-	.name = "Micrel KSZ8021/KSZ8031",
-	.uid = 0x221550,
-	.mask = 0xfffff0,
-	.features = PHY_BASIC_FEATURES,
-	.config = &genphy_config,
-	.startup = &genphy_startup,
-	.shutdown = &genphy_shutdown,
-};
-
-/**
- * KSZ8051
- */
-#define MII_KSZ8051_PHY_OMSO			0x16
-#define MII_KSZ8051_PHY_OMSO_NAND_TREE_ON	(1 << 5)
-
-static int ksz8051_config(struct phy_device *phydev)
-{
-	unsigned val;
-
-	/* Disable NAND-tree */
-	val = phy_read(phydev, MDIO_DEVAD_NONE, MII_KSZ8051_PHY_OMSO);
-	val &= ~MII_KSZ8051_PHY_OMSO_NAND_TREE_ON;
-	phy_write(phydev, MDIO_DEVAD_NONE, MII_KSZ8051_PHY_OMSO, val);
->>>>>>> 7952bb7e
 
 	return genphy_config(phydev);
 }
-
-<<<<<<< HEAD
-=======
-static struct phy_driver KSZ8051_driver = {
-	.name = "Micrel KSZ8051",
-	.uid = 0x221550,
-	.mask = 0xfffff0,
-	.features = PHY_BASIC_FEATURES,
-	.config = &ksz8051_config,
-	.startup = &genphy_startup,
-	.shutdown = &genphy_shutdown,
-};
->>>>>>> 7952bb7e
 
 static struct phy_driver KSZ8081_driver = {
 	.name = "Micrel KSZ8081",
@@ -99,20 +98,6 @@
 	.mask = 0xfffff0,
 	.features = PHY_BASIC_FEATURES,
 	.config = &ksz8081_config,
-	.startup = &genphy_startup,
-	.shutdown = &genphy_shutdown,
-};
-
-/**
- * KSZ8021/KSZ8031
- */
-
-static struct phy_driver KSZ8021_driver = {
-	.name = "Micrel KSZ8021/KSZ8031",
-	.uid = 0x221556,
-	.mask = 0xffffff,
-	.features = PHY_BASIC_FEATURES,
-	.config = &genphy_config,
 	.startup = &genphy_startup,
 	.shutdown = &genphy_shutdown,
 };
@@ -506,12 +491,8 @@
 int phy_micrel_init(void)
 {
 	phy_register(&KSZ804_driver);
-<<<<<<< HEAD
-	phy_register(&KSZ8021_driver);
-=======
 	phy_register(&KSZ8031_driver);
 	phy_register(&KSZ8051_driver);
->>>>>>> 7952bb7e
 	phy_register(&KSZ8081_driver);
 #ifdef CONFIG_PHY_MICREL_KSZ9021
 	phy_register(&ksz9021_driver);
