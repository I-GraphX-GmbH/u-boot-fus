/*
 * National Semiconductor PHY drivers
 *
 * SPDX-License-Identifier:	GPL-2.0+
 *
 * Copyright 2010-2011 Freescale Semiconductor, Inc.
 * author Andy Fleming
 */
#include <phy.h>

/* NatSemi DP83630 */

#define DP83630_PHY_PAGESEL_REG		0x13
#define DP83630_PHY_PTP_COC_REG		0x14
#define DP83630_PHY_PTP_CLKOUT_EN	(1<<15)
#define DP83630_PHY_RBR_REG		0x17

static int dp83630_config(struct phy_device *phydev)
{
	int ptp_coc_reg;

	phy_write(phydev, MDIO_DEVAD_NONE, MII_BMCR, BMCR_RESET);
	phy_write(phydev, MDIO_DEVAD_NONE, DP83630_PHY_PAGESEL_REG, 0x6);
	ptp_coc_reg = phy_read(phydev, MDIO_DEVAD_NONE,
			       DP83630_PHY_PTP_COC_REG);
	ptp_coc_reg &= ~DP83630_PHY_PTP_CLKOUT_EN;
	phy_write(phydev, MDIO_DEVAD_NONE, DP83630_PHY_PTP_COC_REG,
		  ptp_coc_reg);
	phy_write(phydev, MDIO_DEVAD_NONE, DP83630_PHY_PAGESEL_REG, 0);

	genphy_config_aneg(phydev);

	return 0;
}

static struct phy_driver DP83630_driver = {
	.name = "NatSemi DP83630",
	.uid = 0x20005ce1,
	.mask = 0xfffffff0,
	.features = PHY_BASIC_FEATURES,
	.config = &dp83630_config,
	.startup = &genphy_startup,
	.shutdown = &genphy_shutdown,
};


/* DP83865 Link and Auto-Neg Status Register */
#define MIIM_DP83865_LANR      0x11
#define MIIM_DP83865_SPD_MASK  0x0018
#define MIIM_DP83865_SPD_1000  0x0010
#define MIIM_DP83865_SPD_100   0x0008
#define MIIM_DP83865_DPX_FULL  0x0002


/* NatSemi DP83865 */
static int dp838xx_config(struct phy_device *phydev)
{
	phy_write(phydev, MDIO_DEVAD_NONE, MII_BMCR, BMCR_RESET);
	genphy_config_aneg(phydev);

	return 0;
}

static int dp83865_parse_status(struct phy_device *phydev)
{
	int mii_reg;

	mii_reg = phy_read(phydev, MDIO_DEVAD_NONE, MIIM_DP83865_LANR);

	switch (mii_reg & MIIM_DP83865_SPD_MASK) {

	case MIIM_DP83865_SPD_1000:
		phydev->speed = SPEED_1000;
		break;

	case MIIM_DP83865_SPD_100:
		phydev->speed = SPEED_100;
		break;

	default:
		phydev->speed = SPEED_10;
		break;

	}

	if (mii_reg & MIIM_DP83865_DPX_FULL)
		phydev->duplex = DUPLEX_FULL;
	else
		phydev->duplex = DUPLEX_HALF;

	return 0;
}

static int dp83865_startup(struct phy_device *phydev)
{
	genphy_update_link(phydev);
	dp83865_parse_status(phydev);

	return 0;
}


static struct phy_driver DP83865_driver = {
	.name = "NatSemi DP83865",
	.uid = 0x20005c70,
	.mask = 0xfffffff0,
	.features = PHY_GBIT_FEATURES,
	.config = &dp838xx_config,
	.startup = &dp83865_startup,
	.shutdown = &genphy_shutdown,
};

<<<<<<< HEAD

/* NatSemi DP83848 */
#define MIIM_DP83848_RBR 0x17
#define MIIM_DP83848_PHYCR 0x19

static int dp83848_config(struct phy_device *phydev)
{
	int reg;

#if 0
	/* Switch to RMII rev. 1.0 (instead of rev. 1.2) */
	reg = phy_read(phydev, MDIO_DEVAD_NONE, MIIM_DP83848_RBR);
	reg |= 0x10;
	phy_write(phydev, MDIO_DEVAD_NONE, MIIM_DP83848_RBR, reg);
#endif

	/* LED Mode 2: Show ethernet activity on LINK LED */
	reg = phy_read(phydev, MDIO_DEVAD_NONE, MIIM_DP83848_PHYCR);
	reg &= ~0x20;
	phy_write(phydev, MDIO_DEVAD_NONE, MIIM_DP83848_PHYCR, reg);

	genphy_config(phydev);
=======
/* NatSemi DP83848 */
static int dp83848_parse_status(struct phy_device *phydev)
{
	int mii_reg;

	mii_reg = phy_read(phydev, MDIO_DEVAD_NONE, MII_BMSR);

	if(mii_reg & (BMSR_100FULL | BMSR_100HALF)) {
		phydev->speed = SPEED_100;
	} else {
		phydev->speed = SPEED_10;
	}

	if (mii_reg & (BMSR_10FULL | BMSR_100FULL)) {
		phydev->duplex = DUPLEX_FULL;
	} else {
		phydev->duplex = DUPLEX_HALF;
	}

	return 0;
}

static int dp83848_startup(struct phy_device *phydev)
{
	genphy_update_link(phydev);
	dp83848_parse_status(phydev);
>>>>>>> 7952bb7e

	return 0;
}

static struct phy_driver DP83848_driver = {
	.name = "NatSemi DP83848",
	.uid = 0x20005c90,
<<<<<<< HEAD
	.mask = 0xfffffff0,
	.features = PHY_BASIC_FEATURES,
	.config = &dp83848_config,
	.startup = &genphy_startup,
=======
	.mask = 0x2000ff90,
	.features = PHY_BASIC_FEATURES,
	.config = &dp838xx_config,
	.startup = &dp83848_startup,
>>>>>>> 7952bb7e
	.shutdown = &genphy_shutdown,
};

int phy_natsemi_init(void)
{
	phy_register(&DP83630_driver);
	phy_register(&DP83865_driver);
	phy_register(&DP83848_driver);

	return 0;
}<|MERGE_RESOLUTION|>--- conflicted
+++ resolved
@@ -110,8 +110,6 @@
 	.shutdown = &genphy_shutdown,
 };
 
-<<<<<<< HEAD
-
 /* NatSemi DP83848 */
 #define MIIM_DP83848_RBR 0x17
 #define MIIM_DP83848_PHYCR 0x19
@@ -133,8 +131,10 @@
 	phy_write(phydev, MDIO_DEVAD_NONE, MIIM_DP83848_PHYCR, reg);
 
 	genphy_config(phydev);
-=======
-/* NatSemi DP83848 */
+
+	return 0;
+}
+
 static int dp83848_parse_status(struct phy_device *phydev)
 {
 	int mii_reg;
@@ -160,7 +160,6 @@
 {
 	genphy_update_link(phydev);
 	dp83848_parse_status(phydev);
->>>>>>> 7952bb7e
 
 	return 0;
 }
@@ -168,17 +167,11 @@
 static struct phy_driver DP83848_driver = {
 	.name = "NatSemi DP83848",
 	.uid = 0x20005c90,
-<<<<<<< HEAD
 	.mask = 0xfffffff0,
+//###??	.mask = 0x2000ff90,
 	.features = PHY_BASIC_FEATURES,
 	.config = &dp83848_config,
-	.startup = &genphy_startup,
-=======
-	.mask = 0x2000ff90,
-	.features = PHY_BASIC_FEATURES,
-	.config = &dp838xx_config,
 	.startup = &dp83848_startup,
->>>>>>> 7952bb7e
 	.shutdown = &genphy_shutdown,
 };
 
