--- conflicted
+++ resolved
@@ -12,13 +12,6 @@
 	  This is currently implemented in net/eth-uclass.c
 	  Look in include/net.h for details.
 
-<<<<<<< HEAD
-config DM_ETH_PHY
-	bool "Enable Driver Model for Ethernet Generic PHY drivers"
-	depends on DM
-	help
-	  Enable driver model for Ethernet Generic PHY .
-=======
 config DM_MDIO
 	bool "Enable Driver Model for MDIO devices"
 	depends on DM_ETH && PHYLIB
@@ -63,7 +56,12 @@
 	  the MDIO bux.  It uses mdio_sandbox driver as parent MDIO.
 
 	  This driver is used for testing in test/dm/mdio.c
->>>>>>> 412eca96
+
+config DM_ETH_PHY
+	bool "Enable Driver Model for Ethernet Generic PHY drivers"
+	depends on DM
+	help
+	  Enable driver model for Ethernet Generic PHY .
 
 menuconfig NETDEVICES
 	bool "Network device support"
@@ -256,12 +254,8 @@
 
 config FEC_MXC
 	bool "FEC Ethernet controller"
-<<<<<<< HEAD
-	depends on MX5 || MX6 || TARGET_FSVYBRID || MX7 || IMX8
+	depends on MX28 || MMX5 || MX6 || TARGET_FSVYBRID || MX7 || IMX8
 	select MII
-=======
-	depends on MX28 || MX5 || MX6 || MX7 || IMX8 || VF610
->>>>>>> 412eca96
 	help
 	  This driver supports the 10/100 Fast Ethernet controller for
 	  NXP i.MX processors.
