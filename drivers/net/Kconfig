source "drivers/net/phy/Kconfig"
source "drivers/net/pfe_eth/Kconfig"
source "drivers/net/fsl-mc/Kconfig"

config DM_ETH
	bool "Enable Driver Model for Ethernet drivers"
	depends on DM
	help
	  Enable driver model for Ethernet.

	  The eth_*() interface will be implemented by the UCLASS_ETH class
	  This is currently implemented in net/eth-uclass.c
	  Look in include/net.h for details.

config DM_MDIO
	bool "Enable Driver Model for MDIO devices"
	depends on DM_ETH && PHYLIB
	help
	  Enable driver model for MDIO devices

	  Adds UCLASS_MDIO DM class supporting MDIO buses that are probed as
	  stand-alone devices.  Useful in particular for systems that support
	  DM_ETH and have a stand-alone MDIO hardware block shared by multiple
	  Ethernet interfaces.
	  This is currently implemented in net/mdio-uclass.c
	  Look in include/miiphy.h for details.

config DM_MDIO_MUX
	bool "Enable Driver Model for MDIO MUX devices"
	depends on DM_MDIO
	help
	  Enable driver model for MDIO MUX devices

	  Adds UCLASS_MDIO_MUX DM class supporting MDIO MUXes.  Useful for
	  systems that support DM_MDIO and integrate one or multiple muxes on
	  the MDIO bus.
	  This is currently implemented in net/mdio-mux-uclass.c
	  Look in include/miiphy.h for details.

config MDIO_SANDBOX
	depends on DM_MDIO && SANDBOX
	default y
	bool "Sandbox: Mocked MDIO driver"
	help
	  This driver implements dummy read/write/reset MDIO functions mimicking
	  a bus with a single PHY.

	  This driver is used in for testing in test/dm/mdio.c

config MDIO_MUX_SANDBOX
	depends on DM_MDIO_MUX && MDIO_SANDBOX
	default y
	bool "Sandbox: Mocked MDIO-MUX driver"
	help
	  This driver implements dummy select/deselect ops mimicking a MUX on
	  the MDIO bux.  It uses mdio_sandbox driver as parent MDIO.

	  This driver is used for testing in test/dm/mdio.c

config DM_ETH_PHY
	bool "Enable Driver Model for Ethernet Generic PHY drivers"
	depends on DM
	help
	  Enable driver model for Ethernet Generic PHY .

menuconfig NETDEVICES
	bool "Network device support"
	depends on NET
	default y if DM_ETH
	help
	  You must select Y to enable any network device support
	  Generally if you have any networking support this is a given

	  If unsure, say Y

if NETDEVICES

config PHY_GIGE
	bool "Enable GbE PHY status parsing and configuration"
	help
	  Enables support for parsing the status output and for
	  configuring GbE PHYs (affects the inner workings of some
	  commands and miiphyutil.c).

config AG7XXX
	bool "Atheros AG7xxx Ethernet MAC support"
	depends on DM_ETH && ARCH_ATH79
	select PHYLIB
	help
	  This driver supports the Atheros AG7xxx Ethernet MAC. This MAC is
	  present in the Atheros AR7xxx, AR9xxx and QCA9xxx MIPS chips.


config ALTERA_TSE
	bool "Altera Triple-Speed Ethernet MAC support"
	depends on DM_ETH
	select PHYLIB
	help
	  This driver supports the Altera Triple-Speed (TSE) Ethernet MAC.
	  Please find details on the "Triple-Speed Ethernet MegaCore Function
	  Resource Center" of Altera.

config DRIVER_AX88796
	bool "Asix AX88796 Fast Ethernet (NE2000 compatible)"
	help
	  This driver supports the Asix AX88796 Fast Ethernet chip (MAC+PHY).

config DRIVER_AX88796_BASE
	hex "AX88796 base address"
	depends on DRIVER_AX88796
	help
	  The AX88796 is addressed memory mapped. Give the address where
	  the device is located in the address space.

config BCM_SF2_ETH
	bool "Broadcom SF2 (Starfighter2) Ethernet support"
	select PHYLIB
	help
	  This is an abstract framework which provides a generic interface
	  to MAC and DMA management for multiple Broadcom SoCs such as
	  Cygnus, NSP and bcm28155_ap platforms.

config BCM_SF2_ETH_DEFAULT_PORT
	int "Broadcom SF2 (Starfighter2) Ethernet default port number"
	depends on BCM_SF2_ETH
	default 0
	help
	  Default port number for the Starfighter2 ethernet driver.

config BCM_SF2_ETH_GMAC
	bool "Broadcom SF2 (Starfighter2) GMAC Ethernet support"
	depends on BCM_SF2_ETH
	help
	  This flag enables the ethernet support for Broadcom platforms with
	  GMAC such as Cygnus. This driver is based on the framework provided
	  by the BCM_SF2_ETH driver.
	  Say Y to any bcmcygnus based platforms.

config BCM6348_ETH
	bool "BCM6348 EMAC support"
	depends on DM_ETH && ARCH_BMIPS
	select DMA
	select DMA_CHANNELS
	select MII
	select PHYLIB
	help
	  This driver supports the BCM6348 Ethernet MAC.

config BCM6368_ETH
	bool "BCM6368 EMAC support"
	depends on DM_ETH && ARCH_BMIPS
	select DMA
	select MII
	help
	  This driver supports the BCM6368 Ethernet MAC.

config DWC_ETH_QOS
	bool "Synopsys DWC Ethernet QOS device support"
	depends on DM_ETH
	select PHYLIB
	help
	  This driver supports the Synopsys Designware Ethernet QOS (Quality
	  Of Service) IP block. The IP supports many options for bus type,
	  clocking/reset structure, and feature list. This driver currently
	  supports the specific configuration used in NVIDIA's Tegra186 chip,
	  but should be extensible to other combinations quite easily.

config E1000
	bool "Intel PRO/1000 Gigabit Ethernet support"
	help
	  This driver supports Intel(R) PRO/1000 gigabit ethernet family of
	  adapters.  For more information on how to identify your adapter, go
	  to the Adapter & Driver ID Guide at:

	  <http://support.intel.com/support/network/adapter/pro100/21397.htm>

config E1000_SPI_GENERIC
	bool "Allow access to the Intel 8257x SPI bus"
	depends on E1000
	help
	  Allow generic access to the SPI bus on the Intel 8257x, for
	  example with the "sspi" command.

config E1000_SPI
	bool "Enable SPI bus utility code"
	depends on E1000
	help
	  Utility code for direct access to the SPI bus on Intel 8257x.
	  This does not do anything useful unless you set at least one
	  of CONFIG_CMD_E1000 or CONFIG_E1000_SPI_GENERIC.

config CMD_E1000
	bool "Enable the e1000 command"
	depends on E1000
	help
	  This enables the 'e1000' management command for E1000 devices. When
	  used on devices with SPI support you can reprogram the EEPROM from
	  U-Boot.

config ETH_SANDBOX
	depends on DM_ETH && SANDBOX
	default y
	bool "Sandbox: Mocked Ethernet driver"
	help
	  This driver simply responds with fake ARP replies and ping
	  replies that are used to verify network stack functionality

	  This driver is particularly useful in the test/dm/eth.c tests

config ETH_SANDBOX_RAW
	depends on DM_ETH && SANDBOX
	default y
	bool "Sandbox: Bridge to Linux Raw Sockets"
	help
	  This driver is a bridge from the bottom of the network stack
	  in U-Boot to the RAW AF_PACKET API in Linux. This allows real
	  network traffic to be tested from within sandbox. See
	  doc/arch/index.rst for more details.

config ETH_DESIGNWARE
	bool "Synopsys Designware Ethernet MAC"
	select PHYLIB
	imply ETH_DESIGNWARE_SOCFPGA if ARCH_SOCFPGA
	help
	  This MAC is present in SoCs from various vendors. It supports
	  100Mbit and 1 Gbit operation. You must enable CONFIG_PHYLIB to
	  provide the PHY (physical media interface).

config ETH_DESIGNWARE_SOCFPGA
	select REGMAP
	select SYSCON
	bool "Altera SoCFPGA extras for Synopsys Designware Ethernet MAC"
	depends on DM_ETH && ETH_DESIGNWARE
	help
	  The Altera SoCFPGA requires additional configuration of the
	  Altera system manager to correctly interface with the PHY.
	  This code handles those SoC specifics.

config ETHOC
	bool "OpenCores 10/100 Mbps Ethernet MAC"
	help
	  This MAC is present in OpenRISC and Xtensa XTFPGA boards.

config FEC_MXC_SHARE_MDIO
	bool "Share the MDIO bus for FEC controller"
	depends on FEC_MXC

config FEC_MXC_MDIO_BASE
	hex "MDIO base address for the FEC controller"
	depends on FEC_MXC_SHARE_MDIO
	help
	  This specifies the MDIO registers base address. It is used when
	  two FEC controllers share MDIO bus.

config FEC_MXC
	bool "FEC Ethernet controller"
<<<<<<< HEAD
	depends on MX28 || MMX5 || MX6 || TARGET_FSVYBRID || MX7 || IMX8
	select MII
=======
	depends on MX28 || MX5 || MX6 || MX7 || IMX8 || IMX8M || VF610
>>>>>>> 252100a3
	help
	  This driver supports the 10/100 Fast Ethernet controller for
	  NXP i.MX processors.

config FMAN_ENET
	bool "Freescale FMan ethernet support"
	depends on ARM || PPC
	help
	  This driver support the Freescale FMan Ethernet controller

config FTMAC100
	bool "Ftmac100 Ethernet Support"
	help
	  This MAC is present in Andestech SoCs.

config FTGMAC100
	bool "Ftgmac100 Ethernet Support"
	depends on DM_ETH
	select PHYLIB
	help
	  This driver supports the Faraday's FTGMAC100 Gigabit SoC
	  Ethernet controller that can be found on Aspeed SoCs (which
	  include NCSI).

	  It is fully compliant with IEEE 802.3 specification for
	  10/100 Mbps Ethernet and IEEE 802.3z specification for 1000
	  Mbps Ethernet and includes Reduced Media Independent
	  Interface (RMII) and Reduced Gigabit Media Independent
	  Interface (RGMII) interfaces. It adopts an AHB bus interface
	  and integrates a link list DMA engine with direct M-Bus
	  accesses for transmitting and receiving packets. It has
	  independent TX/RX fifos, supports half and full duplex (1000
	  Mbps mode only supports full duplex), flow control for full
	  duplex and backpressure for half duplex.

	  The FTGMAC100 also implements IP, TCP, UDP checksum offloads
	  and supports IEEE 802.1Q VLAN tag insertion and removal. It
	  offers high-priority transmit queue for QoS and CoS
	  applications.


config MVGBE
	bool "Marvell Orion5x/Kirkwood network interface support"
	depends on KIRKWOOD || ORION5X
	select PHYLIB if DM_ETH
	help
	  This driver supports the network interface units in the
	  Marvell Orion5x and Kirkwood SoCs

config MVNETA
	bool "Marvell Armada XP/385/3700 network interface support"
	depends on ARMADA_XP || ARMADA_38X || ARMADA_3700
	select PHYLIB
	help
	  This driver supports the network interface units in the
	  Marvell ARMADA XP, ARMADA 38X and ARMADA 3700 SoCs

config MVPP2
	bool "Marvell Armada 375/7K/8K network interface support"
	depends on ARMADA_375 || ARMADA_8K
	select PHYLIB
	select MVMDIO
	select DM_MDIO
	help
	  This driver supports the network interface units in the
	  Marvell ARMADA 375, 7K and 8K SoCs.

config MACB
	bool "Cadence MACB/GEM Ethernet Interface"
	depends on DM_ETH
	select PHYLIB
	help
	  The Cadence MACB ethernet interface is found on many Atmel
	  AT91 and SAMA5 parts.  This driver also supports the Cadence
	  GEM (Gigabit Ethernet MAC) found in some ARM SoC devices.
	  Say Y to include support for the MACB/GEM chip.

config MACB_ZYNQ
	bool "Cadence MACB/GEM Ethernet Interface for Xilinx Zynq"
	depends on MACB
	help
	  The Cadence MACB ethernet interface was used on Zynq platform.
	  Say Y to enable support for the MACB/GEM in Zynq chip.

config MT7628_ETH
	bool "MediaTek MT7628 Ethernet Interface"
	depends on SOC_MT7628
	select PHYLIB
	help
	  The MediaTek MT7628 ethernet interface is used on MT7628 and
	  MT7688 based boards.

config PCH_GBE
	bool "Intel Platform Controller Hub EG20T GMAC driver"
	depends on DM_ETH && DM_PCI
	select PHYLIB
	help
	  This MAC is present in Intel Platform Controller Hub EG20T. It
	  supports 10/100/1000 Mbps operation.

config RGMII
	bool "Enable RGMII"
	help
	  Enable the support of the Reduced Gigabit Media-Independent
	  Interface (RGMII).

config MII
	bool "Enable MII"
	help
	  Enable support of the Media-Independent Interface (MII)

config RTL8139
	bool "Realtek 8139 series Ethernet controller driver"
	help
	  This driver supports Realtek 8139 series fast ethernet family of
	  PCI chipsets/adapters.

config RTL8169
	bool "Realtek 8169 series Ethernet controller driver"
	help
	  This driver supports Realtek 8169 series gigabit ethernet family of
	  PCI/PCIe chipsets/adapters.

config SMC911X
	bool "SMSC LAN911x and LAN921x controller driver"

if SMC911X

config SMC911X_BASE
	hex "SMC911X Base Address"
	help
	  Define this to hold the physical address
	  of the device (I/O space)

choice
	prompt "SMC911X bus width"
	default SMC911X_16_BIT

config SMC911X_32_BIT
	bool "Enable 32-bit interface"

config SMC911X_16_BIT
	bool "Enable 16-bit interface"
	help
	  Define this if data bus is 16 bits. If your processor
	  automatically converts one 32 bit word to two 16 bit
	  words you may also try CONFIG_SMC911X_32_BIT.

endchoice
endif #SMC911X

config SUN7I_GMAC
	bool "Enable Allwinner GMAC Ethernet support"
	help
	  Enable the support for Sun7i GMAC Ethernet controller

config SUN7I_GMAC_FORCE_TXERR
	bool "Force PA17 as gmac function"
	depends on SUN7I_GMAC
	help
	  Some ethernet phys needs TXERR control. Since the GMAC
	  doesn't have such signal, setting PA17 as GMAC function
	  makes the pin output low, which enables data transmission.

config SUN4I_EMAC
	bool "Allwinner Sun4i Ethernet MAC support"
	depends on DM_ETH
	select PHYLIB
	help
	  This driver supports the Allwinner based SUN4I Ethernet MAC.

config SUN8I_EMAC
        bool "Allwinner Sun8i Ethernet MAC support"
        depends on DM_ETH
        select PHYLIB
	select PHY_GIGE
        help
          This driver supports the  Allwinner based SUN8I/SUN50I Ethernet MAC.
	  It can be found in H3/A64/A83T based SoCs and compatible with both
	  External and Internal PHYs.

config SH_ETHER
	bool "Renesas SH Ethernet MAC"
	select PHYLIB
	help
	  This driver supports the Ethernet for Renesas SH and ARM SoCs.

source "drivers/net/ti/Kconfig"

config XILINX_AXIEMAC
	depends on DM_ETH && (MICROBLAZE || ARCH_ZYNQ || ARCH_ZYNQMP)
	select PHYLIB
	select MII
	bool "Xilinx AXI Ethernet"
	help
	  This MAC is present in Xilinx Microblaze, Zynq and ZynqMP SoCs.

config XILINX_EMACLITE
	depends on DM_ETH && (MICROBLAZE || ARCH_ZYNQ || ARCH_ZYNQMP || MIPS)
	select PHYLIB
	select MII
	bool "Xilinx Ethernetlite"
	help
	  This MAC is present in Xilinx Microblaze, Zynq and ZynqMP SoCs.

config ZYNQ_GEM
	depends on DM_ETH && (ARCH_ZYNQ || ARCH_ZYNQMP || ARCH_VERSAL)
	select PHYLIB
	bool "Xilinx Ethernet GEM"
	help
	  This MAC is present in Xilinx Zynq and ZynqMP SoCs.

config PIC32_ETH
	bool "Microchip PIC32 Ethernet Support"
	depends on DM_ETH && MACH_PIC32
	select PHYLIB
	help
	  This driver implements 10/100 Mbps Ethernet and MAC layer for
	  Microchip PIC32 microcontrollers.

config GMAC_ROCKCHIP
	bool "Rockchip Synopsys Designware Ethernet MAC"
	depends on DM_ETH && ETH_DESIGNWARE
	help
	  This driver provides Rockchip SoCs network support based on the
	  Synopsys Designware driver.

config RENESAS_RAVB
	bool "Renesas Ethernet AVB MAC"
	depends on DM_ETH && RCAR_GEN3
	select PHYLIB
	help
	  This driver implements support for the Ethernet AVB block in
	  Renesas M3 and H3 SoCs.

config MPC8XX_FEC
	bool "Fast Ethernet Controller on MPC8XX"
	depends on MPC8xx
	select MII
	help
	  This driver implements support for the Fast Ethernet Controller
	  on MPC8XX

config SNI_AVE
	bool "Socionext AVE Ethernet support"
	depends on DM_ETH && ARCH_UNIPHIER
	select PHYLIB
	select SYSCON
	select REGMAP
	help
	  This driver implements support for the Socionext AVE Ethernet
	  controller, as found on the Socionext UniPhier family.

source "drivers/net/mscc_eswitch/Kconfig"

config ETHER_ON_FEC1
	bool "FEC1"
	depends on MPC8XX_FEC
	default y

config FEC1_PHY
	int "FEC1 PHY"
	depends on ETHER_ON_FEC1
	default -1
	help
	  Define to the hardcoded PHY address which corresponds
	  to the given FEC; i. e.
		#define CONFIG_FEC1_PHY 4
	  means that the PHY with address 4 is connected to FEC1

	  When set to -1, means to probe for first available.

config PHY_NORXERR
	bool "PHY_NORXERR"
	depends on ETHER_ON_FEC1
	default n
	help
	  The PHY does not have a RXERR line (RMII only).
	  (so program the FEC to ignore it).

config ETHER_ON_FEC2
	bool "FEC2"
	depends on MPC8XX_FEC && MPC885
	default y

config FEC2_PHY
	int "FEC2 PHY"
	depends on ETHER_ON_FEC2
	default -1
	help
	  Define to the hardcoded PHY address which corresponds
	  to the given FEC; i. e.
		#define CONFIG_FEC1_PHY 4
	  means that the PHY with address 4 is connected to FEC1

	  When set to -1, means to probe for first available.

config FEC2_PHY_NORXERR
	bool "PHY_NORXERR"
	depends on ETHER_ON_FEC2
	default n
	help
	  The PHY does not have a RXERR line (RMII only).
	  (so program the FEC to ignore it).

config SYS_DPAA_QBMAN
	bool "Device tree fixup for QBMan on freescale SOCs"
	depends on (ARM || PPC) && !SPL_BUILD
	default y if ARCH_B4860 || \
		     ARCH_B4420 || \
		     ARCH_P1023 || \
		     ARCH_P2041 || \
		     ARCH_T1023 || \
		     ARCH_T1024 || \
		     ARCH_T1040 || \
		     ARCH_T1042 || \
		     ARCH_T2080 || \
		     ARCH_T2081 || \
		     ARCH_T4240 || \
		     ARCH_T4160 || \
		     ARCH_P4080 || \
		     ARCH_P3041 || \
		     ARCH_P5040 || \
		     ARCH_P5020 || \
		     ARCH_LS1043A || \
		     ARCH_LS1046A
	help
	  QBman fixups to allow deep sleep in DPAA 1 SOCs

config TSEC_ENET
	select PHYLIB
	bool "Enable Three-Speed Ethernet Controller"
	help
	  This driver implements support for the (Enhanced) Three-Speed
	  Ethernet Controller found on Freescale SoCs.

config MEDIATEK_ETH
	bool "MediaTek Ethernet GMAC Driver"
	depends on DM_ETH
	select PHYLIB
	select DM_GPIO
	select DM_RESET
	help
	  This Driver support MediaTek Ethernet GMAC
	  Say Y to enable support for the MediaTek Ethernet GMAC.

config HIGMACV300_ETH
	bool "HiSilicon Gigabit Ethernet Controller"
	depends on DM_ETH
	select DM_RESET
	select PHYLIB
	help
	  This driver supports HIGMACV300 Ethernet controller found on
	  HiSilicon SoCs.

config FSL_ENETC
	bool "NXP ENETC Ethernet controller"
	depends on DM_PCI && DM_ETH && DM_MDIO
	help
	  This driver supports the NXP ENETC Ethernet controller found on some
	  of the NXP SoCs.

config MDIO_MUX_I2CREG
	bool "MDIO MUX accessed as a register over I2C"
	depends on DM_MDIO_MUX && DM_I2C
	help
	  This driver is used for MDIO muxes driven by writing to a register of
	  an I2C chip.  The board it was developed for uses a mux controlled by
	  on-board FPGA which in turn is accessed as a chip over I2C.

config MVMDIO
	bool "Marvell MDIO interface support"
	depends on DM_MDIO
	help
	  This driver supports the MDIO interface found in the network
	  interface units of the Marvell EBU SoCs (Kirkwood, Orion5x,
	  Dove, Armada 370, Armada XP, Armada 37xx and Armada7K/8K/8KP).

	  This driver is used by the MVPP2 and MVNETA drivers.

endif # NETDEVICES<|MERGE_RESOLUTION|>--- conflicted
+++ resolved
@@ -254,12 +254,8 @@
 
 config FEC_MXC
 	bool "FEC Ethernet controller"
-<<<<<<< HEAD
-	depends on MX28 || MMX5 || MX6 || TARGET_FSVYBRID || MX7 || IMX8
+	depends on MX28 || MMX5 || MX6 || TARGET_FSVYBRID || MX7 || IMX8 || IMX8M
 	select MII
-=======
-	depends on MX28 || MX5 || MX6 || MX7 || IMX8 || IMX8M || VF610
->>>>>>> 252100a3
 	help
 	  This driver supports the 10/100 Fast Ethernet controller for
 	  NXP i.MX processors.
