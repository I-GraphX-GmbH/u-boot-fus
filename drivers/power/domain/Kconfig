--- conflicted
+++ resolved
@@ -45,19 +45,10 @@
 	  Enable support for manipulating Tegra's on-SoC power domains via IPC
 	  requests to the BPMP (Boot and Power Management Processor).
 
-<<<<<<< HEAD
-config IMX8_POWER_DOMAIN
-	bool "Enable i.MX8 power domain driver"
-        depends on ARCH_IMX8
-        help
-          Enable support for manipulating NXP i.MX8 on-SoC power domains via IPC
-          requests to the SCU.
-=======
 config TI_SCI_POWER_DOMAIN
 	bool "Enable the TI SCI-based power domain driver"
 	depends on POWER_DOMAIN && TI_SCI_PROTOCOL
 	help
 	  Generic power domain implementation for TI devices implementing the
 	  TI SCI protocol.
->>>>>>> 715e07fd
 endmenu