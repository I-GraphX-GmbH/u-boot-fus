--- conflicted
+++ resolved
@@ -26,165 +26,13 @@
 
 static int imx8_power_domain_on(struct power_domain *power_domain)
 {
-<<<<<<< HEAD
-	struct udevice *dev = power_domain->dev;
-	struct imx8_power_domain_platdata *pdata;
-	struct imx8_power_domain_priv *ppriv;
-	sc_err_t ret;
-	int err;
-
-	struct power_domain parent_domain;
-	struct udevice *parent = dev_get_parent(dev);
-
-	/* Need to power on parent node first */
-	if (device_get_uclass_id(parent) == UCLASS_POWER_DOMAIN) {
-		parent_domain.dev = parent;
-		err = imx8_power_domain_on(&parent_domain);
-		if (err)
-			return err;
-	}
-
-	pdata = (struct imx8_power_domain_platdata *)dev_get_platdata(dev);
-	ppriv = (struct imx8_power_domain_priv *)dev_get_priv(dev);
-
-	debug("%s(power_domain=%s) resource_id %d\n", __func__, dev->name,
-	      pdata->resource_id);
-
-	/* Already powered on */
-	if (ppriv->state_on)
-		return 0;
-
-	if (pdata->resource_id != SC_R_NONE) {
-		if (!sc_rm_is_resource_owned(-1, pdata->resource_id))
-			printf("%s [%d] not owned by curr partition\n", dev->name, pdata->resource_id);
-
-		ret = sc_pm_set_resource_power_mode(-1, pdata->resource_id,
-						    SC_PM_PW_MODE_ON);
-		if (ret) {
-			printf("Error: %s Power up failed! (error = %d)\n",
-			       dev->name, ret);
-			return -EIO;
-		}
-	}
-
-	ppriv->state_on = true;
-	debug("%s is powered on\n", dev->name);
-
-	return 0;
-}
-
-static int imx8_power_domain_off_node(struct power_domain *power_domain)
-{
-	struct udevice *dev = power_domain->dev;
-	struct udevice *child;
-	struct imx8_power_domain_priv *ppriv;
-	struct imx8_power_domain_priv *child_ppriv;
-	struct imx8_power_domain_platdata *pdata;
-	sc_err_t ret;
-
-	ppriv = dev_get_priv(dev);
-	pdata = dev_get_platdata(dev);
-
-	debug("%s, %s, state_on %d\n", __func__, dev->name, ppriv->state_on);
-
-	/* Already powered off */
-	if (!ppriv->state_on)
-		return 0;
-
-	/* Check if all subnodes are off */
-	for (device_find_first_child(dev, &child);
-		child;
-		device_find_next_child(&child)) {
-		if (device_active(child)) {
-			child_ppriv =
-			(struct imx8_power_domain_priv *)dev_get_priv(child);
-			if (child_ppriv->state_on)
-				return -EPERM;
-		}
-	}
-
-	if (pdata->resource_id != SC_R_NONE) {
-		ret = sc_pm_set_resource_power_mode(-1, pdata->resource_id,
-						    SC_PM_PW_MODE_OFF);
-		if (ret) {
-			if (!sc_rm_is_resource_owned(-1, pdata->resource_id)) {
-				printf("%s not owned by curr partition %d\n", dev->name, pdata->resource_id);
-				return 0;
-			}
-			printf("Error: %s Power off failed! (error = %d)\n",
-			       dev->name, ret);
-			return -EIO;
-		}
-	}
-
-	ppriv->state_on = false;
-	debug("%s is powered off\n", dev->name);
-
-	return 0;
-}
-
-static int imx8_power_domain_off_parentnodes(struct power_domain *power_domain)
-{
-	struct udevice *dev = power_domain->dev;
-	struct udevice *parent = dev_get_parent(dev);
-	struct udevice *child;
-	struct imx8_power_domain_priv *ppriv;
-	struct imx8_power_domain_priv *child_ppriv;
-	struct imx8_power_domain_platdata *pdata;
-	sc_err_t ret;
-	struct power_domain parent_pd;
-
-	if (device_get_uclass_id(parent) == UCLASS_POWER_DOMAIN) {
-		pdata =
-		(struct imx8_power_domain_platdata *)dev_get_platdata(parent);
-		ppriv = (struct imx8_power_domain_priv *)dev_get_priv(parent);
-
-		debug("%s, %s, state_on %d\n", __func__, parent->name,
-		      ppriv->state_on);
-
-		/* Already powered off */
-		if (!ppriv->state_on)
-			return 0;
-
-		/*
-		 * Check if all sibling nodes are off. If yes,
-		 * power off parent
-		 */
-		for (device_find_first_child(parent, &child); child;
-		     device_find_next_child(&child)) {
-			if (device_active(child)) {
-				child_ppriv = (struct imx8_power_domain_priv *)
-						dev_get_priv(child);
-				/* Find a power on sibling */
-				if (child_ppriv->state_on) {
-					debug("sibling %s, state_on %d\n",
-					      child->name,
-					      child_ppriv->state_on);
-					return 0;
-				}
-			}
-		}
-
-		/* power off parent */
-		if (pdata->resource_id != SC_R_NONE) {
-			ret = sc_pm_set_resource_power_mode(-1,
-							    pdata->resource_id,
-							    SC_PM_PW_MODE_OFF);
-			if (ret) {
-				printf("%s Power off failed! (error = %d)\n",
-				       parent->name, ret);
-				return -EIO;
-			}
-		}
-=======
 	u32 resource_id = power_domain->id;
 	int ret;
->>>>>>> 252100a3
 
 	debug("%s: resource_id %u\n", __func__, resource_id);
 
 	ret = sc_pm_set_resource_power_mode(-1, resource_id, SC_PM_PW_MODE_ON);
-	if (ret) {
+		if (ret) {
 		printf("Error: %u Power up failed! (error = %d)\n",
 		       resource_id, ret);
 		return ret;
