--- conflicted
+++ resolved
@@ -52,13 +52,8 @@
 	/* Get optional ramp up delay */
 	dev_pdata->startup_delay_us = dev_read_u32_default(dev,
 							"startup-delay-us", 0);
-<<<<<<< HEAD
-	dev_pdata->off_on_delay_us = dev_read_u32_default(dev,
-						     "off-on-delay-us", 0);
-=======
 	dev_pdata->off_on_delay_us =
 			dev_read_u32_default(dev, "u-boot,off-on-delay-us", 0);
->>>>>>> 03ce207c
 
 	return 0;
 }
@@ -132,14 +127,8 @@
 		udelay(dev_pdata->startup_delay_us);
 	debug("%s: done\n", __func__);
 
-<<<<<<< HEAD
-	if (!enable && dev_pdata->off_on_delay_us) {
-		udelay(dev_pdata->off_on_delay_us);
-	}
-=======
 	if (!enable && dev_pdata->off_on_delay_us)
 		udelay(dev_pdata->off_on_delay_us);
->>>>>>> 03ce207c
 
 	return 0;
 }
