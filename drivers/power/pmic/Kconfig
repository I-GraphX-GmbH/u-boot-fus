--- conflicted
+++ resolved
@@ -48,8 +48,6 @@
 	  interface and is designs to cover most of the power managementment
 	  required for a tablets or laptop.
 
-<<<<<<< HEAD
-=======
 config DM_PMIC_BD71837
  	bool "Enable Driver Model for PMIC BD71837"
  	depends on DM_PMIC
@@ -65,7 +63,6 @@
 	  features for PMIC BD71837. The driver implements read/write
 	  operations.
 
->>>>>>> 252100a3
 config DM_PMIC_FAN53555
 	bool "Enable support for OnSemi FAN53555"
 	depends on DM_PMIC && DM_REGULATOR && DM_I2C
@@ -79,13 +76,6 @@
 
 	  The driver implements read/write operations for use with the FAN53555
 	  regulator driver and binds the regulator driver to its node.
-
-config DM_PMIC_BD71837
- 	bool "Enable Driver Model for PMIC BD71837"
- 	depends on DM_PMIC
- 	help
-	  This config enables implementation of driver-model pmic uclass features
-	  for PMIC BD71837. The driver implements read/write operations.
 
 config DM_PMIC_PCA9450
 	bool "Enable Driver Model for PMIC PCA9450"
