// SPDX-License-Identifier: GPL-2.0+
/*
 * (C) Copyright 2013 ADVANSEE
 * Benoît Thébaudeau <benoit.thebaudeau@advansee.com>
 *
 * Based on Dirk Behme's
 * https://github.com/dirkbehme/u-boot-imx6/blob/28b17e9/drivers/misc/imx_otp.c,
 * which is based on Freescale's
 * http://git.freescale.com/git/cgit.cgi/imx/uboot-imx.git/tree/drivers/misc/imx_otp.c?h=imx_v2009.08_1.1.0&id=9aa74e6,
 * which is:
 * Copyright (C) 2011 Freescale Semiconductor, Inc.
 */

#include <common.h>
#include <fuse.h>
#include <linux/errno.h>
#include <asm/io.h>
#include <asm/arch/clock.h>
#include <asm/arch/imx-regs.h>
#include <asm/mach-imx/sys_proto.h>

#define BO_CTRL_WR_UNLOCK		16
#define BM_CTRL_WR_UNLOCK		0xffff0000
#define BV_CTRL_WR_UNLOCK_KEY		0x3e77
#define BM_CTRL_ERROR			0x00000200
#define BM_CTRL_BUSY			0x00000100
#define BO_CTRL_ADDR			0
#ifdef CONFIG_MX7
#define BM_CTRL_ADDR                    0x0000000f
#define BM_CTRL_RELOAD                  0x00000400
#elif defined(CONFIG_MX7ULP)
#define BM_CTRL_ADDR                    0x000000FF
#define BM_CTRL_RELOAD                  0x00000400
#define BM_OUT_STATUS_DED				0x00000400
#define BM_OUT_STATUS_LOCKED			0x00000800
#define BM_OUT_STATUS_PROGFAIL			0x00001000
#elif defined(CONFIG_IMX8M)
#ifdef CONFIG_IMX8MP
#undef BM_CTRL_ADDR
#undef BM_CTRL_ERROR
#undef BM_CTRL_BUSY
#define BM_CTRL_ADDR			0x000001ff
#define BM_CTRL_ERROR			0x00000400
#define BM_CTRL_BUSY			0x00000200
#else
#define BM_CTRL_ADDR			0x000000ff
#endif
#else
#define BM_CTRL_ADDR			0x0000007f
#endif

#ifdef CONFIG_MX7
#define BO_TIMING_FSOURCE               12
#define BM_TIMING_FSOURCE               0x0007f000
#define BV_TIMING_FSOURCE_NS            1001
#define BO_TIMING_PROG                  0
#define BM_TIMING_PROG                  0x00000fff
#define BV_TIMING_PROG_US               10
#else
#define BO_TIMING_STROBE_READ		16
#define BM_TIMING_STROBE_READ		0x003f0000
#define BV_TIMING_STROBE_READ_NS	37
#define BO_TIMING_RELAX			12
#define BM_TIMING_RELAX			0x0000f000
#define BV_TIMING_RELAX_NS		17
#define BO_TIMING_STROBE_PROG		0
#define BM_TIMING_STROBE_PROG		0x00000fff
#define BV_TIMING_STROBE_PROG_US	10
#endif

#define BM_READ_CTRL_READ_FUSE		0x00000001

#define BF(value, field)		(((value) << BO_##field) & BM_##field)

#define WRITE_POSTAMBLE_US		2

#if defined(CONFIG_MX6) || defined(CONFIG_VF610)
#define FUSE_BANK_SIZE	0x80
#ifdef CONFIG_MX6SL
#define FUSE_BANKS	8
#elif defined(CONFIG_MX6ULL) || defined(CONFIG_MX6SLL)
#define FUSE_BANKS	9
#else
#define FUSE_BANKS	16
#endif
#elif defined CONFIG_MX7
#define FUSE_BANK_SIZE	0x40
#define FUSE_BANKS	16
#elif defined(CONFIG_MX7ULP)
#define FUSE_BANK_SIZE	0x80
#define FUSE_BANKS	31
#elif defined(CONFIG_IMX8M)
#define FUSE_BANK_SIZE	0x40
#ifdef CONFIG_IMX8MP
#define FUSE_BANKS	96
#else
#define FUSE_BANKS	64
#endif
#else
#error "Unsupported architecture\n"
#endif

#if defined(CONFIG_MX6)

/*
 * There is a hole in shadow registers address map of size 0x100
 * between bank 5 and bank 6 on iMX6QP, iMX6DQ, iMX6SDL, iMX6SX,
 * iMX6UL, i.MX6ULL and i.MX6SLL.
 * Bank 5 ends at 0x6F0 and Bank 6 starts at 0x800. When reading the fuses,
 * we should account for this hole in address space.
 *
 * Similar hole exists between bank 14 and bank 15 of size
 * 0x80 on iMX6QP, iMX6DQ, iMX6SDL and iMX6SX.
 * Note: iMX6SL has only 0-7 banks and there is no hole.
 * Note: iMX6UL doesn't have this one.
 *
 * This function is to covert user input to physical bank index.
 * Only needed when read fuse, because we use register offset, so
 * need to calculate real register offset.
 * When write, no need to consider hole, always use the bank/word
 * index from fuse map.
 */
u32 fuse_bank_physical(int index)
{
	u32 phy_index;

	if (is_mx6sl() || is_mx7ulp()) {
		phy_index = index;
	} else if (is_mx6ul() || is_mx6ull() || is_mx6sll()) {
		if ((is_mx6ull() || is_mx6sll()) && index == 8)
			index = 7;

		if (index >= 6)
			phy_index = fuse_bank_physical(5) + (index - 6) + 3;
		else
			phy_index = index;
	} else {
		if (index >= 15)
			phy_index = fuse_bank_physical(14) + (index - 15) + 2;
		else if (index >= 6)
			phy_index = fuse_bank_physical(5) + (index - 6) + 3;
		else
			phy_index = index;
	}
	return phy_index;
}

u32 fuse_word_physical(u32 bank, u32 word_index)
{
	if (is_mx6ull() || is_mx6sll()) {
		if (bank == 8)
			word_index = word_index + 4;
	}

	return word_index;
}
#else
u32 fuse_bank_physical(int index)
{
	return index;
}

u32 fuse_word_physical(u32 bank, u32 word_index)
{
	return word_index;
}

#endif

static void wait_busy(struct ocotp_regs *regs, unsigned int delay_us)
{
	while (readl(&regs->ctrl) & BM_CTRL_BUSY)
		udelay(delay_us);
}

static void clear_error(struct ocotp_regs *regs)
{
	writel(BM_CTRL_ERROR, &regs->ctrl_clr);
}

static int prepare_access(struct ocotp_regs **regs, u32 bank, u32 word,
				int assert, const char *caller)
{
	*regs = (struct ocotp_regs *)OCOTP_BASE_ADDR;

	if (bank >= FUSE_BANKS ||
	    word >= ARRAY_SIZE((*regs)->bank[0].fuse_regs) >> 2 ||
	    !assert) {
		printf("mxc_ocotp %s(): Invalid argument\n", caller);
		return -EINVAL;
	}

	if (is_mx6ull() || is_mx6sll()) {
		if ((bank == 7 || bank == 8) &&
		    word >= ARRAY_SIZE((*regs)->bank[0].fuse_regs) >> 3) {
			printf("mxc_ocotp %s(): Invalid argument\n", caller);
			return -EINVAL;
		}
	}

	enable_ocotp_clk(1);

	wait_busy(*regs, 1);
	clear_error(*regs);

	return 0;
}

static int finish_access(struct ocotp_regs *regs, const char *caller)
{
	u32 err;

	err = !!(readl(&regs->ctrl) & BM_CTRL_ERROR);
	clear_error(regs);

#ifdef CONFIG_MX7ULP
	/* Need to power down the OTP memory */
	writel(1, &regs->pdn);
#endif
	if (err) {
		printf("mxc_ocotp %s(): Access protect error\n", caller);
		return -EIO;
	}

	return 0;
}

static int prepare_read(struct ocotp_regs **regs, u32 bank, u32 word, u32 *val,
			const char *caller)
{
	return prepare_access(regs, bank, word, val != NULL, caller);
}

int fuse_read(u32 bank, u32 word, u32 *val)
{
	struct ocotp_regs *regs;
	int ret;
	u32 phy_bank;
	u32 phy_word;

	ret = prepare_read(&regs, bank, word, val, __func__);
	if (ret)
		return ret;

	phy_bank = fuse_bank_physical(bank);
	phy_word = fuse_word_physical(bank, word);

	*val = readl(&regs->bank[phy_bank].fuse_regs[phy_word << 2]);

#ifdef CONFIG_MX7ULP
	if (readl(&regs->out_status) & BM_OUT_STATUS_DED) {
		writel(BM_OUT_STATUS_DED, &regs->out_status_clr);
		printf("mxc_ocotp %s(): fuse read wrong\n", __func__);
		return -EIO;
	}
#endif
	return finish_access(regs, __func__);
}

#ifdef CONFIG_MX7
static void set_timing(struct ocotp_regs *regs)
{
	u32 ipg_clk;
	u32 fsource, prog;
	u32 timing;

	ipg_clk = mxc_get_clock(MXC_IPG_CLK);

	fsource = DIV_ROUND_UP((ipg_clk / 1000) * BV_TIMING_FSOURCE_NS,
			+       1000000) + 1;
	prog = DIV_ROUND_CLOSEST(ipg_clk * BV_TIMING_PROG_US, 1000000) + 1;

	timing = BF(fsource, TIMING_FSOURCE) | BF(prog, TIMING_PROG);

	clrsetbits_le32(&regs->timing, BM_TIMING_FSOURCE | BM_TIMING_PROG,
			timing);
}
#elif defined(CONFIG_MX7ULP)
static void set_timing(struct ocotp_regs *regs)
{
	/* No timing set for MX7ULP */
}

#else
static void set_timing(struct ocotp_regs *regs)
{
	u32 ipg_clk;
	u32 relax, strobe_read, strobe_prog;
	u32 timing;

	ipg_clk = mxc_get_clock(MXC_IPG_CLK);

	relax = DIV_ROUND_UP(ipg_clk * BV_TIMING_RELAX_NS, 1000000000) - 1;
	strobe_read = DIV_ROUND_UP(ipg_clk * BV_TIMING_STROBE_READ_NS,
					1000000000) + 2 * (relax + 1) - 1;
	strobe_prog = DIV_ROUND_CLOSEST(ipg_clk * BV_TIMING_STROBE_PROG_US,
						1000000) + 2 * (relax + 1) - 1;

	timing = BF(strobe_read, TIMING_STROBE_READ) |
			BF(relax, TIMING_RELAX) |
			BF(strobe_prog, TIMING_STROBE_PROG);

	clrsetbits_le32(&regs->timing, BM_TIMING_STROBE_READ | BM_TIMING_RELAX |
			BM_TIMING_STROBE_PROG, timing);
}
#endif

static void setup_direct_access(struct ocotp_regs *regs, u32 bank, u32 word,
				int write)
{
	u32 wr_unlock = write ? BV_CTRL_WR_UNLOCK_KEY : 0;
#ifdef CONFIG_MX7
	u32 addr = bank;
#elif defined CONFIG_IMX8M
	u32 addr = bank << 2 | word;
#else
	u32 addr;
	/* Bank 7 and Bank 8 only supports 4 words each for i.MX6ULL */
	if ((is_mx6ull() || is_mx6sll()) && (bank > 7)) {
		bank = bank - 1;
		word += 4;
	}
	addr = bank << 3 | word;
#endif

	set_timing(regs);
	clrsetbits_le32(&regs->ctrl, BM_CTRL_WR_UNLOCK | BM_CTRL_ADDR,
			BF(wr_unlock, CTRL_WR_UNLOCK) |
			BF(addr, CTRL_ADDR));
}

int fuse_sense(u32 bank, u32 word, u32 *val)
{
	struct ocotp_regs *regs;
	int ret;

	if (is_imx8mq() && is_soc_rev(CHIP_REV_2_1)) {
		printf("mxc_ocotp %s(): fuse sense is disabled\n", __func__);
		return -EPERM;
	}

	ret = prepare_read(&regs, bank, word, val, __func__);
	if (ret)
		return ret;

	setup_direct_access(regs, bank, word, false);
	writel(BM_READ_CTRL_READ_FUSE, &regs->read_ctrl);
	wait_busy(regs, 1);
#ifdef CONFIG_MX7
	*val = readl((&regs->read_fuse_data0) + (word << 2));
#else
	*val = readl(&regs->read_fuse_data);
#endif

#ifdef CONFIG_MX7ULP
	if (readl(&regs->out_status) & BM_OUT_STATUS_DED) {
		writel(BM_OUT_STATUS_DED, &regs->out_status_clr);
		printf("mxc_ocotp %s(): fuse read wrong\n", __func__);
		return -EIO;
	}
#endif

	return finish_access(regs, __func__);
}

static int prepare_write(struct ocotp_regs **regs, u32 bank, u32 word,
				const char *caller)
{
#ifdef CONFIG_MX7ULP
	u32 val;
	int ret;

	/* Only bank 0 and 1 are redundancy mode, others are ECC mode */
	if (bank != 0 && bank != 1) {
		if ((soc_rev() < CHIP_REV_2_0) ||
		    ((soc_rev() >= CHIP_REV_2_0) &&
		    bank != 9 && bank != 10 && bank != 28)) {
<<<<<<< HEAD
		ret = fuse_sense(bank, word, &val);
		if (ret)
			return ret;

		if (val != 0) {
			printf("mxc_ocotp: The word has been programmed, no more write\n");
			return -EPERM;
=======
			ret = fuse_sense(bank, word, &val);
			if (ret)
				return ret;

			if (val != 0) {
				printf("mxc_ocotp: The word has been programmed, no more write\n");
				return -EPERM;
>>>>>>> 0ea138a2
			}
		}
	}
#endif

	return prepare_access(regs, bank, word, true, caller);
}

int fuse_prog(u32 bank, u32 word, u32 val)
{
	struct ocotp_regs *regs;
	int ret;

	ret = prepare_write(&regs, bank, word, __func__);
	if (ret)
		return ret;

	setup_direct_access(regs, bank, word, true);
#ifdef CONFIG_MX7
	switch (word) {
	case 0:
		writel(0, &regs->data1);
		writel(0, &regs->data2);
		writel(0, &regs->data3);
		writel(val, &regs->data0);
		break;
	case 1:
		writel(val, &regs->data1);
		writel(0, &regs->data2);
		writel(0, &regs->data3);
		writel(0, &regs->data0);
		break;
	case 2:
		writel(0, &regs->data1);
		writel(val, &regs->data2);
		writel(0, &regs->data3);
		writel(0, &regs->data0);
		break;
	case 3:
		writel(0, &regs->data1);
		writel(0, &regs->data2);
		writel(val, &regs->data3);
		writel(0, &regs->data0);
		break;
	}
	wait_busy(regs, BV_TIMING_PROG_US);
#else
	writel(val, &regs->data);
	wait_busy(regs, BV_TIMING_STROBE_PROG_US);
#endif
	udelay(WRITE_POSTAMBLE_US);

#ifdef CONFIG_MX7ULP
	if (readl(&regs->out_status) & (BM_OUT_STATUS_PROGFAIL | BM_OUT_STATUS_LOCKED)) {
		writel((BM_OUT_STATUS_PROGFAIL | BM_OUT_STATUS_LOCKED), &regs->out_status_clr);
		printf("mxc_ocotp %s(): fuse write is failed\n", __func__);
		return -EIO;
	}
#endif

	return finish_access(regs, __func__);
}

int fuse_override(u32 bank, u32 word, u32 val)
{
	struct ocotp_regs *regs;
	int ret;
	u32 phy_bank;
	u32 phy_word;

	ret = prepare_write(&regs, bank, word, __func__);
	if (ret)
		return ret;

	phy_bank = fuse_bank_physical(bank);
	phy_word = fuse_word_physical(bank, word);

	writel(val, &regs->bank[phy_bank].fuse_regs[phy_word << 2]);

#ifdef CONFIG_MX7ULP
	if (readl(&regs->out_status) & (BM_OUT_STATUS_PROGFAIL | BM_OUT_STATUS_LOCKED)) {
		writel((BM_OUT_STATUS_PROGFAIL | BM_OUT_STATUS_LOCKED), &regs->out_status_clr);
		printf("mxc_ocotp %s(): fuse write is failed\n", __func__);
		return -EIO;
	}
#endif

	return finish_access(regs, __func__);
}<|MERGE_RESOLUTION|>--- conflicted
+++ resolved
@@ -375,15 +375,6 @@
 		if ((soc_rev() < CHIP_REV_2_0) ||
 		    ((soc_rev() >= CHIP_REV_2_0) &&
 		    bank != 9 && bank != 10 && bank != 28)) {
-<<<<<<< HEAD
-		ret = fuse_sense(bank, word, &val);
-		if (ret)
-			return ret;
-
-		if (val != 0) {
-			printf("mxc_ocotp: The word has been programmed, no more write\n");
-			return -EPERM;
-=======
 			ret = fuse_sense(bank, word, &val);
 			if (ret)
 				return ret;
@@ -391,7 +382,6 @@
 			if (val != 0) {
 				printf("mxc_ocotp: The word has been programmed, no more write\n");
 				return -EPERM;
->>>>>>> 0ea138a2
 			}
 		}
 	}
