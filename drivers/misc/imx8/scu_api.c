--- conflicted
+++ resolved
@@ -96,31 +96,19 @@
 }
 
 int sc_pm_set_clock_parent(sc_ipc_t ipc, sc_rsrc_t resource,
-<<<<<<< HEAD
-    sc_pm_clk_t clk, sc_pm_clk_parent_t parent)
-=======
 			   sc_pm_clk_t clk, sc_pm_clk_parent_t parent)
->>>>>>> 252100a3
-{
-	struct udevice *dev = gd->arch.scu_dev;
-	int size = sizeof(struct sc_rpc_msg_s);
-	struct sc_rpc_msg_s msg;
-	int ret;
-
-	RPC_VER(&msg) = SC_RPC_VERSION;
-<<<<<<< HEAD
-	RPC_SVC(&msg) = (u8)(SC_RPC_SVC_PM);
-	RPC_FUNC(&msg) = (u8)(PM_FUNC_SET_CLOCK_PARENT);
-	RPC_U16(&msg, 0U) = (u16)(resource);
-	RPC_U8(&msg, 2U) = (u8)(clk);
-	RPC_U8(&msg, 3U) = (u8)(parent);
-=======
+{
+	struct udevice *dev = gd->arch.scu_dev;
+	int size = sizeof(struct sc_rpc_msg_s);
+	struct sc_rpc_msg_s msg;
+	int ret;
+
+	RPC_VER(&msg) = SC_RPC_VERSION;
 	RPC_SVC(&msg) = (u8)SC_RPC_SVC_PM;
 	RPC_FUNC(&msg) = (u8)PM_FUNC_SET_CLOCK_PARENT;
 	RPC_U16(&msg, 0U) = (u16)resource;
 	RPC_U8(&msg, 2U) = (u8)clk;
 	RPC_U8(&msg, 3U) = (u8)parent;
->>>>>>> 252100a3
 	RPC_SIZE(&msg) = 2U;
 
 	ret = misc_call(dev, SC_FALSE, &msg, size, &msg, size);
@@ -131,10 +119,6 @@
 	return ret;
 }
 
-<<<<<<< HEAD
-
-=======
->>>>>>> 252100a3
 int sc_pm_set_resource_power_mode(sc_ipc_t ipc, sc_rsrc_t resource,
 				  sc_pm_power_mode_t mode)
 {
@@ -188,7 +172,6 @@
 	return !!result;
 }
 
-<<<<<<< HEAD
 int sc_pm_resource_reset(sc_ipc_t ipc, sc_rsrc_t resource)
 {
 	struct udevice *dev = gd->arch.scu_dev;
@@ -211,8 +194,6 @@
 	return ret;
 }
 
-=======
->>>>>>> 252100a3
 /* PAD */
 int sc_pad_set(sc_ipc_t ipc, sc_pad_t pad, u32 val)
 {
@@ -282,19 +263,11 @@
 		hang();
 
 	RPC_VER(&msg) = SC_RPC_VERSION;
-<<<<<<< HEAD
-	RPC_SVC(&msg) = (u8)(SC_RPC_SVC_MISC);
-	RPC_FUNC(&msg) = (u8)(MISC_FUNC_SET_CONTROL);
-	RPC_U32(&msg, 0U) = (u32)(ctrl);
-	RPC_U32(&msg, 4U) = (u32)(val);
-	RPC_U16(&msg, 8U) = (u16)(resource);
-=======
 	RPC_SVC(&msg) = (u8)SC_RPC_SVC_MISC;
 	RPC_FUNC(&msg) = (u8)MISC_FUNC_SET_CONTROL;
 	RPC_U32(&msg, 0U) = (u32)ctrl;
 	RPC_U32(&msg, 4U) = (u32)val;
 	RPC_U16(&msg, 8U) = (u16)resource;
->>>>>>> 252100a3
 	RPC_SIZE(&msg) = 4U;
 
 	ret = misc_call(dev, SC_FALSE, &msg, size, &msg, size);
@@ -454,36 +427,33 @@
 	return 0;
 }
 
-int sc_misc_get_temp(sc_ipc_t ipc, sc_rsrc_t resource,
-    sc_misc_temp_t temp, s16 *celsius, s8 *tenths)
-{
-	struct udevice *dev = gd->arch.scu_dev;
-	int size = sizeof(struct sc_rpc_msg_s);
-	struct sc_rpc_msg_s msg;
-	int ret;
-
-	RPC_VER(&msg) = SC_RPC_VERSION;
-	RPC_SVC(&msg) = (u8)(SC_RPC_SVC_MISC);
-	RPC_FUNC(&msg) = (u8)(MISC_FUNC_GET_TEMP);
-	RPC_U16(&msg, 0U) = (u16)(resource);
-	RPC_U8(&msg, 2U) = (u8)(temp);
-	RPC_SIZE(&msg) = 2U;
-
-	ret = misc_call(dev, SC_FALSE, &msg, size, &msg, size);
-
-	if (celsius != NULL)
-	{
-	    *celsius = RPC_I16(&msg, 0U);
-	}
-
-	if (tenths != NULL)
-	{
-	    *tenths = RPC_I8(&msg, 2U);
-	}
-
-	return ret;
-}
-
+int sc_misc_get_temp(sc_ipc_t ipc, sc_rsrc_t resource, sc_misc_temp_t temp,
+		     s16 *celsius, s8 *tenths)
+{
+	struct udevice *dev = gd->arch.scu_dev;
+	int size = sizeof(struct sc_rpc_msg_s);
+	struct sc_rpc_msg_s msg;
+	int ret;
+
+	RPC_VER(&msg) = SC_RPC_VERSION;
+	RPC_SVC(&msg) = (u8)SC_RPC_SVC_MISC;
+	RPC_FUNC(&msg) = (u8)MISC_FUNC_GET_TEMP;
+	RPC_U16(&msg, 0U) = (u16)resource;
+	RPC_U8(&msg, 2U) = (u8)temp;
+	RPC_SIZE(&msg) = 2U;
+
+	ret = misc_call(dev, SC_FALSE, &msg, size, &msg, size);
+	if (ret < 0)
+		return ret;
+
+	if (celsius)
+		*celsius = RPC_I16(&msg, 0U);
+
+	if (tenths)
+		*tenths = RPC_I8(&msg, 2U);
+
+	return 0;
+}
 
 /* RM */
 sc_bool_t sc_rm_is_memreg_owned(sc_ipc_t ipc, sc_rm_mr_t mr)
@@ -516,13 +486,8 @@
 	return (sc_bool_t)result;
 }
 
-<<<<<<< HEAD
-int sc_rm_find_memreg(sc_ipc_t ipc, sc_rm_mr_t *mr,
-	sc_faddr_t addr_start, sc_faddr_t addr_end)
-=======
 int sc_rm_find_memreg(sc_ipc_t ipc, sc_rm_mr_t *mr, sc_faddr_t addr_start,
 		      sc_faddr_t addr_end)
->>>>>>> 252100a3
 {
 	struct udevice *dev = gd->arch.scu_dev;
 	int size = sizeof(struct sc_rpc_msg_s);
@@ -545,38 +510,23 @@
 	if (ret)
 		printf("%s: start:0x%llx, end:0x%llx res:%d\n", __func__, addr_start, addr_end, RPC_R8(&msg));
 
-<<<<<<< HEAD
-	if (mr != NULL)
-	{
-	    *mr = RPC_U8(&msg, 0U);
-	}
-=======
 	if (mr)
 		*mr = RPC_U8(&msg, 0U);
->>>>>>> 252100a3
 
 	return ret;
 }
 
 int sc_rm_set_memreg_permissions(sc_ipc_t ipc, sc_rm_mr_t mr,
-<<<<<<< HEAD
-	sc_rm_pt_t pt, sc_rm_perm_t perm)
-=======
 				 sc_rm_pt_t pt, sc_rm_perm_t perm)
->>>>>>> 252100a3
-{
-	struct udevice *dev = gd->arch.scu_dev;
-	int size = sizeof(struct sc_rpc_msg_s);
-	struct sc_rpc_msg_s msg;
-	int ret;
-
-	if (!dev)
-		hang();
-
-<<<<<<< HEAD
-
-=======
->>>>>>> 252100a3
+{
+	struct udevice *dev = gd->arch.scu_dev;
+	int size = sizeof(struct sc_rpc_msg_s);
+	struct sc_rpc_msg_s msg;
+	int ret;
+
+	if (!dev)
+		hang();
+
 	RPC_VER(&msg) = SC_RPC_VERSION;
 	RPC_SVC(&msg) = (u8)(SC_RPC_SVC_RM);
 	RPC_FUNC(&msg) = (u8)(RM_FUNC_SET_MEMREG_PERMISSIONS);
@@ -586,16 +536,10 @@
 	RPC_SIZE(&msg) = 2U;
 
 	ret = misc_call(dev, SC_FALSE, &msg, size, &msg, size);
-<<<<<<< HEAD
-	if (ret)
-		printf("%s: mr:%u, pt:%u, perm:%u, res:%d\n", __func__,
-			mr, pt, perm, RPC_R8(&msg));
-=======
 	if (ret) {
 		printf("%s: mr:%u, pt:%u, perm:%u, res:%d\n", __func__,
 		       mr, pt, perm, RPC_R8(&msg));
 	}
->>>>>>> 252100a3
 
 	return ret;
 }
@@ -662,51 +606,18 @@
 	return !!result;
 }
 
-<<<<<<< HEAD
-int sc_rm_set_master_sid(sc_ipc_t ipc, sc_rsrc_t resource,
-    sc_rm_sid_t sid)
-{
-	struct udevice *dev = gd->arch.scu_dev;
-	struct sc_rpc_msg_s msg;
-	int size = sizeof(struct sc_rpc_msg_s);
-	int ret;
-
-	RPC_VER(&msg) = SC_RPC_VERSION;
-	RPC_SVC(&msg) = (u8)SC_RPC_SVC_RM;
-	RPC_FUNC(&msg) = (u8)RM_FUNC_SET_MASTER_SID;
-	RPC_U16(&msg, 0U) = (u16)resource;
-	RPC_U16(&msg, 2U) = (u16)sid;
-	RPC_SIZE(&msg) = 2U;
-
-	ret = misc_call(dev, SC_FALSE, &msg, size, &msg, size);
-	if (ret)
-		printf("%s: resource:%d sid:%d: res:%d\n",
-		       __func__, resource, sid, RPC_R8(&msg));
-
-	return ret;
-}
-
-int sc_rm_partition_alloc(sc_ipc_t ipc, sc_rm_pt_t *pt, sc_bool_t secure,
-	sc_bool_t isolated, sc_bool_t restricted, sc_bool_t grant, sc_bool_t coherent)
-=======
 int sc_rm_partition_alloc(sc_ipc_t ipc, sc_rm_pt_t *pt, sc_bool_t secure,
 			  sc_bool_t isolated, sc_bool_t restricted,
 			  sc_bool_t grant, sc_bool_t coherent)
->>>>>>> 252100a3
-{
-	struct udevice *dev = gd->arch.scu_dev;
-	struct sc_rpc_msg_s msg;
-	int size = sizeof(struct sc_rpc_msg_s);
-	int ret;
-
-	RPC_VER(&msg) = SC_RPC_VERSION;
-<<<<<<< HEAD
-	RPC_SVC(&msg) = (u8)(SC_RPC_SVC_RM);
-	RPC_FUNC(&msg) = (u8)(RM_FUNC_PARTITION_ALLOC);
-=======
+{
+	struct udevice *dev = gd->arch.scu_dev;
+	struct sc_rpc_msg_s msg;
+	int size = sizeof(struct sc_rpc_msg_s);
+	int ret;
+
+	RPC_VER(&msg) = SC_RPC_VERSION;
 	RPC_SVC(&msg) = (u8)SC_RPC_SVC_RM;
 	RPC_FUNC(&msg) = (u8)RM_FUNC_PARTITION_ALLOC;
->>>>>>> 252100a3
 	RPC_U8(&msg, 0U) = B2U8(secure);
 	RPC_U8(&msg, 1U) = B2U8(isolated);
 	RPC_U8(&msg, 2U) = B2U8(restricted);
@@ -715,18 +626,6 @@
 	RPC_SIZE(&msg) = 3U;
 
 	ret = misc_call(dev, SC_FALSE, &msg, size, &msg, size);
-<<<<<<< HEAD
-	if (ret)
-		printf("%s: secure:%u isolated:%u restricted:%u grant:%u coherent:%u res:%d\n",
-		       __func__, secure, isolated, restricted, grant, coherent,
-		       RPC_R8(&msg));
-
-	if (pt != NULL)
-	{
-	    *pt = RPC_U8(&msg, 0U);
-	}
-
-=======
 	if (ret) {
 		printf("%s: secure:%u isolated:%u restricted:%u grant:%u coherent:%u res:%d\n",
 		       __func__, secure, isolated, restricted, grant, coherent,
@@ -736,7 +635,6 @@
 	if (pt)
 		*pt = RPC_U8(&msg, 0U);
 
->>>>>>> 252100a3
 	return ret;
 }
 
@@ -748,17 +646,6 @@
 	int ret;
 
 	RPC_VER(&msg) = SC_RPC_VERSION;
-<<<<<<< HEAD
-	RPC_SVC(&msg) = (u8)(SC_RPC_SVC_RM);
-	RPC_FUNC(&msg) = (u8)(RM_FUNC_PARTITION_FREE);
-	RPC_U8(&msg, 0U) = (u8)(pt);
-	RPC_SIZE(&msg) = 2U;
-
-	ret = misc_call(dev, SC_FALSE, &msg, size, &msg, size);
-	if (ret)
-		printf("%s: pt:%u res:%d\n",
-		       __func__, pt, RPC_R8(&msg));
-=======
 	RPC_SVC(&msg) = (u8)SC_RPC_SVC_RM;
 	RPC_FUNC(&msg) = (u8)RM_FUNC_PARTITION_FREE;
 	RPC_U8(&msg, 0U) = (u8)pt;
@@ -769,7 +656,6 @@
 		printf("%s: pt:%u res:%d\n",
 		       __func__, pt, RPC_R8(&msg));
 	}
->>>>>>> 252100a3
 
 	return ret;
 }
@@ -782,60 +668,28 @@
 	int ret;
 
 	RPC_VER(&msg) = SC_RPC_VERSION;
-<<<<<<< HEAD
-	RPC_SVC(&msg) = (u8)(SC_RPC_SVC_RM);
-	RPC_FUNC(&msg) = (u8)(RM_FUNC_GET_PARTITION);
-=======
 	RPC_SVC(&msg) = (u8)SC_RPC_SVC_RM;
 	RPC_FUNC(&msg) = (u8)RM_FUNC_GET_PARTITION;
->>>>>>> 252100a3
 	RPC_SIZE(&msg) = 1U;
 
 	ret = misc_call(dev, SC_FALSE, &msg, size, &msg, size);
 	if (ret)
-<<<<<<< HEAD
-		printf("%s: res:%d\n",
-		       __func__, RPC_R8(&msg));
-
-	if (pt != NULL)
-	{
-	    *pt = RPC_U8(&msg, 0U);
-	}
-=======
 		printf("%s: res:%d\n", __func__, RPC_R8(&msg));
 
 	if (pt)
 		*pt = RPC_U8(&msg, 0U);
->>>>>>> 252100a3
-
-	return ret;
-}
-
-<<<<<<< HEAD
-int sc_rm_set_parent(sc_ipc_t ipc, sc_rm_pt_t pt,
-	sc_rm_pt_t pt_parent)
-=======
+
+	return ret;
+}
+
 int sc_rm_set_parent(sc_ipc_t ipc, sc_rm_pt_t pt, sc_rm_pt_t pt_parent)
->>>>>>> 252100a3
-{
-	struct udevice *dev = gd->arch.scu_dev;
-	struct sc_rpc_msg_s msg;
-	int size = sizeof(struct sc_rpc_msg_s);
-	int ret;
-
-	RPC_VER(&msg) = SC_RPC_VERSION;
-<<<<<<< HEAD
-	RPC_SVC(&msg) = (u8)(SC_RPC_SVC_RM);
-	RPC_FUNC(&msg) = (u8)(RM_FUNC_SET_PARENT);
-	RPC_U8(&msg, 0U) = (u8)(pt);
-	RPC_U8(&msg, 1U) = (u8)(pt_parent);
-	RPC_SIZE(&msg) = 2U;
-
-	ret = misc_call(dev, SC_FALSE, &msg, size, &msg, size);
-	if (ret)
-		printf("%s: pt:%u, pt_parent:%u, res:%d\n",
-		       __func__, pt, pt_parent, RPC_R8(&msg));
-=======
+{
+	struct udevice *dev = gd->arch.scu_dev;
+	struct sc_rpc_msg_s msg;
+	int size = sizeof(struct sc_rpc_msg_s);
+	int ret;
+
+	RPC_VER(&msg) = SC_RPC_VERSION;
 	RPC_SVC(&msg) = (u8)SC_RPC_SVC_RM;
 	RPC_FUNC(&msg) = (u8)RM_FUNC_SET_PARENT;
 	RPC_U8(&msg, 0U) = (u8)pt;
@@ -847,36 +701,18 @@
 		printf("%s: pt:%u, pt_parent:%u, res:%d\n",
 		       __func__, pt, pt_parent, RPC_R8(&msg));
 	}
->>>>>>> 252100a3
-
-	return ret;
-}
-
-<<<<<<< HEAD
-int sc_rm_assign_resource(sc_ipc_t ipc, sc_rm_pt_t pt,
-	sc_rsrc_t resource)
-=======
+
+	return ret;
+}
+
 int sc_rm_assign_resource(sc_ipc_t ipc, sc_rm_pt_t pt, sc_rsrc_t resource)
->>>>>>> 252100a3
-{
-	struct udevice *dev = gd->arch.scu_dev;
-	struct sc_rpc_msg_s msg;
-	int size = sizeof(struct sc_rpc_msg_s);
-	int ret;
-
-	RPC_VER(&msg) = SC_RPC_VERSION;
-<<<<<<< HEAD
-	RPC_SVC(&msg) = (u8)(SC_RPC_SVC_RM);
-	RPC_FUNC(&msg) = (u8)(RM_FUNC_ASSIGN_RESOURCE);
-	RPC_U16(&msg, 0U) = (u16)(resource);
-	RPC_U8(&msg, 2U) = (u8)(pt);
-	RPC_SIZE(&msg) = 2U;
-
-	ret = misc_call(dev, SC_FALSE, &msg, size, &msg, size);
-	if (ret)
-		printf("%s: pt:%u, resource:%u, res:%d\n",
-		       __func__, pt, resource, RPC_R8(&msg));
-=======
+{
+	struct udevice *dev = gd->arch.scu_dev;
+	struct sc_rpc_msg_s msg;
+	int size = sizeof(struct sc_rpc_msg_s);
+	int ret;
+
+	RPC_VER(&msg) = SC_RPC_VERSION;
 	RPC_SVC(&msg) = (u8)SC_RPC_SVC_RM;
 	RPC_FUNC(&msg) = (u8)RM_FUNC_ASSIGN_RESOURCE;
 	RPC_U16(&msg, 0U) = (u16)resource;
@@ -888,7 +724,6 @@
 		printf("%s: pt:%u, resource:%u, res:%d\n",
 		       __func__, pt, resource, RPC_R8(&msg));
 	}
->>>>>>> 252100a3
 
 	return ret;
 }
@@ -901,18 +736,6 @@
 	int ret;
 
 	RPC_VER(&msg) = SC_RPC_VERSION;
-<<<<<<< HEAD
-	RPC_SVC(&msg) = (u8)(SC_RPC_SVC_RM);
-	RPC_FUNC(&msg) = (u8)(RM_FUNC_ASSIGN_PAD);
-	RPC_U16(&msg, 0U) = (u16)(pad);
-	RPC_U8(&msg, 2U) = (u8)(pt);
-	RPC_SIZE(&msg) = 2U;
-
-	ret = misc_call(dev, SC_FALSE, &msg, size, &msg, size);
-	if (ret)
-		printf("%s: pt:%u, pad:%u, res:%d\n",
-		       __func__, pt, pad, RPC_R8(&msg));
-=======
 	RPC_SVC(&msg) = (u8)SC_RPC_SVC_RM;
 	RPC_FUNC(&msg) = (u8)RM_FUNC_ASSIGN_PAD;
 	RPC_U16(&msg, 0U) = (u16)pad;
@@ -924,7 +747,6 @@
 		printf("%s: pt:%u, pad:%u, res:%d\n",
 		       __func__, pt, pad, RPC_R8(&msg));
 	}
->>>>>>> 252100a3
 
 	return ret;
 }
@@ -938,35 +760,14 @@
 	u8 result;
 
 	RPC_VER(&msg) = SC_RPC_VERSION;
-<<<<<<< HEAD
-	RPC_SVC(&msg) = (u8)(SC_RPC_SVC_RM);
-	RPC_FUNC(&msg) = (u8)(RM_FUNC_IS_PAD_OWNED);
-	RPC_U8(&msg, 0U) = (u8)(pad);
-=======
 	RPC_SVC(&msg) = (u8)SC_RPC_SVC_RM;
 	RPC_FUNC(&msg) = (u8)RM_FUNC_IS_PAD_OWNED;
 	RPC_U8(&msg, 0U) = (u8)pad;
->>>>>>> 252100a3
 	RPC_SIZE(&msg) = 2U;
 
 	ret = misc_call(dev, SC_FALSE, &msg, size, &msg, size);
 	result = RPC_R8(&msg);
 	if (result != 0 && result != 1) {
-<<<<<<< HEAD
-		printf("%s: pad:%d res:%d\n",
-		       __func__, pad, RPC_R8(&msg));
-		if (ret)
-			printf("%s: pad:%d res:%d\n", __func__, pad,
-			       RPC_R8(&msg));
-	}
-
-	return !!result;
-
-}
-
-int sc_rm_get_resource_owner(sc_ipc_t ipc, sc_rsrc_t resource,
-	sc_rm_pt_t *pt)
-=======
 		printf("%s: pad:%d res:%d\n", __func__, pad, RPC_R8(&msg));
 		if (ret) {
 			printf("%s: pad:%d res:%d\n", __func__,
@@ -979,26 +780,13 @@
 
 int sc_rm_get_resource_owner(sc_ipc_t ipc, sc_rsrc_t resource,
 			     sc_rm_pt_t *pt)
->>>>>>> 252100a3
-{
-	struct udevice *dev = gd->arch.scu_dev;
-	struct sc_rpc_msg_s msg;
-	int size = sizeof(struct sc_rpc_msg_s);
-	int ret;
-
-	RPC_VER(&msg) = SC_RPC_VERSION;
-<<<<<<< HEAD
-	RPC_SVC(&msg) = (u8)(SC_RPC_SVC_RM);
-	RPC_FUNC(&msg) = (u8)(RM_FUNC_GET_RESOURCE_OWNER);
-	RPC_U16(&msg, 0U) = (u16)(resource);
-	RPC_SIZE(&msg) = 2U;
-
-	ret = misc_call(dev, SC_FALSE, &msg, size, &msg, size);
-	if (pt != NULL)
-	{
-	    *pt = RPC_U8(&msg, 0U);
-	}
-=======
+{
+	struct udevice *dev = gd->arch.scu_dev;
+	struct sc_rpc_msg_s msg;
+	int size = sizeof(struct sc_rpc_msg_s);
+	int ret;
+
+	RPC_VER(&msg) = SC_RPC_VERSION;
 	RPC_SVC(&msg) = (u8)SC_RPC_SVC_RM;
 	RPC_FUNC(&msg) = (u8)RM_FUNC_GET_RESOURCE_OWNER;
 	RPC_U16(&msg, 0U) = (u16)resource;
@@ -1007,56 +795,36 @@
 	ret = misc_call(dev, SC_FALSE, &msg, size, &msg, size);
 	if (pt)
 		*pt = RPC_U8(&msg, 0U);
->>>>>>> 252100a3
 
 	return ret;
 }
 
 int sc_pm_cpu_start(sc_ipc_t ipc, sc_rsrc_t resource, sc_bool_t enable,
-<<<<<<< HEAD
-	sc_faddr_t address)
-=======
 		    sc_faddr_t address)
->>>>>>> 252100a3
-{
-	struct udevice *dev = gd->arch.scu_dev;
-	struct sc_rpc_msg_s msg;
-	int size = sizeof(struct sc_rpc_msg_s);
-	int ret;
-
-	RPC_VER(&msg) = SC_RPC_VERSION;
-<<<<<<< HEAD
-	RPC_SVC(&msg) = (u8)(SC_RPC_SVC_PM);
-	RPC_FUNC(&msg) = (u8)(PM_FUNC_CPU_START);
-	RPC_U32(&msg, 0U) = (u32)(address >> 32ULL);
-	RPC_U32(&msg, 4U) = (u32)(address);
-	RPC_U16(&msg, 8U) = (u16)(resource);
-=======
+{
+	struct udevice *dev = gd->arch.scu_dev;
+	struct sc_rpc_msg_s msg;
+	int size = sizeof(struct sc_rpc_msg_s);
+	int ret;
+
+	RPC_VER(&msg) = SC_RPC_VERSION;
 	RPC_SVC(&msg) = (u8)SC_RPC_SVC_PM;
 	RPC_FUNC(&msg) = (u8)PM_FUNC_CPU_START;
 	RPC_U32(&msg, 0U) = (u32)(address >> 32ULL);
 	RPC_U32(&msg, 4U) = (u32)address;
 	RPC_U16(&msg, 8U) = (u16)resource;
->>>>>>> 252100a3
 	RPC_U8(&msg, 10U) = B2U8(enable);
 	RPC_SIZE(&msg) = 4U;
 
 	ret = misc_call(dev, SC_FALSE, &msg, size, &msg, size);
-<<<<<<< HEAD
-	if (ret)
-		printf("%s: resource:%d address:0x%llx: res:%d\n",
-		       __func__, resource, address, RPC_R8(&msg));
-=======
 	if (ret) {
 		printf("%s: resource:%d address:0x%llx: res:%d\n",
 		       __func__, resource, address, RPC_R8(&msg));
 	}
->>>>>>> 252100a3
-
-	return ret;
-}
-
-<<<<<<< HEAD
+
+	return ret;
+}
+
 void sc_pm_reboot(sc_ipc_t ipc, sc_pm_reset_type_t type)
 {
 	struct udevice *dev = gd->arch.scu_dev;
@@ -1073,56 +841,14 @@
 }
 
 int sc_pm_get_resource_power_mode(sc_ipc_t ipc, sc_rsrc_t resource,
-	sc_pm_power_mode_t *mode)
-=======
-int sc_pm_get_resource_power_mode(sc_ipc_t ipc, sc_rsrc_t resource,
 				  sc_pm_power_mode_t *mode)
->>>>>>> 252100a3
-{
-	struct udevice *dev = gd->arch.scu_dev;
-	struct sc_rpc_msg_s msg;
-	int size = sizeof(struct sc_rpc_msg_s);
-	int ret;
-
-	RPC_VER(&msg) = SC_RPC_VERSION;
-<<<<<<< HEAD
-	RPC_SVC(&msg) = (u8)(SC_RPC_SVC_PM);
-	RPC_FUNC(&msg) = (u8)(PM_FUNC_GET_RESOURCE_POWER_MODE);
-	RPC_U16(&msg, 0U) = (u16)(resource);
-	RPC_SIZE(&msg) = 2U;
-
-	ret = misc_call(dev, SC_FALSE, &msg, size, &msg, size);
-	if (ret)
-		printf("%s: resource:%d: res:%d\n",
-		       __func__, resource, RPC_R8(&msg));
-
-	if (mode != NULL)
-	{
-	    *mode = RPC_U8(&msg, 0U);
-	}
-
-	return ret;
-}
-
-int sc_timer_set_wdog_window(sc_ipc_t ipc, sc_timer_wdog_time_t window)
-{
-	struct udevice *dev = gd->arch.scu_dev;
-	struct sc_rpc_msg_s msg;
-	int size = sizeof(struct sc_rpc_msg_s);
-	int ret;
-
-	RPC_VER(&msg) = SC_RPC_VERSION;
-	RPC_SIZE(&msg) = 2U;
-	RPC_SVC(&msg) = (u8)(SC_RPC_SVC_TIMER);
-	RPC_FUNC(&msg) = (u8)(TIMER_FUNC_SET_WDOG_WINDOW);
-
-	RPC_U32(&msg, 0U) = (u32)(window);
-
-	ret = misc_call(dev, SC_FALSE, &msg, size, &msg, size);
-	if (ret)
-		printf("%s: window:%u: res:%d\n",
-		       __func__, window, RPC_R8(&msg));
-=======
+{
+	struct udevice *dev = gd->arch.scu_dev;
+	struct sc_rpc_msg_s msg;
+	int size = sizeof(struct sc_rpc_msg_s);
+	int ret;
+
+	RPC_VER(&msg) = SC_RPC_VERSION;
 	RPC_SVC(&msg) = (u8)SC_RPC_SVC_PM;
 	RPC_FUNC(&msg) = (u8)PM_FUNC_GET_RESOURCE_POWER_MODE;
 	RPC_U16(&msg, 0U) = (u16)resource;
@@ -1136,38 +862,46 @@
 
 	if (mode)
 		*mode = RPC_U8(&msg, 0U);
->>>>>>> 252100a3
-
-	return ret;
-}
-
-<<<<<<< HEAD
-int sc_seco_authenticate(sc_ipc_t ipc,
-	sc_seco_auth_cmd_t cmd, sc_faddr_t addr)
-=======
+
+	return ret;
+}
+
+int sc_timer_set_wdog_window(sc_ipc_t ipc, sc_timer_wdog_time_t window)
+{
+	struct udevice *dev = gd->arch.scu_dev;
+	struct sc_rpc_msg_s msg;
+	int size = sizeof(struct sc_rpc_msg_s);
+	int ret;
+
+	RPC_VER(&msg) = SC_RPC_VERSION;
+	RPC_SIZE(&msg) = 2U;
+	RPC_SVC(&msg) = (u8)(SC_RPC_SVC_TIMER);
+	RPC_FUNC(&msg) = (u8)(TIMER_FUNC_SET_WDOG_WINDOW);
+
+	RPC_U32(&msg, 0U) = (u32)(window);
+
+	ret = misc_call(dev, SC_FALSE, &msg, size, &msg, size);
+	if (ret)
+		printf("%s: window:%u: res:%d\n",
+		       __func__, window, RPC_R8(&msg));
+
+	return ret;
+}
+
 int sc_seco_authenticate(sc_ipc_t ipc, sc_seco_auth_cmd_t cmd,
 			 sc_faddr_t addr)
->>>>>>> 252100a3
-{
-	struct udevice *dev = gd->arch.scu_dev;
-	struct sc_rpc_msg_s msg;
-	int size = sizeof(struct sc_rpc_msg_s);
-	int ret;
-
-	RPC_VER(&msg) = SC_RPC_VERSION;
-<<<<<<< HEAD
-	RPC_SVC(&msg) = (u8)(SC_RPC_SVC_SECO);
-	RPC_FUNC(&msg) = (u8)(SECO_FUNC_AUTHENTICATE);
-	RPC_U32(&msg, 0U) = (u32)(addr >> 32ULL);
-	RPC_U32(&msg, 4U) = (u32)(addr);
-	RPC_U8(&msg, 8U) = (u8)(cmd);
-=======
+{
+	struct udevice *dev = gd->arch.scu_dev;
+	struct sc_rpc_msg_s msg;
+	int size = sizeof(struct sc_rpc_msg_s);
+	int ret;
+
+	RPC_VER(&msg) = SC_RPC_VERSION;
 	RPC_SVC(&msg) = (u8)SC_RPC_SVC_SECO;
 	RPC_FUNC(&msg) = (u8)SECO_FUNC_AUTHENTICATE;
 	RPC_U32(&msg, 0U) = (u32)(addr >> 32ULL);
 	RPC_U32(&msg, 4U) = (u32)addr;
 	RPC_U8(&msg, 8U) = (u8)cmd;
->>>>>>> 252100a3
 	RPC_SIZE(&msg) = 4U;
 
 	ret = misc_call(dev, SC_FALSE, &msg, size, &msg, size);
@@ -1177,28 +911,14 @@
 	return ret;
 }
 
-<<<<<<< HEAD
-int sc_seco_forward_lifecycle(sc_ipc_t ipc, uint32_t change)
-=======
 int sc_seco_forward_lifecycle(sc_ipc_t ipc, u32 change)
->>>>>>> 252100a3
-{
-	struct udevice *dev = gd->arch.scu_dev;
-	struct sc_rpc_msg_s msg;
-	int size = sizeof(struct sc_rpc_msg_s);
-	int ret;
-
-	RPC_VER(&msg) = SC_RPC_VERSION;
-<<<<<<< HEAD
-	RPC_SVC(&msg) = (u8)(SC_RPC_SVC_SECO);
-	RPC_FUNC(&msg) = (u8)(SECO_FUNC_FORWARD_LIFECYCLE);
-	RPC_U32(&msg, 0U) = (u32)(change);
-	RPC_SIZE(&msg) = 2U;
-
-	ret = misc_call(dev, SC_FALSE, &msg, size, &msg, size);
-	if (ret)
-		printf("%s: change:%u, res:%d\n", __func__, change, RPC_R8(&msg));
-=======
+{
+	struct udevice *dev = gd->arch.scu_dev;
+	struct sc_rpc_msg_s msg;
+	int size = sizeof(struct sc_rpc_msg_s);
+	int ret;
+
+	RPC_VER(&msg) = SC_RPC_VERSION;
 	RPC_SVC(&msg) = (u8)SC_RPC_SVC_SECO;
 	RPC_FUNC(&msg) = (u8)SECO_FUNC_FORWARD_LIFECYCLE;
 	RPC_U32(&msg, 0U) = (u32)change;
@@ -1209,59 +929,27 @@
 		printf("%s: change:%u, res:%d\n", __func__,
 		       change, RPC_R8(&msg));
 	}
->>>>>>> 252100a3
-
-	return ret;
-}
-
-<<<<<<< HEAD
-int sc_seco_chip_info(sc_ipc_t ipc, uint16_t *lc,
-	uint16_t *monotonic, uint32_t *uid_l, uint32_t *uid_h)
-=======
+
+	return ret;
+}
+
 int sc_seco_chip_info(sc_ipc_t ipc, u16 *lc, u16 *monotonic, u32 *uid_l,
 		      u32 *uid_h)
->>>>>>> 252100a3
-{
-	struct udevice *dev = gd->arch.scu_dev;
-	struct sc_rpc_msg_s msg;
-	int size = sizeof(struct sc_rpc_msg_s);
-	int ret;
-
-	RPC_VER(&msg) = SC_RPC_VERSION;
-<<<<<<< HEAD
-	RPC_SVC(&msg) = (u8)(SC_RPC_SVC_SECO);
-	RPC_FUNC(&msg) = (u8)(SECO_FUNC_CHIP_INFO);
-=======
+{
+	struct udevice *dev = gd->arch.scu_dev;
+	struct sc_rpc_msg_s msg;
+	int size = sizeof(struct sc_rpc_msg_s);
+	int ret;
+
+	RPC_VER(&msg) = SC_RPC_VERSION;
 	RPC_SVC(&msg) = (u8)SC_RPC_SVC_SECO;
 	RPC_FUNC(&msg) = (u8)SECO_FUNC_CHIP_INFO;
->>>>>>> 252100a3
 	RPC_SIZE(&msg) = 1U;
 
 	ret = misc_call(dev, SC_FALSE, &msg, size, &msg, size);
 	if (ret)
 		printf("%s: res:%d\n", __func__, RPC_R8(&msg));
 
-<<<<<<< HEAD
-	if (uid_l != NULL)
-	{
-	    *uid_l = RPC_U32(&msg, 0U);
-	}
-
-	if (uid_h != NULL)
-	{
-	    *uid_h = RPC_U32(&msg, 4U);
-	}
-
-	if (lc != NULL)
-	{
-	    *lc = RPC_U16(&msg, 8U);
-	}
-
-	if (monotonic != NULL)
-	{
-	    *monotonic = RPC_U16(&msg, 10U);
-	}
-=======
 	if (uid_l)
 		*uid_l = RPC_U32(&msg, 0U);
 
@@ -1273,17 +961,11 @@
 
 	if (monotonic)
 		*monotonic = RPC_U16(&msg, 10U);
->>>>>>> 252100a3
-
-	return ret;
-}
-
-<<<<<<< HEAD
-void sc_seco_build_info(sc_ipc_t ipc, uint32_t *version,
-	uint32_t *commit)
-=======
+
+	return ret;
+}
+
 void sc_seco_build_info(sc_ipc_t ipc, u32 *version, u32 *commit)
->>>>>>> 252100a3
 {
 	struct udevice *dev = gd->arch.scu_dev;
 	struct sc_rpc_msg_s msg;
@@ -1296,23 +978,6 @@
 
 	misc_call(dev, SC_FALSE, &msg, size, &msg, size);
 
-<<<<<<< HEAD
-	if (version != NULL)
-	{
-	    *version = RPC_U32(&msg, 0U);
-	}
-
-	if (commit != NULL)
-	{
-	    *commit = RPC_U32(&msg, 4U);
-	}
-
-	return;
-}
-
-int sc_seco_get_event(sc_ipc_t ipc, uint8_t idx,
-	uint32_t *event)
-=======
 	if (version)
 		*version = RPC_U32(&msg, 0U);
 
@@ -1321,219 +986,37 @@
 }
 
 int sc_seco_get_event(sc_ipc_t ipc, u8 idx, u32 *event)
->>>>>>> 252100a3
-{
-	struct udevice *dev = gd->arch.scu_dev;
-	struct sc_rpc_msg_s msg;
-	int size = sizeof(struct sc_rpc_msg_s);
-	int ret;
-
-	RPC_VER(&msg) = SC_RPC_VERSION;
-<<<<<<< HEAD
-	RPC_SVC(&msg) = (u8)(SC_RPC_SVC_SECO);
-	RPC_FUNC(&msg) = (u8)(SECO_FUNC_GET_EVENT);
-	RPC_U8(&msg, 0U) = (u8)(idx);
-=======
+{
+	struct udevice *dev = gd->arch.scu_dev;
+	struct sc_rpc_msg_s msg;
+	int size = sizeof(struct sc_rpc_msg_s);
+	int ret;
+
+	RPC_VER(&msg) = SC_RPC_VERSION;
 	RPC_SVC(&msg) = (u8)SC_RPC_SVC_SECO;
 	RPC_FUNC(&msg) = (u8)SECO_FUNC_GET_EVENT;
 	RPC_U8(&msg, 0U) = (u8)idx;
->>>>>>> 252100a3
 	RPC_SIZE(&msg) = 2U;
 
 	ret = misc_call(dev, SC_FALSE, &msg, size, &msg, size);
 	if (ret)
 		printf("%s: idx: %u, res:%d\n", __func__, idx, RPC_R8(&msg));
 
-<<<<<<< HEAD
-	if (event != NULL)
-	{
-	    *event = RPC_U32(&msg, 0U);
-	}
-=======
 	if (event)
 		*event = RPC_U32(&msg, 0U);
->>>>>>> 252100a3
-
-	return ret;
-}
-
-<<<<<<< HEAD
-int sc_seco_gen_key_blob(sc_ipc_t ipc, uint32_t id,
-	sc_faddr_t load_addr, sc_faddr_t export_addr, uint16_t max_size)
-=======
+
+	return ret;
+}
+
 int sc_seco_gen_key_blob(sc_ipc_t ipc, u32 id, sc_faddr_t load_addr,
 			 sc_faddr_t export_addr, u16 max_size)
->>>>>>> 252100a3
-{
-	struct udevice *dev = gd->arch.scu_dev;
-	struct sc_rpc_msg_s msg;
-	int size = sizeof(struct sc_rpc_msg_s);
-	int ret;
-
-	RPC_VER(&msg) = SC_RPC_VERSION;
-<<<<<<< HEAD
-	RPC_SVC(&msg) = (u8)(SC_RPC_SVC_SECO);
-	RPC_FUNC(&msg) = (u8)(SECO_FUNC_GEN_KEY_BLOB);
-	RPC_U32(&msg, 0U) = (u32)(load_addr >> 32ULL);
-	RPC_U32(&msg, 4U) = (u32)(load_addr);
-	RPC_U32(&msg, 8U) = (u32)(export_addr >> 32ULL);
-	RPC_U32(&msg, 12U) = (u32)(export_addr);
-	RPC_U32(&msg, 16U) = (u32)(id);
-	RPC_U16(&msg, 20U) = (u16)(max_size);
-	RPC_SIZE(&msg) = 7U;
-
-	ret = misc_call(dev, SC_FALSE, &msg, size, &msg, size);
-	if (ret)
-		printf("%s: id: %u, load_addr 0x%llx, export_addr 0x%llx, res:%d\n",
-			__func__, id, load_addr, export_addr, RPC_R8(&msg));
-
-	return ret;
-}
-
-int sc_seco_get_mp_key(sc_ipc_t ipc, sc_faddr_t dst_addr,
-			uint16_t dst_size)
-{
-	struct udevice *dev = gd->arch.scu_dev;
-	struct sc_rpc_msg_s msg;
-	int size = sizeof(struct sc_rpc_msg_s);
-	int ret;
-
-	RPC_VER(&msg) = SC_RPC_VERSION;
-	RPC_SIZE(&msg) = 4U;
-	RPC_SVC(&msg) = (u8)(SC_RPC_SVC_SECO);
-	RPC_FUNC(&msg) = (u8)(SECO_FUNC_GET_MP_KEY);
-
-	RPC_U32(&msg, 0U) = (u32)(dst_addr >> 32ULL);
-	RPC_U32(&msg, 4U) = (u32)(dst_addr);
-	RPC_U16(&msg, 8U) = (u16)(dst_size);
-
-	ret = misc_call(dev, SC_FALSE, &msg, size, &msg, size);
-	if (ret)
-		printf("%s, dst_addr:0x%llx, res:%d\n",
-			__func__, dst_addr, RPC_R8(&msg));
-
-	return ret;
-}
-
-int sc_seco_update_mpmr(sc_ipc_t ipc, sc_faddr_t addr, uint8_t size_m,
-			uint8_t lock)
-{
-	struct udevice *dev = gd->arch.scu_dev;
-	struct sc_rpc_msg_s msg;
-	int size = sizeof(struct sc_rpc_msg_s);
-	int ret;
-
-	RPC_VER(&msg) = SC_RPC_VERSION;
-	RPC_SIZE(&msg) = 4U;
-	RPC_SVC(&msg) = (u8)(SC_RPC_SVC_SECO);
-	RPC_FUNC(&msg) = (u8)(SECO_FUNC_UPDATE_MPMR);
-
-	RPC_U32(&msg, 0U) = (u32)(addr >> 32ULL);
-	RPC_U32(&msg, 4U) = (u32)(addr);
-	RPC_U8(&msg, 8U) = (u8)(size_m);
-	RPC_U8(&msg, 9U) = (u8)(lock);
-
-	ret = misc_call(dev, SC_FALSE, &msg, size, &msg, size);
-	if (ret)
-		printf("%s, addr:0x%llx, size_m:%x, lock:0x%x, res:%d\n",
-			__func__, addr, size_m, lock, RPC_R8(&msg));
-	return ret;
-}
-
-int sc_seco_get_mp_sign(sc_ipc_t ipc, sc_faddr_t msg_addr,
-			uint16_t msg_size, sc_faddr_t dst_addr,
-			uint16_t dst_size)
-{
-	struct udevice *dev = gd->arch.scu_dev;
-	struct sc_rpc_msg_s msg;
-	int size = sizeof(struct sc_rpc_msg_s);
-	int ret;
-
-	RPC_VER(&msg) = SC_RPC_VERSION;
-	RPC_SIZE(&msg) = 6U;
-	RPC_SVC(&msg) = (u8)(SC_RPC_SVC_SECO);
-	RPC_FUNC(&msg) = (u8)(SECO_FUNC_GET_MP_SIGN);
-
-	RPC_U32(&msg, 0U) = (u32)(msg_addr >> 32ULL);
-	RPC_U32(&msg, 4U) = (u32)(msg_addr);
-	RPC_U32(&msg, 8U) = (u32)(dst_addr >> 32ULL);
-	RPC_U32(&msg, 12U) = (u32)(dst_addr);
-	RPC_U16(&msg, 16U) = (u16)(msg_size);
-	RPC_U16(&msg, 18U) = (u16)(dst_size);
-
-	ret = misc_call(dev, SC_FALSE, &msg, size, &msg, size);
-	if (ret)
-		printf("%s, msg_addr:0x%llx, msg_size:%x, dst_addr:0x%llx,"
-			"dst_size:%x, res:%d\n", __func__, msg_addr, msg_size,
-			dst_addr, dst_size, RPC_R8(&msg));
-
-	return ret;
-}
-
-int sc_seco_secvio_config(sc_ipc_t ipc, uint8_t id, uint8_t access,
-	uint32_t *data0, uint32_t *data1, uint32_t *data2, uint32_t *data3,
-	uint32_t *data4, uint8_t size)
-{
-	struct udevice *dev = gd->arch.scu_dev;
-	struct sc_rpc_msg_s msg;
-	int msg_size = sizeof(struct sc_rpc_msg_s);
-	int ret;
-
-	RPC_VER(&msg) = SC_RPC_VERSION;
-	RPC_SIZE(&msg) = 7U;
-	RPC_SVC(&msg) = (u8)(SC_RPC_SVC_SECO);
-	RPC_FUNC(&msg) = (u8)(SECO_FUNC_SECVIO_CONFIG);
-
-	RPC_U32(&msg, 0U) = (u32)(*data0);
-	RPC_U32(&msg, 4U) = (u32)(*data1);
-	RPC_U32(&msg, 8U) = (u32)(*data2);
-	RPC_U32(&msg, 12U) = (u32)(*data3);
-	RPC_U32(&msg, 16U) = (u32)(*data4);
-	RPC_U8(&msg, 20U) = (u8)(id);
-	RPC_U8(&msg, 21U) = (u8)(access);
-	RPC_U8(&msg, 22U) = (u8)(size);
-
-	ret = misc_call(dev, SC_FALSE, &msg, msg_size, &msg, msg_size);
-	if (ret)
-		printf("%s, id:0x%x, access:%x, res:%d\n",
-			__func__, id, access, RPC_R8(&msg));
-
-	*data0 = (uint32_t) RPC_U32(&msg, 0U);
-	*data1 = (uint32_t) RPC_U32(&msg, 4U);
-	*data2 = (uint32_t) RPC_U32(&msg, 8U);
-	*data3 = (uint32_t) RPC_U32(&msg, 12U);
-	*data4 = (uint32_t) RPC_U32(&msg, 16U);
-
-	return ret;
-}
-
-int sc_seco_secvio_dgo_config(sc_ipc_t ipc, uint8_t id, uint8_t access,
-	uint32_t *data)
-{
-	struct udevice *dev = gd->arch.scu_dev;
-	struct sc_rpc_msg_s msg;
-	int size = sizeof(struct sc_rpc_msg_s);
-	int ret;
-
-
-	RPC_VER(&msg) = SC_RPC_VERSION;
-	RPC_SIZE(&msg) = 3U;
-	RPC_SVC(&msg) = (u8)(SC_RPC_SVC_SECO);
-	RPC_FUNC(&msg) = (u8)(SECO_FUNC_SECVIO_DGO_CONFIG);
-
-	RPC_U32(&msg, 0U) = (u32)(*data);
-	RPC_U8(&msg, 4U) = (u8)(id);
-	RPC_U8(&msg, 5U) = (u8)(access);
-
-	ret = misc_call(dev, SC_FALSE, &msg, size, &msg, size);
-	if (ret)
-		printf("%s, id:0x%x, access:%x, res:%d\n",
-			__func__, id, access, RPC_R8(&msg));
-
-	if (data != NULL)
-	{
-	    *data = RPC_U32(&msg, 0U);
-=======
+{
+	struct udevice *dev = gd->arch.scu_dev;
+	struct sc_rpc_msg_s msg;
+	int size = sizeof(struct sc_rpc_msg_s);
+	int ret;
+
+	RPC_VER(&msg) = SC_RPC_VERSION;
 	RPC_SVC(&msg) = (u8)SC_RPC_SVC_SECO;
 	RPC_FUNC(&msg) = (u8)SECO_FUNC_GEN_KEY_BLOB;
 	RPC_U32(&msg, 0U) = (u32)(load_addr >> 32ULL);
@@ -1548,8 +1031,152 @@
 	if (ret) {
 		printf("%s: id: %u, load_addr 0x%llx, export_addr 0x%llx, res:%d\n",
 		       __func__, id, load_addr, export_addr, RPC_R8(&msg));
->>>>>>> 252100a3
-	}
+	}
+
+	return ret;
+}
+
+int sc_seco_secvio_dgo_config(sc_ipc_t ipc, u8 id, u8 access,
+	u32 *data)
+{
+	struct udevice *dev = gd->arch.scu_dev;
+	struct sc_rpc_msg_s msg;
+	int size = sizeof(struct sc_rpc_msg_s);
+	int ret;
+
+
+	RPC_VER(&msg) = SC_RPC_VERSION;
+	RPC_SIZE(&msg) = 3U;
+	RPC_SVC(&msg) = (u8)(SC_RPC_SVC_SECO);
+	RPC_FUNC(&msg) = (u8)(SECO_FUNC_SECVIO_DGO_CONFIG);
+
+	RPC_U32(&msg, 0U) = (u32)(*data);
+	RPC_U8(&msg, 4U) = (u8)(id);
+	RPC_U8(&msg, 5U) = (u8)(access);
+
+	ret = misc_call(dev, SC_FALSE, &msg, size, &msg, size);
+	if (ret)
+		printf("%s, id:0x%x, access:%x, res:%d\n",
+			__func__, id, access, RPC_R8(&msg));
+
+	*data = RPC_U32(&msg, 0U);
+
+	return ret;
+}
+
+int sc_seco_get_mp_key(sc_ipc_t ipc, sc_faddr_t dst_addr,
+			u16 dst_size)
+{
+	struct udevice *dev = gd->arch.scu_dev;
+	struct sc_rpc_msg_s msg;
+	int size = sizeof(struct sc_rpc_msg_s);
+	int ret;
+
+	RPC_VER(&msg) = SC_RPC_VERSION;
+	RPC_SIZE(&msg) = 4U;
+	RPC_SVC(&msg) = (u8)(SC_RPC_SVC_SECO);
+	RPC_FUNC(&msg) = (u8)(SECO_FUNC_GET_MP_KEY);
+
+	RPC_U32(&msg, 0U) = (u32)(dst_addr >> 32ULL);
+	RPC_U32(&msg, 4U) = (u32)(dst_addr);
+	RPC_U16(&msg, 8U) = (u16)(dst_size);
+
+	ret = misc_call(dev, SC_FALSE, &msg, size, &msg, size);
+	if (ret)
+		printf("%s, dst_addr:0x%llx, res:%d\n",
+			__func__, dst_addr, RPC_R8(&msg));
+
+	return ret;
+}
+
+int sc_seco_update_mpmr(sc_ipc_t ipc, sc_faddr_t addr, u8 size_m,
+			u8 lock)
+{
+	struct udevice *dev = gd->arch.scu_dev;
+	struct sc_rpc_msg_s msg;
+	int size = sizeof(struct sc_rpc_msg_s);
+	int ret;
+
+	RPC_VER(&msg) = SC_RPC_VERSION;
+	RPC_SIZE(&msg) = 4U;
+	RPC_SVC(&msg) = (u8)(SC_RPC_SVC_SECO);
+	RPC_FUNC(&msg) = (u8)(SECO_FUNC_UPDATE_MPMR);
+
+	RPC_U32(&msg, 0U) = (u32)(addr >> 32ULL);
+	RPC_U32(&msg, 4U) = (u32)(addr);
+	RPC_U8(&msg, 8U) = (u8)(size_m);
+	RPC_U8(&msg, 9U) = (u8)(lock);
+
+	ret = misc_call(dev, SC_FALSE, &msg, size, &msg, size);
+	if (ret)
+		printf("%s, addr:0x%llx, size_m:%x, lock:0x%x, res:%d\n",
+			__func__, addr, size_m, lock, RPC_R8(&msg));
+	return ret;
+}
+
+int sc_seco_get_mp_sign(sc_ipc_t ipc, sc_faddr_t msg_addr,
+			u16 msg_size, sc_faddr_t dst_addr,
+			u16 dst_size)
+{
+	struct udevice *dev = gd->arch.scu_dev;
+	struct sc_rpc_msg_s msg;
+	int size = sizeof(struct sc_rpc_msg_s);
+	int ret;
+
+	RPC_VER(&msg) = SC_RPC_VERSION;
+	RPC_SIZE(&msg) = 6U;
+	RPC_SVC(&msg) = (u8)(SC_RPC_SVC_SECO);
+	RPC_FUNC(&msg) = (u8)(SECO_FUNC_GET_MP_SIGN);
+
+	RPC_U32(&msg, 0U) = (u32)(msg_addr >> 32ULL);
+	RPC_U32(&msg, 4U) = (u32)(msg_addr);
+	RPC_U32(&msg, 8U) = (u32)(dst_addr >> 32ULL);
+	RPC_U32(&msg, 12U) = (u32)(dst_addr);
+	RPC_U16(&msg, 16U) = (u16)(msg_size);
+	RPC_U16(&msg, 18U) = (u16)(dst_size);
+
+	ret = misc_call(dev, SC_FALSE, &msg, size, &msg, size);
+	if (ret)
+		printf("%s, msg_addr:0x%llx, msg_size:%x, dst_addr:0x%llx,"
+			"dst_size:%x, res:%d\n", __func__, msg_addr, msg_size,
+			dst_addr, dst_size, RPC_R8(&msg));
+
+	return ret;
+}
+
+int sc_seco_secvio_config(sc_ipc_t ipc, u8 id, u8 access,
+	u32 *data0, u32 *data1, u32 *data2, u32 *data3,
+	u32 *data4, u8 size)
+{
+	struct udevice *dev = gd->arch.scu_dev;
+	struct sc_rpc_msg_s msg;
+	int msg_size = sizeof(struct sc_rpc_msg_s);
+	int ret;
+
+	RPC_VER(&msg) = SC_RPC_VERSION;
+	RPC_SIZE(&msg) = 7U;
+	RPC_SVC(&msg) = (u8)(SC_RPC_SVC_SECO);
+	RPC_FUNC(&msg) = (u8)(SECO_FUNC_SECVIO_CONFIG);
+
+	RPC_U32(&msg, 0U) = (u32)(*data0);
+	RPC_U32(&msg, 4U) = (u32)(*data1);
+	RPC_U32(&msg, 8U) = (u32)(*data2);
+	RPC_U32(&msg, 12U) = (u32)(*data3);
+	RPC_U32(&msg, 16U) = (u32)(*data4);
+	RPC_U8(&msg, 20U) = (u8)(id);
+	RPC_U8(&msg, 21U) = (u8)(access);
+	RPC_U8(&msg, 22U) = (u8)(size);
+
+	ret = misc_call(dev, SC_FALSE, &msg, msg_size, &msg, msg_size);
+	if (ret)
+		printf("%s, id:0x%x, access:%x, res:%d\n",
+			__func__, id, access, RPC_R8(&msg));
+
+	*data0 = (u32) RPC_U32(&msg, 0U);
+	*data1 = (u32) RPC_U32(&msg, 4U);
+	*data2 = (u32) RPC_U32(&msg, 8U);
+	*data3 = (u32) RPC_U32(&msg, 12U);
+	*data4 = (u32) RPC_U32(&msg, 16U);
 
 	return ret;
 }