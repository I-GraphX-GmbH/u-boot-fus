// SPDX-License-Identifier: GPL-2.0+
/*
 * Freescale i.MX28 APBH DMA driver
 *
 * Copyright (C) 2011 Marek Vasut <marek.vasut@gmail.com>
 * on behalf of DENX Software Engineering GmbH
 *
 * Based on code from LTIB:
 * Copyright (C) 2010-2016 Freescale Semiconductor, Inc. All Rights Reserved.
 * Copyright 2017 NXP
<<<<<<< HEAD
=======
 *
>>>>>>> 1e351715
 */

#include <linux/list.h>

#include <common.h>
#include <malloc.h>
#include <linux/errno.h>
#include <asm/io.h>
#include <asm/arch/clock.h>
#include <asm/arch/imx-regs.h>
#include <asm/arch/sys_proto.h>
#include <asm/mach-imx/dma.h>
#include <asm/mach-imx/regs-apbh.h>

static struct mxs_dma_chan mxs_dma_channels[MXS_MAX_DMA_CHANNELS];

/*
 * Test is the DMA channel is valid channel
 */
int mxs_dma_validate_chan(int channel)
{
	struct mxs_dma_chan *pchan;

	if ((channel < 0) || (channel >= MXS_MAX_DMA_CHANNELS))
		return -EINVAL;

	pchan = mxs_dma_channels + channel;
	if (!(pchan->flags & MXS_DMA_FLAGS_ALLOCATED))
		return -EINVAL;

	return 0;
}

/*
 * Return the address of the command within a descriptor.
 */
static unsigned int mxs_dma_cmd_address(struct mxs_dma_desc *desc)
{
	return desc->address + offsetof(struct mxs_dma_desc, cmd);
}

/*
 * Read a DMA channel's hardware semaphore.
 *
 * As used by the MXS platform's DMA software, the DMA channel's hardware
 * semaphore reflects the number of DMA commands the hardware will process, but
 * has not yet finished. This is a volatile value read directly from hardware,
 * so it must be be viewed as immediately stale.
 *
 * If the channel is not marked busy, or has finished processing all its
 * commands, this value should be zero.
 *
 * See mxs_dma_append() for details on how DMA command blocks must be configured
 * to maintain the expected behavior of the semaphore's value.
 */
static int mxs_dma_read_semaphore(int channel)
{
	struct mxs_apbh_regs *apbh_regs =
		(struct mxs_apbh_regs *)MXS_APBH_BASE;
	uint32_t tmp;
	int ret;

	ret = mxs_dma_validate_chan(channel);
	if (ret)
		return ret;

	tmp = readl(&apbh_regs->ch[channel].hw_apbh_ch_sema);

	tmp &= APBH_CHn_SEMA_PHORE_MASK;
	tmp >>= APBH_CHn_SEMA_PHORE_OFFSET;

	return tmp;
}

#ifndef	CONFIG_SYS_DCACHE_OFF
void mxs_dma_flush_desc(struct mxs_dma_desc *desc)
{
	uint32_t addr;
	uint32_t size;

	addr = (uintptr_t)desc;
	size = roundup(sizeof(struct mxs_dma_desc), MXS_DMA_ALIGNMENT);

	flush_dcache_range(addr, addr + size);
}
#else
inline void mxs_dma_flush_desc(struct mxs_dma_desc *desc) {}
#endif

/*
 * Enable a DMA channel.
 *
 * If the given channel has any DMA descriptors on its active list, this
 * function causes the DMA hardware to begin processing them.
 *
 * This function marks the DMA channel as "busy," whether or not there are any
 * descriptors to process.
 */
static int mxs_dma_enable(int channel)
{
	struct mxs_apbh_regs *apbh_regs =
		(struct mxs_apbh_regs *)MXS_APBH_BASE;
	unsigned int sem;
	struct mxs_dma_chan *pchan;
	struct mxs_dma_desc *pdesc;
	int ret;

	ret = mxs_dma_validate_chan(channel);
	if (ret)
		return ret;

	pchan = mxs_dma_channels + channel;

	if (pchan->pending_num == 0) {
		pchan->flags |= MXS_DMA_FLAGS_BUSY;
		return 0;
	}

	if (list_empty(&pchan->active))
		return -EFAULT;

	pdesc = list_first_entry(&pchan->active, struct mxs_dma_desc, node);
	if (pchan->flags & MXS_DMA_FLAGS_BUSY) {
		if (!(pdesc->cmd.data & MXS_DMA_DESC_CHAIN))
			return 0;

		sem = mxs_dma_read_semaphore(channel);
		if (sem == 0)
			return 0;

		if (sem == 1) {
			pdesc = list_entry(pdesc->node.next,
					   struct mxs_dma_desc, node);
			writel(mxs_dma_cmd_address(pdesc),
				&apbh_regs->ch[channel].hw_apbh_ch_nxtcmdar);
		}
		writel(pchan->pending_num,
			&apbh_regs->ch[channel].hw_apbh_ch_sema);
		pchan->active_num += pchan->pending_num;
		pchan->pending_num = 0;
	} else {
		pchan->active_num += pchan->pending_num;
		pchan->pending_num = 0;
		writel(mxs_dma_cmd_address(pdesc),
			&apbh_regs->ch[channel].hw_apbh_ch_nxtcmdar);
		writel(pchan->active_num,
			&apbh_regs->ch[channel].hw_apbh_ch_sema);
		writel(1 << (channel + APBH_CTRL0_CLKGATE_CHANNEL_OFFSET),
			&apbh_regs->hw_apbh_ctrl0_clr);
	}

	pchan->flags |= MXS_DMA_FLAGS_BUSY;
	return 0;
}

/*
 * Disable a DMA channel.
 *
 * This function shuts down a DMA channel and marks it as "not busy." Any
 * descriptors on the active list are immediately moved to the head of the
 * "done" list, whether or not they have actually been processed by the
 * hardware. The "ready" flags of these descriptors are NOT cleared, so they
 * still appear to be active.
 *
 * This function immediately shuts down a DMA channel's hardware, aborting any
 * I/O that may be in progress, potentially leaving I/O hardware in an undefined
 * state. It is unwise to call this function if there is ANY chance the hardware
 * is still processing a command.
 */
static int mxs_dma_disable(int channel)
{
	struct mxs_dma_chan *pchan;
	struct mxs_apbh_regs *apbh_regs =
		(struct mxs_apbh_regs *)MXS_APBH_BASE;
	int ret;

	ret = mxs_dma_validate_chan(channel);
	if (ret)
		return ret;

	pchan = mxs_dma_channels + channel;

	if (!(pchan->flags & MXS_DMA_FLAGS_BUSY))
		return -EINVAL;

	writel(1 << (channel + APBH_CTRL0_CLKGATE_CHANNEL_OFFSET),
		&apbh_regs->hw_apbh_ctrl0_set);

	pchan->flags &= ~MXS_DMA_FLAGS_BUSY;
	pchan->active_num = 0;
	pchan->pending_num = 0;
	list_splice_init(&pchan->active, &pchan->done);

	return 0;
}

/*
 * Resets the DMA channel hardware.
 */
static int mxs_dma_reset(int channel)
{
	struct mxs_apbh_regs *apbh_regs =
		(struct mxs_apbh_regs *)MXS_APBH_BASE;
	int ret;
#if defined(CONFIG_MX23)
	uint32_t setreg = (uint32_t)(&apbh_regs->hw_apbh_ctrl0_set);
	uint32_t offset = APBH_CTRL0_RESET_CHANNEL_OFFSET;
#elif (defined(CONFIG_MX28) || defined(CONFIG_MX6) || defined(CONFIG_MX7) || defined(CONFIG_IMX8) || defined(CONFIG_IMX8M))
	uint32_t setreg = (uintptr_t)(&apbh_regs->hw_apbh_channel_ctrl_set);
	uint32_t offset = APBH_CHANNEL_CTRL_RESET_CHANNEL_OFFSET;
#endif

	ret = mxs_dma_validate_chan(channel);
	if (ret)
		return ret;

	writel(1 << (channel + offset), (uintptr_t)setreg);

	return 0;
}

/*
 * Enable or disable DMA interrupt.
 *
 * This function enables the given DMA channel to interrupt the CPU.
 */
static int mxs_dma_enable_irq(int channel, int enable)
{
	struct mxs_apbh_regs *apbh_regs =
		(struct mxs_apbh_regs *)MXS_APBH_BASE;
	int ret;

	ret = mxs_dma_validate_chan(channel);
	if (ret)
		return ret;

	if (enable)
		writel(1 << (channel + APBH_CTRL1_CH_CMDCMPLT_IRQ_EN_OFFSET),
			&apbh_regs->hw_apbh_ctrl1_set);
	else
		writel(1 << (channel + APBH_CTRL1_CH_CMDCMPLT_IRQ_EN_OFFSET),
			&apbh_regs->hw_apbh_ctrl1_clr);

	return 0;
}

/*
 * Clear DMA interrupt.
 *
 * The software that is using the DMA channel must register to receive its
 * interrupts and, when they arrive, must call this function to clear them.
 */
static int mxs_dma_ack_irq(int channel)
{
	struct mxs_apbh_regs *apbh_regs =
		(struct mxs_apbh_regs *)MXS_APBH_BASE;
	int ret;

	ret = mxs_dma_validate_chan(channel);
	if (ret)
		return ret;

	writel(1 << channel, &apbh_regs->hw_apbh_ctrl1_clr);
	writel(1 << channel, &apbh_regs->hw_apbh_ctrl2_clr);

	return 0;
}

/*
 * Request to reserve a DMA channel
 */
static int mxs_dma_request(int channel)
{
	struct mxs_dma_chan *pchan;

	if ((channel < 0) || (channel >= MXS_MAX_DMA_CHANNELS))
		return -EINVAL;

	pchan = mxs_dma_channels + channel;
	if ((pchan->flags & MXS_DMA_FLAGS_VALID) != MXS_DMA_FLAGS_VALID)
		return -ENODEV;

	if (pchan->flags & MXS_DMA_FLAGS_ALLOCATED)
		return -EBUSY;

	pchan->flags |= MXS_DMA_FLAGS_ALLOCATED;
	pchan->active_num = 0;
	pchan->pending_num = 0;

	INIT_LIST_HEAD(&pchan->active);
	INIT_LIST_HEAD(&pchan->done);

	return 0;
}

/*
 * Release a DMA channel.
 *
 * This function releases a DMA channel from its current owner.
 *
 * The channel will NOT be released if it's marked "busy" (see
 * mxs_dma_enable()).
 */
int mxs_dma_release(int channel)
{
	struct mxs_dma_chan *pchan;
	int ret;

	ret = mxs_dma_validate_chan(channel);
	if (ret)
		return ret;

	pchan = mxs_dma_channels + channel;

	if (pchan->flags & MXS_DMA_FLAGS_BUSY)
		return -EBUSY;

	pchan->dev = 0;
	pchan->active_num = 0;
	pchan->pending_num = 0;
	pchan->flags &= ~MXS_DMA_FLAGS_ALLOCATED;

	return 0;
}

/*
 * Allocate DMA descriptor
 */
struct mxs_dma_desc *mxs_dma_desc_alloc(void)
{
	struct mxs_dma_desc *pdesc;
	uint32_t size;

	size = roundup(sizeof(struct mxs_dma_desc), MXS_DMA_ALIGNMENT);
	pdesc = memalign(MXS_DMA_ALIGNMENT, size);

	if (pdesc == NULL)
		return NULL;

	memset(pdesc, 0, sizeof(*pdesc));
	pdesc->address = (dma_addr_t)pdesc;

	return pdesc;
};

/*
 * Free DMA descriptor
 */
void mxs_dma_desc_free(struct mxs_dma_desc *pdesc)
{
	if (pdesc == NULL)
		return;

	free(pdesc);
}

/*
 * Add a DMA descriptor to a channel.
 *
 * If the descriptor list for this channel is not empty, this function sets the
 * CHAIN bit and the NEXTCMD_ADDR fields in the last descriptor's DMA command so
 * it will chain to the new descriptor's command.
 *
 * Then, this function marks the new descriptor as "ready," adds it to the end
 * of the active descriptor list, and increments the count of pending
 * descriptors.
 *
 * The MXS platform DMA software imposes some rules on DMA commands to maintain
 * important invariants. These rules are NOT checked, but they must be carefully
 * applied by software that uses MXS DMA channels.
 *
 * Invariant:
 *     The DMA channel's hardware semaphore must reflect the number of DMA
 *     commands the hardware will process, but has not yet finished.
 *
 * Explanation:
 *     A DMA channel begins processing commands when its hardware semaphore is
 *     written with a value greater than zero, and it stops processing commands
 *     when the semaphore returns to zero.
 *
 *     When a channel finishes a DMA command, it will decrement its semaphore if
 *     the DECREMENT_SEMAPHORE bit is set in that command's flags bits.
 *
 *     In principle, it's not necessary for the DECREMENT_SEMAPHORE to be set,
 *     unless it suits the purposes of the software. For example, one could
 *     construct a series of five DMA commands, with the DECREMENT_SEMAPHORE
 *     bit set only in the last one. Then, setting the DMA channel's hardware
 *     semaphore to one would cause the entire series of five commands to be
 *     processed. However, this example would violate the invariant given above.
 *
 * Rule:
 *    ALL DMA commands MUST have the DECREMENT_SEMAPHORE bit set so that the DMA
 *    channel's hardware semaphore will be decremented EVERY time a command is
 *    processed.
 */
int mxs_dma_desc_append(int channel, struct mxs_dma_desc *pdesc)
{
	struct mxs_dma_chan *pchan;
	struct mxs_dma_desc *last;
	int ret;

	ret = mxs_dma_validate_chan(channel);
	if (ret)
		return ret;

	pchan = mxs_dma_channels + channel;

	pdesc->cmd.next = mxs_dma_cmd_address(pdesc);
	pdesc->flags |= MXS_DMA_DESC_FIRST | MXS_DMA_DESC_LAST;

	if (!list_empty(&pchan->active)) {
		last = list_entry(pchan->active.prev, struct mxs_dma_desc,
					node);

		pdesc->flags &= ~MXS_DMA_DESC_FIRST;
		last->flags &= ~MXS_DMA_DESC_LAST;

		last->cmd.next = mxs_dma_cmd_address(pdesc);
		last->cmd.data |= MXS_DMA_DESC_CHAIN;

		mxs_dma_flush_desc(last);
	}
	pdesc->flags |= MXS_DMA_DESC_READY;
	if (pdesc->flags & MXS_DMA_DESC_FIRST)
		pchan->pending_num++;
	list_add_tail(&pdesc->node, &pchan->active);

	mxs_dma_flush_desc(pdesc);

	return ret;
}

/*
 * Clean up processed DMA descriptors.
 *
 * This function removes processed DMA descriptors from the "active" list. Pass
 * in a non-NULL list head to get the descriptors moved to your list. Pass NULL
 * to get the descriptors moved to the channel's "done" list. Descriptors on
 * the "done" list can be retrieved with mxs_dma_get_finished().
 *
 * This function marks the DMA channel as "not busy" if no unprocessed
 * descriptors remain on the "active" list.
 */
static int mxs_dma_finish(int channel, struct list_head *head)
{
	int sem;
	struct mxs_dma_chan *pchan;
	struct list_head *p, *q;
	struct mxs_dma_desc *pdesc;
	int ret;

	ret = mxs_dma_validate_chan(channel);
	if (ret)
		return ret;

	pchan = mxs_dma_channels + channel;

	sem = mxs_dma_read_semaphore(channel);
	if (sem < 0)
		return sem;

	if (sem == pchan->active_num)
		return 0;

	list_for_each_safe(p, q, &pchan->active) {
		if ((pchan->active_num) <= sem)
			break;

		pdesc = list_entry(p, struct mxs_dma_desc, node);
		pdesc->flags &= ~MXS_DMA_DESC_READY;

		if (head)
			list_move_tail(p, head);
		else
			list_move_tail(p, &pchan->done);

		if (pdesc->flags & MXS_DMA_DESC_LAST)
			pchan->active_num--;
	}

	if (sem == 0)
		pchan->flags &= ~MXS_DMA_FLAGS_BUSY;

	return 0;
}

/*
 * Wait for DMA channel to complete
 */
static int mxs_dma_wait_complete(uint32_t timeout, unsigned int chan)
{
	struct mxs_apbh_regs *apbh_regs =
		(struct mxs_apbh_regs *)MXS_APBH_BASE;
	int ret;

	ret = mxs_dma_validate_chan(chan);
	if (ret)
		return ret;

	if (mxs_wait_mask_set(&apbh_regs->hw_apbh_ctrl1_reg,
				1 << chan, timeout)) {
		ret = -ETIMEDOUT;
		mxs_dma_reset(chan);
	}

	return ret;
}

/*
 * Execute the DMA channel
 */
int mxs_dma_go(int chan)
{
	uint32_t timeout = 10000000;
	int ret;

	LIST_HEAD(tmp_desc_list);

	mxs_dma_enable_irq(chan, 1);
	mxs_dma_enable(chan);

	/* Wait for DMA to finish. */
	ret = mxs_dma_wait_complete(timeout, chan);

	/* Clear out the descriptors we just ran. */
	mxs_dma_finish(chan, &tmp_desc_list);

	/* Shut the DMA channel down. */
	mxs_dma_ack_irq(chan);
	mxs_dma_reset(chan);
	mxs_dma_enable_irq(chan, 0);
	mxs_dma_disable(chan);

	return ret;
}

/*
 * Execute a continuously running circular DMA descriptor.
 * NOTE: This is not intended for general use, but rather
 *	 for the LCD driver in Smart-LCD mode. It allows
 *	 continuous triggering of the RUN bit there.
 */
void mxs_dma_circ_start(int chan, struct mxs_dma_desc *pdesc)
{
	struct mxs_apbh_regs *apbh_regs =
		(struct mxs_apbh_regs *)MXS_APBH_BASE;

	mxs_dma_flush_desc(pdesc);

	mxs_dma_enable_irq(chan, 1);

	writel(mxs_dma_cmd_address(pdesc),
		&apbh_regs->ch[chan].hw_apbh_ch_nxtcmdar);
	writel(1, &apbh_regs->ch[chan].hw_apbh_ch_sema);
	writel(1 << (chan + APBH_CTRL0_CLKGATE_CHANNEL_OFFSET),
		&apbh_regs->hw_apbh_ctrl0_clr);
}

/*
 * Initialize the DMA hardware
 */
void mxs_dma_init(void)
{
	struct mxs_apbh_regs *apbh_regs =
		(struct mxs_apbh_regs *)MXS_APBH_BASE;

#ifdef CONFIG_MX6
	if (check_module_fused(MX6_MODULE_APBHDMA)) {
		printf("NAND APBH-DMA@0x%x is fused, disable it\n",
			MXS_APBH_BASE);
		return;
	}
#endif

	mxs_reset_block(&apbh_regs->hw_apbh_ctrl0_reg);

#ifdef CONFIG_APBH_DMA_BURST8
	writel(APBH_CTRL0_AHB_BURST8_EN,
		&apbh_regs->hw_apbh_ctrl0_set);
#else
	writel(APBH_CTRL0_AHB_BURST8_EN,
		&apbh_regs->hw_apbh_ctrl0_clr);
#endif

#ifdef CONFIG_APBH_DMA_BURST
	writel(APBH_CTRL0_APB_BURST_EN,
		&apbh_regs->hw_apbh_ctrl0_set);
#else
	writel(APBH_CTRL0_APB_BURST_EN,
		&apbh_regs->hw_apbh_ctrl0_clr);
#endif
}

int mxs_dma_init_channel(int channel)
{
	struct mxs_dma_chan *pchan;
	int ret;

	pchan = mxs_dma_channels + channel;
	pchan->flags = MXS_DMA_FLAGS_VALID;

	ret = mxs_dma_request(channel);

	if (ret) {
		printf("MXS DMA: Can't acquire DMA channel %i\n",
			channel);
		return ret;
	}

	mxs_dma_reset(channel);
	mxs_dma_ack_irq(channel);

	return 0;
}<|MERGE_RESOLUTION|>--- conflicted
+++ resolved
@@ -8,10 +8,7 @@
  * Based on code from LTIB:
  * Copyright (C) 2010-2016 Freescale Semiconductor, Inc. All Rights Reserved.
  * Copyright 2017 NXP
-<<<<<<< HEAD
-=======
- *
->>>>>>> 1e351715
+ *
  */
 
 #include <linux/list.h>
