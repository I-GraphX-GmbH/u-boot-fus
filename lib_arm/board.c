--- conflicted
+++ resolved
@@ -87,7 +87,7 @@
 	U_BOOT_VERSION" (" U_BOOT_DATE " - " U_BOOT_TIME ")"CONFIG_IDENT_STRING;
 
 #ifdef CONFIG_DRIVER_CS8900
-extern int cs8900_get_enetaddr (uchar * addr);
+extern void cs8900_get_enetaddr (uchar * addr);
 #endif
 
 #ifdef CONFIG_DRIVER_RTL8019
@@ -219,8 +219,7 @@
 	for (i=0; i<CONFIG_NR_DRAM_BANKS; i++) {
 		size += gd->bd->bi_dram[i].size;
 	}
-
-	puts("DRAM:    ");
+	puts("DRAM:  ");
 	print_size(size, "\n");
 #endif
 
@@ -230,7 +229,7 @@
 #ifndef CONFIG_SYS_NO_FLASH
 static void display_flash_config (ulong size)
 {
-	puts ("Flash:  ");
+	puts ("Flash: ");
 	print_size (size, "\n");
 }
 #endif /* CONFIG_SYS_NO_FLASH */
@@ -311,14 +310,9 @@
 {
 	init_fnc_t **init_fnc_ptr;
 	char *s;
-<<<<<<< HEAD
 
 #if defined(CONFIG_BOOT_MOVINAND)
 	uint *magic = (uint *) (PHYS_SDRAM_1);
-=======
-#if defined(CONFIG_VFD) || defined(CONFIG_LCD)
-	unsigned long addr;
->>>>>>> e8be10f0
 #endif
 
 	/* Pointer is writable since we allocated a register for it */
@@ -354,11 +348,7 @@
 
 #ifndef CONFIG_SYS_NO_FLASH
 	/* configure available FLASH banks */
-<<<<<<< HEAD
 	display_flash_config (flash_init());
-=======
-	display_flash_config (flash_init ());
->>>>>>> e8be10f0
 #endif /* CONFIG_SYS_NO_FLASH */
 
 #ifdef CONFIG_VFD
@@ -367,34 +357,12 @@
 #	ifndef PAGE_SIZE
 #	  define PAGE_SIZE 4096
 #	endif
-<<<<<<< HEAD
-=======
-	/*
-	 * reserve memory for VFD display (always full pages)
-	 */
-	/* bss_end is defined in the board-specific linker script */
-	addr = (_bss_end + (PAGE_SIZE - 1)) & ~(PAGE_SIZE - 1);
-	vfd_setmem (addr);
-	gd->fb_base = addr;
-#endif /* CONFIG_VFD */
-
-#ifdef CONFIG_LCD
-	/* board init may have inited fb_base */
-	if (!gd->fb_base) {
-#		ifndef PAGE_SIZE
-#		  define PAGE_SIZE 4096
-#		endif
->>>>>>> e8be10f0
 		/*
 		 * reserve memory for VFD display (always full pages)
 		 */
 		/* bss_end is defined in the board-specific linker script */
 		addr = (_bss_end + (PAGE_SIZE - 1)) & ~(PAGE_SIZE - 1);
-<<<<<<< HEAD
 		vfd_setmem (addr);
-=======
-		lcd_setmem (addr);
->>>>>>> e8be10f0
 		gd->fb_base = addr;
 	}
 #endif /* CONFIG_VFD */
@@ -403,13 +371,14 @@
 	mem_malloc_init (CONFIG_SYS_UBOOT_BASE + CONFIG_SYS_UBOOT_SIZE
 			 - CONFIG_SYS_MALLOC_LEN - CONFIG_SYS_STACK_SIZE);
 #else
+	/* armboot_start is defined in the board-specific linker script */
 	mem_malloc_init (_armboot_start - CONFIG_SYS_MALLOC_LEN);
 #endif
 
 #if defined(CONFIG_CMD_NAND)
-	puts ("NAND:    ");
-	nand_init();
-#endif /* CONFIG_CMD_NAND */
+	puts ("NAND:  ");
+	nand_init();		/* go init the NAND */
+#endif
 
 #if defined(CONFIG_CMD_ONENAND)
 	onenand_init();
