// SPDX-License-Identifier: MIT
/*
 * Copyright (C) 2016 The Android Open Source Project
 */

#include "avb_slot_verify.h"
#include "avb_chain_partition_descriptor.h"
#include "avb_cmdline.h"
#include "avb_footer.h"
#include "avb_hash_descriptor.h"
#include "avb_hashtree_descriptor.h"
#include "avb_kernel_cmdline_descriptor.h"
#include "avb_sha.h"
#include "avb_util.h"
#include "avb_vbmeta_image.h"
#include "avb_version.h"
#if defined(CONFIG_IMX_TRUSTY_OS) && !defined(CONFIG_AVB_ATX)
#include "trusty/hwcrypto.h"
#include <memalign.h>
#endif

/* Maximum number of partitions that can be loaded with avb_slot_verify(). */
#define MAX_NUMBER_OF_LOADED_PARTITIONS 32

/* Maximum number of vbmeta images that can be loaded with avb_slot_verify(). */
#define MAX_NUMBER_OF_VBMETA_IMAGES 32

/* Maximum size of a vbmeta image - 64 KiB. */
#define VBMETA_MAX_SIZE (64 * 1024)

<<<<<<< HEAD
/* Set the image load addr start from 96MB offset of CONFIG_FASTBOOT_BUF_ADDR */
#define PARTITION_LOAD_ADDR_START (CONFIG_FASTBOOT_BUF_ADDR + (96 * 1024 * 1024))

/* Load dtbo/boot partition to fixed address instead of heap memory. */
static void *image_addr_top = (void *)PARTITION_LOAD_ADDR_START;
static void *alloc_partition_addr(int size)
{
  void *ptr = image_addr_top;
  image_addr_top = image_addr_top + ROUND(size, ARCH_DMA_MINALIGN);
  return ptr;
}
static void free_partition_addr(int size)
{
  image_addr_top = (void *)(image_addr_top - ROUND(size, ARCH_DMA_MINALIGN));
}
=======
static AvbSlotVerifyResult initialize_persistent_digest(
    AvbOps* ops,
    const char* part_name,
    const char* persistent_value_name,
    size_t digest_size,
    const uint8_t* initial_digest,
    uint8_t* out_digest);
>>>>>>> 252100a3

/* Helper function to see if we should continue with verification in
 * allow_verification_error=true mode if something goes wrong. See the
 * comments for the avb_slot_verify() function for more information.
 */
static inline bool result_should_continue(AvbSlotVerifyResult result) {
  switch (result) {
    case AVB_SLOT_VERIFY_RESULT_ERROR_OOM:
    case AVB_SLOT_VERIFY_RESULT_ERROR_IO:
    case AVB_SLOT_VERIFY_RESULT_ERROR_INVALID_METADATA:
    case AVB_SLOT_VERIFY_RESULT_ERROR_UNSUPPORTED_VERSION:
    case AVB_SLOT_VERIFY_RESULT_ERROR_INVALID_ARGUMENT:
      return false;

    case AVB_SLOT_VERIFY_RESULT_OK:
    case AVB_SLOT_VERIFY_RESULT_ERROR_VERIFICATION:
    case AVB_SLOT_VERIFY_RESULT_ERROR_ROLLBACK_INDEX:
    case AVB_SLOT_VERIFY_RESULT_ERROR_PUBLIC_KEY_REJECTED:
      return true;
  }

  return false;
}

static AvbSlotVerifyResult load_full_partition(AvbOps* ops,
                                               const char* part_name,
                                               uint64_t image_size,
                                               uint8_t** out_image_buf,
                                               bool* out_image_preloaded) {
  size_t part_num_read;
  AvbIOResult io_ret;

  /* Make sure that we do not overwrite existing data. */
  avb_assert(*out_image_buf == NULL);
  avb_assert(!*out_image_preloaded);

  /* We are going to implicitly cast image_size from uint64_t to size_t in the
   * following code, so we need to make sure that the cast is safe. */
  if (image_size != (size_t)(image_size)) {
    avb_errorv(part_name, ": Partition size too large to load.\n", NULL);
    return AVB_SLOT_VERIFY_RESULT_ERROR_INVALID_METADATA;
  }

  /* Try use a preloaded one. */
  if (ops->get_preloaded_partition != NULL) {
    io_ret = ops->get_preloaded_partition(
        ops, part_name, image_size, out_image_buf, &part_num_read);
    if (io_ret == AVB_IO_RESULT_ERROR_OOM) {
      return AVB_SLOT_VERIFY_RESULT_ERROR_OOM;
    } else if (io_ret != AVB_IO_RESULT_OK) {
      avb_errorv(part_name, ": Error loading data from partition.\n", NULL);
      return AVB_SLOT_VERIFY_RESULT_ERROR_IO;
    }

    if (*out_image_buf != NULL) {
      if (part_num_read != image_size) {
        avb_errorv(part_name, ": Read incorrect number of bytes.\n", NULL);
        return AVB_SLOT_VERIFY_RESULT_ERROR_IO;
      }
      *out_image_preloaded = true;
    }
  }

  /* Allocate and copy the partition. */
  if (!*out_image_preloaded) {
    *out_image_buf = (void *)alloc_partition_addr(image_size);
    if (*out_image_buf == NULL) {
      return AVB_SLOT_VERIFY_RESULT_ERROR_OOM;
    }

    io_ret = ops->read_from_partition(ops,
                                      part_name,
                                      0 /* offset */,
                                      image_size,
                                      *out_image_buf,
                                      &part_num_read);
    if (io_ret == AVB_IO_RESULT_ERROR_OOM) {
      return AVB_SLOT_VERIFY_RESULT_ERROR_OOM;
    } else if (io_ret != AVB_IO_RESULT_OK) {
      avb_errorv(part_name, ": Error loading data from partition.\n", NULL);
      return AVB_SLOT_VERIFY_RESULT_ERROR_IO;
    }
    if (part_num_read != image_size) {
      avb_errorv(part_name, ": Read incorrect number of bytes.\n", NULL);
      return AVB_SLOT_VERIFY_RESULT_ERROR_IO;
    }
  }

  return AVB_SLOT_VERIFY_RESULT_OK;
}

/* Reads a persistent digest stored as a named persistent value corresponding to
 * the given |part_name|. The value is returned in |out_digest| which must point
 * to |expected_digest_size| bytes. If there is no digest stored for |part_name|
 * it can be initialized by providing a non-NULL |initial_digest| of length
 * |expected_digest_size|. This automatic initialization will only occur if the
 * device is currently locked. The |initial_digest| may be NULL.
 *
 * Returns AVB_SLOT_VERIFY_RESULT_OK on success, otherwise returns an
 * AVB_SLOT_VERIFY_RESULT_ERROR_* error code.
 *
 * If the value does not exist, is not supported, or is not populated, and
 * |initial_digest| is NULL, returns
 * AVB_SLOT_VERIFY_RESULT_ERROR_INVALID_METADATA. If |expected_digest_size| does
 * not match the stored digest size, also returns
 * AVB_SLOT_VERIFY_RESULT_ERROR_INVALID_METADATA.
 */
static AvbSlotVerifyResult read_persistent_digest(AvbOps* ops,
                                                  const char* part_name,
                                                  size_t expected_digest_size,
                                                  const uint8_t* initial_digest,
                                                  uint8_t* out_digest) {
  char* persistent_value_name = NULL;
  AvbIOResult io_ret = AVB_IO_RESULT_OK;
  size_t stored_digest_size = 0;

  if (ops->read_persistent_value == NULL) {
    avb_errorv(part_name, ": Persistent values are not implemented.\n", NULL);
    return AVB_SLOT_VERIFY_RESULT_ERROR_INVALID_METADATA;
  }
  persistent_value_name =
      avb_strdupv(AVB_NPV_PERSISTENT_DIGEST_PREFIX, part_name, NULL);
  if (persistent_value_name == NULL) {
    return AVB_SLOT_VERIFY_RESULT_ERROR_OOM;
  }

  io_ret = ops->read_persistent_value(ops,
                                      persistent_value_name,
                                      expected_digest_size,
                                      out_digest,
                                      &stored_digest_size);

  // If no such named persistent value exists and an initial digest value was
  // given, initialize the named persistent value with the given digest. If
  // initialized successfully, this will recurse into this function but with a
  // NULL initial_digest.
  if (io_ret == AVB_IO_RESULT_ERROR_NO_SUCH_VALUE && initial_digest) {
    AvbSlotVerifyResult ret =
        initialize_persistent_digest(ops,
                                     part_name,
                                     persistent_value_name,
                                     expected_digest_size,
                                     initial_digest,
                                     out_digest);
    avb_free(persistent_value_name);
    return ret;
  }
  avb_free(persistent_value_name);

  if (io_ret == AVB_IO_RESULT_ERROR_OOM) {
    return AVB_SLOT_VERIFY_RESULT_ERROR_OOM;
  } else if (io_ret == AVB_IO_RESULT_ERROR_NO_SUCH_VALUE) {
    // Treat a missing persistent value as a verification error, which is
    // ignoreable, rather than a metadata error which is not.
    avb_errorv(part_name, ": Persistent digest does not exist.\n", NULL);
    return AVB_SLOT_VERIFY_RESULT_ERROR_VERIFICATION;
  } else if (io_ret == AVB_IO_RESULT_ERROR_INVALID_VALUE_SIZE ||
             io_ret == AVB_IO_RESULT_ERROR_INSUFFICIENT_SPACE) {
    avb_errorv(
        part_name, ": Persistent digest is not of expected size.\n", NULL);
    return AVB_SLOT_VERIFY_RESULT_ERROR_INVALID_METADATA;
  } else if (io_ret != AVB_IO_RESULT_OK) {
    avb_errorv(part_name, ": Error reading persistent digest.\n", NULL);
    return AVB_SLOT_VERIFY_RESULT_ERROR_IO;
  } else if (expected_digest_size != stored_digest_size) {
    avb_errorv(
        part_name, ": Persistent digest is not of expected size.\n", NULL);
    return AVB_SLOT_VERIFY_RESULT_ERROR_INVALID_METADATA;
  }
  return AVB_SLOT_VERIFY_RESULT_OK;
}

static AvbSlotVerifyResult initialize_persistent_digest(
    AvbOps* ops,
    const char* part_name,
    const char* persistent_value_name,
    size_t digest_size,
    const uint8_t* initial_digest,
    uint8_t* out_digest) {
  AvbSlotVerifyResult ret;
  AvbIOResult io_ret = AVB_IO_RESULT_OK;
  bool is_device_unlocked = true;

  io_ret = ops->read_is_device_unlocked(ops, &is_device_unlocked);
  if (io_ret == AVB_IO_RESULT_ERROR_OOM) {
    return AVB_SLOT_VERIFY_RESULT_ERROR_OOM;
  } else if (io_ret != AVB_IO_RESULT_OK) {
    avb_error("Error getting device lock state.\n");
    return AVB_SLOT_VERIFY_RESULT_ERROR_IO;
  }

  if (is_device_unlocked) {
    avb_debugv(part_name,
               ": Digest does not exist, device unlocked so not initializing "
               "digest.\n",
               NULL);
    return AVB_SLOT_VERIFY_RESULT_ERROR_VERIFICATION;
  }

  // Device locked; initialize digest with given initial value.
  avb_debugv(part_name,
             ": Digest does not exist, initializing persistent digest.\n",
             NULL);
  io_ret = ops->write_persistent_value(
      ops, persistent_value_name, digest_size, initial_digest);
  if (io_ret == AVB_IO_RESULT_ERROR_OOM) {
    return AVB_SLOT_VERIFY_RESULT_ERROR_OOM;
  } else if (io_ret != AVB_IO_RESULT_OK) {
    avb_errorv(part_name, ": Error initializing persistent digest.\n", NULL);
    return AVB_SLOT_VERIFY_RESULT_ERROR_IO;
  }

  // To ensure that the digest value was written successfully - and avoid a
  // scenario where the digest is simply 'initialized' on every verify - recurse
  // into read_persistent_digest to read back the written value. The NULL
  // initial_digest ensures that this will not recurse again.
  ret = read_persistent_digest(ops, part_name, digest_size, NULL, out_digest);
  if (ret != AVB_SLOT_VERIFY_RESULT_OK) {
    avb_errorv(part_name,
               ": Reading back initialized persistent digest failed!\n",
               NULL);
  }
  return ret;
}

static AvbSlotVerifyResult load_and_verify_hash_partition(
    AvbOps* ops,
    const char* const* requested_partitions,
    const char* ab_suffix,
    bool allow_verification_error,
    const AvbDescriptor* descriptor,
    AvbSlotVerifyData* slot_data) {
  AvbHashDescriptor hash_desc;
  const uint8_t* desc_partition_name = NULL;
  const uint8_t* desc_salt;
  const uint8_t* desc_digest;
  char part_name[AVB_PART_NAME_MAX_SIZE];
  AvbSlotVerifyResult ret;
  AvbIOResult io_ret;
  uint8_t* image_buf = NULL;
  bool image_preloaded = false;
  uint8_t* digest;
  size_t digest_len;
  const char* found;
  uint64_t image_size;
  size_t expected_digest_len = 0;
  uint8_t expected_digest_buf[AVB_SHA512_DIGEST_SIZE];
  const uint8_t* expected_digest = NULL;
#if defined(CONFIG_IMX_TRUSTY_OS) && !defined(CONFIG_AVB_ATX)
  uint8_t* hash_out = NULL;
  uint8_t* hash_buf = NULL;
#endif


  if (!avb_hash_descriptor_validate_and_byteswap(
          (const AvbHashDescriptor*)descriptor, &hash_desc)) {
    ret = AVB_SLOT_VERIFY_RESULT_ERROR_INVALID_METADATA;
    goto out;
  }

  desc_partition_name =
      ((const uint8_t*)descriptor) + sizeof(AvbHashDescriptor);
  desc_salt = desc_partition_name + hash_desc.partition_name_len;
  desc_digest = desc_salt + hash_desc.salt_len;

  if (!avb_validate_utf8(desc_partition_name, hash_desc.partition_name_len)) {
    avb_error("Partition name is not valid UTF-8.\n");
    ret = AVB_SLOT_VERIFY_RESULT_ERROR_INVALID_METADATA;
    goto out;
  }

  /* Don't bother loading or validating unless the partition was
   * requested in the first place.
   */
  found = avb_strv_find_str(requested_partitions,
                            (const char*)desc_partition_name,
                            hash_desc.partition_name_len);
  if (found == NULL) {
    ret = AVB_SLOT_VERIFY_RESULT_OK;
    goto out;
  }

  if ((hash_desc.flags & AVB_HASH_DESCRIPTOR_FLAGS_DO_NOT_USE_AB) != 0) {
    /* No ab_suffix, just copy the partition name as is. */
    if (hash_desc.partition_name_len >= AVB_PART_NAME_MAX_SIZE) {
      avb_error("Partition name does not fit.\n");
      ret = AVB_SLOT_VERIFY_RESULT_ERROR_INVALID_METADATA;
      goto out;
    }
    avb_memcpy(part_name, desc_partition_name, hash_desc.partition_name_len);
    part_name[hash_desc.partition_name_len] = '\0';
  } else if (hash_desc.digest_len == 0 && avb_strlen(ab_suffix) != 0) {
    /* No ab_suffix allowed for partitions without a digest in the descriptor
     * because these partitions hold data unique to this device and are not
     * updated using an A/B scheme.
     */
    avb_error("Cannot use A/B with a persistent digest.\n");
    ret = AVB_SLOT_VERIFY_RESULT_ERROR_INVALID_METADATA;
    goto out;
  } else {
    /* Add ab_suffix to the partition name. */
    if (!avb_str_concat(part_name,
                        sizeof part_name,
                        (const char*)desc_partition_name,
                        hash_desc.partition_name_len,
                        ab_suffix,
                        avb_strlen(ab_suffix))) {
      avb_error("Partition name and suffix does not fit.\n");
      ret = AVB_SLOT_VERIFY_RESULT_ERROR_INVALID_METADATA;
      goto out;
    }
  }

  /* If we're allowing verification errors then hash_desc.image_size
   * may no longer match what's in the partition... so in this case
   * just load the entire partition.
   *
   * For example, this can happen if a developer does 'fastboot flash
   * boot /path/to/new/and/bigger/boot.img'. We want this to work
   * since it's such a common workflow.
   */
  image_size = hash_desc.image_size;
  if (allow_verification_error) {
    io_ret = ops->get_size_of_partition(ops, part_name, &image_size);
    if (io_ret == AVB_IO_RESULT_ERROR_OOM) {
      ret = AVB_SLOT_VERIFY_RESULT_ERROR_OOM;
      goto out;
    } else if (io_ret != AVB_IO_RESULT_OK) {
      avb_errorv(part_name, ": Error determining partition size.\n", NULL);
      ret = AVB_SLOT_VERIFY_RESULT_ERROR_IO;
      goto out;
    }
    avb_debugv(part_name, ": Loading entire partition.\n", NULL);
  }

  ret = load_full_partition(
      ops, part_name, image_size, &image_buf, &image_preloaded);
  if (ret != AVB_SLOT_VERIFY_RESULT_OK) {
    goto out;
  }
  // Although only one of the type might be used, we have to defined the
  // structure here so that they would live outside the 'if/else' scope to be
  // used later.
  AvbSHA256Ctx sha256_ctx;
  AvbSHA512Ctx sha512_ctx;
  size_t image_size_to_hash = hash_desc.image_size;
  // If we allow verification error and the whole partition is smaller than
  // image size in hash descriptor, we just hash the whole partition.
  if (image_size_to_hash > image_size) {
    image_size_to_hash = image_size;
  }
  if (avb_strcmp((const char*)hash_desc.hash_algorithm, "sha256") == 0) {
<<<<<<< HEAD
#if defined(CONFIG_IMX_TRUSTY_OS) && !defined(CONFIG_AVB_ATX)
    /* DMA requires cache aligned input/output buffer */
    hash_out = memalign(ARCH_DMA_MINALIGN, AVB_SHA256_DIGEST_SIZE);
    if (hash_out == NULL) {
        avb_error("failed to alloc memory!\n");
        ret = AVB_SLOT_VERIFY_RESULT_ERROR_OOM;
        goto out;
    }
    uint32_t round_buf_size = ROUND(hash_desc.salt_len + hash_desc.image_size,
                                ARCH_DMA_MINALIGN);
    hash_buf = (void *)CONFIG_FASTBOOT_BUF_ADDR;

    avb_memcpy(hash_buf, desc_salt, hash_desc.salt_len);
    avb_memcpy(hash_buf + hash_desc.salt_len,
               image_buf, hash_desc.image_size);
    /* calculate sha256 hash by caam */
    if (hwcrypto_hash((uint32_t)(ulong)hash_buf,
                  (hash_desc.salt_len + hash_desc.image_size),
                  (uint32_t)(ulong)hash_out,
                  AVB_SHA256_DIGEST_SIZE,
                  SHA256) != 0) {
        avb_error("Failed to calculate sha256 hash with caam.\n");
	ret = AVB_SLOT_VERIFY_RESULT_ERROR_VERIFICATION;
	goto out;
    }

    digest = hash_out;
#else
    AvbSHA256Ctx sha256_ctx;
=======
>>>>>>> 252100a3
    avb_sha256_init(&sha256_ctx);
    avb_sha256_update(&sha256_ctx, desc_salt, hash_desc.salt_len);
    avb_sha256_update(&sha256_ctx, image_buf, image_size_to_hash);
    digest = avb_sha256_final(&sha256_ctx);
#endif
    digest_len = AVB_SHA256_DIGEST_SIZE;
  } else if (avb_strcmp((const char*)hash_desc.hash_algorithm, "sha512") == 0) {
    avb_sha512_init(&sha512_ctx);
    avb_sha512_update(&sha512_ctx, desc_salt, hash_desc.salt_len);
    avb_sha512_update(&sha512_ctx, image_buf, image_size_to_hash);
    digest = avb_sha512_final(&sha512_ctx);
    digest_len = AVB_SHA512_DIGEST_SIZE;
  } else {
    avb_errorv(part_name, ": Unsupported hash algorithm.\n", NULL);
    ret = AVB_SLOT_VERIFY_RESULT_ERROR_INVALID_METADATA;
    goto out;
  }

  if (hash_desc.digest_len == 0) {
    /* Expect a match to a persistent digest. */
    avb_debugv(part_name, ": No digest, using persistent digest.\n", NULL);
    expected_digest_len = digest_len;
    expected_digest = expected_digest_buf;
    avb_assert(expected_digest_len <= sizeof(expected_digest_buf));
    /* Pass |digest| as the |initial_digest| so devices not yet initialized get
     * initialized to the current partition digest.
     */
    ret = read_persistent_digest(
        ops, part_name, digest_len, digest, expected_digest_buf);
    if (ret != AVB_SLOT_VERIFY_RESULT_OK) {
      goto out;
    }
  } else {
    /* Expect a match to the digest in the descriptor. */
    expected_digest_len = hash_desc.digest_len;
    expected_digest = desc_digest;
  }

  if (digest_len != expected_digest_len) {
    avb_errorv(
        part_name, ": Digest in descriptor not of expected size.\n", NULL);
    ret = AVB_SLOT_VERIFY_RESULT_ERROR_INVALID_METADATA;
    goto out;
  }

  if (avb_safe_memcmp(digest, expected_digest, digest_len) != 0) {
    avb_errorv(part_name,
               ": Hash of data does not match digest in descriptor.\n",
               NULL);
    ret = AVB_SLOT_VERIFY_RESULT_ERROR_VERIFICATION;
    goto out;
  }

  ret = AVB_SLOT_VERIFY_RESULT_OK;

out:

#if defined(CONFIG_IMX_TRUSTY_OS) && !defined(CONFIG_AVB_ATX)
  if (hash_out != NULL) {
    free(hash_out);
    hash_out = NULL;
  }
#endif
  /* If it worked and something was loaded, copy to slot_data. */
  if ((ret == AVB_SLOT_VERIFY_RESULT_OK || result_should_continue(ret)) &&
      image_buf != NULL) {
    AvbPartitionData* loaded_partition;
    if (slot_data->num_loaded_partitions == MAX_NUMBER_OF_LOADED_PARTITIONS) {
      avb_errorv(part_name, ": Too many loaded partitions.\n", NULL);
      ret = AVB_SLOT_VERIFY_RESULT_ERROR_OOM;
      goto fail;
    }
    loaded_partition =
        &slot_data->loaded_partitions[slot_data->num_loaded_partitions++];
    loaded_partition->partition_name = avb_strdup(found);
    loaded_partition->data_size = image_size;
    loaded_partition->data = image_buf;
    loaded_partition->preloaded = image_preloaded;
    image_buf = NULL;
  }

fail:
  /* Now the image_buf is not allocated by malloc(), we should not free.
   * Instead, we should reset the image_addr_top.*/
  if (image_buf != NULL && !image_preloaded) {
    free_partition_addr(image_size);
  }
  return ret;
}

static AvbSlotVerifyResult load_requested_partitions(
    AvbOps* ops,
    const char* const* requested_partitions,
    const char* ab_suffix,
    AvbSlotVerifyData* slot_data) {
  AvbSlotVerifyResult ret;
  uint8_t* image_buf = NULL;
    uint64_t image_size;
  bool image_preloaded = false;
  size_t n;

  for (n = 0; requested_partitions[n] != NULL; n++) {
    char part_name[AVB_PART_NAME_MAX_SIZE];
    AvbIOResult io_ret;
    AvbPartitionData* loaded_partition;

    if (!avb_str_concat(part_name,
                        sizeof part_name,
                        requested_partitions[n],
                        avb_strlen(requested_partitions[n]),
                        ab_suffix,
                        avb_strlen(ab_suffix))) {
      avb_error("Partition name and suffix does not fit.\n");
      ret = AVB_SLOT_VERIFY_RESULT_ERROR_INVALID_METADATA;
      goto out;
    }

    io_ret = ops->get_size_of_partition(ops, part_name, &image_size);
    if (io_ret == AVB_IO_RESULT_ERROR_OOM) {
      ret = AVB_SLOT_VERIFY_RESULT_ERROR_OOM;
      goto out;
    } else if (io_ret != AVB_IO_RESULT_OK) {
      avb_errorv(part_name, ": Error determining partition size.\n", NULL);
      ret = AVB_SLOT_VERIFY_RESULT_ERROR_IO;
      goto out;
    }
    avb_debugv(part_name, ": Loading entire partition.\n", NULL);

    ret = load_full_partition(
        ops, part_name, image_size, &image_buf, &image_preloaded);
    if (ret != AVB_SLOT_VERIFY_RESULT_OK) {
      goto out;
    }

    /* Move to slot_data. */
    if (slot_data->num_loaded_partitions == MAX_NUMBER_OF_LOADED_PARTITIONS) {
      avb_errorv(part_name, ": Too many loaded partitions.\n", NULL);
      ret = AVB_SLOT_VERIFY_RESULT_ERROR_OOM;
      goto out;
    }
    loaded_partition =
        &slot_data->loaded_partitions[slot_data->num_loaded_partitions++];
    loaded_partition->partition_name = avb_strdup(requested_partitions[n]);
    if (loaded_partition->partition_name == NULL) {
      ret = AVB_SLOT_VERIFY_RESULT_ERROR_OOM;
      goto out;
    }
    loaded_partition->data_size = image_size;
    loaded_partition->data = image_buf; /* Transferring the owner. */
    loaded_partition->preloaded = image_preloaded;
    image_buf = NULL;
    image_preloaded = false;
  }

  ret = AVB_SLOT_VERIFY_RESULT_OK;

out:
  /* Now the image_buf is not allocated by malloc(), we should not free.
   * Instead, we should reset the image_addr_top.*/
  if (image_buf != NULL && !image_preloaded) {
    free_partition_addr(image_size);
  }
  /* Buffers that are already saved in slot_data will be handled by the caller
   * even on failure. */
  return ret;
}

static AvbSlotVerifyResult load_and_verify_vbmeta(
    AvbOps* ops,
    const char* const* requested_partitions,
    const char* ab_suffix,
    AvbSlotVerifyFlags flags,
    bool allow_verification_error,
    AvbVBMetaImageFlags toplevel_vbmeta_flags,
    int rollback_index_location,
    const char* partition_name,
    size_t partition_name_len,
    const uint8_t* expected_public_key,
    size_t expected_public_key_length,
    AvbSlotVerifyData* slot_data,
    AvbAlgorithmType* out_algorithm_type,
    AvbCmdlineSubstList* out_additional_cmdline_subst) {
  char full_partition_name[AVB_PART_NAME_MAX_SIZE];
  AvbSlotVerifyResult ret;
  AvbIOResult io_ret;
  size_t vbmeta_offset;
  size_t vbmeta_size;
  uint8_t* vbmeta_buf = NULL;
  size_t vbmeta_num_read;
  AvbVBMetaVerifyResult vbmeta_ret;
  const uint8_t* pk_data;
  size_t pk_len;
  AvbVBMetaImageHeader vbmeta_header;
  uint64_t stored_rollback_index;
  const AvbDescriptor** descriptors = NULL;
  size_t num_descriptors;
  size_t n;
  bool is_main_vbmeta;
  bool look_for_vbmeta_footer;
  AvbVBMetaData* vbmeta_image_data = NULL;

  ret = AVB_SLOT_VERIFY_RESULT_OK;

  avb_assert(slot_data != NULL);

  /* Since we allow top-level vbmeta in 'boot', use
   * rollback_index_location to determine whether we're the main
   * vbmeta struct.
   */
  is_main_vbmeta = false;
  if (rollback_index_location == 0) {
    if ((flags & AVB_SLOT_VERIFY_FLAGS_NO_VBMETA_PARTITION) == 0) {
      is_main_vbmeta = true;
    }
  }

  /* Don't use footers for vbmeta partitions ('vbmeta' or
   * 'vbmeta_<partition_name>').
   */
  look_for_vbmeta_footer = true;
  if (avb_strncmp(partition_name, "vbmeta", avb_strlen("vbmeta")) == 0) {
    look_for_vbmeta_footer = false;
  }

  if (!avb_validate_utf8((const uint8_t*)partition_name, partition_name_len)) {
    avb_error("Partition name is not valid UTF-8.\n");
    ret = AVB_SLOT_VERIFY_RESULT_ERROR_INVALID_METADATA;
    goto out;
  }

  /* Construct full partition name e.g. system_a. */
  if (!avb_str_concat(full_partition_name,
                      sizeof full_partition_name,
                      partition_name,
                      partition_name_len,
                      ab_suffix,
                      avb_strlen(ab_suffix))) {
    avb_error("Partition name and suffix does not fit.\n");
    ret = AVB_SLOT_VERIFY_RESULT_ERROR_INVALID_METADATA;
    goto out;
  }

  /* If we're loading from the main vbmeta partition, the vbmeta struct is in
   * the beginning. Otherwise we may have to locate it via a footer... if no
   * footer is found, we look in the beginning to support e.g. vbmeta_<org>
   * partitions holding data for e.g. super partitions (b/80195851 for
   * rationale).
   */
  vbmeta_offset = 0;
  vbmeta_size = VBMETA_MAX_SIZE;
  if (look_for_vbmeta_footer) {
    uint8_t footer_buf[AVB_FOOTER_SIZE];
    size_t footer_num_read;
    AvbFooter footer;

    io_ret = ops->read_from_partition(ops,
                                      full_partition_name,
                                      -AVB_FOOTER_SIZE,
                                      AVB_FOOTER_SIZE,
                                      footer_buf,
                                      &footer_num_read);
    if (io_ret == AVB_IO_RESULT_ERROR_OOM) {
      ret = AVB_SLOT_VERIFY_RESULT_ERROR_OOM;
      goto out;
    } else if (io_ret != AVB_IO_RESULT_OK) {
      avb_errorv(full_partition_name, ": Error loading footer.\n", NULL);
      ret = AVB_SLOT_VERIFY_RESULT_ERROR_IO;
      goto out;
    }
    avb_assert(footer_num_read == AVB_FOOTER_SIZE);

    if (!avb_footer_validate_and_byteswap((const AvbFooter*)footer_buf,
                                          &footer)) {
      avb_debugv(full_partition_name, ": No footer detected.\n", NULL);
    } else {
      /* Basic footer sanity check since the data is untrusted. */
      if (footer.vbmeta_size > VBMETA_MAX_SIZE) {
        avb_errorv(
            full_partition_name, ": Invalid vbmeta size in footer.\n", NULL);
      } else {
        vbmeta_offset = footer.vbmeta_offset;
        vbmeta_size = footer.vbmeta_size;
      }
    }
  }

  vbmeta_buf = avb_malloc(vbmeta_size);
  if (vbmeta_buf == NULL) {
    ret = AVB_SLOT_VERIFY_RESULT_ERROR_OOM;
    goto out;
  }

  if (vbmeta_offset != 0) {
    avb_debugv("Loading vbmeta struct in footer from partition '",
               full_partition_name,
               "'.\n",
               NULL);
  } else {
    avb_debugv("Loading vbmeta struct from partition '",
               full_partition_name,
               "'.\n",
               NULL);
  }

  io_ret = ops->read_from_partition(ops,
                                    full_partition_name,
                                    vbmeta_offset,
                                    vbmeta_size,
                                    vbmeta_buf,
                                    &vbmeta_num_read);
  if (io_ret == AVB_IO_RESULT_ERROR_OOM) {
    ret = AVB_SLOT_VERIFY_RESULT_ERROR_OOM;
    goto out;
  } else if (io_ret != AVB_IO_RESULT_OK) {
    /* If we're looking for 'vbmeta' but there is no such partition,
     * go try to get it from the boot partition instead.
     */
    if (is_main_vbmeta && io_ret == AVB_IO_RESULT_ERROR_NO_SUCH_PARTITION &&
        !look_for_vbmeta_footer) {
      avb_debugv(full_partition_name,
                 ": No such partition. Trying 'boot' instead.\n",
                 NULL);
      ret = load_and_verify_vbmeta(ops,
                                   requested_partitions,
                                   ab_suffix,
                                   flags,
                                   allow_verification_error,
                                   0 /* toplevel_vbmeta_flags */,
                                   0 /* rollback_index_location */,
                                   "boot",
                                   avb_strlen("boot"),
                                   NULL /* expected_public_key */,
                                   0 /* expected_public_key_length */,
                                   slot_data,
                                   out_algorithm_type,
                                   out_additional_cmdline_subst);
      goto out;
    } else {
      avb_errorv(full_partition_name, ": Error loading vbmeta data.\n", NULL);
      ret = AVB_SLOT_VERIFY_RESULT_ERROR_IO;
      goto out;
    }
  }
  avb_assert(vbmeta_num_read <= vbmeta_size);

  /* Check if the image is properly signed and get the public key used
   * to sign the image.
   */
  vbmeta_ret =
      avb_vbmeta_image_verify(vbmeta_buf, vbmeta_num_read, &pk_data, &pk_len);
  switch (vbmeta_ret) {
    case AVB_VBMETA_VERIFY_RESULT_OK:
      avb_assert(pk_data != NULL && pk_len > 0);
      break;

    case AVB_VBMETA_VERIFY_RESULT_OK_NOT_SIGNED:
    case AVB_VBMETA_VERIFY_RESULT_HASH_MISMATCH:
    case AVB_VBMETA_VERIFY_RESULT_SIGNATURE_MISMATCH:
      ret = AVB_SLOT_VERIFY_RESULT_ERROR_VERIFICATION;
      avb_errorv(full_partition_name,
                 ": Error verifying vbmeta image: ",
                 avb_vbmeta_verify_result_to_string(vbmeta_ret),
                 "\n",
                 NULL);
      if (!allow_verification_error) {
        goto out;
      }
      break;

    case AVB_VBMETA_VERIFY_RESULT_INVALID_VBMETA_HEADER:
      /* No way to continue this case. */
      ret = AVB_SLOT_VERIFY_RESULT_ERROR_INVALID_METADATA;
      avb_errorv(full_partition_name,
                 ": Error verifying vbmeta image: invalid vbmeta header\n",
                 NULL);
      goto out;

    case AVB_VBMETA_VERIFY_RESULT_UNSUPPORTED_VERSION:
      /* No way to continue this case. */
      ret = AVB_SLOT_VERIFY_RESULT_ERROR_UNSUPPORTED_VERSION;
      avb_errorv(full_partition_name,
                 ": Error verifying vbmeta image: unsupported AVB version\n",
                 NULL);
      goto out;
  }

  /* Byteswap the header. */
  avb_vbmeta_image_header_to_host_byte_order((AvbVBMetaImageHeader*)vbmeta_buf,
                                             &vbmeta_header);

  /* If we're the toplevel, assign flags so they'll be passed down. */
  if (is_main_vbmeta) {
    toplevel_vbmeta_flags = (AvbVBMetaImageFlags)vbmeta_header.flags;
  } else {
    if (vbmeta_header.flags != 0) {
      ret = AVB_SLOT_VERIFY_RESULT_ERROR_INVALID_METADATA;
      avb_errorv(full_partition_name,
                 ": chained vbmeta image has non-zero flags\n",
                 NULL);
      goto out;
    }
  }

  uint32_t rollback_index_location_to_use = rollback_index_location;

  /* Check if key used to make signature matches what is expected. */
  if (pk_data != NULL) {
    if (expected_public_key != NULL) {
      avb_assert(!is_main_vbmeta);
      if (expected_public_key_length != pk_len ||
          avb_safe_memcmp(expected_public_key, pk_data, pk_len) != 0) {
        avb_errorv(full_partition_name,
                   ": Public key used to sign data does not match key in chain "
                   "partition descriptor.\n",
                   NULL);
        ret = AVB_SLOT_VERIFY_RESULT_ERROR_PUBLIC_KEY_REJECTED;
        if (!allow_verification_error) {
          goto out;
        }
      }
    } else {
      bool key_is_trusted = false;
      const uint8_t* pk_metadata = NULL;
      size_t pk_metadata_len = 0;

      if (vbmeta_header.public_key_metadata_size > 0) {
        pk_metadata = vbmeta_buf + sizeof(AvbVBMetaImageHeader) +
                      vbmeta_header.authentication_data_block_size +
                      vbmeta_header.public_key_metadata_offset;
        pk_metadata_len = vbmeta_header.public_key_metadata_size;
      }

      // If we're not using a vbmeta partition, need to use another AvbOps...
      if (flags & AVB_SLOT_VERIFY_FLAGS_NO_VBMETA_PARTITION) {
        io_ret = ops->validate_public_key_for_partition(
            ops,
            full_partition_name,
            pk_data,
            pk_len,
            pk_metadata,
            pk_metadata_len,
            &key_is_trusted,
            &rollback_index_location_to_use);
      } else {
        avb_assert(is_main_vbmeta);
        io_ret = ops->validate_vbmeta_public_key(ops,
                                                 pk_data,
                                                 pk_len,
                                                 pk_metadata,
                                                 pk_metadata_len,
                                                 &key_is_trusted);
      }

      if (io_ret == AVB_IO_RESULT_ERROR_OOM) {
        ret = AVB_SLOT_VERIFY_RESULT_ERROR_OOM;
        goto out;
      } else if (io_ret != AVB_IO_RESULT_OK) {
        avb_errorv(full_partition_name,
                   ": Error while checking public key used to sign data.\n",
                   NULL);
        ret = AVB_SLOT_VERIFY_RESULT_ERROR_IO;
        goto out;
      }
      if (!key_is_trusted) {
        avb_errorv(full_partition_name,
                   ": Public key used to sign data rejected.\n",
                   NULL);
        ret = AVB_SLOT_VERIFY_RESULT_ERROR_PUBLIC_KEY_REJECTED;
        if (!allow_verification_error) {
          goto out;
        }
      }
    }
  }

  /* Check rollback index. */
  io_ret = ops->read_rollback_index(
      ops, rollback_index_location_to_use, &stored_rollback_index);
  if (io_ret == AVB_IO_RESULT_ERROR_OOM) {
    ret = AVB_SLOT_VERIFY_RESULT_ERROR_OOM;
    goto out;
  } else if (io_ret != AVB_IO_RESULT_OK) {
    avb_errorv(full_partition_name,
               ": Error getting rollback index for location.\n",
               NULL);
    ret = AVB_SLOT_VERIFY_RESULT_ERROR_IO;
    goto out;
  }
  if (vbmeta_header.rollback_index < stored_rollback_index) {
    avb_errorv(
        full_partition_name,
        ": Image rollback index is less than the stored rollback index.\n",
        NULL);
    ret = AVB_SLOT_VERIFY_RESULT_ERROR_ROLLBACK_INDEX;
    if (!allow_verification_error) {
      goto out;
    }
  }

  /* Copy vbmeta to vbmeta_images before recursing. */
  if (is_main_vbmeta) {
    avb_assert(slot_data->num_vbmeta_images == 0);
  } else {
    if (!(flags & AVB_SLOT_VERIFY_FLAGS_NO_VBMETA_PARTITION)) {
      avb_assert(slot_data->num_vbmeta_images > 0);
    }
  }
  if (slot_data->num_vbmeta_images == MAX_NUMBER_OF_VBMETA_IMAGES) {
    avb_errorv(full_partition_name, ": Too many vbmeta images.\n", NULL);
    ret = AVB_SLOT_VERIFY_RESULT_ERROR_OOM;
    goto out;
  }
  vbmeta_image_data = &slot_data->vbmeta_images[slot_data->num_vbmeta_images++];
  vbmeta_image_data->partition_name = avb_strdup(partition_name);
  vbmeta_image_data->vbmeta_data = vbmeta_buf;
  /* Note that |vbmeta_buf| is actually |vbmeta_num_read| bytes long
   * and this includes data past the end of the image. Pass the
   * actual size of the vbmeta image. Also, no need to use
   * avb_safe_add() since the header has already been verified.
   */
  vbmeta_image_data->vbmeta_size =
      sizeof(AvbVBMetaImageHeader) +
      vbmeta_header.authentication_data_block_size +
      vbmeta_header.auxiliary_data_block_size;
  vbmeta_image_data->verify_result = vbmeta_ret;

  /* If verification has been disabled by setting a bit in the image,
   * we're done... except that we need to load the entirety of the
   * requested partitions.
   */
  if (vbmeta_header.flags & AVB_VBMETA_IMAGE_FLAGS_VERIFICATION_DISABLED) {
    AvbSlotVerifyResult sub_ret;
    avb_debugv(
        full_partition_name, ": VERIFICATION_DISABLED bit is set.\n", NULL);
    /* If load_requested_partitions() fail it is always a fatal
     * failure (e.g. ERROR_INVALID_ARGUMENT, ERROR_OOM, etc.) rather
     * than recoverable (e.g. one where result_should_continue()
     * returns true) and we want to convey that error.
     */
    sub_ret = load_requested_partitions(
        ops, requested_partitions, ab_suffix, slot_data);
    if (sub_ret != AVB_SLOT_VERIFY_RESULT_OK) {
      ret = sub_ret;
    }
    goto out;
  }

  /* Now go through all descriptors and take the appropriate action:
   *
   * - hash descriptor: Load data from partition, calculate hash, and
   *   checks that it matches what's in the hash descriptor.
   *
   * - hashtree descriptor: Do nothing since verification happens
   *   on-the-fly from within the OS. (Unless the descriptor uses a
   *   persistent digest, in which case we need to find it).
   *
   * - chained partition descriptor: Load the footer, load the vbmeta
   *   image, verify vbmeta image (includes rollback checks, hash
   *   checks, bail on chained partitions).
   */
  descriptors =
      avb_descriptor_get_all(vbmeta_buf, vbmeta_num_read, &num_descriptors);
  for (n = 0; n < num_descriptors; n++) {
    AvbDescriptor desc;

    if (!avb_descriptor_validate_and_byteswap(descriptors[n], &desc)) {
      avb_errorv(full_partition_name, ": Descriptor is invalid.\n", NULL);
      ret = AVB_SLOT_VERIFY_RESULT_ERROR_INVALID_METADATA;
      goto out;
    }

    switch (desc.tag) {
      case AVB_DESCRIPTOR_TAG_HASH: {
        AvbSlotVerifyResult sub_ret;
        sub_ret = load_and_verify_hash_partition(ops,
                                                 requested_partitions,
                                                 ab_suffix,
                                                 allow_verification_error,
                                                 descriptors[n],
                                                 slot_data);
        if (sub_ret != AVB_SLOT_VERIFY_RESULT_OK) {
          ret = sub_ret;
          if (!allow_verification_error || !result_should_continue(ret)) {
            goto out;
          }
        }
      } break;

      case AVB_DESCRIPTOR_TAG_CHAIN_PARTITION: {
        AvbSlotVerifyResult sub_ret;
        AvbChainPartitionDescriptor chain_desc;
        const uint8_t* chain_partition_name;
        const uint8_t* chain_public_key;

        /* Only allow CHAIN_PARTITION descriptors in the main vbmeta image. */
        if (!is_main_vbmeta) {
          avb_errorv(full_partition_name,
                     ": Encountered chain descriptor not in main image.\n",
                     NULL);
          ret = AVB_SLOT_VERIFY_RESULT_ERROR_INVALID_METADATA;
          goto out;
        }

        if (!avb_chain_partition_descriptor_validate_and_byteswap(
                (AvbChainPartitionDescriptor*)descriptors[n], &chain_desc)) {
          avb_errorv(full_partition_name,
                     ": Chain partition descriptor is invalid.\n",
                     NULL);
          ret = AVB_SLOT_VERIFY_RESULT_ERROR_INVALID_METADATA;
          goto out;
        }

        if (chain_desc.rollback_index_location == 0) {
          avb_errorv(full_partition_name,
                     ": Chain partition has invalid "
                     "rollback_index_location field.\n",
                     NULL);
          ret = AVB_SLOT_VERIFY_RESULT_ERROR_INVALID_METADATA;
          goto out;
        }

        chain_partition_name = ((const uint8_t*)descriptors[n]) +
                               sizeof(AvbChainPartitionDescriptor);
        chain_public_key = chain_partition_name + chain_desc.partition_name_len;

        sub_ret =
            load_and_verify_vbmeta(ops,
                                   requested_partitions,
                                   ab_suffix,
                                   flags,
                                   allow_verification_error,
                                   toplevel_vbmeta_flags,
                                   chain_desc.rollback_index_location,
                                   (const char*)chain_partition_name,
                                   chain_desc.partition_name_len,
                                   chain_public_key,
                                   chain_desc.public_key_len,
                                   slot_data,
                                   NULL, /* out_algorithm_type */
                                   NULL /* out_additional_cmdline_subst */);
        if (sub_ret != AVB_SLOT_VERIFY_RESULT_OK) {
          ret = sub_ret;
          if (!result_should_continue(ret)) {
            goto out;
          }
        }
      } break;

      case AVB_DESCRIPTOR_TAG_KERNEL_CMDLINE: {
        const uint8_t* kernel_cmdline;
        AvbKernelCmdlineDescriptor kernel_cmdline_desc;
        bool apply_cmdline;

        if (!avb_kernel_cmdline_descriptor_validate_and_byteswap(
                (AvbKernelCmdlineDescriptor*)descriptors[n],
                &kernel_cmdline_desc)) {
          avb_errorv(full_partition_name,
                     ": Kernel cmdline descriptor is invalid.\n",
                     NULL);
          ret = AVB_SLOT_VERIFY_RESULT_ERROR_INVALID_METADATA;
          goto out;
        }

        kernel_cmdline = ((const uint8_t*)descriptors[n]) +
                         sizeof(AvbKernelCmdlineDescriptor);

        if (!avb_validate_utf8(kernel_cmdline,
                               kernel_cmdline_desc.kernel_cmdline_length)) {
          avb_errorv(full_partition_name,
                     ": Kernel cmdline is not valid UTF-8.\n",
                     NULL);
          ret = AVB_SLOT_VERIFY_RESULT_ERROR_INVALID_METADATA;
          goto out;
        }

        /* Compare the flags for top-level VBMeta struct with flags in
         * the command-line descriptor so command-line snippets only
         * intended for a certain mode (dm-verity enabled/disabled)
         * are skipped if applicable.
         */
        apply_cmdline = true;
        if (toplevel_vbmeta_flags & AVB_VBMETA_IMAGE_FLAGS_HASHTREE_DISABLED) {
          if (kernel_cmdline_desc.flags &
              AVB_KERNEL_CMDLINE_FLAGS_USE_ONLY_IF_HASHTREE_NOT_DISABLED) {
            apply_cmdline = false;
          }
        } else {
          if (kernel_cmdline_desc.flags &
              AVB_KERNEL_CMDLINE_FLAGS_USE_ONLY_IF_HASHTREE_DISABLED) {
            apply_cmdline = false;
          }
        }

        if (apply_cmdline) {
          if (slot_data->cmdline == NULL) {
            slot_data->cmdline =
                avb_calloc(kernel_cmdline_desc.kernel_cmdline_length + 1);
            if (slot_data->cmdline == NULL) {
              ret = AVB_SLOT_VERIFY_RESULT_ERROR_OOM;
              goto out;
            }
            avb_memcpy(slot_data->cmdline,
                       kernel_cmdline,
                       kernel_cmdline_desc.kernel_cmdline_length);
          } else {
            /* new cmdline is: <existing_cmdline> + ' ' + <newcmdline> + '\0' */
            size_t orig_size = avb_strlen(slot_data->cmdline);
            size_t new_size =
                orig_size + 1 + kernel_cmdline_desc.kernel_cmdline_length + 1;
            char* new_cmdline = avb_calloc(new_size);
            if (new_cmdline == NULL) {
              ret = AVB_SLOT_VERIFY_RESULT_ERROR_OOM;
              goto out;
            }
            avb_memcpy(new_cmdline, slot_data->cmdline, orig_size);
            new_cmdline[orig_size] = ' ';
            avb_memcpy(new_cmdline + orig_size + 1,
                       kernel_cmdline,
                       kernel_cmdline_desc.kernel_cmdline_length);
            avb_free(slot_data->cmdline);
            slot_data->cmdline = new_cmdline;
          }
        }
      } break;

      case AVB_DESCRIPTOR_TAG_HASHTREE: {
        AvbHashtreeDescriptor hashtree_desc;

        if (!avb_hashtree_descriptor_validate_and_byteswap(
                (AvbHashtreeDescriptor*)descriptors[n], &hashtree_desc)) {
          avb_errorv(
              full_partition_name, ": Hashtree descriptor is invalid.\n", NULL);
          ret = AVB_SLOT_VERIFY_RESULT_ERROR_INVALID_METADATA;
          goto out;
        }

        /* We only need to continue when there is no digest in the descriptor.
         * This is because the only processing here is to find the digest and
         * make it available on the kernel command line.
         */
        if (hashtree_desc.root_digest_len == 0) {
          char part_name[AVB_PART_NAME_MAX_SIZE];
          size_t digest_len = 0;
          uint8_t digest_buf[AVB_SHA512_DIGEST_SIZE];
          const uint8_t* desc_partition_name =
              ((const uint8_t*)descriptors[n]) + sizeof(AvbHashtreeDescriptor);

          if (!avb_validate_utf8(desc_partition_name,
                                 hashtree_desc.partition_name_len)) {
            avb_error("Partition name is not valid UTF-8.\n");
            ret = AVB_SLOT_VERIFY_RESULT_ERROR_INVALID_METADATA;
            goto out;
          }

          /* No ab_suffix for partitions without a digest in the descriptor
           * because these partitions hold data unique to this device and are
           * not updated using an A/B scheme.
           */
          if ((hashtree_desc.flags &
               AVB_HASHTREE_DESCRIPTOR_FLAGS_DO_NOT_USE_AB) == 0 &&
              avb_strlen(ab_suffix) != 0) {
            avb_error("Cannot use A/B with a persistent root digest.\n");
            ret = AVB_SLOT_VERIFY_RESULT_ERROR_INVALID_METADATA;
            goto out;
          }
          if (hashtree_desc.partition_name_len >= AVB_PART_NAME_MAX_SIZE) {
            avb_error("Partition name does not fit.\n");
            ret = AVB_SLOT_VERIFY_RESULT_ERROR_INVALID_METADATA;
            goto out;
          }
          avb_memcpy(
              part_name, desc_partition_name, hashtree_desc.partition_name_len);
          part_name[hashtree_desc.partition_name_len] = '\0';

          /* Determine the expected digest size from the hash algorithm. */
          if (avb_strcmp((const char*)hashtree_desc.hash_algorithm, "sha1") ==
              0) {
            digest_len = AVB_SHA1_DIGEST_SIZE;
          } else if (avb_strcmp((const char*)hashtree_desc.hash_algorithm,
                                "sha256") == 0) {
            digest_len = AVB_SHA256_DIGEST_SIZE;
          } else if (avb_strcmp((const char*)hashtree_desc.hash_algorithm,
                                "sha512") == 0) {
            digest_len = AVB_SHA512_DIGEST_SIZE;
          } else {
            avb_errorv(part_name, ": Unsupported hash algorithm.\n", NULL);
            ret = AVB_SLOT_VERIFY_RESULT_ERROR_INVALID_METADATA;
            goto out;
          }

          ret = read_persistent_digest(ops,
                                       part_name,
                                       digest_len,
                                       NULL /* initial_digest */,
                                       digest_buf);
          if (ret != AVB_SLOT_VERIFY_RESULT_OK) {
            goto out;
          }

          if (out_additional_cmdline_subst) {
            ret =
                avb_add_root_digest_substitution(part_name,
                                                 digest_buf,
                                                 digest_len,
                                                 out_additional_cmdline_subst);
            if (ret != AVB_SLOT_VERIFY_RESULT_OK) {
              goto out;
            }
          }
        }
      } break;

      case AVB_DESCRIPTOR_TAG_PROPERTY:
        /* Do nothing. */
        break;
    }
  }

  if (rollback_index_location < 0 ||
      rollback_index_location >= AVB_MAX_NUMBER_OF_ROLLBACK_INDEX_LOCATIONS) {
    avb_errorv(
        full_partition_name, ": Invalid rollback_index_location.\n", NULL);
    ret = AVB_SLOT_VERIFY_RESULT_ERROR_INVALID_METADATA;
    goto out;
  }

  slot_data->rollback_indexes[rollback_index_location] =
      vbmeta_header.rollback_index;

  if (out_algorithm_type != NULL) {
    *out_algorithm_type = (AvbAlgorithmType)vbmeta_header.algorithm_type;
  }

out:
  /* If |vbmeta_image_data| isn't NULL it means that it adopted
   * |vbmeta_buf| so in that case don't free it here.
   */
  if (vbmeta_image_data == NULL) {
    if (vbmeta_buf != NULL) {
      avb_free(vbmeta_buf);
    }
  }
  if (descriptors != NULL) {
    avb_free(descriptors);
  }
  return ret;
}

static AvbIOResult avb_manage_hashtree_error_mode(
    AvbOps* ops,
    AvbSlotVerifyFlags flags,
    AvbSlotVerifyData* data,
    AvbHashtreeErrorMode* out_hashtree_error_mode) {
  AvbHashtreeErrorMode ret = AVB_HASHTREE_ERROR_MODE_RESTART;
  AvbIOResult io_ret = AVB_IO_RESULT_OK;
  uint8_t vbmeta_digest_sha256[AVB_SHA256_DIGEST_SIZE];
  uint8_t stored_vbmeta_digest_sha256[AVB_SHA256_DIGEST_SIZE];
  size_t num_bytes_read;

  avb_assert(out_hashtree_error_mode != NULL);
  avb_assert(ops->read_persistent_value != NULL);
  avb_assert(ops->write_persistent_value != NULL);

  // If we're rebooting because of dm-verity corruption, make a note of
  // the vbmeta hash so we can stay in 'eio' mode until things change.
  if (flags & AVB_SLOT_VERIFY_FLAGS_RESTART_CAUSED_BY_HASHTREE_CORRUPTION) {
    avb_debug(
        "Rebooting because of dm-verity corruption - "
        "recording OS instance and using 'eio' mode.\n");
    avb_slot_verify_data_calculate_vbmeta_digest(
        data, AVB_DIGEST_TYPE_SHA256, vbmeta_digest_sha256);
    io_ret = ops->write_persistent_value(ops,
                                         AVB_NPV_MANAGED_VERITY_MODE,
                                         AVB_SHA256_DIGEST_SIZE,
                                         vbmeta_digest_sha256);
    if (io_ret != AVB_IO_RESULT_OK) {
      avb_error("Error writing to " AVB_NPV_MANAGED_VERITY_MODE ".\n");
      goto out;
    }
    ret = AVB_HASHTREE_ERROR_MODE_EIO;
    io_ret = AVB_IO_RESULT_OK;
    goto out;
  }

  // See if we're in 'eio' mode.
  io_ret = ops->read_persistent_value(ops,
                                      AVB_NPV_MANAGED_VERITY_MODE,
                                      AVB_SHA256_DIGEST_SIZE,
                                      stored_vbmeta_digest_sha256,
                                      &num_bytes_read);
  if (io_ret == AVB_IO_RESULT_ERROR_NO_SUCH_VALUE ||
      (io_ret == AVB_IO_RESULT_OK && num_bytes_read == 0)) {
    // This is the usual case ('eio' mode not set).
    avb_debug("No dm-verity corruption - using in 'restart' mode.\n");
    ret = AVB_HASHTREE_ERROR_MODE_RESTART;
    io_ret = AVB_IO_RESULT_OK;
    goto out;
  } else if (io_ret != AVB_IO_RESULT_OK) {
    avb_error("Error reading from " AVB_NPV_MANAGED_VERITY_MODE ".\n");
    goto out;
  }
  if (num_bytes_read != AVB_SHA256_DIGEST_SIZE) {
    avb_error(
        "Unexpected number of bytes read from " AVB_NPV_MANAGED_VERITY_MODE
        ".\n");
    io_ret = AVB_IO_RESULT_ERROR_IO;
    goto out;
  }

  // OK, so we're currently in 'eio' mode and the vbmeta digest of the OS
  // that caused this is in |stored_vbmeta_digest_sha256| ... now see if
  // the OS we're dealing with now is the same.
  avb_slot_verify_data_calculate_vbmeta_digest(
      data, AVB_DIGEST_TYPE_SHA256, vbmeta_digest_sha256);
  if (avb_memcmp(vbmeta_digest_sha256,
                 stored_vbmeta_digest_sha256,
                 AVB_SHA256_DIGEST_SIZE) == 0) {
    // It's the same so we're still in 'eio' mode.
    avb_debug("Same OS instance detected - staying in 'eio' mode.\n");
    ret = AVB_HASHTREE_ERROR_MODE_EIO;
    io_ret = AVB_IO_RESULT_OK;
  } else {
    // It did change!
    avb_debug(
        "New OS instance detected - changing from 'eio' to 'restart' mode.\n");
    io_ret =
        ops->write_persistent_value(ops,
                                    AVB_NPV_MANAGED_VERITY_MODE,
                                    0,  // This clears the persistent property.
                                    vbmeta_digest_sha256);
    if (io_ret != AVB_IO_RESULT_OK) {
      avb_error("Error clearing " AVB_NPV_MANAGED_VERITY_MODE ".\n");
      goto out;
    }
    ret = AVB_HASHTREE_ERROR_MODE_RESTART;
    io_ret = AVB_IO_RESULT_OK;
  }

out:
  *out_hashtree_error_mode = ret;
  return io_ret;
}

static bool has_system_partition(AvbOps* ops, const char* ab_suffix) {
  char part_name[AVB_PART_NAME_MAX_SIZE];
  char* system_part_name = "system";
  char guid_buf[37];
  AvbIOResult io_ret;

  if (!avb_str_concat(part_name,
                      sizeof part_name,
                      system_part_name,
                      avb_strlen(system_part_name),
                      ab_suffix,
                      avb_strlen(ab_suffix))) {
    avb_error("System partition name and suffix does not fit.\n");
    return false;
  }

  io_ret = ops->get_unique_guid_for_partition(
      ops, part_name, guid_buf, sizeof guid_buf);
  if (io_ret == AVB_IO_RESULT_ERROR_NO_SUCH_PARTITION) {
    avb_debug("No system partition.\n");
    return false;
  } else if (io_ret != AVB_IO_RESULT_OK) {
    avb_error("Error getting unique GUID for system partition.\n");
    return false;
  }

  return true;
}

AvbSlotVerifyResult avb_slot_verify(AvbOps* ops,
                                    const char* const* requested_partitions,
                                    const char* ab_suffix,
                                    AvbSlotVerifyFlags flags,
                                    AvbHashtreeErrorMode hashtree_error_mode,
                                    AvbSlotVerifyData** out_data) {
  AvbSlotVerifyResult ret = AVB_SLOT_VERIFY_RESULT_ERROR_INVALID_ARGUMENT;
  AvbSlotVerifyData* slot_data = NULL;
  AvbAlgorithmType algorithm_type = AVB_ALGORITHM_TYPE_NONE;
  bool using_boot_for_vbmeta = false;
  AvbVBMetaImageHeader toplevel_vbmeta;
  bool allow_verification_error =
      (flags & AVB_SLOT_VERIFY_FLAGS_ALLOW_VERIFICATION_ERROR);
  AvbCmdlineSubstList* additional_cmdline_subst = NULL;

  /* Fail early if we're missing the AvbOps needed for slot verification. */
  avb_assert(ops->read_is_device_unlocked != NULL);
  avb_assert(ops->read_from_partition != NULL);
  avb_assert(ops->get_size_of_partition != NULL);
  avb_assert(ops->read_rollback_index != NULL);
  avb_assert(ops->get_unique_guid_for_partition != NULL);

  if (out_data != NULL) {
    *out_data = NULL;
  }

  /* Allowing dm-verity errors defeats the purpose of verified boot so
   * only allow this if set up to allow verification errors
   * (e.g. typically only UNLOCKED mode).
   */
  if (hashtree_error_mode == AVB_HASHTREE_ERROR_MODE_LOGGING &&
      !allow_verification_error) {
    ret = AVB_SLOT_VERIFY_RESULT_ERROR_INVALID_ARGUMENT;
    goto fail;
  }

  /* Make sure passed-in AvbOps support persistent values if
   * asking for libavb to manage verity state.
   */
  if (hashtree_error_mode == AVB_HASHTREE_ERROR_MODE_MANAGED_RESTART_AND_EIO) {
    if (ops->read_persistent_value == NULL ||
        ops->write_persistent_value == NULL) {
      avb_error(
          "Persistent values required for "
          "AVB_HASHTREE_ERROR_MODE_MANAGED_RESTART_AND_EIO "
          "but are not implemented in given AvbOps.\n");
      ret = AVB_SLOT_VERIFY_RESULT_ERROR_INVALID_ARGUMENT;
      goto fail;
    }
  }

  /* Make sure passed-in AvbOps support verifying public keys and getting
   * rollback index location if not using a vbmeta partition.
   */
  if (flags & AVB_SLOT_VERIFY_FLAGS_NO_VBMETA_PARTITION) {
    if (ops->validate_public_key_for_partition == NULL) {
      avb_error(
          "AVB_SLOT_VERIFY_FLAGS_NO_VBMETA_PARTITION was passed but the "
          "validate_public_key_for_partition() operation isn't implemented.\n");
      ret = AVB_SLOT_VERIFY_RESULT_ERROR_INVALID_ARGUMENT;
      goto fail;
    }
  } else {
    avb_assert(ops->validate_vbmeta_public_key != NULL);
  }

  slot_data = avb_calloc(sizeof(AvbSlotVerifyData));
  if (slot_data == NULL) {
    ret = AVB_SLOT_VERIFY_RESULT_ERROR_OOM;
    goto fail;
  }
  slot_data->vbmeta_images =
      avb_calloc(sizeof(AvbVBMetaData) * MAX_NUMBER_OF_VBMETA_IMAGES);
  if (slot_data->vbmeta_images == NULL) {
    ret = AVB_SLOT_VERIFY_RESULT_ERROR_OOM;
    goto fail;
  }
  slot_data->loaded_partitions =
      avb_calloc(sizeof(AvbPartitionData) * MAX_NUMBER_OF_LOADED_PARTITIONS);
  if (slot_data->loaded_partitions == NULL) {
    ret = AVB_SLOT_VERIFY_RESULT_ERROR_OOM;
    goto fail;
  }

  additional_cmdline_subst = avb_new_cmdline_subst_list();
  if (additional_cmdline_subst == NULL) {
    ret = AVB_SLOT_VERIFY_RESULT_ERROR_OOM;
    goto fail;
  }

  if (flags & AVB_SLOT_VERIFY_FLAGS_NO_VBMETA_PARTITION) {
    if (requested_partitions == NULL || requested_partitions[0] == NULL) {
      avb_fatal(
          "Requested partitions cannot be empty when using "
          "AVB_SLOT_VERIFY_FLAGS_NO_VBMETA_PARTITION");
      ret = AVB_SLOT_VERIFY_RESULT_ERROR_INVALID_ARGUMENT;
      goto fail;
    }

    /* No vbmeta partition, go through each of the requested partitions... */
    for (size_t n = 0; requested_partitions[n] != NULL; n++) {
      ret = load_and_verify_vbmeta(ops,
                                   requested_partitions,
                                   ab_suffix,
                                   flags,
                                   allow_verification_error,
                                   0 /* toplevel_vbmeta_flags */,
                                   0 /* rollback_index_location */,
                                   requested_partitions[n],
                                   avb_strlen(requested_partitions[n]),
                                   NULL /* expected_public_key */,
                                   0 /* expected_public_key_length */,
                                   slot_data,
                                   &algorithm_type,
                                   additional_cmdline_subst);
      if (!allow_verification_error && ret != AVB_SLOT_VERIFY_RESULT_OK) {
        goto fail;
      }
    }

  } else {
    /* Usual path, load "vbmeta"... */
    ret = load_and_verify_vbmeta(ops,
                                 requested_partitions,
                                 ab_suffix,
                                 flags,
                                 allow_verification_error,
                                 0 /* toplevel_vbmeta_flags */,
                                 0 /* rollback_index_location */,
                                 "vbmeta",
                                 avb_strlen("vbmeta"),
                                 NULL /* expected_public_key */,
                                 0 /* expected_public_key_length */,
                                 slot_data,
                                 &algorithm_type,
                                 additional_cmdline_subst);
    if (!allow_verification_error && ret != AVB_SLOT_VERIFY_RESULT_OK) {
      goto fail;
    }
  }

  if (!result_should_continue(ret)) {
    goto fail;
  }

  /* If things check out, mangle the kernel command-line as needed. */
  if (!(flags & AVB_SLOT_VERIFY_FLAGS_NO_VBMETA_PARTITION)) {
    if (avb_strcmp(slot_data->vbmeta_images[0].partition_name, "vbmeta") != 0) {
      avb_assert(
          avb_strcmp(slot_data->vbmeta_images[0].partition_name, "boot") == 0);
      using_boot_for_vbmeta = true;
    }
  }

  /* Byteswap top-level vbmeta header since we'll need it below. */
  avb_vbmeta_image_header_to_host_byte_order(
      (const AvbVBMetaImageHeader*)slot_data->vbmeta_images[0].vbmeta_data,
      &toplevel_vbmeta);

  /* Fill in |ab_suffix| field. */
  slot_data->ab_suffix = avb_strdup(ab_suffix);
  if (slot_data->ab_suffix == NULL) {
    ret = AVB_SLOT_VERIFY_RESULT_ERROR_OOM;
    goto fail;
  }

  /* If verification is disabled, we are done ... we specifically
   * don't want to add any androidboot.* options since verification
   * is disabled.
   */
  if (toplevel_vbmeta.flags & AVB_VBMETA_IMAGE_FLAGS_VERIFICATION_DISABLED) {
    /* Since verification is disabled we didn't process any
     * descriptors and thus there's no cmdline... so set root= such
     * that the system partition is mounted.
     */
    avb_assert(slot_data->cmdline == NULL);
    // Devices with dynamic partitions won't have system partition.
    // Instead, it has a large super partition to accommodate *.img files.
    // See b/119551429 for details.
    if (has_system_partition(ops, ab_suffix)) {
      slot_data->cmdline =
          avb_strdup("root=PARTUUID=$(ANDROID_SYSTEM_PARTUUID)");
    } else {
      // The |cmdline| field should be a NUL-terminated string.
      slot_data->cmdline = avb_strdup("");
    }
    if (slot_data->cmdline == NULL) {
      ret = AVB_SLOT_VERIFY_RESULT_ERROR_OOM;
      goto fail;
    }
  } else {
    /* If requested, manage dm-verity mode... */
    AvbHashtreeErrorMode resolved_hashtree_error_mode = hashtree_error_mode;
    if (hashtree_error_mode ==
        AVB_HASHTREE_ERROR_MODE_MANAGED_RESTART_AND_EIO) {
      AvbIOResult io_ret;
      io_ret = avb_manage_hashtree_error_mode(
          ops, flags, slot_data, &resolved_hashtree_error_mode);
      if (io_ret != AVB_IO_RESULT_OK) {
        ret = AVB_SLOT_VERIFY_RESULT_ERROR_IO;
        if (io_ret == AVB_IO_RESULT_ERROR_OOM) {
          ret = AVB_SLOT_VERIFY_RESULT_ERROR_OOM;
        }
        goto fail;
      }
    }
    slot_data->resolved_hashtree_error_mode = resolved_hashtree_error_mode;

    /* Add options... */
    AvbSlotVerifyResult sub_ret;
    sub_ret = avb_append_options(ops,
                                 flags,
                                 slot_data,
                                 &toplevel_vbmeta,
                                 algorithm_type,
                                 hashtree_error_mode,
                                 resolved_hashtree_error_mode);
    if (sub_ret != AVB_SLOT_VERIFY_RESULT_OK) {
      ret = sub_ret;
      goto fail;
    }
  }

  /* Substitute $(ANDROID_SYSTEM_PARTUUID) and friends. */
  if (slot_data->cmdline != NULL && avb_strlen(slot_data->cmdline) != 0) {
    char* new_cmdline;
    new_cmdline = avb_sub_cmdline(ops,
                                  slot_data->cmdline,
                                  ab_suffix,
                                  using_boot_for_vbmeta,
                                  additional_cmdline_subst);
    if (new_cmdline != slot_data->cmdline) {
      if (new_cmdline == NULL) {
        ret = AVB_SLOT_VERIFY_RESULT_ERROR_OOM;
        goto fail;
      }
      avb_free(slot_data->cmdline);
      slot_data->cmdline = new_cmdline;
    }
  }

  if (out_data != NULL) {
    *out_data = slot_data;
  } else {
    avb_slot_verify_data_free(slot_data);
  }

  avb_free_cmdline_subst_list(additional_cmdline_subst);
  additional_cmdline_subst = NULL;

  if (!allow_verification_error) {
    avb_assert(ret == AVB_SLOT_VERIFY_RESULT_OK);
  }

  return ret;

fail:
  if (slot_data != NULL) {
    avb_slot_verify_data_free(slot_data);
  }
  if (additional_cmdline_subst != NULL) {
    avb_free_cmdline_subst_list(additional_cmdline_subst);
  }
  return ret;
}

void avb_slot_verify_data_free(AvbSlotVerifyData* data) {
  if (data->ab_suffix != NULL) {
    avb_free(data->ab_suffix);
  }
  if (data->cmdline != NULL) {
    avb_free(data->cmdline);
  }
  if (data->vbmeta_images != NULL) {
    size_t n;
    for (n = 0; n < data->num_vbmeta_images; n++) {
      AvbVBMetaData* vbmeta_image = &data->vbmeta_images[n];
      if (vbmeta_image->partition_name != NULL) {
        avb_free(vbmeta_image->partition_name);
      }
      if (vbmeta_image->vbmeta_data != NULL) {
        avb_free(vbmeta_image->vbmeta_data);
      }
    }
    avb_free(data->vbmeta_images);
  }
  if (data->loaded_partitions != NULL) {
    size_t n;
    for (n = 0; n < data->num_loaded_partitions; n++) {
      AvbPartitionData* loaded_partition = &data->loaded_partitions[n];
      if (loaded_partition->partition_name != NULL) {
        avb_free(loaded_partition->partition_name);
      }
    }
    /* partition data is not loaded to heap memory, so we just reset the
     * image_addr_top here. */
    image_addr_top = (void *)PARTITION_LOAD_ADDR_START;
    avb_free(data->loaded_partitions);
  }
  avb_free(data);
}

const char* avb_slot_verify_result_to_string(AvbSlotVerifyResult result) {
  const char* ret = NULL;

  switch (result) {
    case AVB_SLOT_VERIFY_RESULT_OK:
      ret = "OK";
      break;
    case AVB_SLOT_VERIFY_RESULT_ERROR_OOM:
      ret = "ERROR_OOM";
      break;
    case AVB_SLOT_VERIFY_RESULT_ERROR_IO:
      ret = "ERROR_IO";
      break;
    case AVB_SLOT_VERIFY_RESULT_ERROR_VERIFICATION:
      ret = "ERROR_VERIFICATION";
      break;
    case AVB_SLOT_VERIFY_RESULT_ERROR_ROLLBACK_INDEX:
      ret = "ERROR_ROLLBACK_INDEX";
      break;
    case AVB_SLOT_VERIFY_RESULT_ERROR_PUBLIC_KEY_REJECTED:
      ret = "ERROR_PUBLIC_KEY_REJECTED";
      break;
    case AVB_SLOT_VERIFY_RESULT_ERROR_INVALID_METADATA:
      ret = "ERROR_INVALID_METADATA";
      break;
    case AVB_SLOT_VERIFY_RESULT_ERROR_UNSUPPORTED_VERSION:
      ret = "ERROR_UNSUPPORTED_VERSION";
      break;
    case AVB_SLOT_VERIFY_RESULT_ERROR_INVALID_ARGUMENT:
      ret = "ERROR_INVALID_ARGUMENT";
      break;
      /* Do not add a 'default:' case here because of -Wswitch. */
  }

  if (ret == NULL) {
    avb_error("Unknown AvbSlotVerifyResult value.\n");
    ret = "(unknown)";
  }

  return ret;
}

void avb_slot_verify_data_calculate_vbmeta_digest(AvbSlotVerifyData* data,
                                                  AvbDigestType digest_type,
                                                  uint8_t* out_digest) {
  bool ret = false;
  size_t n;

  switch (digest_type) {
    case AVB_DIGEST_TYPE_SHA256: {
      AvbSHA256Ctx ctx;
      avb_sha256_init(&ctx);
      for (n = 0; n < data->num_vbmeta_images; n++) {
        avb_sha256_update(&ctx,
                          data->vbmeta_images[n].vbmeta_data,
                          data->vbmeta_images[n].vbmeta_size);
      }
      avb_memcpy(out_digest, avb_sha256_final(&ctx), AVB_SHA256_DIGEST_SIZE);
      ret = true;
    } break;

    case AVB_DIGEST_TYPE_SHA512: {
      AvbSHA512Ctx ctx;
      avb_sha512_init(&ctx);
      for (n = 0; n < data->num_vbmeta_images; n++) {
        avb_sha512_update(&ctx,
                          data->vbmeta_images[n].vbmeta_data,
                          data->vbmeta_images[n].vbmeta_size);
      }
      avb_memcpy(out_digest, avb_sha512_final(&ctx), AVB_SHA512_DIGEST_SIZE);
      ret = true;
    } break;

      /* Do not add a 'default:' case here because of -Wswitch. */
  }

  if (!ret) {
    avb_fatal("Unknown digest type");
  }
}<|MERGE_RESOLUTION|>--- conflicted
+++ resolved
@@ -28,7 +28,6 @@
 /* Maximum size of a vbmeta image - 64 KiB. */
 #define VBMETA_MAX_SIZE (64 * 1024)
 
-<<<<<<< HEAD
 /* Set the image load addr start from 96MB offset of CONFIG_FASTBOOT_BUF_ADDR */
 #define PARTITION_LOAD_ADDR_START (CONFIG_FASTBOOT_BUF_ADDR + (96 * 1024 * 1024))
 
@@ -44,7 +43,7 @@
 {
   image_addr_top = (void *)(image_addr_top - ROUND(size, ARCH_DMA_MINALIGN));
 }
-=======
+
 static AvbSlotVerifyResult initialize_persistent_digest(
     AvbOps* ops,
     const char* part_name,
@@ -52,7 +51,6 @@
     size_t digest_size,
     const uint8_t* initial_digest,
     uint8_t* out_digest);
->>>>>>> 252100a3
 
 /* Helper function to see if we should continue with verification in
  * allow_verification_error=true mode if something goes wrong. See the
@@ -197,7 +195,7 @@
                                      expected_digest_size,
                                      initial_digest,
                                      out_digest);
-    avb_free(persistent_value_name);
+  avb_free(persistent_value_name);
     return ret;
   }
   avb_free(persistent_value_name);
@@ -376,17 +374,17 @@
    */
   image_size = hash_desc.image_size;
   if (allow_verification_error) {
-    io_ret = ops->get_size_of_partition(ops, part_name, &image_size);
-    if (io_ret == AVB_IO_RESULT_ERROR_OOM) {
-      ret = AVB_SLOT_VERIFY_RESULT_ERROR_OOM;
-      goto out;
-    } else if (io_ret != AVB_IO_RESULT_OK) {
-      avb_errorv(part_name, ": Error determining partition size.\n", NULL);
-      ret = AVB_SLOT_VERIFY_RESULT_ERROR_IO;
-      goto out;
-    }
-    avb_debugv(part_name, ": Loading entire partition.\n", NULL);
-  }
+      io_ret = ops->get_size_of_partition(ops, part_name, &image_size);
+      if (io_ret == AVB_IO_RESULT_ERROR_OOM) {
+        ret = AVB_SLOT_VERIFY_RESULT_ERROR_OOM;
+        goto out;
+      } else if (io_ret != AVB_IO_RESULT_OK) {
+        avb_errorv(part_name, ": Error determining partition size.\n", NULL);
+        ret = AVB_SLOT_VERIFY_RESULT_ERROR_IO;
+        goto out;
+      }
+      avb_debugv(part_name, ": Loading entire partition.\n", NULL);
+    }
 
   ret = load_full_partition(
       ops, part_name, image_size, &image_buf, &image_preloaded);
@@ -405,7 +403,6 @@
     image_size_to_hash = image_size;
   }
   if (avb_strcmp((const char*)hash_desc.hash_algorithm, "sha256") == 0) {
-<<<<<<< HEAD
 #if defined(CONFIG_IMX_TRUSTY_OS) && !defined(CONFIG_AVB_ATX)
     /* DMA requires cache aligned input/output buffer */
     hash_out = memalign(ARCH_DMA_MINALIGN, AVB_SHA256_DIGEST_SIZE);
@@ -434,9 +431,6 @@
 
     digest = hash_out;
 #else
-    AvbSHA256Ctx sha256_ctx;
-=======
->>>>>>> 252100a3
     avb_sha256_init(&sha256_ctx);
     avb_sha256_update(&sha256_ctx, desc_salt, hash_desc.salt_len);
     avb_sha256_update(&sha256_ctx, image_buf, image_size_to_hash);
@@ -685,8 +679,8 @@
    * partitions holding data for e.g. super partitions (b/80195851 for
    * rationale).
    */
-  vbmeta_offset = 0;
-  vbmeta_size = VBMETA_MAX_SIZE;
+    vbmeta_offset = 0;
+    vbmeta_size = VBMETA_MAX_SIZE;
   if (look_for_vbmeta_footer) {
     uint8_t footer_buf[AVB_FOOTER_SIZE];
     size_t footer_num_read;
@@ -712,14 +706,14 @@
                                           &footer)) {
       avb_debugv(full_partition_name, ": No footer detected.\n", NULL);
     } else {
-      /* Basic footer sanity check since the data is untrusted. */
-      if (footer.vbmeta_size > VBMETA_MAX_SIZE) {
-        avb_errorv(
-            full_partition_name, ": Invalid vbmeta size in footer.\n", NULL);
+    /* Basic footer sanity check since the data is untrusted. */
+    if (footer.vbmeta_size > VBMETA_MAX_SIZE) {
+      avb_errorv(
+          full_partition_name, ": Invalid vbmeta size in footer.\n", NULL);
       } else {
-        vbmeta_offset = footer.vbmeta_offset;
-        vbmeta_size = footer.vbmeta_size;
-      }
+    vbmeta_offset = footer.vbmeta_offset;
+    vbmeta_size = footer.vbmeta_size;
+  }
     }
   }
 
@@ -881,7 +875,7 @@
             &key_is_trusted,
             &rollback_index_location_to_use);
       } else {
-        avb_assert(is_main_vbmeta);
+      avb_assert(is_main_vbmeta);
         io_ret = ops->validate_vbmeta_public_key(ops,
                                                  pk_data,
                                                  pk_len,
@@ -941,8 +935,8 @@
     avb_assert(slot_data->num_vbmeta_images == 0);
   } else {
     if (!(flags & AVB_SLOT_VERIFY_FLAGS_NO_VBMETA_PARTITION)) {
-      avb_assert(slot_data->num_vbmeta_images > 0);
-    }
+    avb_assert(slot_data->num_vbmeta_images > 0);
+  }
   }
   if (slot_data->num_vbmeta_images == MAX_NUMBER_OF_VBMETA_IMAGES) {
     avb_errorv(full_partition_name, ": Too many vbmeta images.\n", NULL);
@@ -1510,9 +1504,9 @@
 
     /* No vbmeta partition, go through each of the requested partitions... */
     for (size_t n = 0; requested_partitions[n] != NULL; n++) {
-      ret = load_and_verify_vbmeta(ops,
-                                   requested_partitions,
-                                   ab_suffix,
+  ret = load_and_verify_vbmeta(ops,
+                               requested_partitions,
+                               ab_suffix,
                                    flags,
                                    allow_verification_error,
                                    0 /* toplevel_vbmeta_flags */,
@@ -1535,19 +1529,19 @@
                                  requested_partitions,
                                  ab_suffix,
                                  flags,
-                                 allow_verification_error,
-                                 0 /* toplevel_vbmeta_flags */,
-                                 0 /* rollback_index_location */,
-                                 "vbmeta",
-                                 avb_strlen("vbmeta"),
-                                 NULL /* expected_public_key */,
-                                 0 /* expected_public_key_length */,
-                                 slot_data,
-                                 &algorithm_type,
-                                 additional_cmdline_subst);
-    if (!allow_verification_error && ret != AVB_SLOT_VERIFY_RESULT_OK) {
-      goto fail;
-    }
+                               allow_verification_error,
+                               0 /* toplevel_vbmeta_flags */,
+                               0 /* rollback_index_location */,
+                               "vbmeta",
+                               avb_strlen("vbmeta"),
+                               NULL /* expected_public_key */,
+                               0 /* expected_public_key_length */,
+                               slot_data,
+                               &algorithm_type,
+                               additional_cmdline_subst);
+  if (!allow_verification_error && ret != AVB_SLOT_VERIFY_RESULT_OK) {
+    goto fail;
+  }
   }
 
   if (!result_should_continue(ret)) {
@@ -1563,28 +1557,28 @@
     }
   }
 
-  /* Byteswap top-level vbmeta header since we'll need it below. */
-  avb_vbmeta_image_header_to_host_byte_order(
-      (const AvbVBMetaImageHeader*)slot_data->vbmeta_images[0].vbmeta_data,
-      &toplevel_vbmeta);
-
-  /* Fill in |ab_suffix| field. */
-  slot_data->ab_suffix = avb_strdup(ab_suffix);
-  if (slot_data->ab_suffix == NULL) {
-    ret = AVB_SLOT_VERIFY_RESULT_ERROR_OOM;
-    goto fail;
-  }
-
-  /* If verification is disabled, we are done ... we specifically
-   * don't want to add any androidboot.* options since verification
-   * is disabled.
-   */
-  if (toplevel_vbmeta.flags & AVB_VBMETA_IMAGE_FLAGS_VERIFICATION_DISABLED) {
-    /* Since verification is disabled we didn't process any
-     * descriptors and thus there's no cmdline... so set root= such
-     * that the system partition is mounted.
+    /* Byteswap top-level vbmeta header since we'll need it below. */
+    avb_vbmeta_image_header_to_host_byte_order(
+        (const AvbVBMetaImageHeader*)slot_data->vbmeta_images[0].vbmeta_data,
+        &toplevel_vbmeta);
+
+    /* Fill in |ab_suffix| field. */
+    slot_data->ab_suffix = avb_strdup(ab_suffix);
+    if (slot_data->ab_suffix == NULL) {
+      ret = AVB_SLOT_VERIFY_RESULT_ERROR_OOM;
+      goto fail;
+    }
+
+    /* If verification is disabled, we are done ... we specifically
+     * don't want to add any androidboot.* options since verification
+     * is disabled.
      */
-    avb_assert(slot_data->cmdline == NULL);
+    if (toplevel_vbmeta.flags & AVB_VBMETA_IMAGE_FLAGS_VERIFICATION_DISABLED) {
+      /* Since verification is disabled we didn't process any
+       * descriptors and thus there's no cmdline... so set root= such
+       * that the system partition is mounted.
+       */
+      avb_assert(slot_data->cmdline == NULL);
     // Devices with dynamic partitions won't have system partition.
     // Instead, it has a large super partition to accommodate *.img files.
     // See b/119551429 for details.
@@ -1595,11 +1589,11 @@
       // The |cmdline| field should be a NUL-terminated string.
       slot_data->cmdline = avb_strdup("");
     }
-    if (slot_data->cmdline == NULL) {
-      ret = AVB_SLOT_VERIFY_RESULT_ERROR_OOM;
-      goto fail;
-    }
-  } else {
+      if (slot_data->cmdline == NULL) {
+        ret = AVB_SLOT_VERIFY_RESULT_ERROR_OOM;
+        goto fail;
+      }
+    } else {
     /* If requested, manage dm-verity mode... */
     AvbHashtreeErrorMode resolved_hashtree_error_mode = hashtree_error_mode;
     if (hashtree_error_mode ==
@@ -1621,39 +1615,39 @@
     AvbSlotVerifyResult sub_ret;
     sub_ret = avb_append_options(ops,
                                  flags,
-                                 slot_data,
-                                 &toplevel_vbmeta,
-                                 algorithm_type,
+                                                       slot_data,
+                                                       &toplevel_vbmeta,
+                                                       algorithm_type,
                                  hashtree_error_mode,
                                  resolved_hashtree_error_mode);
-    if (sub_ret != AVB_SLOT_VERIFY_RESULT_OK) {
-      ret = sub_ret;
-      goto fail;
-    }
-  }
-
-  /* Substitute $(ANDROID_SYSTEM_PARTUUID) and friends. */
+      if (sub_ret != AVB_SLOT_VERIFY_RESULT_OK) {
+        ret = sub_ret;
+        goto fail;
+      }
+    }
+
+    /* Substitute $(ANDROID_SYSTEM_PARTUUID) and friends. */
   if (slot_data->cmdline != NULL && avb_strlen(slot_data->cmdline) != 0) {
-    char* new_cmdline;
-    new_cmdline = avb_sub_cmdline(ops,
-                                  slot_data->cmdline,
-                                  ab_suffix,
-                                  using_boot_for_vbmeta,
-                                  additional_cmdline_subst);
-    if (new_cmdline != slot_data->cmdline) {
-      if (new_cmdline == NULL) {
-        ret = AVB_SLOT_VERIFY_RESULT_ERROR_OOM;
-        goto fail;
-      }
-      avb_free(slot_data->cmdline);
-      slot_data->cmdline = new_cmdline;
-    }
-  }
-
-  if (out_data != NULL) {
-    *out_data = slot_data;
-  } else {
-    avb_slot_verify_data_free(slot_data);
+      char* new_cmdline;
+      new_cmdline = avb_sub_cmdline(ops,
+                                    slot_data->cmdline,
+                                    ab_suffix,
+                                    using_boot_for_vbmeta,
+                                    additional_cmdline_subst);
+      if (new_cmdline != slot_data->cmdline) {
+        if (new_cmdline == NULL) {
+          ret = AVB_SLOT_VERIFY_RESULT_ERROR_OOM;
+          goto fail;
+        }
+        avb_free(slot_data->cmdline);
+        slot_data->cmdline = new_cmdline;
+      }
+    }
+
+    if (out_data != NULL) {
+      *out_data = slot_data;
+    } else {
+      avb_slot_verify_data_free(slot_data);
   }
 
   avb_free_cmdline_subst_list(additional_cmdline_subst);
@@ -1702,7 +1696,7 @@
       if (loaded_partition->partition_name != NULL) {
         avb_free(loaded_partition->partition_name);
       }
-    }
+      }
     /* partition data is not loaded to heap memory, so we just reset the
      * image_addr_top here. */
     image_addr_top = (void *)PARTITION_LOAD_ADDR_START;
