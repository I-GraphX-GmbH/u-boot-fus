/*
 * (C) Copyright 2000-2009
 * Wolfgang Denk, DENX Software Engineering, wd@denx.de.
 *
 * SPDX-License-Identifier:	GPL-2.0+
 */

#include <common.h>
#include <dm.h>
#include <errno.h>
#include <timer.h>
#include <watchdog.h>
#include <div64.h>
#include <asm/io.h>

#ifndef CONFIG_WD_PERIOD
# define CONFIG_WD_PERIOD	(10 * 1000 * 1000)	/* 10 seconds default */
#endif

DECLARE_GLOBAL_DATA_PTR;

#ifdef CONFIG_SYS_TIMER_RATE
/* Returns tick rate in ticks per second */
ulong notrace get_tbclk(void)
{
	return CONFIG_SYS_TIMER_RATE;
}
#endif

#ifdef CONFIG_SYS_TIMER_COUNTER
unsigned long notrace timer_read_counter(void)
{
#ifdef CONFIG_SYS_TIMER_COUNTS_DOWN
	return ~readl(CONFIG_SYS_TIMER_COUNTER);
#else
	return readl(CONFIG_SYS_TIMER_COUNTER);
#endif
}
#else
extern unsigned long __weak timer_read_counter(void);
#endif

#ifdef CONFIG_TIMER
ulong notrace get_tbclk(void)
{
	if (!gd->timer) {
#ifdef CONFIG_TIMER_EARLY
		return timer_early_get_rate();
#else
		int ret;

		ret = dm_timer_init();
		if (ret)
			return ret;
#endif
	}

	return timer_get_rate(gd->timer);
}

uint64_t notrace get_ticks(void)
{
	u64 count;
	int ret;

	if (!gd->timer) {
#ifdef CONFIG_TIMER_EARLY
		return timer_early_get_count();
#else
		int ret;

		ret = dm_timer_init();
		if (ret)
			return ret;
#endif
	}

	ret = timer_get_count(gd->timer, &count);
	if (ret)
		return ret;

	return count;
}

#else /* !CONFIG_TIMER */

uint64_t __weak notrace get_ticks(void)
{
	unsigned long now = timer_read_counter();

	/* increment tbu if tbl has rolled over */
	if (now < gd->timebase_l)
		gd->timebase_h++;
	gd->timebase_l = now;
	return ((uint64_t)gd->timebase_h << 32) | gd->timebase_l;
}

#endif /* CONFIG_TIMER */

/* Returns time in milliseconds */
static uint64_t notrace tick_to_time(uint64_t tick)
{
	ulong div = get_tbclk();

	tick *= CONFIG_SYS_HZ;
	do_div(tick, div);
	return tick;
}

int __weak timer_init(void)
{
	return 0;
}

/* Returns time in milliseconds */
ulong __weak get_timer(ulong base)
{
	return tick_to_time(get_ticks()) - base;
}

unsigned long __weak notrace timer_get_us(void)
{
	return tick_to_time(get_ticks() * 1000);
}

static uint64_t usec_to_tick(unsigned long usec)
{
	uint64_t tick = usec;
	tick *= get_tbclk();
	do_div(tick, 1000000);
	return tick;
}

void __weak __udelay(unsigned long usec)
{
	uint64_t start = get_ticks();
	uint64_t delay;

	delay = usec_to_tick(usec);
	while (get_ticks() - start < delay)	/* loop till event */
		 /*NOP*/;
}

/* ------------------------------------------------------------------------- */

void udelay(unsigned long usec)
{
	ulong kv;

	do {
		WATCHDOG_RESET();
		kv = usec > CONFIG_WD_PERIOD ? CONFIG_WD_PERIOD : usec;
		__udelay (kv);
		usec -= kv;
	} while(usec);
<<<<<<< HEAD
}

void mdelay(unsigned long msec)
{
	while (msec--)
		udelay(1000);
}

ulong __timer_get_boot_us(void)
{
	static ulong base_time;

	/*
	 * We can't implement this properly. Return 0 on the first call and
	 * larger values after that.
	 */
	if (base_time)
		return get_timer(base_time) * 1000;
	base_time = get_timer(0);
	return 0;
}

ulong timer_get_boot_us(void)
	__attribute__((weak, alias("__timer_get_boot_us")));
=======
}
>>>>>>> 6e922a94
<|MERGE_RESOLUTION|>--- conflicted
+++ resolved
@@ -153,31 +153,4 @@
 		__udelay (kv);
 		usec -= kv;
 	} while(usec);
-<<<<<<< HEAD
-}
-
-void mdelay(unsigned long msec)
-{
-	while (msec--)
-		udelay(1000);
-}
-
-ulong __timer_get_boot_us(void)
-{
-	static ulong base_time;
-
-	/*
-	 * We can't implement this properly. Return 0 on the first call and
-	 * larger values after that.
-	 */
-	if (base_time)
-		return get_timer(base_time) * 1000;
-	base_time = get_timer(0);
-	return 0;
-}
-
-ulong timer_get_boot_us(void)
-	__attribute__((weak, alias("__timer_get_boot_us")));
-=======
-}
->>>>>>> 6e922a94
+}