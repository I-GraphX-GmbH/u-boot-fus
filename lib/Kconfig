menu "Library routines"

config ADDR_MAP
	bool "Enable support for non-identity virtual-physical mappings"
	help
	  Enables helper code for implementing non-identity virtual-physical
	  memory mappings for 32bit CPUs.

	  This library only works in the post-relocation phase.

config SYS_NUM_ADDR_MAP
	int "Size of the address-map table"
	depends on ADDR_MAP
	default 16
	help
	  Sets the number of entries in the virtual-physical mapping table.

config BCH
	bool "Enable Software based BCH ECC"
	help
	  Enables software based BCH ECC algorithm present in lib/bch.c
	  This is used by SoC platforms which do not have built-in ELM
	  hardware engine required for BCH ECC correction.

config BINMAN_FDT
	bool "Allow access to binman information in the device tree"
	depends on BINMAN && DM && OF_CONTROL
	default y
	help
	  This enables U-Boot to access information about binman entries,
	  stored in the device tree in a binman node. Typical uses are to
	  locate entries in the firmware image. See binman.h for the available
	  functionality.

config CC_OPTIMIZE_LIBS_FOR_SPEED
	bool "Optimize libraries for speed"
	help
	  Enabling this option will pass "-O2" to gcc when compiling
	  under "lib" directory.

	  If unsure, say N.

config DYNAMIC_CRC_TABLE
	bool "Enable Dynamic tables for CRC"
	help
	  Enable this option to calculate entries for CRC tables at runtime.
	  This can be helpful when reducing the size of the build image

config HAVE_ARCH_IOMAP
	bool
	help
	  Enable this option if architecture provides io{read,write}{8,16,32}
	  I/O accessor functions.

config HAVE_PRIVATE_LIBGCC
	bool

config LIB_UUID
	bool

config PRINTF
	bool
	default y

config SPL_PRINTF
	bool
	select SPL_SPRINTF
	select SPL_STRTO if !SPL_USE_TINY_PRINTF

config TPL_PRINTF
	bool
	select TPL_SPRINTF
	select TPL_STRTO if !TPL_USE_TINY_PRINTF

config SPRINTF
	bool
	default y

config SPL_SPRINTF
	bool

config TPL_SPRINTF
	bool

config SSCANF
	bool
	default n

config STRTO
	bool
	default y

config SPL_STRTO
	bool

config TPL_STRTO
	bool

config IMAGE_SPARSE
	bool

config IMAGE_SPARSE_FILLBUF_SIZE
	hex "Android sparse image CHUNK_TYPE_FILL buffer size"
	default 0x80000
	depends on IMAGE_SPARSE
	help
	  Set the size of the fill buffer used when processing CHUNK_TYPE_FILL
	  chunks.

config USE_PRIVATE_LIBGCC
	bool "Use private libgcc"
	depends on HAVE_PRIVATE_LIBGCC
	default y if HAVE_PRIVATE_LIBGCC && ((ARM && !ARM64) || MIPS)
	help
	  This option allows you to use the built-in libgcc implementation
	  of U-Boot instead of the one provided by the compiler.
	  If unsure, say N.

config SYS_HZ
	int
	default 1000
	help
	  The frequency of the timer returned by get_timer().
	  get_timer() must operate in milliseconds and this option must be
	  set to 1000.

config SPL_USE_TINY_PRINTF
	bool "Enable tiny printf() version in SPL"
	depends on SPL
	default y
	help
	  This option enables a tiny, stripped down printf version.
	  This should only be used in space limited environments,
	  like SPL versions with hard memory limits. This version
	  reduces the code size by about 2.5KiB on armv7.

	  The supported format specifiers are %c, %s, %u/%d and %x.

config TPL_USE_TINY_PRINTF
	bool "Enable tiny printf() version in TPL"
	depends on TPL
	default y if SPL_USE_TINY_PRINTF
	help
	  This option enables a tiny, stripped down printf version.
	  This should only be used in space limited environments,
	  like SPL versions with hard memory limits. This version
	  reduces the code size by about 2.5KiB on armv7.

	  The supported format specifiers are %c, %s, %u/%d and %x.

config PANIC_HANG
	bool "Do not reset the system on fatal error"
	help
	  Define this option to stop the system in case of a fatal error,
	  so that you have to reset it manually. This is probably NOT a good
	  idea for an embedded system where you want the system to reboot
	  automatically as fast as possible, but it may be useful during
	  development since you can try to debug the conditions that lead to
	  the situation.

config REGEX
	bool "Enable regular expression support"
	default y if NET
	help
	  If this variable is defined, U-Boot is linked against the
	  SLRE (Super Light Regular Expression) library, which adds
	  regex support to some commands, for example "env grep" and
	  "setexpr".

choice
	prompt "Pseudo-random library support type"
	depends on NET_RANDOM_ETHADDR || RANDOM_UUID || CMD_UUID || \
<<<<<<< HEAD
		   RNG_SANDBOX || UT_LIB && AES || FAT_WRITE
=======
		   RNG_SANDBOX || UT_LIB && AES || FS_SPL_MEMTEST_COMMON
>>>>>>> 27705f44
	default LIB_RAND
	help
	  Select the library to provide pseudo-random number generator
	  functions.  LIB_HW_RAND supports certain hardware engines that
	  provide this functionality.  If in doubt, select LIB_RAND.

config LIB_RAND
	bool "Pseudo-random library support"

config LIB_HW_RAND
	bool "HW Engine for random library support"

endchoice

config SPL_TINY_MEMSET
	bool "Use a very small memset() in SPL"
	help
	  The faster memset() is the arch-specific one (if available) enabled
	  by CONFIG_USE_ARCH_MEMSET. If that is not enabled, we can still get
	  better performance by writing a word at a time. But in very
	  size-constrained environments even this may be too big. Enable this
	  option to reduce code size slightly at the cost of some speed.

config TPL_TINY_MEMSET
	bool "Use a very small memset() in TPL"
	help
	  The faster memset() is the arch-specific one (if available) enabled
	  by CONFIG_USE_ARCH_MEMSET. If that is not enabled, we can still get
	  better performance by writing a word at a time. But in very
	  size-constrained environments even this may be too big. Enable this
	  option to reduce code size slightly at the cost of some speed.

config RBTREE
	bool

config BITREVERSE
	bool "Bit reverse library from Linux"

config TRACE
	bool "Support for tracing of function calls and timing"
	imply CMD_TRACE
	select TIMER_EARLY
	help
	  Enables function tracing within U-Boot. This allows recording of call
	  traces including timing information. The command can write data to
	  memory for exporting for analysis (e.g. using bootchart).
	  See doc/README.trace for full details.

config TRACE_BUFFER_SIZE
	hex "Size of trace buffer in U-Boot"
	depends on TRACE
	default 0x01000000
	help
	  Sets the size of the trace buffer in U-Boot. This is allocated from
	  memory during relocation. If this buffer is too small, the trace
	  history will be truncated, with later records omitted.

	  If early trace is enabled (i.e. before relocation), this buffer must
	  be large enough to include all the data from the early trace buffer as
	  well, since this is copied over to the main buffer during relocation.

	  A trace record is emitted for each function call and each record is
	  12 bytes (see struct trace_call). A suggested minimum size is 1MB. If
	  the size is too small then 'trace stats' will show a message saying
	  how many records were dropped due to buffer overflow.

config TRACE_CALL_DEPTH_LIMIT
	int "Trace call depth limit"
	depends on TRACE
	default 15
	help
	  Sets the maximum call depth up to which function calls are recorded.

config TRACE_EARLY
	bool "Enable tracing before relocation"
	depends on TRACE
	help
	  Sometimes it is helpful to trace execution of U-Boot before
	  relocation. This is possible by using a arch-specific, fixed buffer
	  position in memory. Enable this option to start tracing as early as
	  possible after U-Boot starts.

config TRACE_EARLY_SIZE
	hex "Size of early trace buffer in U-Boot"
	depends on TRACE_EARLY
	default 0x00100000
	help
	  Sets the size of the early trace buffer in bytes. This is used to hold
	  tracing information before relocation.

config TRACE_EARLY_CALL_DEPTH_LIMIT
	int "Early trace call depth limit"
	depends on TRACE_EARLY
	default 200
	help
	  Sets the maximum call depth up to which function calls are recorded
	  during early tracing.

config TRACE_EARLY_ADDR
	hex "Address of early trace buffer in U-Boot"
	depends on TRACE_EARLY
	default 0x00100000
	help
	  Sets the address of the early trace buffer in U-Boot. This memory
	  must be accessible before relocation.

	  A trace record is emitted for each function call and each record is
	  12 bytes (see struct trace_call). A suggested minimum size is 1MB. If
	  the size is too small then the message which says the amount of early
	  data being coped will the the same as the

source lib/dhry/Kconfig

menu "Security support"

config AES
	bool "Support the AES algorithm"
	help
	  This provides a means to encrypt and decrypt data using the AES
	  (Advanced Encryption Standard). This algorithm uses a symetric key
	  and is widely used as a streaming cipher. Different key lengths are
	  supported by the algorithm but only a 128-bit key is supported at
	  present.

source lib/rsa/Kconfig
source lib/crypto/Kconfig

config TPM
	bool "Trusted Platform Module (TPM) Support"
	depends on DM
	help
	  This enables support for TPMs which can be used to provide security
	  features for your board. The TPM can be connected via LPC or I2C
	  and a sandbox TPM is provided for testing purposes. Use the 'tpm'
	  command to interactive the TPM. Driver model support is provided
	  for the low-level TPM interface, but only one TPM is supported at
	  a time by the TPM library.

config SPL_TPM
	bool "Trusted Platform Module (TPM) Support in SPL"
	depends on SPL_DM
	help
	  This enables support for TPMs which can be used to provide security
	  features for your board. The TPM can be connected via LPC or I2C
	  and a sandbox TPM is provided for testing purposes. Use the 'tpm'
	  command to interactive the TPM. Driver model support is provided
	  for the low-level TPM interface, but only one TPM is supported at
	  a time by the TPM library.

config TPL_TPM
	bool "Trusted Platform Module (TPM) Support in TPL"
	depends on TPL_DM
	help
	  This enables support for TPMs which can be used to provide security
	  features for your board. The TPM can be connected via LPC or I2C
	  and a sandbox TPM is provided for testing purposes. Use the 'tpm'
	  command to interactive the TPM. Driver model support is provided
	  for the low-level TPM interface, but only one TPM is supported at
	  a time by the TPM library.

endmenu

menu "Android Verified Boot"

config LIBAVB
	bool "Android Verified Boot 2.0 support"
	depends on ANDROID_BOOT_IMAGE
	default n
	help
	  This enables support of Android Verified Boot 2.0 which can be used
	  to assure the end user of the integrity of the software running on a
	  device. Introduces such features as boot chain of trust, rollback
	  protection etc.

config AVB_SUPPORT
	bool "Enable Android AVB lib support"
	select LIBAVB

config AVB_ATX
	bool "Enable AVB_ATX support"
	depends on AVB_SUPPORT

config AVB_WARNING_LOGO
	bool "Enable avb warning show logo on screen"
	help
	  Enable avb warning show logo on screen

config AVB_WARNING_LOGO_COLS
	hex "x resolution on the screen"
	default 0x1E0
	depends on AVB_WARNING_LOGO
	help
	  The x resolution on the screen.

config AVB_WARNING_LOGO_ROWS
	hex "y resolution on the screen"
	default 0x60
	depends on AVB_WARNING_LOGO
	help
	  The y resolution on the screen.

config AVB_WARNING_TIME_LAST
	hex "the time of avb warning logo will last"
	default 0x3
	help
	  The time of avb warning logo will last (s).
endmenu

menu "Hashing Support"

config SHA1
	bool "Enable SHA1 support"
	help
	  This option enables support of hashing using SHA1 algorithm.
	  The hash is calculated in software.
	  The SHA1 algorithm produces a 160-bit (20-byte) hash value
	  (digest).

config SHA256
	bool "Enable SHA256 support"
	help
	  This option enables support of hashing using SHA256 algorithm.
	  The hash is calculated in software.
	  The SHA256 algorithm produces a 256-bit (32-byte) hash value
	  (digest).

config SHA512_ALGO
	bool "Enable SHA512 algorithm"
	help
	  This option enables support of internal SHA512 algorithm.

config SHA512
	bool "Enable SHA512 support"
	depends on SHA512_ALGO
	help
	  This option enables support of hashing using SHA512 algorithm.
	  The hash is calculated in software.
	  The SHA512 algorithm produces a 512-bit (64-byte) hash value
	  (digest).

config SHA384
	bool "Enable SHA384 support"
	depends on SHA512_ALGO
	help
	  This option enables support of hashing using SHA384 algorithm.
	  The hash is calculated in software.
	  The SHA384 algorithm produces a 384-bit (48-byte) hash value
	  (digest).

config SHA_HW_ACCEL
	bool "Enable hashing using hardware"
	help
	  This option enables hardware acceleration
	  for SHA1/SHA256 hashing.
	  This affects the 'hash' command and also the
	  hash_lookup_algo() function.

config SHA_PROG_HW_ACCEL
	bool "Enable Progressive hashing support using hardware"
	depends on SHA_HW_ACCEL
	help
	  This option enables hardware-acceleration for
	  SHA1/SHA256 progressive hashing.
	  Data can be streamed in a block at a time and the hashing
	  is performed in hardware.

config MD5
	bool "Support MD5 algorithm"
	help
	  This option enables MD5 support. MD5 is an algorithm designed
	  in 1991 that produces a 16-byte digest (or checksum) from its input
	  data. It has a number of vulnerabilities which preclude its use in
	  security applications, but it can be useful for providing a quick
	  checksum of a block of data.

config SPL_MD5
	bool "Support MD5 algorithm in SPL"
	help
	  This option enables MD5 support in SPL. MD5 is an algorithm designed
	  in 1991 that produces a 16-byte digest (or checksum) from its input
	  data. It has a number of vulnerabilities which preclude its use in
	  security applications, but it can be useful for providing a quick
	  checksum of a block of data.

config CRC32C
	bool

config XXHASH
	bool

endmenu

menu "Compression Support"

config LZ4
	bool "Enable LZ4 decompression support"
	help
	  If this option is set, support for LZ4 compressed images
	  is included. The LZ4 algorithm can run in-place as long as the
	  compressed image is loaded to the end of the output buffer, and
	  trades lower compression ratios for much faster decompression.

	  NOTE: This implements the release version of the LZ4 frame
	  format as generated by default by the 'lz4' command line tool.
	  This is not the same as the outdated, less efficient legacy
	  frame format currently (2015) implemented in the Linux kernel
	  (generated by 'lz4 -l'). The two formats are incompatible.

config LZMA
	bool "Enable LZMA decompression support"
	help
	  This enables support for LZMA (Lempel-Ziv-Markov chain algorithm),
	  a dictionary compression algorithm that provides a high compression
	  ratio and fairly fast decompression speed. See also
	  CONFIG_CMD_LZMADEC which provides a decode command.

config LZO
	bool "Enable LZO decompression support"
	help
	  This enables support for LZO compression algorithm.r

config GZIP
	bool "Enable gzip decompression support"
	select ZLIB
	default y
	help
	  This enables support for GZIP compression algorithm.

config ZLIB_UNCOMPRESS
	bool "Enables zlib's uncompress() functionality"
	help
	  This enables an extra zlib functionality: the uncompress() function,
	  which decompresses data from a buffer into another, knowing their
	  sizes. Unlike gunzip(), there is no header parsing.

config GZIP_COMPRESSED
	bool
	select ZLIB

config BZIP2
	bool "Enable bzip2 decompression support"
	help
	  This enables support for BZIP2 compression algorithm.

config ZLIB
	bool
	default y
	help
	  This enables ZLIB compression lib.

config ZSTD
	bool "Enable Zstandard decompression support"
	select XXHASH
	help
	  This enables Zstandard decompression library.

config SPL_LZ4
	bool "Enable LZ4 decompression support in SPL"
	help
	  This enables support for the LZ4 decompression algorithm in SPL. LZ4
	  is a lossless data compression algorithm that is focused on
	  fast compression and decompression speed. It belongs to the LZ77
	  family of byte-oriented compression schemes.

config SPL_LZMA
	bool "Enable LZMA decompression support for SPL build"
	help
	  This enables support for LZMA compression algorithm for SPL boot.

config SPL_LZO
	bool "Enable LZO decompression support in SPL"
	help
	  This enables support for LZO compression algorithm in the SPL.

config SPL_GZIP
	bool "Enable gzip decompression support for SPL build"
	select SPL_ZLIB
	help
	  This enables support for GZIP compression altorithm for SPL boot.

config SPL_ZLIB
	bool
	help
	  This enables compression lib for SPL boot.

config SPL_ZSTD
	bool "Enable Zstandard decompression support in SPL"
	select XXHASH
	help
	  This enables Zstandard decompression library in the SPL.

endmenu

config ERRNO_STR
	bool "Enable function for getting errno-related string message"
	help
	  The function errno_str(int errno), returns a pointer to the errno
	  corresponding text message:
	  - if errno is null or positive number - a pointer to "Success" message
	  - if errno is negative - a pointer to errno related message

config HEXDUMP
	bool "Enable hexdump"
	help
	  This enables functions for printing dumps of binary data.

config SPL_HEXDUMP
	bool "Enable hexdump in SPL"
	depends on HEXDUMP
	default y
	help
	  This enables functions for printing dumps of binary data in
	  SPL.

config GETOPT
	bool "Enable getopt"
	help
	  This enables functions for parsing command-line options.

config OF_LIBFDT
	bool "Enable the FDT library"
	default y if OF_CONTROL
	help
	  This enables the FDT library (libfdt). It provides functions for
	  accessing binary device tree images in memory, such as adding and
	  removing nodes and properties, scanning through the tree and finding
	  particular compatible nodes. The library operates on a flattened
	  version of the device tree.

config OF_LIBFDT_ASSUME_MASK
	hex "Mask of conditions to assume for libfdt"
	depends on OF_LIBFDT || FIT
	default 0
	help
	  Use this to change the assumptions made by libfdt about the
	  device tree it is working with. A value of 0 means that no assumptions
	  are made, and libfdt is able to deal with malicious data. A value of
	  0xff means all assumptions are made and any invalid data may cause
	  unsafe execution. See FDT_ASSUME_PERFECT, etc. in libfdt_internal.h

config OF_LIBFDT_OVERLAY
	bool "Enable the FDT library overlay support"
	depends on OF_LIBFDT
	default y if ARCH_OMAP2PLUS || ARCH_KEYSTONE
	help
	  This enables the FDT library (libfdt) overlay support.

config SPL_OF_LIBFDT
	bool "Enable the FDT library for SPL"
	default y if SPL_OF_CONTROL
	help
	  This enables the FDT library (libfdt). It provides functions for
	  accessing binary device tree images in memory, such as adding and
	  removing nodes and properties, scanning through the tree and finding
	  particular compatible nodes. The library operates on a flattened
	  version of the device tree.

config SPL_OF_LIBFDT_ASSUME_MASK
	hex "Mask of conditions to assume for libfdt"
	depends on SPL_OF_LIBFDT || FIT
	default 0xff
	help
	  Use this to change the assumptions made by libfdt in SPL about the
	  device tree it is working with. A value of 0 means that no assumptions
	  are made, and libfdt is able to deal with malicious data. A value of
	  0xff means all assumptions are made and any invalid data may cause
	  unsafe execution. See FDT_ASSUME_PERFECT, etc. in libfdt_internal.h

config TPL_OF_LIBFDT
	bool "Enable the FDT library for TPL"
	default y if TPL_OF_CONTROL
	help
	  This enables the FDT library (libfdt). It provides functions for
	  accessing binary device tree images in memory, such as adding and
	  removing nodes and properties, scanning through the tree and finding
	  particular compatible nodes. The library operates on a flattened
	  version of the device tree.

config TPL_OF_LIBFDT_ASSUME_MASK
	hex "Mask of conditions to assume for libfdt"
	depends on TPL_OF_LIBFDT || FIT
	default 0xff
	help
	  Use this to change the assumptions made by libfdt in TPL about the
	  device tree it is working with. A value of 0 means that no assumptions
	  are made, and libfdt is able to deal with malicious data. A value of
	  0xff means all assumptions are made and any invalid data may cause
	  unsafe execution. See FDT_ASSUME_PERFECT, etc. in libfdt_internal.h

config FDT_FIXUP_PARTITIONS
	bool "overwrite MTD partitions in DTS through defined in 'mtdparts'"
	depends on OF_LIBFDT
	depends on CMD_MTDPARTS
	help
	  Allow overwriting defined partitions in the device tree blob
	  using partition info defined in the 'mtdparts' environment
	  variable.

menu "System tables"
	depends on (!EFI && !SYS_COREBOOT) || (ARM && EFI_LOADER)

config BLOBLIST_TABLES
	bool "Put tables in a bloblist"
	depends on X86
	help
	  Normally tables are placed at address 0xf0000 and can be up to 64KB
	  long. With this option, tables are instead placed in the bloblist
	  with a pointer from 0xf0000. The size can then be larger and the
	  tables can be placed high in memory.

config GENERATE_SMBIOS_TABLE
	bool "Generate an SMBIOS (System Management BIOS) table"
	default y
	depends on X86 || EFI_LOADER
	help
	  The System Management BIOS (SMBIOS) specification addresses how
	  motherboard and system vendors present management information about
	  their products in a standard format by extending the BIOS interface
	  on Intel architecture systems.

	  Check http://www.dmtf.org/standards/smbios for details.

	  See also SMBIOS_SYSINFO which allows SMBIOS values to be provided in
	  the devicetree.

endmenu

config ASN1_COMPILER
	bool

config ASN1_DECODER
	bool
	help
	  Enable asn1 decoder library.

config OID_REGISTRY
	bool
	help
	  Enable fast lookup object identifier registry.

config SMBIOS_PARSER
	bool "SMBIOS parser"
	help
	  A simple parser for SMBIOS data.

source lib/efi/Kconfig
source lib/efi_loader/Kconfig
source lib/optee/Kconfig

config TEST_FDTDEC
	bool "enable fdtdec test"
	depends on OF_LIBFDT

config LIB_DATE
	bool

config LIB_ELF
	bool
	help
	  Support basic elf loading/validating functions.
	  This supports for 32 bit and 64 bit versions.

endmenu

config PHANDLE_CHECK_SEQ
	bool "Enable phandle check while getting sequence number"
	default n
	help
	  When there are multiple device tree nodes with same name,
          enable this config option to distinguish them using
	  phandles in fdtdec_get_alias_seq() function.<|MERGE_RESOLUTION|>--- conflicted
+++ resolved
@@ -170,11 +170,8 @@
 choice
 	prompt "Pseudo-random library support type"
 	depends on NET_RANDOM_ETHADDR || RANDOM_UUID || CMD_UUID || \
-<<<<<<< HEAD
-		   RNG_SANDBOX || UT_LIB && AES || FAT_WRITE
-=======
-		   RNG_SANDBOX || UT_LIB && AES || FS_SPL_MEMTEST_COMMON
->>>>>>> 27705f44
+		   RNG_SANDBOX || UT_LIB && AES || FAT_WRITE || \
+		   FS_SPL_MEMTEST_COMMON
 	default LIB_RAND
 	help
 	  Select the library to provide pseudo-random number generator
