--- conflicted
+++ resolved
@@ -408,19 +408,11 @@
 	bs = *buffer_size;
 	if (fh->isdir)
 		ret = dir_read(fh, &bs, buffer);
-<<<<<<< HEAD
 	else
 		ret = file_read(fh, &bs, buffer);
 	if (bs <= SIZE_MAX)
 		*buffer_size = bs;
 	else
-=======
-	else
-		ret = file_read(fh, &bs, buffer);
-	if (bs <= SIZE_MAX)
-		*buffer_size = bs;
-	else
->>>>>>> 1e351715
 		*buffer_size = SIZE_MAX;
 
 error:
@@ -466,7 +458,7 @@
  * Return:	status code
  */
 static efi_status_t EFIAPI efi_file_getpos(struct efi_file_handle *file,
-					   u64 *pos)
+		u64 *pos)
 {
 	efi_status_t ret = EFI_SUCCESS;
 	struct file_handle *fh = to_fh(file);
@@ -494,7 +486,7 @@
  * Return:	status code
  */
 static efi_status_t EFIAPI efi_file_setpos(struct efi_file_handle *file,
-					   u64 pos)
+		u64 pos)
 {
 	struct file_handle *fh = to_fh(file);
 	efi_status_t ret = EFI_SUCCESS;
@@ -693,14 +685,10 @@
 			return NULL;
 		}
 
-<<<<<<< HEAD
-		EFI_CALL(ret = f->open(f, &f2, fdp->str,
-=======
 		filename = u16_strdup(fdp->str);
 		if (!filename)
 			return NULL;
 		EFI_CALL(ret = f->open(f, &f2, filename,
->>>>>>> 1e351715
 				       EFI_FILE_MODE_READ, 0));
 		free(filename);
 		if (ret != EFI_SUCCESS)
