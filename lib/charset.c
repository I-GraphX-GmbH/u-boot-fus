// SPDX-License-Identifier: GPL-2.0+
/*
 *  charset conversion utils
 *
 *  Copyright (c) 2017 Rob Clark
 */

#include <common.h>
#include <charset.h>
#include <capitalization.h>
#include <malloc.h>

static struct capitalization_table capitalization_table[] =
#ifdef CONFIG_EFI_UNICODE_CAPITALIZATION
	UNICODE_CAPITALIZATION_TABLE;
#elif CONFIG_FAT_DEFAULT_CODEPAGE == 1250
	CP1250_CAPITALIZATION_TABLE;
#else
	CP437_CAPITALIZATION_TABLE;
#endif

/**
 * get_code() - read Unicode code point from UTF-8 stream
 *
 * @read_u8:	- stream reader
 * @src:	- string buffer passed to stream reader, optional
 * Return:	- Unicode code point
 */
static int get_code(u8 (*read_u8)(void *data), void *data)
{
	s32 ch = 0;

	ch = read_u8(data);
	if (!ch)
		return 0;
	if (ch >= 0xc2 && ch <= 0xf4) {
		int code = 0;

		if (ch >= 0xe0) {
			if (ch >= 0xf0) {
				/* 0xf0 - 0xf4 */
				ch &= 0x07;
				code = ch << 18;
				ch = read_u8(data);
				if (ch < 0x80 || ch > 0xbf)
					goto error;
				ch &= 0x3f;
			} else {
				/* 0xe0 - 0xef */
				ch &= 0x0f;
			}
			code += ch << 12;
			if ((code >= 0xD800 && code <= 0xDFFF) ||
			    code >= 0x110000)
				goto error;
			ch = read_u8(data);
			if (ch < 0x80 || ch > 0xbf)
				goto error;
		}
		/* 0xc0 - 0xdf or continuation byte (0x80 - 0xbf) */
		ch &= 0x3f;
		code += ch << 6;
		ch = read_u8(data);
		if (ch < 0x80 || ch > 0xbf)
			goto error;
		ch &= 0x3f;
		ch += code;
	} else if (ch >= 0x80) {
		goto error;
	}
	return ch;
error:
	return '?';
}

/**
 * read_string() - read byte from character string
 *
 * @data:	- pointer to string
 * Return:	- byte read
 *
 * The string pointer is incremented if it does not point to '\0'.
 */
static u8 read_string(void *data)

{
	const char **src = (const char **)data;
	u8 c;

	if (!src || !*src || !**src)
		return 0;
	c = **src;
	++*src;
	return c;
}

/**
 * read_console() - read byte from console
 *
 * @data	- not used, needed to match interface
 * Return:	- byte read or 0 on error
 */
static u8 read_console(void *data)
{
	int ch;

	ch = getc();
	if (ch < 0)
		ch = 0;
	return ch;
}

int console_read_unicode(s32 *code)
{
	if (!tstc()) {
		/* No input available */
		return 1;
	}

	/* Read Unicode code */
	*code = get_code(read_console, NULL);
	return 0;
}

s32 utf8_get(const char **src)
{
	return get_code(read_string, src);
}

int utf8_put(s32 code, char **dst)
{
	if (!dst || !*dst)
		return -1;
	if ((code >= 0xD800 && code <= 0xDFFF) || code >= 0x110000)
		return -1;
	if (code <= 0x007F) {
		**dst = code;
	} else {
		if (code <= 0x07FF) {
			**dst = code >> 6 | 0xC0;
		} else {
			if (code < 0x10000) {
				**dst = code >> 12 | 0xE0;
			} else {
				**dst = code >> 18 | 0xF0;
				++*dst;
				**dst = (code >> 12 & 0x3F) | 0x80;
			}
			++*dst;
			**dst = (code >> 6 & 0x3F) | 0x80;
		}
		++*dst;
		**dst = (code & 0x3F) | 0x80;
	}
	++*dst;
	return 0;
}

size_t utf8_utf16_strnlen(const char *src, size_t count)
{
	size_t len = 0;

	for (; *src && count; --count)  {
		s32 code = utf8_get(&src);

		if (!code)
			break;
		if (code < 0) {
			/* Reserve space for a replacement character */
			len += 1;
		} else if (code < 0x10000) {
			len += 1;
		} else {
			len += 2;
		}
	}
	return len;
}

int utf8_utf16_strncpy(u16 **dst, const char *src, size_t count)
{
	if (!src || !dst || !*dst)
		return -1;

	for (; count && *src; --count) {
		s32 code = utf8_get(&src);

		if (code < 0)
			code = '?';
		utf16_put(code, dst);
	}
	**dst = 0;
	return 0;
}

s32 utf16_get(const u16 **src)
{
	s32 code, code2;

	if (!src || !*src)
		return -1;
	if (!**src)
		return 0;
	code = **src;
	++*src;
	if (code >= 0xDC00 && code <= 0xDFFF)
		return -1;
	if (code >= 0xD800 && code <= 0xDBFF) {
		if (!**src)
			return -1;
		code &= 0x3ff;
		code <<= 10;
		code += 0x10000;
		code2 = **src;
		++*src;
		if (code2 <= 0xDC00 || code2 >= 0xDFFF)
			return -1;
		code2 &= 0x3ff;
		code += code2;
	}
	return code;
}

int utf16_put(s32 code, u16 **dst)
{
	if (!dst || !*dst)
		return -1;
	if ((code >= 0xD800 && code <= 0xDFFF) || code >= 0x110000)
		return -1;
	if (code < 0x10000) {
		**dst = code;
	} else {
		code -= 0x10000;
		**dst = code >> 10 | 0xD800;
		++*dst;
		**dst = (code & 0x3ff) | 0xDC00;
	}
	++*dst;
	return 0;
}

size_t utf16_strnlen(const u16 *src, size_t count)
{
	size_t len = 0;

	for (; *src && count; --count)  {
		s32 code = utf16_get(&src);

		if (!code)
			break;
/*
		 * In case of an illegal sequence still reserve space for a
		 * replacement character.
 */
		++len;
	}
	return len;
}

size_t utf16_utf8_strnlen(const u16 *src, size_t count)
{
	size_t len = 0;

	for (; *src && count; --count)  {
		s32 code = utf16_get(&src);

		if (!code)
			break;
		if (code < 0)
			/* Reserve space for a replacement character */
			len += 1;
		else if (code < 0x80)
			len += 1;
		else if (code < 0x800)
			len += 2;
		else if (code < 0x10000)
			len += 3;
		else
			len += 4;
	}
	return len;
}

int utf16_utf8_strncpy(char **dst, const u16 *src, size_t count)
{
	if (!src || !dst || !*dst)
		return -1;

	for (; count && *src; --count) {
		s32 code = utf16_get(&src);

		if (code < 0)
			code = '?';
		utf8_put(code, dst);
	}
	**dst = 0;
	return 0;
}

s32 utf_to_lower(const s32 code)
{
	struct capitalization_table *pos = capitalization_table;
	s32 ret = code;

	if (code <= 0x7f) {
		if (code >= 'A' && code <= 'Z')
			ret += 0x20;
		return ret;
	}
	for (; pos->upper; ++pos) {
		if (pos->upper == code) {
			ret = pos->lower;
			break;
		}
	}
	return ret;
}

s32 utf_to_upper(const s32 code)
{
	struct capitalization_table *pos = capitalization_table;
	s32 ret = code;

	if (code <= 0x7f) {
		if (code >= 'a' && code <= 'z')
			ret -= 0x20;
		return ret;
	}
	for (; pos->lower; ++pos) {
		if (pos->lower == code) {
			ret = pos->upper;
			break;
		}
	}
	return ret;
}

<<<<<<< HEAD
size_t u16_strlen(const void *in)
{
=======
/*
 * u16_strncmp() - compare two u16 string
 *
 * @s1:		first string to compare
 * @s2:		second string to compare
 * @n:		maximum number of u16 to compare
 * Return:	0  if the first n u16 are the same in s1 and s2
 *		< 0 if the first different u16 in s1 is less than the
 *		corresponding u16 in s2
 *		> 0 if the first different u16 in s1 is greater than the
 *		corresponding u16 in s2
 */
int u16_strncmp(const u16 *s1, const u16 *s2, size_t n)
{
	int ret = 0;

	for (; n; --n, ++s1, ++s2) {
		ret = *s1 - *s2;
		if (ret || !*s1)
			break;
	}

	return ret;
}

size_t u16_strlen(const void *in)
{
>>>>>>> 412eca96
	const char *pos = in;
	size_t ret;

	for (; pos[0] || pos[1]; pos += 2)
		;
	ret = pos - (char *)in;
	ret >>= 1;
	return ret;
}

size_t u16_strnlen(const u16 *in, size_t count)
{
	size_t i;
	for (i = 0; count-- && in[i]; i++);
	return i;
}

u16 *u16_strcpy(u16 *dest, const u16 *src)
{
	u16 *tmp = dest;

	for (;; dest++, src++) {
		*dest = *src;
		if (!*src)
			break;
	}

	return tmp;
}

u16 *u16_strdup(const void *src)
{
	u16 *new;
	size_t len;

	if (!src)
		return NULL;
	len = (u16_strlen(src) + 1) * sizeof(u16);
	new = malloc(len);
	if (!new)
		return NULL;
	memcpy(new, src, len);

	return new;
}

/* Convert UTF-16 to UTF-8.  */
uint8_t *utf16_to_utf8(uint8_t *dest, const uint16_t *src, size_t size)
{
	uint32_t code_high = 0;

	while (size--) {
		uint32_t code = *src++;

		if (code_high) {
			if (code >= 0xDC00 && code <= 0xDFFF) {
				/* Surrogate pair.  */
				code = ((code_high - 0xD800) << 10) + (code - 0xDC00) + 0x10000;

				*dest++ = (code >> 18) | 0xF0;
				*dest++ = ((code >> 12) & 0x3F) | 0x80;
				*dest++ = ((code >> 6) & 0x3F) | 0x80;
				*dest++ = (code & 0x3F) | 0x80;
			} else {
				/* Error...  */
				*dest++ = '?';
				/* *src may be valid. Don't eat it.  */
				src--;
			}

			code_high = 0;
		} else {
			if (code <= 0x007F) {
				*dest++ = code;
			} else if (code <= 0x07FF) {
				*dest++ = (code >> 6) | 0xC0;
				*dest++ = (code & 0x3F) | 0x80;
			} else if (code >= 0xD800 && code <= 0xDBFF) {
				code_high = code;
				continue;
			} else if (code >= 0xDC00 && code <= 0xDFFF) {
				/* Error... */
				*dest++ = '?';
			} else if (code < 0x10000) {
				*dest++ = (code >> 12) | 0xE0;
				*dest++ = ((code >> 6) & 0x3F) | 0x80;
				*dest++ = (code & 0x3F) | 0x80;
			} else {
				*dest++ = (code >> 18) | 0xF0;
				*dest++ = ((code >> 12) & 0x3F) | 0x80;
				*dest++ = ((code >> 6) & 0x3F) | 0x80;
				*dest++ = (code & 0x3F) | 0x80;
			}
		}
	}

	return dest;
}<|MERGE_RESOLUTION|>--- conflicted
+++ resolved
@@ -248,10 +248,10 @@
 
 		if (!code)
 			break;
-/*
+		/*
 		 * In case of an illegal sequence still reserve space for a
 		 * replacement character.
- */
+		 */
 		++len;
 	}
 	return len;
@@ -335,10 +335,6 @@
 	return ret;
 }
 
-<<<<<<< HEAD
-size_t u16_strlen(const void *in)
-{
-=======
 /*
  * u16_strncmp() - compare two u16 string
  *
@@ -366,7 +362,6 @@
 
 size_t u16_strlen(const void *in)
 {
->>>>>>> 412eca96
 	const char *pos = in;
 	size_t ret;
 
