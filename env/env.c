--- conflicted
+++ resolved
@@ -122,13 +122,8 @@
  */
 __weak enum env_location env_get_location(enum env_operation op, int prio)
 {
-<<<<<<< HEAD
 		if (prio >= ARRAY_SIZE(env_locations))
 			return ENVL_UNKNOWN;
-=======
-	if (prio >= ARRAY_SIZE(env_locations))
-		return ENVL_UNKNOWN;
->>>>>>> 1e351715
 
 	gd->env_load_prio = prio;
 
@@ -210,7 +205,7 @@
 				best_prio = prio;
 		} else {
 			debug("Failed (%d)\n", ret);
-		}
+	}
 	}
 
 	/*
