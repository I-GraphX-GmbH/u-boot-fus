// SPDX-License-Identifier: GPL-2.0+
/*
 * Copyright (C) 2017 Google, Inc
 * Written by Simon Glass <sjg@chromium.org>
 */

#include <common.h>
#include <env.h>
#include <env_internal.h>

DECLARE_GLOBAL_DATA_PTR;

#if defined(CONFIG_NEEDS_MANUAL_RELOC)
void env_fix_drivers(void)
{
	struct env_driver *drv;
	const int n_ents = ll_entry_count(struct env_driver, env_driver);
	struct env_driver *entry;

	drv = ll_entry_start(struct env_driver, env_driver);
	for (entry = drv; entry != drv + n_ents; entry++) {
		if (entry->name)
			entry->name += gd->reloc_off;
		if (entry->load)
			entry->load += gd->reloc_off;
		if (entry->save)
			entry->save += gd->reloc_off;
		if (entry->erase)
			entry->erase += gd->reloc_off;
		if (entry->init)
			entry->init += gd->reloc_off;
	}
}
#endif

static struct env_driver *_env_driver_lookup(enum env_location loc)
{
	struct env_driver *drv;
	const int n_ents = ll_entry_count(struct env_driver, env_driver);
	struct env_driver *entry;

	drv = ll_entry_start(struct env_driver, env_driver);
	for (entry = drv; entry != drv + n_ents; entry++) {
		if (loc == entry->location)
			return entry;
	}

	/* Not found */
	return NULL;
}

static enum env_location env_locations[] = {
#ifdef CONFIG_ENV_IS_IN_EEPROM
	ENVL_EEPROM,
#endif
#ifdef CONFIG_ENV_IS_IN_EXT4
	ENVL_EXT4,
#endif
#ifdef CONFIG_ENV_IS_IN_FAT
	ENVL_FAT,
#endif
#ifdef CONFIG_ENV_IS_IN_FLASH
	ENVL_FLASH,
#endif
#ifdef CONFIG_ENV_IS_IN_MMC
	ENVL_MMC,
#endif
#ifdef CONFIG_ENV_IS_IN_NAND
	ENVL_NAND,
#endif
#ifdef CONFIG_ENV_IS_IN_NVRAM
	ENVL_NVRAM,
#endif
#ifdef CONFIG_ENV_IS_IN_REMOTE
	ENVL_REMOTE,
#endif
#ifdef CONFIG_ENV_IS_IN_SATA
	ENVL_ESATA,
#endif
#ifdef CONFIG_ENV_IS_IN_SPI_FLASH
	ENVL_SPI_FLASH,
#endif
#ifdef CONFIG_ENV_IS_IN_UBI
	ENVL_UBI,
#endif
<<<<<<< HEAD
#if defined(CONFIG_ENV_IS_NOWHERE)
=======
#ifdef CONFIG_ENV_IS_NOWHERE
>>>>>>> 0ea138a2
	ENVL_NOWHERE,
#endif
};

static bool env_has_inited(enum env_location location)
{
	return gd->env_has_init & BIT(location);
}

static void env_set_inited(enum env_location location)
{
	/*
	 * We're using a 32-bits bitmask stored in gd (env_has_init)
	 * using the above enum value as the bit index. We need to
	 * make sure that we're not overflowing it.
	 */
	BUILD_BUG_ON(ARRAY_SIZE(env_locations) > BITS_PER_LONG);

	gd->env_has_init |= BIT(location);
}

/**
 * env_get_location() - Returns the best env location for a board
 * @op: operations performed on the environment
 * @prio: priority between the multiple environments, 0 being the
 *        highest priority
 *
 * This will return the preferred environment for the given priority.
 * This is overridable by boards if they need to.
 *
 * All implementations are free to use the operation, the priority and
 * any other data relevant to their choice, but must take into account
 * the fact that the lowest prority (0) is the most important location
 * in the system. The following locations should be returned by order
 * of descending priorities, from the highest to the lowest priority.
 *
 * Returns:
 * an enum env_location value on success, a negative error code otherwise
 */
__weak enum env_location env_get_location(enum env_operation op, int prio)
{
		if (prio >= ARRAY_SIZE(env_locations))
			return ENVL_UNKNOWN;

	gd->env_load_prio = prio;

	return env_locations[prio];
}


/**
 * env_driver_lookup() - Finds the most suited environment location
 * @op: operations performed on the environment
 * @prio: priority between the multiple environments, 0 being the
 *        highest priority
 *
 * This will try to find the available environment with the highest
 * priority in the system.
 *
 * Returns:
 * NULL on error, a pointer to a struct env_driver otherwise
 */
static struct env_driver *env_driver_lookup(enum env_operation op, int prio)
{
	enum env_location loc = env_get_location(op, prio);
	struct env_driver *drv;

	if (loc == ENVL_UNKNOWN)
		return NULL;

	drv = _env_driver_lookup(loc);
	if (!drv) {
		debug("%s: No environment driver for location %d\n", __func__,
		      loc);
		return NULL;
	}

	return drv;
}

__weak int env_get_char_spec(int index)
{
	return *(uchar *)(gd->env_addr + index);
}

int env_get_char(int index)
{
	if (gd->env_valid == ENV_INVALID)
		return default_environment[index];
	else
		return env_get_char_spec(index);
}

int env_load(void)
{
	struct env_driver *drv;
	int best_prio = -1;
	int prio;

	for (prio = 0; (drv = env_driver_lookup(ENVOP_LOAD, prio)); prio++) {
		int ret;

		if (!drv->load)
			continue;

		if (!env_has_inited(drv->location))
			continue;

		printf("Loading Environment from %s... ", drv->name);
		/*
		 * In error case, the error message must be printed during
		 * drv->load() in some underlying API, and it must be exactly
		 * one message.
		 */
		ret = drv->load();
		if (!ret) {
			printf("OK\n");
			return 0;
		} else if (ret == -ENOMSG) {
			/* Handle "bad CRC" case */
			if (best_prio == -1)
				best_prio = prio;
		} else {
			debug("Failed (%d)\n", ret);
	}
	}

	/*
	 * In case of invalid environment, we set the 'default' env location
	 * to the best choice, i.e.:
	 *   1. Environment location with bad CRC, if such location was found
	 *   2. Otherwise use the location with highest priority
	 *
	 * This way, next calls to env_save() will restore the environment
	 * at the right place.
	 */
	if (best_prio >= 0)
		debug("Selecting environment with bad CRC\n");
	else
		best_prio = 0;
	env_get_location(ENVOP_LOAD, best_prio);

	return -ENODEV;
}

int env_save(void)
{
	struct env_driver *drv;

	drv = env_driver_lookup(ENVOP_SAVE, gd->env_load_prio);
	if (drv) {
		int ret;

		if (!drv->save)
			return -ENODEV;

		if (!env_has_inited(drv->location))
			return -ENODEV;

		printf("Saving Environment to %s... ", drv->name);
		ret = drv->save();
		if (ret)
			printf("Failed (%d)\n", ret);
		else
			printf("OK\n");

		if (!ret)
			return 0;
	}

	return -ENODEV;
}

int env_erase(void)
{
	struct env_driver *drv;

	drv = env_driver_lookup(ENVOP_ERASE, gd->env_load_prio);
	if (drv) {
		int ret;

		if (!drv->erase)
			return -ENODEV;

		if (!env_has_inited(drv->location))
			return -ENODEV;

		printf("Erasing Environment on %s... ", drv->name);
		ret = drv->erase();
		if (ret)
			printf("Failed (%d)\n", ret);
		else
			printf("OK\n");

		if (!ret)
			return 0;
	}

	return -ENODEV;
}

int env_init(void)
{
	struct env_driver *drv;
	int ret = -ENOENT;
	int prio;

	for (prio = 0; (drv = env_driver_lookup(ENVOP_INIT, prio)); prio++) {
		if (!drv->init || !(ret = drv->init()))
			env_set_inited(drv->location);

		debug("%s: Environment %s init done (ret=%d)\n", __func__,
		      drv->name, ret);
	}

	if (!prio)
		return -ENODEV;

	if (ret == -ENOENT) {
		gd->env_addr = (ulong)&default_environment[0];
		gd->env_valid = ENV_VALID;

		return 0;
	}

	return ret;
}

#ifndef ENV_IS_EMBEDDED
__weak long long env_get_offset(long long defautl_offset)
{
	return defautl_offset;
}
#endif<|MERGE_RESOLUTION|>--- conflicted
+++ resolved
@@ -83,11 +83,7 @@
 #ifdef CONFIG_ENV_IS_IN_UBI
 	ENVL_UBI,
 #endif
-<<<<<<< HEAD
-#if defined(CONFIG_ENV_IS_NOWHERE)
-=======
 #ifdef CONFIG_ENV_IS_NOWHERE
->>>>>>> 0ea138a2
 	ENVL_NOWHERE,
 #endif
 };
@@ -129,8 +125,8 @@
  */
 __weak enum env_location env_get_location(enum env_operation op, int prio)
 {
-		if (prio >= ARRAY_SIZE(env_locations))
-			return ENVL_UNKNOWN;
+	if (prio >= ARRAY_SIZE(env_locations))
+		return ENVL_UNKNOWN;
 
 	gd->env_load_prio = prio;
 
@@ -212,7 +208,7 @@
 				best_prio = prio;
 		} else {
 			debug("Failed (%d)\n", ret);
-	}
+		}
 	}
 
 	/*
