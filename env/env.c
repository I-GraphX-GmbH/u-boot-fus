// SPDX-License-Identifier: GPL-2.0+
/*
 * Copyright (C) 2017 Google, Inc
 * Written by Simon Glass <sjg@chromium.org>
 */

#include <common.h>
#include <environment.h>

DECLARE_GLOBAL_DATA_PTR;

#if defined(CONFIG_NEEDS_MANUAL_RELOC)
void env_fix_drivers(void)
{
	struct env_driver *drv;
	const int n_ents = ll_entry_count(struct env_driver, env_driver);
	struct env_driver *entry;

	drv = ll_entry_start(struct env_driver, env_driver);
	for (entry = drv; entry != drv + n_ents; entry++) {
		if (entry->name)
			entry->name += gd->reloc_off;
		if (entry->load)
			entry->load += gd->reloc_off;
		if (entry->save)
			entry->save += gd->reloc_off;
		if (entry->init)
			entry->init += gd->reloc_off;
	}
}
#endif

static struct env_driver *_env_driver_lookup(enum env_location loc)
{
	struct env_driver *drv;
	const int n_ents = ll_entry_count(struct env_driver, env_driver);
	struct env_driver *entry;

	drv = ll_entry_start(struct env_driver, env_driver);
	for (entry = drv; entry != drv + n_ents; entry++) {
		if (loc == entry->location)
			return entry;
	}

	/* Not found */
	return NULL;
}

static enum env_location env_locations[] = {
#ifdef CONFIG_ENV_IS_IN_EEPROM
	ENVL_EEPROM,
#endif
#ifdef CONFIG_ENV_IS_IN_EXT4
	ENVL_EXT4,
#endif
#ifdef CONFIG_ENV_IS_IN_FAT
	ENVL_FAT,
#endif
#ifdef CONFIG_ENV_IS_IN_FLASH
	ENVL_FLASH,
#endif
#ifdef CONFIG_ENV_IS_IN_MMC
	ENVL_MMC,
#endif
#ifdef CONFIG_ENV_IS_IN_NAND
	ENVL_NAND,
#endif
#ifdef CONFIG_ENV_IS_IN_NVRAM
	ENVL_NVRAM,
#endif
#ifdef CONFIG_ENV_IS_IN_REMOTE
	ENVL_REMOTE,
#endif
#ifdef CONFIG_ENV_IS_IN_SATA
	ENVL_ESATA,
#endif
#ifdef CONFIG_ENV_IS_IN_SPI_FLASH
	ENVL_SPI_FLASH,
#endif
#ifdef CONFIG_ENV_IS_IN_UBI
	ENVL_UBI,
#endif
#if defined(CONFIG_ENV_IS_NOWHERE) || defined(CONFIG_ENV_DEFAULT_NOWHERE)
	ENVL_NOWHERE,
#endif
};

static bool env_has_inited(enum env_location location)
{
	return gd->env_has_init & BIT(location);
}

static void env_set_inited(enum env_location location)
{
	/*
	 * We're using a 32-bits bitmask stored in gd (env_has_init)
	 * using the above enum value as the bit index. We need to
	 * make sure that we're not overflowing it.
	 */
	BUILD_BUG_ON(ARRAY_SIZE(env_locations) > BITS_PER_LONG);

	gd->env_has_init |= BIT(location);
}

/**
 * env_get_location() - Returns the best env location for a board
 * @op: operations performed on the environment
 * @prio: priority between the multiple environments, 0 being the
 *        highest priority
 *
 * This will return the preferred environment for the given priority.
 * This is overridable by boards if they need to.
 *
 * All implementations are free to use the operation, the priority and
 * any other data relevant to their choice, but must take into account
 * the fact that the lowest prority (0) is the most important location
 * in the system. The following locations should be returned by order
 * of descending priorities, from the highest to the lowest priority.
 *
 * Returns:
 * an enum env_location value on success, a negative error code otherwise
 */
__weak enum env_location env_get_location(enum env_operation op, int prio)
{
	if (prio >= ARRAY_SIZE(env_locations))
		return ENVL_UNKNOWN;

	gd->env_load_prio = prio;

	return env_locations[prio];
}


/**
 * env_driver_lookup() - Finds the most suited environment location
 * @op: operations performed on the environment
 * @prio: priority between the multiple environments, 0 being the
 *        highest priority
 *
 * This will try to find the available environment with the highest
 * priority in the system.
 *
 * Returns:
 * NULL on error, a pointer to a struct env_driver otherwise
 */
static struct env_driver *env_driver_lookup(enum env_operation op, int prio)
{
	enum env_location loc = env_get_location(op, prio);
	struct env_driver *drv;

	if (loc == ENVL_UNKNOWN)
		return NULL;

	drv = _env_driver_lookup(loc);
	if (!drv) {
		debug("%s: No environment driver for location %d\n", __func__,
		      loc);
		return NULL;
	}

	return drv;
}

__weak int env_get_char_spec(int index)
{
	return *(uchar *)(gd->env_addr + index);
}

int env_get_char(int index)
{
	if (gd->env_valid == ENV_INVALID)
		return default_environment[index];
	else
		return env_get_char_spec(index);
}

int env_load(void)
{
	struct env_driver *drv;
	int prio;

	for (prio = 0; (drv = env_driver_lookup(ENVOP_LOAD, prio)); prio++) {
		int ret;

		if (!drv->load)
			continue;

		if (!env_has_inited(drv->location))
			continue;

		printf("Loading Environment from %s... ", drv->name);
		/*
		 * In error case, the error message must be printed during
		 * drv->load() in some underlying API, and it must be exactly
		 * one message.
		 */
		ret = drv->load();
<<<<<<< HEAD
		/* Errors are already printed, only need to show success */
		if (!ret) {
			printf("OK\n");

=======
		if (ret) {
			debug("Failed (%d)\n", ret);
		} else {
			printf("OK\n");
>>>>>>> 03ce207c
			return 0;
		}
	}

	/*
	 * In case of invalid environment, we set the 'default' env location
	 * to the highest priority. In this way, next calls to env_save()
	 * will restore the environment at the right place.
	 */
	env_get_location(ENVOP_LOAD, 0);

	return -ENODEV;
}

int env_save(void)
{
	struct env_driver *drv;

<<<<<<< HEAD
	drv = env_driver_lookup(ENVOP_SAVE, 0);
=======
	drv = env_driver_lookup(ENVOP_SAVE, gd->env_load_prio);
>>>>>>> 03ce207c
	if (drv) {
		int ret;

		if (!drv->save)
			return -ENODEV;

		if (!env_has_inited(drv->location))
<<<<<<< HEAD
			return -EPERM;
=======
			return -ENODEV;
>>>>>>> 03ce207c

		printf("Saving Environment to %s... ", drv->name);
		ret = drv->save();
		if (ret)
			printf("Failed (%d)\n", ret);
		else
			printf("OK\n");

		if (!ret)
			return 0;
	}

	return -ENODEV;
}

int env_init(void)
{
	struct env_driver *drv;
	int ret = -ENOENT;
	int prio;

	for (prio = 0; (drv = env_driver_lookup(ENVOP_INIT, prio)); prio++) {
		if (!drv->init || !(ret = drv->init()))
			env_set_inited(drv->location);

		debug("%s: Environment %s init done (ret=%d)\n", __func__,
		      drv->name, ret);
	}

	if (!prio)
		return -ENODEV;

	if (ret == -ENOENT) {
		gd->env_addr = (ulong)&default_environment[0];
		gd->env_valid = ENV_VALID;

		return 0;
	}

	return ret;
}

#ifndef ENV_IS_EMBEDDED
__weak long long env_get_offset(long long defautl_offset)
{
	return defautl_offset;
}
#endif<|MERGE_RESOLUTION|>--- conflicted
+++ resolved
@@ -122,8 +122,8 @@
  */
 __weak enum env_location env_get_location(enum env_operation op, int prio)
 {
-	if (prio >= ARRAY_SIZE(env_locations))
-		return ENVL_UNKNOWN;
+		if (prio >= ARRAY_SIZE(env_locations))
+			return ENVL_UNKNOWN;
 
 	gd->env_load_prio = prio;
 
@@ -195,17 +195,10 @@
 		 * one message.
 		 */
 		ret = drv->load();
-<<<<<<< HEAD
-		/* Errors are already printed, only need to show success */
-		if (!ret) {
-			printf("OK\n");
-
-=======
 		if (ret) {
 			debug("Failed (%d)\n", ret);
 		} else {
 			printf("OK\n");
->>>>>>> 03ce207c
 			return 0;
 		}
 	}
@@ -224,11 +217,7 @@
 {
 	struct env_driver *drv;
 
-<<<<<<< HEAD
-	drv = env_driver_lookup(ENVOP_SAVE, 0);
-=======
 	drv = env_driver_lookup(ENVOP_SAVE, gd->env_load_prio);
->>>>>>> 03ce207c
 	if (drv) {
 		int ret;
 
@@ -236,11 +225,7 @@
 			return -ENODEV;
 
 		if (!env_has_inited(drv->location))
-<<<<<<< HEAD
-			return -EPERM;
-=======
 			return -ENODEV;
->>>>>>> 03ce207c
 
 		printf("Saving Environment to %s... ", drv->name);
 		ret = drv->save();
