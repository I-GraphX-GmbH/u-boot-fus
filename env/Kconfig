--- conflicted
+++ resolved
@@ -2,42 +2,18 @@
 
 config ENV_IS_NOWHERE
 	bool "Environment is not stored"
-<<<<<<< HEAD
-	depends on !ENV_IS_IN_EEPROM
-	depends on !ENV_IS_IN_EXT4
-	depends on !ENV_IS_IN_FAT
-	depends on !ENV_IS_IN_FLASH
-	depends on !ENV_IS_IN_MMC
-	depends on !ENV_IS_IN_NAND
-	depends on !ENV_IS_IN_NVRAM
-	depends on !ENV_IS_IN_ONENAND
-	depends on !ENV_IS_IN_REMOTE
-	depends on !ENV_IS_IN_SATA
-	depends on !ENV_IS_IN_SPI_FLASH
-	depends on !ENV_IS_IN_UBI
-	default y
-=======
 	default y if !ENV_IS_IN_EEPROM && !ENV_IS_IN_EXT4 && \
 		     !ENV_IS_IN_FAT && !ENV_IS_IN_FLASH && \
 		     !ENV_IS_IN_MMC && !ENV_IS_IN_NAND && \
 		     !ENV_IS_IN_NVRAM && !ENV_IS_IN_ONENAND && \
 		     !ENV_IS_IN_REMOTE && !ENV_IS_IN_SPI_FLASH && \
-		     !ENV_IS_IN_UBI
->>>>>>> a7a16679
+		     !ENV_IS_IN_UBI && !ENV_IS_IN_SATA
 	help
 	  Define this if you don't want to or can't have an environment stored
 	  on a storage medium. In this case the environment will still exist
 	  while U-Boot is running, but once U-Boot exits it will not be
 	  stored. U-Boot will therefore always start up with a default
 	  environment.
-
-config ENV_DEFAULT_NOWHERE
-	depends on !ENV_IS_NOWHERE
-	default y if IMX8MN || IMX8MP
-	bool "Environment is not stored if no matched location"
-	help
-	  Define this when multiple ENV locations are defined and use nowhere as
-	  default when no storage medium is matched.
 
 config ENV_IS_IN_EEPROM
 	bool "Environment in EEPROM"
