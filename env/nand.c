/*
 * (C) Copyright 2000-2010
 * Wolfgang Denk, DENX Software Engineering, wd@denx.de.
 *
 * (C) Copyright 2008
 * Stuart Wood, Lab X Technologies <stuart.wood@labxtechnologies.com>
 *
 * (C) Copyright 2004
 * Jian Zhang, Texas Instruments, jzhang@ti.com.
 *
 * (C) Copyright 2001 Sysgo Real-Time Solutions, GmbH <www.elinos.com>
 * Andreas Heppel <aheppel@sysgo.de>
 *
 * SPDX-License-Identifier:	GPL-2.0+
 */

#include <common.h>
#include <command.h>
#include <environment.h>
#include <linux/stddef.h>
#include <malloc.h>
#include <memalign.h>
#include <nand.h>
#include <search.h>
#include <errno.h>

#if defined(CONFIG_CMD_SAVEENV) && defined(CONFIG_CMD_NAND) && \
		!defined(CONFIG_SPL_BUILD)
#define CMD_SAVEENV
#elif defined(CONFIG_ENV_OFFSET_REDUND)
#error CONFIG_ENV_OFFSET_REDUND must have CONFIG_CMD_SAVEENV & CONFIG_CMD_NAND
#endif

#if defined(CONFIG_ENV_SIZE_REDUND) &&	\
	(CONFIG_ENV_SIZE_REDUND != CONFIG_ENV_SIZE)
#error CONFIG_ENV_SIZE_REDUND should be the same as CONFIG_ENV_SIZE
#endif

#ifdef CONFIG_NAND_ENV_DST
static env_t *get_env_ptr(void)
{
	return  (env_t *)CONFIG_NAND_ENV_DST;
}

static env_t *get_redundand_env_ptr(void)
{
	return (env_t *)(CONFIG_NAND_ENV_DST + get_env_size());
}
#endif

DECLARE_GLOBAL_DATA_PTR;

#ifdef CONFIG_ENV_SIZE
inline size_t get_env_range(void)
{
#ifdef CONFIG_ENV_RANGE
	return CONFIG_ENV_RANGE;
#else
	return CONFIG_ENV_SIZE;
#endif
}

static inline size_t get_env_size(void)
{
	return CONFIG_ENV_SIZE;
}
#else
extern size_t get_env_range(void);
extern size_t get_env_size(void);
#endif

#ifdef CONFIG_ENV_OFFSET
inline size_t get_env_offset(void)
{
	return CONFIG_ENV_OFFSET;
}

#ifdef CONFIG_ENV_OFFSET_REDUND
inline size_t __get_env_offset_redund(void)
{
	return CONFIG_ENV_OFFSET_REDUND;
}
#endif
#else
extern size_t get_env_offset(void);
#ifdef CONFIG_ENV_OFFSET_REDUND
extern size_t get_env_offset_redund(void);
#endif
#endif

uchar env_get_char_spec(int index)
{
	return *((uchar *)(gd->env_addr + index));
}

/*
 * This is called before nand_init() so we can't read NAND to
 * validate env data.
 *
 * Mark it OK for now. env_relocate() in env_common.c will call our
 * relocate function which does the real validation.
 *
 * When using a NAND boot image (like sequoia_nand), the environment
 * can be embedded or attached to the U-Boot image in NAND flash.
 * This way the SPL loads not only the U-Boot image from NAND but
 * also the environment.
 */
static int env_nand_init(void)
{
#if defined(ENV_IS_EMBEDDED) || defined(CONFIG_NAND_ENV_DST)
	size_t env_size = get_env_size();
	env_t *env1 = get_env_ptr();
	int crc1_ok;

	gd->env_size = env_size;
	env_size -= ENV_HEADER_SIZE;
	crc1_ok = (crc32(0, (u_char *)(env1 + 1), env_size) == env1->crc);

#ifdef CONFIG_ENV_OFFSET_REDUND
	{
		env_t *env2 = get_redundand_env_ptr();
		int crc2_ok =
		       (crc32(0, (u_char *)(env2 + 1), env_size) == env2->crc);

		if (crc1_ok && crc2_ok) {
			/* both ok - check serial */
			if ((env1->flags < env2->flags)
			    || (env1->flags == 255 && env2->flags == 0)) {
				/* env2 is newer */
				gd->env_valid = ENV_REDUND;
				gd->env_addr = env2;
			} else {
				/* env1 is newer (or same age) */
				gd->env_valid = ENV_VALID;
				gd->env_addr = env1;
			}
			return 0;
		} else if (crc2_ok) {
			gd->env_valid = ENV_REDUND;
			gd->env_addr = env2;
			return 0;
		}
	}
#endif
	if (crc1_ok) {
		gd->env_valid = ENV_VALID;
		gd->env_addr = env1;
	} else {
		gd->env_valid = ENV_INVALID;
		gd->env_addr = NULL;
	}

#else /* ENV_IS_EMBEDDED || CONFIG_NAND_ENV_DST */
	gd->env_addr	= (ulong)&default_environment[0];
	gd->env_valid	= ENV_VALID;
	gd->env_size	= get_default_env_size();
#endif /* ENV_IS_EMBEDDED || CONFIG_NAND_ENV_DST */

	return 0;
}

#ifdef CMD_SAVEENV
struct nand_env_location {
	const char *name;
	size_t env_size;
	nand_erase_options_t erase_opts;
};

/*
 * The legacy NAND code saved the environment in the first NAND device i.e.,
 * nand_dev_desc + 0. This is also the behaviour using the new NAND code.
 */
static int writeenv(const struct nand_env_location *location, u_char *buf)
{
	size_t offset = location->erase_opts.offset;
	size_t end = offset + location->erase_opts.length;
	size_t env_size = location->env_size;
	size_t amount_saved = 0;
	size_t blocksize, len;
	struct mtd_info *mtd;

	mtd = get_nand_dev_by_index(0);
	if (!mtd)
		return 1;

	blocksize = mtd->erasesize;
	len = min(blocksize, env_size);

	while ((amount_saved < env_size) && (offset < end)) {
		if (nand_block_isbad(mtd, offset)) {
			offset += blocksize;
		} else {
			if (nand_write(mtd, offset, &len, buf))
				return 1;

			offset += blocksize;
			buf += len;
			amount_saved += len;
		}
	}
	if (amount_saved != env_size)
		return 1;

	return 0;
}

static int erase_and_write_env(const struct nand_env_location *location,
			       u_char *env_new)
{
	struct mtd_info *mtd;
	int ret;

	mtd = get_nand_dev_by_index(0);
	if (!mtd)
		return 1;

	printf("Erasing %s... ", location->name);
	ret = nand_erase_opts(mtd, &location->erase_opts);
	if (!ret) {
		printf("OK\n"
		       "Writing to %s... ", location->name);
		ret = writeenv(location, env_new);
	}
	puts(ret ? "FAILED!\n" : "OK\n");

	return ret;
}

static int env_nand_save(void)
{
	int	ret = 0;
	env_t *env_new;
	int env_idx = 0;
	size_t env_size = get_env_size();
	size_t env_range = get_env_range();
	static struct nand_env_location location[] = {
		{
			.name = "NAND",
		},
#ifdef CONFIG_ENV_OFFSET_REDUND
		{
			.name = "redundant NAND",
		},
#endif
	};

	if (env_range < env_size)
		return 1;

	env_new = (env_t *)malloc_cache_aligned(env_size);
	if (!env_new) {
		printf("Cannot export environment: malloc() failed\n");
		return -1;
	}

	ret = env_export(env_new);
	if (ret)
		return ret;

	location[0].env_size = env_size;
	location[0].erase_opts.length = env_range;
	location[0].erase_opts.offset = get_env_offset();

#ifdef CONFIG_ENV_OFFSET_REDUND
	location[1].env_size = env_size;
	location[1].erase_opts-length = env_range;
	location[1].erase_opts.offset = get_env_offset_redund();
	env_new->flags = ++env_flags; /* increase the serial */
	env_idx = (gd->env_valid == ENV_VALID);
#endif

	ret = erase_and_write_env(&location[env_idx], (u_char *)env_new);

#ifdef CONFIG_ENV_OFFSET_REDUND
	if (!ret) {
		/* preset other copy for next write */
		if (gd->env_valid == ENV_REDUND)
			gd->env_valid = ENV_VALID;
		else
			gd->env_valid = ENV_REDUND;
		goto DONE;
	}

	env_idx = (env_idx + 1) & 1;
	ret = erase_and_write_env(&location[env_idx], (u_char *)env_new);
	if (!ret)
		printf("Warning: primary env write failed,"
				" redundancy is lost!\n");
DONE:
#endif

	free(env_new);

	return ret;
}
#endif /* CMD_SAVEENV */

#if defined(CONFIG_SPL_BUILD)
static int readenv(size_t offset, u_char *buf, size_t env_size)
{
	return nand_spl_load_image(offset, env_size, buf);
}
#else
static int readenv(size_t offset, u_char *buf, size_t env_size)
{
	size_t end = offset + get_env_range();
	size_t amount_loaded = 0;
	size_t blocksize, len;
	struct mtd_info *mtd;
	u_char *char_ptr;

	mtd = get_nand_dev_by_index(0);
	if (!mtd)
		return 1;

	blocksize = mtd->erasesize;

	while (amount_loaded < env_size && offset < end) {
		len = min(blocksize, env_size - amount_loaded);
		if (!nand_block_isbad(mtd, offset)) {
			char_ptr = &buf[amount_loaded];
			if (nand_read_skip_bad(mtd, offset,
					       &len, NULL,
					       mtd->size, char_ptr))
				return 1;

			amount_loaded += len;
		}
		offset += blocksize;
	}

	if (amount_loaded != env_size)
		return 1;

	return 0;
}
#endif /* #if defined(CONFIG_SPL_BUILD) */

#ifdef CONFIG_ENV_OFFSET_OOB
int get_nand_env_oob(struct mtd_info *mtd, unsigned long *result)
{
	struct mtd_oob_ops ops;
	uint32_t oob_buf[ENV_OFFSET_SIZE / sizeof(uint32_t)];
	int ret;

	ops.datbuf	= NULL;
	ops.mode	= MTD_OOB_AUTO;
	ops.ooboffs	= 0;
	ops.ooblen	= ENV_OFFSET_SIZE;
	ops.oobbuf	= (void *)oob_buf;

	ret = mtd->read_oob(mtd, ENV_OFFSET_SIZE, &ops);
	if (ret) {
		printf("error reading OOB block 0\n");
		return ret;
	}

	if (oob_buf[0] == ENV_OOB_MARKER) {
		*result = oob_buf[1] * mtd->erasesize;
	} else if (oob_buf[0] == ENV_OOB_MARKER_OLD) {
		*result = oob_buf[1];
	} else {
		printf("No dynamic environment marker in OOB block 0\n");
		return -ENOENT;
	}

	return 0;
}
#endif

#ifdef CONFIG_ENV_OFFSET_REDUND
static int env_nand_load(void)
{
#if defined(ENV_IS_EMBEDDED)
	return 0;
#else
<<<<<<< HEAD
	int read1_fail = 0, read2_fail = 0;
	env_t *env1, *env2;
	env_size = get_env_size();
=======
	int read1_fail, read2_fail;
	env_t *tmp_env1, *tmp_env2;
>>>>>>> 4bc73d91
	int ret = 0;

	env1 = (env_t *)malloc_cache_aligned(env_size);
	env2 = (env_t *)malloc_cache_aligned(env_size);
	if (env1 == NULL || env2 == NULL) {
		puts("Can't allocate buffers for environment\n");
		set_default_env("!malloc() failed");
		ret = -EIO;
		goto done;
	}

	read1_fail = readenv(get_env_offset(), (u_char *)env1, env_size);
	read2_fail = readenv(get_env_offset_redund(), (u_char *)env2, env_size);

	gd->env_size = env_size;
	env_size -= ENV_HEADER_SIZE;

	ret = env_import_redund((char *)tmp_env1, read1_fail, (char *)tmp_env2,
				read2_fail);

done:
	free(env1);
	free(env2);

	return ret;
#endif /* ! ENV_IS_EMBEDDED */
}
#else /* ! CONFIG_ENV_OFFSET_REDUND */
/*
 * The legacy NAND code saved the environment in the first NAND
 * device i.e., nand_dev_desc + 0. This is also the behaviour using
 * the new NAND code.
 */
static int env_nand_load(void)
{
#if !defined(ENV_IS_EMBEDDED)
	char *buf;
	size_t env_size;

#if defined(CONFIG_ENV_OFFSET_OOB)
	struct mtd_info *mtd  = get_nand_dev_by_index(0);
	/*
	 * If unable to read environment offset from NAND OOB then fall through
	 * to the normal environment reading code below
	 */
	if (mtd && !get_nand_env_oob(mtd, &nand_env_oob_offset)) {
		printf("Found Environment offset in OOB..\n");
	} else {
		set_default_env("!no env offset in OOB");
		return;
	}
#endif

	env_size = get_env_size();
	buf = malloc_cache_aligned(env_size);
	if (!buf || readenv(get_env_offset(), (u_char *)buf, env_size)) {
		set_default_env("!readenv() failed");
		free(buf);
		return -EIO;
	}

<<<<<<< HEAD
	env_import(buf, 1, env_size);
	free(buf);
=======
	return env_import(buf, 1);
>>>>>>> 4bc73d91
#endif /* ! ENV_IS_EMBEDDED */

	return 0;
}
#endif /* CONFIG_ENV_OFFSET_REDUND */

U_BOOT_ENV_LOCATION(nand) = {
	.location	= ENVL_NAND,
	ENV_NAME("NAND")
	.load		= env_nand_load,
#if defined(CMD_SAVEENV)
	.save		= env_save_ptr(env_nand_save),
#endif
	.init		= env_nand_init,
};<|MERGE_RESOLUTION|>--- conflicted
+++ resolved
@@ -36,62 +36,19 @@
 #error CONFIG_ENV_SIZE_REDUND should be the same as CONFIG_ENV_SIZE
 #endif
 
-#ifdef CONFIG_NAND_ENV_DST
-static env_t *get_env_ptr(void)
-{
-	return  (env_t *)CONFIG_NAND_ENV_DST;
-}
-
-static env_t *get_redundand_env_ptr(void)
-{
-	return (env_t *)(CONFIG_NAND_ENV_DST + get_env_size());
-}
-#endif
+#ifndef CONFIG_ENV_RANGE
+#define CONFIG_ENV_RANGE	CONFIG_ENV_SIZE
+#endif
+
+#if defined(ENV_IS_EMBEDDED)
+env_t *env_ptr = &environment;
+#elif defined(CONFIG_NAND_ENV_DST)
+env_t *env_ptr = (env_t *)CONFIG_NAND_ENV_DST;
+#else /* ! ENV_IS_EMBEDDED */
+env_t *env_ptr;
+#endif /* ENV_IS_EMBEDDED */
 
 DECLARE_GLOBAL_DATA_PTR;
-
-#ifdef CONFIG_ENV_SIZE
-inline size_t get_env_range(void)
-{
-#ifdef CONFIG_ENV_RANGE
-	return CONFIG_ENV_RANGE;
-#else
-	return CONFIG_ENV_SIZE;
-#endif
-}
-
-static inline size_t get_env_size(void)
-{
-	return CONFIG_ENV_SIZE;
-}
-#else
-extern size_t get_env_range(void);
-extern size_t get_env_size(void);
-#endif
-
-#ifdef CONFIG_ENV_OFFSET
-inline size_t get_env_offset(void)
-{
-	return CONFIG_ENV_OFFSET;
-}
-
-#ifdef CONFIG_ENV_OFFSET_REDUND
-inline size_t __get_env_offset_redund(void)
-{
-	return CONFIG_ENV_OFFSET_REDUND;
-}
-#endif
-#else
-extern size_t get_env_offset(void);
-#ifdef CONFIG_ENV_OFFSET_REDUND
-extern size_t get_env_offset_redund(void);
-#endif
-#endif
-
-uchar env_get_char_spec(int index)
-{
-	return *((uchar *)(gd->env_addr + index));
-}
 
 /*
  * This is called before nand_init() so we can't read NAND to
@@ -108,119 +65,119 @@
 static int env_nand_init(void)
 {
 #if defined(ENV_IS_EMBEDDED) || defined(CONFIG_NAND_ENV_DST)
-	size_t env_size = get_env_size();
-	env_t *env1 = get_env_ptr();
-	int crc1_ok;
-
-	gd->env_size = env_size;
-	env_size -= ENV_HEADER_SIZE;
-	crc1_ok = (crc32(0, (u_char *)(env1 + 1), env_size) == env1->crc);
-
-#ifdef CONFIG_ENV_OFFSET_REDUND
-	{
-		env_t *env2 = get_redundand_env_ptr();
-		int crc2_ok =
-		       (crc32(0, (u_char *)(env2 + 1), env_size) == env2->crc);
-
-		if (crc1_ok && crc2_ok) {
-			/* both ok - check serial */
-			if ((env1->flags < env2->flags)
-			    || (env1->flags == 255 && env2->flags == 0)) {
-				/* env2 is newer */
-				gd->env_valid = ENV_REDUND;
-				gd->env_addr = env2;
-			} else {
-				/* env1 is newer (or same age) */
-				gd->env_valid = ENV_VALID;
-				gd->env_addr = env1;
-			}
-			return 0;
-		} else if (crc2_ok) {
+	int crc1_ok = 0, crc2_ok = 0;
+	env_t *tmp_env1;
+
+#ifdef CONFIG_ENV_OFFSET_REDUND
+	env_t *tmp_env2;
+
+	tmp_env2 = (env_t *)((ulong)env_ptr + CONFIG_ENV_SIZE);
+	crc2_ok = crc32(0, tmp_env2->data, ENV_SIZE) == tmp_env2->crc;
+#endif
+	tmp_env1 = env_ptr;
+	crc1_ok = crc32(0, tmp_env1->data, ENV_SIZE) == tmp_env1->crc;
+
+	if (!crc1_ok && !crc2_ok) {
+		gd->env_addr	= 0;
+		gd->env_valid	= ENV_INVALID;
+
+		return 0;
+	} else if (crc1_ok && !crc2_ok) {
+		gd->env_valid = ENV_VALID;
+	}
+#ifdef CONFIG_ENV_OFFSET_REDUND
+	else if (!crc1_ok && crc2_ok) {
+		gd->env_valid = ENV_REDUND;
+	} else {
+		/* both ok - check serial */
+		if (tmp_env1->flags == 255 && tmp_env2->flags == 0)
 			gd->env_valid = ENV_REDUND;
-			gd->env_addr = env2;
-			return 0;
-		}
-	}
-#endif
-	if (crc1_ok) {
-		gd->env_valid = ENV_VALID;
-		gd->env_addr = env1;
-	} else {
-		gd->env_valid = ENV_INVALID;
-		gd->env_addr = NULL;
-	}
+		else if (tmp_env2->flags == 255 && tmp_env1->flags == 0)
+			gd->env_valid = ENV_VALID;
+		else if (tmp_env1->flags > tmp_env2->flags)
+			gd->env_valid = ENV_VALID;
+		else if (tmp_env2->flags > tmp_env1->flags)
+			gd->env_valid = ENV_REDUND;
+		else /* flags are equal - almost impossible */
+			gd->env_valid = ENV_VALID;
+	}
+
+	if (gd->env_valid == ENV_REDUND)
+		env_ptr = tmp_env2;
+	else
+#endif
+	if (gd->env_valid == ENV_VALID)
+		env_ptr = tmp_env1;
+
+	gd->env_addr = (ulong)env_ptr->data;
 
 #else /* ENV_IS_EMBEDDED || CONFIG_NAND_ENV_DST */
 	gd->env_addr	= (ulong)&default_environment[0];
 	gd->env_valid	= ENV_VALID;
-	gd->env_size	= get_default_env_size();
 #endif /* ENV_IS_EMBEDDED || CONFIG_NAND_ENV_DST */
 
 	return 0;
 }
 
 #ifdef CMD_SAVEENV
-struct nand_env_location {
-	const char *name;
-	size_t env_size;
-	nand_erase_options_t erase_opts;
-};
-
 /*
  * The legacy NAND code saved the environment in the first NAND device i.e.,
  * nand_dev_desc + 0. This is also the behaviour using the new NAND code.
  */
-static int writeenv(const struct nand_env_location *location, u_char *buf)
-{
-	size_t offset = location->erase_opts.offset;
-	size_t end = offset + location->erase_opts.length;
-	size_t env_size = location->env_size;
+static int writeenv(size_t offset, u_char *buf)
+{
+	size_t end = offset + CONFIG_ENV_RANGE;
 	size_t amount_saved = 0;
 	size_t blocksize, len;
 	struct mtd_info *mtd;
+	u_char *char_ptr;
 
 	mtd = get_nand_dev_by_index(0);
 	if (!mtd)
 		return 1;
 
 	blocksize = mtd->erasesize;
-	len = min(blocksize, env_size);
-
-	while ((amount_saved < env_size) && (offset < end)) {
+	len = min(blocksize, (size_t)CONFIG_ENV_SIZE);
+
+	while (amount_saved < CONFIG_ENV_SIZE && offset < end) {
 		if (nand_block_isbad(mtd, offset)) {
 			offset += blocksize;
 		} else {
-			if (nand_write(mtd, offset, &len, buf))
+			char_ptr = &buf[amount_saved];
+			if (nand_write(mtd, offset, &len, char_ptr))
 				return 1;
 
 			offset += blocksize;
-			buf += len;
 			amount_saved += len;
 		}
 	}
-	if (amount_saved != env_size)
-		return 1;
-
-	return 0;
-}
+	if (amount_saved != CONFIG_ENV_SIZE)
+		return 1;
+
+	return 0;
+}
+
+struct nand_env_location {
+	const char *name;
+	const nand_erase_options_t erase_opts;
+};
 
 static int erase_and_write_env(const struct nand_env_location *location,
-			       u_char *env_new)
+		u_char *env_new)
 {
 	struct mtd_info *mtd;
-	int ret;
+	int ret = 0;
 
 	mtd = get_nand_dev_by_index(0);
 	if (!mtd)
 		return 1;
 
-	printf("Erasing %s... ", location->name);
-	ret = nand_erase_opts(mtd, &location->erase_opts);
-	if (!ret) {
-		printf("OK\n"
-		       "Writing to %s... ", location->name);
-		ret = writeenv(location, env_new);
-	}
+	printf("Erasing %s...\n", location->name);
+	if (nand_erase_opts(mtd, &location->erase_opts))
+		return 1;
+
+	printf("Writing to %s... ", location->name);
+	ret = writeenv(location->erase_opts.offset, env_new);
 	puts(ret ? "FAILED!\n" : "OK\n");
 
 	return ret;
@@ -229,56 +186,46 @@
 static int env_nand_save(void)
 {
 	int	ret = 0;
-	env_t *env_new;
-	int env_idx = 0;
-	size_t env_size = get_env_size();
-	size_t env_range = get_env_range();
-	static struct nand_env_location location[] = {
+	ALLOC_CACHE_ALIGN_BUFFER(env_t, env_new, 1);
+	int	env_idx = 0;
+	static const struct nand_env_location location[] = {
 		{
 			.name = "NAND",
+			.erase_opts = {
+				.length = CONFIG_ENV_RANGE,
+				.offset = CONFIG_ENV_OFFSET,
+			},
 		},
 #ifdef CONFIG_ENV_OFFSET_REDUND
 		{
 			.name = "redundant NAND",
+			.erase_opts = {
+				.length = CONFIG_ENV_RANGE,
+				.offset = CONFIG_ENV_OFFSET_REDUND,
+			},
 		},
 #endif
 	};
 
-	if (env_range < env_size)
-		return 1;
-
-	env_new = (env_t *)malloc_cache_aligned(env_size);
-	if (!env_new) {
-		printf("Cannot export environment: malloc() failed\n");
-		return -1;
-	}
+
+	if (CONFIG_ENV_RANGE < CONFIG_ENV_SIZE)
+		return 1;
 
 	ret = env_export(env_new);
 	if (ret)
 		return ret;
 
-	location[0].env_size = env_size;
-	location[0].erase_opts.length = env_range;
-	location[0].erase_opts.offset = get_env_offset();
-
-#ifdef CONFIG_ENV_OFFSET_REDUND
-	location[1].env_size = env_size;
-	location[1].erase_opts-length = env_range;
-	location[1].erase_opts.offset = get_env_offset_redund();
-	env_new->flags = ++env_flags; /* increase the serial */
+#ifdef CONFIG_ENV_OFFSET_REDUND
 	env_idx = (gd->env_valid == ENV_VALID);
 #endif
 
 	ret = erase_and_write_env(&location[env_idx], (u_char *)env_new);
-
 #ifdef CONFIG_ENV_OFFSET_REDUND
 	if (!ret) {
 		/* preset other copy for next write */
-		if (gd->env_valid == ENV_REDUND)
-			gd->env_valid = ENV_VALID;
-		else
-			gd->env_valid = ENV_REDUND;
-		goto DONE;
+		gd->env_valid = gd->env_valid == ENV_REDUND ? ENV_VALID :
+				ENV_REDUND;
+		return ret;
 	}
 
 	env_idx = (env_idx + 1) & 1;
@@ -286,24 +233,21 @@
 	if (!ret)
 		printf("Warning: primary env write failed,"
 				" redundancy is lost!\n");
-DONE:
-#endif
-
-	free(env_new);
+#endif
 
 	return ret;
 }
 #endif /* CMD_SAVEENV */
 
 #if defined(CONFIG_SPL_BUILD)
-static int readenv(size_t offset, u_char *buf, size_t env_size)
-{
-	return nand_spl_load_image(offset, env_size, buf);
+static int readenv(size_t offset, u_char *buf)
+{
+	return nand_spl_load_image(offset, CONFIG_ENV_SIZE, buf);
 }
 #else
-static int readenv(size_t offset, u_char *buf, size_t env_size)
-{
-	size_t end = offset + get_env_range();
+static int readenv(size_t offset, u_char *buf)
+{
+	size_t end = offset + CONFIG_ENV_RANGE;
 	size_t amount_loaded = 0;
 	size_t blocksize, len;
 	struct mtd_info *mtd;
@@ -314,22 +258,24 @@
 		return 1;
 
 	blocksize = mtd->erasesize;
-
-	while (amount_loaded < env_size && offset < end) {
-		len = min(blocksize, env_size - amount_loaded);
-		if (!nand_block_isbad(mtd, offset)) {
+	len = min(blocksize, (size_t)CONFIG_ENV_SIZE);
+
+	while (amount_loaded < CONFIG_ENV_SIZE && offset < end) {
+		if (nand_block_isbad(mtd, offset)) {
+			offset += blocksize;
+		} else {
 			char_ptr = &buf[amount_loaded];
 			if (nand_read_skip_bad(mtd, offset,
 					       &len, NULL,
 					       mtd->size, char_ptr))
 				return 1;
 
+			offset += blocksize;
 			amount_loaded += len;
 		}
-		offset += blocksize;
-	}
-
-	if (amount_loaded != env_size)
+	}
+
+	if (amount_loaded != CONFIG_ENV_SIZE)
 		return 1;
 
 	return 0;
@@ -374,37 +320,28 @@
 #if defined(ENV_IS_EMBEDDED)
 	return 0;
 #else
-<<<<<<< HEAD
-	int read1_fail = 0, read2_fail = 0;
-	env_t *env1, *env2;
-	env_size = get_env_size();
-=======
 	int read1_fail, read2_fail;
 	env_t *tmp_env1, *tmp_env2;
->>>>>>> 4bc73d91
 	int ret = 0;
 
-	env1 = (env_t *)malloc_cache_aligned(env_size);
-	env2 = (env_t *)malloc_cache_aligned(env_size);
-	if (env1 == NULL || env2 == NULL) {
+	tmp_env1 = (env_t *)malloc(CONFIG_ENV_SIZE);
+	tmp_env2 = (env_t *)malloc(CONFIG_ENV_SIZE);
+	if (tmp_env1 == NULL || tmp_env2 == NULL) {
 		puts("Can't allocate buffers for environment\n");
 		set_default_env("!malloc() failed");
 		ret = -EIO;
 		goto done;
 	}
 
-	read1_fail = readenv(get_env_offset(), (u_char *)env1, env_size);
-	read2_fail = readenv(get_env_offset_redund(), (u_char *)env2, env_size);
-
-	gd->env_size = env_size;
-	env_size -= ENV_HEADER_SIZE;
+	read1_fail = readenv(CONFIG_ENV_OFFSET, (u_char *) tmp_env1);
+	read2_fail = readenv(CONFIG_ENV_OFFSET_REDUND, (u_char *) tmp_env2);
 
 	ret = env_import_redund((char *)tmp_env1, read1_fail, (char *)tmp_env2,
 				read2_fail);
 
 done:
-	free(env1);
-	free(env2);
+	free(tmp_env1);
+	free(tmp_env2);
 
 	return ret;
 #endif /* ! ENV_IS_EMBEDDED */
@@ -418,8 +355,8 @@
 static int env_nand_load(void)
 {
 #if !defined(ENV_IS_EMBEDDED)
-	char *buf;
-	size_t env_size;
+	int ret;
+	ALLOC_CACHE_ALIGN_BUFFER(char, buf, CONFIG_ENV_SIZE);
 
 #if defined(CONFIG_ENV_OFFSET_OOB)
 	struct mtd_info *mtd  = get_nand_dev_by_index(0);
@@ -435,20 +372,13 @@
 	}
 #endif
 
-	env_size = get_env_size();
-	buf = malloc_cache_aligned(env_size);
-	if (!buf || readenv(get_env_offset(), (u_char *)buf, env_size)) {
+	ret = readenv(CONFIG_ENV_OFFSET, (u_char *)buf);
+	if (ret) {
 		set_default_env("!readenv() failed");
-		free(buf);
 		return -EIO;
 	}
 
-<<<<<<< HEAD
-	env_import(buf, 1, env_size);
-	free(buf);
-=======
 	return env_import(buf, 1);
->>>>>>> 4bc73d91
 #endif /* ! ENV_IS_EMBEDDED */
 
 	return 0;
