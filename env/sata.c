--- conflicted
+++ resolved
@@ -105,13 +105,8 @@
 		return -EIO;
 	}
 
-<<<<<<< HEAD
 	if (read_env(sata, CONFIG_ENV_SIZE, env_get_offset(CONFIG_ENV_OFFSET), buf)) {
-		set_default_env(NULL);
-=======
-	if (read_env(sata, CONFIG_ENV_SIZE, CONFIG_ENV_OFFSET, buf)) {
 		set_default_env(NULL, 0);
->>>>>>> 03ce207c
 		return -EIO;
 	}
 
