--- conflicted
+++ resolved
@@ -124,13 +124,8 @@
 		return -EIO;
 	}
 
-<<<<<<< HEAD
 	if (read_env(sata, CONFIG_ENV_SIZE, env_get_offset(CONFIG_ENV_OFFSET), buf)) {
-		set_default_env(NULL, 0);
-=======
-	if (read_env(sata, CONFIG_ENV_SIZE, CONFIG_ENV_OFFSET, buf)) {
 		env_set_default(NULL, 0);
->>>>>>> 412eca96
 		return -EIO;
 	}
 
