/*
 * (C) Copyright 2012
 * Texas Instruments, <www.ti.com>
 *
 * SPDX-License-Identifier:	GPL-2.0+
 */
#ifndef	_ASM_ARCH_SPL_H_
#define	_ASM_SPL_H_

#define BOOT_DEVICE_NONE        0
#define BOOT_DEVICE_XIP         1
#define BOOT_DEVICE_XIPWAIT     2
#define BOOT_DEVICE_NAND        3
#define BOOT_DEVICE_ONENAND    4
#define BOOT_DEVICE_MMC1        5
#define BOOT_DEVICE_MMC2        6
#define BOOT_DEVICE_MMC2_2	7
<<<<<<< HEAD
#ifdef CONFIG_QSPI_BOOT
#define BOOT_DEVICE_SPI		11
#else
#define BOOT_DEVICE_SPI         10
#endif
=======
#define BOOT_DEVICE_SPI		10
#define BOOT_DEVICE_UART	0x43
>>>>>>> d36ae3bc

#define MMC_BOOT_DEVICES_START	BOOT_DEVICE_MMC1
#define MMC_BOOT_DEVICES_END	BOOT_DEVICE_MMC2_2
#endif<|MERGE_RESOLUTION|>--- conflicted
+++ resolved
@@ -15,16 +15,8 @@
 #define BOOT_DEVICE_MMC1        5
 #define BOOT_DEVICE_MMC2        6
 #define BOOT_DEVICE_MMC2_2	7
-<<<<<<< HEAD
-#ifdef CONFIG_QSPI_BOOT
-#define BOOT_DEVICE_SPI		11
-#else
-#define BOOT_DEVICE_SPI         10
-#endif
-=======
 #define BOOT_DEVICE_SPI		10
 #define BOOT_DEVICE_UART	0x43
->>>>>>> d36ae3bc
 
 #define MMC_BOOT_DEVICES_START	BOOT_DEVICE_MMC1
 #define MMC_BOOT_DEVICES_END	BOOT_DEVICE_MMC2_2
