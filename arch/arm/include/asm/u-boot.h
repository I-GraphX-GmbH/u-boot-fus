/*
 * (C) Copyright 2002
 * Sysgo Real-Time Solutions, GmbH <www.elinos.com>
 * Marius Groeger <mgroeger@sysgo.de>
 *
 * (C) Copyright 2002
 * Sysgo Real-Time Solutions, GmbH <www.elinos.com>
 * Alex Zuepke <azu@sysgo.de>
 *
 * SPDX-License-Identifier:	GPL-2.0+
 *
 ********************************************************************
 * NOTE: This header file defines an interface to U-Boot. Including
 * this (unmodified) header file in another file is considered normal
 * use of U-Boot, and does *not* fall under the heading of "derived
 * work".
 ********************************************************************
 */

#ifndef _U_BOOT_H_
#define _U_BOOT_H_	1

/* Use the generic board which requires a unified bd_info */
#include <asm-generic/u-boot.h>
<<<<<<< HEAD
#else

#ifndef __ASSEMBLY__
typedef struct bd_info {
    ulong	        bi_arch_number;	/* unique id for this board */
    ulong	        bi_boot_params;	/* where this board expects params */
	unsigned long	bi_arm_freq; /* arm frequency */
	unsigned long	bi_dsp_freq; /* dsp core frequency */
	unsigned long	bi_ddr_freq; /* ddr frequency */
    struct				/* RAM configuration */
    {
	ulong start;
	ulong size;
    }			bi_dram[CONFIG_NR_DRAM_BANKS];
#ifdef CONFIG_VYBRID
	unsigned short bi_ethspeed;	/* Ethernet speed in Mbps */
#endif
} bd_t;
#endif

#endif /* !CONFIG_SYS_GENERIC_BOARD */
=======
>>>>>>> 7786e40c

/* For image.h:image_check_target_arch() */
#ifndef CONFIG_ARM64
#define IH_ARCH_DEFAULT IH_ARCH_ARM
#else
#define IH_ARCH_DEFAULT IH_ARCH_ARM64
#endif

#endif	/* _U_BOOT_H_ */<|MERGE_RESOLUTION|>--- conflicted
+++ resolved
@@ -22,30 +22,6 @@
 
 /* Use the generic board which requires a unified bd_info */
 #include <asm-generic/u-boot.h>
-<<<<<<< HEAD
-#else
-
-#ifndef __ASSEMBLY__
-typedef struct bd_info {
-    ulong	        bi_arch_number;	/* unique id for this board */
-    ulong	        bi_boot_params;	/* where this board expects params */
-	unsigned long	bi_arm_freq; /* arm frequency */
-	unsigned long	bi_dsp_freq; /* dsp core frequency */
-	unsigned long	bi_ddr_freq; /* ddr frequency */
-    struct				/* RAM configuration */
-    {
-	ulong start;
-	ulong size;
-    }			bi_dram[CONFIG_NR_DRAM_BANKS];
-#ifdef CONFIG_VYBRID
-	unsigned short bi_ethspeed;	/* Ethernet speed in Mbps */
-#endif
-} bd_t;
-#endif
-
-#endif /* !CONFIG_SYS_GENERIC_BOARD */
-=======
->>>>>>> 7786e40c
 
 /* For image.h:image_check_target_arch() */
 #ifndef CONFIG_ARM64
