--- conflicted
+++ resolved
@@ -122,34 +122,6 @@
 void s5p_gpio_set_drv(struct s5p_gpio_bank *bank, int gpio, int mode);
 void s5p_gpio_set_rate(struct s5p_gpio_bank *bank, int gpio, int mode);
 
-<<<<<<< HEAD
-static inline unsigned int s5p_gpio_part_max(int nr)
-{
-	return 0;
-}
-
-#if 0 //#####
-static inline unsigned int s5p_gpio_base(int nr)
-{
-	return S5PC110_GPIO_BASE;
-}
-
-#define s5pc110_gpio_get_nr(bank, pin)	  \
-	((((((unsigned int)&(((struct s5pc110_gpio *)S5PC110_GPIO_BASE)->bank))\
-	    - S5PC110_GPIO_BASE) / sizeof(struct s5p_gpio_bank)) \
-	  * GPIO_PER_BANK) + pin)
-#endif //0#####
-#define s5pc100_gpio_get_nr(bank, pin) \
-	(((unsigned int)offsetof(struct s5pc100_gpio, bank)	\
-	 / sizeof(struct s5p_gpio_bank) * GPIO_PER_BANK) + pin)
-#define s5pc110_gpio_get_nr(bank, pin) \
-	(((unsigned int)offsetof(struct s5pc110_gpio, bank)	\
-	  / sizeof(struct s5p_gpio_bank) * GPIO_PER_BANK) + pin)
-#endif /* !__ASSEMBLY__ */
-
-/* GPIO pins per bank  */
-#define GPIO_PER_BANK 8
-=======
 /* GPIO pins per bank  */
 #define GPIO_PER_BANK 8
 
@@ -187,13 +159,7 @@
 			(S5P_GPIO_SET_PART(0) | \
 			S5PC110_SET_BANK(bank) | \
 			S5P_GPIO_SET_PIN(pin))
-
-static inline unsigned int s5p_gpio_base(int nr)
-{
-	return samsung_get_base_gpio();
-}
-#endif
->>>>>>> 2bd413a8
+#endif /* !__ASSEMBLY__ */
 
 /* Pin configurations */
 #define GPIO_INPUT	0x0
