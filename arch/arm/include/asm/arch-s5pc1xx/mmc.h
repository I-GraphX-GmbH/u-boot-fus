--- conflicted
+++ resolved
@@ -69,11 +69,6 @@
 static inline unsigned int s5p_mmc_init(int index, int bus_width)
 {
 	unsigned int base = samsung_get_base_mmc() + (0x10000 * index);
-<<<<<<< HEAD
-
-	return s5p_sdhci_init(base, 50000000, 400000, 0);
-=======
 	return s5p_sdhci_init(base, index, bus_width);
->>>>>>> a0215a44
 }
 #endif