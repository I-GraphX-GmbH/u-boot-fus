/*
 * cpu.h
 *
 * AM33xx specific header file
 *
 * Copyright (C) 2011, Texas Instruments, Incorporated - http://www.ti.com/
 *
 * SPDX-License-Identifier:	GPL-2.0+
 */

#ifndef _AM33XX_CPU_H
#define _AM33XX_CPU_H

#if !(defined(__KERNEL_STRICT_NAMES) || defined(__ASSEMBLY__))
#include <asm/types.h>
#endif /* !(__KERNEL_STRICT_NAMES || __ASSEMBLY__) */

#include <asm/arch/hardware.h>

#define BIT(x)				(1 << x)
#define CL_BIT(x)			(0 << x)

/* Timer register bits */
#define TCLR_ST				BIT(0)	/* Start=1 Stop=0 */
#define TCLR_AR				BIT(1)	/* Auto reload */
#define TCLR_PRE			BIT(5)	/* Pre-scaler enable */
#define TCLR_PTV_SHIFT			(2)	/* Pre-scaler shift value */
#define TCLR_PRE_DISABLE		CL_BIT(5) /* Pre-scalar disable */
#define TCLR_CE				BIT(6)	/* compare mode enable */
#define TCLR_SCPWM			BIT(7)	/* pwm outpin behaviour */
#define TCLR_TCM			BIT(8)	/* edge detection of input pin*/
#define TCLR_TRG_SHIFT			(10)	/* trigmode on pwm outpin */
#define TCLR_PT				BIT(12)	/* pulse/toggle mode of outpin*/
#define TCLR_CAPTMODE			BIT(13) /* capture mode */
#define TCLR_GPOCFG			BIT(14)	/* 0=output,1=input */

#define TCFG_RESET			BIT(0)	/* software reset */
#define TCFG_EMUFREE			BIT(1)	/* behaviour of tmr on debug */
#define TCFG_IDLEMOD_SHIFT		(2)	/* power management */
/* device type */
#define DEVICE_MASK			(BIT(8) | BIT(9) | BIT(10))
#define TST_DEVICE			0x0
#define EMU_DEVICE			0x1
#define HS_DEVICE			0x2
#define GP_DEVICE			0x3

/* cpu-id for AM33XX and TI81XX family */
#define AM335X				0xB944
#define TI81XX				0xB81E
#define DEVICE_ID			(CTRL_BASE + 0x0600)
#define DEVICE_ID_MASK			0x1FFF

/* MPU max frequencies */
#define AM335X_ZCZ_300			0x1FEF
#define AM335X_ZCZ_600			0x1FAF
#define AM335X_ZCZ_720			0x1F2F
#define AM335X_ZCZ_800			0x1E2F
#define AM335X_ZCZ_1000			0x1C2F
#define AM335X_ZCE_300			0x1FDF
#define AM335X_ZCE_600			0x1F9F

/* This gives the status of the boot mode pins on the evm */
#define SYSBOOT_MASK			(BIT(0) | BIT(1) | BIT(2)\
					| BIT(3) | BIT(4))

#define PRM_RSTCTRL_RESET		0x01
#define PRM_RSTST_WARM_RESET_MASK	0x232

/*
 * Watchdog:
 * Using the prescaler, the OMAP watchdog could go for many
 * months before firing.  These limits work without scaling,
 * with the 60 second default assumed by most tools and docs.
 */
#define TIMER_MARGIN_MAX	(24 * 60 * 60)	/* 1 day */
#define TIMER_MARGIN_DEFAULT	60	/* 60 secs */
#define TIMER_MARGIN_MIN	1

#define PTV			0	/* prescale */
#define GET_WLDR_VAL(secs)	(0xffffffff - ((secs) * (32768/(1<<PTV))) + 1)
#define WDT_WWPS_PEND_WCLR	BIT(0)
#define WDT_WWPS_PEND_WLDR	BIT(2)
#define WDT_WWPS_PEND_WTGR	BIT(3)
#define WDT_WWPS_PEND_WSPR	BIT(4)

#define WDT_WCLR_PRE		BIT(5)
#define WDT_WCLR_PTV_OFF	2

#ifndef __KERNEL_STRICT_NAMES
#ifndef __ASSEMBLY__


#ifndef CONFIG_AM43XX
/* Encapsulating core pll registers */
struct cm_wkuppll {
	unsigned int wkclkstctrl;	/* offset 0x00 */
	unsigned int wkctrlclkctrl;	/* offset 0x04 */
	unsigned int wkgpio0clkctrl;	/* offset 0x08 */
	unsigned int wkl4wkclkctrl;	/* offset 0x0c */
	unsigned int timer0clkctrl;	/* offset 0x10 */
	unsigned int resv2[3];
	unsigned int idlestdpllmpu;	/* offset 0x20 */
	unsigned int resv3[2];
	unsigned int clkseldpllmpu;	/* offset 0x2c */
	unsigned int resv4[1];
	unsigned int idlestdpllddr;	/* offset 0x34 */
	unsigned int resv5[2];
	unsigned int clkseldpllddr;	/* offset 0x40 */
	unsigned int resv6[4];
	unsigned int clkseldplldisp;	/* offset 0x54 */
	unsigned int resv7[1];
	unsigned int idlestdpllcore;	/* offset 0x5c */
	unsigned int resv8[2];
	unsigned int clkseldpllcore;	/* offset 0x68 */
	unsigned int resv9[1];
	unsigned int idlestdpllper;	/* offset 0x70 */
	unsigned int resv10[2];
	unsigned int clkdcoldodpllper;	/* offset 0x7c */
	unsigned int divm4dpllcore;	/* offset 0x80 */
	unsigned int divm5dpllcore;	/* offset 0x84 */
	unsigned int clkmoddpllmpu;	/* offset 0x88 */
	unsigned int clkmoddpllper;	/* offset 0x8c */
	unsigned int clkmoddpllcore;	/* offset 0x90 */
	unsigned int clkmoddpllddr;	/* offset 0x94 */
	unsigned int clkmoddplldisp;	/* offset 0x98 */
	unsigned int clkseldpllper;	/* offset 0x9c */
	unsigned int divm2dpllddr;	/* offset 0xA0 */
	unsigned int divm2dplldisp;	/* offset 0xA4 */
	unsigned int divm2dpllmpu;	/* offset 0xA8 */
	unsigned int divm2dpllper;	/* offset 0xAC */
	unsigned int resv11[1];
	unsigned int wkup_uart0ctrl;	/* offset 0xB4 */
	unsigned int wkup_i2c0ctrl;	/* offset 0xB8 */
	unsigned int wkup_adctscctrl;	/* offset 0xBC */
	unsigned int resv12;
	unsigned int timer1clkctrl;	/* offset 0xC4 */
	unsigned int resv13[4];
	unsigned int divm6dpllcore;	/* offset 0xD8 */
};

/**
 * Encapsulating peripheral functional clocks
 * pll registers
 */
struct cm_perpll {
	unsigned int l4lsclkstctrl;	/* offset 0x00 */
	unsigned int l3sclkstctrl;	/* offset 0x04 */
	unsigned int l4fwclkstctrl;	/* offset 0x08 */
	unsigned int l3clkstctrl;	/* offset 0x0c */
	unsigned int resv1;
	unsigned int cpgmac0clkctrl;	/* offset 0x14 */
	unsigned int lcdclkctrl;	/* offset 0x18 */
	unsigned int usb0clkctrl;	/* offset 0x1C */
	unsigned int resv2;
	unsigned int tptc0clkctrl;	/* offset 0x24 */
	unsigned int emifclkctrl;	/* offset 0x28 */
	unsigned int ocmcramclkctrl;	/* offset 0x2c */
	unsigned int gpmcclkctrl;	/* offset 0x30 */
	unsigned int mcasp0clkctrl;	/* offset 0x34 */
	unsigned int uart5clkctrl;	/* offset 0x38 */
	unsigned int mmc0clkctrl;	/* offset 0x3C */
	unsigned int elmclkctrl;	/* offset 0x40 */
	unsigned int i2c2clkctrl;	/* offset 0x44 */
	unsigned int i2c1clkctrl;	/* offset 0x48 */
	unsigned int spi0clkctrl;	/* offset 0x4C */
	unsigned int spi1clkctrl;	/* offset 0x50 */
	unsigned int resv3[3];
	unsigned int l4lsclkctrl;	/* offset 0x60 */
	unsigned int l4fwclkctrl;	/* offset 0x64 */
	unsigned int mcasp1clkctrl;	/* offset 0x68 */
	unsigned int uart1clkctrl;	/* offset 0x6C */
	unsigned int uart2clkctrl;	/* offset 0x70 */
	unsigned int uart3clkctrl;	/* offset 0x74 */
	unsigned int uart4clkctrl;	/* offset 0x78 */
	unsigned int timer7clkctrl;	/* offset 0x7C */
	unsigned int timer2clkctrl;	/* offset 0x80 */
	unsigned int timer3clkctrl;	/* offset 0x84 */
	unsigned int timer4clkctrl;	/* offset 0x88 */
	unsigned int resv4[8];
	unsigned int gpio1clkctrl;	/* offset 0xAC */
	unsigned int gpio2clkctrl;	/* offset 0xB0 */
	unsigned int gpio3clkctrl;	/* offset 0xB4 */
	unsigned int resv5;
	unsigned int tpccclkctrl;	/* offset 0xBC */
	unsigned int dcan0clkctrl;	/* offset 0xC0 */
	unsigned int dcan1clkctrl;	/* offset 0xC4 */
	unsigned int resv6;
	unsigned int epwmss1clkctrl;	/* offset 0xCC */
	unsigned int emiffwclkctrl;	/* offset 0xD0 */
	unsigned int epwmss0clkctrl;	/* offset 0xD4 */
	unsigned int epwmss2clkctrl;	/* offset 0xD8 */
	unsigned int l3instrclkctrl;	/* offset 0xDC */
	unsigned int l3clkctrl;		/* Offset 0xE0 */
	unsigned int resv8[2];
	unsigned int timer5clkctrl;	/* offset 0xEC */
	unsigned int timer6clkctrl;	/* offset 0xF0 */
	unsigned int mmc1clkctrl;	/* offset 0xF4 */
	unsigned int mmc2clkctrl;	/* offset 0xF8 */
	unsigned int resv9[8];
	unsigned int l4hsclkstctrl;	/* offset 0x11C */
	unsigned int l4hsclkctrl;	/* offset 0x120 */
	unsigned int resv10[8];
	unsigned int cpswclkstctrl;	/* offset 0x144 */
	unsigned int lcdcclkstctrl;	/* offset 0x148 */
};

/* Encapsulating Display pll registers */
struct cm_dpll {
	unsigned int resv1;
	unsigned int clktimer7clk;	/* offset 0x04 */
	unsigned int clktimer2clk;	/* offset 0x08 */
	unsigned int clktimer3clk;	/* offset 0x0C */
	unsigned int clktimer4clk;	/* offset 0x10 */
	unsigned int resv2;
	unsigned int clktimer5clk;	/* offset 0x18 */
	unsigned int clktimer6clk;	/* offset 0x1C */
	unsigned int resv3[2];
	unsigned int clktimer1clk;	/* offset 0x28 */
	unsigned int resv4[2];
	unsigned int clklcdcpixelclk;	/* offset 0x34 */
};
#else
/* Encapsulating core pll registers */
struct cm_wkuppll {
	unsigned int resv0[136];
	unsigned int wkl4wkclkctrl;	/* offset 0x220 */
	unsigned int resv1[55];
	unsigned int wkclkstctrl;	/* offset 0x300 */
	unsigned int resv2[15];
	unsigned int wkup_i2c0ctrl;	/* offset 0x340 */
	unsigned int resv3;
	unsigned int wkup_uart0ctrl;	/* offset 0x348 */
	unsigned int resv4[5];
	unsigned int wkctrlclkctrl;	/* offset 0x360 */
	unsigned int resv5;
	unsigned int wkgpio0clkctrl;	/* offset 0x368 */

	unsigned int resv6[109];
	unsigned int clkmoddpllcore;	/* offset 0x520 */
	unsigned int idlestdpllcore;	/* offset 0x524 */
	unsigned int resv61;
	unsigned int clkseldpllcore;	/* offset 0x52C */
	unsigned int resv7[2];
	unsigned int divm4dpllcore;	/* offset 0x538 */
	unsigned int divm5dpllcore;	/* offset 0x53C */
	unsigned int divm6dpllcore;	/* offset 0x540 */

	unsigned int resv8[7];
	unsigned int clkmoddpllmpu;	/* offset 0x560 */
	unsigned int idlestdpllmpu;	/* offset 0x564 */
	unsigned int resv9;
	unsigned int clkseldpllmpu;	/* offset 0x56c */
	unsigned int divm2dpllmpu;	/* offset 0x570 */

	unsigned int resv10[11];
	unsigned int clkmoddpllddr;	/* offset 0x5A0 */
	unsigned int idlestdpllddr;	/* offset 0x5A4 */
	unsigned int resv11;
	unsigned int clkseldpllddr;	/* offset 0x5AC */
	unsigned int divm2dpllddr;	/* offset 0x5B0 */

	unsigned int resv12[11];
	unsigned int clkmoddpllper;	/* offset 0x5E0 */
	unsigned int idlestdpllper;	/* offset 0x5E4 */
	unsigned int resv13;
	unsigned int clkseldpllper;	/* offset 0x5EC */
	unsigned int divm2dpllper;	/* offset 0x5F0 */
	unsigned int resv14[8];
	unsigned int clkdcoldodpllper;	/* offset 0x614 */

	unsigned int resv15[2];
	unsigned int clkmoddplldisp;	/* offset 0x620 */
	unsigned int resv16[2];
	unsigned int clkseldplldisp;	/* offset 0x62C */
	unsigned int divm2dplldisp;	/* offset 0x630 */
};

/*
 * Encapsulating peripheral functional clocks
 * pll registers
 */
struct cm_perpll {
	unsigned int l3clkstctrl;	/* offset 0x00 */
	unsigned int resv0[7];
	unsigned int l3clkctrl;		/* Offset 0x20 */
	unsigned int resv1[7];
	unsigned int l3instrclkctrl;	/* offset 0x40 */
	unsigned int resv2[3];
	unsigned int ocmcramclkctrl;	/* offset 0x50 */
	unsigned int resv3[9];
	unsigned int tpccclkctrl;	/* offset 0x78 */
	unsigned int resv4;
	unsigned int tptc0clkctrl;	/* offset 0x80 */

	unsigned int resv5[7];
	unsigned int l4hsclkctrl;	/* offset 0x0A0 */
	unsigned int resv6;
	unsigned int l4fwclkctrl;	/* offset 0x0A8 */
	unsigned int resv7[85];
	unsigned int l3sclkstctrl;	/* offset 0x200 */
	unsigned int resv8[7];
	unsigned int gpmcclkctrl;	/* offset 0x220 */
	unsigned int resv9[5];
	unsigned int mcasp0clkctrl;	/* offset 0x238 */
	unsigned int resv10;
	unsigned int mcasp1clkctrl;	/* offset 0x240 */
	unsigned int resv11;
	unsigned int mmc2clkctrl;	/* offset 0x248 */
	unsigned int resv12[3];
	unsigned int qspiclkctrl;       /* offset 0x258 */
	unsigned int resv121;
	unsigned int usb0clkctrl;	/* offset 0x260 */
	unsigned int resv13[103];
	unsigned int l4lsclkstctrl;	/* offset 0x400 */
	unsigned int resv14[7];
	unsigned int l4lsclkctrl;	/* offset 0x420 */
	unsigned int resv15;
	unsigned int dcan0clkctrl;	/* offset 0x428 */
	unsigned int resv16;
	unsigned int dcan1clkctrl;	/* offset 0x430 */
	unsigned int resv17[13];
	unsigned int elmclkctrl;	/* offset 0x468 */

	unsigned int resv18[3];
	unsigned int gpio1clkctrl;	/* offset 0x478 */
	unsigned int resv19;
	unsigned int gpio2clkctrl;	/* offset 0x480 */
	unsigned int resv20;
	unsigned int gpio3clkctrl;	/* offset 0x488 */
	unsigned int resv41;
	unsigned int gpio4clkctrl;	/* offset 0x490 */
	unsigned int resv42;
	unsigned int gpio5clkctrl;	/* offset 0x498 */
	unsigned int resv21[3];

	unsigned int i2c1clkctrl;	/* offset 0x4A8 */
	unsigned int resv22;
	unsigned int i2c2clkctrl;	/* offset 0x4B0 */
	unsigned int resv23[3];
	unsigned int mmc0clkctrl;	/* offset 0x4C0 */
	unsigned int resv24;
	unsigned int mmc1clkctrl;	/* offset 0x4C8 */

	unsigned int resv25[13];
	unsigned int spi0clkctrl;	/* offset 0x500 */
	unsigned int resv26;
	unsigned int spi1clkctrl;	/* offset 0x508 */
	unsigned int resv27[9];
	unsigned int timer2clkctrl;	/* offset 0x530 */
	unsigned int resv28;
	unsigned int timer3clkctrl;	/* offset 0x538 */
	unsigned int resv29;
	unsigned int timer4clkctrl;	/* offset 0x540 */
	unsigned int resv30[5];
	unsigned int timer7clkctrl;	/* offset 0x558 */

	unsigned int resv31[9];
	unsigned int uart1clkctrl;	/* offset 0x580 */
	unsigned int resv32;
	unsigned int uart2clkctrl;	/* offset 0x588 */
	unsigned int resv33;
	unsigned int uart3clkctrl;	/* offset 0x590 */
	unsigned int resv34;
	unsigned int uart4clkctrl;	/* offset 0x598 */
	unsigned int resv35;
	unsigned int uart5clkctrl;	/* offset 0x5A0 */
	unsigned int resv36[87];

	unsigned int emifclkstctrl;	/* offset 0x700 */
	unsigned int resv361[7];
	unsigned int emifclkctrl;	/* offset 0x720 */
	unsigned int resv37[3];
	unsigned int emiffwclkctrl;	/* offset 0x730 */
	unsigned int resv371;
	unsigned int otfaemifclkctrl;	/* offset 0x738 */
	unsigned int resv38[57];
	unsigned int lcdclkctrl;	/* offset 0x820 */
	unsigned int resv39[183];
	unsigned int cpswclkstctrl;	/* offset 0xB00 */
	unsigned int resv40[7];
	unsigned int cpgmac0clkctrl;	/* offset 0xB20 */
};

struct cm_device_inst {
	unsigned int cm_clkout1_ctrl;
	unsigned int cm_dll_ctrl;
};

struct cm_dpll {
	unsigned int resv1;
	unsigned int clktimer2clk;	/* offset 0x04 */
};
#endif /* CONFIG_AM43XX */

/* Control Module RTC registers */
struct cm_rtc {
	unsigned int rtcclkctrl;	/* offset 0x0 */
	unsigned int clkstctrl;		/* offset 0x4 */
};

/* Watchdog timer registers */
struct wd_timer {
	unsigned int resv1[4];
	unsigned int wdtwdsc;	/* offset 0x010 */
	unsigned int wdtwdst;	/* offset 0x014 */
	unsigned int wdtwisr;	/* offset 0x018 */
	unsigned int wdtwier;	/* offset 0x01C */
	unsigned int wdtwwer;	/* offset 0x020 */
	unsigned int wdtwclr;	/* offset 0x024 */
	unsigned int wdtwcrr;	/* offset 0x028 */
	unsigned int wdtwldr;	/* offset 0x02C */
	unsigned int wdtwtgr;	/* offset 0x030 */
	unsigned int wdtwwps;	/* offset 0x034 */
	unsigned int resv2[3];
	unsigned int wdtwdly;	/* offset 0x044 */
	unsigned int wdtwspr;	/* offset 0x048 */
	unsigned int resv3[1];
	unsigned int wdtwqeoi;	/* offset 0x050 */
	unsigned int wdtwqstar;	/* offset 0x054 */
	unsigned int wdtwqsta;	/* offset 0x058 */
	unsigned int wdtwqens;	/* offset 0x05C */
	unsigned int wdtwqenc;	/* offset 0x060 */
	unsigned int resv4[39];
	unsigned int wdt_unfr;	/* offset 0x100 */
};

/* Timer 32 bit registers */
struct gptimer {
	unsigned int tidr;		/* offset 0x00 */
	unsigned char res1[12];
	unsigned int tiocp_cfg;		/* offset 0x10 */
	unsigned char res2[12];
	unsigned int tier;		/* offset 0x20 */
	unsigned int tistatr;		/* offset 0x24 */
	unsigned int tistat;		/* offset 0x28 */
	unsigned int tisr;		/* offset 0x2c */
	unsigned int tcicr;		/* offset 0x30 */
	unsigned int twer;		/* offset 0x34 */
	unsigned int tclr;		/* offset 0x38 */
	unsigned int tcrr;		/* offset 0x3c */
	unsigned int tldr;		/* offset 0x40 */
	unsigned int ttgr;		/* offset 0x44 */
	unsigned int twpc;		/* offset 0x48 */
	unsigned int tmar;		/* offset 0x4c */
	unsigned int tcar1;		/* offset 0x50 */
	unsigned int tscir;		/* offset 0x54 */
	unsigned int tcar2;		/* offset 0x58 */
};

/* RTC Registers */
struct rtc_regs {
	unsigned int res[21];
	unsigned int osc;		/* offset 0x54 */
	unsigned int res2[5];
	unsigned int kick0r;		/* offset 0x6c */
	unsigned int kick1r;		/* offset 0x70 */
};

/* UART Registers */
struct uart_sys {
	unsigned int resv1[21];
	unsigned int uartsyscfg;	/* offset 0x54 */
	unsigned int uartsyssts;	/* offset 0x58 */
};

/* VTP Registers */
struct vtp_reg {
	unsigned int vtp0ctrlreg;
};

/* Control Status Register */
struct ctrl_stat {
	unsigned int resv1[16];
	unsigned int statusreg;		/* ofset 0x40 */
	unsigned int resv2[51];
	unsigned int secure_emif_sdram_config;	/* offset 0x0110 */
	unsigned int resv3[319];
	unsigned int dev_attr;
};

/* AM33XX GPIO registers */
#define OMAP_GPIO_REVISION		0x0000
#define OMAP_GPIO_SYSCONFIG		0x0010
#define OMAP_GPIO_SYSSTATUS		0x0114
#define OMAP_GPIO_IRQSTATUS1		0x002c
#define OMAP_GPIO_IRQSTATUS2		0x0030
#define OMAP_GPIO_CTRL			0x0130
#define OMAP_GPIO_OE			0x0134
#define OMAP_GPIO_DATAIN		0x0138
#define OMAP_GPIO_DATAOUT		0x013c
#define OMAP_GPIO_LEVELDETECT0		0x0140
#define OMAP_GPIO_LEVELDETECT1		0x0144
#define OMAP_GPIO_RISINGDETECT		0x0148
#define OMAP_GPIO_FALLINGDETECT		0x014c
#define OMAP_GPIO_DEBOUNCE_EN		0x0150
#define OMAP_GPIO_DEBOUNCE_VAL		0x0154
#define OMAP_GPIO_CLEARDATAOUT		0x0190
#define OMAP_GPIO_SETDATAOUT		0x0194

/* Control Device Register */
<<<<<<< HEAD
=======

 /* Control Device Register */
>>>>>>> fb2a8f83
#define MREQPRIO_0_SAB_INIT1_MASK	0xFFFFFF8F
#define MREQPRIO_0_SAB_INIT0_MASK	0xFFFFFFF8
#define MREQPRIO_1_DSS_MASK		0xFFFFFF8F

struct ctrl_dev {
	unsigned int deviceid;		/* offset 0x00 */
	unsigned int resv1[7];
	unsigned int usb_ctrl0;		/* offset 0x20 */
	unsigned int resv2;
	unsigned int usb_ctrl1;		/* offset 0x28 */
	unsigned int resv3;
	unsigned int macid0l;		/* offset 0x30 */
	unsigned int macid0h;		/* offset 0x34 */
	unsigned int macid1l;		/* offset 0x38 */
	unsigned int macid1h;		/* offset 0x3c */
	unsigned int resv4[4];
	unsigned int miisel;		/* offset 0x50 */
	unsigned int resv5[7];
	unsigned int mreqprio_0;	/* offset 0x70 */
	unsigned int mreqprio_1;	/* offset 0x74 */
	unsigned int resv6[97];
	unsigned int efuse_sma;		/* offset 0x1FC */
};

/* Bandwidth Limiter Portion of the L3Fast Configuration Register */
<<<<<<< HEAD
#define BW_LIMITER_BW_FRAC_MASK	0xFFFFFFE0
#define BW_LIMITER_BW_INT_MASK		0xFFFFFFF0
#define BW_LIMITER_BW_WATERMARK_MASK	0xFFFFF800
=======
#define BW_LIMITER_BW_FRAC_MASK         0xFFFFFFE0
#define BW_LIMITER_BW_INT_MASK          0xFFFFFFF0
#define BW_LIMITER_BW_WATERMARK_MASK    0xFFFFF800
>>>>>>> fb2a8f83

struct l3f_cfg_bwlimiter {
	u32 padding0[2];
	u32 modena_init0_bw_fractional;
	u32 modena_init0_bw_integer;
	u32 modena_init0_watermark_0;
};

/* gmii_sel register defines */
#define GMII1_SEL_MII		0x0
#define GMII1_SEL_RMII		0x1
#define GMII1_SEL_RGMII		0x2
#define GMII2_SEL_MII		0x0
#define GMII2_SEL_RMII		0x4
#define GMII2_SEL_RGMII		0x8
#define RGMII1_IDMODE		BIT(4)
#define RGMII2_IDMODE		BIT(5)
#define RMII1_IO_CLK_EN		BIT(6)
#define RMII2_IO_CLK_EN		BIT(7)

#define MII_MODE_ENABLE		(GMII1_SEL_MII | GMII2_SEL_MII)
#define RMII_MODE_ENABLE        (GMII1_SEL_RMII | GMII2_SEL_RMII)
#define RGMII_MODE_ENABLE	(GMII1_SEL_RGMII | GMII2_SEL_RGMII)
#define RGMII_INT_DELAY		(RGMII1_IDMODE | RGMII2_IDMODE)
#define RMII_CHIPCKL_ENABLE     (RMII1_IO_CLK_EN | RMII2_IO_CLK_EN)

/* PWMSS */
struct pwmss_regs {
	unsigned int idver;
	unsigned int sysconfig;
	unsigned int clkconfig;
	unsigned int clkstatus;
};
#define ECAP_CLK_EN		BIT(0)
#define ECAP_CLK_STOP_REQ	BIT(1)

struct pwmss_ecap_regs {
	unsigned int tsctr;
	unsigned int ctrphs;
	unsigned int cap1;
	unsigned int cap2;
	unsigned int cap3;
	unsigned int cap4;
	unsigned int resv1[4];
	unsigned short ecctl1;
	unsigned short ecctl2;
};

/* Capture Control register 2 */
#define ECTRL2_SYNCOSEL_MASK	(0x03 << 6)
#define ECTRL2_MDSL_ECAP	BIT(9)
#define ECTRL2_CTRSTP_FREERUN	BIT(4)
#define ECTRL2_PLSL_LOW		BIT(10)
#define ECTRL2_SYNC_EN		BIT(5)

#endif /* __ASSEMBLY__ */
#endif /* __KERNEL_STRICT_NAMES */

#endif /* _AM33XX_CPU_H */<|MERGE_RESOLUTION|>--- conflicted
+++ resolved
@@ -498,11 +498,6 @@
 #define OMAP_GPIO_SETDATAOUT		0x0194
 
 /* Control Device Register */
-<<<<<<< HEAD
-=======
-
- /* Control Device Register */
->>>>>>> fb2a8f83
 #define MREQPRIO_0_SAB_INIT1_MASK	0xFFFFFF8F
 #define MREQPRIO_0_SAB_INIT0_MASK	0xFFFFFFF8
 #define MREQPRIO_1_DSS_MASK		0xFFFFFF8F
@@ -528,15 +523,9 @@
 };
 
 /* Bandwidth Limiter Portion of the L3Fast Configuration Register */
-<<<<<<< HEAD
-#define BW_LIMITER_BW_FRAC_MASK	0xFFFFFFE0
+#define BW_LIMITER_BW_FRAC_MASK		0xFFFFFFE0
 #define BW_LIMITER_BW_INT_MASK		0xFFFFFFF0
 #define BW_LIMITER_BW_WATERMARK_MASK	0xFFFFF800
-=======
-#define BW_LIMITER_BW_FRAC_MASK         0xFFFFFFE0
-#define BW_LIMITER_BW_INT_MASK          0xFFFFFFF0
-#define BW_LIMITER_BW_WATERMARK_MASK    0xFFFFF800
->>>>>>> fb2a8f83
 
 struct l3f_cfg_bwlimiter {
 	u32 padding0[2];
