/*
 * hardware_am43xx.h
 *
 * AM43xx hardware specific header
 *
 * Copyright (C) 2013, Texas Instruments, Incorporated - http://www.ti.com/
 *
 * SPDX-License-Identifier:	GPL-2.0+
 */

#ifndef __AM43XX_HARDWARE_AM43XX_H
#define __AM43XX_HARDWARE_AM43XX_H

/* Module base addresses */

/* L3 Fast Configuration Bandwidth Limiter Base Address */
#define L3F_CFG_BWLIMITER		0x44005200

/* UART Base Address */
#define UART0_BASE			0x44E09000

/* GPIO Base address */
#define GPIO0_BASE			0x44E07000
#define GPIO2_BASE			0x481AC000
#define GPIO5_BASE			0x48322000

/* Watchdog Timer */
#define WDT_BASE			0x44E35000

/* Control Module Base Address */
#define CTRL_BASE			0x44E10000
#define CTRL_DEVICE_BASE		0x44E10600

/* PRCM Base Address */
#define PRCM_BASE			0x44DF0000
#define	CM_WKUP				0x44DF2800
#define	CM_PER				0x44DF8800
#define CM_DPLL				0x44DF4200
<<<<<<< HEAD
#define CM_RTC				0x44df8500
=======
#define CM_RTC				0x44DF8500
>>>>>>> d36ae3bc

#define PRM_RSTCTRL			(PRCM_BASE + 0x4000)
#define PRM_RSTST			(PRM_RSTCTRL + 4)

/* VTP Base address */
#define VTP0_CTRL_ADDR			0x44E10E0C
#define VTP1_CTRL_ADDR			0x48140E10

/* DDR Base address */
#define DDR_PHY_CMD_ADDR		0x44E12000
#define DDR_PHY_DATA_ADDR		0x44E120C8
#define DDR_PHY_CMD_ADDR2		0x47C0C800
#define DDR_PHY_DATA_ADDR2		0x47C0C8C8
#define DDR_DATA_REGS_NR		2

/* CPSW Config space */
#define CPSW_MDIO_BASE			0x4A101000

/* RTC base address */
#define RTC_BASE			0x44E3E000

/* USB Clock Control */
#define PRM_PER_USB_OTG_SS0_CLKCTRL (CM_PER + 0x260)
#define PRM_PER_USB_OTG_SS1_CLKCTRL (CM_PER + 0x268)
#define USBOTGSSX_CLKCTRL_MODULE_EN	(1 << 1)
#define USBOTGSSX_CLKCTRL_OPTFCLKEN_REFCLK960 (1 << 8)

#define PRM_PER_USBPHYOCP2SCP0_CLKCTRL (CM_PER + 0x5b8)
#define PRM_PER_USBPHYOCP2SCP1_CLKCTRL (CM_PER + 0x5c0)
#define USBPHYOCPSCP_MODULE_EN	(1 << 1)
#define CM_DEVICE_INST			0x44df4100

<<<<<<< HEAD
=======
/* Control status register */
#define CTRL_CRYSTAL_FREQ_SRC_MASK		(1 << 31)
#define CTRL_CRYSTAL_FREQ_SRC_SHIFT		31
#define CTRL_CRYSTAL_FREQ_SELECTION_MASK	(0x3 << 29)
#define CTRL_CRYSTAL_FREQ_SELECTION_SHIFT	29
#define CTRL_SYSBOOT_15_14_MASK			(0x3 << 22)
#define CTRL_SYSBOOT_15_14_SHIFT		22

#define CTRL_CRYSTAL_FREQ_SRC_SYSBOOT		0x0
#define CTRL_CRYSTAL_FREQ_SRC_EFUSE		0x1

#define NUM_CRYSTAL_FREQ			0x4

>>>>>>> d36ae3bc
#endif /* __AM43XX_HARDWARE_AM43XX_H */<|MERGE_RESOLUTION|>--- conflicted
+++ resolved
@@ -36,11 +36,7 @@
 #define	CM_WKUP				0x44DF2800
 #define	CM_PER				0x44DF8800
 #define CM_DPLL				0x44DF4200
-<<<<<<< HEAD
-#define CM_RTC				0x44df8500
-=======
 #define CM_RTC				0x44DF8500
->>>>>>> d36ae3bc
 
 #define PRM_RSTCTRL			(PRCM_BASE + 0x4000)
 #define PRM_RSTST			(PRM_RSTCTRL + 4)
@@ -73,8 +69,6 @@
 #define USBPHYOCPSCP_MODULE_EN	(1 << 1)
 #define CM_DEVICE_INST			0x44df4100
 
-<<<<<<< HEAD
-=======
 /* Control status register */
 #define CTRL_CRYSTAL_FREQ_SRC_MASK		(1 << 31)
 #define CTRL_CRYSTAL_FREQ_SRC_SHIFT		31
@@ -88,5 +82,4 @@
 
 #define NUM_CRYSTAL_FREQ			0x4
 
->>>>>>> d36ae3bc
 #endif /* __AM43XX_HARDWARE_AM43XX_H */