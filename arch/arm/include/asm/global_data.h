--- conflicted
+++ resolved
@@ -46,9 +46,7 @@
 	unsigned long tlb_emerg;
 #endif
 #endif
-<<<<<<< HEAD
 	unsigned int reset_cause;
-=======
 #ifdef CONFIG_SYS_MEM_RESERVE_SECURE
 #define MEM_RESERVE_SECURE_SECURED	0x1
 #define MEM_RESERVE_SECURE_MAINTAINED	0x2
@@ -64,7 +62,6 @@
 	phys_addr_t secure_ram;
 	unsigned long tlb_allocated;
 #endif
->>>>>>> 2c5e1752
 
 #ifdef CONFIG_OMAP_COMMON
 	u32 omap_boot_device;
