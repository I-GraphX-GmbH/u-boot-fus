/*
 * Copyright (C) 2011 Freescale Semiconductor, Inc. All Rights Reserved.
 *
 * SPDX-License-Identifier:	GPL-2.0+
 */
#ifndef __ASM_ARCH_MXC_MXC_I2C_H__
#define __ASM_ARCH_MXC_MXC_I2C_H__
#include <asm-generic/gpio.h>
#include <asm/mach-imx/iomux-v3.h>

struct i2c_pin_ctrl {
	iomux_v3_cfg_t i2c_mode;
	iomux_v3_cfg_t gpio_mode;
	unsigned char gp;
	unsigned char spare;
};

struct i2c_pads_info {
	struct i2c_pin_ctrl scl;
	struct i2c_pin_ctrl sda;
};

/*
 * Information about i2c controller
 * struct mxc_i2c_bus - information about the i2c[x] bus
 * @index: i2c bus index
 * @base: Address of I2C bus controller
 * @driver_data: Flags for different platforms, such as I2C_QUIRK_FLAG.
 * @speed: Speed of I2C bus
 * @pads_info: pinctrl info for this i2c bus, will be used when pinctrl is ok.
 * The following two is only to be compatible with non-DM part.
 * @idle_bus_fn: function to force bus idle
 * @idle_bus_data: parameter for idle_bus_fun
 * For DM:
 * bus: The device structure for i2c bus controller
 * scl-gpio: specify the gpio related to SCL pin
 * sda-gpio: specify the gpio related to SDA pin
 */
struct mxc_i2c_bus {
	/*
	 * board file can use this index to locate which i2c_pads_info is for
	 * i2c_idle_bus. When pinmux is implement, this entry can be
	 * discarded. Here we do not use dev->seq, because we do not want to
	 * export device to board file.
	 */
	int index;
	ulong base;
	ulong driver_data;
	int speed;
	struct i2c_pads_info *pads_info;
#ifndef CONFIG_DM_I2C
	int (*idle_bus_fn)(void *p);
	void *idle_bus_data;
#else
	struct udevice *bus;
	/* Use gpio to force bus idle when bus state is abnormal */
	struct gpio_desc scl_gpio;
	struct gpio_desc sda_gpio;
#endif
};

#if defined(CONFIG_MX6QDL)
#define I2C_PADS(name, scl_i2c, scl_gpio, scl_gp, sda_i2c, sda_gpio, sda_gp) \
	struct i2c_pads_info mx6q_##name = {		\
		.scl = {				\
			.i2c_mode = MX6Q_##scl_i2c,	\
			.gpio_mode = MX6Q_##scl_gpio,	\
			.gp = scl_gp,			\
		},					\
		.sda = {				\
			.i2c_mode = MX6Q_##sda_i2c,	\
			.gpio_mode = MX6Q_##sda_gpio,	\
			.gp = sda_gp,			\
		}					\
	};						\
	struct i2c_pads_info mx6s_##name = {		\
		.scl = {				\
			.i2c_mode = MX6DL_##scl_i2c,	\
			.gpio_mode = MX6DL_##scl_gpio,	\
			.gp = scl_gp,			\
		},					\
		.sda = {				\
			.i2c_mode = MX6DL_##sda_i2c,	\
			.gpio_mode = MX6DL_##sda_gpio,	\
			.gp = sda_gp,			\
		}					\
	};


#define I2C_PADS_INFO(name) (is_mx6dq()) ? &mx6q_##name : &mx6s_##name
#else
#define I2C_PADS(name, scl_i2c, scl_gpio, scl_gp, sda_i2c, sda_gpio, sda_gp) \
		struct i2c_pads_info mx6_##name = {		\
			.scl = {				\
				.i2c_mode = MX6_##scl_i2c,	\
				.gpio_mode = MX6_##scl_gpio,	\
				.gp = scl_gp,			\
			},					\
			.sda = {				\
				.i2c_mode = MX6_##sda_i2c,	\
				.gpio_mode = MX6_##sda_gpio,	\
				.gp = sda_gp,			\
			}					\
		};
#define I2C_PADS_INFO(name)	\
<<<<<<< HEAD
					&mx6_##name
=======
	(is_mx6dq() || is_mx6dqp()) ? &mx6q_##name : &mx6s_##name
>>>>>>> 4bc73d91
#endif

int setup_i2c(unsigned i2c_index, int speed, int slave_addr,
	      struct i2c_pads_info *p);
void bus_i2c_init(int index, int speed, int slave_addr,
		int (*idle_bus_fn)(void *p), void *p);
int force_idle_bus(void *priv);
int i2c_idle_bus(struct mxc_i2c_bus *i2c_bus);
#endif<|MERGE_RESOLUTION|>--- conflicted
+++ resolved
@@ -87,7 +87,7 @@
 	};
 
 
-#define I2C_PADS_INFO(name) (is_mx6dq()) ? &mx6q_##name : &mx6s_##name
+#define I2C_PADS_INFO(name) (is_mx6dq() || is_mx6dqp()) ? &mx6q_##name : &mx6s_##name
 #else
 #define I2C_PADS(name, scl_i2c, scl_gpio, scl_gp, sda_i2c, sda_gpio, sda_gp) \
 		struct i2c_pads_info mx6_##name = {		\
@@ -103,11 +103,7 @@
 			}					\
 		};
 #define I2C_PADS_INFO(name)	\
-<<<<<<< HEAD
 					&mx6_##name
-=======
-	(is_mx6dq() || is_mx6dqp()) ? &mx6q_##name : &mx6s_##name
->>>>>>> 4bc73d91
 #endif
 
 int setup_i2c(unsigned i2c_index, int speed, int slave_addr,
