--- conflicted
+++ resolved
@@ -87,10 +87,6 @@
 #define IOMUX_CONFIG_LPSR       0x20
 #define MUX_MODE_LPSR           ((iomux_v3_cfg_t)IOMUX_CONFIG_LPSR << \
 				MUX_MODE_SHIFT)
-<<<<<<< HEAD
-
-#ifdef CONFIG_MX7
-=======
 #ifdef CONFIG_MX8M
 #define PAD_CTL_DSE0		(0x0 << 0)
 #define PAD_CTL_DSE1		(0x1 << 0)
@@ -112,7 +108,6 @@
 #define PAD_CTL_LVTTL		(0x1 << 8)
 
 #elif defined CONFIG_MX7
->>>>>>> 4bc73d91
 
 #define IOMUX_LPSR_SEL_INPUT_OFS 0x70000
 
@@ -265,11 +260,7 @@
 #if defined(CONFIG_MX6QDL)
 #define IOMUX_PADS(x) (MX6Q_##x), (MX6DL_##x)
 #define SETUP_IOMUX_PAD(def)					\
-<<<<<<< HEAD
-if (is_mx6dq()) {	\
-=======
 if (is_mx6dq() || is_mx6dqp()) {				\
->>>>>>> 4bc73d91
 	imx_iomux_v3_setup_pad(MX6Q_##def);			\
 } else {							\
 	imx_iomux_v3_setup_pad(MX6DL_##def);			\
