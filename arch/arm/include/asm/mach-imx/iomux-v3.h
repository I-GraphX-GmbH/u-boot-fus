/*
 * Based on Linux i.MX iomux-v3.h file:
 * Copyright (C) 2009 by Jan Weitzel Phytec Messtechnik GmbH,
 *			<armlinux@phytec.de>
 *
<<<<<<< HEAD
 * Copyright (C) 2011, 2016 Freescale Semiconductor, Inc.
=======
 * Copyright (C) 2011 Freescale Semiconductor, Inc.
 * Copyright 2018 NXP
>>>>>>> e75092ef
 *
 * SPDX-License-Identifier:	GPL-2.0+
 */

#ifndef __MACH_IOMUX_V3_H__
#define __MACH_IOMUX_V3_H__

#include <common.h>

/*
 *	build IOMUX_PAD structure
 *
 * This iomux scheme is based around pads, which are the physical balls
 * on the processor.
 *
 * - Each pad has a pad control register (IOMUXC_SW_PAD_CTRL_x) which controls
 *   things like driving strength and pullup/pulldown.
 * - Each pad can have but not necessarily does have an output routing register
 *   (IOMUXC_SW_MUX_CTL_PAD_x).
 * - Each pad can have but not necessarily does have an input routing register
 *   (IOMUXC_x_SELECT_INPUT)
 *
 * The three register sets do not have a fixed offset to each other,
 * hence we order this table by pad control registers (which all pads
 * have) and put the optional i/o routing registers into additional
 * fields.
 *
 * The naming convention for the pad modes is SOC_PAD_<padname>__<padmode>
 * If <padname> or <padmode> refers to a GPIO, it is named GPIO_<unit>_<num>
 *
 * IOMUX/PAD Bit field definitions
 *
 * MUX_CTRL_OFS:	    0..11 (12)
 * PAD_CTRL_OFS:	   12..23 (12)
 * SEL_INPUT_OFS:	   24..35 (12)
 * MUX_MODE + SION + LPSR: 36..41  (6)
 * PAD_CTRL + NO_PAD_CTRL: 42..59 (18)
 * SEL_INP:		   60..63  (4)
*/

typedef u64 iomux_v3_cfg_t;

#define MUX_CTRL_OFS_SHIFT	0
#define MUX_CTRL_OFS_MASK	((iomux_v3_cfg_t)0xfff << MUX_CTRL_OFS_SHIFT)
#define MUX_PAD_CTRL_OFS_SHIFT	12
#define MUX_PAD_CTRL_OFS_MASK	((iomux_v3_cfg_t)0xfff << \
	MUX_PAD_CTRL_OFS_SHIFT)
#define MUX_SEL_INPUT_OFS_SHIFT	24
#define MUX_SEL_INPUT_OFS_MASK	((iomux_v3_cfg_t)0xfff << \
	MUX_SEL_INPUT_OFS_SHIFT)

#define MUX_MODE_SHIFT		36
#define MUX_MODE_MASK		((iomux_v3_cfg_t)0x3f << MUX_MODE_SHIFT)
#define MUX_PAD_CTRL_SHIFT	42
#define MUX_PAD_CTRL_MASK	((iomux_v3_cfg_t)0x3ffff << MUX_PAD_CTRL_SHIFT)
#define MUX_SEL_INPUT_SHIFT	60
#define MUX_SEL_INPUT_MASK	((iomux_v3_cfg_t)0xf << MUX_SEL_INPUT_SHIFT)

#define MUX_MODE_SION		((iomux_v3_cfg_t)IOMUX_CONFIG_SION << \
	MUX_MODE_SHIFT)
#define MUX_PAD_CTRL(x)		((iomux_v3_cfg_t)(x) << MUX_PAD_CTRL_SHIFT)

#define IOMUX_PAD(pad_ctrl_ofs, mux_ctrl_ofs, mux_mode, sel_input_ofs,	\
		sel_input, pad_ctrl)					\
	(((iomux_v3_cfg_t)(mux_ctrl_ofs) << MUX_CTRL_OFS_SHIFT)     |	\
	((iomux_v3_cfg_t)(mux_mode)      << MUX_MODE_SHIFT)         |	\
	((iomux_v3_cfg_t)(pad_ctrl_ofs)  << MUX_PAD_CTRL_OFS_SHIFT) |	\
	((iomux_v3_cfg_t)(pad_ctrl)      << MUX_PAD_CTRL_SHIFT)     |	\
	((iomux_v3_cfg_t)(sel_input_ofs) << MUX_SEL_INPUT_OFS_SHIFT)|	\
	((iomux_v3_cfg_t)(sel_input)     << MUX_SEL_INPUT_SHIFT))

#define NEW_PAD_CTRL(cfg, pad)	(((cfg) & ~MUX_PAD_CTRL_MASK) | \
					MUX_PAD_CTRL(pad))

#define __NA_			0x000
#define NO_MUX_I		0
#define NO_PAD_I		0

#define NO_PAD_CTRL		(1 << 17)

#define IOMUX_CONFIG_LPSR       0x20
#define MUX_MODE_LPSR           ((iomux_v3_cfg_t)IOMUX_CONFIG_LPSR << \
				MUX_MODE_SHIFT)
#ifdef CONFIG_IMX8M
#define PAD_CTL_DSE0		(0x0 << 0)
#define PAD_CTL_DSE1		(0x1 << 0)
#define PAD_CTL_DSE2		(0x2 << 0)
#define PAD_CTL_DSE3		(0x3 << 0)
#define PAD_CTL_DSE4		(0x4 << 0)
#define PAD_CTL_DSE5		(0x5 << 0)
#define PAD_CTL_DSE6		(0x6 << 0)
#define PAD_CTL_DSE7		(0x7 << 0)

#define PAD_CTL_FSEL0		(0x0 << 3)
#define PAD_CTL_FSEL1		(0x1 << 3)
#define PAD_CTL_FSEL2		(0x2 << 3)
#define PAD_CTL_FSEL3		(0x3 << 3)

#define PAD_CTL_ODE		(0x1 << 5)
#define PAD_CTL_PUE		(0x1 << 6)
#define PAD_CTL_HYS		(0x1 << 7)
#if defined(CONFIG_IMX8MM) || defined(CONFIG_IMX8MN)
#define PAD_CTL_PE		(0x1 << 8)
#else
#define PAD_CTL_LVTTL		(0x1 << 8)
#endif

#elif defined CONFIG_MX7

#define IOMUX_LPSR_SEL_INPUT_OFS 0x70000

#define PAD_CTL_DSE_1P8V_140OHM   (0x0<<0)
#define PAD_CTL_DSE_1P8V_35OHM    (0x1<<0)
#define PAD_CTL_DSE_1P8V_70OHM    (0x2<<0)
#define PAD_CTL_DSE_1P8V_23OHM    (0x3<<0)

#define PAD_CTL_DSE_3P3V_196OHM   (0x0<<0)
#define PAD_CTL_DSE_3P3V_49OHM    (0x1<<0)
#define PAD_CTL_DSE_3P3V_98OHM    (0x2<<0)
#define PAD_CTL_DSE_3P3V_32OHM    (0x3<<0)

#define PAD_CTL_SRE_FAST     (0 << 2)
#define PAD_CTL_SRE_SLOW     (0x1 << 2)

#define PAD_CTL_HYS       (0x1 << 3)
#define PAD_CTL_PUE       (0x1 << 4)

#define PAD_CTL_PUS_PD100KOHM  ((0x0 << 5) | PAD_CTL_PUE)
#define PAD_CTL_PUS_PU5KOHM    ((0x1 << 5) | PAD_CTL_PUE)
#define PAD_CTL_PUS_PU47KOHM   ((0x2 << 5) | PAD_CTL_PUE)
#define PAD_CTL_PUS_PU100KOHM  ((0x3 << 5) | PAD_CTL_PUE)

#else

#ifdef CONFIG_MX6

#define PAD_CTL_HYS		(1 << 16)

#define PAD_CTL_PUS_100K_DOWN	(0 << 14 | PAD_CTL_PUE)
#define PAD_CTL_PUS_47K_UP	(1 << 14 | PAD_CTL_PUE)
#define PAD_CTL_PUS_100K_UP	(2 << 14 | PAD_CTL_PUE)
#define PAD_CTL_PUS_22K_UP	(3 << 14 | PAD_CTL_PUE)
#define PAD_CTL_PUE		(1 << 13 | PAD_CTL_PKE)
#define PAD_CTL_PKE		(1 << 12)

#define PAD_CTL_ODE		(1 << 11)

#if defined(CONFIG_MX6SX) || defined(CONFIG_MX6UL) || defined(CONFIG_MX6ULL)
#define PAD_CTL_SPEED_LOW	(0 << 6)
#else
#define PAD_CTL_SPEED_LOW	(1 << 6)
#endif
#define PAD_CTL_SPEED_MED	(2 << 6)
#define PAD_CTL_SPEED_HIGH	(3 << 6)

#define PAD_CTL_DSE_DISABLE	(0 << 3)
#define PAD_CTL_DSE_240ohm	(1 << 3)
#define PAD_CTL_DSE_120ohm	(2 << 3)
#define PAD_CTL_DSE_80ohm	(3 << 3)
#define PAD_CTL_DSE_60ohm	(4 << 3)
#define PAD_CTL_DSE_48ohm	(5 << 3)
#define PAD_CTL_DSE_40ohm	(6 << 3)
#define PAD_CTL_DSE_34ohm	(7 << 3)

/* i.MX6SL/SLL */
#define PAD_CTL_LVE		(1 << 1)
#define PAD_CTL_LVE_BIT		(1 << 22)

/* i.MX6SLL */
#define PAD_CTL_IPD_BIT		(1 << 27)

#elif defined(CONFIG_VF610)

#define PAD_MUX_MODE_SHIFT	20

#define PAD_CTL_INPUT_DIFFERENTIAL (1 << 16)

#define PAD_CTL_SPEED_MED	(1 << 12)
#define PAD_CTL_SPEED_HIGH	(3 << 12)

#define PAD_CTL_SRE		(1 << 11)

#define PAD_CTL_ODE		(1 << 10)

#define PAD_CTL_DSE_150ohm	(1 << 6)
#define PAD_CTL_DSE_75ohm	(2 << 6)
#define PAD_CTL_DSE_50ohm	(3 << 6)
#define PAD_CTL_DSE_37ohm	(4 << 6)
#define PAD_CTL_DSE_30ohm	(5 << 6)
#define PAD_CTL_DSE_25ohm	(6 << 6)
#define PAD_CTL_DSE_20ohm	(7 << 6)

#define PAD_CTL_PUS_47K_UP	(1 << 4 | PAD_CTL_PUE)
#define PAD_CTL_PUS_100K_UP	(2 << 4 | PAD_CTL_PUE)
#define PAD_CTL_PUS_22K_UP	(3 << 4 | PAD_CTL_PUE)
#define PAD_CTL_PKE		(1 << 3)
#define PAD_CTL_PUE		(1 << 2 | PAD_CTL_PKE)

#define PAD_CTL_OBE_IBE_ENABLE	(3 << 0)
#define PAD_CTL_OBE_ENABLE	(1 << 1)
#define PAD_CTL_IBE_ENABLE	(1 << 0)

#else

#define PAD_CTL_DVS		(1 << 13)
#define PAD_CTL_INPUT_DDR	(1 << 9)
#define PAD_CTL_HYS		(1 << 8)

#define PAD_CTL_PKE		(1 << 7)
#define PAD_CTL_PUE		(1 << 6 | PAD_CTL_PKE)
#define PAD_CTL_PUS_100K_DOWN	(0 << 4 | PAD_CTL_PUE)
#define PAD_CTL_PUS_47K_UP	(1 << 4 | PAD_CTL_PUE)
#define PAD_CTL_PUS_100K_UP	(2 << 4 | PAD_CTL_PUE)
#define PAD_CTL_PUS_22K_UP	(3 << 4 | PAD_CTL_PUE)

#define PAD_CTL_ODE		(1 << 3)

#define PAD_CTL_DSE_LOW		(0 << 1)
#define PAD_CTL_DSE_MED		(1 << 1)
#define PAD_CTL_DSE_HIGH	(2 << 1)
#define PAD_CTL_DSE_MAX		(3 << 1)

#endif

#define PAD_CTL_SRE_SLOW	(0 << 0)
#define PAD_CTL_SRE_FAST	(1 << 0)

#endif

#define IOMUX_CONFIG_SION	0x10

#define GPIO_PIN_MASK		0x1f
#define GPIO_PORT_SHIFT		5
#define GPIO_PORT_MASK		(0x7 << GPIO_PORT_SHIFT)
#define GPIO_PORTA		(0 << GPIO_PORT_SHIFT)
#define GPIO_PORTB		(1 << GPIO_PORT_SHIFT)
#define GPIO_PORTC		(2 << GPIO_PORT_SHIFT)
#define GPIO_PORTD		(3 << GPIO_PORT_SHIFT)
#define GPIO_PORTE		(4 << GPIO_PORT_SHIFT)
#define GPIO_PORTF		(5 << GPIO_PORT_SHIFT)

void imx_iomux_v3_setup_pad(iomux_v3_cfg_t pad);
void imx_iomux_v3_setup_multiple_pads(iomux_v3_cfg_t const *pad_list,
				     unsigned count);
/*
* Set bits for general purpose registers
*/
void imx_iomux_set_gpr_register(int group, int start_bit,
					 int num_bits, int value);
#ifdef CONFIG_IOMUX_SHARE_CONF_REG
void imx_iomux_gpio_set_direction(unsigned int gpio,
				unsigned int direction);
void imx_iomux_gpio_get_function(unsigned int gpio,
				u32 *gpio_state);
#endif

/* macros for declaring and using pinmux array */
#if defined(CONFIG_MX6QDL)
#define IOMUX_PADS(x) (MX6Q_##x), (MX6DL_##x)
#define SETUP_IOMUX_PAD(def)					\
if (is_mx6dq() || is_mx6dqp()) {				\
	imx_iomux_v3_setup_pad(MX6Q_##def);			\
} else {							\
	imx_iomux_v3_setup_pad(MX6DL_##def);			\
}
#define SETUP_IOMUX_PADS(x)					\
	imx_iomux_v3_setup_multiple_pads(x, ARRAY_SIZE(x)/2)
#elif defined(CONFIG_MX6Q)
#define IOMUX_PADS(x) MX6_##x
#define SETUP_IOMUX_PAD(def)					\
	imx_iomux_v3_setup_pad(MX6_##def);
#define SETUP_IOMUX_PADS(x)					\
	imx_iomux_v3_setup_multiple_pads(x, ARRAY_SIZE(x))
#elif defined(CONFIG_MX6DL) || defined(CONFIG_MX6S)
#define IOMUX_PADS(x) MX6DL_##x
#define SETUP_IOMUX_PAD(def)					\
	imx_iomux_v3_setup_pad(MX6DL_##def);
#define SETUP_IOMUX_PADS(x)					\
	imx_iomux_v3_setup_multiple_pads(x, ARRAY_SIZE(x))
#else
#define IOMUX_PADS(x) MX6_##x
#define SETUP_IOMUX_PAD(def)					\
	imx_iomux_v3_setup_pad(MX6_##def);
#define SETUP_IOMUX_PADS(x)					\
	imx_iomux_v3_setup_multiple_pads(x, ARRAY_SIZE(x))
#endif

#endif	/* __MACH_IOMUX_V3_H__*/<|MERGE_RESOLUTION|>--- conflicted
+++ resolved
@@ -3,12 +3,8 @@
  * Copyright (C) 2009 by Jan Weitzel Phytec Messtechnik GmbH,
  *			<armlinux@phytec.de>
  *
-<<<<<<< HEAD
  * Copyright (C) 2011, 2016 Freescale Semiconductor, Inc.
-=======
- * Copyright (C) 2011 Freescale Semiconductor, Inc.
  * Copyright 2018 NXP
->>>>>>> e75092ef
  *
  * SPDX-License-Identifier:	GPL-2.0+
  */
@@ -276,7 +272,13 @@
 }
 #define SETUP_IOMUX_PADS(x)					\
 	imx_iomux_v3_setup_multiple_pads(x, ARRAY_SIZE(x)/2)
-#elif defined(CONFIG_MX6Q)
+#elif defined(CONFIG_MX6Q) || defined(CONFIG_MX6D)
+#define IOMUX_PADS(x) MX6Q_##x
+#define SETUP_IOMUX_PAD(def)					\
+	imx_iomux_v3_setup_pad(MX6Q_##def);
+#define SETUP_IOMUX_PADS(x)					\
+	imx_iomux_v3_setup_multiple_pads(x, ARRAY_SIZE(x))
+#elif defined(CONFIG_MX6UL) || defined(CONFIG_MX6ULL)
 #define IOMUX_PADS(x) MX6_##x
 #define SETUP_IOMUX_PAD(def)					\
 	imx_iomux_v3_setup_pad(MX6_##def);
