--- conflicted
+++ resolved
@@ -2,12 +2,7 @@
 /*
  * (C) Copyright 2009
  * Stefano Babic, DENX Software Engineering, sbabic@denx.de.
-<<<<<<< HEAD
  * Copyright 2018 NXP
- *
- * SPDX-License-Identifier:	GPL-2.0+
-=======
->>>>>>> 4b398755
  */
 
 #ifndef _SYS_PROTO_H_
