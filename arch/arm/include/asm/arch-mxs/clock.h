--- conflicted
+++ resolved
@@ -46,11 +46,7 @@
 void mxs_set_ioclk(enum mxs_ioclock io, uint32_t freq);
 void mxs_set_sspclk(enum mxs_sspclock ssp, uint32_t freq, int xtal);
 void mxs_set_ssp_busclock(unsigned int bus, uint32_t freq);
-<<<<<<< HEAD
-void mxs_set_lcdclk(uint32_t base_addr, uint32_t freq);
-=======
 void mxs_set_lcdclk(uint32_t __maybe_unused lcd_base, uint32_t freq);
->>>>>>> 7952bb7e
 
 /* Compatibility with the FEC Ethernet driver */
 #define	imx_get_fecclk()	mxc_get_clock(MXC_AHB_CLK)
