/*
 * Copyright (C) 2014-2015 Freescale Semiconductor, Inc.
 *
 * SPDX-License-Identifier:	GPL-2.0+
 */

#define MXC_CPU_MX23		0x23
#define MXC_CPU_MX25		0x25
#define MXC_CPU_MX27		0x27
#define MXC_CPU_MX28		0x28
#define MXC_CPU_MX31		0x31
#define MXC_CPU_MX35		0x35
#define MXC_CPU_MX51		0x51
#define MXC_CPU_MX53		0x53
#define MXC_CPU_MX6SL		0x60
#define MXC_CPU_MX6DL		0x61
#define MXC_CPU_MX6SX		0x62
#define MXC_CPU_MX6Q		0x63
#define MXC_CPU_MX6UL		0x64
<<<<<<< HEAD
#define MXC_CPU_MX6ULL		0x65
#define MXC_CPU_MX6SOLO		0x66 /* dummy */
=======
#define MXC_CPU_MX6SOLO		0x65 /* dummy ID */
>>>>>>> 7786e40c
#define MXC_CPU_MX6D		0x67
#define MXC_CPU_MX6DP		0x68
#define MXC_CPU_MX6QP		0x69
#define MXC_CPU_MX7D		0x72
#define MXC_CPU_VF610		0xF6 /* dummy ID */

#define MXC_SOC_MX6		0x60
#define MXC_SOC_MX7		0x70
<<<<<<< HEAD

#define CHIP_REV_1_0            0x10
#define CHIP_REV_1_1            0x11
#define CHIP_REV_1_2            0x12
#define CHIP_REV_1_5            0x15
#define CHIP_REV_2_0            0x20
#define CHIP_REV_2_5            0x25
#define CHIP_REV_3_0            0x30

#define BOARD_REV_1_0           0x0
#define BOARD_REV_2_0           0x1
#define BOARD_VER_OFFSET        0x8
=======
>>>>>>> 7786e40c

#define CS0_128					0
#define CS0_64M_CS1_64M				1
#define CS0_64M_CS1_32M_CS2_32M			2
#define CS0_32M_CS1_32M_CS2_32M_CS3_32M		3

const char *get_reset_cause(void);<|MERGE_RESOLUTION|>--- conflicted
+++ resolved
@@ -17,12 +17,8 @@
 #define MXC_CPU_MX6SX		0x62
 #define MXC_CPU_MX6Q		0x63
 #define MXC_CPU_MX6UL		0x64
-<<<<<<< HEAD
 #define MXC_CPU_MX6ULL		0x65
 #define MXC_CPU_MX6SOLO		0x66 /* dummy */
-=======
-#define MXC_CPU_MX6SOLO		0x65 /* dummy ID */
->>>>>>> 7786e40c
 #define MXC_CPU_MX6D		0x67
 #define MXC_CPU_MX6DP		0x68
 #define MXC_CPU_MX6QP		0x69
@@ -31,7 +27,6 @@
 
 #define MXC_SOC_MX6		0x60
 #define MXC_SOC_MX7		0x70
-<<<<<<< HEAD
 
 #define CHIP_REV_1_0            0x10
 #define CHIP_REV_1_1            0x11
@@ -44,8 +39,6 @@
 #define BOARD_REV_1_0           0x0
 #define BOARD_REV_2_0           0x1
 #define BOARD_VER_OFFSET        0x8
-=======
->>>>>>> 7786e40c
 
 #define CS0_128					0
 #define CS0_64M_CS1_64M				1
