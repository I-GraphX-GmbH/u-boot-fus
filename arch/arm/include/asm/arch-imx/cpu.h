/* SPDX-License-Identifier: GPL-2.0+ */
/*
 * Copyright (C) 2014-2015 Freescale Semiconductor, Inc.
 */

#define MXC_CPU_MX23		0x23
#define MXC_CPU_MX25		0x25
#define MXC_CPU_MX27		0x27
#define MXC_CPU_MX28		0x28
#define MXC_CPU_MX31		0x31
#define MXC_CPU_MX35		0x35
#define MXC_CPU_MX51		0x51
#define MXC_CPU_MX53		0x53
#define MXC_CPU_MX6SL		0x60
#define MXC_CPU_MX6DL		0x61
#define MXC_CPU_MX6SX		0x62
#define MXC_CPU_MX6Q		0x63
#define MXC_CPU_MX6UL		0x64
#define MXC_CPU_MX6ULL		0x65
#define MXC_CPU_MX6ULZ		0x6b /* dummy ID */
#define MXC_CPU_MX6SOLO		0x66 /* dummy */
#define MXC_CPU_MX6SLL		0x67
#define MXC_CPU_MX6D		0x6A
#define MXC_CPU_MX6DP		0x68
#define MXC_CPU_MX6QP		0x69
#define MXC_CPU_MX7S		0x71 /* dummy ID */
#define MXC_CPU_MX7D		0x72
#define MXC_CPU_IMX8MQ		0x82
<<<<<<< HEAD
#define MXC_CPU_IMX8MD		0x83 /* dummy ID */
#define MXC_CPU_IMX8MQL     0x84 /* dummy ID */
#define MXC_CPU_IMX8MM		0x85 /* dummy ID */
#define MXC_CPU_IMX8MML		0x86 /* dummy ID */
#define MXC_CPU_IMX8MMD		0x87 /* dummy ID */
#define MXC_CPU_IMX8MMDL	0x88 /* dummy ID */
#define MXC_CPU_IMX8MMS		0x89 /* dummy ID */
#define MXC_CPU_IMX8MMSL	0x8a /* dummy ID */
#define MXC_CPU_IMX8MN		0x8b /* dummy ID */
#define MXC_CPU_IMX8MND		0x8c /* dummy ID */
#define MXC_CPU_IMX8MNS		0x8d /* dummy ID */
#define MXC_CPU_IMX8MNL		0x8e /* dummy ID */
#define MXC_CPU_IMX8MNDL		0x8f /* dummy ID */
#define MXC_CPU_IMX8MNSL		0x181 /* dummy ID */

=======
>>>>>>> 061aed83
#define MXC_CPU_IMX8QXP_A0	0x90 /* dummy ID */
#define MXC_CPU_IMX8QM		0x91 /* dummy ID */
#define MXC_CPU_IMX8QXP		0x92 /* dummy ID */
#define MXC_CPU_IMX8DX		0x93 /* dummy ID */
#define MXC_CPU_MX7ULP		0xE1 /* Temporally hard code */
#define MXC_CPU_VF610		0xF6 /* dummy ID */

#define MXC_SOC_MX6		0x60
#define MXC_SOC_MX7		0x70
#define MXC_SOC_IMX8M		0x80
#define MXC_SOC_IMX8		0x90 /* dummy */
#define MXC_SOC_MX7ULP		0xE0 /* dummy */

#define CHIP_REV_1_0            0x10
#define CHIP_REV_1_1            0x11
#define CHIP_REV_1_2            0x12
#define CHIP_REV_1_3            0x13
#define CHIP_REV_1_5            0x15
#define CHIP_REV_2_0            0x20
#define CHIP_REV_2_1            0x21
#define CHIP_REV_2_5            0x25
#define CHIP_REV_3_0            0x30

#define CHIP_REV_A				0x0
#define CHIP_REV_B				0x1
#define CHIP_REV_C				0x2

#define BOARD_REV_1_0           0x0
#define BOARD_REV_2_0           0x1
#define BOARD_VER_OFFSET        0x8

#define CS0_128					0
#define CS0_64M_CS1_64M				1
#define CS0_64M_CS1_32M_CS2_32M			2
#define CS0_32M_CS1_32M_CS2_32M_CS3_32M		3

const char *get_reset_cause(void);
u32 get_imx_reset_cause(void);
ulong get_systemPLLCLK(void);
ulong get_FCLK(void);
ulong get_HCLK(void);
ulong get_BCLK(void);
ulong get_PERCLK1(void);
ulong get_PERCLK2(void);
ulong get_PERCLK3(void);<|MERGE_RESOLUTION|>--- conflicted
+++ resolved
@@ -26,7 +26,6 @@
 #define MXC_CPU_MX7S		0x71 /* dummy ID */
 #define MXC_CPU_MX7D		0x72
 #define MXC_CPU_IMX8MQ		0x82
-<<<<<<< HEAD
 #define MXC_CPU_IMX8MD		0x83 /* dummy ID */
 #define MXC_CPU_IMX8MQL     0x84 /* dummy ID */
 #define MXC_CPU_IMX8MM		0x85 /* dummy ID */
@@ -42,8 +41,6 @@
 #define MXC_CPU_IMX8MNDL		0x8f /* dummy ID */
 #define MXC_CPU_IMX8MNSL		0x181 /* dummy ID */
 
-=======
->>>>>>> 061aed83
 #define MXC_CPU_IMX8QXP_A0	0x90 /* dummy ID */
 #define MXC_CPU_IMX8QM		0x91 /* dummy ID */
 #define MXC_CPU_IMX8QXP		0x92 /* dummy ID */
@@ -67,8 +64,8 @@
 #define CHIP_REV_2_5            0x25
 #define CHIP_REV_3_0            0x30
 
-#define CHIP_REV_A				0x0
-#define CHIP_REV_B				0x1
+#define CHIP_REV_A		0x0
+#define CHIP_REV_B		0x1
 #define CHIP_REV_C				0x2
 
 #define BOARD_REV_1_0           0x0
