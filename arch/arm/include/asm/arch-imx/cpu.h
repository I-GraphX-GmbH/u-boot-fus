--- conflicted
+++ resolved
@@ -43,10 +43,7 @@
 #define MXC_CPU_IMX8MNSL		0x181 /* dummy ID */
 #define MXC_CPU_IMX8MP		0x182 /* dummy ID */
 #define MXC_CPU_IMX8QXP_A0	0x90 /* dummy ID */
-<<<<<<< HEAD
 
-=======
->>>>>>> a7a16679
 #define MXC_CPU_IMX8QM		0x91 /* dummy ID */
 #define MXC_CPU_IMX8QXP		0x92 /* dummy ID */
 #define MXC_CPU_IMX8DXL     0x9E /* dummy ID */
@@ -69,8 +66,8 @@
 #define CHIP_REV_2_5            0x25
 #define CHIP_REV_3_0            0x30
 
-#define CHIP_REV_A				0x0
-#define CHIP_REV_B				0x1
+#define CHIP_REV_A		0x0
+#define CHIP_REV_B		0x1
 #define CHIP_REV_C				0x2
 
 #define BOARD_REV_1_0           0x0
