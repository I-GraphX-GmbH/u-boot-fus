/* SPDX-License-Identifier: GPL-2.0+ */
/*
<<<<<<< HEAD
 * Copyright (C) 2014-2015 Freescale Semiconductor, Inc.
=======
 * (C) Copyright 2014 Freescale Semiconductor, Inc.
 * Copyright 2018-2020 NXP
>>>>>>> 1e351715
 */

#define MXC_CPU_MX23		0x23
#define MXC_CPU_MX25		0x25
#define MXC_CPU_MX27		0x27
#define MXC_CPU_MX28		0x28
#define MXC_CPU_MX31		0x31
#define MXC_CPU_MX35		0x35
#define MXC_CPU_MX51		0x51
#define MXC_CPU_MX53		0x53
#define MXC_CPU_MX6SL		0x60
#define MXC_CPU_MX6DL		0x61
#define MXC_CPU_MX6SX		0x62
#define MXC_CPU_MX6Q		0x63
#define MXC_CPU_MX6UL		0x64
#define MXC_CPU_MX6ULL		0x65
#define MXC_CPU_MX6ULZ		0x6b /* dummy ID */
#define MXC_CPU_MX6SOLO		0x66 /* dummy */
#define MXC_CPU_MX6SLL		0x67
#define MXC_CPU_MX6D		0x6A
#define MXC_CPU_MX6DP		0x68
#define MXC_CPU_MX6QP		0x69
#define MXC_CPU_MX7S		0x71 /* dummy ID */
#define MXC_CPU_MX7D		0x72
#define MXC_CPU_IMX8MQ		0x82
#define MXC_CPU_IMX8MD		0x83 /* dummy ID */
#define MXC_CPU_IMX8MQL     0x84 /* dummy ID */
#define MXC_CPU_IMX8MM		0x85 /* dummy ID */
#define MXC_CPU_IMX8MML		0x86 /* dummy ID */
#define MXC_CPU_IMX8MMD		0x87 /* dummy ID */
#define MXC_CPU_IMX8MMDL	0x88 /* dummy ID */
#define MXC_CPU_IMX8MMS		0x89 /* dummy ID */
#define MXC_CPU_IMX8MMSL	0x8a /* dummy ID */
#define MXC_CPU_IMX8MN		0x8b /* dummy ID */
#define MXC_CPU_IMX8MND		0x8c /* dummy ID */
#define MXC_CPU_IMX8MNS		0x8d /* dummy ID */
#define MXC_CPU_IMX8MNL		0x8e /* dummy ID */
#define MXC_CPU_IMX8MNDL		0x8f /* dummy ID */
#define MXC_CPU_IMX8MNSL		0x181 /* dummy ID */
#define MXC_CPU_IMX8MP		0x182 /* dummy ID */
#define MXC_CPU_IMX8QXP_A0	0x90 /* dummy ID */

#define MXC_CPU_IMX8QXP_A0	0x90 /* dummy ID */
#define MXC_CPU_IMX8QM		0x91 /* dummy ID */
#define MXC_CPU_IMX8QXP		0x92 /* dummy ID */
#define MXC_CPU_IMX8DXL     0x9E /* dummy ID */
#define MXC_CPU_MX7ULP		0xE1 /* Temporally hard code */
#define MXC_CPU_VF610		0xF6 /* dummy ID */

#define MXC_SOC_MX6		0x60
#define MXC_SOC_MX7		0x70
#define MXC_SOC_IMX8M		0x80
#define MXC_SOC_IMX8		0x90 /* dummy */
#define MXC_SOC_MX7ULP		0xE0 /* dummy */

#define CHIP_REV_1_0            0x10
#define CHIP_REV_1_1            0x11
#define CHIP_REV_1_2            0x12
#define CHIP_REV_1_3            0x13
#define CHIP_REV_1_5            0x15
#define CHIP_REV_2_0            0x20
#define CHIP_REV_2_1            0x21
#define CHIP_REV_2_5            0x25
#define CHIP_REV_3_0            0x30

#define CHIP_REV_A		0x0
#define CHIP_REV_B		0x1
<<<<<<< HEAD
#define CHIP_REV_C				0x2
=======
#define CHIP_REV_C		0x2
>>>>>>> 1e351715

#define BOARD_REV_1_0           0x0
#define BOARD_REV_2_0           0x1
#define BOARD_VER_OFFSET        0x8

#define CS0_128					0
#define CS0_64M_CS1_64M				1
#define CS0_64M_CS1_32M_CS2_32M			2
#define CS0_32M_CS1_32M_CS2_32M_CS3_32M		3

const char *get_reset_cause(void);
u32 get_imx_reset_cause(void);
ulong get_systemPLLCLK(void);
ulong get_FCLK(void);
ulong get_HCLK(void);
ulong get_BCLK(void);
ulong get_PERCLK1(void);
ulong get_PERCLK2(void);
ulong get_PERCLK3(void);<|MERGE_RESOLUTION|>--- conflicted
+++ resolved
@@ -1,11 +1,7 @@
 /* SPDX-License-Identifier: GPL-2.0+ */
 /*
-<<<<<<< HEAD
- * Copyright (C) 2014-2015 Freescale Semiconductor, Inc.
-=======
  * (C) Copyright 2014 Freescale Semiconductor, Inc.
  * Copyright 2018-2020 NXP
->>>>>>> 1e351715
  */
 
 #define MXC_CPU_MX23		0x23
@@ -48,7 +44,6 @@
 #define MXC_CPU_IMX8MP		0x182 /* dummy ID */
 #define MXC_CPU_IMX8QXP_A0	0x90 /* dummy ID */
 
-#define MXC_CPU_IMX8QXP_A0	0x90 /* dummy ID */
 #define MXC_CPU_IMX8QM		0x91 /* dummy ID */
 #define MXC_CPU_IMX8QXP		0x92 /* dummy ID */
 #define MXC_CPU_IMX8DXL     0x9E /* dummy ID */
@@ -71,13 +66,9 @@
 #define CHIP_REV_2_5            0x25
 #define CHIP_REV_3_0            0x30
 
-#define CHIP_REV_A		0x0
-#define CHIP_REV_B		0x1
-<<<<<<< HEAD
+#define CHIP_REV_A				0x0
+#define CHIP_REV_B				0x1
 #define CHIP_REV_C				0x2
-=======
-#define CHIP_REV_C		0x2
->>>>>>> 1e351715
 
 #define BOARD_REV_1_0           0x0
 #define BOARD_REV_2_0           0x1
