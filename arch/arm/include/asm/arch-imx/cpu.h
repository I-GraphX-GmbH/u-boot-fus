/* SPDX-License-Identifier: GPL-2.0+ */
/*
 * (C) Copyright 2014 Freescale Semiconductor, Inc.
 * Copyright 2018-2020 NXP
 */

#define MXC_CPU_MX23		0x23
#define MXC_CPU_MX25		0x25
#define MXC_CPU_MX27		0x27
#define MXC_CPU_MX28		0x28
#define MXC_CPU_MX31		0x31
#define MXC_CPU_MX35		0x35
#define MXC_CPU_MX51		0x51
#define MXC_CPU_MX53		0x53
#define MXC_CPU_MX6SL		0x60
#define MXC_CPU_MX6DL		0x61
#define MXC_CPU_MX6SX		0x62
#define MXC_CPU_MX6Q		0x63
#define MXC_CPU_MX6UL		0x64
#define MXC_CPU_MX6ULL		0x65
<<<<<<< HEAD
#define MXC_CPU_MX6ULZ		0x6b /* dummy ID */
=======
#define MXC_CPU_MX6ULZ		0x6B
>>>>>>> 252100a3
#define MXC_CPU_MX6SOLO		0x66 /* dummy */
#define MXC_CPU_MX6SLL		0x67
#define MXC_CPU_MX6D		0x6A
#define MXC_CPU_MX6DP		0x68
#define MXC_CPU_MX6QP		0x69
#define MXC_CPU_MX7S		0x71 /* dummy ID */
#define MXC_CPU_MX7D		0x72
#define MXC_CPU_IMX8MQ		0x82
<<<<<<< HEAD
#define MXC_CPU_IMX8MD		0x83 /* dummy ID */
#define MXC_CPU_IMX8MQL     0x84 /* dummy ID */
=======
>>>>>>> 252100a3
#define MXC_CPU_IMX8MM		0x85 /* dummy ID */
#define MXC_CPU_IMX8MML		0x86 /* dummy ID */
#define MXC_CPU_IMX8MMD		0x87 /* dummy ID */
#define MXC_CPU_IMX8MMDL	0x88 /* dummy ID */
#define MXC_CPU_IMX8MMS		0x89 /* dummy ID */
#define MXC_CPU_IMX8MMSL	0x8a /* dummy ID */
#define MXC_CPU_IMX8MN		0x8b /* dummy ID */
<<<<<<< HEAD
#define MXC_CPU_IMX8MND		0x8c /* dummy ID */
#define MXC_CPU_IMX8MNS		0x8d /* dummy ID */
#define MXC_CPU_IMX8MNL		0x8e /* dummy ID */
#define MXC_CPU_IMX8MNDL		0x8f /* dummy ID */
#define MXC_CPU_IMX8MNSL		0x181 /* dummy ID */
#define MXC_CPU_IMX8MP		0x182 /* dummy ID */
=======
>>>>>>> 252100a3
#define MXC_CPU_IMX8QXP_A0	0x90 /* dummy ID */

#define MXC_CPU_IMX8QM		0x91 /* dummy ID */
#define MXC_CPU_IMX8QXP		0x92 /* dummy ID */
#define MXC_CPU_IMX8DXL     0x9E /* dummy ID */
#define MXC_CPU_MX7ULP		0xE1 /* Temporally hard code */
#define MXC_CPU_VF610		0xF6 /* dummy ID */

#define MXC_SOC_MX6		0x60
#define MXC_SOC_MX7		0x70
#define MXC_SOC_IMX8M		0x80
#define MXC_SOC_IMX8		0x90 /* dummy */
#define MXC_SOC_MX7ULP		0xE0 /* dummy */

#define CHIP_REV_1_0            0x10
#define CHIP_REV_1_1            0x11
#define CHIP_REV_1_2            0x12
#define CHIP_REV_1_3            0x13
#define CHIP_REV_1_5            0x15
#define CHIP_REV_2_0            0x20
#define CHIP_REV_2_1            0x21
#define CHIP_REV_2_5            0x25
#define CHIP_REV_3_0            0x30

#define CHIP_REV_A		0x0
#define CHIP_REV_B		0x1
#define CHIP_REV_C				0x2

#define BOARD_REV_1_0           0x0
#define BOARD_REV_2_0           0x1
#define BOARD_VER_OFFSET        0x8

#define CS0_128					0
#define CS0_64M_CS1_64M				1
#define CS0_64M_CS1_32M_CS2_32M			2
#define CS0_32M_CS1_32M_CS2_32M_CS3_32M		3

const char *get_reset_cause(void);
u32 get_imx_reset_cause(void);
ulong get_systemPLLCLK(void);
ulong get_FCLK(void);
ulong get_HCLK(void);
ulong get_BCLK(void);
ulong get_PERCLK1(void);
ulong get_PERCLK2(void);
ulong get_PERCLK3(void);<|MERGE_RESOLUTION|>--- conflicted
+++ resolved
@@ -18,11 +18,7 @@
 #define MXC_CPU_MX6Q		0x63
 #define MXC_CPU_MX6UL		0x64
 #define MXC_CPU_MX6ULL		0x65
-<<<<<<< HEAD
-#define MXC_CPU_MX6ULZ		0x6b /* dummy ID */
-=======
 #define MXC_CPU_MX6ULZ		0x6B
->>>>>>> 252100a3
 #define MXC_CPU_MX6SOLO		0x66 /* dummy */
 #define MXC_CPU_MX6SLL		0x67
 #define MXC_CPU_MX6D		0x6A
@@ -31,11 +27,8 @@
 #define MXC_CPU_MX7S		0x71 /* dummy ID */
 #define MXC_CPU_MX7D		0x72
 #define MXC_CPU_IMX8MQ		0x82
-<<<<<<< HEAD
 #define MXC_CPU_IMX8MD		0x83 /* dummy ID */
 #define MXC_CPU_IMX8MQL     0x84 /* dummy ID */
-=======
->>>>>>> 252100a3
 #define MXC_CPU_IMX8MM		0x85 /* dummy ID */
 #define MXC_CPU_IMX8MML		0x86 /* dummy ID */
 #define MXC_CPU_IMX8MMD		0x87 /* dummy ID */
@@ -43,17 +36,19 @@
 #define MXC_CPU_IMX8MMS		0x89 /* dummy ID */
 #define MXC_CPU_IMX8MMSL	0x8a /* dummy ID */
 #define MXC_CPU_IMX8MN		0x8b /* dummy ID */
-<<<<<<< HEAD
 #define MXC_CPU_IMX8MND		0x8c /* dummy ID */
 #define MXC_CPU_IMX8MNS		0x8d /* dummy ID */
 #define MXC_CPU_IMX8MNL		0x8e /* dummy ID */
 #define MXC_CPU_IMX8MNDL		0x8f /* dummy ID */
 #define MXC_CPU_IMX8MNSL		0x181 /* dummy ID */
-#define MXC_CPU_IMX8MP		0x182 /* dummy ID */
-=======
->>>>>>> 252100a3
+#define MXC_CPU_IMX8MNUQ		0x182 /* dummy ID */
+#define MXC_CPU_IMX8MNUD		0x183 /* dummy ID */
+#define MXC_CPU_IMX8MNUS		0x184 /* dummy ID */
+#define MXC_CPU_IMX8MP		0x185/* dummy ID */
+#define MXC_CPU_IMX8MP6		0x186 /* dummy ID */
+#define MXC_CPU_IMX8MPL		0x187 /* dummy ID */
+#define MXC_CPU_IMX8MPD		0x188 /* dummy ID */
 #define MXC_CPU_IMX8QXP_A0	0x90 /* dummy ID */
-
 #define MXC_CPU_IMX8QM		0x91 /* dummy ID */
 #define MXC_CPU_IMX8QXP		0x92 /* dummy ID */
 #define MXC_CPU_IMX8DXL     0x9E /* dummy ID */
@@ -73,12 +68,15 @@
 #define CHIP_REV_1_5            0x15
 #define CHIP_REV_2_0            0x20
 #define CHIP_REV_2_1            0x21
+#define CHIP_REV_2_2            0x22
 #define CHIP_REV_2_5            0x25
 #define CHIP_REV_3_0            0x30
 
 #define CHIP_REV_A		0x0
 #define CHIP_REV_B		0x1
 #define CHIP_REV_C				0x2
+#define CHIP_REV_A1		0x11
+#define CHIP_REV_A2		0x12
 
 #define BOARD_REV_1_0           0x0
 #define BOARD_REV_2_0           0x1
