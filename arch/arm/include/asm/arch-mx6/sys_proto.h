/* SPDX-License-Identifier: GPL-2.0+ */
/*
 * (C) Copyright 2009
 * Stefano Babic, DENX Software Engineering, sbabic@denx.de.
<<<<<<< HEAD
 * Copyright (C) 2015-2016 Freescale Semiconductor, Inc.
 * Copyright 2018 NXP
 *
 * Copyright (C) 2015-2016 Freescale Semiconductor, Inc.
 *
 * SPDX-License-Identifier:	GPL-2.0+
=======
>>>>>>> 4b398755
 */

#ifndef __SYS_PROTO_IMX6_
#define __SYS_PROTO_IMX6_

#include <asm/mach-imx/sys_proto.h>
#include <asm/arch/iomux.h>
#include <asm/arch/module_fuse.h>

#define USBPHY_PWD		0x00000000

#define USBPHY_PWD_RXPWDRX	(1 << 20) /* receiver block power down */

#define is_usbotg_phy_active(void) (!(readl(USB_PHY0_BASE_ADDR + USBPHY_PWD) & \
				   USBPHY_PWD_RXPWDRX))

int imx6_pcie_toggle_power(void);
int imx6_pcie_toggle_reset(void);

/**
 * iomuxc_set_rgmii_io_voltage - set voltage level of RGMII/USB pins
 *
 * @param io_vol - the voltage IO level of pins
 */
static inline void iomuxc_set_rgmii_io_voltage(int io_vol)
{
	__raw_writel(io_vol, IOMUXC_SW_PAD_CTL_GRP_DDR_TYPE_RGMII);
}

void set_wdog_reset(struct wdog_regs *wdog);
enum boot_device get_boot_device(void);

#ifdef CONFIG_LDO_BYPASS_CHECK
int check_ldo_bypass(void);
int check_1_2G(void);
int set_anatop_bypass(int wdog_reset_pin);
void ldo_mode_set(int ldo_bypass);
void prep_anatop_bypass(void);
void finish_anatop_bypass(void);
#endif

#endif /* __SYS_PROTO_IMX6_ */<|MERGE_RESOLUTION|>--- conflicted
+++ resolved
@@ -2,15 +2,10 @@
 /*
  * (C) Copyright 2009
  * Stefano Babic, DENX Software Engineering, sbabic@denx.de.
-<<<<<<< HEAD
  * Copyright (C) 2015-2016 Freescale Semiconductor, Inc.
  * Copyright 2018 NXP
  *
  * Copyright (C) 2015-2016 Freescale Semiconductor, Inc.
- *
- * SPDX-License-Identifier:	GPL-2.0+
-=======
->>>>>>> 4b398755
  */
 
 #ifndef __SYS_PROTO_IMX6_
