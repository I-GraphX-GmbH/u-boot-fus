--- conflicted
+++ resolved
@@ -7,7 +7,6 @@
  * SPDX-License-Identifier:	GPL-2.0+
  */
 
-<<<<<<< HEAD
 #include <asm/imx-common/sys_proto.h>
 
 void set_wdog_reset(struct wdog_regs *wdog);
@@ -19,45 +18,4 @@
 void prep_anatop_bypass(void);
 void finish_anatop_bypass(void);
 #endif
-int mxs_reset_block(struct mxs_register_32 *reg);
-=======
-#ifndef _SYS_PROTO_H_
-#define _SYS_PROTO_H_
-
-#include <asm/imx-common/regs-common.h>
-#include "../arch-imx/cpu.h"
-
-#define soc_rev() (get_cpu_rev() & 0xFF)
-#define is_soc_rev(rev)        (soc_rev() - rev)
-
-u32 get_nr_cpus(void);
-u32 get_cpu_rev(void);
-
-/* returns MXC_CPU_ value */
-#define cpu_type(rev) (((rev) >> 12)&0xff)
-
-/* both macros return/take MXC_CPU_ constants */
-#define get_cpu_type()	(cpu_type(get_cpu_rev()))
-#define is_cpu_type(cpu) (get_cpu_type() == cpu)
-
-const char *get_imx_type(u32 imxtype);
-unsigned imx_ddr_size(void);
-
-/*
- * Initializes on-chip ethernet controllers.
- * to override, implement board_eth_init()
- */
-
-int fecmxc_initialize(bd_t *bis);
-u32 get_ahb_clk(void);
-u32 get_periph_clk(void);
-
-int mxs_reset_block(struct mxs_register_32 *reg);
-int mxs_wait_mask_set(struct mxs_register_32 *reg,
-		       uint32_t mask,
-		       unsigned int timeout);
-int mxs_wait_mask_clr(struct mxs_register_32 *reg,
-		       uint32_t mask,
-		       unsigned int timeout);
-#endif
->>>>>>> 8c893cb8
+int mxs_reset_block(struct mxs_register_32 *reg);