--- conflicted
+++ resolved
@@ -210,16 +210,8 @@
 #define GPIO4_BASE_ADDR             (AIPS1_OFF_BASE_ADDR + 0x28000)
 #define GPIO5_BASE_ADDR             (AIPS1_OFF_BASE_ADDR + 0x2C000)
 #define MX6UL_SNVS_LP_BASE_ADDR     (AIPS1_OFF_BASE_ADDR + 0x30000)
-<<<<<<< HEAD
-#if defined(CONFIG_MX6UL)
-#define SNVS_LP_BASE_ADDR           (AIPS1_OFF_BASE_ADDR + 0x30000)
-#define ENET2_BASE_ADDR             (AIPS1_OFF_BASE_ADDR + 0x34000)
-#else
-=======
->>>>>>> fde831bc
 #define GPIO6_BASE_ADDR             (AIPS1_OFF_BASE_ADDR + 0x30000)
 #define GPIO7_BASE_ADDR             (AIPS1_OFF_BASE_ADDR + 0x34000)
-#endif
 #define KPP_BASE_ADDR               (AIPS1_OFF_BASE_ADDR + 0x38000)
 #define WDOG1_BASE_ADDR             (AIPS1_OFF_BASE_ADDR + 0x3C000)
 #define WDOG2_BASE_ADDR             (AIPS1_OFF_BASE_ADDR + 0x40000)
@@ -402,12 +394,9 @@
 #define EPDC_BASE_ADDR              (AIPS3_ARB_BASE_ADDR + 0x8C000)
 #define IOMUXC_SNVS_BASE_ADDR       (AIPS3_ARB_BASE_ADDR + 0x90000)
 #define SNVS_GPR_BASE_ADDR          (AIPS3_ARB_BASE_ADDR + 0x94000)
-<<<<<<< HEAD
 #elif defined(CONFIG_MX6UL)
 /* Unused defines to allow UL and ULL in same code */
 #define IOMUXC_SNVS_BASE_ADDR       (AIPS3_ARB_BASE_ADDR + 0x90000)
-=======
->>>>>>> fde831bc
 #endif
 /* Only for i.MX6SX */
 #define LCDIF2_BASE_ADDR            (AIPS3_ARB_BASE_ADDR + 0x24000)
@@ -428,7 +417,6 @@
 #include <asm/types.h>
 
 /* only for i.MX6SX/UL */
-<<<<<<< HEAD
 #define WDOG3_BASE_ADDR (((is_mx6ul() || is_mx6ull()) ?	\
 			 MX6UL_WDOG3_BASE_ADDR :  MX6SX_WDOG3_BASE_ADDR))
 #define LCDIF1_BASE_ADDR ((is_mx6ul()) ? MX6UL_LCDIF1_BASE_ADDR :	\
@@ -438,14 +426,6 @@
 			  MX6UL_UART6_BASE_ADDR : MX6SX_UART6_BASE_ADDR)
 
 #define MXS_LCDIF_BASE LCDIF1_BASE_ADDR
-=======
-#define WDOG3_BASE_ADDR ((is_mx6ul() ?	\
-			 MX6UL_WDOG3_BASE_ADDR :  MX6SX_WDOG3_BASE_ADDR))
-#define LCDIF1_BASE_ADDR ((is_mx6ul()) ?	\
-			  MX6UL_LCDIF1_BASE_ADDR :		\
-			  ((is_mx6ull()) ?	\
-			  MX6ULL_LCDIF1_BASE_ADDR : MX6SX_LCDIF1_BASE_ADDR))
->>>>>>> fde831bc
 
 
 extern void imx_get_mac_from_fuse(int dev_id, unsigned char *mac);
