/* SPDX-License-Identifier: GPL-2.0+ */
/*
 * Copyright (C) 2011 Freescale Semiconductor, Inc. All Rights Reserved.
 */

#ifndef __ASM_ARCH_MX6_IMX_REGS_H__
#define __ASM_ARCH_MX6_IMX_REGS_H__

#define ARCH_MXC

#define ROMCP_ARB_BASE_ADDR             0x00000000
#define ROMCP_ARB_END_ADDR              0x000FFFFF

#ifdef CONFIG_MX6SL
#define GPU_2D_ARB_BASE_ADDR            0x02200000
#define GPU_2D_ARB_END_ADDR             0x02203FFF
#define OPENVG_ARB_BASE_ADDR            0x02204000
#define OPENVG_ARB_END_ADDR             0x02207FFF
#elif (defined(CONFIG_MX6SX) || defined(CONFIG_MX6UL) || defined(CONFIG_MX6ULL))
#define CAAM_ARB_BASE_ADDR              0x00100000
#define CAAM_ARB_END_ADDR               0x00107FFF
#define GPU_ARB_BASE_ADDR               0x01800000
#define GPU_ARB_END_ADDR                0x01803FFF
#define APBH_DMA_ARB_BASE_ADDR          0x01804000
#define APBH_DMA_ARB_END_ADDR           0x0180BFFF
#define MCU_BOOTROM_BASE_ADDR			0x007F8000
#define M4_BOOTROM_BASE_ADDR			0x007F8000

#elif !defined(CONFIG_MX6SLL)
#define CAAM_ARB_BASE_ADDR              0x00100000
#define CAAM_ARB_END_ADDR               0x00103FFF
#define APBH_DMA_ARB_BASE_ADDR          0x00110000
#define APBH_DMA_ARB_END_ADDR           0x00117FFF
#define HDMI_ARB_BASE_ADDR              0x00120000
#define HDMI_ARB_END_ADDR               0x00128FFF
#define GPU_3D_ARB_BASE_ADDR            0x00130000
#define GPU_3D_ARB_END_ADDR             0x00133FFF
#define GPU_2D_ARB_BASE_ADDR            0x00134000
#define GPU_2D_ARB_END_ADDR             0x00137FFF
#define DTCP_ARB_BASE_ADDR              0x00138000
#define DTCP_ARB_END_ADDR               0x0013BFFF
#endif	/* CONFIG_MX6SL */

#define MXS_APBH_BASE			APBH_DMA_ARB_BASE_ADDR
#define MXS_GPMI_BASE			(APBH_DMA_ARB_BASE_ADDR + 0x02000)
#define MXS_BCH_BASE			(APBH_DMA_ARB_BASE_ADDR + 0x04000)

/* GPV - PL301 configuration ports */
#if (defined(CONFIG_MX6SX) || \
	defined(CONFIG_MX6UL) || defined(CONFIG_MX6ULL) || \
	defined(CONFIG_MX6SL) || defined(CONFIG_MX6SLL))
#define GPV2_BASE_ADDR                  0x00D00000
#define GPV3_BASE_ADDR			0x00E00000
#define GPV4_BASE_ADDR			0x00F00000
#define GPV5_BASE_ADDR			0x01000000
#define GPV6_BASE_ADDR			0x01100000
#define PCIE_ARB_BASE_ADDR              0x08000000
#define PCIE_ARB_END_ADDR               0x08FFFFFF

#else
#define GPV2_BASE_ADDR			0x00200000
#define GPV3_BASE_ADDR			0x00300000
#define GPV4_BASE_ADDR			0x00800000
#define PCIE_ARB_BASE_ADDR              0x01000000
#define PCIE_ARB_END_ADDR               0x01FFFFFF
#endif

#define IRAM_BASE_ADDR			0x00900000
#define SCU_BASE_ADDR                   0x00A00000
#if defined(CONFIG_MX6UL) || defined(CONFIG_MX6ULL)
#define IC_INTERFACES_BASE_ADDR         0x00A02000
#else
#define IC_INTERFACES_BASE_ADDR         0x00A00100
#define L2_PL310_BASE			0x00A02000
#endif
#define GLOBAL_TIMER_BASE_ADDR          0x00A00200
#define PRIVATE_TIMERS_WD_BASE_ADDR     0x00A00600
#define IC_DISTRIBUTOR_BASE_ADDR        0x00A01000
#define GPV0_BASE_ADDR                  0x00B00000
#define GPV1_BASE_ADDR                  0x00C00000

#define AIPS1_ARB_BASE_ADDR             0x02000000
#define AIPS1_ARB_END_ADDR              0x020FFFFF
#define AIPS2_ARB_BASE_ADDR             0x02100000
#define AIPS2_ARB_END_ADDR              0x021FFFFF
/* AIPS3 only on i.MX6SX */
#define AIPS3_ARB_BASE_ADDR             0x02200000
#define AIPS3_ARB_END_ADDR              0x022FFFFF
#ifdef CONFIG_MX6SX
#define WEIM_ARB_BASE_ADDR              0x50000000
#define WEIM_ARB_END_ADDR               0x57FFFFFF
#define QSPI0_AMBA_BASE                0x60000000
#define QSPI0_AMBA_END                 0x6FFFFFFF
#define QSPI1_AMBA_BASE                0x70000000
#define QSPI1_AMBA_END                 0x7FFFFFFF
#elif (defined(CONFIG_MX6UL) || defined(CONFIG_MX6ULL))
#define WEIM_ARB_BASE_ADDR              0x50000000
#define WEIM_ARB_END_ADDR               0x57FFFFFF
#define QSPI0_AMBA_BASE                 0x60000000
#define QSPI0_AMBA_END                  0x6FFFFFFF
#elif !defined(CONFIG_MX6SLL)
#define SATA_ARB_BASE_ADDR              0x02200000
#define SATA_ARB_END_ADDR               0x02203FFF
#define OPENVG_ARB_BASE_ADDR            0x02204000
#define OPENVG_ARB_END_ADDR             0x02207FFF
#define HSI_ARB_BASE_ADDR               0x02208000
#define HSI_ARB_END_ADDR                0x0220BFFF
#define IPU1_ARB_BASE_ADDR              0x02400000
#define IPU1_ARB_END_ADDR               0x027FFFFF
#define IPU2_ARB_BASE_ADDR              0x02800000
#define IPU2_ARB_END_ADDR               0x02BFFFFF
#define WEIM_ARB_BASE_ADDR              0x08000000
#define WEIM_ARB_END_ADDR               0x0FFFFFFF
#endif

#if (defined(CONFIG_MX6SLL) || defined(CONFIG_MX6SL) || \
	defined(CONFIG_MX6SX) || \
	defined(CONFIG_MX6UL) || defined(CONFIG_MX6ULL))
#define MMDC0_ARB_BASE_ADDR             0x80000000
#define MMDC0_ARB_END_ADDR              0xFFFFFFFF
#define MMDC1_ARB_BASE_ADDR             0xC0000000
#define MMDC1_ARB_END_ADDR              0xFFFFFFFF
#else
#define MMDC0_ARB_BASE_ADDR             0x10000000
#define MMDC0_ARB_END_ADDR              0x7FFFFFFF
#define MMDC1_ARB_BASE_ADDR             0x80000000
#define MMDC1_ARB_END_ADDR              0xFFFFFFFF
#endif

#define QSPI1_ARB_BASE_ADDR             0x60000000
#define QSPI1_ARB_END_ADDR              0x6FFFFFFF
#define QSPI2_ARB_BASE_ADDR             0x70000000
#define QSPI2_ARB_END_ADDR              0x7FFFFFFF

#if (!(defined(CONFIG_MX6SX) || defined(CONFIG_MX6UL) || defined(CONFIG_MX6ULL) || defined(CONFIG_MX6SLL)))
#define IPU_SOC_BASE_ADDR		IPU1_ARB_BASE_ADDR
#define IPU_SOC_OFFSET			0x00200000
#endif

/* Defines for Blocks connected via AIPS (SkyBlue) */
#define ATZ1_BASE_ADDR              AIPS1_ARB_BASE_ADDR
#define ATZ2_BASE_ADDR              AIPS2_ARB_BASE_ADDR
#define ATZ3_BASE_ADDR              AIPS3_ARB_BASE_ADDR
#define AIPS1_BASE_ADDR             AIPS1_ON_BASE_ADDR
#define AIPS2_BASE_ADDR             AIPS2_ON_BASE_ADDR
#define AIPS3_BASE_ADDR             AIPS3_ON_BASE_ADDR

#define SPDIF_BASE_ADDR             (ATZ1_BASE_ADDR + 0x04000)
#define ECSPI1_BASE_ADDR            (ATZ1_BASE_ADDR + 0x08000)
#define ECSPI2_BASE_ADDR            (ATZ1_BASE_ADDR + 0x0C000)
#define ECSPI3_BASE_ADDR            (ATZ1_BASE_ADDR + 0x10000)
#define ECSPI4_BASE_ADDR            (ATZ1_BASE_ADDR + 0x14000)

#define MX6SL_UART5_BASE_ADDR       (ATZ1_BASE_ADDR + 0x18000)
#define MX6SLL_UART4_BASE_ADDR      (ATZ1_BASE_ADDR + 0x18000)
#define MX6UL_UART7_BASE_ADDR       (ATZ1_BASE_ADDR + 0x18000)
#define MX6SL_UART2_BASE_ADDR       (ATZ1_BASE_ADDR + 0x24000)
#define MX6SLL_UART2_BASE_ADDR      (ATZ1_BASE_ADDR + 0x24000)
#define MX6UL_UART8_BASE_ADDR       (ATZ1_BASE_ADDR + 0x24000)
#define MX6SL_UART3_BASE_ADDR       (ATZ1_BASE_ADDR + 0x34000)
#define MX6SLL_UART3_BASE_ADDR      (ATZ1_BASE_ADDR + 0x34000)
#define MX6SL_UART4_BASE_ADDR       (ATZ1_BASE_ADDR + 0x38000)

#if defined(CONFIG_MX6UL) || defined(CONFIG_MX6ULL)
#define UART7_IPS_BASE_ADDR         (ATZ1_BASE_ADDR + 0x18000)
#elif !defined(CONFIG_MX6SX)
#define ECSPI5_BASE_ADDR            (ATZ1_BASE_ADDR + 0x18000)
#endif
#define UART1_IPS_BASE_ADDR         (ATZ1_BASE_ADDR + 0x20000)
#define UART1_BASE                  (ATZ1_BASE_ADDR + 0x20000)
#if defined(CONFIG_MX6UL)
#if defined(CONFIG_MX6ULL)
#define ESAI1_BASE_ADDR             (ATZ1_BASE_ADDR + 0x24000)
#else
#define UART8_IPS_BASE_ADDR         (ATZ1_BASE_ADDR + 0x24000)
#endif
#define SAI1_BASE_ADDR              (ATZ1_BASE_ADDR + 0x28000)
#define SAI2_BASE_ADDR              (ATZ1_BASE_ADDR + 0x2C000)
#define SAI3_BASE_ADDR              (ATZ1_BASE_ADDR + 0x30000)
#else
#define ESAI1_BASE_ADDR             (ATZ1_BASE_ADDR + 0x24000)
#define UART8_BASE                  (ATZ1_BASE_ADDR + 0x24000)
#define SSI1_BASE_ADDR              (ATZ1_BASE_ADDR + 0x28000)
#define SSI2_BASE_ADDR              (ATZ1_BASE_ADDR + 0x2C000)
#define SSI3_BASE_ADDR              (ATZ1_BASE_ADDR + 0x30000)
#endif
#define ASRC_BASE_ADDR              (ATZ1_BASE_ADDR + 0x34000)

#if defined(CONFIG_MX6UL) || defined(CONFIG_MX6ULL)
#define TOUCH_CTRL_BASE_ADDR        (ATZ1_BASE_ADDR + 0x40000)
#define BEE_BASE_ADDR               (ATZ1_BASE_ADDR + 0x44000)
#elif !defined(CONFIG_MX6SX)
#define SPBA_BASE_ADDR              (ATZ1_BASE_ADDR + 0x3C000)
#define VPU_BASE_ADDR               (ATZ1_BASE_ADDR + 0x40000)
#endif
#define AIPS1_ON_BASE_ADDR          (ATZ1_BASE_ADDR + 0x7C000)

#define AIPS1_OFF_BASE_ADDR         (ATZ1_BASE_ADDR + 0x80000)
#define PWM1_BASE_ADDR              (AIPS1_OFF_BASE_ADDR + 0x0000)
#define PWM2_BASE_ADDR              (AIPS1_OFF_BASE_ADDR + 0x4000)
#define PWM3_BASE_ADDR              (AIPS1_OFF_BASE_ADDR + 0x8000)
#define PWM4_BASE_ADDR              (AIPS1_OFF_BASE_ADDR + 0xC000)
#define CAN1_BASE_ADDR              (AIPS1_OFF_BASE_ADDR + 0x10000)
#define CAN2_BASE_ADDR              (AIPS1_OFF_BASE_ADDR + 0x14000)
/* QOSC on i.MX6SLL */
#define QOSC_BASE_ADDR              (AIPS1_OFF_BASE_ADDR + 0x14000)
#define GPT1_BASE_ADDR              (AIPS1_OFF_BASE_ADDR + 0x18000)
#define GPIO1_BASE_ADDR             (AIPS1_OFF_BASE_ADDR + 0x1C000)
#define GPIO2_BASE_ADDR             (AIPS1_OFF_BASE_ADDR + 0x20000)
#define GPIO3_BASE_ADDR             (AIPS1_OFF_BASE_ADDR + 0x24000)
#define GPIO4_BASE_ADDR             (AIPS1_OFF_BASE_ADDR + 0x28000)
#define GPIO5_BASE_ADDR             (AIPS1_OFF_BASE_ADDR + 0x2C000)
#define MX6UL_SNVS_LP_BASE_ADDR     (AIPS1_OFF_BASE_ADDR + 0x30000)
#if (defined(CONFIG_MX6UL) || defined(CONFIG_MX6ULL))
#define SNVS_LP_BASE_ADDR           (AIPS1_OFF_BASE_ADDR + 0x30000)
#define ENET2_BASE_ADDR             (AIPS1_OFF_BASE_ADDR + 0x34000)
#else
#define GPIO6_BASE_ADDR             (AIPS1_OFF_BASE_ADDR + 0x30000)
#define GPIO7_BASE_ADDR             (AIPS1_OFF_BASE_ADDR + 0x34000)
#endif
#define KPP_BASE_ADDR               (AIPS1_OFF_BASE_ADDR + 0x38000)
#define WDOG1_BASE_ADDR             (AIPS1_OFF_BASE_ADDR + 0x3C000)
#define WDOG2_BASE_ADDR             (AIPS1_OFF_BASE_ADDR + 0x40000)
#define ANATOP_BASE_ADDR            (AIPS1_OFF_BASE_ADDR + 0x48000)
#define USB_PHY0_BASE_ADDR          (AIPS1_OFF_BASE_ADDR + 0x49000)
#define USB_PHY1_BASE_ADDR          (AIPS1_OFF_BASE_ADDR + 0x4a000)
#define CCM_BASE_ADDR               (AIPS1_OFF_BASE_ADDR + 0x44000)
#define SNVS_BASE_ADDR              (AIPS1_OFF_BASE_ADDR + 0x4C000)
#define EPIT1_BASE_ADDR             (AIPS1_OFF_BASE_ADDR + 0x50000)
#define EPIT2_BASE_ADDR             (AIPS1_OFF_BASE_ADDR + 0x54000)
#define SRC_BASE_ADDR               (AIPS1_OFF_BASE_ADDR + 0x58000)
#define GPC_BASE_ADDR               (AIPS1_OFF_BASE_ADDR + 0x5C000)
#define IOMUXC_BASE_ADDR            (AIPS1_OFF_BASE_ADDR + 0x60000)
#define IOMUXC_GPR_BASE_ADDR        (AIPS1_OFF_BASE_ADDR + 0x64000)
#ifdef CONFIG_MX6SLL
#define CSI_BASE_ADDR               (AIPS1_OFF_BASE_ADDR + 0x68000)
#define SDMA_PORT_HOST_BASE_ADDR    (AIPS1_OFF_BASE_ADDR + 0x6C000)
#define PXP_BASE_ADDR               (AIPS1_OFF_BASE_ADDR + 0x70000)
#define EPDC_BASE_ADDR              (AIPS1_OFF_BASE_ADDR + 0x74000)
#define DCP_BASE_ADDR               (AIPS1_OFF_BASE_ADDR + 0x7C000)
#elif defined(CONFIG_MX6SL)
#define CSI_BASE_ADDR               (AIPS1_OFF_BASE_ADDR + 0x64000)
#define SIPIX_BASE_ADDR             (AIPS1_OFF_BASE_ADDR + 0x68000)
#define SDMA_PORT_HOST_BASE_ADDR    (AIPS1_OFF_BASE_ADDR + 0x6C000)
#define EPDC_BASE_ADDR              (AIPS1_OFF_BASE_ADDR + 0x74000)
#elif defined(CONFIG_MX6SX)
#define CANFD1_BASE_ADDR            (AIPS1_OFF_BASE_ADDR + 0x68000)
#define SDMA_BASE_ADDR              (AIPS1_OFF_BASE_ADDR + 0x6C000)
#define CANFD2_BASE_ADDR            (AIPS1_OFF_BASE_ADDR + 0x70000)
#define SEMAPHORE1_BASE_ADDR        (AIPS1_OFF_BASE_ADDR + 0x74000)
#define SEMAPHORE2_BASE_ADDR        (AIPS1_OFF_BASE_ADDR + 0x78000)
#define RDC_BASE_ADDR               (AIPS1_OFF_BASE_ADDR + 0x7C000)

#elif (defined(CONFIG_MX6UL) || defined(CONFIG_MX6ULL))
#define GPT2_BASE_ADDR              (AIPS1_OFF_BASE_ADDR + 0x68000)
#define SDMA_BASE_ADDR              (AIPS1_OFF_BASE_ADDR + 0x6C000)
#define PWM5_BASE_ADDR              (AIPS1_OFF_BASE_ADDR + 0x70000)
#define PWM6_BASE_ADDR              (AIPS1_OFF_BASE_ADDR + 0x74000)
#define PWM7_BASE_ADDR              (AIPS1_OFF_BASE_ADDR + 0x78000)
#define PWM8_BASE_ADDR              (AIPS1_OFF_BASE_ADDR + 0x7C000)
#else
#define DCIC1_BASE_ADDR             (AIPS1_OFF_BASE_ADDR + 0x64000)
#define DCIC2_BASE_ADDR             (AIPS1_OFF_BASE_ADDR + 0x68000)
#define DMA_REQ_PORT_HOST_BASE_ADDR (AIPS1_OFF_BASE_ADDR + 0x6C000)
#define EPDC_BASE_ADDR              (AIPS1_OFF_BASE_ADDR + 0x74000)
#endif

#define MX6SL_LCDIF_BASE_ADDR      (AIPS1_OFF_BASE_ADDR + 0x78000)
#define MX6SLL_LCDIF_BASE_ADDR      (AIPS1_OFF_BASE_ADDR + 0x78000)

#define AIPS2_ON_BASE_ADDR          (ATZ2_BASE_ADDR + 0x7C000)
#define AIPS2_OFF_BASE_ADDR         (ATZ2_BASE_ADDR + 0x80000)
#define AIPS3_ON_BASE_ADDR          (ATZ3_BASE_ADDR + 0x7C000)
#define AIPS3_OFF_BASE_ADDR         (ATZ3_BASE_ADDR + 0x80000)

#if defined(CONFIG_MX6UL) || defined(CONFIG_MX6ULL)
#define CAAM_BASE_ADDR              (ATZ2_BASE_ADDR + 0x40000)
#define ARM_BASE_ADDR               (ATZ2_BASE_ADDR)
#else
#define CAAM_BASE_ADDR              (ATZ2_BASE_ADDR)
#define ARM_BASE_ADDR		    (ATZ2_BASE_ADDR + 0x40000)
#endif

#define CONFIG_SYS_FSL_SEC_OFFSET   0
#define CONFIG_SYS_FSL_SEC_ADDR     (CAAM_BASE_ADDR + \
				     CONFIG_SYS_FSL_SEC_OFFSET)
#define CONFIG_SYS_FSL_JR0_OFFSET   0x1000
#define CONFIG_SYS_FSL_JR0_ADDR     (CAAM_BASE_ADDR + \
				     CONFIG_SYS_FSL_JR0_OFFSET)
#define CONFIG_SYS_FSL_MAX_NUM_OF_SEC	1

#define USB_PL301_BASE_ADDR         (AIPS2_OFF_BASE_ADDR + 0x0000)
#define USB_BASE_ADDR               (AIPS2_OFF_BASE_ADDR + 0x4000)

#define ENET_BASE_ADDR              (AIPS2_OFF_BASE_ADDR + 0x8000)
#ifdef CONFIG_MX6SL
#define MSHC_IPS_BASE_ADDR          (AIPS2_OFF_BASE_ADDR + 0xC000)
#elif defined(CONFIG_MX6UL)
#define SIM1_IPS_BASE_ADDR          (AIPS2_OFF_BASE_ADDR + 0xC000)
#else
#define MLB_BASE_ADDR               (AIPS2_OFF_BASE_ADDR + 0xC000)
#endif

#define USDHC1_BASE_ADDR            (AIPS2_OFF_BASE_ADDR + 0x10000)
#define USDHC2_BASE_ADDR            (AIPS2_OFF_BASE_ADDR + 0x14000)
#define USDHC3_BASE_ADDR            (AIPS2_OFF_BASE_ADDR + 0x18000)
#define USDHC4_BASE_ADDR            (AIPS2_OFF_BASE_ADDR + 0x1C000)

#define MX6UL_ADC1_BASE_ADDR        (AIPS2_OFF_BASE_ADDR + 0x18000)
#define MX6UL_ADC2_BASE_ADDR        (AIPS2_OFF_BASE_ADDR + 0x1C000)
#define I2C1_BASE_ADDR              (AIPS2_OFF_BASE_ADDR + 0x20000)
#define I2C2_BASE_ADDR              (AIPS2_OFF_BASE_ADDR + 0x24000)
#define I2C3_BASE_ADDR              (AIPS2_OFF_BASE_ADDR + 0x28000)
#define ROMCP_BASE_ADDR             (AIPS2_OFF_BASE_ADDR + 0x2C000)
#define MMDC_P0_BASE_ADDR           (AIPS2_OFF_BASE_ADDR + 0x30000)
/* i.MX6SL/SLL */
#define RNGB_IPS_BASE_ADDR          (AIPS2_OFF_BASE_ADDR + 0x34000)
#if (defined(CONFIG_MX6UL) || defined(CONFIG_MX6ULL))
#define ENET2_BASE_ADDR             (AIPS1_OFF_BASE_ADDR + 0x34000)
#else
/* i.MX6SX */
#define ENET2_BASE_ADDR             (AIPS2_OFF_BASE_ADDR + 0x34000)
#endif
/* i.MX6DQ/SDL */
#define MMDC_P1_BASE_ADDR           (AIPS2_OFF_BASE_ADDR + 0x34000)

#define WEIM_BASE_ADDR              (AIPS2_OFF_BASE_ADDR + 0x38000)
#define OCOTP_BASE_ADDR             (AIPS2_OFF_BASE_ADDR + 0x3C000)
#define CSU_BASE_ADDR               (AIPS2_OFF_BASE_ADDR + 0x40000)
#if defined(CONFIG_MX6UL) || defined(CONFIG_MX6ULL)
#define CSI_BASE_ADDR               (AIPS2_OFF_BASE_ADDR + 0x44000)
#define PXP_BASE_ADDR               (AIPS2_OFF_BASE_ADDR + 0x4C000)
#elif defined(CONFIG_MX6SLL)
#define IOMUXC_GPR_SNVS_BASE_ADDR    (AIPS2_OFF_BASE_ADDR + 0x44000)
#define IOMUXC_SNVS_BASE_ADDR        (AIPS2_OFF_BASE_ADDR + 0x48000)
#else
#define IP2APB_PERFMON1_BASE_ADDR   (AIPS2_OFF_BASE_ADDR + 0x44000)
#define IP2APB_PERFMON2_BASE_ADDR   (AIPS2_OFF_BASE_ADDR + 0x48000)
#endif
#define MX6UL_LCDIF1_BASE_ADDR      (AIPS2_OFF_BASE_ADDR + 0x48000)
#define MX6ULL_LCDIF1_BASE_ADDR     (AIPS2_OFF_BASE_ADDR + 0x48000)
#ifdef CONFIG_MX6SX
#define DEBUG_MONITOR_BASE_ADDR     (AIPS2_OFF_BASE_ADDR + 0x4C000)
#else
#define IP2APB_PERFMON3_BASE_ADDR   (AIPS2_OFF_BASE_ADDR + 0x4C000)
#endif
#define IP2APB_TZASC1_BASE_ADDR     (AIPS2_OFF_BASE_ADDR + 0x50000)
#if (defined(CONFIG_MX6UL) || defined(CONFIG_MX6ULL))
#define SYSCNT_RD_IPS_BASE_ADDR     (AIPS2_OFF_BASE_ADDR + 0x54000)
#define SYSCNT_CMP_IPS_BASE_ADDR    (AIPS2_OFF_BASE_ADDR + 0x58000)
#define SYSCNT_CTRL_IPS_BASE_ADDR   (AIPS2_OFF_BASE_ADDR + 0x5C000)
#define SCTR_BASE_ADDR              SYSCNT_CTRL_IPS_BASE_ADDR
#define QSPI0_BASE_ADDR             (AIPS2_OFF_BASE_ADDR + 0x60000)
#elif defined(CONFIG_MX6SX)
#define SAI1_BASE_ADDR              (AIPS2_OFF_BASE_ADDR + 0x54000)
#define AUDMUX_BASE_ADDR            (AIPS2_OFF_BASE_ADDR + 0x58000)
#define SAI2_BASE_ADDR              (AIPS2_OFF_BASE_ADDR + 0x5C000)
#define QSPI0_BASE_ADDR             (AIPS2_OFF_BASE_ADDR + 0x60000)
#define QSPI1_BASE_ADDR             (AIPS2_OFF_BASE_ADDR + 0x64000)
#else
#define IP2APB_TZASC2_BASE_ADDR     (AIPS2_OFF_BASE_ADDR + 0x54000)
#define MIPI_CSI2_BASE_ADDR         (AIPS2_OFF_BASE_ADDR + 0x5C000)
#define MIPI_DSI_BASE_ADDR          (AIPS2_OFF_BASE_ADDR + 0x60000)
#define VDOA_BASE_ADDR              (AIPS2_OFF_BASE_ADDR + 0x64000)
#endif
#define MX6UL_WDOG3_BASE_ADDR       (AIPS2_OFF_BASE_ADDR + 0x64000)
#define UART2_BASE                  (AIPS2_OFF_BASE_ADDR + 0x68000)
#define UART3_BASE                  (AIPS2_OFF_BASE_ADDR + 0x6C000)
#define UART4_BASE                  (AIPS2_OFF_BASE_ADDR + 0x70000)
#define UART5_BASE                  (AIPS2_OFF_BASE_ADDR + 0x74000)
/* i.MX6SLL */
#define MTR_MASTER_BASE_ADDR        (AIPS2_OFF_BASE_ADDR + 0x7C000)
/* i.MX6SX/UL */
#define I2C4_BASE_ADDR              (AIPS2_OFF_BASE_ADDR + 0x78000)
/* i.MX6UL */
#define MX6UL_UART6_BASE_ADDR             (AIPS2_OFF_BASE_ADDR + 0x7C000)
#define IP2APB_USBPHY1_BASE_ADDR    (AIPS2_OFF_BASE_ADDR + 0x78000)
#define IP2APB_USBPHY2_BASE_ADDR    (AIPS2_OFF_BASE_ADDR + 0x7C000)

#define OTG_BASE_ADDR               USB_BASE_ADDR

#if (defined(CONFIG_MX6UL) || defined(CONFIG_MX6ULL))
#define SCTR_BASE_ADDR              SYSCNT_CTRL_IPS_BASE_ADDR
#endif
/* i.MX6SLL */
#define MTR_MASTER_BASE_ADDR        (AIPS2_OFF_BASE_ADDR + 0x7C000)

#ifdef CONFIG_MX6SX
#define GIS_BASE_ADDR               (AIPS3_ARB_BASE_ADDR + 0x04000)
#define DCIC1_BASE_ADDR             (AIPS3_ARB_BASE_ADDR + 0x0C000)
#define DCIC2_BASE_ADDR             (AIPS3_ARB_BASE_ADDR + 0x10000)
#define CSI1_BASE_ADDR              (AIPS3_ARB_BASE_ADDR + 0x14000)
#define PXP_BASE_ADDR               (AIPS3_ARB_BASE_ADDR + 0x18000)
#define CSI2_BASE_ADDR              (AIPS3_ARB_BASE_ADDR + 0x1C000)
#define VADC_BASE_ADDR              (AIPS3_ARB_BASE_ADDR + 0x28000)
#define VDEC_BASE_ADDR              (AIPS3_ARB_BASE_ADDR + 0x2C000)
#define SPBA_BASE_ADDR              (AIPS3_ARB_BASE_ADDR + 0x3C000)
#define AIPS3_CONFIG_BASE_ADDR      (AIPS3_ARB_BASE_ADDR + 0x7C000)
#define MX6SX_ADC1_BASE_ADDR        (AIPS3_ARB_BASE_ADDR + 0x80000)
#define MX6SX_ADC2_BASE_ADDR        (AIPS3_ARB_BASE_ADDR + 0x84000)
#define ECSPI5_BASE_ADDR            (AIPS3_ARB_BASE_ADDR + 0x8C000)
#define HS_BASE_ADDR                (AIPS3_ARB_BASE_ADDR + 0x90000)
#define MU_MCU_BASE_ADDR            (AIPS3_ARB_BASE_ADDR + 0x94000)
#define CANFD_BASE_ADDR             (AIPS3_ARB_BASE_ADDR + 0x98000)
#define MU_DSP_BASE_ADDR            (AIPS3_ARB_BASE_ADDR + 0x9C000)
#define PWM5_BASE_ADDR              (AIPS3_ARB_BASE_ADDR + 0xA4000)
#define PWM6_BASE_ADDR              (AIPS3_ARB_BASE_ADDR + 0xA8000)
#define PWM7_BASE_ADDR              (AIPS3_ARB_BASE_ADDR + 0xAC000)
#define PWM8_BASE_ADDR              (AIPS3_ARB_BASE_ADDR + 0xB0000)
#elif defined(CONFIG_MX6ULL)
#define AIPS3_CONFIG_BASE_ADDR      (AIPS3_ARB_BASE_ADDR + 0x7C000)
#define DCP_BASE_ADDR               (AIPS3_ARB_BASE_ADDR + 0x80000)
#define RNGB_BASE_ADDR              (AIPS3_ARB_BASE_ADDR + 0x84000)
#define UART8_IPS_BASE_ADDR         (AIPS3_ARB_BASE_ADDR + 0x88000)
#define EPDC_BASE_ADDR              (AIPS3_ARB_BASE_ADDR + 0x8C000)
#define IOMUXC_SNVS_BASE_ADDR       (AIPS3_ARB_BASE_ADDR + 0x90000)
#define SNVS_GPR_BASE_ADDR          (AIPS3_ARB_BASE_ADDR + 0x94000)
#elif defined(CONFIG_MX6UL)
/* Unused defines to allow UL and ULL in same code */
#define IOMUXC_SNVS_BASE_ADDR       (AIPS3_ARB_BASE_ADDR + 0x90000)
#endif

#define NOC_DDR_BASE_ADDR           (GPV0_BASE_ADDR + 0xB0000)

/* Only for i.MX6SX */
#define LCDIF2_BASE_ADDR            (AIPS3_ARB_BASE_ADDR + 0x24000)
#define MX6SX_LCDIF1_BASE_ADDR      (AIPS3_ARB_BASE_ADDR + 0x20000)
#define MX6SX_WDOG3_BASE_ADDR       (AIPS3_ARB_BASE_ADDR + 0x88000)
#define MX6SX_UART6_BASE_ADDR       (AIPS3_ARB_BASE_ADDR + 0xA0000)

#if !(defined(CONFIG_MX6SX) || \
	defined(CONFIG_MX6UL) || defined(CONFIG_MX6ULL) || \
	defined(CONFIG_MX6SLL) || defined(CONFIG_MX6SL))
#define IRAM_SIZE                    0x00040000
#else
#define IRAM_SIZE                    0x00020000
#endif
#define FEC_QUIRK_ENET_MAC
#define SNVS_LPGPR                   0x68

#include <asm/mach-imx/regs-lcdif.h>
#if !(defined(__KERNEL_STRICT_NAMES) || defined(__ASSEMBLY__))
#include <asm/types.h>
#include <linux/bitops.h>

/* only for i.MX6SX/UL */
#define WDOG3_BASE_ADDR (((is_mx6ul() || is_mx6ull()) ?	\
			 MX6UL_WDOG3_BASE_ADDR :  MX6SX_WDOG3_BASE_ADDR))
#define LCDIF1_BASE_ADDR ((is_cpu_type(MXC_CPU_MX6SLL)) ?	\
			  MX6SLL_LCDIF_BASE_ADDR :		\
			  (is_cpu_type(MXC_CPU_MX6SL)) ?	\
			  MX6SL_LCDIF_BASE_ADDR :		\
			  (is_mx6ul()) ?	\
			  MX6UL_LCDIF1_BASE_ADDR :		\
			  (is_mx6ull()) ?	\
			  MX6ULL_LCDIF1_BASE_ADDR : MX6SX_LCDIF1_BASE_ADDR)
#define UART6_BASE_ADDR (((is_mx6ul()) || is_mx6ull()) ? \
			  MX6UL_UART6_BASE_ADDR : MX6SX_UART6_BASE_ADDR)

#define MXS_LCDIF_BASE LCDIF1_BASE_ADDR


extern void imx_get_mac_from_fuse(int dev_id, unsigned char *mac);

#define SRC_SCR_CORE_1_RESET_OFFSET     14
#define SRC_SCR_CORE_1_RESET_MASK       (1<<SRC_SCR_CORE_1_RESET_OFFSET)
#define SRC_SCR_CORE_2_RESET_OFFSET     15
#define SRC_SCR_CORE_2_RESET_MASK       (1<<SRC_SCR_CORE_2_RESET_OFFSET)
#define SRC_SCR_CORE_3_RESET_OFFSET     16
#define SRC_SCR_CORE_3_RESET_MASK       (1<<SRC_SCR_CORE_3_RESET_OFFSET)
#define SRC_SCR_CORE_1_ENABLE_OFFSET    22
#define SRC_SCR_CORE_1_ENABLE_MASK      (1<<SRC_SCR_CORE_1_ENABLE_OFFSET)
#define SRC_SCR_CORE_2_ENABLE_OFFSET    23
#define SRC_SCR_CORE_2_ENABLE_MASK      (1<<SRC_SCR_CORE_2_ENABLE_OFFSET)
#define SRC_SCR_CORE_3_ENABLE_OFFSET    24
#define SRC_SCR_CORE_3_ENABLE_MASK      (1<<SRC_SCR_CORE_3_ENABLE_OFFSET)

struct rdc_regs {
	u32	vir;		/* Version information */
	u32	reserved1[8];
	u32	stat;		/* Status */
	u32	intctrl;	/* Interrupt and Control */
	u32	intstat;	/* Interrupt Status */
	u32	reserved2[116];
	u32	mda[32];	/* Master Domain Assignment */
	u32	reserved3[96];
	u32	pdap[104];	/* Peripheral Domain Access Permissions */
	u32	reserved4[88];
	struct {
		u32 mrsa;	/* Memory Region Start Address */
		u32 mrea;	/* Memory Region End Address */
		u32 mrc;	/* Memory Region Control */
		u32 mrvs;	/* Memory Region Violation Status */
	} mem_region[55];
};

struct rdc_sema_regs {
	u8	gate[64];	/* Gate */
	u16	rstgt;		/* Reset Gate */
};

/* WEIM registers */
struct weim {
	u32 cs0gcr1;
	u32 cs0gcr2;
	u32 cs0rcr1;
	u32 cs0rcr2;
	u32 cs0wcr1;
	u32 cs0wcr2;

	u32 cs1gcr1;
	u32 cs1gcr2;
	u32 cs1rcr1;
	u32 cs1rcr2;
	u32 cs1wcr1;
	u32 cs1wcr2;

	u32 cs2gcr1;
	u32 cs2gcr2;
	u32 cs2rcr1;
	u32 cs2rcr2;
	u32 cs2wcr1;
	u32 cs2wcr2;

	u32 cs3gcr1;
	u32 cs3gcr2;
	u32 cs3rcr1;
	u32 cs3rcr2;
	u32 cs3wcr1;
	u32 cs3wcr2;

	u32 unused[12];

	u32 wcr;
	u32 wiar;
	u32 ear;
};

/* System Reset Controller (SRC) */
struct src {
	u32	scr;
	u32	sbmr1;
	u32	srsr;
	u32	reserved1[2];
	u32	sisr;
	u32	simr;
	u32     sbmr2;
	u32     gpr1;
	u32     gpr2;
	u32     gpr3;
	u32     gpr4;
	u32     gpr5;
	u32     gpr6;
	u32     gpr7;
	u32     gpr8;
	u32     gpr9;
	u32     gpr10;
};

#define src_base ((struct src *)SRC_BASE_ADDR)

#define SRC_M4_REG_OFFSET		0
#define SRC_M4_ENABLE_OFFSET		22
#define SRC_M4_ENABLE_MASK		BIT(22)
#define SRC_M4C_NON_SCLR_RST_OFFSET	4
#define SRC_M4C_NON_SCLR_RST_MASK	BIT(4)

/* GPR1 bitfields */
#define IOMUXC_GPR1_APP_CLK_REQ_N		BIT(30)
#define IOMUXC_GPR1_PCIE_EXIT_L1		BIT(28)
#define IOMUXC_GPR1_PCIE_RDY_L23		BIT(27)
#define IOMUXC_GPR1_PCIE_ENTER_L1		BIT(26)
#define IOMUXC_GPR1_MIPI_COLOR_SW		BIT(25)
#define IOMUXC_GPR1_DPI_OFF			BIT(24)
#define IOMUXC_GPR1_EXC_MON_SLVE		BIT(22)
#define IOMUXC_GPR1_ENET_CLK_SEL_OFFSET		21
#define IOMUXC_GPR1_ENET_CLK_SEL_MASK		(1 << IOMUXC_GPR1_ENET_CLK_SEL_OFFSET)
#define IOMUXC_GPR1_MIPI_IPU2_MUX_IOMUX		BIT(20)
#define IOMUXC_GPR1_MIPI_IPU1_MUX_IOMUX		BIT(19)
#define IOMUXC_GPR1_PCIE_TEST_PD			BIT(18)
#define IOMUXC_GPR1_ENET2_CLK_SEL		BIT(18)
#define IOMUXC_GPR1_ENET1_CLK_SEL		BIT(17)
#define IOMUXC_GPR1_IPU_VPU_MUX_IPU2		BIT(17)
#define IOMUXC_GPR1_PCIE_REF_CLK_EN		BIT(16)
#define IOMUXC_GPR1_USB_EXP_MODE			BIT(15)
#define IOMUXC_GPR1_PCIE_INT			BIT(14)
#define IOMUXC_GPR1_USB_OTG_ID_OFFSET		13
#define IOMUXC_GPR1_USB_OTG_ID_SEL_MASK		(1 << IOMUXC_GPR1_USB_OTG_ID_OFFSET)
#define IOMUXC_GPR1_GINT				BIT(12)
#define IOMUXC_GPR1_ADDRS3_MASK			(0x3 << 10)
#define IOMUXC_GPR1_ADDRS3_32MB			(0x0 << 10)
#define IOMUXC_GPR1_ADDRS3_64MB			(0x1 << 10)
#define IOMUXC_GPR1_ADDRS3_128MB			(0x2 << 10)
#define IOMUXC_GPR1_ACT_CS3			BIT(9)
#define IOMUXC_GPR1_ADDRS2_MASK			(0x3 << 7)
#define IOMUXC_GPR1_ACT_CS2			BIT(6)
#define IOMUXC_GPR1_ADDRS1_MASK			(0x3 << 4)
#define IOMUXC_GPR1_ACT_CS1			BIT(3)
#define IOMUXC_GPR1_ADDRS0_OFFSET		(1)
#define IOMUXC_GPR1_ADDRS0_MASK			(0x3 << 1)
#define IOMUXC_GPR1_ACT_CS0			BIT(0)

/* GPR3 bitfields */
#define IOMUXC_GPR3_GPU_DBG_OFFSET		29
#define IOMUXC_GPR3_GPU_DBG_MASK		(3<<IOMUXC_GPR3_GPU_DBG_OFFSET)
#define IOMUXC_GPR3_BCH_WR_CACHE_CTL_OFFSET	28
#define IOMUXC_GPR3_BCH_WR_CACHE_CTL_MASK	(1<<IOMUXC_GPR3_BCH_WR_CACHE_CTL_OFFSET)
#define IOMUXC_GPR3_BCH_RD_CACHE_CTL_OFFSET	27
#define IOMUXC_GPR3_BCH_RD_CACHE_CTL_MASK	(1<<IOMUXC_GPR3_BCH_RD_CACHE_CTL_OFFSET)
#define IOMUXC_GPR3_uSDHCx_WR_CACHE_CTL_OFFSET	26
#define IOMUXC_GPR3_uSDHCx_WR_CACHE_CTL_MASK	(1<<IOMUXC_GPR3_uSDHCx_WR_CACHE_CTL_OFFSET)
#define IOMUXC_GPR3_uSDHCx_RD_CACHE_CTL_OFFSET	25
#define IOMUXC_GPR3_uSDHCx_RD_CACHE_CTL_MASK	(1<<IOMUXC_GPR3_uSDHCx_RD_CACHE_CTL_OFFSET)
#define IOMUXC_GPR3_OCRAM_CTL_OFFSET		21
#define IOMUXC_GPR3_OCRAM_CTL_MASK		(0xf<<IOMUXC_GPR3_OCRAM_CTL_OFFSET)
#define IOMUXC_GPR3_OCRAM_STATUS_OFFSET		17
#define IOMUXC_GPR3_OCRAM_STATUS_MASK		(0xf<<IOMUXC_GPR3_OCRAM_STATUS_OFFSET)
#define IOMUXC_GPR3_CORE3_DBG_ACK_EN_OFFSET	16
#define IOMUXC_GPR3_CORE3_DBG_ACK_EN_MASK	(1<<IOMUXC_GPR3_CORE3_DBG_ACK_EN_OFFSET)
#define IOMUXC_GPR3_CORE2_DBG_ACK_EN_OFFSET	15
#define IOMUXC_GPR3_CORE2_DBG_ACK_EN_MASK	(1<<IOMUXC_GPR3_CORE2_DBG_ACK_EN_OFFSET)
#define IOMUXC_GPR3_CORE1_DBG_ACK_EN_OFFSET	14
#define IOMUXC_GPR3_CORE1_DBG_ACK_EN_MASK	(1<<IOMUXC_GPR3_CORE1_DBG_ACK_EN_OFFSET)
#define IOMUXC_GPR3_CORE0_DBG_ACK_EN_OFFSET	13
#define IOMUXC_GPR3_CORE0_DBG_ACK_EN_MASK	(1<<IOMUXC_GPR3_CORE0_DBG_ACK_EN_OFFSET)
#define IOMUXC_GPR3_TZASC2_BOOT_LOCK_OFFSET	12
#define IOMUXC_GPR3_TZASC2_BOOT_LOCK_MASK	(1<<IOMUXC_GPR3_TZASC2_BOOT_LOCK_OFFSET)
#define IOMUXC_GPR3_TZASC1_BOOT_LOCK_OFFSET	11
#define IOMUXC_GPR3_TZASC1_BOOT_LOCK_MASK	(1<<IOMUXC_GPR3_TZASC1_BOOT_LOCK_OFFSET)
#define IOMUXC_GPR3_IPU_DIAG_OFFSET		10
#define IOMUXC_GPR3_IPU_DIAG_MASK		(1<<IOMUXC_GPR3_IPU_DIAG_OFFSET)

#define IOMUXC_GPR3_MUX_SRC_IPU1_DI0	0
#define IOMUXC_GPR3_MUX_SRC_IPU1_DI1	1
#define IOMUXC_GPR3_MUX_SRC_IPU2_DI0	2
#define IOMUXC_GPR3_MUX_SRC_IPU2_DI1	3

#define IOMUXC_GPR3_LVDS1_MUX_CTL_OFFSET	8
#define IOMUXC_GPR3_LVDS1_MUX_CTL_MASK		(3<<IOMUXC_GPR3_LVDS1_MUX_CTL_OFFSET)

#define IOMUXC_GPR3_LVDS0_MUX_CTL_OFFSET	6
#define IOMUXC_GPR3_LVDS0_MUX_CTL_MASK		(3<<IOMUXC_GPR3_LVDS0_MUX_CTL_OFFSET)

#define IOMUXC_GPR3_MIPI_MUX_CTL_OFFSET		4
#define IOMUXC_GPR3_MIPI_MUX_CTL_MASK		(3<<IOMUXC_GPR3_MIPI_MUX_CTL_OFFSET)

#define IOMUXC_GPR3_HDMI_MUX_CTL_OFFSET		2
#define IOMUXC_GPR3_HDMI_MUX_CTL_MASK		(3<<IOMUXC_GPR3_HDMI_MUX_CTL_OFFSET)

/* gpr12 bitfields */
#define IOMUXC_GPR12_ARMP_IPG_CLK_EN		BIT(27)
#define IOMUXC_GPR12_ARMP_AHB_CLK_EN		BIT(26)
#define IOMUXC_GPR12_ARMP_ATB_CLK_EN		BIT(25)
#define IOMUXC_GPR12_ARMP_APB_CLK_EN		BIT(24)
#define IOMUXC_GPR12_DEVICE_TYPE		(0xf << 12)
#define IOMUXC_GPR12_PCIE_CTL_2			BIT(10)
#define IOMUXC_GPR12_LOS_LEVEL			(0x1f << 4)

struct iomuxc {
#if (defined(CONFIG_MX6SX) || defined(CONFIG_MX6UL) || defined(CONFIG_MX6ULL))
	u8 reserved[0x4000];
#endif

#if (defined(CONFIG_MX6UL) || defined(CONFIG_MX6ULL))
	u32 gpr[15];
#else
	u32 gpr[14];
#endif
};

struct gpc {
	u32	cntr;
	u32	pgr;
	u32	imr1;
	u32	imr2;
	u32	imr3;
	u32	imr4;
	u32	isr1;
	u32	isr2;
	u32	isr3;
	u32	isr4;
};

#define IOMUXC_GPR2_COUNTER_RESET_VAL_OFFSET		20
#define IOMUXC_GPR2_COUNTER_RESET_VAL_MASK		(3<<IOMUXC_GPR2_COUNTER_RESET_VAL_OFFSET)
#define IOMUXC_GPR2_LVDS_CLK_SHIFT_OFFSET		16
#define IOMUXC_GPR2_LVDS_CLK_SHIFT_MASK			(7<<IOMUXC_GPR2_LVDS_CLK_SHIFT_OFFSET)

#define IOMUXC_GPR2_BGREF_RRMODE_OFFSET			15
#define IOMUXC_GPR2_BGREF_RRMODE_MASK			(1<<IOMUXC_GPR2_BGREF_RRMODE_OFFSET)
#define IOMUXC_GPR2_BGREF_RRMODE_INTERNAL_RES		(1<<IOMUXC_GPR2_BGREF_RRMODE_OFFSET)
#define IOMUXC_GPR2_BGREF_RRMODE_EXTERNAL_RES		(0<<IOMUXC_GPR2_BGREF_RRMODE_OFFSET)
#define IOMUXC_GPR2_VSYNC_ACTIVE_HIGH	0
#define IOMUXC_GPR2_VSYNC_ACTIVE_LOW	1

#define IOMUXC_GPR2_DI1_VS_POLARITY_OFFSET		10
#define IOMUXC_GPR2_DI1_VS_POLARITY_MASK		(1<<IOMUXC_GPR2_DI1_VS_POLARITY_OFFSET)
#define IOMUXC_GPR2_DI1_VS_POLARITY_ACTIVE_HIGH		(IOMUXC_GPR2_VSYNC_ACTIVE_HIGH<<IOMUXC_GPR2_DI1_VS_POLARITY_OFFSET)
#define IOMUXC_GPR2_DI1_VS_POLARITY_ACTIVE_LOW		(IOMUXC_GPR2_VSYNC_ACTIVE_LOW<<IOMUXC_GPR2_DI1_VS_POLARITY_OFFSET)

#define IOMUXC_GPR2_DI0_VS_POLARITY_OFFSET		9
#define IOMUXC_GPR2_DI0_VS_POLARITY_MASK		(1<<IOMUXC_GPR2_DI0_VS_POLARITY_OFFSET)
#define IOMUXC_GPR2_DI0_VS_POLARITY_ACTIVE_HIGH		(IOMUXC_GPR2_VSYNC_ACTIVE_HIGH<<IOMUXC_GPR2_DI0_VS_POLARITY_OFFSET)
#define IOMUXC_GPR2_DI0_VS_POLARITY_ACTIVE_LOW		(IOMUXC_GPR2_VSYNC_ACTIVE_LOW<<IOMUXC_GPR2_DI0_VS_POLARITY_OFFSET)

#define IOMUXC_GPR2_BITMAP_SPWG	0
#define IOMUXC_GPR2_BITMAP_JEIDA	1

#define IOMUXC_GPR2_BIT_MAPPING_CH1_OFFSET		8
#define IOMUXC_GPR2_BIT_MAPPING_CH1_MASK		(1<<IOMUXC_GPR2_BIT_MAPPING_CH1_OFFSET)
#define IOMUXC_GPR2_BIT_MAPPING_CH1_JEIDA		(IOMUXC_GPR2_BITMAP_JEIDA<<IOMUXC_GPR2_BIT_MAPPING_CH1_OFFSET)
#define IOMUXC_GPR2_BIT_MAPPING_CH1_SPWG		(IOMUXC_GPR2_BITMAP_SPWG<<IOMUXC_GPR2_BIT_MAPPING_CH1_OFFSET)

#define IOMUXC_GPR2_DATA_WIDTH_18	0
#define IOMUXC_GPR2_DATA_WIDTH_24	1

#define IOMUXC_GPR2_DATA_WIDTH_CH1_OFFSET		7
#define IOMUXC_GPR2_DATA_WIDTH_CH1_MASK			(1<<IOMUXC_GPR2_DATA_WIDTH_CH1_OFFSET)
#define IOMUXC_GPR2_DATA_WIDTH_CH1_18BIT		(IOMUXC_GPR2_DATA_WIDTH_18<<IOMUXC_GPR2_DATA_WIDTH_CH1_OFFSET)
#define IOMUXC_GPR2_DATA_WIDTH_CH1_24BIT		(IOMUXC_GPR2_DATA_WIDTH_24<<IOMUXC_GPR2_DATA_WIDTH_CH1_OFFSET)

#define IOMUXC_GPR2_BIT_MAPPING_CH0_OFFSET		6
#define IOMUXC_GPR2_BIT_MAPPING_CH0_MASK		(1<<IOMUXC_GPR2_BIT_MAPPING_CH0_OFFSET)
#define IOMUXC_GPR2_BIT_MAPPING_CH0_JEIDA		(IOMUXC_GPR2_BITMAP_JEIDA<<IOMUXC_GPR2_BIT_MAPPING_CH0_OFFSET)
#define IOMUXC_GPR2_BIT_MAPPING_CH0_SPWG		(IOMUXC_GPR2_BITMAP_SPWG<<IOMUXC_GPR2_BIT_MAPPING_CH0_OFFSET)

#define IOMUXC_GPR2_DATA_WIDTH_CH0_OFFSET		5
#define IOMUXC_GPR2_DATA_WIDTH_CH0_MASK			(1<<IOMUXC_GPR2_DATA_WIDTH_CH0_OFFSET)
#define IOMUXC_GPR2_DATA_WIDTH_CH0_18BIT		(IOMUXC_GPR2_DATA_WIDTH_18<<IOMUXC_GPR2_DATA_WIDTH_CH0_OFFSET)
#define IOMUXC_GPR2_DATA_WIDTH_CH0_24BIT		(IOMUXC_GPR2_DATA_WIDTH_24<<IOMUXC_GPR2_DATA_WIDTH_CH0_OFFSET)

#define IOMUXC_GPR2_SPLIT_MODE_EN_OFFSET		4
#define IOMUXC_GPR2_SPLIT_MODE_EN_MASK			(1<<IOMUXC_GPR2_SPLIT_MODE_EN_OFFSET)

#define IOMUXC_GPR2_MODE_DISABLED	0
#define IOMUXC_GPR2_MODE_ENABLED_DI0	1
#define IOMUXC_GPR2_MODE_ENABLED_DI1	3

#define IOMUXC_GPR2_LVDS_CH1_MODE_OFFSET		2
#define IOMUXC_GPR2_LVDS_CH1_MODE_MASK			(3<<IOMUXC_GPR2_LVDS_CH1_MODE_OFFSET)
#define IOMUXC_GPR2_LVDS_CH1_MODE_DISABLED		(IOMUXC_GPR2_MODE_DISABLED<<IOMUXC_GPR2_LVDS_CH1_MODE_OFFSET)
#define IOMUXC_GPR2_LVDS_CH1_MODE_ENABLED_DI0		(IOMUXC_GPR2_MODE_ENABLED_DI0<<IOMUXC_GPR2_LVDS_CH1_MODE_OFFSET)
#define IOMUXC_GPR2_LVDS_CH1_MODE_ENABLED_DI1		(IOMUXC_GPR2_MODE_ENABLED_DI1<<IOMUXC_GPR2_LVDS_CH1_MODE_OFFSET)

#define IOMUXC_GPR2_LVDS_CH0_MODE_OFFSET		0
#define IOMUXC_GPR2_LVDS_CH0_MODE_MASK			(3<<IOMUXC_GPR2_LVDS_CH0_MODE_OFFSET)
#define IOMUXC_GPR2_LVDS_CH0_MODE_DISABLED		(IOMUXC_GPR2_MODE_DISABLED<<IOMUXC_GPR2_LVDS_CH0_MODE_OFFSET)
#define IOMUXC_GPR2_LVDS_CH0_MODE_ENABLED_DI0		(IOMUXC_GPR2_MODE_ENABLED_DI0<<IOMUXC_GPR2_LVDS_CH0_MODE_OFFSET)
#define IOMUXC_GPR2_LVDS_CH0_MODE_ENABLED_DI1		(IOMUXC_GPR2_MODE_ENABLED_DI1<<IOMUXC_GPR2_LVDS_CH0_MODE_OFFSET)

#define IMX6SX_GPR5_CSI1_MUX_CTRL_MASK			(0x3 << 4)
#define IMX6SX_GPR5_CSI1_MUX_CTRL_EXT_PIN		(0x0 << 4)
#define IMX6SX_GPR5_CSI1_MUX_CTRL_CVD			(0x1 << 4)
#define IMX6SX_GPR5_CSI1_MUX_CTRL_VDAC_TO_CSI	(0x2 << 4)
#define IMX6SX_GPR5_CSI1_MUX_CTRL_GND			(0x3 << 4)

#if defined(CONFIG_MX6DL) || defined(CONFIG_MX6UL) || defined(CONFIG_MX6ULL) ||\
	defined(CONFIG_MX6SLL) || defined(CONFIG_MX6SL)
#define SPI_MAX_NUM	3
#else
#define SPI_MAX_NUM	4
#endif

#if defined(CONFIG_MX6SLL) || defined(CONFIG_MX6SL) || \
	defined(CONFIG_MX6DL) || defined(CONFIG_MX6UL) || defined(CONFIG_MX6ULL)
#define MXC_SPI_BASE_ADDRESSES \
	ECSPI1_BASE_ADDR, \
	ECSPI2_BASE_ADDR, \
	ECSPI3_BASE_ADDR, \
	ECSPI4_BASE_ADDR
#else
#define MXC_SPI_BASE_ADDRESSES \
	ECSPI1_BASE_ADDR, \
	ECSPI2_BASE_ADDR, \
	ECSPI3_BASE_ADDR, \
	ECSPI4_BASE_ADDR, \
	ECSPI5_BASE_ADDR
#endif

#define ANATOP_PLL_VIDEO        0xA0

struct ocotp_regs {
	u32	ctrl;
	u32	ctrl_set;
	u32     ctrl_clr;
	u32	ctrl_tog;
	u32	timing;
	u32     rsvd0[3];
	u32     data;
	u32     rsvd1[3];
	u32     read_ctrl;
	u32     rsvd2[3];
	u32	read_fuse_data;
	u32     rsvd3[3];
	u32	sw_sticky;
	u32     rsvd4[3];
	u32     scs;
	u32     scs_set;
	u32     scs_clr;
	u32     scs_tog;
	u32     crc_addr;
	u32     rsvd5[3];
	u32     crc_value;
	u32     rsvd6[3];
	u32     version;
	u32     rsvd7[0xdb];

	/* fuse banks */
	struct fuse_bank {
		u32	fuse_regs[0x20];
	} bank[0];
};

struct fuse_bank0_regs {
	u32	lock;
	u32	rsvd0[3];
	u32	uid_low;
	u32	rsvd1[3];
	u32	uid_high;
	u32	rsvd2[3];
	u32	cfg2;
	u32	rsvd3[3];
	u32	cfg3;
	u32	rsvd4[3];
	u32	cfg4;
	u32	rsvd5[3];
	u32	cfg5;
	u32	rsvd6[3];
	u32	cfg6;
	u32	rsvd7[3];
};

struct fuse_bank1_regs {
	u32	mem0;
	u32	rsvd0[3];
	u32	mem1;
	u32	rsvd1[3];
	u32	mem2;
	u32	rsvd2[3];
	u32	mem3;
	u32	rsvd3[3];
	u32	mem4;
	u32	rsvd4[3];
	u32	ana0;
	u32	rsvd5[3];
	u32	ana1;
	u32	rsvd6[3];
	u32	ana2;
	u32	rsvd7[3];
};

struct fuse_bank4_regs {
	u32 sjc_resp_low;
	u32 rsvd0[3];
	u32 sjc_resp_high;
	u32 rsvd1[3];
	u32 mac_addr0;
	u32 rsvd2[3];
	u32 mac_addr1;
	u32 rsvd3[3];
	u32 mac_addr2; /*For i.MX6SX and i.MX6UL*/
	u32 rsvd4[7];
	u32 gp1;
	u32 rsvd5[3];
	u32 gp2;
	u32 rsvd6[3];
};

struct aipstz_regs {
	u32	mprot0;
	u32	mprot1;
	u32	rsvd[0xe];
	u32	opacr0;
	u32	opacr1;
	u32	opacr2;
	u32	opacr3;
	u32	opacr4;
};

struct anatop_regs {
	u32	pll_sys;		/* 0x000 */
	u32	pll_sys_set;		/* 0x004 */
	u32	pll_sys_clr;		/* 0x008 */
	u32	pll_sys_tog;		/* 0x00c */
	u32	usb1_pll_480_ctrl;	/* 0x010 */
	u32	usb1_pll_480_ctrl_set;	/* 0x014 */
	u32	usb1_pll_480_ctrl_clr;	/* 0x018 */
	u32	usb1_pll_480_ctrl_tog;	/* 0x01c */
	u32	usb2_pll_480_ctrl;	/* 0x020 */
	u32	usb2_pll_480_ctrl_set;	/* 0x024 */
	u32	usb2_pll_480_ctrl_clr;	/* 0x028 */
	u32	usb2_pll_480_ctrl_tog;	/* 0x02c */
	u32	pll_528;		/* 0x030 */
	u32	pll_528_set;		/* 0x034 */
	u32	pll_528_clr;		/* 0x038 */
	u32	pll_528_tog;		/* 0x03c */
	u32	pll_528_ss;		/* 0x040 */
	u32	rsvd0[3];
	u32	pll_528_num;		/* 0x050 */
	u32	rsvd1[3];
	u32	pll_528_denom;		/* 0x060 */
	u32	rsvd2[3];
	u32	pll_audio;		/* 0x070 */
	u32	pll_audio_set;		/* 0x074 */
	u32	pll_audio_clr;		/* 0x078 */
	u32	pll_audio_tog;		/* 0x07c */
	u32	pll_audio_num;		/* 0x080 */
	u32	rsvd3[3];
	u32	pll_audio_denom;	/* 0x090 */
	u32	rsvd4[3];
	u32	pll_video;		/* 0x0a0 */
	u32	pll_video_set;		/* 0x0a4 */
	u32	pll_video_clr;		/* 0x0a8 */
	u32	pll_video_tog;		/* 0x0ac */
	u32	pll_video_num;		/* 0x0b0 */
	u32	rsvd5[3];
	u32	pll_video_denom;	/* 0x0c0 */
	u32	rsvd6[3];
	u32	pll_mlb;		/* 0x0d0 */
	u32	pll_mlb_set;		/* 0x0d4 */
	u32	pll_mlb_clr;		/* 0x0d8 */
	u32	pll_mlb_tog;		/* 0x0dc */
	u32	pll_enet;		/* 0x0e0 */
	u32	pll_enet_set;		/* 0x0e4 */
	u32	pll_enet_clr;		/* 0x0e8 */
	u32	pll_enet_tog;		/* 0x0ec */
	u32	pfd_480;		/* 0x0f0 */
	u32	pfd_480_set;		/* 0x0f4 */
	u32	pfd_480_clr;		/* 0x0f8 */
	u32	pfd_480_tog;		/* 0x0fc */
	u32	pfd_528;		/* 0x100 */
	u32	pfd_528_set;		/* 0x104 */
	u32	pfd_528_clr;		/* 0x108 */
	u32	pfd_528_tog;		/* 0x10c */
	u32	reg_1p1;		/* 0x110 */
	u32	reg_1p1_set;		/* 0x114 */
	u32	reg_1p1_clr;		/* 0x118 */
	u32	reg_1p1_tog;		/* 0x11c */
	u32	reg_3p0;		/* 0x120 */
	u32	reg_3p0_set;		/* 0x124 */
	u32	reg_3p0_clr;		/* 0x128 */
	u32	reg_3p0_tog;		/* 0x12c */
	u32	reg_2p5;		/* 0x130 */
	u32	reg_2p5_set;		/* 0x134 */
	u32	reg_2p5_clr;		/* 0x138 */
	u32	reg_2p5_tog;		/* 0x13c */
	u32	reg_core;		/* 0x140 */
	u32	reg_core_set;		/* 0x144 */
	u32	reg_core_clr;		/* 0x148 */
	u32	reg_core_tog;		/* 0x14c */
	u32	ana_misc0;		/* 0x150 */
	u32	ana_misc0_set;		/* 0x154 */
	u32	ana_misc0_clr;		/* 0x158 */
	u32	ana_misc0_tog;		/* 0x15c */
	u32	ana_misc1;		/* 0x160 */
	u32	ana_misc1_set;		/* 0x164 */
	u32	ana_misc1_clr;		/* 0x168 */
	u32	ana_misc1_tog;		/* 0x16c */
	u32	ana_misc2;		/* 0x170 */
	u32	ana_misc2_set;		/* 0x174 */
	u32	ana_misc2_clr;		/* 0x178 */
	u32	ana_misc2_tog;		/* 0x17c */
	u32	tempsense0;		/* 0x180 */
	u32	tempsense0_set;		/* 0x184 */
	u32	tempsense0_clr;		/* 0x188 */
	u32	tempsense0_tog;		/* 0x18c */
	u32	tempsense1;		/* 0x190 */
	u32	tempsense1_set;		/* 0x194 */
	u32	tempsense1_clr;		/* 0x198 */
	u32	tempsense1_tog;		/* 0x19c */
	u32	usb1_vbus_detect;	/* 0x1a0 */
	u32	usb1_vbus_detect_set;	/* 0x1a4 */
	u32	usb1_vbus_detect_clr;	/* 0x1a8 */
	u32	usb1_vbus_detect_tog;	/* 0x1ac */
	u32	usb1_chrg_detect;	/* 0x1b0 */
	u32	usb1_chrg_detect_set;	/* 0x1b4 */
	u32	usb1_chrg_detect_clr;	/* 0x1b8 */
	u32	usb1_chrg_detect_tog;	/* 0x1bc */
	u32	usb1_vbus_det_stat;	/* 0x1c0 */
	u32	usb1_vbus_det_stat_set;	/* 0x1c4 */
	u32	usb1_vbus_det_stat_clr;	/* 0x1c8 */
	u32	usb1_vbus_det_stat_tog;	/* 0x1cc */
	u32	usb1_chrg_det_stat;	/* 0x1d0 */
	u32	usb1_chrg_det_stat_set;	/* 0x1d4 */
	u32	usb1_chrg_det_stat_clr;	/* 0x1d8 */
	u32	usb1_chrg_det_stat_tog;	/* 0x1dc */
	u32	usb1_loopback;		/* 0x1e0 */
	u32	usb1_loopback_set;	/* 0x1e4 */
	u32	usb1_loopback_clr;	/* 0x1e8 */
	u32	usb1_loopback_tog;	/* 0x1ec */
	u32	usb1_misc;		/* 0x1f0 */
	u32	usb1_misc_set;		/* 0x1f4 */
	u32	usb1_misc_clr;		/* 0x1f8 */
	u32	usb1_misc_tog;		/* 0x1fc */
	u32	usb2_vbus_detect;	/* 0x200 */
	u32	usb2_vbus_detect_set;	/* 0x204 */
	u32	usb2_vbus_detect_clr;	/* 0x208 */
	u32	usb2_vbus_detect_tog;	/* 0x20c */
	u32	usb2_chrg_detect;	/* 0x210 */
	u32	usb2_chrg_detect_set;	/* 0x214 */
	u32	usb2_chrg_detect_clr;	/* 0x218 */
	u32	usb2_chrg_detect_tog;	/* 0x21c */
	u32	usb2_vbus_det_stat;	/* 0x220 */
	u32	usb2_vbus_det_stat_set;	/* 0x224 */
	u32	usb2_vbus_det_stat_clr;	/* 0x228 */
	u32	usb2_vbus_det_stat_tog;	/* 0x22c */
	u32	usb2_chrg_det_stat;	/* 0x230 */
	u32	usb2_chrg_det_stat_set;	/* 0x234 */
	u32	usb2_chrg_det_stat_clr;	/* 0x238 */
	u32	usb2_chrg_det_stat_tog;	/* 0x23c */
	u32	usb2_loopback;		/* 0x240 */
	u32	usb2_loopback_set;	/* 0x244 */
	u32	usb2_loopback_clr;	/* 0x248 */
	u32	usb2_loopback_tog;	/* 0x24c */
	u32	usb2_misc;		/* 0x250 */
	u32	usb2_misc_set;		/* 0x254 */
	u32	usb2_misc_clr;		/* 0x258 */
	u32	usb2_misc_tog;		/* 0x25c */
	u32	digprog;		/* 0x260 */
	u32	reserved1[7];
	u32	digprog_sololite;	/* 0x280 */
};

#define ANATOP_PFD_FRAC_SHIFT(n)	((n)*8)
#define ANATOP_PFD_FRAC_MASK(n)	(0x3f<<ANATOP_PFD_FRAC_SHIFT(n))
#define ANATOP_PFD_STABLE_SHIFT(n)	(6+((n)*8))
#define ANATOP_PFD_STABLE_MASK(n)	(1<<ANATOP_PFD_STABLE_SHIFT(n))
#define ANATOP_PFD_CLKGATE_SHIFT(n)	(7+((n)*8))
#define ANATOP_PFD_CLKGATE_MASK(n)	(1<<ANATOP_PFD_CLKGATE_SHIFT(n))

struct iomuxc_gpr_base_regs {
#if (defined(CONFIG_MX6UL) || defined(CONFIG_MX6ULL))
	u32     gpr[15];        /* 0x000 */
#else
	u32     gpr[14];        /* 0x000 */
#endif
};

struct iomuxc_base_regs {
#if !(defined(CONFIG_MX6SX) || defined(CONFIG_MX6UL) || defined(CONFIG_MX6ULL))
	u32     gpr[14];        /* 0x000 */
#endif
	u32     obsrv[5];       /* 0x038 */
	u32     swmux_ctl[197]; /* 0x04c */
	u32     swpad_ctl[250]; /* 0x360 */
	u32     swgrp[26];      /* 0x748 */
	u32     daisy[104];     /* 0x7b0..94c */
};

struct wdog_regs {
	u16	wcr;	/* Control */
	u16	wsr;	/* Service */
	u16	wrsr;	/* Reset Status */
	u16	wicr;	/* Interrupt Control */
	u16	wmcr;	/* Miscellaneous Control */
};

#define PWMCR_PRESCALER(x)	(((x - 1) & 0xFFF) << 4)
#define PWMCR_DOZEEN		(1 << 24)
#define PWMCR_WAITEN		(1 << 23)
#define PWMCR_DBGEN		(1 << 22)
#define PWMCR_CLKSRC_IPG_HIGH	(2 << 16)
#define PWMCR_CLKSRC_IPG	(1 << 16)
#define PWMCR_EN		(1 << 0)

struct pwm_regs {
	u32	cr;
	u32	sr;
	u32	ir;
	u32	sar;
	u32	pr;
	u32	cnr;
};

struct dbg_monitor_regs {
	u32	ctrl[4];		/* Control */
	u32	master_en[4];		/* Master enable */
	u32	irq[4];			/* IRQ */
	u32	trap_addr_low[4];	/* Trap address low */
	u32	trap_addr_high[4];	/* Trap address high */
	u32	trap_id[4];		/* Trap ID */
	u32	snvs_addr[4];		/* SNVS address */
	u32	snvs_data[4];		/* SNVS data */
	u32	snvs_info[4];		/* SNVS info */
	u32	version[4];		/* Version */
};

#define EPIT_CR_EN		(1 << 0)
#define EPIT_CR_ENMOD		(1 << 1)
#define EPIT_CR_OCIEN		(1 << 2)
#define EPIT_CR_RLD		(1 << 3)
#define EPIT_CR_PRESCALER_MASK	(0xFFF << 4)
#define EPIT_CR_PRESCALER(x)	(((x - 1) << 4) & EPIT_CR_PRESCALER_MASK)
#define EPIT_CR_SWR		(1 << 16)
#define EPIT_CR_IOVW		(1 << 17)
#define EPIT_CR_DBGEN		(1 << 18)
#define EPIT_CR_WAITEN		(1 << 19)
#define EPIT_CR_STOPEN		(1 << 21)
#define EPIT_CR_OM_MASK		(3 << 22)
#define EPIT_CR_OM_NONE		(0 << 22)
#define EPIT_CR_OM_TOGGLE	(1 << 22)
#define EPIT_CR_OM_CLEAR	(2 << 22)
#define EPIT_CR_OM_SET		(3 << 22)
#define EPIT_CR_CLKSRC_MASK	(3 << 24)
#define EPIT_CR_CLKSRC_OFF	(0 << 24)
#define EPIT_CR_CLKSRC_IPG	(1 << 24)
#define EPIT_CR_CLKSRC_24M	(2 << 24)
#define EPIT_CR_CLKSRC_32K	(3 << 24)

struct epit_regs {
	u32	cr;
	u32	sr;
	u32	lr;
	u32	cmpr;
	u32	cnr;
};

#ifdef CONFIG_MX6SX
extern void vadc_power_up(void);
extern void vadc_power_down(void);
extern void pcie_power_up(void);
extern void pcie_power_off(void);
#endif

/* gd->flags reserves high 16 bits for arch-specific flags */
#define GD_FLG_ARCH_MX6_USB_BOOT		0x80000000	 /* If set, the u-boot is booting from USB serial download */ 

/*
 * If ROM fail back to USB recover mode, USBPH0_PWD will be clear to use USB
 * If boot from the other mode, USB0_PWD will keep reset value
 */
#include <stdbool.h>
bool is_usb_boot(void);
#define	is_boot_from_usb  is_usb_boot
#define	is_usbphy_power_on(void) (!(readl(USB_PHY0_BASE_ADDR) & (1<<20)))
#define	disconnect_from_pc(void) writel(0x0, OTG_BASE_ADDR + 0x140)

<<<<<<< HEAD
/* Interrupts */
#define N_IRQS			160
#define IRQ_EPIT1		88

/* GIC Distributor Registers */
struct gicd_regs {
	u32	ctlr;			/* 0x000: Control */
	u32	typer;			/* 0x004: Type */
	u32	iidr;			/* 0x008: Implementer Identification */
	u32	_reserved0[29];		/* 0x00C */
	u32	igroupr[16];		/* 0x080: Interrupt groups */
	u32	_reserved1[16];		/* 0x0C0 */
	u32	isenabler[16];		/* 0x100: Set enable (1 bit/int) */
	u32	_reserved2[16];		/* 0x140 */
	u32	icenabler[16];		/* 0x180: Clear enable (1 bit/int) */
	u32	_reserved3[16];		/* 0x1C0 */
	u32	ispendr[16];		/* 0x200: Set pending (1 bit/int) */
	u32	_reserved4[16];		/* 0x240 */
	u32	icpendr[16];		/* 0x280: Clear pending (1 bit/int) */
	u32	_reserved5[16];		/* 0x2C0 */
	u32	isactiver[16];		/* 0x300: Set active (1 bit/int) */
	u32	_reserved6[16];		/* 0x340 */
	u32	icactiver[16];		/* 0x380: Clear active (1 bit/int) */
	u32	_reserved7[16];		/* 0x3C0 */
	u8	ipriorityr[512];	/* 0x400: Priorities (1 byte/int) */
	u32	_reserved8[128];	/* 0x600 */
	u8	itargetsr[512];		/* 0x800: Targets (1 byte/int) */
	u32	_reserved9[128];	/* 0xA00 */
	u32	icfgr[32];		/* 0xC00: Configuration (2 bits/int) */
	u32	_reserved10[32];	/* 0xC80 */
	u32	isr[16];		/* 0xD00: Status (1 bit/int) */
	u32	_reserved11[112];	/* 0xD40 */
	u32	sgir;			/* 0xF00: Software Generated Int. */
	u32	_reserved12[3];		/* 0xF04 */
	u32	cpendsgir[4];		/* 0xF10: Clear pend. SGI (1 bit/int) */
	u32	spendsgir[4];		/* 0xF20: Set pend. SGI (1 bit/int) */
	u32	_reserved13[40];	/* 0xF30 */
	u32	pidr[8];		/* 0xFD0: Peripheral ID 4-7/0-3 */
	u32	cidr[4];		/* 0xFF0: Component ID 0-3 */
};

/* GIC CPU Interface Registers */
struct gicc_regs {
	u32	ctlr;			/* 0x00: Control */
	u32	pmr;			/* 0x04: Priority mask */
	u32	bpr;			/* 0x08: Binary point */
	u32	iar;			/* 0x0C: Interrupt acknowledge */
	u32	eoir;			/* 0x10: End of interrupt */
	u32	rpr;			/* 0x14: Running priority */
	u32	hppir;			/* 0x18: Highest priority pending */
	u32	abpr;			/* 0x1C: Aliased binary point */
	u32	aiar;			/* 0x20: Aliased interrupt acknowl. */
	u32	aeoir;			/* 0x24: Aliased end of interrupt */
	u32	ahppir;			/* 0x28: Aliased highest prio. pend. */
	u32	_reserved1[41];		/* 0x2C */
	u32	apr0;			/* 0xD0: Active priority */
	u32	_reserved2[3];		/* 0xD4 */
	u32	nsapr0;			/* 0xE0: Non-secure activge priority */
	u32	_reserved3[6];		/* 0xE4 */
	u32	iidr;			/* 0xFC: Interface Identification */
};


#endif /* __ASSEMBLER__*/
=======
#endif /* __ASSEMBLY__ */
>>>>>>> b517c527
#endif /* __ASM_ARCH_MX6_IMX_REGS_H__ */<|MERGE_RESOLUTION|>--- conflicted
+++ resolved
@@ -1135,7 +1135,6 @@
 #define	is_usbphy_power_on(void) (!(readl(USB_PHY0_BASE_ADDR) & (1<<20)))
 #define	disconnect_from_pc(void) writel(0x0, OTG_BASE_ADDR + 0x140)
 
-<<<<<<< HEAD
 /* Interrupts */
 #define N_IRQS			160
 #define IRQ_EPIT1		88
@@ -1199,8 +1198,5 @@
 };
 
 
-#endif /* __ASSEMBLER__*/
-=======
 #endif /* __ASSEMBLY__ */
->>>>>>> b517c527
 #endif /* __ASM_ARCH_MX6_IMX_REGS_H__ */