/*
 * Copyright (C) 2011-2016 Freescale Semiconductor, Inc. All Rights Reserved.
 *
 * SPDX-License-Identifier:	GPL-2.0+
 */

#ifndef __ASM_ARCH_MX6_IMX_REGS_H__
#define __ASM_ARCH_MX6_IMX_REGS_H__

#define ARCH_MXC

#define ROMCP_ARB_BASE_ADDR             0x00000000
#define ROMCP_ARB_END_ADDR              0x000FFFFF

#ifdef CONFIG_MX6SL
#define GPU_2D_ARB_BASE_ADDR            0x02200000
#define GPU_2D_ARB_END_ADDR             0x02203FFF
#define OPENVG_ARB_BASE_ADDR            0x02204000
#define OPENVG_ARB_END_ADDR             0x02207FFF
<<<<<<< HEAD

#elif (defined(CONFIG_MX6SX) || defined(CONFIG_MX6UL))
=======
#elif (defined(CONFIG_MX6SX) || defined(CONFIG_MX6UL) || defined(CONFIG_MX6ULL))
>>>>>>> c3a28795
#define CAAM_ARB_BASE_ADDR              0x00100000
#define CAAM_ARB_END_ADDR               0x00107FFF
#define GPU_ARB_BASE_ADDR               0x01800000
#define GPU_ARB_END_ADDR                0x01803FFF
#define APBH_DMA_ARB_BASE_ADDR          0x01804000
#define APBH_DMA_ARB_END_ADDR           0x0180BFFF
#define M4_BOOTROM_BASE_ADDR            0x007F8000

#elif !defined(CONFIG_MX6SLL)
#define CAAM_ARB_BASE_ADDR              0x00100000
#define CAAM_ARB_END_ADDR               0x00103FFF
#define APBH_DMA_ARB_BASE_ADDR          0x00110000
#define APBH_DMA_ARB_END_ADDR           0x00117FFF
#define HDMI_ARB_BASE_ADDR              0x00120000
#define HDMI_ARB_END_ADDR               0x00128FFF
#define GPU_3D_ARB_BASE_ADDR            0x00130000
#define GPU_3D_ARB_END_ADDR             0x00133FFF
#define GPU_2D_ARB_BASE_ADDR            0x00134000
#define GPU_2D_ARB_END_ADDR             0x00137FFF
#define DTCP_ARB_BASE_ADDR              0x00138000
#define DTCP_ARB_END_ADDR               0x0013BFFF
#endif	/* CONFIG_MX6SL */

#define MXS_APBH_BASE			APBH_DMA_ARB_BASE_ADDR
#define MXS_GPMI_BASE			(APBH_DMA_ARB_BASE_ADDR + 0x02000)
#define MXS_BCH_BASE			(APBH_DMA_ARB_BASE_ADDR + 0x04000)

/* GPV - PL301 configuration ports */
#if (defined(CONFIG_MX6SX) || \
	defined(CONFIG_MX6UL) || defined(CONFIG_MX6ULL) || \
	defined(CONFIG_MX6SL) || defined(CONFIG_MX6SLL))
#define GPV2_BASE_ADDR                  0x00D00000
#define GPV3_BASE_ADDR			0x00E00000
#define GPV4_BASE_ADDR			0x00F00000
#define GPV5_BASE_ADDR			0x01000000
#define GPV6_BASE_ADDR			0x01100000
#define PCIE_ARB_BASE_ADDR              0x08000000
#define PCIE_ARB_END_ADDR               0x08FFFFFF

#else
#define GPV2_BASE_ADDR			0x00200000
#define GPV3_BASE_ADDR			0x00300000
#define GPV4_BASE_ADDR			0x00800000
#define PCIE_ARB_BASE_ADDR              0x01000000
#define PCIE_ARB_END_ADDR               0x01FFFFFF
#endif

#define IRAM_BASE_ADDR			0x00900000
#define SCU_BASE_ADDR                   0x00A00000
#ifdef CONFIG_MX6UL
#define IC_INTERFACES_BASE_ADDR         0x00A02000
#else
#define IC_INTERFACES_BASE_ADDR         0x00A00100
#define L2_PL310_BASE			0x00A02000
#endif
#define GLOBAL_TIMER_BASE_ADDR          0x00A00200
#define PRIVATE_TIMERS_WD_BASE_ADDR     0x00A00600
#define IC_DISTRIBUTOR_BASE_ADDR        0x00A01000
#define GPV0_BASE_ADDR                  0x00B00000
#define GPV1_BASE_ADDR                  0x00C00000

#define AIPS1_ARB_BASE_ADDR             0x02000000
#define AIPS1_ARB_END_ADDR              0x020FFFFF
#define AIPS2_ARB_BASE_ADDR             0x02100000
#define AIPS2_ARB_END_ADDR              0x021FFFFF
/* AIPS3 only on i.MX6SX */
#define AIPS3_ARB_BASE_ADDR             0x02200000
#define AIPS3_ARB_END_ADDR              0x022FFFFF
#ifdef CONFIG_MX6SX
#define WEIM_ARB_BASE_ADDR              0x50000000
#define WEIM_ARB_END_ADDR               0x57FFFFFF
#define QSPI0_AMBA_BASE                0x60000000
#define QSPI0_AMBA_END                 0x6FFFFFFF
#define QSPI1_AMBA_BASE                0x70000000
#define QSPI1_AMBA_END                 0x7FFFFFFF
#elif (defined(CONFIG_MX6UL) || defined(CONFIG_MX6ULL))
#define WEIM_ARB_BASE_ADDR              0x50000000
#define WEIM_ARB_END_ADDR               0x57FFFFFF
#define QSPI0_AMBA_BASE                 0x60000000
#define QSPI0_AMBA_END                  0x6FFFFFFF
#elif !defined(CONFIG_MX6SLL)
#define SATA_ARB_BASE_ADDR              0x02200000
#define SATA_ARB_END_ADDR               0x02203FFF
#define OPENVG_ARB_BASE_ADDR            0x02204000
#define OPENVG_ARB_END_ADDR             0x02207FFF
#define HSI_ARB_BASE_ADDR               0x02208000
#define HSI_ARB_END_ADDR                0x0220BFFF
#define IPU1_ARB_BASE_ADDR              0x02400000
#define IPU1_ARB_END_ADDR               0x027FFFFF
#define IPU2_ARB_BASE_ADDR              0x02800000
#define IPU2_ARB_END_ADDR               0x02BFFFFF
#define WEIM_ARB_BASE_ADDR              0x08000000
#define WEIM_ARB_END_ADDR               0x0FFFFFFF
#endif

#if (defined(CONFIG_MX6SLL) || defined(CONFIG_MX6SL) || \
	defined(CONFIG_MX6SX) || \
	defined(CONFIG_MX6UL) || defined(CONFIG_MX6ULL))
#define MMDC0_ARB_BASE_ADDR             0x80000000
#define MMDC0_ARB_END_ADDR              0xFFFFFFFF
#define MMDC1_ARB_BASE_ADDR             0xC0000000
#define MMDC1_ARB_END_ADDR              0xFFFFFFFF
#else
#define MMDC0_ARB_BASE_ADDR             0x10000000
#define MMDC0_ARB_END_ADDR              0x7FFFFFFF
#define MMDC1_ARB_BASE_ADDR             0x80000000
#define MMDC1_ARB_END_ADDR              0xFFFFFFFF
#endif

#define QSPI1_ARB_BASE_ADDR             0x60000000
#define QSPI1_ARB_END_ADDR              0x6FFFFFFF
#define QSPI2_ARB_BASE_ADDR             0x70000000
#define QSPI2_ARB_END_ADDR              0x7FFFFFFF

#if (!(defined(CONFIG_MX6SX) || defined(CONFIG_MX6UL)))
#define IPU_SOC_BASE_ADDR		IPU1_ARB_BASE_ADDR
#define IPU_SOC_OFFSET			0x00200000
#endif

/* Defines for Blocks connected via AIPS (SkyBlue) */
#define ATZ1_BASE_ADDR              AIPS1_ARB_BASE_ADDR
#define ATZ2_BASE_ADDR              AIPS2_ARB_BASE_ADDR
#define ATZ3_BASE_ADDR              AIPS3_ARB_BASE_ADDR
#define AIPS1_BASE_ADDR             AIPS1_ON_BASE_ADDR
#define AIPS2_BASE_ADDR             AIPS2_ON_BASE_ADDR
#define AIPS3_BASE_ADDR             AIPS3_ON_BASE_ADDR

#define SPDIF_BASE_ADDR             (ATZ1_BASE_ADDR + 0x04000)
#define ECSPI1_BASE_ADDR            (ATZ1_BASE_ADDR + 0x08000)
#define ECSPI2_BASE_ADDR            (ATZ1_BASE_ADDR + 0x0C000)
#define ECSPI3_BASE_ADDR            (ATZ1_BASE_ADDR + 0x10000)
#define ECSPI4_BASE_ADDR            (ATZ1_BASE_ADDR + 0x14000)

#define MX6SL_UART5_BASE_ADDR       (ATZ1_BASE_ADDR + 0x18000)
#define MX6SLL_UART4_BASE_ADDR      (ATZ1_BASE_ADDR + 0x18000)
#define MX6UL_UART7_BASE_ADDR       (ATZ1_BASE_ADDR + 0x18000)
#define MX6SL_UART2_BASE_ADDR       (ATZ1_BASE_ADDR + 0x24000)
#define MX6SLL_UART2_BASE_ADDR      (ATZ1_BASE_ADDR + 0x24000)
#define MX6UL_UART8_BASE_ADDR       (ATZ1_BASE_ADDR + 0x24000)
#define MX6SL_UART3_BASE_ADDR       (ATZ1_BASE_ADDR + 0x34000)
#define MX6SLL_UART3_BASE_ADDR      (ATZ1_BASE_ADDR + 0x34000)
#define MX6SL_UART4_BASE_ADDR       (ATZ1_BASE_ADDR + 0x38000)

#if defined(CONFIG_MX6UL)
#define UART7_IPS_BASE_ADDR         (ATZ1_BASE_ADDR + 0x18000)
#elif !defined(CONFIG_MX6SX)
#define ECSPI5_BASE_ADDR            (ATZ1_BASE_ADDR + 0x18000)
#endif
#define UART1_IPS_BASE_ADDR         (ATZ1_BASE_ADDR + 0x20000)
#define UART1_BASE                  (ATZ1_BASE_ADDR + 0x20000)
#if defined(CONFIG_MX6UL)
#if defined(CONFIG_MX6ULL)
#define ESAI1_BASE_ADDR             (ATZ1_BASE_ADDR + 0x24000)
#else
#define UART8_IPS_BASE_ADDR         (ATZ1_BASE_ADDR + 0x24000)
#endif
#define SAI1_BASE_ADDR              (ATZ1_BASE_ADDR + 0x28000)
#define SAI2_BASE_ADDR              (ATZ1_BASE_ADDR + 0x2C000)
#define SAI3_BASE_ADDR              (ATZ1_BASE_ADDR + 0x30000)
#else
#define ESAI1_BASE_ADDR             (ATZ1_BASE_ADDR + 0x24000)
#define UART8_BASE                  (ATZ1_BASE_ADDR + 0x24000)
#define SSI1_BASE_ADDR              (ATZ1_BASE_ADDR + 0x28000)
#define SSI2_BASE_ADDR              (ATZ1_BASE_ADDR + 0x2C000)
#define SSI3_BASE_ADDR              (ATZ1_BASE_ADDR + 0x30000)
#endif
#define ASRC_BASE_ADDR              (ATZ1_BASE_ADDR + 0x34000)

#if defined(CONFIG_MX6UL)
#define TOUCH_CTRL_BASE_ADDR        (ATZ1_BASE_ADDR + 0x40000)
#define BEE_BASE_ADDR               (ATZ1_BASE_ADDR + 0x44000)
#elif !defined(CONFIG_MX6SX)
#define SPBA_BASE_ADDR              (ATZ1_BASE_ADDR + 0x3C000)
#define VPU_BASE_ADDR               (ATZ1_BASE_ADDR + 0x40000)
#endif
#define AIPS1_ON_BASE_ADDR          (ATZ1_BASE_ADDR + 0x7C000)

#define AIPS1_OFF_BASE_ADDR         (ATZ1_BASE_ADDR + 0x80000)
#define PWM1_BASE_ADDR              (AIPS1_OFF_BASE_ADDR + 0x0000)
#define PWM2_BASE_ADDR              (AIPS1_OFF_BASE_ADDR + 0x4000)
#define PWM3_BASE_ADDR              (AIPS1_OFF_BASE_ADDR + 0x8000)
#define PWM4_BASE_ADDR              (AIPS1_OFF_BASE_ADDR + 0xC000)
#define CAN1_BASE_ADDR              (AIPS1_OFF_BASE_ADDR + 0x10000)
#define CAN2_BASE_ADDR              (AIPS1_OFF_BASE_ADDR + 0x14000)
/* QOSC on i.MX6SLL */
#define QOSC_BASE_ADDR              (AIPS1_OFF_BASE_ADDR + 0x14000)
#define GPT1_BASE_ADDR              (AIPS1_OFF_BASE_ADDR + 0x18000)
#define GPIO1_BASE_ADDR             (AIPS1_OFF_BASE_ADDR + 0x1C000)
#define GPIO2_BASE_ADDR             (AIPS1_OFF_BASE_ADDR + 0x20000)
#define GPIO3_BASE_ADDR             (AIPS1_OFF_BASE_ADDR + 0x24000)
#define GPIO4_BASE_ADDR             (AIPS1_OFF_BASE_ADDR + 0x28000)
#define GPIO5_BASE_ADDR             (AIPS1_OFF_BASE_ADDR + 0x2C000)
#define MX6UL_SNVS_LP_BASE_ADDR     (AIPS1_OFF_BASE_ADDR + 0x30000)
#define GPIO6_BASE_ADDR             (AIPS1_OFF_BASE_ADDR + 0x30000)
#define GPIO7_BASE_ADDR             (AIPS1_OFF_BASE_ADDR + 0x34000)
#define KPP_BASE_ADDR               (AIPS1_OFF_BASE_ADDR + 0x38000)
#define WDOG1_BASE_ADDR             (AIPS1_OFF_BASE_ADDR + 0x3C000)
#define WDOG2_BASE_ADDR             (AIPS1_OFF_BASE_ADDR + 0x40000)
#define ANATOP_BASE_ADDR            (AIPS1_OFF_BASE_ADDR + 0x48000)
#define USB_PHY0_BASE_ADDR          (AIPS1_OFF_BASE_ADDR + 0x49000)
#define USB_PHY1_BASE_ADDR          (AIPS1_OFF_BASE_ADDR + 0x4a000)
#define CCM_BASE_ADDR               (AIPS1_OFF_BASE_ADDR + 0x44000)
#define SNVS_BASE_ADDR              (AIPS1_OFF_BASE_ADDR + 0x4C000)
#define EPIT1_BASE_ADDR             (AIPS1_OFF_BASE_ADDR + 0x50000)
#define EPIT2_BASE_ADDR             (AIPS1_OFF_BASE_ADDR + 0x54000)
#define SRC_BASE_ADDR               (AIPS1_OFF_BASE_ADDR + 0x58000)
#define GPC_BASE_ADDR               (AIPS1_OFF_BASE_ADDR + 0x5C000)
#define IOMUXC_BASE_ADDR            (AIPS1_OFF_BASE_ADDR + 0x60000)
#define IOMUXC_GPR_BASE_ADDR        (AIPS1_OFF_BASE_ADDR + 0x64000)
#ifdef CONFIG_MX6SLL
#define CSI_BASE_ADDR               (AIPS1_OFF_BASE_ADDR + 0x68000)
#define SDMA_PORT_HOST_BASE_ADDR    (AIPS1_OFF_BASE_ADDR + 0x6C000)
#define PXP_BASE_ADDR               (AIPS1_OFF_BASE_ADDR + 0x70000)
#define EPDC_BASE_ADDR              (AIPS1_OFF_BASE_ADDR + 0x74000)
#define DCP_BASE_ADDR               (AIPS1_OFF_BASE_ADDR + 0x7C000)
#elif defined(CONFIG_MX6SL)
#define CSI_BASE_ADDR               (AIPS1_OFF_BASE_ADDR + 0x64000)
#define SIPIX_BASE_ADDR             (AIPS1_OFF_BASE_ADDR + 0x68000)
#define SDMA_PORT_HOST_BASE_ADDR    (AIPS1_OFF_BASE_ADDR + 0x6C000)
#elif defined(CONFIG_MX6SX)
#define CANFD1_BASE_ADDR            (AIPS1_OFF_BASE_ADDR + 0x68000)
#define SDMA_BASE_ADDR              (AIPS1_OFF_BASE_ADDR + 0x6C000)
#define CANFD2_BASE_ADDR            (AIPS1_OFF_BASE_ADDR + 0x70000)
#define SEMAPHORE1_BASE_ADDR        (AIPS1_OFF_BASE_ADDR + 0x74000)
#define SEMAPHORE2_BASE_ADDR        (AIPS1_OFF_BASE_ADDR + 0x78000)
#define RDC_BASE_ADDR               (AIPS1_OFF_BASE_ADDR + 0x7C000)

#elif defined(CONFIG_MX6UL)
#define GPT2_BASE_ADDR              (AIPS1_OFF_BASE_ADDR + 0x68000)
#define SDMA_BASE_ADDR              (AIPS1_OFF_BASE_ADDR + 0x6C000)
#define PWM5_BASE_ADDR              (AIPS1_OFF_BASE_ADDR + 0x70000)
#define PWM6_BASE_ADDR              (AIPS1_OFF_BASE_ADDR + 0x74000)
#define PWM7_BASE_ADDR              (AIPS1_OFF_BASE_ADDR + 0x78000)
#define PWM8_BASE_ADDR              (AIPS1_OFF_BASE_ADDR + 0x7C000)
#else
#define DCIC1_BASE_ADDR             (AIPS1_OFF_BASE_ADDR + 0x64000)
#define DCIC2_BASE_ADDR             (AIPS1_OFF_BASE_ADDR + 0x68000)
#define DMA_REQ_PORT_HOST_BASE_ADDR (AIPS1_OFF_BASE_ADDR + 0x6C000)
#ifndef CONFIG_MX6ULL
#define EPDC_BASE_ADDR              (AIPS1_OFF_BASE_ADDR + 0x74000)
#endif
#endif

#define MX6SL_LCDIF_BASE_ADDR      (AIPS1_OFF_BASE_ADDR + 0x78000)
#define MX6SLL_LCDIF_BASE_ADDR      (AIPS1_OFF_BASE_ADDR + 0x78000)

#define AIPS2_ON_BASE_ADDR          (ATZ2_BASE_ADDR + 0x7C000)
#define AIPS2_OFF_BASE_ADDR         (ATZ2_BASE_ADDR + 0x80000)
#define AIPS3_ON_BASE_ADDR          (ATZ3_BASE_ADDR + 0x7C000)
#define AIPS3_OFF_BASE_ADDR         (ATZ3_BASE_ADDR + 0x80000)

#if defined(CONFIG_MX6UL)
#define CAAM_BASE_ADDR              (ATZ2_BASE_ADDR + 0x40000)
#define ARM_BASE_ADDR               (ATZ2_BASE_ADDR)
#else
#define CAAM_BASE_ADDR              (ATZ2_BASE_ADDR)
#define ARM_BASE_ADDR               (ATZ2_BASE_ADDR + 0x40000)
#endif

#define CONFIG_SYS_FSL_SEC_OFFSET   0
#define CONFIG_SYS_FSL_SEC_ADDR     (CAAM_BASE_ADDR + \
				     CONFIG_SYS_FSL_SEC_OFFSET)
#define CONFIG_SYS_FSL_JR0_OFFSET   0x1000
#define CONFIG_SYS_FSL_JR0_ADDR     (CAAM_BASE_ADDR + \
				     CONFIG_SYS_FSL_JR0_OFFSET)
#define CONFIG_SYS_FSL_MAX_NUM_OF_SEC	1

#define USB_PL301_BASE_ADDR         (AIPS2_OFF_BASE_ADDR + 0x0000)
#define USB_BASE_ADDR               (AIPS2_OFF_BASE_ADDR + 0x4000)

#define ENET_BASE_ADDR              (AIPS2_OFF_BASE_ADDR + 0x8000)
#ifdef CONFIG_MX6SL
#define MSHC_IPS_BASE_ADDR          (AIPS2_OFF_BASE_ADDR + 0xC000)
#elif defined(CONFIG_MX6UL)
#define SIM1_IPS_BASE_ADDR          (AIPS2_OFF_BASE_ADDR + 0xC000)
#else
#define MLB_BASE_ADDR               (AIPS2_OFF_BASE_ADDR + 0xC000)
#endif

#define USDHC1_BASE_ADDR            (AIPS2_OFF_BASE_ADDR + 0x10000)
#define USDHC2_BASE_ADDR            (AIPS2_OFF_BASE_ADDR + 0x14000)
#define USDHC3_BASE_ADDR            (AIPS2_OFF_BASE_ADDR + 0x18000)
#define USDHC4_BASE_ADDR            (AIPS2_OFF_BASE_ADDR + 0x1C000)

#define MX6UL_ADC1_BASE_ADDR              (AIPS2_OFF_BASE_ADDR + 0x18000)
#define MX6UL_ADC2_BASE_ADDR              (AIPS2_OFF_BASE_ADDR + 0x1C000)
#define I2C1_BASE_ADDR              (AIPS2_OFF_BASE_ADDR + 0x20000)
#define I2C2_BASE_ADDR              (AIPS2_OFF_BASE_ADDR + 0x24000)
#define I2C3_BASE_ADDR              (AIPS2_OFF_BASE_ADDR + 0x28000)
#define ROMCP_BASE_ADDR             (AIPS2_OFF_BASE_ADDR + 0x2C000)
#define MMDC_P0_BASE_ADDR           (AIPS2_OFF_BASE_ADDR + 0x30000)
/* i.MX6SL/SLL */
#define RNGB_IPS_BASE_ADDR          (AIPS2_OFF_BASE_ADDR + 0x34000)
#if (defined(CONFIG_MX6UL) || defined(CONFIG_MX6ULL))
#define ENET2_BASE_ADDR             (AIPS1_OFF_BASE_ADDR + 0x34000)
#else
/* i.MX6SX */
#define ENET2_BASE_ADDR             (AIPS2_OFF_BASE_ADDR + 0x34000)
#endif
/* i.MX6DQ/SDL */
#define MMDC_P1_BASE_ADDR           (AIPS2_OFF_BASE_ADDR + 0x34000)

#define WEIM_BASE_ADDR              (AIPS2_OFF_BASE_ADDR + 0x38000)
#define OCOTP_BASE_ADDR             (AIPS2_OFF_BASE_ADDR + 0x3C000)
#define CSU_BASE_ADDR               (AIPS2_OFF_BASE_ADDR + 0x40000)
#if defined(CONFIG_MX6UL)
#define CSI_BASE_ADDR               (AIPS2_OFF_BASE_ADDR + 0x44000)
#define PXP_BASE_ADDR               (AIPS2_OFF_BASE_ADDR + 0x4C000)
#elif defined(CONFIG_MX6SLL)
#define IOMUXC_GPR_SNVS_BASE_ADDR   (AIPS2_OFF_BASE_ADDR + 0x44000)
#define IOMUXC_SNVS_BASE_ADDR       (AIPS2_OFF_BASE_ADDR + 0x48000)
#else
#define IP2APB_PERFMON1_BASE_ADDR   (AIPS2_OFF_BASE_ADDR + 0x44000)
#define IP2APB_PERFMON2_BASE_ADDR   (AIPS2_OFF_BASE_ADDR + 0x48000)
#endif
#define MX6UL_LCDIF1_BASE_ADDR      (AIPS2_OFF_BASE_ADDR + 0x48000)
#define MX6ULL_LCDIF1_BASE_ADDR     (AIPS2_OFF_BASE_ADDR + 0x48000)
#ifdef CONFIG_MX6SX
#define DEBUG_MONITOR_BASE_ADDR     (AIPS2_OFF_BASE_ADDR + 0x4C000)
#else
#define IP2APB_PERFMON3_BASE_ADDR   (AIPS2_OFF_BASE_ADDR + 0x4C000)
#endif
#define IP2APB_TZASC1_BASE_ADDR     (AIPS2_OFF_BASE_ADDR + 0x50000)
#if (defined(CONFIG_MX6UL) || defined(CONFIG_MX6ULL))
#define SCTR_BASE_ADDR              (AIPS2_OFF_BASE_ADDR + 0x5C000)
#define QSPI0_BASE_ADDR             (AIPS2_OFF_BASE_ADDR + 0x60000)
#define SYSCNT_RD_IPS_BASE_ADDR     (AIPS2_OFF_BASE_ADDR + 0x54000)
#define SYSCNT_CMP_IPS_BASE_ADDR    (AIPS2_OFF_BASE_ADDR + 0x58000)
#define SYSCNT_CTRL_IPS_BASE_ADDR   (AIPS2_OFF_BASE_ADDR + 0x5C000)
#elif defined(CONFIG_MX6SX)
#define SAI1_BASE_ADDR              (AIPS2_OFF_BASE_ADDR + 0x54000)
#define AUDMUX_BASE_ADDR            (AIPS2_OFF_BASE_ADDR + 0x58000)
#define SAI2_BASE_ADDR              (AIPS2_OFF_BASE_ADDR + 0x5C000)
#define QSPI0_BASE_ADDR             (AIPS2_OFF_BASE_ADDR + 0x60000)
#define QSPI1_BASE_ADDR             (AIPS2_OFF_BASE_ADDR + 0x64000)
#else
#define IP2APB_TZASC2_BASE_ADDR     (AIPS2_OFF_BASE_ADDR + 0x54000)
#define MIPI_CSI2_BASE_ADDR         (AIPS2_OFF_BASE_ADDR + 0x5C000)
#define MIPI_DSI_BASE_ADDR          (AIPS2_OFF_BASE_ADDR + 0x60000)
#define VDOA_BASE_ADDR              (AIPS2_OFF_BASE_ADDR + 0x64000)
#endif
#define MX6UL_WDOG3_BASE_ADDR       (AIPS2_OFF_BASE_ADDR + 0x64000)
#define UART2_BASE                  (AIPS2_OFF_BASE_ADDR + 0x68000)
#define UART3_BASE                  (AIPS2_OFF_BASE_ADDR + 0x6C000)
#define UART4_BASE                  (AIPS2_OFF_BASE_ADDR + 0x70000)
#define UART5_BASE                  (AIPS2_OFF_BASE_ADDR + 0x74000)
/* i.MX6SX/UL */
#define I2C4_BASE_ADDR              (AIPS2_OFF_BASE_ADDR + 0x78000)
/* i.MX6UL */
#define MX6UL_UART6_BASE_ADDR             (AIPS2_OFF_BASE_ADDR + 0x7C000)
#define IP2APB_USBPHY1_BASE_ADDR    (AIPS2_OFF_BASE_ADDR + 0x78000)
#define IP2APB_USBPHY2_BASE_ADDR    (AIPS2_OFF_BASE_ADDR + 0x7C000)
/* i.MX6SLL */
#define MTR_MASTER_BASE_ADDR        (AIPS2_OFF_BASE_ADDR + 0x7C000)

#define OTG_BASE_ADDR               USB_BASE_ADDR

#if defined(CONFIG_MX6UL)
#define SCTR_BASE_ADDR              SYSCNT_CTRL_IPS_BASE_ADDR
#endif

#ifdef CONFIG_MX6SX
#define GIS_BASE_ADDR               (AIPS3_ARB_BASE_ADDR + 0x04000)
#define DCIC1_BASE_ADDR             (AIPS3_ARB_BASE_ADDR + 0x0C000)
#define DCIC2_BASE_ADDR             (AIPS3_ARB_BASE_ADDR + 0x10000)
#define CSI1_BASE_ADDR              (AIPS3_ARB_BASE_ADDR + 0x14000)
#define PXP_BASE_ADDR               (AIPS3_ARB_BASE_ADDR + 0x18000)
#define CSI2_BASE_ADDR              (AIPS3_ARB_BASE_ADDR + 0x1C000)
#define VADC_BASE_ADDR              (AIPS3_ARB_BASE_ADDR + 0x28000)
#define VDEC_BASE_ADDR              (AIPS3_ARB_BASE_ADDR + 0x2C000)
#define SPBA_BASE_ADDR              (AIPS3_ARB_BASE_ADDR + 0x3C000)
#define AIPS3_CONFIG_BASE_ADDR      (AIPS3_ARB_BASE_ADDR + 0x7C000)
#define MX6SX_ADC1_BASE_ADDR        (AIPS3_ARB_BASE_ADDR + 0x80000)
#define MX6SX_ADC2_BASE_ADDR        (AIPS3_ARB_BASE_ADDR + 0x84000)
#define ECSPI5_BASE_ADDR            (AIPS3_ARB_BASE_ADDR + 0x8C000)
#define HS_BASE_ADDR                (AIPS3_ARB_BASE_ADDR + 0x90000)
#define MU_MCU_BASE_ADDR            (AIPS3_ARB_BASE_ADDR + 0x94000)
#define CANFD_BASE_ADDR             (AIPS3_ARB_BASE_ADDR + 0x98000)
#define MU_DSP_BASE_ADDR            (AIPS3_ARB_BASE_ADDR + 0x9C000)
#define PWM5_BASE_ADDR              (AIPS3_ARB_BASE_ADDR + 0xA4000)
#define PWM6_BASE_ADDR              (AIPS3_ARB_BASE_ADDR + 0xA8000)
#define PWM7_BASE_ADDR              (AIPS3_ARB_BASE_ADDR + 0xAC000)
#define PWM8_BASE_ADDR              (AIPS3_ARB_BASE_ADDR + 0xB0000)
#elif (defined(CONFIG_MX6UL) || defined(CONFIG_MX6ULL))
#define AIPS3_CONFIG_BASE_ADDR      (AIPS3_ARB_BASE_ADDR + 0x7C000)
#define DCP_BASE_ADDR               (AIPS3_ARB_BASE_ADDR + 0x80000)
#define RNGB_BASE_ADDR              (AIPS3_ARB_BASE_ADDR + 0x84000)
#define UART8_IPS_BASE_ADDR         (AIPS3_ARB_BASE_ADDR + 0x88000)
#define EPDC_BASE_ADDR              (AIPS3_ARB_BASE_ADDR + 0x8C000)
#define IOMUXC_SNVS_BASE_ADDR       (AIPS3_ARB_BASE_ADDR + 0x90000)
#define SNVS_GPR_BASE_ADDR          (AIPS3_ARB_BASE_ADDR + 0x94000)
#elif defined(CONFIG_MX6UL)
/* Unused defines to allow UL and ULL in same code */
#define IOMUXC_SNVS_BASE_ADDR       (AIPS3_ARB_BASE_ADDR + 0x90000)
#endif

#define NOC_DDR_BASE_ADDR           (GPV0_BASE_ADDR + 0xB0000)

/* Only for i.MX6SX */
#define LCDIF2_BASE_ADDR            (AIPS3_ARB_BASE_ADDR + 0x24000)
#define MX6SX_LCDIF1_BASE_ADDR      (AIPS3_ARB_BASE_ADDR + 0x20000)
#define MX6SX_WDOG3_BASE_ADDR       (AIPS3_ARB_BASE_ADDR + 0x88000)
#define MX6SX_UART6_BASE_ADDR       (AIPS3_ARB_BASE_ADDR + 0xA0000)

#if !(defined(CONFIG_MX6SX) || \
	defined(CONFIG_MX6UL) || defined(CONFIG_MX6ULL) || \
	defined(CONFIG_MX6SLL) || defined(CONFIG_MX6SL))
#define IRAM_SIZE                    0x00040000
#else
#define IRAM_SIZE                    0x00020000
#endif
#define FEC_QUIRK_ENET_MAC
#define SNVS_LPGPR                   0x68

#include <asm/mach-imx/regs-lcdif.h>
#if !(defined(__KERNEL_STRICT_NAMES) || defined(__ASSEMBLY__))
#include <asm/types.h>

/* only for i.MX6SX/UL */
#define WDOG3_BASE_ADDR (((is_mx6ul() || is_mx6ull()) ?	\
			 MX6UL_WDOG3_BASE_ADDR :  MX6SX_WDOG3_BASE_ADDR))
#define LCDIF1_BASE_ADDR ((is_cpu_type(MXC_CPU_MX6SLL)) ?	\
			  MX6SLL_LCDIF_BASE_ADDR :		\
			  (is_cpu_type(MXC_CPU_MX6SL)) ?	\
			  MX6SL_LCDIF_BASE_ADDR :		\
			  (is_mx6ul()) ?	\
			  MX6UL_LCDIF1_BASE_ADDR :		\
			  (is_mx6ull()) ?	\
			  MX6ULL_LCDIF1_BASE_ADDR : MX6SX_LCDIF1_BASE_ADDR)
#define UART6_BASE_ADDR (((is_mx6ul()) || is_mx6ull()) ? \
			  MX6UL_UART6_BASE_ADDR : MX6SX_UART6_BASE_ADDR)

#define MXS_LCDIF_BASE LCDIF1_BASE_ADDR


extern void imx_get_mac_from_fuse(int dev_id, unsigned char *mac);

#define SRC_SCR_CORE_1_RESET_OFFSET     14
#define SRC_SCR_CORE_1_RESET_MASK       (1<<SRC_SCR_CORE_1_RESET_OFFSET)
#define SRC_SCR_CORE_2_RESET_OFFSET     15
#define SRC_SCR_CORE_2_RESET_MASK       (1<<SRC_SCR_CORE_2_RESET_OFFSET)
#define SRC_SCR_CORE_3_RESET_OFFSET     16
#define SRC_SCR_CORE_3_RESET_MASK       (1<<SRC_SCR_CORE_3_RESET_OFFSET)
#define SRC_SCR_CORE_1_ENABLE_OFFSET    22
#define SRC_SCR_CORE_1_ENABLE_MASK      (1<<SRC_SCR_CORE_1_ENABLE_OFFSET)
#define SRC_SCR_CORE_2_ENABLE_OFFSET    23
#define SRC_SCR_CORE_2_ENABLE_MASK      (1<<SRC_SCR_CORE_2_ENABLE_OFFSET)
#define SRC_SCR_CORE_3_ENABLE_OFFSET    24
#define SRC_SCR_CORE_3_ENABLE_MASK      (1<<SRC_SCR_CORE_3_ENABLE_OFFSET)

struct rdc_regs {
	u32	vir;		/* Version information */
	u32	reserved1[8];
	u32	stat;		/* Status */
	u32	intctrl;	/* Interrupt and Control */
	u32	intstat;	/* Interrupt Status */
	u32	reserved2[116];
	u32	mda[32];	/* Master Domain Assignment */
	u32	reserved3[96];
	u32	pdap[104];	/* Peripheral Domain Access Permissions */
	u32	reserved4[88];
	struct {
		u32 mrsa;	/* Memory Region Start Address */
		u32 mrea;	/* Memory Region End Address */
		u32 mrc;	/* Memory Region Control */
		u32 mrvs;	/* Memory Region Violation Status */
	} mem_region[55];
};

struct rdc_sema_regs {
	u8	gate[64];	/* Gate */
	u16	rstgt;		/* Reset Gate */
};

/* WEIM registers */
struct weim {
	u32 cs0gcr1;
	u32 cs0gcr2;
	u32 cs0rcr1;
	u32 cs0rcr2;
	u32 cs0wcr1;
	u32 cs0wcr2;

	u32 cs1gcr1;
	u32 cs1gcr2;
	u32 cs1rcr1;
	u32 cs1rcr2;
	u32 cs1wcr1;
	u32 cs1wcr2;

	u32 cs2gcr1;
	u32 cs2gcr2;
	u32 cs2rcr1;
	u32 cs2rcr2;
	u32 cs2wcr1;
	u32 cs2wcr2;

	u32 cs3gcr1;
	u32 cs3gcr2;
	u32 cs3rcr1;
	u32 cs3rcr2;
	u32 cs3wcr1;
	u32 cs3wcr2;

	u32 unused[12];

	u32 wcr;
	u32 wiar;
	u32 ear;
};

/* System Reset Controller (SRC) */
struct src {
	u32	scr;
	u32	sbmr1;
	u32	srsr;
	u32	reserved1[2];
	u32	sisr;
	u32	simr;
	u32     sbmr2;
	u32     gpr1;
	u32     gpr2;
	u32     gpr3;
	u32     gpr4;
	u32     gpr5;
	u32     gpr6;
	u32     gpr7;
	u32     gpr8;
	u32     gpr9;
	u32     gpr10;
};

#define src_base ((struct src *)SRC_BASE_ADDR)

#define SRC_SCR_M4_ENABLE_OFFSET                22
#define SRC_SCR_M4_ENABLE_MASK                  (1 << 22)
#define SRC_SCR_M4C_NON_SCLR_RST_OFFSET         4
#define SRC_SCR_M4C_NON_SCLR_RST_MASK           (1 << 4)

/* GPR1 bitfields */
#define IOMUXC_GPR1_APP_CLK_REQ_N		BIT(30)
#define IOMUXC_GPR1_PCIE_EXIT_L1		BIT(28)
#define IOMUXC_GPR1_PCIE_RDY_L23		BIT(27)
#define IOMUXC_GPR1_PCIE_ENTER_L1		BIT(26)
#define IOMUXC_GPR1_MIPI_COLOR_SW		BIT(25)
#define IOMUXC_GPR1_DPI_OFF			BIT(24)
#define IOMUXC_GPR1_EXC_MON_SLVE		BIT(22)
#define IOMUXC_GPR1_ENET_CLK_SEL_OFFSET		21
#define IOMUXC_GPR1_ENET_CLK_SEL_MASK		(1 << IOMUXC_GPR1_ENET_CLK_SEL_OFFSET)
#define IOMUXC_GPR1_MIPI_IPU2_MUX_IOMUX		BIT(20)
#define IOMUXC_GPR1_MIPI_IPU1_MUX_IOMUX		BIT(19)
#define IOMUXC_GPR1_PCIE_TEST_PD		BIT(18)
#define IOMUXC_GPR1_ENET2_CLK_SEL		BIT(18)
#define IOMUXC_GPR1_ENET1_CLK_SEL		BIT(17)
#define IOMUXC_GPR1_IPU_VPU_MUX_IPU2		BIT(17)
#define IOMUXC_GPR1_PCIE_REF_CLK_EN		BIT(16)
#define IOMUXC_GPR1_USB_EXP_MODE		BIT(15)
#define IOMUXC_GPR1_PCIE_INT			BIT(14)
#define IOMUXC_GPR1_USB_OTG_ID_OFFSET		13
#define IOMUXC_GPR1_USB_OTG_ID_SEL_MASK		(1 << IOMUXC_GPR1_USB_OTG_ID_OFFSET)
#define IOMUXC_GPR1_GINT			BIT(12)
#define IOMUXC_GPR1_ADDRS3_MASK			(0x3 << 10)
#define IOMUXC_GPR1_ADDRS3_32MB			(0x0 << 10)
#define IOMUXC_GPR1_ADDRS3_64MB			(0x1 << 10)
#define IOMUXC_GPR1_ADDRS3_128MB			(0x2 << 10)
#define IOMUXC_GPR1_ACT_CS3			BIT(9)
#define IOMUXC_GPR1_ADDRS2_MASK			(0x3 << 7)
#define IOMUXC_GPR1_ACT_CS2			BIT(6)
#define IOMUXC_GPR1_ADDRS1_MASK			(0x3 << 4)
#define IOMUXC_GPR1_ACT_CS1			BIT(3)
#define IOMUXC_GPR1_ADDRS0_OFFSET		(1)
#define IOMUXC_GPR1_ADDRS0_MASK			(0x3 << 1)
#define IOMUXC_GPR1_ACT_CS0			BIT(0)

/* GPR3 bitfields */
#define IOMUXC_GPR3_GPU_DBG_OFFSET		29
#define IOMUXC_GPR3_GPU_DBG_MASK		(3<<IOMUXC_GPR3_GPU_DBG_OFFSET)
#define IOMUXC_GPR3_BCH_WR_CACHE_CTL_OFFSET	28
#define IOMUXC_GPR3_BCH_WR_CACHE_CTL_MASK	(1<<IOMUXC_GPR3_BCH_WR_CACHE_CTL_OFFSET)
#define IOMUXC_GPR3_BCH_RD_CACHE_CTL_OFFSET	27
#define IOMUXC_GPR3_BCH_RD_CACHE_CTL_MASK	(1<<IOMUXC_GPR3_BCH_RD_CACHE_CTL_OFFSET)
#define IOMUXC_GPR3_uSDHCx_WR_CACHE_CTL_OFFSET	26
#define IOMUXC_GPR3_uSDHCx_WR_CACHE_CTL_MASK	(1<<IOMUXC_GPR3_uSDHCx_WR_CACHE_CTL_OFFSET)
#define IOMUXC_GPR3_uSDHCx_RD_CACHE_CTL_OFFSET	25
#define IOMUXC_GPR3_uSDHCx_RD_CACHE_CTL_MASK	(1<<IOMUXC_GPR3_uSDHCx_RD_CACHE_CTL_OFFSET)
#define IOMUXC_GPR3_OCRAM_CTL_OFFSET		21
#define IOMUXC_GPR3_OCRAM_CTL_MASK		(0xf<<IOMUXC_GPR3_OCRAM_CTL_OFFSET)
#define IOMUXC_GPR3_OCRAM_STATUS_OFFSET		17
#define IOMUXC_GPR3_OCRAM_STATUS_MASK		(0xf<<IOMUXC_GPR3_OCRAM_STATUS_OFFSET)
#define IOMUXC_GPR3_CORE3_DBG_ACK_EN_OFFSET	16
#define IOMUXC_GPR3_CORE3_DBG_ACK_EN_MASK	(1<<IOMUXC_GPR3_CORE3_DBG_ACK_EN_OFFSET)
#define IOMUXC_GPR3_CORE2_DBG_ACK_EN_OFFSET	15
#define IOMUXC_GPR3_CORE2_DBG_ACK_EN_MASK	(1<<IOMUXC_GPR3_CORE2_DBG_ACK_EN_OFFSET)
#define IOMUXC_GPR3_CORE1_DBG_ACK_EN_OFFSET	14
#define IOMUXC_GPR3_CORE1_DBG_ACK_EN_MASK	(1<<IOMUXC_GPR3_CORE1_DBG_ACK_EN_OFFSET)
#define IOMUXC_GPR3_CORE0_DBG_ACK_EN_OFFSET	13
#define IOMUXC_GPR3_CORE0_DBG_ACK_EN_MASK	(1<<IOMUXC_GPR3_CORE0_DBG_ACK_EN_OFFSET)
#define IOMUXC_GPR3_TZASC2_BOOT_LOCK_OFFSET	12
#define IOMUXC_GPR3_TZASC2_BOOT_LOCK_MASK	(1<<IOMUXC_GPR3_TZASC2_BOOT_LOCK_OFFSET)
#define IOMUXC_GPR3_TZASC1_BOOT_LOCK_OFFSET	11
#define IOMUXC_GPR3_TZASC1_BOOT_LOCK_MASK	(1<<IOMUXC_GPR3_TZASC1_BOOT_LOCK_OFFSET)
#define IOMUXC_GPR3_IPU_DIAG_OFFSET		10
#define IOMUXC_GPR3_IPU_DIAG_MASK		(1<<IOMUXC_GPR3_IPU_DIAG_OFFSET)

#define IOMUXC_GPR3_MUX_SRC_IPU1_DI0	0
#define IOMUXC_GPR3_MUX_SRC_IPU1_DI1	1
#define IOMUXC_GPR3_MUX_SRC_IPU2_DI0	2
#define IOMUXC_GPR3_MUX_SRC_IPU2_DI1	3

#define IOMUXC_GPR3_LVDS1_MUX_CTL_OFFSET	8
#define IOMUXC_GPR3_LVDS1_MUX_CTL_MASK		(3<<IOMUXC_GPR3_LVDS1_MUX_CTL_OFFSET)

#define IOMUXC_GPR3_LVDS0_MUX_CTL_OFFSET	6
#define IOMUXC_GPR3_LVDS0_MUX_CTL_MASK		(3<<IOMUXC_GPR3_LVDS0_MUX_CTL_OFFSET)

#define IOMUXC_GPR3_MIPI_MUX_CTL_OFFSET		4
#define IOMUXC_GPR3_MIPI_MUX_CTL_MASK		(3<<IOMUXC_GPR3_MIPI_MUX_CTL_OFFSET)

#define IOMUXC_GPR3_HDMI_MUX_CTL_OFFSET		2
#define IOMUXC_GPR3_HDMI_MUX_CTL_MASK		(3<<IOMUXC_GPR3_HDMI_MUX_CTL_OFFSET)

/* gpr12 bitfields */
#define IOMUXC_GPR12_ARMP_IPG_CLK_EN		BIT(27)
#define IOMUXC_GPR12_ARMP_AHB_CLK_EN		BIT(26)
#define IOMUXC_GPR12_ARMP_ATB_CLK_EN		BIT(25)
#define IOMUXC_GPR12_ARMP_APB_CLK_EN		BIT(24)
#define IOMUXC_GPR12_DEVICE_TYPE		(0xf << 12)
#define IOMUXC_GPR12_PCIE_CTL_2			BIT(10)
#define IOMUXC_GPR12_LOS_LEVEL			(0x1f << 4)

struct iomuxc {
#if (defined(CONFIG_MX6SX) || defined(CONFIG_MX6UL) || defined(CONFIG_MX6ULL))
	u8 reserved[0x4000];
#endif

#ifdef CONFIG_MX6UL
	u32 gpr[15];
#else
	u32 gpr[14];
#endif
};

struct gpc {
	u32	cntr;
	u32	pgr;
	u32	imr1;
	u32	imr2;
	u32	imr3;
	u32	imr4;
	u32	isr1;
	u32	isr2;
	u32	isr3;
	u32	isr4;
};

#define IOMUXC_GPR2_COUNTER_RESET_VAL_OFFSET		20
#define IOMUXC_GPR2_COUNTER_RESET_VAL_MASK		(3<<IOMUXC_GPR2_COUNTER_RESET_VAL_OFFSET)
#define IOMUXC_GPR2_LVDS_CLK_SHIFT_OFFSET		16
#define IOMUXC_GPR2_LVDS_CLK_SHIFT_MASK			(7<<IOMUXC_GPR2_LVDS_CLK_SHIFT_OFFSET)

#define IOMUXC_GPR2_BGREF_RRMODE_OFFSET			15
#define IOMUXC_GPR2_BGREF_RRMODE_MASK			(1<<IOMUXC_GPR2_BGREF_RRMODE_OFFSET)
#define IOMUXC_GPR2_BGREF_RRMODE_INTERNAL_RES		(1<<IOMUXC_GPR2_BGREF_RRMODE_OFFSET)
#define IOMUXC_GPR2_BGREF_RRMODE_EXTERNAL_RES		(0<<IOMUXC_GPR2_BGREF_RRMODE_OFFSET)
#define IOMUXC_GPR2_VSYNC_ACTIVE_HIGH	0
#define IOMUXC_GPR2_VSYNC_ACTIVE_LOW	1

#define IOMUXC_GPR2_DI1_VS_POLARITY_OFFSET		10
#define IOMUXC_GPR2_DI1_VS_POLARITY_MASK		(1<<IOMUXC_GPR2_DI1_VS_POLARITY_OFFSET)
#define IOMUXC_GPR2_DI1_VS_POLARITY_ACTIVE_HIGH		(IOMUXC_GPR2_VSYNC_ACTIVE_HIGH<<IOMUXC_GPR2_DI1_VS_POLARITY_OFFSET)
#define IOMUXC_GPR2_DI1_VS_POLARITY_ACTIVE_LOW		(IOMUXC_GPR2_VSYNC_ACTIVE_LOW<<IOMUXC_GPR2_DI1_VS_POLARITY_OFFSET)

#define IOMUXC_GPR2_DI0_VS_POLARITY_OFFSET		9
#define IOMUXC_GPR2_DI0_VS_POLARITY_MASK		(1<<IOMUXC_GPR2_DI0_VS_POLARITY_OFFSET)
#define IOMUXC_GPR2_DI0_VS_POLARITY_ACTIVE_HIGH		(IOMUXC_GPR2_VSYNC_ACTIVE_HIGH<<IOMUXC_GPR2_DI0_VS_POLARITY_OFFSET)
#define IOMUXC_GPR2_DI0_VS_POLARITY_ACTIVE_LOW		(IOMUXC_GPR2_VSYNC_ACTIVE_LOW<<IOMUXC_GPR2_DI0_VS_POLARITY_OFFSET)

#define IOMUXC_GPR2_BITMAP_SPWG	0
#define IOMUXC_GPR2_BITMAP_JEIDA	1

#define IOMUXC_GPR2_BIT_MAPPING_CH1_OFFSET		8
#define IOMUXC_GPR2_BIT_MAPPING_CH1_MASK		(1<<IOMUXC_GPR2_BIT_MAPPING_CH1_OFFSET)
#define IOMUXC_GPR2_BIT_MAPPING_CH1_JEIDA		(IOMUXC_GPR2_BITMAP_JEIDA<<IOMUXC_GPR2_BIT_MAPPING_CH1_OFFSET)
#define IOMUXC_GPR2_BIT_MAPPING_CH1_SPWG		(IOMUXC_GPR2_BITMAP_SPWG<<IOMUXC_GPR2_BIT_MAPPING_CH1_OFFSET)

#define IOMUXC_GPR2_DATA_WIDTH_18	0
#define IOMUXC_GPR2_DATA_WIDTH_24	1

#define IOMUXC_GPR2_DATA_WIDTH_CH1_OFFSET		7
#define IOMUXC_GPR2_DATA_WIDTH_CH1_MASK			(1<<IOMUXC_GPR2_DATA_WIDTH_CH1_OFFSET)
#define IOMUXC_GPR2_DATA_WIDTH_CH1_18BIT		(IOMUXC_GPR2_DATA_WIDTH_18<<IOMUXC_GPR2_DATA_WIDTH_CH1_OFFSET)
#define IOMUXC_GPR2_DATA_WIDTH_CH1_24BIT		(IOMUXC_GPR2_DATA_WIDTH_24<<IOMUXC_GPR2_DATA_WIDTH_CH1_OFFSET)

#define IOMUXC_GPR2_BIT_MAPPING_CH0_OFFSET		6
#define IOMUXC_GPR2_BIT_MAPPING_CH0_MASK		(1<<IOMUXC_GPR2_BIT_MAPPING_CH0_OFFSET)
#define IOMUXC_GPR2_BIT_MAPPING_CH0_JEIDA		(IOMUXC_GPR2_BITMAP_JEIDA<<IOMUXC_GPR2_BIT_MAPPING_CH0_OFFSET)
#define IOMUXC_GPR2_BIT_MAPPING_CH0_SPWG		(IOMUXC_GPR2_BITMAP_SPWG<<IOMUXC_GPR2_BIT_MAPPING_CH0_OFFSET)

#define IOMUXC_GPR2_DATA_WIDTH_CH0_OFFSET		5
#define IOMUXC_GPR2_DATA_WIDTH_CH0_MASK			(1<<IOMUXC_GPR2_DATA_WIDTH_CH0_OFFSET)
#define IOMUXC_GPR2_DATA_WIDTH_CH0_18BIT		(IOMUXC_GPR2_DATA_WIDTH_18<<IOMUXC_GPR2_DATA_WIDTH_CH0_OFFSET)
#define IOMUXC_GPR2_DATA_WIDTH_CH0_24BIT		(IOMUXC_GPR2_DATA_WIDTH_24<<IOMUXC_GPR2_DATA_WIDTH_CH0_OFFSET)

#define IOMUXC_GPR2_SPLIT_MODE_EN_OFFSET		4
#define IOMUXC_GPR2_SPLIT_MODE_EN_MASK			(1<<IOMUXC_GPR2_SPLIT_MODE_EN_OFFSET)

#define IOMUXC_GPR2_MODE_DISABLED	0
#define IOMUXC_GPR2_MODE_ENABLED_DI0	1
#define IOMUXC_GPR2_MODE_ENABLED_DI1	3

#define IOMUXC_GPR2_LVDS_CH1_MODE_OFFSET		2
#define IOMUXC_GPR2_LVDS_CH1_MODE_MASK			(3<<IOMUXC_GPR2_LVDS_CH1_MODE_OFFSET)
#define IOMUXC_GPR2_LVDS_CH1_MODE_DISABLED		(IOMUXC_GPR2_MODE_DISABLED<<IOMUXC_GPR2_LVDS_CH1_MODE_OFFSET)
#define IOMUXC_GPR2_LVDS_CH1_MODE_ENABLED_DI0		(IOMUXC_GPR2_MODE_ENABLED_DI0<<IOMUXC_GPR2_LVDS_CH1_MODE_OFFSET)
#define IOMUXC_GPR2_LVDS_CH1_MODE_ENABLED_DI1		(IOMUXC_GPR2_MODE_ENABLED_DI1<<IOMUXC_GPR2_LVDS_CH1_MODE_OFFSET)

#define IOMUXC_GPR2_LVDS_CH0_MODE_OFFSET		0
#define IOMUXC_GPR2_LVDS_CH0_MODE_MASK			(3<<IOMUXC_GPR2_LVDS_CH0_MODE_OFFSET)
#define IOMUXC_GPR2_LVDS_CH0_MODE_DISABLED		(IOMUXC_GPR2_MODE_DISABLED<<IOMUXC_GPR2_LVDS_CH0_MODE_OFFSET)
#define IOMUXC_GPR2_LVDS_CH0_MODE_ENABLED_DI0		(IOMUXC_GPR2_MODE_ENABLED_DI0<<IOMUXC_GPR2_LVDS_CH0_MODE_OFFSET)
#define IOMUXC_GPR2_LVDS_CH0_MODE_ENABLED_DI1		(IOMUXC_GPR2_MODE_ENABLED_DI1<<IOMUXC_GPR2_LVDS_CH0_MODE_OFFSET)

#define IMX6SX_GPR5_CSI1_MUX_CTRL_MASK			(0x3 << 4)
#define IMX6SX_GPR5_CSI1_MUX_CTRL_EXT_PIN		(0x0 << 4)
#define IMX6SX_GPR5_CSI1_MUX_CTRL_CVD			(0x1 << 4)
#define IMX6SX_GPR5_CSI1_MUX_CTRL_VDAC_TO_CSI	(0x2 << 4)
#define IMX6SX_GPR5_CSI1_MUX_CTRL_GND			(0x3 << 4)

/* ECSPI registers */
struct cspi_regs {
	u32 rxdata;
	u32 txdata;
	u32 ctrl;
	u32 cfg;
	u32 intr;
	u32 dma;
	u32 stat;
	u32 period;
};

/*
 * CSPI register definitions
 */
#define MXC_ECSPI
#define MXC_CSPICTRL_EN		(1 << 0)
#define MXC_CSPICTRL_MODE	(1 << 1)
#define MXC_CSPICTRL_XCH	(1 << 2)
#define MXC_CSPICTRL_MODE_MASK (0xf << 4)
#define MXC_CSPICTRL_CHIPSELECT(x)	(((x) & 0x3) << 12)
#define MXC_CSPICTRL_BITCOUNT(x)	(((x) & 0xfff) << 20)
#define MXC_CSPICTRL_PREDIV(x)	(((x) & 0xF) << 12)
#define MXC_CSPICTRL_POSTDIV(x)	(((x) & 0xF) << 8)
#define MXC_CSPICTRL_SELCHAN(x)	(((x) & 0x3) << 18)
#define MXC_CSPICTRL_MAXBITS	0xfff
#define MXC_CSPICTRL_TC		(1 << 7)
#define MXC_CSPICTRL_RXOVF	(1 << 6)
#define MXC_CSPIPERIOD_32KHZ	(1 << 15)
#define MAX_SPI_BYTES	32
#if defined(CONFIG_MX6SL) || defined(CONFIG_MX6DL) || defined(CONFIG_MX6UL)
#define SPI_MAX_NUM	3
#else
#define SPI_MAX_NUM	4
#endif

/* Bit position inside CTRL register to be associated with SS */
#define MXC_CSPICTRL_CHAN	18

/* Bit position inside CON register to be associated with SS */
#define MXC_CSPICON_PHA		0  /* SCLK phase control */
#define MXC_CSPICON_POL		4  /* SCLK polarity */
#define MXC_CSPICON_SSPOL	12 /* SS polarity */
#define MXC_CSPICON_CTL		20 /* inactive state of SCLK */
#if defined(CONFIG_MX6SLL) || defined(CONFIG_MX6SL) || \
	defined(CONFIG_MX6DL) || defined(CONFIG_MX6UL) || defined(CONFIG_MX6ULL)
#define MXC_SPI_BASE_ADDRESSES \
	ECSPI1_BASE_ADDR, \
	ECSPI2_BASE_ADDR, \
	ECSPI3_BASE_ADDR, \
	ECSPI4_BASE_ADDR
#else
#define MXC_SPI_BASE_ADDRESSES \
	ECSPI1_BASE_ADDR, \
	ECSPI2_BASE_ADDR, \
	ECSPI3_BASE_ADDR, \
	ECSPI4_BASE_ADDR, \
	ECSPI5_BASE_ADDR
#endif

#define ANATOP_PLL_VIDEO        0xA0

struct ocotp_regs {
	u32	ctrl;
	u32	ctrl_set;
	u32     ctrl_clr;
	u32	ctrl_tog;
	u32	timing;
	u32     rsvd0[3];
	u32     data;
	u32     rsvd1[3];
	u32     read_ctrl;
	u32     rsvd2[3];
	u32	read_fuse_data;
	u32     rsvd3[3];
	u32	sw_sticky;
	u32     rsvd4[3];
	u32     scs;
	u32     scs_set;
	u32     scs_clr;
	u32     scs_tog;
	u32     crc_addr;
	u32     rsvd5[3];
	u32     crc_value;
	u32     rsvd6[3];
	u32     version;
	u32     rsvd7[0xdb];

	/* fuse banks */
	struct fuse_bank {
		u32	fuse_regs[0x20];
	} bank[0];
};

struct fuse_bank0_regs {
	u32	lock;
	u32	rsvd0[3];
	u32	uid_low;
	u32	rsvd1[3];
	u32	uid_high;
	u32	rsvd2[3];
	u32	cfg2;
	u32	rsvd3[3];
	u32	cfg3;
	u32	rsvd4[3];
	u32	cfg4;
	u32	rsvd5[3];
	u32	cfg5;
	u32	rsvd6[3];
	u32	cfg6;
	u32	rsvd7[3];
};

struct fuse_bank1_regs {
	u32	mem0;
	u32	rsvd0[3];
	u32	mem1;
	u32	rsvd1[3];
	u32	mem2;
	u32	rsvd2[3];
	u32	mem3;
	u32	rsvd3[3];
	u32	mem4;
	u32	rsvd4[3];
	u32	ana0;
	u32	rsvd5[3];
	u32	ana1;
	u32	rsvd6[3];
	u32	ana2;
	u32	rsvd7[3];
};

struct fuse_bank4_regs {
	u32 sjc_resp_low;
	u32 rsvd0[3];
	u32 sjc_resp_high;
	u32 rsvd1[3];
	u32 mac_addr0;
	u32 rsvd2[3];
	u32 mac_addr1;
	u32 rsvd3[3];
	u32 mac_addr2; /*For i.MX6SX and i.MX6UL*/
	u32 rsvd4[7];
	u32 gp1;
	u32 rsvd5[3];
	u32 gp2;
	u32 rsvd6[3];
};

struct aipstz_regs {
	u32	mprot0;
	u32	mprot1;
	u32	rsvd[0xe];
	u32	opacr0;
	u32	opacr1;
	u32	opacr2;
	u32	opacr3;
	u32	opacr4;
};

struct anatop_regs {
	u32	pll_sys;		/* 0x000 */
	u32	pll_sys_set;		/* 0x004 */
	u32	pll_sys_clr;		/* 0x008 */
	u32	pll_sys_tog;		/* 0x00c */
	u32	usb1_pll_480_ctrl;	/* 0x010 */
	u32	usb1_pll_480_ctrl_set;	/* 0x014 */
	u32	usb1_pll_480_ctrl_clr;	/* 0x018 */
	u32	usb1_pll_480_ctrl_tog;	/* 0x01c */
	u32	usb2_pll_480_ctrl;	/* 0x020 */
	u32	usb2_pll_480_ctrl_set;	/* 0x024 */
	u32	usb2_pll_480_ctrl_clr;	/* 0x028 */
	u32	usb2_pll_480_ctrl_tog;	/* 0x02c */
	u32	pll_528;		/* 0x030 */
	u32	pll_528_set;		/* 0x034 */
	u32	pll_528_clr;		/* 0x038 */
	u32	pll_528_tog;		/* 0x03c */
	u32	pll_528_ss;		/* 0x040 */
	u32	rsvd0[3];
	u32	pll_528_num;		/* 0x050 */
	u32	rsvd1[3];
	u32	pll_528_denom;		/* 0x060 */
	u32	rsvd2[3];
	u32	pll_audio;		/* 0x070 */
	u32	pll_audio_set;		/* 0x074 */
	u32	pll_audio_clr;		/* 0x078 */
	u32	pll_audio_tog;		/* 0x07c */
	u32	pll_audio_num;		/* 0x080 */
	u32	rsvd3[3];
	u32	pll_audio_denom;	/* 0x090 */
	u32	rsvd4[3];
	u32	pll_video;		/* 0x0a0 */
	u32	pll_video_set;		/* 0x0a4 */
	u32	pll_video_clr;		/* 0x0a8 */
	u32	pll_video_tog;		/* 0x0ac */
	u32	pll_video_num;		/* 0x0b0 */
	u32	rsvd5[3];
	u32	pll_video_denom;	/* 0x0c0 */
	u32	rsvd6[3];
	u32	pll_mlb;		/* 0x0d0 */
	u32	pll_mlb_set;		/* 0x0d4 */
	u32	pll_mlb_clr;		/* 0x0d8 */
	u32	pll_mlb_tog;		/* 0x0dc */
	u32	pll_enet;		/* 0x0e0 */
	u32	pll_enet_set;		/* 0x0e4 */
	u32	pll_enet_clr;		/* 0x0e8 */
	u32	pll_enet_tog;		/* 0x0ec */
	u32	pfd_480;		/* 0x0f0 */
	u32	pfd_480_set;		/* 0x0f4 */
	u32	pfd_480_clr;		/* 0x0f8 */
	u32	pfd_480_tog;		/* 0x0fc */
	u32	pfd_528;		/* 0x100 */
	u32	pfd_528_set;		/* 0x104 */
	u32	pfd_528_clr;		/* 0x108 */
	u32	pfd_528_tog;		/* 0x10c */
	u32	reg_1p1;		/* 0x110 */
	u32	reg_1p1_set;		/* 0x114 */
	u32	reg_1p1_clr;		/* 0x118 */
	u32	reg_1p1_tog;		/* 0x11c */
	u32	reg_3p0;		/* 0x120 */
	u32	reg_3p0_set;		/* 0x124 */
	u32	reg_3p0_clr;		/* 0x128 */
	u32	reg_3p0_tog;		/* 0x12c */
	u32	reg_2p5;		/* 0x130 */
	u32	reg_2p5_set;		/* 0x134 */
	u32	reg_2p5_clr;		/* 0x138 */
	u32	reg_2p5_tog;		/* 0x13c */
	u32	reg_core;		/* 0x140 */
	u32	reg_core_set;		/* 0x144 */
	u32	reg_core_clr;		/* 0x148 */
	u32	reg_core_tog;		/* 0x14c */
	u32	ana_misc0;		/* 0x150 */
	u32	ana_misc0_set;		/* 0x154 */
	u32	ana_misc0_clr;		/* 0x158 */
	u32	ana_misc0_tog;		/* 0x15c */
	u32	ana_misc1;		/* 0x160 */
	u32	ana_misc1_set;		/* 0x164 */
	u32	ana_misc1_clr;		/* 0x168 */
	u32	ana_misc1_tog;		/* 0x16c */
	u32	ana_misc2;		/* 0x170 */
	u32	ana_misc2_set;		/* 0x174 */
	u32	ana_misc2_clr;		/* 0x178 */
	u32	ana_misc2_tog;		/* 0x17c */
	u32	tempsense0;		/* 0x180 */
	u32	tempsense0_set;		/* 0x184 */
	u32	tempsense0_clr;		/* 0x188 */
	u32	tempsense0_tog;		/* 0x18c */
	u32	tempsense1;		/* 0x190 */
	u32	tempsense1_set;		/* 0x194 */
	u32	tempsense1_clr;		/* 0x198 */
	u32	tempsense1_tog;		/* 0x19c */
	u32	usb1_vbus_detect;	/* 0x1a0 */
	u32	usb1_vbus_detect_set;	/* 0x1a4 */
	u32	usb1_vbus_detect_clr;	/* 0x1a8 */
	u32	usb1_vbus_detect_tog;	/* 0x1ac */
	u32	usb1_chrg_detect;	/* 0x1b0 */
	u32	usb1_chrg_detect_set;	/* 0x1b4 */
	u32	usb1_chrg_detect_clr;	/* 0x1b8 */
	u32	usb1_chrg_detect_tog;	/* 0x1bc */
	u32	usb1_vbus_det_stat;	/* 0x1c0 */
	u32	usb1_vbus_det_stat_set;	/* 0x1c4 */
	u32	usb1_vbus_det_stat_clr;	/* 0x1c8 */
	u32	usb1_vbus_det_stat_tog;	/* 0x1cc */
	u32	usb1_chrg_det_stat;	/* 0x1d0 */
	u32	usb1_chrg_det_stat_set;	/* 0x1d4 */
	u32	usb1_chrg_det_stat_clr;	/* 0x1d8 */
	u32	usb1_chrg_det_stat_tog;	/* 0x1dc */
	u32	usb1_loopback;		/* 0x1e0 */
	u32	usb1_loopback_set;	/* 0x1e4 */
	u32	usb1_loopback_clr;	/* 0x1e8 */
	u32	usb1_loopback_tog;	/* 0x1ec */
	u32	usb1_misc;		/* 0x1f0 */
	u32	usb1_misc_set;		/* 0x1f4 */
	u32	usb1_misc_clr;		/* 0x1f8 */
	u32	usb1_misc_tog;		/* 0x1fc */
	u32	usb2_vbus_detect;	/* 0x200 */
	u32	usb2_vbus_detect_set;	/* 0x204 */
	u32	usb2_vbus_detect_clr;	/* 0x208 */
	u32	usb2_vbus_detect_tog;	/* 0x20c */
	u32	usb2_chrg_detect;	/* 0x210 */
	u32	usb2_chrg_detect_set;	/* 0x214 */
	u32	usb2_chrg_detect_clr;	/* 0x218 */
	u32	usb2_chrg_detect_tog;	/* 0x21c */
	u32	usb2_vbus_det_stat;	/* 0x220 */
	u32	usb2_vbus_det_stat_set;	/* 0x224 */
	u32	usb2_vbus_det_stat_clr;	/* 0x228 */
	u32	usb2_vbus_det_stat_tog;	/* 0x22c */
	u32	usb2_chrg_det_stat;	/* 0x230 */
	u32	usb2_chrg_det_stat_set;	/* 0x234 */
	u32	usb2_chrg_det_stat_clr;	/* 0x238 */
	u32	usb2_chrg_det_stat_tog;	/* 0x23c */
	u32	usb2_loopback;		/* 0x240 */
	u32	usb2_loopback_set;	/* 0x244 */
	u32	usb2_loopback_clr;	/* 0x248 */
	u32	usb2_loopback_tog;	/* 0x24c */
	u32	usb2_misc;		/* 0x250 */
	u32	usb2_misc_set;		/* 0x254 */
	u32	usb2_misc_clr;		/* 0x258 */
	u32	usb2_misc_tog;		/* 0x25c */
	u32	digprog;		/* 0x260 */
	u32	reserved1[7];
	u32	digprog_sololite;	/* 0x280 */
};

#define ANATOP_PFD_FRAC_SHIFT(n)	((n)*8)
#define ANATOP_PFD_FRAC_MASK(n)	(0x3f<<ANATOP_PFD_FRAC_SHIFT(n))
#define ANATOP_PFD_STABLE_SHIFT(n)	(6+((n)*8))
#define ANATOP_PFD_STABLE_MASK(n)	(1<<ANATOP_PFD_STABLE_SHIFT(n))
#define ANATOP_PFD_CLKGATE_SHIFT(n)	(7+((n)*8))
#define ANATOP_PFD_CLKGATE_MASK(n)	(1<<ANATOP_PFD_CLKGATE_SHIFT(n))

struct iomuxc_gpr_base_regs {
#if defined(CONFIG_MX6UL)
	u32     gpr[15];        /* 0x000 */
#else
	u32     gpr[14];        /* 0x000 */
#endif
};

struct iomuxc_base_regs {
#if !(defined(CONFIG_MX6SX) || defined(CONFIG_MX6UL))
	u32     gpr[14];        /* 0x000 */
#endif
	u32     obsrv[5];       /* 0x038 */
	u32     swmux_ctl[197]; /* 0x04c */
	u32     swpad_ctl[250]; /* 0x360 */
	u32     swgrp[26];      /* 0x748 */
	u32     daisy[104];     /* 0x7b0..94c */
};

struct wdog_regs {
	u16	wcr;	/* Control */
	u16	wsr;	/* Service */
	u16	wrsr;	/* Reset Status */
	u16	wicr;	/* Interrupt Control */
	u16	wmcr;	/* Miscellaneous Control */
};

#define PWMCR_PRESCALER(x)	(((x - 1) & 0xFFF) << 4)
#define PWMCR_DOZEEN		(1 << 24)
#define PWMCR_WAITEN		(1 << 23)
#define PWMCR_DBGEN		(1 << 22)
#define PWMCR_CLKSRC_IPG_HIGH	(2 << 16)
#define PWMCR_CLKSRC_IPG	(1 << 16)
#define PWMCR_EN		(1 << 0)

struct pwm_regs {
	u32	cr;
	u32	sr;
	u32	ir;
	u32	sar;
	u32	pr;
	u32	cnr;
};

struct dbg_monitor_regs {
	u32	ctrl[4];		/* Control */
	u32	master_en[4];		/* Master enable */
	u32	irq[4];			/* IRQ */
	u32	trap_addr_low[4];	/* Trap address low */
	u32	trap_addr_high[4];	/* Trap address high */
	u32	trap_id[4];		/* Trap ID */
	u32	snvs_addr[4];		/* SNVS address */
	u32	snvs_data[4];		/* SNVS data */
	u32	snvs_info[4];		/* SNVS info */
	u32	version[4];		/* Version */
};

#define EPIT_CR_EN		(1 << 0)
#define EPIT_CR_ENMOD		(1 << 1)
#define EPIT_CR_OCIEN		(1 << 2)
#define EPIT_CR_RLD		(1 << 3)
#define EPIT_CR_PRESCALER_MASK	(0xFFF << 4)
#define EPIT_CR_PRESCALER(x)	(((x - 1) << 4) & EPIT_CR_PRESCALER_MASK)
#define EPIT_CR_SWR		(1 << 16)
#define EPIT_CR_IOVW		(1 << 17)
#define EPIT_CR_DBGEN		(1 << 18)
#define EPIT_CR_WAITEN		(1 << 19)
#define EPIT_CR_STOPEN		(1 << 21)
#define EPIT_CR_OM_MASK		(3 << 22)
#define EPIT_CR_OM_NONE		(0 << 22)
#define EPIT_CR_OM_TOGGLE	(1 << 22)
#define EPIT_CR_OM_CLEAR	(2 << 22)
#define EPIT_CR_OM_SET		(3 << 22)
#define EPIT_CR_CLKSRC_MASK	(3 << 24)
#define EPIT_CR_CLKSRC_OFF	(0 << 24)
#define EPIT_CR_CLKSRC_IPG	(1 << 24)
#define EPIT_CR_CLKSRC_24M	(2 << 24)
#define EPIT_CR_CLKSRC_32K	(3 << 24)

struct epit_regs {
	u32	cr;
	u32	sr;
	u32	lr;
	u32	cmpr;
	u32	cnr;
};

#ifdef CONFIG_MX6SX
extern void vadc_power_up(void);
extern void vadc_power_down(void);
extern void pcie_power_up(void);
extern void pcie_power_off(void);
#endif

/*
 * If ROM fail back to USB recover mode, USBPH0_PWD will be clear to use USB
 * If boot from the other mode, USB0_PWD will keep reset value
 */
#define	is_boot_from_usb(void) (!(readl(USB_PHY0_BASE_ADDR) & (1<<20)))
#define	disconnect_from_pc(void) writel(0x0, OTG_BASE_ADDR + 0x140)

/* Interrupts */
#define N_IRQS			160
#define IRQ_EPIT1		88

/* GIC Distributor Registers */
struct gicd_regs {
	u32	ctlr;			/* 0x000: Control */
	u32	typer;			/* 0x004: Type */
	u32	iidr;			/* 0x008: Implementer Identification */
	u32	_reserved0[29];		/* 0x00C */
	u32	igroupr[16];		/* 0x080: Interrupt groups */
	u32	_reserved1[16];		/* 0x0C0 */
	u32	isenabler[16];		/* 0x100: Set enable (1 bit/int) */
	u32	_reserved2[16];		/* 0x140 */
	u32	icenabler[16];		/* 0x180: Clear enable (1 bit/int) */
	u32	_reserved3[16];		/* 0x1C0 */
	u32	ispendr[16];		/* 0x200: Set pending (1 bit/int) */
	u32	_reserved4[16];		/* 0x240 */
	u32	icpendr[16];		/* 0x280: Clear pending (1 bit/int) */
	u32	_reserved5[16];		/* 0x2C0 */
	u32	isactiver[16];		/* 0x300: Set active (1 bit/int) */
	u32	_reserved6[16];		/* 0x340 */
	u32	icactiver[16];		/* 0x380: Clear active (1 bit/int) */
	u32	_reserved7[16];		/* 0x3C0 */
	u8	ipriorityr[512];	/* 0x400: Priorities (1 byte/int) */
	u32	_reserved8[128];	/* 0x600 */
	u8	itargetsr[512];		/* 0x800: Targets (1 byte/int) */
	u32	_reserved9[128];	/* 0xA00 */
	u32	icfgr[32];		/* 0xC00: Configuration (2 bits/int) */
	u32	_reserved10[32];	/* 0xC80 */
	u32	isr[16];		/* 0xD00: Status (1 bit/int) */
	u32	_reserved11[112];	/* 0xD40 */
	u32	sgir;			/* 0xF00: Software Generated Int. */
	u32	_reserved12[3];		/* 0xF04 */
	u32	cpendsgir[4];		/* 0xF10: Clear pend. SGI (1 bit/int) */
	u32	spendsgir[4];		/* 0xF20: Set pend. SGI (1 bit/int) */
	u32	_reserved13[40];	/* 0xF30 */
	u32	pidr[8];		/* 0xFD0: Peripheral ID 4-7/0-3 */
	u32	cidr[4];		/* 0xFF0: Component ID 0-3 */
};

/* GIC CPU Interface Registers */
struct gicc_regs {
	u32	ctlr;			/* 0x00: Control */
	u32	pmr;			/* 0x04: Priority mask */
	u32	bpr;			/* 0x08: Binary point */
	u32	iar;			/* 0x0C: Interrupt acknowledge */
	u32	eoir;			/* 0x10: End of interrupt */
	u32	rpr;			/* 0x14: Running priority */
	u32	hppir;			/* 0x18: Highest priority pending */
	u32	abpr;			/* 0x1C: Aliased binary point */
	u32	aiar;			/* 0x20: Aliased interrupt acknowl. */
	u32	aeoir;			/* 0x24: Aliased end of interrupt */
	u32	ahppir;			/* 0x28: Aliased highest prio. pend. */
	u32	_reserved1[41];		/* 0x2C */
	u32	apr0;			/* 0xD0: Active priority */
	u32	_reserved2[3];		/* 0xD4 */
	u32	nsapr0;			/* 0xE0: Non-secure activge priority */
	u32	_reserved3[6];		/* 0xE4 */
	u32	iidr;			/* 0xFC: Interface Identification */
};


#endif /* __ASSEMBLER__*/
#endif /* __ASM_ARCH_MX6_IMX_REGS_H__ */<|MERGE_RESOLUTION|>--- conflicted
+++ resolved
@@ -17,12 +17,7 @@
 #define GPU_2D_ARB_END_ADDR             0x02203FFF
 #define OPENVG_ARB_BASE_ADDR            0x02204000
 #define OPENVG_ARB_END_ADDR             0x02207FFF
-<<<<<<< HEAD
-
-#elif (defined(CONFIG_MX6SX) || defined(CONFIG_MX6UL))
-=======
 #elif (defined(CONFIG_MX6SX) || defined(CONFIG_MX6UL) || defined(CONFIG_MX6ULL))
->>>>>>> c3a28795
 #define CAAM_ARB_BASE_ADDR              0x00100000
 #define CAAM_ARB_END_ADDR               0x00107FFF
 #define GPU_ARB_BASE_ADDR               0x01800000
@@ -72,7 +67,7 @@
 
 #define IRAM_BASE_ADDR			0x00900000
 #define SCU_BASE_ADDR                   0x00A00000
-#ifdef CONFIG_MX6UL
+#if defined(CONFIG_MX6UL) || defined(CONFIG_MX6ULL)
 #define IC_INTERFACES_BASE_ADDR         0x00A02000
 #else
 #define IC_INTERFACES_BASE_ADDR         0x00A00100
@@ -137,7 +132,7 @@
 #define QSPI2_ARB_BASE_ADDR             0x70000000
 #define QSPI2_ARB_END_ADDR              0x7FFFFFFF
 
-#if (!(defined(CONFIG_MX6SX) || defined(CONFIG_MX6UL)))
+#if (!(defined(CONFIG_MX6SX) || defined(CONFIG_MX6UL) || defined(CONFIG_MX6ULL)))
 #define IPU_SOC_BASE_ADDR		IPU1_ARB_BASE_ADDR
 #define IPU_SOC_OFFSET			0x00200000
 #endif
@@ -166,7 +161,7 @@
 #define MX6SLL_UART3_BASE_ADDR      (ATZ1_BASE_ADDR + 0x34000)
 #define MX6SL_UART4_BASE_ADDR       (ATZ1_BASE_ADDR + 0x38000)
 
-#if defined(CONFIG_MX6UL)
+#if defined(CONFIG_MX6UL) || defined(CONFIG_MX6ULL)
 #define UART7_IPS_BASE_ADDR         (ATZ1_BASE_ADDR + 0x18000)
 #elif !defined(CONFIG_MX6SX)
 #define ECSPI5_BASE_ADDR            (ATZ1_BASE_ADDR + 0x18000)
@@ -191,7 +186,7 @@
 #endif
 #define ASRC_BASE_ADDR              (ATZ1_BASE_ADDR + 0x34000)
 
-#if defined(CONFIG_MX6UL)
+#if defined(CONFIG_MX6UL) || defined(CONFIG_MX6ULL)
 #define TOUCH_CTRL_BASE_ADDR        (ATZ1_BASE_ADDR + 0x40000)
 #define BEE_BASE_ADDR               (ATZ1_BASE_ADDR + 0x44000)
 #elif !defined(CONFIG_MX6SX)
@@ -250,7 +245,7 @@
 #define SEMAPHORE2_BASE_ADDR        (AIPS1_OFF_BASE_ADDR + 0x78000)
 #define RDC_BASE_ADDR               (AIPS1_OFF_BASE_ADDR + 0x7C000)
 
-#elif defined(CONFIG_MX6UL)
+#elif defined(CONFIG_MX6UL) || defined(CONFIG_MX6ULL)
 #define GPT2_BASE_ADDR              (AIPS1_OFF_BASE_ADDR + 0x68000)
 #define SDMA_BASE_ADDR              (AIPS1_OFF_BASE_ADDR + 0x6C000)
 #define PWM5_BASE_ADDR              (AIPS1_OFF_BASE_ADDR + 0x70000)
@@ -261,9 +256,6 @@
 #define DCIC1_BASE_ADDR             (AIPS1_OFF_BASE_ADDR + 0x64000)
 #define DCIC2_BASE_ADDR             (AIPS1_OFF_BASE_ADDR + 0x68000)
 #define DMA_REQ_PORT_HOST_BASE_ADDR (AIPS1_OFF_BASE_ADDR + 0x6C000)
-#ifndef CONFIG_MX6ULL
-#define EPDC_BASE_ADDR              (AIPS1_OFF_BASE_ADDR + 0x74000)
-#endif
 #endif
 
 #define MX6SL_LCDIF_BASE_ADDR      (AIPS1_OFF_BASE_ADDR + 0x78000)
@@ -274,7 +266,7 @@
 #define AIPS3_ON_BASE_ADDR          (ATZ3_BASE_ADDR + 0x7C000)
 #define AIPS3_OFF_BASE_ADDR         (ATZ3_BASE_ADDR + 0x80000)
 
-#if defined(CONFIG_MX6UL)
+#if defined(CONFIG_MX6UL) || defined(CONFIG_MX6ULL)
 #define CAAM_BASE_ADDR              (ATZ2_BASE_ADDR + 0x40000)
 #define ARM_BASE_ADDR               (ATZ2_BASE_ADDR)
 #else
@@ -328,7 +320,7 @@
 #define WEIM_BASE_ADDR              (AIPS2_OFF_BASE_ADDR + 0x38000)
 #define OCOTP_BASE_ADDR             (AIPS2_OFF_BASE_ADDR + 0x3C000)
 #define CSU_BASE_ADDR               (AIPS2_OFF_BASE_ADDR + 0x40000)
-#if defined(CONFIG_MX6UL)
+#if defined(CONFIG_MX6UL) || defined(CONFIG_MX6ULL)
 #define CSI_BASE_ADDR               (AIPS2_OFF_BASE_ADDR + 0x44000)
 #define PXP_BASE_ADDR               (AIPS2_OFF_BASE_ADDR + 0x4C000)
 #elif defined(CONFIG_MX6SLL)
@@ -347,11 +339,11 @@
 #endif
 #define IP2APB_TZASC1_BASE_ADDR     (AIPS2_OFF_BASE_ADDR + 0x50000)
 #if (defined(CONFIG_MX6UL) || defined(CONFIG_MX6ULL))
-#define SCTR_BASE_ADDR              (AIPS2_OFF_BASE_ADDR + 0x5C000)
 #define QSPI0_BASE_ADDR             (AIPS2_OFF_BASE_ADDR + 0x60000)
 #define SYSCNT_RD_IPS_BASE_ADDR     (AIPS2_OFF_BASE_ADDR + 0x54000)
 #define SYSCNT_CMP_IPS_BASE_ADDR    (AIPS2_OFF_BASE_ADDR + 0x58000)
 #define SYSCNT_CTRL_IPS_BASE_ADDR   (AIPS2_OFF_BASE_ADDR + 0x5C000)
+#define SCTR_BASE_ADDR              SYSCNT_CTRL_IPS_BASE_ADDR
 #elif defined(CONFIG_MX6SX)
 #define SAI1_BASE_ADDR              (AIPS2_OFF_BASE_ADDR + 0x54000)
 #define AUDMUX_BASE_ADDR            (AIPS2_OFF_BASE_ADDR + 0x58000)
@@ -379,10 +371,6 @@
 #define MTR_MASTER_BASE_ADDR        (AIPS2_OFF_BASE_ADDR + 0x7C000)
 
 #define OTG_BASE_ADDR               USB_BASE_ADDR
-
-#if defined(CONFIG_MX6UL)
-#define SCTR_BASE_ADDR              SYSCNT_CTRL_IPS_BASE_ADDR
-#endif
 
 #ifdef CONFIG_MX6SX
 #define GIS_BASE_ADDR               (AIPS3_ARB_BASE_ADDR + 0x04000)
@@ -406,7 +394,7 @@
 #define PWM6_BASE_ADDR              (AIPS3_ARB_BASE_ADDR + 0xA8000)
 #define PWM7_BASE_ADDR              (AIPS3_ARB_BASE_ADDR + 0xAC000)
 #define PWM8_BASE_ADDR              (AIPS3_ARB_BASE_ADDR + 0xB0000)
-#elif (defined(CONFIG_MX6UL) || defined(CONFIG_MX6ULL))
+#elif defined(CONFIG_MX6ULL)
 #define AIPS3_CONFIG_BASE_ADDR      (AIPS3_ARB_BASE_ADDR + 0x7C000)
 #define DCP_BASE_ADDR               (AIPS3_ARB_BASE_ADDR + 0x80000)
 #define RNGB_BASE_ADDR              (AIPS3_ARB_BASE_ADDR + 0x84000)
