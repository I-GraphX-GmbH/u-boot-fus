/* SPDX-License-Identifier: GPL-2.0+ */
/*
 * (C) Copyright 2009
 * Stefano Babic, DENX Software Engineering, sbabic@denx.de.
 */

#ifndef __ASM_ARCH_CLOCK_H
#define __ASM_ARCH_CLOCK_H

#include <linux/types.h>

#ifdef CONFIG_SYS_MX6_HCLK
#define MXC_HCLK	CONFIG_SYS_MX6_HCLK
#else
#define MXC_HCLK	24000000
#endif

#ifdef CONFIG_SYS_MX6_CLK32
#define MXC_CLK32	CONFIG_SYS_MX6_CLK32
#else
#define MXC_CLK32	32768
#endif

<<<<<<< HEAD
enum pll_clocks {
	PLL_SYS,	/* System PLL */
	PLL_BUS,	/* System Bus PLL*/
	PLL_USBOTG,	/* OTG USB PLL */
	PLL_ENET,	/* ENET PLL */
	PLL_AUDIO,	/* AUDIO PLL */
	PLL_VIDEO,	/* AUDIO PLL */
	PLL_USB2,	/* USB Host PLL */
};
=======
struct cmd_tbl;
>>>>>>> b517c527

enum mxc_clock {
	MXC_ARM_CLK = 0,
	MXC_PER_CLK,
	MXC_AHB_CLK,
	MXC_IPG_CLK,
	MXC_IPG_PERCLK,
	MXC_UART_CLK,
	MXC_CSPI_CLK,
	MXC_AXI_CLK,
	MXC_EMI_SLOW_CLK,
	MXC_DDR_CLK,
	MXC_ESDHC_CLK,
	MXC_ESDHC2_CLK,
	MXC_ESDHC3_CLK,
	MXC_ESDHC4_CLK,
	MXC_SATA_CLK,
	MXC_NFC_CLK,
	MXC_I2C_CLK,
};

enum ldb_di_clock {
	MXC_PLL5_CLK = 0,
	MXC_PLL2_PFD0_CLK,
	MXC_PLL2_PFD2_CLK,
	MXC_MMDC_CH1_CLK,
	MXC_PLL3_SW_CLK,
};

enum enet_freq {
	ENET_25MHZ,
	ENET_50MHZ,
	ENET_100MHZ,
	ENET_125MHZ,
};

u32 imx_get_uartclk(void);
u32 imx_get_fecclk(void);
unsigned int mxc_get_ldb_clock(int channel);
unsigned int mxc_get_ipu_clock(int ipu);
unsigned int mxc_get_ipu_di_clock(int ipu, int di);
unsigned int mxc_get_clock(enum mxc_clock clk);
void setup_gpmi_io_clk(u32 cfg);
void hab_caam_clock_enable(unsigned char enable);
void enable_ocotp_clk(unsigned char enable);
void enable_usboh3_clk(unsigned char enable);
void enable_uart_clk(unsigned char enable);
int enable_usdhc_clk(unsigned char enable, unsigned bus_num);
int enable_sata_clock(void);
void disable_sata_clock(void);
int enable_pcie_clock(void);
int enable_i2c_clk(unsigned char enable, unsigned i2c_num);
int enable_spi_clk(unsigned char enable, unsigned spi_num);
void enable_ipu_clock(void);
void disable_ipu_clock(void);
void enable_ldb_di_clk(int channel);
int enable_fec_anatop_clock(int fec_id, enum enet_freq freq);
void enable_enet_clk(unsigned char enable);
int enable_lcdif_clock(u32 base_addr, bool enable);
int enable_lvds_bridge(u32 lcd_base_addr);
void enable_qspi_clk(int qspi_num);
void enable_thermal_clk(void);
void enable_epdc_clock(void);
void mxs_set_lcdclk(u32 base_addr, u32 freq);
void select_ldb_di_clock_source(enum ldb_di_clock clk);
void enable_eim_clk(unsigned char enable);
void mxs_set_vadcclk(void);
<<<<<<< HEAD
int do_mx6_showclocks(cmd_tbl_t *cmdtp, int flag, int argc, char * const argv[]);

/* Display related clock handling */
unsigned int mxs_get_ldb_clock(int channel);
unsigned int mxs_get_lcdif_clock(int lcdif);
void mxs_enable_lcdif_clk(unsigned int base_addr);
int mxs_config_lcdif_clk(unsigned int base_addr, unsigned int freq_khz);
int mxs_config_lvds_clk(unsigned int base_addr, unsigned int freq_khz);
unsigned int ipuv3_get_ldb_clock(int channel);
unsigned int ipuv3_get_ipu_di_clock(int ipu, int di);
unsigned int ipuv3_get_ipu_clock(int ipu);
void ipuv3_enable_ipu_clk(int ipu);
int ipuv3_config_lcd_di_clk(u32 ipu, u32 di);
int ipuv3_config_lvds_clk(unsigned int ipu, unsigned int di,
			  unsigned int freq_khz, unsigned int split);
int enable_video_pll(void);
void disable_video_pll(void);
int setup_video_pll(u32 freq_khz);
int freq_is_accurate(unsigned int freq_is, unsigned int freq_target);

=======
int do_mx6_showclocks(struct cmd_tbl *cmdtp, int flag, int argc,
		      char *const argv[]);
>>>>>>> b517c527
#endif /* __ASM_ARCH_CLOCK_H */<|MERGE_RESOLUTION|>--- conflicted
+++ resolved
@@ -21,7 +21,8 @@
 #define MXC_CLK32	32768
 #endif
 
-<<<<<<< HEAD
+struct cmd_tbl;
+
 enum pll_clocks {
 	PLL_SYS,	/* System PLL */
 	PLL_BUS,	/* System Bus PLL*/
@@ -31,9 +32,6 @@
 	PLL_VIDEO,	/* AUDIO PLL */
 	PLL_USB2,	/* USB Host PLL */
 };
-=======
-struct cmd_tbl;
->>>>>>> b517c527
 
 enum mxc_clock {
 	MXC_ARM_CLK = 0,
@@ -101,8 +99,8 @@
 void select_ldb_di_clock_source(enum ldb_di_clock clk);
 void enable_eim_clk(unsigned char enable);
 void mxs_set_vadcclk(void);
-<<<<<<< HEAD
-int do_mx6_showclocks(cmd_tbl_t *cmdtp, int flag, int argc, char * const argv[]);
+int do_mx6_showclocks(struct cmd_tbl *cmdtp, int flag, int argc,
+		      char *const argv[]);
 
 /* Display related clock handling */
 unsigned int mxs_get_ldb_clock(int channel);
@@ -122,8 +120,4 @@
 int setup_video_pll(u32 freq_khz);
 int freq_is_accurate(unsigned int freq_is, unsigned int freq_target);
 
-=======
-int do_mx6_showclocks(struct cmd_tbl *cmdtp, int flag, int argc,
-		      char *const argv[]);
->>>>>>> b517c527
 #endif /* __ASM_ARCH_CLOCK_H */