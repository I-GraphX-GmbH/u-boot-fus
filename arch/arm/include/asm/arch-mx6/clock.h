/*
 * (C) Copyright 2009
 * Stefano Babic, DENX Software Engineering, sbabic@denx.de.
 *
 * SPDX-License-Identifier:	GPL-2.0+
 */

#ifndef __ASM_ARCH_CLOCK_H
#define __ASM_ARCH_CLOCK_H

#include <common.h>

#ifdef CONFIG_SYS_MX6_HCLK
#define MXC_HCLK	CONFIG_SYS_MX6_HCLK
#else
#define MXC_HCLK	24000000
#endif

#ifdef CONFIG_SYS_MX6_CLK32
#define MXC_CLK32	CONFIG_SYS_MX6_CLK32
#else
#define MXC_CLK32	32768
#endif

enum pll_clocks {
	PLL_SYS,	/* System PLL */
	PLL_BUS,	/* System Bus PLL*/
	PLL_USBOTG,	/* OTG USB PLL */
	PLL_ENET,	/* ENET PLL */
	PLL_AUDIO,	/* AUDIO PLL */
	PLL_VIDEO,	/* AUDIO PLL */
	PLL_USB2,	/* USB Host PLL */
};

enum mxc_clock {
	MXC_ARM_CLK = 0,
	MXC_PER_CLK,
	MXC_AHB_CLK,
	MXC_IPG_CLK,
	MXC_IPG_PERCLK,
	MXC_UART_CLK,
	MXC_CSPI_CLK,
	MXC_AXI_CLK,
	MXC_EMI_SLOW_CLK,
	MXC_DDR_CLK,
	MXC_ESDHC_CLK,
	MXC_ESDHC2_CLK,
	MXC_ESDHC3_CLK,
	MXC_ESDHC4_CLK,
	MXC_SATA_CLK,
	MXC_NFC_CLK,
	MXC_I2C_CLK,
};

enum ldb_di_clock {
	MXC_PLL5_CLK = 0,
	MXC_PLL2_PFD0_CLK,
	MXC_PLL2_PFD2_CLK,
	MXC_MMDC_CH1_CLK,
	MXC_PLL3_SW_CLK,
};

enum enet_freq {
	ENET_25MHZ,
	ENET_50MHZ,
	ENET_100MHZ,
	ENET_125MHZ,
};

u32 imx_get_uartclk(void);
u32 imx_get_fecclk(void);
unsigned int mxc_get_ldb_clock(int channel);
unsigned int mxc_get_ipu_clock(int ipu);
unsigned int mxc_get_ipu_di_clock(int ipu, int di);
unsigned int mxc_get_clock(enum mxc_clock clk);
void setup_gpmi_io_clk(u32 cfg);
void hab_caam_clock_enable(unsigned char enable);
void enable_ocotp_clk(unsigned char enable);
void enable_usboh3_clk(unsigned char enable);
void enable_uart_clk(unsigned char enable);
int enable_usdhc_clk(unsigned char enable, unsigned bus_num);
int enable_sata_clock(void);
void disable_sata_clock(void);
int enable_pcie_clock(void);
int enable_i2c_clk(unsigned char enable, unsigned i2c_num);
int enable_spi_clk(unsigned char enable, unsigned spi_num);
void enable_ldb_di_clk(int channel);
int enable_fec_anatop_clock(int fec_id, enum enet_freq freq);
void enable_enet_clk(unsigned char enable);
void enable_qspi_clk(int qspi_num);
void enable_thermal_clk(void);
void enable_eim_clk(unsigned char enable);
<<<<<<< HEAD

/* Display related clock handling */
unsigned int mxs_get_ldb_clock(int channel);
unsigned int mxs_get_lcdif_clock(int lcdif);
void mxs_enable_lcdif_clk(unsigned int base_addr);
int mxs_config_lcdif_clk(unsigned int base_addr, unsigned int freq_khz);
int mxs_config_lvds_clk(unsigned int base_addr, unsigned int freq_khz);
unsigned int ipuv3_get_ldb_clock(int channel);
unsigned int ipuv3_get_ipu_di_clock(int ipu, int di);
unsigned int ipuv3_get_ipu_clock(int ipu);
void ipuv3_enable_ipu_clk(int ipu);
int ipuv3_config_lcd_di_clk(u32 ipu, u32 di);
int ipuv3_config_lvds_clk(unsigned int ipu, unsigned int di,
			  unsigned int freq_khz, unsigned int split);
int enable_video_pll(void);
void disable_video_pll(void);
int setup_video_pll(u32 freq_khz);
int freq_is_accurate(unsigned int freq_is, unsigned int freq_target);

=======
int do_mx6_showclocks(cmd_tbl_t *cmdtp, int flag, int argc, char * const argv[]);
>>>>>>> 0e33a77c
#endif /* __ASM_ARCH_CLOCK_H */<|MERGE_RESOLUTION|>--- conflicted
+++ resolved
@@ -90,7 +90,7 @@
 void enable_qspi_clk(int qspi_num);
 void enable_thermal_clk(void);
 void enable_eim_clk(unsigned char enable);
-<<<<<<< HEAD
+int do_mx6_showclocks(cmd_tbl_t *cmdtp, int flag, int argc, char * const argv[]);
 
 /* Display related clock handling */
 unsigned int mxs_get_ldb_clock(int channel);
@@ -110,7 +110,4 @@
 int setup_video_pll(u32 freq_khz);
 int freq_is_accurate(unsigned int freq_is, unsigned int freq_target);
 
-=======
-int do_mx6_showclocks(cmd_tbl_t *cmdtp, int flag, int argc, char * const argv[]);
->>>>>>> 0e33a77c
 #endif /* __ASM_ARCH_CLOCK_H */