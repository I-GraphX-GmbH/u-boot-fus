--- conflicted
+++ resolved
@@ -1,12 +1,7 @@
 /* SPDX-License-Identifier: GPL-2.0+ */
 /*
  * Copyright (C) 2013 Boundary Devices Inc.
-<<<<<<< HEAD
  * Copyright (C) 2015-2016 Freescale Semiconductor, Inc.
- *
- * SPDX-License-Identifier:	GPL-2.0+
-=======
->>>>>>> 4b398755
  */
 #ifndef __ASM_ARCH_MX6_PINS_H__
 #define __ASM_ARCH_MX6_PINS_H__
