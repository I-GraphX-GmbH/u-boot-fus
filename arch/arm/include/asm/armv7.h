/*
 * (C) Copyright 2010
 * Texas Instruments, <www.ti.com>
 * Aneesh V <aneesh@ti.com>
 *
 * SPDX-License-Identifier:	GPL-2.0+
 */
#ifndef ARMV7_H
#define ARMV7_H

/* Cortex-A9 revisions */
#define MIDR_CORTEX_A9_R0P1	0x410FC091
#define MIDR_CORTEX_A9_R1P2	0x411FC092
#define MIDR_CORTEX_A9_R1P3	0x411FC093
#define MIDR_CORTEX_A9_R2P10	0x412FC09A

/* Cortex-A15 revisions */
#define MIDR_CORTEX_A15_R0P0	0x410FC0F0
#define MIDR_CORTEX_A15_R2P2	0x412FC0F2

/* Cortex-A7 revisions */
#define MIDR_CORTEX_A7_R0P0	0x410FC070

#define MIDR_PRIMARY_PART_MASK	0xFF0FFFF0

/* ID_PFR1 feature fields */
#define CPUID_ARM_SEC_SHIFT		4
#define CPUID_ARM_SEC_MASK		(0xF << CPUID_ARM_SEC_SHIFT)
#define CPUID_ARM_VIRT_SHIFT		12
#define CPUID_ARM_VIRT_MASK		(0xF << CPUID_ARM_VIRT_SHIFT)
#define CPUID_ARM_GENTIMER_SHIFT	16
#define CPUID_ARM_GENTIMER_MASK		(0xF << CPUID_ARM_GENTIMER_SHIFT)

/* valid bits in CBAR register / PERIPHBASE value */
#define CBAR_MASK			0xFFFF8000

/* CCSIDR */
#define CCSIDR_LINE_SIZE_OFFSET		0
#define CCSIDR_LINE_SIZE_MASK		0x7
#define CCSIDR_ASSOCIATIVITY_OFFSET	3
#define CCSIDR_ASSOCIATIVITY_MASK	(0x3FF << 3)
#define CCSIDR_NUM_SETS_OFFSET		13
#define CCSIDR_NUM_SETS_MASK		(0x7FFF << 13)

/*
 * Values for InD field in CSSELR
 * Selects the type of cache
 */
#define ARMV7_CSSELR_IND_DATA_UNIFIED	0
#define ARMV7_CSSELR_IND_INSTRUCTION	1

/* Values for Ctype fields in CLIDR */
#define ARMV7_CLIDR_CTYPE_NO_CACHE		0
#define ARMV7_CLIDR_CTYPE_INSTRUCTION_ONLY	1
#define ARMV7_CLIDR_CTYPE_DATA_ONLY		2
#define ARMV7_CLIDR_CTYPE_INSTRUCTION_DATA	3
#define ARMV7_CLIDR_CTYPE_UNIFIED		4

#ifndef __ASSEMBLY__
#include <linux/types.h>
#include <asm/io.h>

/*
 * CP15 Barrier instructions
 * Please note that we have separate barrier instructions in ARMv7
 * However, we use the CP15 based instructtions because we use
 * -march=armv5 in U-Boot
 */
#define CP15ISB	asm volatile ("mcr     p15, 0, %0, c7, c5, 4" : : "r" (0))
#define CP15DSB	asm volatile ("mcr     p15, 0, %0, c7, c10, 4" : : "r" (0))
#define CP15DMB	asm volatile ("mcr     p15, 0, %0, c7, c10, 5" : : "r" (0))

<<<<<<< HEAD
#ifdef __ARM_ARCH_7A__
#define ISB	asm volatile ("isb" : : : "memory")
#define DSB	asm volatile ("dsb" : : : "memory")
#define DMB	asm volatile ("dmb" : : : "memory")
#else
#define ISB	CP15ISB
#define DSB	CP15DSB
#define DMB	CP15DMB
#endif

=======
/*
 * Workaround for ARM errata # 798870
 * Set L2ACTLR[7] to reissue any memory transaction in the L2 that has been
 * stalled for 1024 cycles to verify that its hazard condition still exists.
 */
static inline void v7_enable_l2_hazard_detect(void)
{
	uint32_t val;

	/* L2ACTLR[7]: Enable hazard detect timeout */
	asm volatile ("mrc     p15, 1, %0, c15, c0, 0\n\t" : "=r"(val));
	val |= (1 << 7);
	asm volatile ("mcr     p15, 1, %0, c15, c0, 0\n\t" : : "r"(val));
}

/*
 * Workaround for ARM errata # 799270
 * Ensure that the L2 logic has been used within the previous 256 cycles
 * before modifying the ACTLR.SMP bit. This is required during boot before
 * MMU has been enabled, or during a specified reset or power down sequence.
 */
static inline void v7_enable_smp(uint32_t address)
{
	uint32_t temp, val;

	/* Read auxiliary control register */
	asm volatile ("mrc     p15, 0, %0, c1, c0, 1\n\t" : "=r"(val));

	/* Enable SMP */
	val |= (1 << 6);

	/* Dummy read to assure L2 access */
	temp = readl(address);
	temp &= 0;
	val |= temp;

	/* Write auxiliary control register */
	asm volatile ("mcr     p15, 0, %0, c1, c0, 1\n\t" : : "r"(val));

	CP15DSB;
	CP15ISB;
}

void v7_en_l2_hazard_detect(void);
>>>>>>> f11b24e5
void v7_outer_cache_enable(void);
void v7_outer_cache_disable(void);
void v7_outer_cache_flush_all(void);
void v7_outer_cache_inval_all(void);
void v7_outer_cache_flush_range(u32 start, u32 end);
void v7_outer_cache_inval_range(u32 start, u32 end);

#if defined(CONFIG_ARMV7_NONSEC) || defined(CONFIG_ARMV7_VIRT)

int armv7_init_nonsec(void);
bool armv7_boot_nonsec(void);

/* defined in assembly file */
unsigned int _nonsec_init(void);
void _do_nonsec_entry(void *target_pc, unsigned long r0,
		      unsigned long r1, unsigned long r2);
void _smp_pen(void);

extern char __secure_start[];
extern char __secure_end[];

#endif /* CONFIG_ARMV7_NONSEC || CONFIG_ARMV7_VIRT */

void v7_arch_cp15_set_l2aux_ctrl(u32 l2auxctrl, u32 cpu_midr,
				 u32 cpu_rev_comb, u32 cpu_variant,
				 u32 cpu_rev);
void v7_arch_cp15_set_acr(u32 acr, u32 cpu_midr, u32 cpu_rev_comb,
			  u32 cpu_variant, u32 cpu_rev);
#endif /* ! __ASSEMBLY__ */

#endif<|MERGE_RESOLUTION|>--- conflicted
+++ resolved
@@ -70,7 +70,6 @@
 #define CP15DSB	asm volatile ("mcr     p15, 0, %0, c7, c10, 4" : : "r" (0))
 #define CP15DMB	asm volatile ("mcr     p15, 0, %0, c7, c10, 5" : : "r" (0))
 
-<<<<<<< HEAD
 #ifdef __ARM_ARCH_7A__
 #define ISB	asm volatile ("isb" : : : "memory")
 #define DSB	asm volatile ("dsb" : : : "memory")
@@ -81,7 +80,6 @@
 #define DMB	CP15DMB
 #endif
 
-=======
 /*
  * Workaround for ARM errata # 798870
  * Set L2ACTLR[7] to reissue any memory transaction in the L2 that has been
@@ -126,7 +124,6 @@
 }
 
 void v7_en_l2_hazard_detect(void);
->>>>>>> f11b24e5
 void v7_outer_cache_enable(void);
 void v7_outer_cache_disable(void);
 void v7_outer_cache_flush_all(void);
