config HAS_CAAM
	bool

config IMX_CONFIG
	string

config IMX_OPTEE
	bool "Support OP-TEE"
	help
	 Enable support for OP-TEE

config ROM_UNIFIED_SECTIONS
	bool

config SYSCOUNTER_TIMER
	bool

config GPT_TIMER
	bool

config FSL_CAAM_KB
	bool

config IMX_SEC_INIT
	bool
	help
		In most of i.MX board with CAAM this option is used
		to init RNG from U-Boot
	select FSL_CAAM_KB
	select SPL_CRYPTO_SUPPORT if SPL

config IMX_RDC
	bool "i.MX Resource domain controller driver"
	depends on ARCH_MX6 || ARCH_MX7
	help
	  i.MX Resource domain controller is used to assign masters
	  and peripherals to differet domains. This can be used to
	  isolate resources.

config IMX_BOOTAUX
	bool "Support boot auxiliary core"
	depends on ARCH_MX7 || ARCH_MX7ULP || ARCH_MX6 || ARCH_IMX8 || ARCH_IMX8M
	help
	  bootaux [addr] to boot auxiliary core.

config IMX_VSERVICE_SHARED_BUFFER
	hex "Define the buffer address used for virtual service"
	depends on IMX_VSERVICE
	help
	  IMX virtual service will use this buffer for exchanging data with remote core.

config IMX_VSERVICE_SHARED_BUFFER_SIZE
	hex "Define the size of buffer address used for virtual service"
	default 0x400000
	depends on IMX_VSERVICE
	help
	  The buffer size for IMX virtual service needs enough large to fit all possible message.

config IMX_VSERVICE
	bool
    select MISC
    select IMX_M4_MU
	help
	  This enables imx virtual service provides framework for imx virtual driver working.

config USE_IMXIMG_PLUGIN
	bool "Use imximage plugin code"
	depends on ARCH_MX7 || ARCH_MX6 || ARCH_MX7ULP
	help
	  i.MX6/7 supports DCD and Plugin. Enable this configuration
	  to use Plugin, otherwise DCD will be used.

config IMX_HAB
	bool "Support i.MX HAB features"
	depends on ARCH_MX7 || ARCH_MX6 || ARCH_MX5 || ARCH_MX7ULP || ARCH_IMX8M
	select FSL_CAAM if HAS_CAAM
	imply CMD_DEKBLOB if HAS_CAAM
	help
	  This option enables the support for secure boot (HAB).
	  See doc/README.mxc_hab for more details.

<<<<<<< HEAD
config FS_SECURE_BOOT
	bool "Support FS variant of Secure Boot"
	help
	  This option enables the support for F&S secure boot (HAB).
=======
config CSF_SIZE
	hex "Maximum size for Command Sequence File (CSF) binary"
	default 0x2060
	help
	  Define the maximum size for Command Sequence File (CSF) binary
	  this information is used to define the image boot data.
>>>>>>> 252100a3

config CMD_BMODE
	bool "Support the 'bmode' command"
	default y
	depends on ARCH_MX6 || ARCH_MX5
	help
	  This enables the 'bmode' (bootmode) command for forcing
	  a boot from specific media.

	  This is useful for forcing the ROM's usb downloader to
	  activate upon a watchdog reset which is nice when iterating
	  on U-Boot.  Using the reset button or running bmode normal
	  will set it back to normal.  This command currently
	  supports i.MX53 and i.MX6.

config CMD_DEKBLOB
	bool "Support the 'dek_blob' command"
	select IMX_CAAM_DEK_ENCAP if ARCH_MX6 || ARCH_MX7 || ARCH_MX7ULP
	select IMX_OPTEE_DEK_ENCAP if ARCH_IMX8M
	select IMX_SECO_DEK_ENCAP if ARCH_IMX8
	help
	  This enables the 'dek_blob' command which is used with the
	  Freescale secure boot mechanism. This command encapsulates and
	  creates a blob of data. See also CMD_BLOB and doc/README.mxc_hab for
	  more information.

config IMX_CAAM_DEK_ENCAP
	bool "Support the DEK blob encapsulation with CAAM U-Boot driver"
	help
	  This enables the DEK blob encapsulation with the U-Boot CAAM driver.
	  This option is only available on imx6, imx7 and imx7ulp.

config IMX_OPTEE_DEK_ENCAP
	select TEE
	select OPTEE
	bool "Support the DEK blob encapsulation with OP-TEE"
	help
	  This enabled the DEK blob encapsulation with OP-TEE. The communication
	  with OP-TEE is done through a SMC call and OP-TEE shared memory. This
	  option is available on imx8mm.

config IMX_SECO_DEK_ENCAP
	bool "Support the DEK blob encapsulation with SECO"
	help
	  This enabled the DEK blob encapsulation with the SECO API. This option
	  is only available on imx8.

config CMD_PRIBLOB
	bool "Support the set_priblob_bitfield command"
	depends on HAS_CAAM && SECURE_BOOT
	help
	  This option enables the priblob command which can be used
		to set the priblob setting to 0x3.

config CMD_HDMIDETECT
	bool "Support the 'hdmidet' command"
	help
	  This enables the 'hdmidet' command which detects if an HDMI monitor
	  is connected.

config FSL_MFGPROT
	bool "Support the 'mfgprot' command"
	depends on SECURE_BOOT || AHAB_BOOT
	select IMX_CAAM_MFG_PROT if ARCH_MX7
	select IMX_SECO_MFG_PROT if ARCH_IMX8
	help
	  This option enables the manufacturing protection command
	  which can be used has a protection feature for Manufacturing
	  process. With this tool is possible to authenticate the
	  chip to the OEM's server.

config IMX_CAAM_MFG_PROT
	bool "Support the manufacturing protection with CAAM U-Boot driver"
	help
	  This enables the manufacturing protection feature with the U-Boot
	  CAAM driver. This option is only available on iMX7D/S.

config IMX_SECO_MFG_PROT
	bool "Support the manufacturing protection with SECO API"
	help
	  This enables the manufacturing protection feature with the SECO API.
	  This option is only available on iMX8/8x series.

config DBG_MONITOR
	bool "Enable the AXI debug monitor"
	depends on ARCH_MX6 || ARCH_MX7
	help
	  This option enables the debug monitor which prints out last
	  failed AXI access info when system reboot is caused by AXI
	  access failure.

config CMD_NANDBCB
	bool "i.MX6 NAND Boot Control Block(BCB) command"
<<<<<<< HEAD
	depends on NAND && CMD_MTDPARTS
	default y if ((ARCH_MX6 || ARCH_MX7 || ARCH_IMX8M || ARCH_IMX8) && NAND_MXS)
=======
	depends on MTD_RAW_NAND && CMD_MTDPARTS
	select BCH if MX6UL || MX6ULL
	default y if (ARCH_MX6 && NAND_MXS) || (ARCH_MX7 && NAND_MXS)
>>>>>>> 252100a3
	help
	  Unlike normal 'nand write/erase' commands, this command update
	  Boot Control Block(BCB) for i.MX6 platform NAND IP's.

	  This is similar to kobs-ng, which is used in Linux as separate
	  rootfs package.

config NXP_BOARD_REVISION
	bool "Read NXP board revision from fuses"
	depends on ARCH_MX6 || ARCH_MX7
	help
	  NXP boards based on i.MX6/7 contain the board revision information
	  stored in the fuses. Select this option if you want to be able to
	  retrieve the board revision information.

config FLASH_MCUFIRMWARE_SUPPORT
	bool "Enable mcu firmware flash support"
	depends on ARCH_MX7ULP || ARCH_IMX8M
	help
	  This enables the mcu firmware flash support for some SOCs.

config DDRMC_VF610_CALIBRATION
	bool "Enable DDRMC (DDR3) on-chip calibration"
	depends on ARCH_VF610
	help
	  Vybrid (vf610) SoC provides some on-chip facility to tune the DDR3
	  memory parameters. Select this option if you want to calculate them
	  at boot time.
	  NOTE:
	  NXP does NOT recommend to perform this calibration at each boot. One
	  shall perform it on a new PCB and then use those values to program
	  the ddrmc_cr_setting on relevant board file.

<<<<<<< HEAD
config IMX_TRUSTY_OS
	bool "Support Trusty OS related feature"
	depends on ARCH_MX6 || ARCH_MX7 || ARCH_IMX8 || ARCH_IMX8M
	select SYS_ARM_CACHE_WRITEALLOC

config SYS_ARM_CACHE_WRITEALLOC
	bool "support cache write alloc"
=======
config SPL_IMX_ROMAPI_LOADADDR
	hex "Default load address to load image through ROM API"
	depends on IMX8MN

config IMX_DCD_ADDR
	hex "DCD Blocks location on the image"
	default 0x00910000 if !ARCH_MX7ULP
	default 0x2f010000 if ARCH_MX7ULP
	help
	  Indicates where the Device Configuration Data, a binary table used by
	  the ROM code to configure the device at early boot stage, is located.
	  This information is shared with the user via mkimage -l just so the
	  image can be signed.
>>>>>>> 252100a3
<|MERGE_RESOLUTION|>--- conflicted
+++ resolved
@@ -79,19 +79,17 @@
 	  This option enables the support for secure boot (HAB).
 	  See doc/README.mxc_hab for more details.
 
-<<<<<<< HEAD
-config FS_SECURE_BOOT
-	bool "Support FS variant of Secure Boot"
-	help
-	  This option enables the support for F&S secure boot (HAB).
-=======
 config CSF_SIZE
 	hex "Maximum size for Command Sequence File (CSF) binary"
 	default 0x2060
 	help
 	  Define the maximum size for Command Sequence File (CSF) binary
 	  this information is used to define the image boot data.
->>>>>>> 252100a3
+
+config FS_SECURE_BOOT
+	bool "Support FS variant of Secure Boot"
+	help
+	  This option enables the support for F&S secure boot (HAB).
 
 config CMD_BMODE
 	bool "Support the 'bmode' command"
@@ -185,14 +183,9 @@
 
 config CMD_NANDBCB
 	bool "i.MX6 NAND Boot Control Block(BCB) command"
-<<<<<<< HEAD
-	depends on NAND && CMD_MTDPARTS
-	default y if ((ARCH_MX6 || ARCH_MX7 || ARCH_IMX8M || ARCH_IMX8) && NAND_MXS)
-=======
 	depends on MTD_RAW_NAND && CMD_MTDPARTS
 	select BCH if MX6UL || MX6ULL
-	default y if (ARCH_MX6 && NAND_MXS) || (ARCH_MX7 && NAND_MXS)
->>>>>>> 252100a3
+	default y if ((ARCH_MX6 || ARCH_MX7 || ARCH_IMX8M || ARCH_IMX8) && NAND_MXS)
 	help
 	  Unlike normal 'nand write/erase' commands, this command update
 	  Boot Control Block(BCB) for i.MX6 platform NAND IP's.
@@ -226,26 +219,24 @@
 	  shall perform it on a new PCB and then use those values to program
 	  the ddrmc_cr_setting on relevant board file.
 
-<<<<<<< HEAD
+config SPL_IMX_ROMAPI_LOADADDR
+	hex "Default load address to load image through ROM API"
+	depends on IMX8MN
+
+config IMX_DCD_ADDR
+	hex "DCD Blocks location on the image"
+	default 0x00910000 if !ARCH_MX7ULP
+	default 0x2f010000 if ARCH_MX7ULP
+	help
+	  Indicates where the Device Configuration Data, a binary table used by
+	  the ROM code to configure the device at early boot stage, is located.
+	  This information is shared with the user via mkimage -l just so the
+	  image can be signed.
+
 config IMX_TRUSTY_OS
 	bool "Support Trusty OS related feature"
 	depends on ARCH_MX6 || ARCH_MX7 || ARCH_IMX8 || ARCH_IMX8M
 	select SYS_ARM_CACHE_WRITEALLOC
 
 config SYS_ARM_CACHE_WRITEALLOC
-	bool "support cache write alloc"
-=======
-config SPL_IMX_ROMAPI_LOADADDR
-	hex "Default load address to load image through ROM API"
-	depends on IMX8MN
-
-config IMX_DCD_ADDR
-	hex "DCD Blocks location on the image"
-	default 0x00910000 if !ARCH_MX7ULP
-	default 0x2f010000 if ARCH_MX7ULP
-	help
-	  Indicates where the Device Configuration Data, a binary table used by
-	  the ROM code to configure the device at early boot stage, is located.
-	  This information is shared with the user via mkimage -l just so the
-	  image can be signed.
->>>>>>> 252100a3
+	bool "support cache write alloc"