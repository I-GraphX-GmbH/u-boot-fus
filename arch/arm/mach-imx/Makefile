--- conflicted
+++ resolved
@@ -123,7 +123,6 @@
 	$(Q)mkdir -p $(dir $@)
 	$(call if_changed_dep,cpp_cfg)
 
-<<<<<<< HEAD
 IMX_CONTAINER_CFG = $(CONFIG_IMX_CONTAINER_CFG:"%"=%)
 container.cfg: $(IMX_CONTAINER_CFG) FORCE
 	$(Q)mkdir -p $(dir $@)
@@ -140,22 +139,12 @@
 IMAGE_TYPE := imx8mimage
 IMX8M_DEPFILES := $(srctree)/tools/imx8m_image.sh
 DEPFILE_EXISTS := $(shell $(CPP) $(cpp_flags) -x c -o spl/u-boot-spl.cfgout $(srctree)/$(IMX_CONFIG);if [ -f spl/u-boot-spl.cfgout ]; then $(IMX8M_DEPFILES) spl/u-boot-spl.cfgout 0; echo $$?; fi)
-=======
-ifeq ($(CONFIG_ARCH_IMX8), y)
-CNTR_DEPFILES := $(srctree)/tools/imx_cntr_image.sh
-IMAGE_TYPE := imx8image
-DEPFILE_EXISTS := $(shell if [ -f u-boot-dtb.cfgout ]; then $(CNTR_DEPFILES) u-boot-dtb.cfgout; echo $$?; fi)
->>>>>>> 715e07fd
 else
 IMAGE_TYPE := imximage
 DEPFILE_EXISTS := 0
 endif
 
-<<<<<<< HEAD
 MKIMAGEFLAGS_u-boot.imx = -n $(filter-out $(PLUGIN).bin $(QSPI_HEADER) $< $(PHONY),$^) \
-=======
-MKIMAGEFLAGS_u-boot.imx = -n $(filter-out $(PLUGIN).bin $< $(PHONY),$^) \
->>>>>>> 715e07fd
 	-T $(IMAGE_TYPE) -e $(CONFIG_SYS_TEXT_BASE)
 u-boot.imx: MKIMAGEOUTPUT = u-boot.imx.log
 
@@ -179,7 +168,7 @@
 
 u-boot.imx: u-boot.bin u-boot.cfgout $(PLUGIN).bin $(QSPI_HEADER) FORCE
 	$(call if_changed,mkimage)
-<<<<<<< HEAD
+	$(BOARD_SIZE_CHECK)
 ifeq ($(CONFIG_QSPI_BOOT),y)
 	@awk '{s="0000000"$$1;l=length(s);if(!((NR-1)%4))printf "%08x ",(NR-1)*4; \
 		for(i=1;i<8;i+=2)printf " %s",substr(s,l-i,2);if(!(NR%4))printf "\n";}' \
@@ -192,31 +181,12 @@
 	@echo "Packed QSPI header with $@"
 endif
 
-ifeq ($(CONFIG_MULTI_DTB_FIT),y)
-MKIMAGEFLAGS_u-boot-dtb.imx = -n $(filter-out $(PLUGIN).bin $< $(PHONY),$^) \
-	-T $(IMAGE_TYPE) -e $(CONFIG_SYS_TEXT_BASE)
-u-boot-dtb.imx: MKIMAGEOUTPUT = u-boot-dtb.imx.log
-
-u-boot-dtb.imx: u-boot-fit-dtb.bin u-boot-dtb.cfgout $(PLUGIN).bin FORCE
-ifeq ($(DEPFILE_EXISTS),0)
-	$(call if_changed,mkimage)
-endif
-else ifeq ($(CONFIG_OF_SEPARATE),y)
+ifeq ($(CONFIG_OF_SEPARATE),y)
 MKIMAGEFLAGS_u-boot-dtb.imx = -n $(filter-out $(PLUGIN).bin $(QSPI_HEADER) $< $(PHONY),$^) \
 	-T $(IMAGE_TYPE) -e $(CONFIG_SYS_TEXT_BASE)
 u-boot-dtb.imx: MKIMAGEOUTPUT = u-boot-dtb.imx.log
 
 u-boot-dtb.imx: u-boot-dtb.bin u-boot-dtb.cfgout $(PLUGIN).bin $(QSPI_HEADER) FORCE
-=======
-	$(BOARD_SIZE_CHECK)
-
-ifeq ($(CONFIG_OF_SEPARATE),y)
-MKIMAGEFLAGS_u-boot-dtb.imx = -n $(filter-out $(PLUGIN).bin $< $(PHONY),$^) \
-	-T $(IMAGE_TYPE) -e $(CONFIG_SYS_TEXT_BASE)
-u-boot-dtb.imx: MKIMAGEOUTPUT = u-boot-dtb.imx.log
-
-u-boot-dtb.imx: u-boot-dtb.bin u-boot-dtb.cfgout $(PLUGIN).bin FORCE
->>>>>>> 715e07fd
 ifeq ($(DEPFILE_EXISTS),0)
 	$(call if_changed,mkimage)
 ifeq ($(CONFIG_QSPI_BOOT),y)
@@ -232,9 +202,7 @@
 endif
 endif
 endif
-endif
-
-<<<<<<< HEAD
+
 ifdef CONFIG_ARM64
 ifeq ($(CONFIG_ARCH_IMX8M), y)
 MKIMAGEFLAGS_SPL = -n spl/u-boot-spl.cfgout \
@@ -282,8 +250,6 @@
 endif
 
 else
-=======
->>>>>>> 715e07fd
 MKIMAGEFLAGS_SPL = -n $(filter-out $(PLUGIN).bin $< $(PHONY),$^) \
 		   -T $(IMAGE_TYPE) -e $(CONFIG_SPL_TEXT_BASE)
 SPL: MKIMAGEOUTPUT = SPL.log
@@ -325,10 +291,5 @@
 obj-$(CONFIG_MX6) += mx6/
 obj-$(CONFIG_MX7) += mx7/
 obj-$(CONFIG_ARCH_MX7ULP) += mx7ulp/
-<<<<<<< HEAD
-obj-$(CONFIG_IMX8) += imx8/
 obj-$(CONFIG_IMX8M) += imx8m/
-=======
-obj-$(CONFIG_MX8M) += mx8m/
-obj-$(CONFIG_ARCH_IMX8) += imx8/
->>>>>>> 715e07fd
+obj-$(CONFIG_ARCH_IMX8) += imx8/