# SPDX-License-Identifier: GPL-2.0+
#
# (C) Copyright 2000-2006
# Wolfgang Denk, DENX Software Engineering, wd@denx.de.
#
# (C) Copyright 2011 Freescale Semiconductor, Inc.

ifeq ($(SOC),$(filter $(SOC),mx25 mx35 mx5 mx6 mx7 imx8m vf610))
obj-y	= iomux-v3.o
endif

ifeq ($(SOC),$(filter $(SOC),imx8m))
ifneq ($(CONFIG_SPL_BUILD),y)
obj-$(CONFIG_IMX_BOOTAUX) += imx_bootaux.o
endif
obj-y += mmc_env.o
obj-$(CONFIG_FEC_MXC) += mac.o
obj-$(CONFIG_SYS_I2C_MXC) += i2c-mxv7.o
obj-$(CONFIG_SECURE_BOOT) += hab.o
obj-$(CONFIG_IMX_VIDEO_SKIP) += video.o
obj-y += cpu.o
endif

ifeq ($(SOC),$(filter $(SOC),mx5 mx6))
obj-y	+= cpu.o speed.o
obj-$(CONFIG_GPT_TIMER) += timer.o
obj-$(CONFIG_SYS_I2C_MXC) += i2c-mxv7.o
endif
<<<<<<< HEAD
ifeq ($(SOC),$(filter $(SOC),mx7 mx6 mxs mx7ulp imx8m imx8))
=======
ifeq ($(SOC),$(filter $(SOC),mx7 mx6 mxs imx8m imx8))
>>>>>>> 09b8043a
obj-y	+= misc.o
obj-$(CONFIG_CMD_PRIBLOB) += priblob.o
obj-$(CONFIG_SPL_BUILD)	+= spl.o
endif
ifeq ($(SOC),$(filter $(SOC),imx8m imx8))
obj-y	+= dt_optee.o
endif
ifeq ($(SOC),$(filter $(SOC),mx7))
obj-y 	+= cpu.o
obj-$(CONFIG_SYS_I2C_MXC) += i2c-mxv7.o
obj-y += mmc_env.o
obj-$(CONFIG_FSL_MFGPROT) += cmd_mfgprot.o
endif
ifeq ($(SOC),$(filter $(SOC),mx5 mx6 mx7))
obj-$(CONFIG_IMX_VIDEO_SKIP) += video.o
endif
ifeq ($(SOC),$(filter $(SOC),mx6 mx7))
obj-y 	+= cache.o init.o
obj-$(CONFIG_FEC_MXC) += mac.o
obj-$(CONFIG_IMX_RDC) += rdc-sema.o
ifneq ($(CONFIG_SPL_BUILD),y)
obj-$(CONFIG_IMX_BOOTAUX) += imx_bootaux.o
endif
obj-$(CONFIG_SATA) += sata.o
obj-$(CONFIG_SECURE_BOOT)    += hab.o
obj-$(CONFIG_FS_SECURE_BOOT) += checkboot.o
obj-$(CONFIG_SYSCOUNTER_TIMER) += syscounter.o
obj-$(CONFIG_IMX_TRUSTY_OS) += trusty.o
endif
ifeq ($(SOC),$(filter $(SOC),mx7ulp))
obj-y  += cache.o
obj-$(CONFIG_IMX_VIDEO_SKIP) += video.o
obj-$(CONFIG_SECURE_BOOT) += hab.o
obj-$(CONFIG_IMX_BOOTAUX) += imx_bootaux.o
endif
ifeq ($(SOC),$(filter $(SOC),vf610))
obj-y += ddrmc-vf610.o
obj-$(CONFIG_DDRMC_VF610_CALIBRATION) += ddrmc-vf610-calibration.o
endif
ifeq ($(SOC),$(filter $(SOC),imx8))
obj-$(CONFIG_HAVE_SC_FIRMWARE) += sci/
ifneq ($(CONFIG_SPL_BUILD),y)
obj-$(CONFIG_IMX_BOOTAUX) += imx_bootaux.o
endif
obj-$(CONFIG_IMX_VIDEO_SKIP) += video.o
obj-y  += misc.o
endif
ifneq ($(CONFIG_SPL_BUILD),y)
obj-$(CONFIG_CMD_BMODE) += cmd_bmode.o
obj-$(CONFIG_CMD_HDMIDETECT) += cmd_hdmidet.o
obj-$(CONFIG_BLINK_IMX) += blink_timer.o
obj-$(CONFIG_USE_IRQ) += interrupts.o
obj-$(CONFIG_CMD_DEKBLOB) += cmd_dek.o
obj-$(CONFIG_IMX_VSERVICE) += imx_vservice.o
endif

ifneq ($(CONFIG_BOARD_SIZE_LIMIT),)
BOARD_SIZE_CHECK = \
        @actual=`wc -c $@ | awk '{print $$1}'`; \
        limit=`printf "%d" $(CONFIG_BOARD_SIZE_LIMIT)`; \
        if test $$actual -gt $$limit; then \
                echo "$@ exceeds file size limit:" >&2 ; \
                echo "  limit:  $$limit bytes" >&2 ; \
                echo "  actual: $$actual bytes" >&2 ; \
                echo "  excess: $$((actual - limit)) bytes" >&2; \
                exit 1; \
        fi
else
BOARD_SIZE_CHECK =
endif

PLUGIN = board/$(BOARDDIR)/plugin

ifeq ($(CONFIG_USE_IMXIMG_PLUGIN),y)

$(PLUGIN).o: $(PLUGIN).S FORCE
	$(Q)mkdir -p $(dir $@)
	$(call if_changed_dep,as_o_S)

$(PLUGIN).bin: $(PLUGIN).o FORCE
	$(Q)mkdir -p $(dir $@)
	$(OBJCOPY) -O binary --gap-fill 0xff $< $@
else

$(PLUGIN).bin:

endif

quiet_cmd_cpp_cfg = CFGS    $@
      cmd_cpp_cfg = $(CPP) $(cpp_flags) -x c -o $@ $<

# mkimage source config file
IMX_CONFIG = $(CONFIG_IMX_CONFIG:"%"=%)

# How to create a cpp processed config file, they all use the same source
%.cfgout: $(IMX_CONFIG) FORCE
	$(Q)mkdir -p $(dir $@)
	$(call if_changed_dep,cpp_cfg)

IMX_CONTAINER_CFG = $(CONFIG_IMX_CONTAINER_CFG:"%"=%)
container.cfg: $(IMX_CONTAINER_CFG) FORCE
	$(Q)mkdir -p $(dir $@)
	$(call if_changed_dep,cpp_cfg)

ifeq ($(CONFIG_ARCH_IMX8), y)
CNTR_DEPFILES := $(srctree)/tools/imx_cntr_image.sh
IMAGE_TYPE := imx8image
<<<<<<< HEAD
ifeq ($(CONFIG_SPL_BUILD),y)
SPL_DEPFILE_EXISTS := $(shell $(CPP) $(cpp_flags) -x c -o spl/u-boot-spl.cfgout $(srctree)/$(IMX_CONFIG); if [ -f spl/u-boot-spl.cfgout ]; then $(CNTR_DEPFILES) spl/u-boot-spl.cfgout; echo $$?; fi)
endif
=======
SPL_DEPFILE_EXISTS := $(shell $(CPP) $(cpp_flags) -x c -o spl/u-boot-spl.cfgout $(srctree)/$(IMX_CONFIG); if [ -f spl/u-boot-spl.cfgout ]; then $(CNTR_DEPFILES) spl/u-boot-spl.cfgout; echo $$?; fi)
>>>>>>> 09b8043a
DEPFILE_EXISTS := $(shell $(CPP) $(cpp_flags) -x c -o u-boot-dtb.cfgout $(srctree)/$(IMX_CONFIG); if [ -f u-boot-dtb.cfgout ]; then $(CNTR_DEPFILES) u-boot-dtb.cfgout; echo $$?; fi)
else ifeq ($(CONFIG_ARCH_IMX8M), y)
IMAGE_TYPE := imx8mimage
IMX8M_DEPFILES := $(srctree)/tools/imx8m_image.sh
DEPFILE_EXISTS := $(shell $(CPP) $(cpp_flags) -x c -o spl/u-boot-spl.cfgout $(srctree)/$(IMX_CONFIG);if [ -f spl/u-boot-spl.cfgout ]; then $(IMX8M_DEPFILES) spl/u-boot-spl.cfgout 0; echo $$?; fi)
else
IMAGE_TYPE := imximage
DEPFILE_EXISTS := 0
endif

MKIMAGEFLAGS_u-boot.imx = -n $(filter-out $(PLUGIN).bin $(QSPI_HEADER) $< $(PHONY),$^) \
	-T $(IMAGE_TYPE) -e $(CONFIG_SYS_TEXT_BASE)
u-boot.imx: MKIMAGEOUTPUT = u-boot.imx.log

QSPI_HEADER_SOURCE = board/freescale/common/qspi_header
QSPI_HEADER = qspi_header
QSPI_HEADER_OFF = 1
QSPI_UBOOT_OFF = 4
ifeq ($(SOC),$(filter $(SOC),mx7))
QSPI_HEADER_OFF = 0
QSPI_UBOOT_OFF = 1
endif

ifeq ($(CONFIG_QSPI_BOOT),y)
$(QSPI_HEADER): $(QSPI_HEADER_SOURCE) FORCE
	@cp $< $@

else
$(QSPI_HEADER):

endif

u-boot.imx: u-boot.bin u-boot.cfgout $(PLUGIN).bin $(QSPI_HEADER) FORCE
	$(call if_changed,mkimage)
	$(BOARD_SIZE_CHECK)
ifeq ($(CONFIG_QSPI_BOOT),y)
	@awk '{s="0000000"$$1;l=length(s);if(!((NR-1)%4))printf "%08x ",(NR-1)*4; \
		for(i=1;i<8;i+=2)printf " %s",substr(s,l-i,2);if(!(NR%4))printf "\n";}' \
		$(QSPI_HEADER) > qspi.tmp
	@xxd -r qspi.tmp qspi.bin
	@dd if=$@ of=u-boot.tmp bs=1k seek=$(QSPI_UBOOT_OFF)
	@dd if=qspi.bin of=u-boot.tmp bs=1k seek=$(QSPI_HEADER_OFF) conv=notrunc
	@mv u-boot.tmp $@
	@rm qspi.tmp qspi.bin
	@echo "Packed QSPI header with $@"
endif

ifeq ($(CONFIG_OF_SEPARATE),y)
MKIMAGEFLAGS_u-boot-dtb.imx = -n $(filter-out $(PLUGIN).bin $(QSPI_HEADER) $< $(PHONY),$^) \
	-T $(IMAGE_TYPE) -e $(CONFIG_SYS_TEXT_BASE)
u-boot-dtb.imx: MKIMAGEOUTPUT = u-boot-dtb.imx.log

u-boot-dtb.imx: u-boot-dtb.bin u-boot-dtb.cfgout $(PLUGIN).bin $(QSPI_HEADER) FORCE
ifeq ($(DEPFILE_EXISTS),0)
	$(call if_changed,mkimage)
ifeq ($(CONFIG_QSPI_BOOT),y)
	@awk '{s="0000000"$$1;l=length(s);if(!((NR-1)%4))printf "%08x ",(NR-1)*4; \
		for(i=1;i<8;i+=2)printf " %s",substr(s,l-i,2);if(!(NR%4))printf "\n";}' \
		$(QSPI_HEADER) > qspi.tmp
	@xxd -r qspi.tmp qspi.bin
	@dd if=$@ of=u-boot.tmp bs=1k seek=$(QSPI_UBOOT_OFF)
	@dd if=qspi.bin of=u-boot.tmp bs=1k seek=$(QSPI_HEADER_OFF) conv=notrunc
	@mv u-boot.tmp $@
	@rm qspi.tmp qspi.bin
	@echo "Packed QSPI header with $@"
endif
endif
endif

ifdef CONFIG_ARM64
ifeq ($(CONFIG_ARCH_IMX8M), y)
MKIMAGEFLAGS_SPL = -n spl/u-boot-spl.cfgout \
		   -T $(IMAGE_TYPE) -e $(CONFIG_SPL_TEXT_BASE)
SPL: MKIMAGEOUTPUT = SPL.log

SPL: spl/u-boot-spl-ddr.bin FORCE
	$(call if_changed,mkimage)

MKIMAGEFLAGS_flash.bin = -n spl/u-boot-spl.cfgout \
		   -T $(IMAGE_TYPE) -e $(CONFIG_SPL_TEXT_BASE)
flash.bin: MKIMAGEOUTPUT = flash.log

spl/u-boot-spl-ddr.bin: spl/u-boot-spl.bin spl/u-boot-spl.cfgout FORCE
ifeq ($(DEPFILE_EXISTS),0)
	$(IMX8M_DEPFILES) spl/u-boot-spl.cfgout 1
endif

flash.bin: spl/u-boot-spl-ddr.bin u-boot.itb FORCE
	$(call if_changed,mkimage)
endif

ifeq ($(CONFIG_ARCH_IMX8), y)
SPL:

MKIMAGEFLAGS_flash.bin = -n spl/u-boot-spl.cfgout -T $(IMAGE_TYPE) -e 0x100000
flash.bin: MKIMAGEOUTPUT = flash.log

MKIMAGEFLAGS_u-boot.cnt = -n container.cfg -T $(IMAGE_TYPE) -e 0x100000
u-boot.cnt: MKIMAGEOUTPUT = u-boot.cnt.log

ifeq ($(CONFIG_SPL_LOAD_IMX_CONTAINER), y)
u-boot.cnt: u-boot.bin container.cfg FORCE
	$(call if_changed,mkimage)
flash.bin: spl/u-boot-spl.bin FORCE
	$(call if_changed,mkimage)
	@flashbin_size=`wc -c flash.bin | awk '{print $$1}'`; \
                   pad_cnt=$$(((flashbin_size + 0x400 - 1) / 0x400)); \
                   echo "append u-boot.cnt at $$pad_cnt KB"; \
                   dd if=u-boot.cnt of=flash.bin bs=1K seek=$$pad_cnt;
else
flash.bin: spl/u-boot-spl.bin FORCE
	$(call if_changed,mkimage)
endif
endif

ifeq ($(CONFIG_ARCH_IMX8), y)
SPL:

MKIMAGEFLAGS_flash.bin = -n spl/u-boot-spl.cfgout -T $(IMAGE_TYPE) -e 0x100000
flash.bin: MKIMAGEOUTPUT = flash.log

flash.bin: spl/u-boot-spl.bin u-boot.itb FORCE
ifeq ($(SPL_DEPFILE_EXISTS),0)
	$(call if_changed,mkimage)
endif
endif

else
MKIMAGEFLAGS_SPL = -n $(filter-out $(PLUGIN).bin $< $(PHONY),$^) \
		   -T $(IMAGE_TYPE) -e $(CONFIG_SPL_TEXT_BASE)
SPL: MKIMAGEOUTPUT = SPL.log

SPL: spl/u-boot-spl.bin spl/u-boot-spl.cfgout $(PLUGIN).bin FORCE
	$(call if_changed,mkimage)

MKIMAGEFLAGS_u-boot.uim = -A arm -O U-Boot -a $(CONFIG_SYS_TEXT_BASE) \
		-e $(CONFIG_SYS_TEXT_BASE) -C none -T firmware

u-boot.uim: u-boot.bin FORCE
	$(call if_changed,mkimage)

OBJCOPYFLAGS += -I binary -O binary --pad-to=$(CONFIG_SPL_PAD_TO)
append = cat $(filter-out $< $(PHONY), $^) >> $@

quiet_cmd_pad_cat = CAT     $@
cmd_pad_cat = $(cmd_objcopy) && $(append) || rm -f $@

u-boot-with-spl.imx: SPL u-boot.uim FORCE
	$(call if_changed,pad_cat)

u-boot-with-nand-spl.imx: spl/u-boot-nand-spl.imx u-boot.uim FORCE
	$(call if_changed,pad_cat)

quiet_cmd_u-boot-nand-spl_imx = GEN     $@
cmd_u-boot-nand-spl_imx = (printf '\000\000\000\000\106\103\102\040\001' && \
	dd bs=1015 count=1 if=/dev/zero 2>/dev/null) | cat - $< > $@

spl/u-boot-nand-spl.imx: SPL FORCE
	$(call if_changed,u-boot-nand-spl_imx)
endif

targets += $(addprefix ../../../,SPL spl/u-boot-spl.cfgout u-boot-dtb.cfgout u-boot.cfgout u-boot.uim spl/u-boot-nand-spl.imx)

obj-$(CONFIG_ARM64) += lowlevel.o sip.o

obj-$(CONFIG_MX5) += mx5/
obj-$(CONFIG_MX6) += mx6/
obj-$(CONFIG_MX7) += mx7/
obj-$(CONFIG_ARCH_MX7ULP) += mx7ulp/
obj-$(CONFIG_IMX8M) += imx8m/
obj-$(CONFIG_ARCH_IMX8) += imx8/<|MERGE_RESOLUTION|>--- conflicted
+++ resolved
@@ -26,11 +26,7 @@
 obj-$(CONFIG_GPT_TIMER) += timer.o
 obj-$(CONFIG_SYS_I2C_MXC) += i2c-mxv7.o
 endif
-<<<<<<< HEAD
 ifeq ($(SOC),$(filter $(SOC),mx7 mx6 mxs mx7ulp imx8m imx8))
-=======
-ifeq ($(SOC),$(filter $(SOC),mx7 mx6 mxs imx8m imx8))
->>>>>>> 09b8043a
 obj-y	+= misc.o
 obj-$(CONFIG_CMD_PRIBLOB) += priblob.o
 obj-$(CONFIG_SPL_BUILD)	+= spl.o
@@ -138,13 +134,9 @@
 ifeq ($(CONFIG_ARCH_IMX8), y)
 CNTR_DEPFILES := $(srctree)/tools/imx_cntr_image.sh
 IMAGE_TYPE := imx8image
-<<<<<<< HEAD
 ifeq ($(CONFIG_SPL_BUILD),y)
 SPL_DEPFILE_EXISTS := $(shell $(CPP) $(cpp_flags) -x c -o spl/u-boot-spl.cfgout $(srctree)/$(IMX_CONFIG); if [ -f spl/u-boot-spl.cfgout ]; then $(CNTR_DEPFILES) spl/u-boot-spl.cfgout; echo $$?; fi)
 endif
-=======
-SPL_DEPFILE_EXISTS := $(shell $(CPP) $(cpp_flags) -x c -o spl/u-boot-spl.cfgout $(srctree)/$(IMX_CONFIG); if [ -f spl/u-boot-spl.cfgout ]; then $(CNTR_DEPFILES) spl/u-boot-spl.cfgout; echo $$?; fi)
->>>>>>> 09b8043a
 DEPFILE_EXISTS := $(shell $(CPP) $(cpp_flags) -x c -o u-boot-dtb.cfgout $(srctree)/$(IMX_CONFIG); if [ -f u-boot-dtb.cfgout ]; then $(CNTR_DEPFILES) u-boot-dtb.cfgout; echo $$?; fi)
 else ifeq ($(CONFIG_ARCH_IMX8M), y)
 IMAGE_TYPE := imx8mimage
@@ -260,18 +252,6 @@
 endif
 endif
 
-ifeq ($(CONFIG_ARCH_IMX8), y)
-SPL:
-
-MKIMAGEFLAGS_flash.bin = -n spl/u-boot-spl.cfgout -T $(IMAGE_TYPE) -e 0x100000
-flash.bin: MKIMAGEOUTPUT = flash.log
-
-flash.bin: spl/u-boot-spl.bin u-boot.itb FORCE
-ifeq ($(SPL_DEPFILE_EXISTS),0)
-	$(call if_changed,mkimage)
-endif
-endif
-
 else
 MKIMAGEFLAGS_SPL = -n $(filter-out $(PLUGIN).bin $< $(PHONY),$^) \
 		   -T $(IMAGE_TYPE) -e $(CONFIG_SPL_TEXT_BASE)
