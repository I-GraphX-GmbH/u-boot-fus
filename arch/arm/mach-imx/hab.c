// SPDX-License-Identifier: GPL-2.0+
/*
 * Copyright (C) 2010-2015 Freescale Semiconductor, Inc.
 */

#include <common.h>
#include <config.h>
#include <fuse.h>
#include <asm/io.h>
#include <asm/system.h>
#include <asm/arch/clock.h>
#include <asm/arch/sys_proto.h>
#include <asm/mach-imx/hab.h>

DECLARE_GLOBAL_DATA_PTR;

#define ALIGN_SIZE		0x1000
#define MX6DQ_PU_IROM_MMU_EN_VAR	0x009024a8
#define MX6DLS_PU_IROM_MMU_EN_VAR	0x00901dd0
#define MX6SL_PU_IROM_MMU_EN_VAR	0x00901c60
#define IS_HAB_ENABLED_BIT \
	(is_soc_type(MXC_SOC_MX7ULP) ? 0x80000000 :	\
	 ((is_soc_type(MXC_SOC_MX7) || is_soc_type(MXC_SOC_IMX8M))? 0x2000000 : 0x2))

#ifdef CONFIG_MX7ULP
#define HAB_M4_PERSISTENT_START	((soc_rev() >= CHIP_REV_2_0) ? 0x20008040 : \
				  0x20008180)
#define HAB_M4_PERSISTENT_BYTES		0xB80
#endif

static int ivt_header_error(const char *err_str, struct ivt_header *ivt_hdr)
{
	printf("%s magic=0x%x length=0x%02x version=0x%x\n", err_str,
	       ivt_hdr->magic, ivt_hdr->length, ivt_hdr->version);

	return 1;
}

static int verify_ivt_header(struct ivt_header *ivt_hdr)
{
	int result = 0;

	if (ivt_hdr->magic != IVT_HEADER_MAGIC)
		result = ivt_header_error("bad magic", ivt_hdr);

	if (be16_to_cpu(ivt_hdr->length) != IVT_TOTAL_LENGTH)
		result = ivt_header_error("bad length", ivt_hdr);

	if ((ivt_hdr->version & HAB_MAJ_MASK) != HAB_MAJ_VER)
		result = ivt_header_error("bad version", ivt_hdr);

	return result;
}

#ifdef CONFIG_ARM64
#define FSL_SIP_HAB		0xC2000007
#define FSL_SIP_HAB_AUTHENTICATE	0x00
#define FSL_SIP_HAB_ENTRY		0x01
#define FSL_SIP_HAB_EXIT		0x02
#define FSL_SIP_HAB_REPORT_EVENT	0x03
#define FSL_SIP_HAB_REPORT_STATUS	0x04
#define FSL_SIP_HAB_FAILSAFE		0x05
#define FSL_SIP_HAB_CHECK_TARGET	0x06
static volatile gd_t *gd_save;
#endif

static inline void save_gd(void)
{
#ifdef CONFIG_ARM64
	gd_save = gd;
#endif
}

static inline void restore_gd(void)
{
#ifdef CONFIG_ARM64
	/*
	 * Make will already error that reserving x18 is not supported at the
	 * time of writing, clang: error: unknown argument: '-ffixed-x18'
	 */
	__asm__ volatile("mov x18, %0\n" : : "r" (gd_save));
#endif
}

enum hab_status hab_rvt_report_event(enum hab_status status, uint32_t index,
		uint8_t *event, size_t *bytes)
{
	enum hab_status ret;
	hab_rvt_report_event_t *hab_rvt_report_event_func;
	hab_rvt_report_event_func =  (hab_rvt_report_event_t *)HAB_RVT_REPORT_EVENT;

#if defined(CONFIG_ARM64)
	if (current_el() != 3) {
		/* call sip */
		ret = (enum hab_status)call_imx_sip(FSL_SIP_HAB, FSL_SIP_HAB_REPORT_EVENT, (unsigned long)index,
			(unsigned long)event, (unsigned long)bytes);
		return ret;
	}
#endif

	save_gd();
	ret = hab_rvt_report_event_func(status, index, event, bytes);
	restore_gd();

	return ret;

}

enum hab_status hab_rvt_report_status(enum hab_config *config,
		enum hab_state *state)
{
	enum hab_status ret;
	hab_rvt_report_status_t *hab_rvt_report_status_func;
	hab_rvt_report_status_func = (hab_rvt_report_status_t *)HAB_RVT_REPORT_STATUS;

#if defined(CONFIG_ARM64)
	if (current_el() != 3) {
		/* call sip */
		ret = (enum hab_status)call_imx_sip(FSL_SIP_HAB, FSL_SIP_HAB_REPORT_STATUS,
			(unsigned long)config, (unsigned long)state, 0);
		return ret;
	}
#endif

	save_gd();
	ret = hab_rvt_report_status_func(config, state);
	restore_gd();

	return ret;
}

enum hab_status hab_rvt_entry(void)
{
	enum hab_status ret;
	hab_rvt_entry_t *hab_rvt_entry_func;
	hab_rvt_entry_func = (hab_rvt_entry_t *)HAB_RVT_ENTRY;

#if defined(CONFIG_ARM64)
	if (current_el() != 3) {
		/* call sip */
		ret = (enum hab_status)call_imx_sip(FSL_SIP_HAB, FSL_SIP_HAB_ENTRY, 0, 0, 0);
		return ret;
	}
#endif

	save_gd();
	ret = hab_rvt_entry_func();
	restore_gd();

	return ret;
}

enum hab_status hab_rvt_exit(void)
{
	enum hab_status ret;
	hab_rvt_exit_t *hab_rvt_exit_func;
	hab_rvt_exit_func =  (hab_rvt_exit_t *)HAB_RVT_EXIT;

#if defined(CONFIG_ARM64)
	if (current_el() != 3) {
		/* call sip */
		ret = (enum hab_status)call_imx_sip(FSL_SIP_HAB, FSL_SIP_HAB_EXIT, 0, 0, 0);
		return ret;
	}
#endif

	save_gd();
	ret = hab_rvt_exit_func();
	restore_gd();

	return ret;
}

void hab_rvt_failsafe(void)
{
	hab_rvt_failsafe_t *hab_rvt_failsafe_func;
	hab_rvt_failsafe_func = (hab_rvt_failsafe_t *)HAB_RVT_FAILSAFE;

#if defined(CONFIG_ARM64)
	if (current_el() != 3) {
		/* call sip */
		call_imx_sip(FSL_SIP_HAB, FSL_SIP_HAB_FAILSAFE, 0, 0, 0);
		return;
	}
#endif

	save_gd();
	hab_rvt_failsafe_func();
	restore_gd();
}

enum hab_status hab_rvt_check_target(enum hab_target type, const void *start,
					       size_t bytes)
{
	enum hab_status ret;
	hab_rvt_check_target_t *hab_rvt_check_target_func;
	hab_rvt_check_target_func =  (hab_rvt_check_target_t *)HAB_RVT_CHECK_TARGET;

#if defined(CONFIG_ARM64)
	if (current_el() != 3) {
		/* call sip */
		ret = (enum hab_status)call_imx_sip(FSL_SIP_HAB, FSL_SIP_HAB_CHECK_TARGET, (unsigned long)type,
			(unsigned long)start, (unsigned long)bytes);
		return ret;
	}
#endif

	save_gd();
	ret = hab_rvt_check_target_func(type, start, bytes);
	restore_gd();

	return ret;
}

void *hab_rvt_authenticate_image(uint8_t cid, ptrdiff_t ivt_offset,
		void **start, size_t *bytes, hab_loader_callback_f_t loader)
{
	void *ret;
	hab_rvt_authenticate_image_t *hab_rvt_authenticate_image_func;
	hab_rvt_authenticate_image_func = (hab_rvt_authenticate_image_t *)HAB_RVT_AUTHENTICATE_IMAGE;

#if defined(CONFIG_ARM64)
	if (current_el() != 3) {
		/* call sip */
		ret = (void *)call_imx_sip(FSL_SIP_HAB, FSL_SIP_HAB_AUTHENTICATE, (unsigned long)ivt_offset,
			(unsigned long)start, (unsigned long)bytes);
		return ret;
	}
#endif

	save_gd();
	ret = hab_rvt_authenticate_image_func(cid, ivt_offset, start, bytes, loader);
	restore_gd();

	return ret;
}

#if !defined(CONFIG_SPL_BUILD)

#define MAX_RECORD_BYTES     (8*1024) /* 4 kbytes */

struct record {
	uint8_t  tag;						/* Tag */
	uint8_t  len[2];					/* Length */
	uint8_t  par;						/* Version */
	uint8_t  contents[MAX_RECORD_BYTES];/* Record Data */
	bool	 any_rec_flag;
};

static char *rsn_str[] = {
			  "RSN = HAB_RSN_ANY (0x00)\n",
			  "RSN = HAB_ENG_FAIL (0x30)\n",
			  "RSN = HAB_INV_ADDRESS (0x22)\n",
			  "RSN = HAB_INV_ASSERTION (0x0C)\n",
			  "RSN = HAB_INV_CALL (0x28)\n",
			  "RSN = HAB_INV_CERTIFICATE (0x21)\n",
			  "RSN = HAB_INV_COMMAND (0x06)\n",
			  "RSN = HAB_INV_CSF (0x11)\n",
			  "RSN = HAB_INV_DCD (0x27)\n",
			  "RSN = HAB_INV_INDEX (0x0F)\n",
			  "RSN = HAB_INV_IVT (0x05)\n",
			  "RSN = HAB_INV_KEY (0x1D)\n",
			  "RSN = HAB_INV_RETURN (0x1E)\n",
			  "RSN = HAB_INV_SIGNATURE (0x18)\n",
			  "RSN = HAB_INV_SIZE (0x17)\n",
			  "RSN = HAB_MEM_FAIL (0x2E)\n",
			  "RSN = HAB_OVR_COUNT (0x2B)\n",
			  "RSN = HAB_OVR_STORAGE (0x2D)\n",
			  "RSN = HAB_UNS_ALGORITHM (0x12)\n",
			  "RSN = HAB_UNS_COMMAND (0x03)\n",
			  "RSN = HAB_UNS_ENGINE (0x0A)\n",
			  "RSN = HAB_UNS_ITEM (0x24)\n",
			  "RSN = HAB_UNS_KEY (0x1B)\n",
			  "RSN = HAB_UNS_PROTOCOL (0x14)\n",
			  "RSN = HAB_UNS_STATE (0x09)\n",
			  "RSN = INVALID\n",
			  NULL
};

static char *sts_str[] = {
			  "STS = HAB_SUCCESS (0xF0)\n",
			  "STS = HAB_FAILURE (0x33)\n",
			  "STS = HAB_WARNING (0x69)\n",
			  "STS = INVALID\n",
			  NULL
};

static char *eng_str[] = {
			  "ENG = HAB_ENG_ANY (0x00)\n",
			  "ENG = HAB_ENG_SCC (0x03)\n",
			  "ENG = HAB_ENG_RTIC (0x05)\n",
			  "ENG = HAB_ENG_SAHARA (0x06)\n",
			  "ENG = HAB_ENG_CSU (0x0A)\n",
			  "ENG = HAB_ENG_SRTC (0x0C)\n",
			  "ENG = HAB_ENG_DCP (0x1B)\n",
			  "ENG = HAB_ENG_CAAM (0x1D)\n",
			  "ENG = HAB_ENG_SNVS (0x1E)\n",
			  "ENG = HAB_ENG_OCOTP (0x21)\n",
			  "ENG = HAB_ENG_DTCP (0x22)\n",
			  "ENG = HAB_ENG_ROM (0x36)\n",
			  "ENG = HAB_ENG_HDCP (0x24)\n",
			  "ENG = HAB_ENG_RTL (0x77)\n",
			  "ENG = HAB_ENG_SW (0xFF)\n",
			  "ENG = INVALID\n",
			  NULL
};

static char *ctx_str[] = {
			  "CTX = HAB_CTX_ANY(0x00)\n",
			  "CTX = HAB_CTX_FAB (0xFF)\n",
			  "CTX = HAB_CTX_ENTRY (0xE1)\n",
			  "CTX = HAB_CTX_TARGET (0x33)\n",
			  "CTX = HAB_CTX_AUTHENTICATE (0x0A)\n",
			  "CTX = HAB_CTX_DCD (0xDD)\n",
			  "CTX = HAB_CTX_CSF (0xCF)\n",
			  "CTX = HAB_CTX_COMMAND (0xC0)\n",
			  "CTX = HAB_CTX_AUT_DAT (0xDB)\n",
			  "CTX = HAB_CTX_ASSERT (0xA0)\n",
			  "CTX = HAB_CTX_EXIT (0xEE)\n",
			  "CTX = INVALID\n",
			  NULL
};

static uint8_t hab_statuses[5] = {
	HAB_STS_ANY,
	HAB_FAILURE,
	HAB_WARNING,
	HAB_SUCCESS,
	-1
};

static uint8_t hab_reasons[26] = {
	HAB_RSN_ANY,
	HAB_ENG_FAIL,
	HAB_INV_ADDRESS,
	HAB_INV_ASSERTION,
	HAB_INV_CALL,
	HAB_INV_CERTIFICATE,
	HAB_INV_COMMAND,
	HAB_INV_CSF,
	HAB_INV_DCD,
	HAB_INV_INDEX,
	HAB_INV_IVT,
	HAB_INV_KEY,
	HAB_INV_RETURN,
	HAB_INV_SIGNATURE,
	HAB_INV_SIZE,
	HAB_MEM_FAIL,
	HAB_OVR_COUNT,
	HAB_OVR_STORAGE,
	HAB_UNS_ALGORITHM,
	HAB_UNS_COMMAND,
	HAB_UNS_ENGINE,
	HAB_UNS_ITEM,
	HAB_UNS_KEY,
	HAB_UNS_PROTOCOL,
	HAB_UNS_STATE,
	-1
};

static uint8_t hab_contexts[12] = {
	HAB_CTX_ANY,
	HAB_CTX_FAB,
	HAB_CTX_ENTRY,
	HAB_CTX_TARGET,
	HAB_CTX_AUTHENTICATE,
	HAB_CTX_DCD,
	HAB_CTX_CSF,
	HAB_CTX_COMMAND,
	HAB_CTX_AUT_DAT,
	HAB_CTX_ASSERT,
	HAB_CTX_EXIT,
	-1
};

static uint8_t hab_engines[16] = {
	HAB_ENG_ANY,
	HAB_ENG_SCC,
	HAB_ENG_RTIC,
	HAB_ENG_SAHARA,
	HAB_ENG_CSU,
	HAB_ENG_SRTC,
	HAB_ENG_DCP,
	HAB_ENG_CAAM,
	HAB_ENG_SNVS,
	HAB_ENG_OCOTP,
	HAB_ENG_DTCP,
	HAB_ENG_ROM,
	HAB_ENG_HDCP,
	HAB_ENG_RTL,
	HAB_ENG_SW,
	-1
};

static inline uint8_t get_idx(uint8_t *list, uint8_t tgt)
{
	uint8_t idx = 0;
	uint8_t element = list[idx];
	while (element != -1) {
		if (element == tgt)
			return idx;
		element = list[++idx];
	}
	return -1;
}

static void process_event_record(uint8_t *event_data, size_t bytes)
{
	struct record *rec = (struct record *)event_data;

	printf("\n\n%s", sts_str[get_idx(hab_statuses, rec->contents[0])]);
	printf("%s", rsn_str[get_idx(hab_reasons, rec->contents[1])]);
	printf("%s", ctx_str[get_idx(hab_contexts, rec->contents[2])]);
	printf("%s", eng_str[get_idx(hab_engines, rec->contents[3])]);
}

static void display_event(uint8_t *event_data, size_t bytes)
{
	uint32_t i;

	if (!(event_data && bytes > 0))
		return;

	for (i = 0; i < bytes; i++) {
		if (i == 0)
			printf("\t0x%02x", event_data[i]);
		else if ((i % 8) == 0)
			printf("\n\t0x%02x", event_data[i]);
		else
			printf(" 0x%02x", event_data[i]);
	}

	process_event_record(event_data, bytes);
}

static int get_hab_status(void)
{
	uint32_t index = 0; /* Loop index */
	uint8_t event_data[128]; /* Event data buffer */
	size_t bytes = sizeof(event_data); /* Event size in bytes */
	enum hab_config config = 0;
	enum hab_state state = 0;

	if (imx_hab_is_enabled())
		puts("\nSecure boot enabled\n");
	else
		puts("\nSecure boot disabled\n");

	/* Check HAB status */
	if (hab_rvt_report_status(&config, &state) != HAB_SUCCESS) {
		printf("\nHAB Configuration: 0x%02x, HAB State: 0x%02x\n",
		       config, state);

		/* Display HAB events */
		while (hab_rvt_report_event(HAB_STS_ANY, index, event_data,
					&bytes) == HAB_SUCCESS) {
			puts("\n");
			printf("--------- HAB Event %d -----------------\n",
			       index + 1);
			puts("event data:\n");
			display_event(event_data, bytes);
			puts("\n");
			bytes = sizeof(event_data);
			index++;
		}
	}
	/* Display message if no HAB events are found */
	else {
		printf("\nHAB Configuration: 0x%02x, HAB State: 0x%02x\n",
		       config, state);
		puts("No HAB Events Found!\n\n");
	}
	return 0;
}

#ifdef CONFIG_MX7ULP

static int get_record_len(struct record *rec)
{
	return (size_t)((rec->len[0] << 8) + (rec->len[1]));
}

static int get_hab_status_m4(void)
{
	unsigned int index = 0;
	uint8_t event_data[128];
	size_t record_len, offset = 0;
	enum hab_config config = 0;
	enum hab_state state = 0;

	if (imx_hab_is_enabled())
		puts("\nSecure boot enabled\n");
	else
		puts("\nSecure boot disabled\n");

	/*
	 * HAB in both A7 and M4 gather the security state
	 * and configuration of the chip from
	 * shared SNVS module
	 */
	hab_rvt_report_status(&config, &state);
	printf("\nHAB Configuration: 0x%02x, HAB State: 0x%02x\n",
	       config, state);

	struct record *rec = (struct record *)(HAB_M4_PERSISTENT_START);

	record_len = get_record_len(rec);

	/* Check if HAB persistent memory is valid */
	if (rec->tag != HAB_TAG_EVT_DEF ||
	    record_len != sizeof(struct evt_def) ||
	    (rec->par & HAB_MAJ_MASK) != HAB_MAJ_VER) {
		puts("\nERROR: Invalid HAB persistent memory\n");
		return 1;
	}

	/* Parse events in HAB M4 persistent memory region */
	while (offset < HAB_M4_PERSISTENT_BYTES) {
		rec = (struct record *)(HAB_M4_PERSISTENT_START + offset);

		record_len = get_record_len(rec);

		if (rec->tag == HAB_TAG_EVT) {
			memcpy(&event_data, rec, record_len);
			puts("\n");
			printf("--------- HAB Event %d -----------------\n",
			       index + 1);
			puts("event data:\n");
			display_event(event_data, record_len);
			puts("\n");
			index++;
		}

		offset += record_len;

		/* Ensure all records start on a word boundary */
		if ((offset % 4) != 0)
			offset =  offset + (4 - (offset % 4));
	}

	if (!index)
		puts("No HAB Events Found!\n\n");

	return 0;
}
#endif

static int do_hab_status(cmd_tbl_t *cmdtp, int flag, int argc,
			 char * const argv[])
{
#ifdef CONFIG_MX7ULP
	if ((argc > 2)) {
		cmd_usage(cmdtp);
		return 1;
	}

	if (strcmp("m4", argv[1]) == 0)
		get_hab_status_m4();
	else
		get_hab_status();
#else
	if ((argc != 1)) {
		cmd_usage(cmdtp);
		return 1;
	}

	get_hab_status();
#endif

	return 0;
}

static int do_authenticate_image(cmd_tbl_t *cmdtp, int flag, int argc,
				 char * const argv[])
{
	ulong	addr, length, ivt_offset;
	int	rcode = 0;

	if (argc < 4)
		return CMD_RET_USAGE;

	addr = simple_strtoul(argv[1], NULL, 16);
	length = simple_strtoul(argv[2], NULL, 16);
	ivt_offset = simple_strtoul(argv[3], NULL, 16);

	rcode = imx_hab_authenticate_image(addr, length, ivt_offset);
	if (rcode == 0)
		rcode = CMD_RET_SUCCESS;
	else
		rcode = CMD_RET_FAILURE;

	return rcode;
}

static int do_hab_failsafe(cmd_tbl_t *cmdtp, int flag, int argc,
			   char * const argv[])
{
	if (argc != 1) {
		cmd_usage(cmdtp);
		return 1;
	}

	hab_rvt_failsafe();

	return 0;
}

<<<<<<< HEAD
#ifdef CONFIG_MX7ULP
U_BOOT_CMD(
		hab_status, CONFIG_SYS_MAXARGS, 2, do_hab_status,
		"display HAB status and events",
		"hab_status - A7 HAB event and status\n"
		"hab_status m4 - M4 HAB event and status"
	  );
#else
=======
static int do_authenticate_image_or_failover(cmd_tbl_t *cmdtp, int flag,
					     int argc, char * const argv[])
{
	int ret = CMD_RET_FAILURE;

	if (argc != 4) {
		ret = CMD_RET_USAGE;
		goto error;
	}

	if (!imx_hab_is_enabled()) {
		printf("error: secure boot disabled\n");
		goto error;
	}

	if (do_authenticate_image(NULL, flag, argc, argv) != CMD_RET_SUCCESS) {
		fprintf(stderr, "authentication fail -> %s %s %s %s\n",
			argv[0], argv[1], argv[2], argv[3]);
		do_hab_failsafe(0, 0, 1, NULL);
	};
	ret = CMD_RET_SUCCESS;
error:
	return ret;
}

>>>>>>> 4b398755
U_BOOT_CMD(
		hab_status, CONFIG_SYS_MAXARGS, 1, do_hab_status,
		"display HAB status",
		""
	  );
#endif

U_BOOT_CMD(
		hab_auth_img, 4, 0, do_authenticate_image,
		"authenticate image via HAB",
		"addr length ivt_offset\n"
		"addr - image hex address\n"
		"length - image hex length\n"
		"ivt_offset - hex offset of IVT in the image"
	  );

U_BOOT_CMD(
		hab_failsafe, CONFIG_SYS_MAXARGS, 1, do_hab_failsafe,
		"run BootROM failsafe routine",
		""
	  );

U_BOOT_CMD(
		hab_auth_img_or_fail, 4, 0,
		do_authenticate_image_or_failover,
		"authenticate image via HAB on failure drop to USB BootROM mode",
		"addr length ivt_offset\n"
		"addr - image hex address\n"
		"length - image hex length\n"
		"ivt_offset - hex offset of IVT in the image"
	  );

#endif /* !defined(CONFIG_SPL_BUILD) */

/* Get CSF Header length */
static int get_hab_hdr_len(struct hab_hdr *hdr)
{
	return (size_t)((hdr->len[0] << 8) + (hdr->len[1]));
}

/* Check whether addr lies between start and
 * end and is within the length of the image
 */
static int chk_bounds(u8 *addr, size_t bytes, u8 *start, u8 *end)
{
	size_t csf_size = (size_t)((end + 1) - addr);

	return (addr && (addr >= start) && (addr <= end) &&
		(csf_size >= bytes));
}

/* Get Length of each command in CSF */
static int get_csf_cmd_hdr_len(u8 *csf_hdr)
{
	if (*csf_hdr == HAB_CMD_HDR)
		return sizeof(struct hab_hdr);

	return get_hab_hdr_len((struct hab_hdr *)csf_hdr);
}

/* Check if CSF is valid */
static bool csf_is_valid(struct ivt *ivt, ulong start_addr, size_t bytes)
{
	u8 *start = (u8 *)start_addr;
	u8 *csf_hdr;
	u8 *end;

	size_t csf_hdr_len;
	size_t cmd_hdr_len;
	size_t offset = 0;

	if (bytes != 0)
		end = start + bytes - 1;
	else
		end = start;

	/* Verify if CSF pointer content is zero */
	if (!ivt->csf) {
		puts("Error: CSF pointer is NULL\n");
		return false;
	}

	csf_hdr = (u8 *)(ulong)ivt->csf;

	/* Verify if CSF Header exist */
	if (*csf_hdr != HAB_CMD_HDR) {
		puts("Error: CSF header command not found\n");
		return false;
	}

	csf_hdr_len = get_hab_hdr_len((struct hab_hdr *)csf_hdr);

	/* Check if the CSF lies within the image bounds */
	if (!chk_bounds(csf_hdr, csf_hdr_len, start, end)) {
		puts("Error: CSF lies outside the image bounds\n");
		return false;
	}

	do {
		struct hab_hdr *cmd;

		cmd = (struct hab_hdr *)&csf_hdr[offset];

		switch (cmd->tag) {
		case (HAB_CMD_WRT_DAT):
			puts("Error: Deprecated write command found\n");
			return false;
		case (HAB_CMD_CHK_DAT):
			puts("Error: Deprecated check command found\n");
			return false;
		case (HAB_CMD_SET):
			if (cmd->par == HAB_PAR_MID) {
				puts("Error: Deprecated Set MID command found\n");
				return false;
			}
		default:
			break;
		}

		cmd_hdr_len = get_csf_cmd_hdr_len(&csf_hdr[offset]);
		if (!cmd_hdr_len) {
			puts("Error: Invalid command length\n");
			return false;
		}
		offset += cmd_hdr_len;

	} while (offset < csf_hdr_len);

	return true;
}

/*
 * Validate IVT structure of the image being authenticated
 */
static int validate_ivt(struct ivt *ivt_initial)
{
	struct ivt_header *ivt_hdr = &ivt_initial->hdr;

	if ((ulong)ivt_initial & 0x3) {
		puts("Error: Image's start address is not 4 byte aligned\n");
		return 0;
	}

	/* Check IVT fields before allowing authentication */
	if ((!verify_ivt_header(ivt_hdr)) && \
	    (ivt_initial->entry != 0x0) && \
	    (ivt_initial->reserved1 == 0x0) && \
	    (ivt_initial->self == \
		   (uint32_t)((ulong)ivt_initial & 0xffffffff)) && \
	    (ivt_initial->csf != 0x0) && \
	    (ivt_initial->reserved2 == 0x0)) {
		/* Report boot failure if DCD pointer is found in IVT */
		if (ivt_initial->dcd != 0x0)
			puts("Error: DCD pointer must be 0\n");
		else
			return 1;
	}

	puts("Error: Invalid IVT structure\n");
	puts("\nAllowed IVT structure:\n");
	puts("IVT HDR       = 0x4X2000D1\n");
	puts("IVT ENTRY     = 0xXXXXXXXX\n");
	puts("IVT RSV1      = 0x0\n");
	puts("IVT DCD       = 0x0\n");		/* Recommended */
	puts("IVT BOOT_DATA = 0xXXXXXXXX\n");	/* Commonly 0x0 */
	puts("IVT SELF      = 0xXXXXXXXX\n");	/* = ddr_start + ivt_offset */
	puts("IVT CSF       = 0xXXXXXXXX\n");
	puts("IVT RSV2      = 0x0\n");

	/* Invalid IVT structure */
	return 0;
}

bool imx_hab_is_enabled(void)
{
	struct imx_sec_config_fuse_t *fuse =
		(struct imx_sec_config_fuse_t *)&imx_sec_config_fuse;
	uint32_t reg;
	int ret;

	ret = fuse_read(fuse->bank, fuse->word, &reg);
	if (ret) {
		puts("\nSecure boot fuse read error\n");
		return ret;
	}

	return (reg & IS_HAB_ENABLED_BIT) == IS_HAB_ENABLED_BIT;
}

int imx_hab_authenticate_image(uint32_t ddr_start, uint32_t image_size,
			       uint32_t ivt_offset)
{
	ulong load_addr = 0;
	size_t bytes;
	ulong ivt_addr = 0;
	int result = 1;
	ulong start;
	struct ivt *ivt;
	enum hab_status status;

	if (!imx_hab_is_enabled())
		puts("hab fuse not enabled\n");

	printf("\nAuthenticate image from DDR location 0x%x...\n",
	       ddr_start);

	hab_caam_clock_enable(1);

	/* Calculate IVT address header */
	ivt_addr = (ulong) (ddr_start + ivt_offset);
	ivt = (struct ivt *)ivt_addr;

	/* Verify IVT header bugging out on error */
	if (!validate_ivt(ivt))
		goto hab_authentication_exit;

	start = ddr_start;
	bytes = image_size;

	/* Verify CSF */
	if (!csf_is_valid(ivt, start, bytes))
		goto hab_authentication_exit;

	if (hab_rvt_entry() != HAB_SUCCESS) {
		puts("hab entry function fail\n");
		goto hab_exit_failure_print_status;
	}

	status = hab_rvt_check_target(HAB_TGT_MEMORY, (void *)(ulong)ddr_start, bytes);
	if (status != HAB_SUCCESS) {
		printf("HAB check target 0x%08x-0x%08lx fail\n",
		       ddr_start, ddr_start + (ulong)bytes);
		goto hab_exit_failure_print_status;
	}
#ifdef DEBUG
	printf("\nivt_offset = 0x%x, ivt addr = 0x%lx\n", ivt_offset, ivt_addr);
	printf("ivt entry = 0x%08x, dcd = 0x%08x, csf = 0x%08x\n", ivt->entry,
	       ivt->dcd, ivt->csf);
	puts("Dumping IVT\n");
	print_buffer(ivt_addr, (void *)(ivt_addr), 4, 0x8, 0);

	puts("Dumping CSF Header\n");
	print_buffer(ivt->csf, (void *)(ivt->csf), 4, 0x10, 0);

#if  !defined(CONFIG_SPL_BUILD)
	get_hab_status();
#endif

	puts("\nCalling authenticate_image in ROM\n");
	printf("\tivt_offset = 0x%x\n", ivt_offset);
	printf("\tstart = 0x%08lx\n", start);
	printf("\tbytes = 0x%x\n", bytes);
#endif

#ifndef CONFIG_ARM64
	/*
	 * If the MMU is enabled, we have to notify the ROM
	 * code, or it won't flush the caches when needed.
	 * This is done, by setting the "pu_irom_mmu_enabled"
	 * word to 1. You can find its address by looking in
	 * the ROM map. This is critical for
	 * authenticate_image(). If MMU is enabled, without
	 * setting this bit, authentication will fail and may
	 * crash.
	 */
	/* Check MMU enabled */
	if (is_soc_type(MXC_SOC_MX6) && get_cr() & CR_M) {
		if (is_mx6dq()) {
			/*
			 * This won't work on Rev 1.0.0 of
			 * i.MX6Q/D, since their ROM doesn't
			 * do cache flushes. don't think any
			 * exist, so we ignore them.
			 */
			if (!is_mx6dqp())
				writel(1, MX6DQ_PU_IROM_MMU_EN_VAR);
		} else if (is_mx6sdl()) {
			writel(1, MX6DLS_PU_IROM_MMU_EN_VAR);
		} else if (is_mx6sl()) {
			writel(1, MX6SL_PU_IROM_MMU_EN_VAR);
		}
	}
#endif

	load_addr = (ulong)hab_rvt_authenticate_image(
			HAB_CID_UBOOT,
			ivt_offset, (void **)&start,
			(size_t *)&bytes, NULL);
	if (hab_rvt_exit() != HAB_SUCCESS) {
		puts("hab exit function fail\n");
		load_addr = 0;
	}

hab_exit_failure_print_status:
#if !defined(CONFIG_SPL_BUILD)
	get_hab_status();
#endif

hab_authentication_exit:

	if (load_addr != 0 || !imx_hab_is_enabled())
		result = 0;

	return result;
}

int authenticate_image(uint32_t ddr_start, uint32_t raw_image_size)
{
	uint32_t ivt_offset;
	size_t bytes;

	ivt_offset = (raw_image_size + ALIGN_SIZE - 1) &
					~(ALIGN_SIZE - 1);
	bytes = ivt_offset + IVT_SIZE + CSF_PAD_SIZE;

	return imx_hab_authenticate_image(ddr_start, bytes, ivt_offset);
}<|MERGE_RESOLUTION|>--- conflicted
+++ resolved
@@ -605,7 +605,31 @@
 	return 0;
 }
 
-<<<<<<< HEAD
+static int do_authenticate_image_or_failover(cmd_tbl_t *cmdtp, int flag,
+					     int argc, char * const argv[])
+{
+	int ret = CMD_RET_FAILURE;
+
+	if (argc != 4) {
+		ret = CMD_RET_USAGE;
+		goto error;
+	}
+
+	if (!imx_hab_is_enabled()) {
+		printf("error: secure boot disabled\n");
+		goto error;
+	}
+
+	if (do_authenticate_image(NULL, flag, argc, argv) != CMD_RET_SUCCESS) {
+		fprintf(stderr, "authentication fail -> %s %s %s %s\n",
+			argv[0], argv[1], argv[2], argv[3]);
+		do_hab_failsafe(0, 0, 1, NULL);
+	};
+	ret = CMD_RET_SUCCESS;
+error:
+	return ret;
+}
+
 #ifdef CONFIG_MX7ULP
 U_BOOT_CMD(
 		hab_status, CONFIG_SYS_MAXARGS, 2, do_hab_status,
@@ -614,33 +638,6 @@
 		"hab_status m4 - M4 HAB event and status"
 	  );
 #else
-=======
-static int do_authenticate_image_or_failover(cmd_tbl_t *cmdtp, int flag,
-					     int argc, char * const argv[])
-{
-	int ret = CMD_RET_FAILURE;
-
-	if (argc != 4) {
-		ret = CMD_RET_USAGE;
-		goto error;
-	}
-
-	if (!imx_hab_is_enabled()) {
-		printf("error: secure boot disabled\n");
-		goto error;
-	}
-
-	if (do_authenticate_image(NULL, flag, argc, argv) != CMD_RET_SUCCESS) {
-		fprintf(stderr, "authentication fail -> %s %s %s %s\n",
-			argv[0], argv[1], argv[2], argv[3]);
-		do_hab_failsafe(0, 0, 1, NULL);
-	};
-	ret = CMD_RET_SUCCESS;
-error:
-	return ret;
-}
-
->>>>>>> 4b398755
 U_BOOT_CMD(
 		hab_status, CONFIG_SYS_MAXARGS, 1, do_hab_status,
 		"display HAB status",
