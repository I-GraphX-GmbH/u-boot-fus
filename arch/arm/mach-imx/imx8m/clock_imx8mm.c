// SPDX-License-Identifier: GPL-2.0+
/*
 * Copyright 2018-2019 NXP
 *
 * Peng Fan <peng.fan@nxp.com>
 */

#include <common.h>
#include <asm/arch/clock.h>
#include <asm/arch/imx-regs.h>
#include <asm/arch/sys_proto.h>
#include <asm/io.h>
#include <div64.h>
#include <errno.h>

DECLARE_GLOBAL_DATA_PTR;

static struct anamix_pll *ana_pll = (struct anamix_pll *)ANATOP_BASE_ADDR;

<<<<<<< HEAD
u32 get_root_clk(enum clk_root_index clock_id);

#ifdef CONFIG_IMX_HAB
void hab_caam_clock_enable(unsigned char enable)
{
	/* The CAAM clock is always on for iMX8M */
}
#endif

#ifdef CONFIG_MXC_OCOTP
=======
>>>>>>> 3373c7c3
void enable_ocotp_clk(unsigned char enable)
{
	clock_enable(CCGR_OCOTP, !!enable);
}
#endif

int enable_i2c_clk(unsigned char enable, unsigned i2c_num)
{
	/* 0 - 3 is valid i2c num */
	if (i2c_num > 3)
		return -EINVAL;

	clock_enable(CCGR_I2C1 + i2c_num, !!enable);

	return 0;
}

static struct imx_int_pll_rate_table imx8mm_fracpll_tbl[] = {
	PLL_1443X_RATE(1000000000U, 250, 3, 1, 0),
<<<<<<< HEAD
	PLL_1443X_RATE(800000000U, 200, 3, 1, 0),
	PLL_1443X_RATE(750000000U, 250, 2, 2, 0),
=======
	PLL_1443X_RATE(800000000U, 300, 9, 0, 0),
	PLL_1443X_RATE(750000000U, 250, 8, 0, 0),
>>>>>>> 3373c7c3
	PLL_1443X_RATE(650000000U, 325, 3, 2, 0),
	PLL_1443X_RATE(600000000U, 300, 3, 2, 0),
	PLL_1443X_RATE(594000000U, 99, 1, 2, 0),
	PLL_1443X_RATE(400000000U, 400, 3, 3, 0),
	PLL_1443X_RATE(266000000U, 266, 3, 3, 0),
	PLL_1443X_RATE(167000000U, 334, 3, 4, 0),
	PLL_1443X_RATE(100000000U, 200, 3, 4, 0),
};

static int fracpll_configure(enum pll_clocks pll, u32 freq)
{
	int i;
	u32 tmp, div_val;
	void *pll_base;
	struct imx_int_pll_rate_table *rate;

	for (i = 0; i < ARRAY_SIZE(imx8mm_fracpll_tbl); i++) {
		if (freq == imx8mm_fracpll_tbl[i].rate)
			break;
	}

	if (i == ARRAY_SIZE(imx8mm_fracpll_tbl)) {
		printf("No matched freq table %u\n", freq);
		return -EINVAL;
	}

	rate = &imx8mm_fracpll_tbl[i];

	switch (pll) {
	case ANATOP_DRAM_PLL:
		setbits_le32(GPC_BASE_ADDR + 0xEC, 1 << 7);
		setbits_le32(GPC_BASE_ADDR + 0xF8, 1 << 5);
		writel(SRC_DDR1_ENABLE_MASK, SRC_BASE_ADDR + 0x1004);

		pll_base = &ana_pll->dram_pll_gnrl_ctl;
		break;
	case ANATOP_VIDEO_PLL:
		pll_base = &ana_pll->video_pll1_gnrl_ctl;
		break;
	default:
		return 0;
	}
	/* Bypass clock and set lock to pll output lock */
	tmp = readl(pll_base);
	tmp |= BYPASS_MASK;
	writel(tmp, pll_base);

	/* Enable RST */
	tmp &= ~RST_MASK;
	writel(tmp, pll_base);

	div_val = (rate->mdiv << MDIV_SHIFT) | (rate->pdiv << PDIV_SHIFT) |
		(rate->sdiv << SDIV_SHIFT);
	writel(div_val, pll_base + 4);
	writel(rate->kdiv << KDIV_SHIFT, pll_base + 8);

	__udelay(100);

	/* Disable RST */
	tmp |= RST_MASK;
	writel(tmp, pll_base);

	/* Wait Lock*/
	while (!(readl(pll_base) & LOCK_STATUS))
		;

	/* Bypass */
	tmp &= ~BYPASS_MASK;
	writel(tmp, pll_base);

	return 0;
}

#ifdef CONFIG_SPL_BUILD
void dram_pll_init(ulong pll_val)
{
	fracpll_configure(ANATOP_DRAM_PLL, pll_val);
	}

static struct dram_bypass_clk_setting imx8mm_dram_bypass_tbl[] = {
	DRAM_BYPASS_ROOT_CONFIG(MHZ(100), 2, CLK_ROOT_PRE_DIV1, 2,
				CLK_ROOT_PRE_DIV2),
	DRAM_BYPASS_ROOT_CONFIG(MHZ(250), 3, CLK_ROOT_PRE_DIV2, 2,
				CLK_ROOT_PRE_DIV2),
	DRAM_BYPASS_ROOT_CONFIG(MHZ(400), 1, CLK_ROOT_PRE_DIV2, 3,
				CLK_ROOT_PRE_DIV2),
};

void dram_enable_bypass(ulong clk_val)
{
	int i;
	struct dram_bypass_clk_setting *config;

	for (i = 0; i < ARRAY_SIZE(imx8mm_dram_bypass_tbl); i++) {
		if (clk_val == imx8mm_dram_bypass_tbl[i].clk)
			break;
	}

	if (i == ARRAY_SIZE(imx8mm_dram_bypass_tbl)) {
		printf("No matched freq table %lu\n", clk_val);
		return;
	}

	config = &imx8mm_dram_bypass_tbl[i];

	clock_set_target_val(DRAM_ALT_CLK_ROOT, CLK_ROOT_ON |
			     CLK_ROOT_SOURCE_SEL(config->alt_root_sel) |
			     CLK_ROOT_PRE_DIV(config->alt_pre_div));
	clock_set_target_val(DRAM_APB_CLK_ROOT, CLK_ROOT_ON |
			     CLK_ROOT_SOURCE_SEL(config->apb_root_sel) |
			     CLK_ROOT_PRE_DIV(config->apb_pre_div));
	clock_set_target_val(DRAM_SEL_CFG, CLK_ROOT_ON |
			     CLK_ROOT_SOURCE_SEL(1));
}

void dram_disable_bypass(void)
{
	clock_set_target_val(DRAM_SEL_CFG, CLK_ROOT_ON |
			     CLK_ROOT_SOURCE_SEL(0));
	clock_set_target_val(DRAM_APB_CLK_ROOT, CLK_ROOT_ON |
			     CLK_ROOT_SOURCE_SEL(4) |
			     CLK_ROOT_PRE_DIV(CLK_ROOT_PRE_DIV5));
}
#endif

int intpll_configure(enum pll_clocks pll, ulong freq)
{
	void __iomem *pll_gnrl_ctl, __iomem *pll_div_ctl;
	u32 pll_div_ctl_val, pll_clke_masks;

	switch (pll) {
	case ANATOP_SYSTEM_PLL1:
		pll_gnrl_ctl = &ana_pll->sys_pll1_gnrl_ctl;
		pll_div_ctl = &ana_pll->sys_pll1_div_ctl;
		pll_clke_masks = INTPLL_DIV20_CLKE_MASK |
			INTPLL_DIV10_CLKE_MASK | INTPLL_DIV8_CLKE_MASK |
			INTPLL_DIV6_CLKE_MASK | INTPLL_DIV5_CLKE_MASK |
			INTPLL_DIV4_CLKE_MASK | INTPLL_DIV3_CLKE_MASK |
			INTPLL_DIV2_CLKE_MASK | INTPLL_CLKE_MASK;
		break;
	case ANATOP_SYSTEM_PLL2:
		pll_gnrl_ctl = &ana_pll->sys_pll2_gnrl_ctl;
		pll_div_ctl = &ana_pll->sys_pll2_div_ctl;
		pll_clke_masks = INTPLL_DIV20_CLKE_MASK |
			INTPLL_DIV10_CLKE_MASK | INTPLL_DIV8_CLKE_MASK |
			INTPLL_DIV6_CLKE_MASK | INTPLL_DIV5_CLKE_MASK |
			INTPLL_DIV4_CLKE_MASK | INTPLL_DIV3_CLKE_MASK |
			INTPLL_DIV2_CLKE_MASK | INTPLL_CLKE_MASK;
		break;
	case ANATOP_SYSTEM_PLL3:
		pll_gnrl_ctl = &ana_pll->sys_pll3_gnrl_ctl;
		pll_div_ctl = &ana_pll->sys_pll3_div_ctl;
		pll_clke_masks = INTPLL_CLKE_MASK;
		break;
	case ANATOP_ARM_PLL:
		pll_gnrl_ctl = &ana_pll->arm_pll_gnrl_ctl;
		pll_div_ctl = &ana_pll->arm_pll_div_ctl;
		pll_clke_masks = INTPLL_CLKE_MASK;
		break;
	case ANATOP_GPU_PLL:
		pll_gnrl_ctl = &ana_pll->gpu_pll_gnrl_ctl;
		pll_div_ctl = &ana_pll->gpu_pll_div_ctl;
		pll_clke_masks = INTPLL_CLKE_MASK;
		break;
	case ANATOP_VPU_PLL:
		pll_gnrl_ctl = &ana_pll->vpu_pll_gnrl_ctl;
		pll_div_ctl = &ana_pll->vpu_pll_div_ctl;
		pll_clke_masks = INTPLL_CLKE_MASK;
		break;
	default:
		return -EINVAL;
	};

	switch (freq) {
	case MHZ(600):
		/* 24 * 0x12c / 3 / 2 ^ 2 */
		pll_div_ctl_val = INTPLL_MAIN_DIV_VAL(0x12c) |
			INTPLL_PRE_DIV_VAL(3) | INTPLL_POST_DIV_VAL(2);
		break;
	case MHZ(750):
		/* 24 * 0xfa / 2 / 2 ^ 2 */
		pll_div_ctl_val = INTPLL_MAIN_DIV_VAL(0xfa) |
			INTPLL_PRE_DIV_VAL(2) | INTPLL_POST_DIV_VAL(2);
		break;
	case MHZ(800):
		/* 24 * 0x190 / 3 / 2 ^ 2 */
		pll_div_ctl_val = INTPLL_MAIN_DIV_VAL(0x190) |
			INTPLL_PRE_DIV_VAL(3) | INTPLL_POST_DIV_VAL(2);
		break;
	case MHZ(1000):
		/* 24 * 0xfa / 3 / 2 ^ 1 */
		pll_div_ctl_val = INTPLL_MAIN_DIV_VAL(0xfa) |
			INTPLL_PRE_DIV_VAL(3) | INTPLL_POST_DIV_VAL(1);
		break;
	case MHZ(1200):
		/* 24 * 0xc8 / 2 / 2 ^ 1 */
		pll_div_ctl_val = INTPLL_MAIN_DIV_VAL(0xc8) |
			INTPLL_PRE_DIV_VAL(2) | INTPLL_POST_DIV_VAL(1);
		break;
	case MHZ(2000):
		/* 24 * 0xfa / 3 / 2 ^ 0 */
		pll_div_ctl_val = INTPLL_MAIN_DIV_VAL(0xfa) |
			INTPLL_PRE_DIV_VAL(3) | INTPLL_POST_DIV_VAL(0);
		break;
	default:
		return -EINVAL;
	};
	/* Bypass clock and set lock to pll output lock */
	setbits_le32(pll_gnrl_ctl, INTPLL_BYPASS_MASK | INTPLL_LOCK_SEL_MASK);
	/* Enable reset */
	clrbits_le32(pll_gnrl_ctl, INTPLL_RST_MASK);
	/* Configure */
	writel(pll_div_ctl_val, pll_div_ctl);

	__udelay(100);

	/* Disable reset */
	setbits_le32(pll_gnrl_ctl, INTPLL_RST_MASK);
	/* Wait Lock */
	while (!(readl(pll_gnrl_ctl) & INTPLL_LOCK_MASK))
		;
	/* Clear bypass */
	clrbits_le32(pll_gnrl_ctl, INTPLL_BYPASS_MASK);
	setbits_le32(pll_gnrl_ctl, pll_clke_masks);

	return 0;
}

#define VIDEO_PLL_RATE 594000000U

void mxs_set_lcdclk(uint32_t base_addr, uint32_t freq)
{
	uint32_t div, pre, post;

	div = VIDEO_PLL_RATE / 1000;
	div = (div + freq - 1) / freq;

	if (div < 1)
		div = 1;

	for (pre = 1; pre <= 8; pre++) {
		for (post = 1; post <= 64; post++) {
			if (pre * post == div) {
				goto find;
			}
		}
	}

	printf("Fail to set rate to %dkhz", freq);
	return;

find:
	/* Select to video PLL */
	debug("mxs_set_lcdclk, pre = %d, post = %d\n", pre, post);

#ifdef CONFIG_IMX8MP
	clock_set_target_val(MEDIA_DISP1_PIX_CLK_ROOT, CLK_ROOT_ON | CLK_ROOT_SOURCE_SEL(1) | CLK_ROOT_PRE_DIV(pre - 1) | CLK_ROOT_POST_DIV(post - 1));
#elif defined(CONFIG_IMX8MN)
	clock_set_target_val(DISPLAY_PIXEL_CLK_ROOT, CLK_ROOT_ON | CLK_ROOT_SOURCE_SEL(1) | CLK_ROOT_PRE_DIV(pre - 1) | CLK_ROOT_POST_DIV(post - 1));
#else
	clock_set_target_val(LCDIF_PIXEL_CLK_ROOT, CLK_ROOT_ON | CLK_ROOT_SOURCE_SEL(1) | CLK_ROOT_PRE_DIV(pre - 1) | CLK_ROOT_POST_DIV(post - 1));
#endif

}

#ifdef CONFIG_IMX8MP
void enable_display_clk(unsigned char enable)
{
	if (enable) {
		clock_enable(CCGR_DISPMIX, false);

		/* Set Video PLL to 594Mhz, p = 1, m = 99,  k = 0, s = 2 */
		fracpll_configure(ANATOP_VIDEO_PLL, VIDEO_PLL_RATE);

		/* 500Mhz */
		clock_set_target_val(MEDIA_AXI_CLK_ROOT, CLK_ROOT_ON | CLK_ROOT_SOURCE_SEL(1) | CLK_ROOT_PRE_DIV(CLK_ROOT_PRE_DIV2));

		/* 200Mhz */
		clock_set_target_val(MEDIA_APB_CLK_ROOT, CLK_ROOT_ON | CLK_ROOT_SOURCE_SEL(2) |CLK_ROOT_PRE_DIV(CLK_ROOT_PRE_DIV4));

		/* 27Mhz MIPI DPHY PLL ref from video PLL */
		clock_set_target_val(MEDIA_MIPI_PHY1_REF_CLK_ROOT, CLK_ROOT_ON | CLK_ROOT_SOURCE_SEL(7) |CLK_ROOT_POST_DIV(CLK_ROOT_POST_DIV22));
		clock_enable(CCGR_DISPMIX, true);
	} else {
		clock_enable(CCGR_DISPMIX, false);
	}
}
#else
void enable_display_clk(unsigned char enable)
{
	if (enable) {
		clock_enable(CCGR_DISPMIX, false);

		/* Set Video PLL to 594Mhz, p = 1, m = 99,  k = 0, s = 2 */
		fracpll_configure(ANATOP_VIDEO_PLL, VIDEO_PLL_RATE);

		/* 500Mhz */
		clock_set_target_val(DISPLAY_AXI_CLK_ROOT, CLK_ROOT_ON | CLK_ROOT_SOURCE_SEL(1) | CLK_ROOT_PRE_DIV(CLK_ROOT_PRE_DIV2));

		/* 200Mhz */
		clock_set_target_val(DISPLAY_APB_CLK_ROOT, CLK_ROOT_ON | CLK_ROOT_SOURCE_SEL(2) |CLK_ROOT_PRE_DIV(CLK_ROOT_PRE_DIV4));

		clock_set_target_val(MIPI_DSI_CORE_CLK_ROOT, CLK_ROOT_ON | CLK_ROOT_SOURCE_SEL(1));

		/* 27Mhz MIPI DPHY PLL ref from video PLL */
#ifdef CONFIG_IMX8MN
		clock_set_target_val(DISPLAY_DSI_PHY_REF_CLK_ROOT, CLK_ROOT_ON | CLK_ROOT_SOURCE_SEL(7) |CLK_ROOT_POST_DIV(CLK_ROOT_POST_DIV22));
#else
		clock_set_target_val(MIPI_DSI_PHY_REF_CLK_ROOT, CLK_ROOT_ON | CLK_ROOT_SOURCE_SEL(0) |CLK_ROOT_POST_DIV(CLK_ROOT_POST_DIV2));
#endif
		clock_enable(CCGR_DISPMIX, true);
	} else {
		clock_enable(CCGR_DISPMIX, false);
	}
}
#endif

void init_uart_clk(u32 index)
{
	/*
	 * set uart clock root
	 * 24M OSC
	 */
	switch (index) {
	case 0:
		clock_enable(CCGR_UART1, 0);
		clock_set_target_val(UART1_CLK_ROOT, CLK_ROOT_ON |
				     CLK_ROOT_SOURCE_SEL(0));
		clock_enable(CCGR_UART1, 1);
		return;
	case 1:
		clock_enable(CCGR_UART2, 0);
		clock_set_target_val(UART2_CLK_ROOT, CLK_ROOT_ON |
				     CLK_ROOT_SOURCE_SEL(0));
		clock_enable(CCGR_UART2, 1);
		return;
	case 2:
		clock_enable(CCGR_UART3, 0);
		clock_set_target_val(UART3_CLK_ROOT, CLK_ROOT_ON |
				     CLK_ROOT_SOURCE_SEL(0));
		clock_enable(CCGR_UART3, 1);
		return;
	case 3:
		clock_enable(CCGR_UART4, 0);
		clock_set_target_val(UART4_CLK_ROOT, CLK_ROOT_ON |
				     CLK_ROOT_SOURCE_SEL(0));
		clock_enable(CCGR_UART4, 1);
		return;
	default:
		printf("Invalid uart index\n");
		return;
	}
}

void init_wdog_clk(void)
{
	clock_enable(CCGR_WDOG1, 0);
	clock_enable(CCGR_WDOG2, 0);
	clock_enable(CCGR_WDOG3, 0);
	clock_set_target_val(WDOG_CLK_ROOT, CLK_ROOT_ON |
			     CLK_ROOT_SOURCE_SEL(0));
	clock_enable(CCGR_WDOG1, 1);
	clock_enable(CCGR_WDOG2, 1);
	clock_enable(CCGR_WDOG3, 1);
}

void init_clk_usdhc(u32 index)
{
	/*
	 * set usdhc clock root
	 * sys pll1 400M
	 */
	switch (index) {
	case 0:
		clock_enable(CCGR_USDHC1, 0);
		clock_set_target_val(USDHC1_CLK_ROOT, CLK_ROOT_ON |
				     CLK_ROOT_SOURCE_SEL(1));
		clock_enable(CCGR_USDHC1, 1);
		return;
	case 1:
		clock_enable(CCGR_USDHC2, 0);
		clock_set_target_val(USDHC2_CLK_ROOT, CLK_ROOT_ON |
				     CLK_ROOT_SOURCE_SEL(1));
		clock_enable(CCGR_USDHC2, 1);
		return;
	case 2:
		clock_enable(CCGR_USDHC3, 0);
		clock_set_target_val(USDHC3_CLK_ROOT, CLK_ROOT_ON |
				     CLK_ROOT_SOURCE_SEL(1));
		clock_enable(CCGR_USDHC3, 1);
		return;
	default:
		printf("Invalid usdhc index\n");
		return;
	}
}

void init_clk_ecspi(u32 index)
{
	switch (index) {
	case 0:
		clock_enable(CCGR_ECSPI1, 0);
		clock_set_target_val(ECSPI1_CLK_ROOT, CLK_ROOT_ON | CLK_ROOT_SOURCE_SEL(0));
		clock_enable(CCGR_ECSPI1, 1);
		return;
	case 1:
		clock_enable(CCGR_ECSPI2, 0);
		clock_set_target_val(ECSPI2_CLK_ROOT, CLK_ROOT_ON | CLK_ROOT_SOURCE_SEL(0));
		clock_enable(CCGR_ECSPI2, 1);
		return;
	case 2:
		clock_enable(CCGR_ECSPI3, 0);
		clock_set_target_val(ECSPI3_CLK_ROOT, CLK_ROOT_ON | CLK_ROOT_SOURCE_SEL(0));
		clock_enable(CCGR_ECSPI3, 1);
		return;
	default:
		printf("Invalid ecspi index\n");
		return;
	}
}

void init_nand_clk(void)
{
	/*
	 * set rawnand root
	 * sys pll1 400M
	 */
	clock_enable(CCGR_RAWNAND, 0);
	clock_set_target_val(NAND_CLK_ROOT, CLK_ROOT_ON |
		CLK_ROOT_SOURCE_SEL(3) | CLK_ROOT_POST_DIV(CLK_ROOT_POST_DIV4)); /* 100M */
	clock_enable(CCGR_RAWNAND, 1);
}

int clock_init(void)
{
	u32 val_cfg0;

	/*
	 * The gate is not exported to clk tree, so configure them here.
	 * According to ANAMIX SPEC
	 * sys pll1 fixed at 800MHz
	 * sys pll2 fixed at 1GHz
	 * Here we only enable the outputs.
	 */
	val_cfg0 = readl(&ana_pll->sys_pll1_gnrl_ctl);
	val_cfg0 |= INTPLL_CLKE_MASK | INTPLL_DIV2_CLKE_MASK |
		INTPLL_DIV3_CLKE_MASK | INTPLL_DIV4_CLKE_MASK |
		INTPLL_DIV5_CLKE_MASK | INTPLL_DIV6_CLKE_MASK |
		INTPLL_DIV8_CLKE_MASK | INTPLL_DIV10_CLKE_MASK |
		INTPLL_DIV20_CLKE_MASK;
	writel(val_cfg0, &ana_pll->sys_pll1_gnrl_ctl);

	val_cfg0 = readl(&ana_pll->sys_pll2_gnrl_ctl);
	val_cfg0 |= INTPLL_CLKE_MASK | INTPLL_DIV2_CLKE_MASK |
		INTPLL_DIV3_CLKE_MASK | INTPLL_DIV4_CLKE_MASK |
		INTPLL_DIV5_CLKE_MASK | INTPLL_DIV6_CLKE_MASK |
		INTPLL_DIV8_CLKE_MASK | INTPLL_DIV10_CLKE_MASK |
		INTPLL_DIV20_CLKE_MASK;
	writel(val_cfg0, &ana_pll->sys_pll2_gnrl_ctl);

	/* Configure ARM at 1.2GHz */
	clock_set_target_val(ARM_A53_CLK_ROOT, CLK_ROOT_ON | \
			     CLK_ROOT_SOURCE_SEL(2));

	intpll_configure(ANATOP_ARM_PLL, MHZ(1200));

	/* Bypass CCM A53 ROOT, Switch to ARM PLL -> MUX-> CPU */
	clock_set_target_val(CORE_SEL_CFG, CLK_ROOT_SOURCE_SEL(1));

	if (is_imx8mn() || is_imx8mp())
		intpll_configure(ANATOP_SYSTEM_PLL3, MHZ(600));
	else
		intpll_configure(ANATOP_SYSTEM_PLL3, MHZ(750));

#ifdef CONFIG_IMX8MP
	/* 8MP ROM already set NOC to 800Mhz, only need to configure NOC_IO clk to 600Mhz */
	/* 8MP ROM already set GIC to 400Mhz, system_pll1_800m with div = 2 */
	clock_set_target_val(NOC_IO_CLK_ROOT, CLK_ROOT_ON | CLK_ROOT_SOURCE_SEL(2));
#else
	clock_set_target_val(NOC_CLK_ROOT, CLK_ROOT_ON | CLK_ROOT_SOURCE_SEL(2));

	/* config GIC to sys_pll2_100m */
	clock_enable(CCGR_GIC, 0);
	clock_set_target_val(GIC_CLK_ROOT, CLK_ROOT_ON |
			     CLK_ROOT_SOURCE_SEL(3));
	clock_enable(CCGR_GIC, 1);
#endif

	clock_set_target_val(NAND_USDHC_BUS_CLK_ROOT, CLK_ROOT_ON |
						CLK_ROOT_SOURCE_SEL(1));

	clock_enable(CCGR_DDR1, 0);
	clock_set_target_val(DRAM_ALT_CLK_ROOT, CLK_ROOT_ON |
			     CLK_ROOT_SOURCE_SEL(1));
	clock_set_target_val(DRAM_APB_CLK_ROOT, CLK_ROOT_ON |
			     CLK_ROOT_SOURCE_SEL(1));
	clock_enable(CCGR_DDR1, 1);

	init_wdog_clk();

	clock_enable(CCGR_TEMP_SENSOR, 1);

	clock_enable(CCGR_SEC_DEBUG, 1);

	enable_display_clk(1);
	return 0;
};

int set_clk_qspi(void)
{
	/*
	 * set qspi root
	 * sys pll1 100M
	 */
	clock_enable(CCGR_QSPI, 0);
	clock_set_target_val(QSPI_CLK_ROOT, CLK_ROOT_ON | CLK_ROOT_SOURCE_SEL(7));
	clock_enable(CCGR_QSPI, 1);

	return 0;
}

#ifdef CONFIG_DWC_ETH_QOS
int set_clk_eqos(enum enet_freq type)
{
	u32 target;
	u32 enet1_ref;

	switch (type) {
	case ENET_125MHZ:
		enet1_ref = ENET1_REF_CLK_ROOT_FROM_PLL_ENET_MAIN_125M_CLK;
		break;
	case ENET_50MHZ:
		enet1_ref = ENET1_REF_CLK_ROOT_FROM_PLL_ENET_MAIN_50M_CLK;
		break;
	case ENET_25MHZ:
		enet1_ref = ENET1_REF_CLK_ROOT_FROM_PLL_ENET_MAIN_25M_CLK;
		break;
	default:
		return -EINVAL;
	}

	/* disable the clock first */
	clock_enable(CCGR_QOS_ETHENET, 0);
	clock_enable(CCGR_SDMA2, 0);

	/* set enet axi clock 266Mhz */
	target = CLK_ROOT_ON | ENET_AXI_CLK_ROOT_FROM_SYS1_PLL_266M |
		 CLK_ROOT_PRE_DIV(CLK_ROOT_PRE_DIV1) |
		 CLK_ROOT_POST_DIV(CLK_ROOT_POST_DIV1);
	clock_set_target_val(ENET_AXI_CLK_ROOT, target);

	target = CLK_ROOT_ON | enet1_ref |
		 CLK_ROOT_PRE_DIV(CLK_ROOT_PRE_DIV1) |
		 CLK_ROOT_POST_DIV(CLK_ROOT_POST_DIV1);
	clock_set_target_val(ENET_QOS_CLK_ROOT, target);

	target = CLK_ROOT_ON |
		ENET1_TIME_CLK_ROOT_FROM_PLL_ENET_MAIN_100M_CLK |
		CLK_ROOT_PRE_DIV(CLK_ROOT_PRE_DIV1) |
		CLK_ROOT_POST_DIV(CLK_ROOT_POST_DIV4);
	clock_set_target_val(ENET_QOS_TIMER_CLK_ROOT, target);

	/* enable clock */
	clock_enable(CCGR_QOS_ETHENET, 1);
	clock_enable(CCGR_SDMA2, 1);

	return 0;
}

int imx_eqos_txclk_set_rate(u32 rate)
{
	u32 val;
	u32 eqos_post_div;

	/* disable the clock first */
	clock_enable(CCGR_QOS_ETHENET, 0);
	clock_enable(CCGR_SDMA2, 0);

	switch (rate) {
	case 125000000:
		eqos_post_div = 1;
		break;
	case 25000000:
		eqos_post_div = 125000000 / 25000000;
		break;
	case 2500000:
		eqos_post_div = 125000000 / 2500000;
		break;
	default:
		return -EINVAL;
	}

	clock_get_target_val(ENET_QOS_CLK_ROOT, &val);
	val &= ~(CLK_ROOT_PRE_DIV_MASK | CLK_ROOT_POST_DIV_MASK);
	val |= CLK_ROOT_PRE_DIV(CLK_ROOT_PRE_DIV1) |
	       CLK_ROOT_POST_DIV(eqos_post_div - 1);
	clock_set_target_val(ENET_QOS_CLK_ROOT, val);

	/* enable clock */
	clock_enable(CCGR_QOS_ETHENET, 1);
	clock_enable(CCGR_SDMA2, 1);

	return 0;
}
#endif

#ifdef CONFIG_FEC_MXC
int set_clk_enet(enum enet_freq type)
{
	u32 target;
	u32 enet1_ref;

	/* disable the clock first */
	clock_enable(CCGR_ENET1, 0);
	clock_enable(CCGR_SIM_ENET, 0);

	switch (type) {
	case ENET_125MHZ:
		enet1_ref = ENET1_REF_CLK_ROOT_FROM_PLL_ENET_MAIN_125M_CLK;
		break;
	case ENET_50MHZ:
		enet1_ref = ENET1_REF_CLK_ROOT_FROM_PLL_ENET_MAIN_50M_CLK;
		break;
	case ENET_25MHZ:
		enet1_ref = ENET1_REF_CLK_ROOT_FROM_PLL_ENET_MAIN_25M_CLK;
		break;
	default:
		return -EINVAL;
	}

	/* set enet axi clock 266Mhz */
	target = CLK_ROOT_ON | ENET_AXI_CLK_ROOT_FROM_SYS1_PLL_266M |
		 CLK_ROOT_PRE_DIV(CLK_ROOT_PRE_DIV1) |
		 CLK_ROOT_POST_DIV(CLK_ROOT_POST_DIV1);
	clock_set_target_val(ENET_AXI_CLK_ROOT, target);

	target = CLK_ROOT_ON | enet1_ref |
		 CLK_ROOT_PRE_DIV(CLK_ROOT_PRE_DIV1) |
		 CLK_ROOT_POST_DIV(CLK_ROOT_POST_DIV1);
	clock_set_target_val(ENET_REF_CLK_ROOT, target);

	target = CLK_ROOT_ON | ENET1_TIME_CLK_ROOT_FROM_PLL_ENET_MAIN_100M_CLK |
		 CLK_ROOT_PRE_DIV(CLK_ROOT_PRE_DIV1) |
		 CLK_ROOT_POST_DIV(CLK_ROOT_POST_DIV4);
	clock_set_target_val(ENET_TIMER_CLK_ROOT, target);

#ifdef CONFIG_FEC_MXC_25M_REF_CLK
	target = CLK_ROOT_ON |
		 ENET_PHY_REF_CLK_ROOT_FROM_PLL_ENET_MAIN_25M_CLK |
		 CLK_ROOT_PRE_DIV(CLK_ROOT_PRE_DIV1) |
		 CLK_ROOT_POST_DIV(CLK_ROOT_POST_DIV1);
	clock_set_target_val(ENET_PHY_REF_CLK_ROOT, target);
#endif
	/* enable clock */
	clock_enable(CCGR_SIM_ENET, 1);
	clock_enable(CCGR_ENET1, 1);

	return 0;
}
#endif

u32 decode_intpll(enum clk_root_src intpll)
{
	u32 pll_gnrl_ctl, pll_div_ctl, pll_clke_mask;
	u32 main_div, pre_div, post_div, div;
	u64 freq;

	switch (intpll) {
	case ARM_PLL_CLK:
		pll_gnrl_ctl = readl(&ana_pll->arm_pll_gnrl_ctl);
		pll_div_ctl = readl(&ana_pll->arm_pll_div_ctl);
		break;
	case GPU_PLL_CLK:
		pll_gnrl_ctl = readl(&ana_pll->gpu_pll_gnrl_ctl);
		pll_div_ctl = readl(&ana_pll->gpu_pll_div_ctl);
		break;
	case VPU_PLL_CLK:
		pll_gnrl_ctl = readl(&ana_pll->vpu_pll_gnrl_ctl);
		pll_div_ctl = readl(&ana_pll->vpu_pll_div_ctl);
		break;
	case SYSTEM_PLL1_800M_CLK:
	case SYSTEM_PLL1_400M_CLK:
	case SYSTEM_PLL1_266M_CLK:
	case SYSTEM_PLL1_200M_CLK:
	case SYSTEM_PLL1_160M_CLK:
	case SYSTEM_PLL1_133M_CLK:
	case SYSTEM_PLL1_100M_CLK:
	case SYSTEM_PLL1_80M_CLK:
	case SYSTEM_PLL1_40M_CLK:
		pll_gnrl_ctl = readl(&ana_pll->sys_pll1_gnrl_ctl);
		pll_div_ctl = readl(&ana_pll->sys_pll1_div_ctl);
		break;
	case SYSTEM_PLL2_1000M_CLK:
	case SYSTEM_PLL2_500M_CLK:
	case SYSTEM_PLL2_333M_CLK:
	case SYSTEM_PLL2_250M_CLK:
	case SYSTEM_PLL2_200M_CLK:
	case SYSTEM_PLL2_166M_CLK:
	case SYSTEM_PLL2_125M_CLK:
	case SYSTEM_PLL2_100M_CLK:
	case SYSTEM_PLL2_50M_CLK:
		pll_gnrl_ctl = readl(&ana_pll->sys_pll2_gnrl_ctl);
		pll_div_ctl = readl(&ana_pll->sys_pll2_div_ctl);
		break;
	case SYSTEM_PLL3_CLK:
		pll_gnrl_ctl = readl(&ana_pll->sys_pll3_gnrl_ctl);
		pll_div_ctl = readl(&ana_pll->sys_pll3_div_ctl);
		break;
	default:
		return -EINVAL;
	}

	/* Only support SYS_XTAL 24M, PAD_CLK not take into consideration */
	if ((pll_gnrl_ctl & INTPLL_REF_CLK_SEL_MASK) != 0)
		return 0;

	if ((pll_gnrl_ctl & INTPLL_RST_MASK) == 0)
		return 0;

	/*
	 * When BYPASS is equal to 1, PLL enters the bypass mode
	 * regardless of the values of RESETB
	 */
	if (pll_gnrl_ctl & INTPLL_BYPASS_MASK)
		return 24000000u;

	if (!(pll_gnrl_ctl & INTPLL_LOCK_MASK)) {
		puts("pll not locked\n");
		return 0;
	}

	switch (intpll) {
	case ARM_PLL_CLK:
	case GPU_PLL_CLK:
	case VPU_PLL_CLK:
	case SYSTEM_PLL3_CLK:
	case SYSTEM_PLL1_800M_CLK:
	case SYSTEM_PLL2_1000M_CLK:
		pll_clke_mask = INTPLL_CLKE_MASK;
		div = 1;
		break;

	case SYSTEM_PLL1_400M_CLK:
	case SYSTEM_PLL2_500M_CLK:
		pll_clke_mask = INTPLL_DIV2_CLKE_MASK;
		div = 2;
		break;

	case SYSTEM_PLL1_266M_CLK:
	case SYSTEM_PLL2_333M_CLK:
		pll_clke_mask = INTPLL_DIV3_CLKE_MASK;
		div = 3;
		break;

	case SYSTEM_PLL1_200M_CLK:
	case SYSTEM_PLL2_250M_CLK:
		pll_clke_mask = INTPLL_DIV4_CLKE_MASK;
		div = 4;
		break;

	case SYSTEM_PLL1_160M_CLK:
	case SYSTEM_PLL2_200M_CLK:
		pll_clke_mask = INTPLL_DIV5_CLKE_MASK;
		div = 5;
		break;

	case SYSTEM_PLL1_133M_CLK:
	case SYSTEM_PLL2_166M_CLK:
		pll_clke_mask = INTPLL_DIV6_CLKE_MASK;
		div = 6;
		break;

	case SYSTEM_PLL1_100M_CLK:
	case SYSTEM_PLL2_125M_CLK:
		pll_clke_mask = INTPLL_DIV8_CLKE_MASK;
		div = 8;
		break;

	case SYSTEM_PLL1_80M_CLK:
	case SYSTEM_PLL2_100M_CLK:
		pll_clke_mask = INTPLL_DIV10_CLKE_MASK;
		div = 10;
		break;

	case SYSTEM_PLL1_40M_CLK:
	case SYSTEM_PLL2_50M_CLK:
		pll_clke_mask = INTPLL_DIV20_CLKE_MASK;
		div = 20;
		break;
	default:
		return -EINVAL;
	}

	if ((pll_gnrl_ctl & pll_clke_mask) == 0)
		return 0;

	main_div = (pll_div_ctl & INTPLL_MAIN_DIV_MASK) >>
		INTPLL_MAIN_DIV_SHIFT;
	pre_div = (pll_div_ctl & INTPLL_PRE_DIV_MASK) >>
		INTPLL_PRE_DIV_SHIFT;
	post_div = (pll_div_ctl & INTPLL_POST_DIV_MASK) >>
		INTPLL_POST_DIV_SHIFT;

	/* FFVCO = (m * FFIN) / p, FFOUT = (m * FFIN) / (p * 2^s) */
	freq = 24000000ULL * main_div;
	return lldiv(freq, pre_div * (1 << post_div) * div);
}

u32 decode_fracpll(enum clk_root_src frac_pll)
{
	u32 pll_gnrl_ctl, pll_fdiv_ctl0, pll_fdiv_ctl1;
	u32 main_div, pre_div, post_div, k;

	switch (frac_pll) {
	case DRAM_PLL1_CLK:
		pll_gnrl_ctl = readl(&ana_pll->dram_pll_gnrl_ctl);
		pll_fdiv_ctl0 = readl(&ana_pll->dram_pll_fdiv_ctl0);
		pll_fdiv_ctl1 = readl(&ana_pll->dram_pll_fdiv_ctl1);
		break;
	case AUDIO_PLL1_CLK:
		pll_gnrl_ctl = readl(&ana_pll->audio_pll1_gnrl_ctl);
		pll_fdiv_ctl0 = readl(&ana_pll->audio_pll1_fdiv_ctl0);
		pll_fdiv_ctl1 = readl(&ana_pll->audio_pll1_fdiv_ctl1);
		break;
	case AUDIO_PLL2_CLK:
		pll_gnrl_ctl = readl(&ana_pll->audio_pll2_gnrl_ctl);
		pll_fdiv_ctl0 = readl(&ana_pll->audio_pll2_fdiv_ctl0);
		pll_fdiv_ctl1 = readl(&ana_pll->audio_pll2_fdiv_ctl1);
		break;
	case VIDEO_PLL_CLK:
		pll_gnrl_ctl = readl(&ana_pll->video_pll1_gnrl_ctl);
		pll_fdiv_ctl0 = readl(&ana_pll->video_pll1_fdiv_ctl0);
		pll_fdiv_ctl1 = readl(&ana_pll->video_pll1_fdiv_ctl1);
		break;
	default:
		printf("Not supported\n");
		return 0;
	}

	/* Only support SYS_XTAL 24M, PAD_CLK not take into consideration */
	if ((pll_gnrl_ctl & INTPLL_REF_CLK_SEL_MASK) != 0)
		return 0;

	if ((pll_gnrl_ctl & INTPLL_RST_MASK) == 0)
		return 0;
	/*
	 * When BYPASS is equal to 1, PLL enters the bypass mode
	 * regardless of the values of RESETB
	 */
	if (pll_gnrl_ctl & INTPLL_BYPASS_MASK)
		return 24000000u;

	if (!(pll_gnrl_ctl & INTPLL_LOCK_MASK)) {
		puts("pll not locked\n");
		return 0;
	}

	if (!(pll_gnrl_ctl & INTPLL_CLKE_MASK))
		return 0;

	main_div = (pll_fdiv_ctl0 & INTPLL_MAIN_DIV_MASK) >>
		INTPLL_MAIN_DIV_SHIFT;
	pre_div = (pll_fdiv_ctl0 & INTPLL_PRE_DIV_MASK) >>
		INTPLL_PRE_DIV_SHIFT;
	post_div = (pll_fdiv_ctl0 & INTPLL_POST_DIV_MASK) >>
		INTPLL_POST_DIV_SHIFT;

	k = pll_fdiv_ctl1 & GENMASK(15, 0);

	/* FFOUT = ((m + k / 65536) * FFIN) / (p * 2^s), 1 ≤ p ≤ 63, 64 ≤ m ≤ 1023, 0 ≤ s ≤ 6 */
	return lldiv((main_div * 65536 + k) * 24000000ULL, 65536 * pre_div * (1 << post_div));
}

u32 get_root_src_clk(enum clk_root_src root_src)
{
	switch (root_src) {
	case OSC_24M_CLK:
		return 24000000u;
	case OSC_HDMI_CLK:
		return 26000000u;
	case OSC_32K_CLK:
		return 32000u;
	case ARM_PLL_CLK:
	case GPU_PLL_CLK:
	case VPU_PLL_CLK:
	case SYSTEM_PLL1_800M_CLK:
	case SYSTEM_PLL1_400M_CLK:
	case SYSTEM_PLL1_266M_CLK:
	case SYSTEM_PLL1_200M_CLK:
	case SYSTEM_PLL1_160M_CLK:
	case SYSTEM_PLL1_133M_CLK:
	case SYSTEM_PLL1_100M_CLK:
	case SYSTEM_PLL1_80M_CLK:
	case SYSTEM_PLL1_40M_CLK:
	case SYSTEM_PLL2_1000M_CLK:
	case SYSTEM_PLL2_500M_CLK:
	case SYSTEM_PLL2_333M_CLK:
	case SYSTEM_PLL2_250M_CLK:
	case SYSTEM_PLL2_200M_CLK:
	case SYSTEM_PLL2_166M_CLK:
	case SYSTEM_PLL2_125M_CLK:
	case SYSTEM_PLL2_100M_CLK:
	case SYSTEM_PLL2_50M_CLK:
	case SYSTEM_PLL3_CLK:
		return decode_intpll(root_src);
	case DRAM_PLL1_CLK:
	case AUDIO_PLL1_CLK:
	case AUDIO_PLL2_CLK:
	case VIDEO_PLL_CLK:
		return decode_fracpll(root_src);
	case ARM_A53_ALT_CLK:
		return get_root_clk(ARM_A53_CLK_ROOT);
	default:
		return 0;
	}

	return 0;
}

u32 get_root_clk(enum clk_root_index clock_id)
{
	enum clk_root_src root_src;
	u32 post_podf, pre_podf, root_src_clk;

	if (clock_root_enabled(clock_id) <= 0)
		return 0;

	if (clock_get_prediv(clock_id, &pre_podf) < 0)
		return 0;

	if (clock_get_postdiv(clock_id, &post_podf) < 0)
		return 0;

	if (clock_get_src(clock_id, &root_src) < 0)
		return 0;

	root_src_clk = get_root_src_clk(root_src);

	return root_src_clk / (post_podf + 1) / (pre_podf + 1);
}

u32 get_arm_core_clk(void)
{
	enum clk_root_src root_src;
	u32 root_src_clk;

	if (clock_get_src(CORE_SEL_CFG, &root_src) < 0)
		return 0;

	root_src_clk = get_root_src_clk(root_src);

	return root_src_clk;
}

static u32 decode_intpll(enum clk_root_src intpll)
{
	u32 pll_gnrl_ctl, pll_div_ctl, pll_clke_mask;
	u32 main_div, pre_div, post_div, div;
	u64 freq;

	switch (intpll) {
	case ARM_PLL_CLK:
		pll_gnrl_ctl = readl(&ana_pll->arm_pll_gnrl_ctl);
		pll_div_ctl = readl(&ana_pll->arm_pll_div_ctl);
		break;
	case GPU_PLL_CLK:
		pll_gnrl_ctl = readl(&ana_pll->gpu_pll_gnrl_ctl);
		pll_div_ctl = readl(&ana_pll->gpu_pll_div_ctl);
		break;
	case VPU_PLL_CLK:
		pll_gnrl_ctl = readl(&ana_pll->vpu_pll_gnrl_ctl);
		pll_div_ctl = readl(&ana_pll->vpu_pll_div_ctl);
		break;
	case SYSTEM_PLL1_800M_CLK:
	case SYSTEM_PLL1_400M_CLK:
	case SYSTEM_PLL1_266M_CLK:
	case SYSTEM_PLL1_200M_CLK:
	case SYSTEM_PLL1_160M_CLK:
	case SYSTEM_PLL1_133M_CLK:
	case SYSTEM_PLL1_100M_CLK:
	case SYSTEM_PLL1_80M_CLK:
	case SYSTEM_PLL1_40M_CLK:
		pll_gnrl_ctl = readl(&ana_pll->sys_pll1_gnrl_ctl);
		pll_div_ctl = readl(&ana_pll->sys_pll1_div_ctl);
		break;
	case SYSTEM_PLL2_1000M_CLK:
	case SYSTEM_PLL2_500M_CLK:
	case SYSTEM_PLL2_333M_CLK:
	case SYSTEM_PLL2_250M_CLK:
	case SYSTEM_PLL2_200M_CLK:
	case SYSTEM_PLL2_166M_CLK:
	case SYSTEM_PLL2_125M_CLK:
	case SYSTEM_PLL2_100M_CLK:
	case SYSTEM_PLL2_50M_CLK:
		pll_gnrl_ctl = readl(&ana_pll->sys_pll2_gnrl_ctl);
		pll_div_ctl = readl(&ana_pll->sys_pll2_div_ctl);
		break;
	case SYSTEM_PLL3_CLK:
		pll_gnrl_ctl = readl(&ana_pll->sys_pll3_gnrl_ctl);
		pll_div_ctl = readl(&ana_pll->sys_pll3_div_ctl);
		break;
	default:
		return -EINVAL;
	}

	/* Only support SYS_XTAL 24M, PAD_CLK not take into consideration */
	if ((pll_gnrl_ctl & INTPLL_REF_CLK_SEL_MASK) != 0)
		return 0;

	if ((pll_gnrl_ctl & INTPLL_RST_MASK) == 0)
		return 0;

	/*
	 * When BYPASS is equal to 1, PLL enters the bypass mode
	 * regardless of the values of RESETB
	 */
	if (pll_gnrl_ctl & INTPLL_BYPASS_MASK)
		return 24000000u;

	if (!(pll_gnrl_ctl & INTPLL_LOCK_MASK)) {
		puts("pll not locked\n");
		return 0;
	}

	switch (intpll) {
	case ARM_PLL_CLK:
	case GPU_PLL_CLK:
	case VPU_PLL_CLK:
	case SYSTEM_PLL3_CLK:
	case SYSTEM_PLL1_800M_CLK:
	case SYSTEM_PLL2_1000M_CLK:
		pll_clke_mask = INTPLL_CLKE_MASK;
		div = 1;
		break;

	case SYSTEM_PLL1_400M_CLK:
	case SYSTEM_PLL2_500M_CLK:
		pll_clke_mask = INTPLL_DIV2_CLKE_MASK;
		div = 2;
		break;

	case SYSTEM_PLL1_266M_CLK:
	case SYSTEM_PLL2_333M_CLK:
		pll_clke_mask = INTPLL_DIV3_CLKE_MASK;
		div = 3;
		break;

	case SYSTEM_PLL1_200M_CLK:
	case SYSTEM_PLL2_250M_CLK:
		pll_clke_mask = INTPLL_DIV4_CLKE_MASK;
		div = 4;
		break;

	case SYSTEM_PLL1_160M_CLK:
	case SYSTEM_PLL2_200M_CLK:
		pll_clke_mask = INTPLL_DIV5_CLKE_MASK;
		div = 5;
		break;

	case SYSTEM_PLL1_133M_CLK:
	case SYSTEM_PLL2_166M_CLK:
		pll_clke_mask = INTPLL_DIV6_CLKE_MASK;
		div = 6;
		break;

	case SYSTEM_PLL1_100M_CLK:
	case SYSTEM_PLL2_125M_CLK:
		pll_clke_mask = INTPLL_DIV8_CLKE_MASK;
		div = 8;
		break;

	case SYSTEM_PLL1_80M_CLK:
	case SYSTEM_PLL2_100M_CLK:
		pll_clke_mask = INTPLL_DIV10_CLKE_MASK;
		div = 10;
		break;

	case SYSTEM_PLL1_40M_CLK:
	case SYSTEM_PLL2_50M_CLK:
		pll_clke_mask = INTPLL_DIV20_CLKE_MASK;
		div = 20;
		break;
	default:
		return -EINVAL;
	}

	if ((pll_gnrl_ctl & pll_clke_mask) == 0)
		return 0;

	main_div = (pll_div_ctl & INTPLL_MAIN_DIV_MASK) >>
		INTPLL_MAIN_DIV_SHIFT;
	pre_div = (pll_div_ctl & INTPLL_PRE_DIV_MASK) >>
		INTPLL_PRE_DIV_SHIFT;
	post_div = (pll_div_ctl & INTPLL_POST_DIV_MASK) >>
		INTPLL_POST_DIV_SHIFT;

	/* FFVCO = (m * FFIN) / p, FFOUT = (m * FFIN) / (p * 2^s) */
	freq = 24000000ULL * main_div;
	return lldiv(freq, pre_div * (1 << post_div) * div);
}

static u32 decode_fracpll(enum clk_root_src frac_pll)
{
	u32 pll_gnrl_ctl, pll_fdiv_ctl0, pll_fdiv_ctl1;
	u32 main_div, pre_div, post_div, k;

	switch (frac_pll) {
	case DRAM_PLL1_CLK:
		pll_gnrl_ctl = readl(&ana_pll->dram_pll_gnrl_ctl);
		pll_fdiv_ctl0 = readl(&ana_pll->dram_pll_fdiv_ctl0);
		pll_fdiv_ctl1 = readl(&ana_pll->dram_pll_fdiv_ctl1);
		break;
	case AUDIO_PLL1_CLK:
		pll_gnrl_ctl = readl(&ana_pll->audio_pll1_gnrl_ctl);
		pll_fdiv_ctl0 = readl(&ana_pll->audio_pll1_fdiv_ctl0);
		pll_fdiv_ctl1 = readl(&ana_pll->audio_pll1_fdiv_ctl1);
		break;
	case AUDIO_PLL2_CLK:
		pll_gnrl_ctl = readl(&ana_pll->audio_pll2_gnrl_ctl);
		pll_fdiv_ctl0 = readl(&ana_pll->audio_pll2_fdiv_ctl0);
		pll_fdiv_ctl1 = readl(&ana_pll->audio_pll2_fdiv_ctl1);
		break;
	case VIDEO_PLL_CLK:
		pll_gnrl_ctl = readl(&ana_pll->video_pll1_gnrl_ctl);
		pll_fdiv_ctl0 = readl(&ana_pll->video_pll1_fdiv_ctl0);
		pll_fdiv_ctl1 = readl(&ana_pll->video_pll1_fdiv_ctl1);
		break;
	default:
		printf("Not supported\n");
		return 0;
	}

	/* Only support SYS_XTAL 24M, PAD_CLK not take into consideration */
	if ((pll_gnrl_ctl & INTPLL_REF_CLK_SEL_MASK) != 0)
		return 0;

	if ((pll_gnrl_ctl & INTPLL_RST_MASK) == 0)
		return 0;
	/*
	 * When BYPASS is equal to 1, PLL enters the bypass mode
	 * regardless of the values of RESETB
	 */
	if (pll_gnrl_ctl & INTPLL_BYPASS_MASK)
		return 24000000u;

	if (!(pll_gnrl_ctl & INTPLL_LOCK_MASK)) {
		puts("pll not locked\n");
		return 0;
	}

	if (!(pll_gnrl_ctl & INTPLL_CLKE_MASK))
		return 0;

	main_div = (pll_fdiv_ctl0 & INTPLL_MAIN_DIV_MASK) >>
		INTPLL_MAIN_DIV_SHIFT;
	pre_div = (pll_fdiv_ctl0 & INTPLL_PRE_DIV_MASK) >>
		INTPLL_PRE_DIV_SHIFT;
	post_div = (pll_fdiv_ctl0 & INTPLL_POST_DIV_MASK) >>
		INTPLL_POST_DIV_SHIFT;

	k = pll_fdiv_ctl1 & GENMASK(15, 0);

	return lldiv((main_div * 65536 + k) * 24000000ULL,
		     65536 * pre_div * (1 << post_div));
}

static u32 get_root_src_clk(enum clk_root_src root_src)
{
	switch (root_src) {
	case OSC_24M_CLK:
		return 24000000u;
	case OSC_HDMI_CLK:
		return 26000000u;
	case OSC_32K_CLK:
		return 32000u;
	case ARM_PLL_CLK:
	case GPU_PLL_CLK:
	case VPU_PLL_CLK:
	case SYSTEM_PLL1_800M_CLK:
	case SYSTEM_PLL1_400M_CLK:
	case SYSTEM_PLL1_266M_CLK:
	case SYSTEM_PLL1_200M_CLK:
	case SYSTEM_PLL1_160M_CLK:
	case SYSTEM_PLL1_133M_CLK:
	case SYSTEM_PLL1_100M_CLK:
	case SYSTEM_PLL1_80M_CLK:
	case SYSTEM_PLL1_40M_CLK:
	case SYSTEM_PLL2_1000M_CLK:
	case SYSTEM_PLL2_500M_CLK:
	case SYSTEM_PLL2_333M_CLK:
	case SYSTEM_PLL2_250M_CLK:
	case SYSTEM_PLL2_200M_CLK:
	case SYSTEM_PLL2_166M_CLK:
	case SYSTEM_PLL2_125M_CLK:
	case SYSTEM_PLL2_100M_CLK:
	case SYSTEM_PLL2_50M_CLK:
	case SYSTEM_PLL3_CLK:
		return decode_intpll(root_src);
	case DRAM_PLL1_CLK:
	case AUDIO_PLL1_CLK:
	case AUDIO_PLL2_CLK:
	case VIDEO_PLL_CLK:
		return decode_fracpll(root_src);
	default:
		return 0;
	}

	return 0;
}

static u32 get_root_clk(enum clk_root_index clock_id)
{
	enum clk_root_src root_src;
	u32 post_podf, pre_podf, root_src_clk;

	if (clock_root_enabled(clock_id) <= 0)
		return 0;

	if (clock_get_prediv(clock_id, &pre_podf) < 0)
		return 0;

	if (clock_get_postdiv(clock_id, &post_podf) < 0)
		return 0;

	if (clock_get_src(clock_id, &root_src) < 0)
		return 0;

	root_src_clk = get_root_src_clk(root_src);

	return root_src_clk / (post_podf + 1) / (pre_podf + 1);
}

u32 mxc_get_clock(enum mxc_clock clk)
{
	u32 val;

	switch (clk) {
<<<<<<< HEAD
		case MXC_ARM_CLK:
			return get_arm_core_clk();
		case MXC_IPG_CLK:
			clock_get_target_val(IPG_CLK_ROOT, &val);
			val = val & 0x3;
			return get_root_clk(AHB_CLK_ROOT) / 2 / (val + 1);
		case MXC_CSPI_CLK:
			return get_root_clk(ECSPI1_CLK_ROOT);
		case MXC_ESDHC_CLK:
			return get_root_clk(USDHC1_CLK_ROOT);
		case MXC_ESDHC2_CLK:
			return get_root_clk(USDHC2_CLK_ROOT);
		case MXC_ESDHC3_CLK:
			return get_root_clk(USDHC3_CLK_ROOT);
		case MXC_I2C_CLK:
			return get_root_clk(I2C1_CLK_ROOT);
		case MXC_UART_CLK:
			return get_root_clk(UART1_CLK_ROOT);
		case MXC_QSPI_CLK:
			return get_root_clk(QSPI_CLK_ROOT);
		default:
			printf("Unsupported mxc_clock %d\n", clk);
			break;
	}

	return 0;
}

u32 imx_get_uartclk(void)
{
	return mxc_get_clock(MXC_UART_CLK);
}

u32 imx_get_fecclk(void)
{
	return get_root_clk(ENET_AXI_CLK_ROOT);
}

u32 imx_get_eqos_csr_clk(void)
{
	return get_root_clk(ENET_AXI_CLK_ROOT);
}

#if defined(CONFIG_IMX8MP)
void init_usb_clk(void)
{
	clock_enable(CCGR_USB_MSCALE_PL301, 0);
	clock_enable(CCGR_USB_PHY_8MP, 0);

	/* HSIOMIX AXI BUS root already been set by ROM */

	/* 100MHz */
	clock_set_target_val(USB_CORE_REF_CLK_ROOT, CLK_ROOT_ON |
			     CLK_ROOT_SOURCE_SEL(1));
	/* 100MHz */
	clock_set_target_val(USB_PHY_REF_CLK_ROOT, CLK_ROOT_ON |
			     CLK_ROOT_SOURCE_SEL(1));

	clock_enable(CCGR_USB_MSCALE_PL301, 1);
	clock_enable(CCGR_USB_PHY_8MP, 1);
}
#else
void enable_usboh3_clk(unsigned char enable)
{
	if (enable) {
		clock_enable(CCGR_USB_MSCALE_PL301, 0);
		/* 500M */
		clock_set_target_val(USB_BUS_CLK_ROOT, CLK_ROOT_ON | CLK_ROOT_SOURCE_SEL(1));
		/* 100M */
		clock_set_target_val(USB_CORE_REF_CLK_ROOT, CLK_ROOT_ON | CLK_ROOT_SOURCE_SEL(1));
		/* 100M */
		clock_set_target_val(USB_PHY_REF_CLK_ROOT, CLK_ROOT_ON | CLK_ROOT_SOURCE_SEL(1));
		clock_enable(CCGR_USB_MSCALE_PL301, 1);
	} else {
		clock_enable(CCGR_USB_MSCALE_PL301, 0);
=======
	case MXC_ARM_CLK:
		return get_root_clk(ARM_A53_CLK_ROOT);
	case MXC_IPG_CLK:
		clock_get_target_val(IPG_CLK_ROOT, &val);
		val = val & 0x3;
		return get_root_clk(AHB_CLK_ROOT) / 2 / (val + 1);
	case MXC_CSPI_CLK:
		return get_root_clk(ECSPI1_CLK_ROOT);
	case MXC_ESDHC_CLK:
		return get_root_clk(USDHC1_CLK_ROOT);
	case MXC_ESDHC2_CLK:
		return get_root_clk(USDHC2_CLK_ROOT);
	case MXC_ESDHC3_CLK:
		return get_root_clk(USDHC3_CLK_ROOT);
	case MXC_I2C_CLK:
		return get_root_clk(I2C1_CLK_ROOT);
	case MXC_UART_CLK:
		return get_root_clk(UART1_CLK_ROOT);
	case MXC_QSPI_CLK:
		return get_root_clk(QSPI_CLK_ROOT);
	default:
		printf("Unsupported mxc_clock %d\n", clk);
		break;
>>>>>>> 3373c7c3
	}
}
#endif

/*
 * Dump some clockes.
 */
#ifndef CONFIG_SPL_BUILD
int do_mscale_showclocks(cmd_tbl_t *cmdtp, int flag, int argc, char * const argv[])
{
	u32 freq;

	freq = decode_intpll(ARM_PLL_CLK);
	printf("ARM_PLL    %8d MHz\n", freq / 1000000);
	freq = decode_intpll(SYSTEM_PLL1_800M_CLK);
	printf("SYS_PLL1_800    %8d MHz\n", freq / 1000000);
	freq = decode_intpll(SYSTEM_PLL1_400M_CLK);
	printf("SYS_PLL1_400    %8d MHz\n", freq / 1000000);
	freq = decode_intpll(SYSTEM_PLL1_266M_CLK);
	printf("SYS_PLL1_266    %8d MHz\n", freq / 1000000);
	freq = decode_intpll(SYSTEM_PLL1_160M_CLK);
	printf("SYS_PLL1_160    %8d MHz\n", freq / 1000000);
	freq = decode_intpll(SYSTEM_PLL1_133M_CLK);
	printf("SYS_PLL1_133    %8d MHz\n", freq / 1000000);
	freq = decode_intpll(SYSTEM_PLL1_100M_CLK);
	printf("SYS_PLL1_100    %8d MHz\n", freq / 1000000);
	freq = decode_intpll(SYSTEM_PLL1_80M_CLK);
	printf("SYS_PLL1_80    %8d MHz\n", freq / 1000000);
	freq = decode_intpll(SYSTEM_PLL1_40M_CLK);
	printf("SYS_PLL1_40    %8d MHz\n", freq / 1000000);
	freq = decode_intpll(SYSTEM_PLL2_1000M_CLK);
	printf("SYS_PLL2_1000    %8d MHz\n", freq / 1000000);
	freq = decode_intpll(SYSTEM_PLL2_500M_CLK);
	printf("SYS_PLL2_500    %8d MHz\n", freq / 1000000);
	freq = decode_intpll(SYSTEM_PLL2_333M_CLK);
	printf("SYS_PLL2_333    %8d MHz\n", freq / 1000000);
	freq = decode_intpll(SYSTEM_PLL2_250M_CLK);
	printf("SYS_PLL2_250    %8d MHz\n", freq / 1000000);
	freq = decode_intpll(SYSTEM_PLL2_200M_CLK);
	printf("SYS_PLL2_200    %8d MHz\n", freq / 1000000);
	freq = decode_intpll(SYSTEM_PLL2_166M_CLK);
	printf("SYS_PLL2_166    %8d MHz\n", freq / 1000000);
	freq = decode_intpll(SYSTEM_PLL2_125M_CLK);
	printf("SYS_PLL2_125    %8d MHz\n", freq / 1000000);
	freq = decode_intpll(SYSTEM_PLL2_100M_CLK);
	printf("SYS_PLL2_100    %8d MHz\n", freq / 1000000);
	freq = decode_intpll(SYSTEM_PLL2_50M_CLK);
	printf("SYS_PLL2_50    %8d MHz\n", freq / 1000000);
	freq = decode_intpll(SYSTEM_PLL3_CLK);
	printf("SYS_PLL3       %8d MHz\n", freq / 1000000);
	freq = mxc_get_clock(MXC_UART_CLK);
	printf("UART1          %8d MHz\n", freq / 1000000);
	freq = mxc_get_clock(MXC_ESDHC_CLK);
	printf("USDHC1         %8d MHz\n", freq / 1000000);
	freq = mxc_get_clock(MXC_QSPI_CLK);
	printf("QSPI           %8d MHz\n", freq / 1000000);

	return 0;
}

U_BOOT_CMD(
	clocks,	CONFIG_SYS_MAXARGS, 1, do_mscale_showclocks,
	"display clocks",
	""
);
#endif<|MERGE_RESOLUTION|>--- conflicted
+++ resolved
@@ -17,19 +17,16 @@
 
 static struct anamix_pll *ana_pll = (struct anamix_pll *)ANATOP_BASE_ADDR;
 
-<<<<<<< HEAD
-u32 get_root_clk(enum clk_root_index clock_id);
+static u32 get_root_clk(enum clk_root_index clock_id);
 
 #ifdef CONFIG_IMX_HAB
 void hab_caam_clock_enable(unsigned char enable)
 {
 	/* The CAAM clock is always on for iMX8M */
-}
+	}
 #endif
 
 #ifdef CONFIG_MXC_OCOTP
-=======
->>>>>>> 3373c7c3
 void enable_ocotp_clk(unsigned char enable)
 {
 	clock_enable(CCGR_OCOTP, !!enable);
@@ -49,13 +46,8 @@
 
 static struct imx_int_pll_rate_table imx8mm_fracpll_tbl[] = {
 	PLL_1443X_RATE(1000000000U, 250, 3, 1, 0),
-<<<<<<< HEAD
 	PLL_1443X_RATE(800000000U, 200, 3, 1, 0),
 	PLL_1443X_RATE(750000000U, 250, 2, 2, 0),
-=======
-	PLL_1443X_RATE(800000000U, 300, 9, 0, 0),
-	PLL_1443X_RATE(750000000U, 250, 8, 0, 0),
->>>>>>> 3373c7c3
 	PLL_1443X_RATE(650000000U, 325, 3, 2, 0),
 	PLL_1443X_RATE(600000000U, 300, 3, 2, 0),
 	PLL_1443X_RATE(594000000U, 99, 1, 2, 0),
@@ -133,7 +125,7 @@
 void dram_pll_init(ulong pll_val)
 {
 	fracpll_configure(ANATOP_DRAM_PLL, pll_val);
-	}
+}
 
 static struct dram_bypass_clk_setting imx8mm_dram_bypass_tbl[] = {
 	DRAM_BYPASS_ROOT_CONFIG(MHZ(100), 2, CLK_ROOT_PRE_DIV1, 2,
@@ -545,7 +537,7 @@
 #endif
 
 	clock_set_target_val(NAND_USDHC_BUS_CLK_ROOT, CLK_ROOT_ON |
-						CLK_ROOT_SOURCE_SEL(1));
+			     CLK_ROOT_SOURCE_SEL(1));
 
 	clock_enable(CCGR_DDR1, 0);
 	clock_set_target_val(DRAM_ALT_CLK_ROOT, CLK_ROOT_ON |
@@ -717,7 +709,7 @@
 }
 #endif
 
-u32 decode_intpll(enum clk_root_src intpll)
+static u32 decode_intpll(enum clk_root_src intpll)
 {
 	u32 pll_gnrl_ctl, pll_div_ctl, pll_clke_mask;
 	u32 main_div, pre_div, post_div, div;
@@ -864,7 +856,7 @@
 	return lldiv(freq, pre_div * (1 << post_div) * div);
 }
 
-u32 decode_fracpll(enum clk_root_src frac_pll)
+static u32 decode_fracpll(enum clk_root_src frac_pll)
 {
 	u32 pll_gnrl_ctl, pll_fdiv_ctl0, pll_fdiv_ctl1;
 	u32 main_div, pre_div, post_div, k;
@@ -925,11 +917,13 @@
 
 	k = pll_fdiv_ctl1 & GENMASK(15, 0);
 
-	/* FFOUT = ((m + k / 65536) * FFIN) / (p * 2^s), 1 ≤ p ≤ 63, 64 ≤ m ≤ 1023, 0 ≤ s ≤ 6 */
-	return lldiv((main_div * 65536 + k) * 24000000ULL, 65536 * pre_div * (1 << post_div));
-}
-
-u32 get_root_src_clk(enum clk_root_src root_src)
+	/* FFOUT = ((m + k / 65536) * FFIN) / (p * 2^s),
+	   1 <= p <= 63, 64 <= m <= 1023, 0 <= s <= 6 */
+	return lldiv((main_div * 65536 + k) * 24000000ULL,
+		     65536 * pre_div * (1 << post_div));
+}
+
+static u32 get_root_src_clk(enum clk_root_src root_src)
 {
 	switch (root_src) {
 	case OSC_24M_CLK:
@@ -975,7 +969,7 @@
 	return 0;
 }
 
-u32 get_root_clk(enum clk_root_index clock_id)
+static u32 get_root_clk(enum clk_root_index clock_id)
 {
 	enum clk_root_src root_src;
 	u32 post_podf, pre_podf, root_src_clk;
@@ -1010,290 +1004,11 @@
 	return root_src_clk;
 }
 
-static u32 decode_intpll(enum clk_root_src intpll)
-{
-	u32 pll_gnrl_ctl, pll_div_ctl, pll_clke_mask;
-	u32 main_div, pre_div, post_div, div;
-	u64 freq;
-
-	switch (intpll) {
-	case ARM_PLL_CLK:
-		pll_gnrl_ctl = readl(&ana_pll->arm_pll_gnrl_ctl);
-		pll_div_ctl = readl(&ana_pll->arm_pll_div_ctl);
-		break;
-	case GPU_PLL_CLK:
-		pll_gnrl_ctl = readl(&ana_pll->gpu_pll_gnrl_ctl);
-		pll_div_ctl = readl(&ana_pll->gpu_pll_div_ctl);
-		break;
-	case VPU_PLL_CLK:
-		pll_gnrl_ctl = readl(&ana_pll->vpu_pll_gnrl_ctl);
-		pll_div_ctl = readl(&ana_pll->vpu_pll_div_ctl);
-		break;
-	case SYSTEM_PLL1_800M_CLK:
-	case SYSTEM_PLL1_400M_CLK:
-	case SYSTEM_PLL1_266M_CLK:
-	case SYSTEM_PLL1_200M_CLK:
-	case SYSTEM_PLL1_160M_CLK:
-	case SYSTEM_PLL1_133M_CLK:
-	case SYSTEM_PLL1_100M_CLK:
-	case SYSTEM_PLL1_80M_CLK:
-	case SYSTEM_PLL1_40M_CLK:
-		pll_gnrl_ctl = readl(&ana_pll->sys_pll1_gnrl_ctl);
-		pll_div_ctl = readl(&ana_pll->sys_pll1_div_ctl);
-		break;
-	case SYSTEM_PLL2_1000M_CLK:
-	case SYSTEM_PLL2_500M_CLK:
-	case SYSTEM_PLL2_333M_CLK:
-	case SYSTEM_PLL2_250M_CLK:
-	case SYSTEM_PLL2_200M_CLK:
-	case SYSTEM_PLL2_166M_CLK:
-	case SYSTEM_PLL2_125M_CLK:
-	case SYSTEM_PLL2_100M_CLK:
-	case SYSTEM_PLL2_50M_CLK:
-		pll_gnrl_ctl = readl(&ana_pll->sys_pll2_gnrl_ctl);
-		pll_div_ctl = readl(&ana_pll->sys_pll2_div_ctl);
-		break;
-	case SYSTEM_PLL3_CLK:
-		pll_gnrl_ctl = readl(&ana_pll->sys_pll3_gnrl_ctl);
-		pll_div_ctl = readl(&ana_pll->sys_pll3_div_ctl);
-		break;
-	default:
-		return -EINVAL;
-	}
-
-	/* Only support SYS_XTAL 24M, PAD_CLK not take into consideration */
-	if ((pll_gnrl_ctl & INTPLL_REF_CLK_SEL_MASK) != 0)
-		return 0;
-
-	if ((pll_gnrl_ctl & INTPLL_RST_MASK) == 0)
-		return 0;
-
-	/*
-	 * When BYPASS is equal to 1, PLL enters the bypass mode
-	 * regardless of the values of RESETB
-	 */
-	if (pll_gnrl_ctl & INTPLL_BYPASS_MASK)
-		return 24000000u;
-
-	if (!(pll_gnrl_ctl & INTPLL_LOCK_MASK)) {
-		puts("pll not locked\n");
-		return 0;
-	}
-
-	switch (intpll) {
-	case ARM_PLL_CLK:
-	case GPU_PLL_CLK:
-	case VPU_PLL_CLK:
-	case SYSTEM_PLL3_CLK:
-	case SYSTEM_PLL1_800M_CLK:
-	case SYSTEM_PLL2_1000M_CLK:
-		pll_clke_mask = INTPLL_CLKE_MASK;
-		div = 1;
-		break;
-
-	case SYSTEM_PLL1_400M_CLK:
-	case SYSTEM_PLL2_500M_CLK:
-		pll_clke_mask = INTPLL_DIV2_CLKE_MASK;
-		div = 2;
-		break;
-
-	case SYSTEM_PLL1_266M_CLK:
-	case SYSTEM_PLL2_333M_CLK:
-		pll_clke_mask = INTPLL_DIV3_CLKE_MASK;
-		div = 3;
-		break;
-
-	case SYSTEM_PLL1_200M_CLK:
-	case SYSTEM_PLL2_250M_CLK:
-		pll_clke_mask = INTPLL_DIV4_CLKE_MASK;
-		div = 4;
-		break;
-
-	case SYSTEM_PLL1_160M_CLK:
-	case SYSTEM_PLL2_200M_CLK:
-		pll_clke_mask = INTPLL_DIV5_CLKE_MASK;
-		div = 5;
-		break;
-
-	case SYSTEM_PLL1_133M_CLK:
-	case SYSTEM_PLL2_166M_CLK:
-		pll_clke_mask = INTPLL_DIV6_CLKE_MASK;
-		div = 6;
-		break;
-
-	case SYSTEM_PLL1_100M_CLK:
-	case SYSTEM_PLL2_125M_CLK:
-		pll_clke_mask = INTPLL_DIV8_CLKE_MASK;
-		div = 8;
-		break;
-
-	case SYSTEM_PLL1_80M_CLK:
-	case SYSTEM_PLL2_100M_CLK:
-		pll_clke_mask = INTPLL_DIV10_CLKE_MASK;
-		div = 10;
-		break;
-
-	case SYSTEM_PLL1_40M_CLK:
-	case SYSTEM_PLL2_50M_CLK:
-		pll_clke_mask = INTPLL_DIV20_CLKE_MASK;
-		div = 20;
-		break;
-	default:
-		return -EINVAL;
-	}
-
-	if ((pll_gnrl_ctl & pll_clke_mask) == 0)
-		return 0;
-
-	main_div = (pll_div_ctl & INTPLL_MAIN_DIV_MASK) >>
-		INTPLL_MAIN_DIV_SHIFT;
-	pre_div = (pll_div_ctl & INTPLL_PRE_DIV_MASK) >>
-		INTPLL_PRE_DIV_SHIFT;
-	post_div = (pll_div_ctl & INTPLL_POST_DIV_MASK) >>
-		INTPLL_POST_DIV_SHIFT;
-
-	/* FFVCO = (m * FFIN) / p, FFOUT = (m * FFIN) / (p * 2^s) */
-	freq = 24000000ULL * main_div;
-	return lldiv(freq, pre_div * (1 << post_div) * div);
-}
-
-static u32 decode_fracpll(enum clk_root_src frac_pll)
-{
-	u32 pll_gnrl_ctl, pll_fdiv_ctl0, pll_fdiv_ctl1;
-	u32 main_div, pre_div, post_div, k;
-
-	switch (frac_pll) {
-	case DRAM_PLL1_CLK:
-		pll_gnrl_ctl = readl(&ana_pll->dram_pll_gnrl_ctl);
-		pll_fdiv_ctl0 = readl(&ana_pll->dram_pll_fdiv_ctl0);
-		pll_fdiv_ctl1 = readl(&ana_pll->dram_pll_fdiv_ctl1);
-		break;
-	case AUDIO_PLL1_CLK:
-		pll_gnrl_ctl = readl(&ana_pll->audio_pll1_gnrl_ctl);
-		pll_fdiv_ctl0 = readl(&ana_pll->audio_pll1_fdiv_ctl0);
-		pll_fdiv_ctl1 = readl(&ana_pll->audio_pll1_fdiv_ctl1);
-		break;
-	case AUDIO_PLL2_CLK:
-		pll_gnrl_ctl = readl(&ana_pll->audio_pll2_gnrl_ctl);
-		pll_fdiv_ctl0 = readl(&ana_pll->audio_pll2_fdiv_ctl0);
-		pll_fdiv_ctl1 = readl(&ana_pll->audio_pll2_fdiv_ctl1);
-		break;
-	case VIDEO_PLL_CLK:
-		pll_gnrl_ctl = readl(&ana_pll->video_pll1_gnrl_ctl);
-		pll_fdiv_ctl0 = readl(&ana_pll->video_pll1_fdiv_ctl0);
-		pll_fdiv_ctl1 = readl(&ana_pll->video_pll1_fdiv_ctl1);
-		break;
-	default:
-		printf("Not supported\n");
-		return 0;
-	}
-
-	/* Only support SYS_XTAL 24M, PAD_CLK not take into consideration */
-	if ((pll_gnrl_ctl & INTPLL_REF_CLK_SEL_MASK) != 0)
-		return 0;
-
-	if ((pll_gnrl_ctl & INTPLL_RST_MASK) == 0)
-		return 0;
-	/*
-	 * When BYPASS is equal to 1, PLL enters the bypass mode
-	 * regardless of the values of RESETB
-	 */
-	if (pll_gnrl_ctl & INTPLL_BYPASS_MASK)
-		return 24000000u;
-
-	if (!(pll_gnrl_ctl & INTPLL_LOCK_MASK)) {
-		puts("pll not locked\n");
-		return 0;
-	}
-
-	if (!(pll_gnrl_ctl & INTPLL_CLKE_MASK))
-		return 0;
-
-	main_div = (pll_fdiv_ctl0 & INTPLL_MAIN_DIV_MASK) >>
-		INTPLL_MAIN_DIV_SHIFT;
-	pre_div = (pll_fdiv_ctl0 & INTPLL_PRE_DIV_MASK) >>
-		INTPLL_PRE_DIV_SHIFT;
-	post_div = (pll_fdiv_ctl0 & INTPLL_POST_DIV_MASK) >>
-		INTPLL_POST_DIV_SHIFT;
-
-	k = pll_fdiv_ctl1 & GENMASK(15, 0);
-
-	return lldiv((main_div * 65536 + k) * 24000000ULL,
-		     65536 * pre_div * (1 << post_div));
-}
-
-static u32 get_root_src_clk(enum clk_root_src root_src)
-{
-	switch (root_src) {
-	case OSC_24M_CLK:
-		return 24000000u;
-	case OSC_HDMI_CLK:
-		return 26000000u;
-	case OSC_32K_CLK:
-		return 32000u;
-	case ARM_PLL_CLK:
-	case GPU_PLL_CLK:
-	case VPU_PLL_CLK:
-	case SYSTEM_PLL1_800M_CLK:
-	case SYSTEM_PLL1_400M_CLK:
-	case SYSTEM_PLL1_266M_CLK:
-	case SYSTEM_PLL1_200M_CLK:
-	case SYSTEM_PLL1_160M_CLK:
-	case SYSTEM_PLL1_133M_CLK:
-	case SYSTEM_PLL1_100M_CLK:
-	case SYSTEM_PLL1_80M_CLK:
-	case SYSTEM_PLL1_40M_CLK:
-	case SYSTEM_PLL2_1000M_CLK:
-	case SYSTEM_PLL2_500M_CLK:
-	case SYSTEM_PLL2_333M_CLK:
-	case SYSTEM_PLL2_250M_CLK:
-	case SYSTEM_PLL2_200M_CLK:
-	case SYSTEM_PLL2_166M_CLK:
-	case SYSTEM_PLL2_125M_CLK:
-	case SYSTEM_PLL2_100M_CLK:
-	case SYSTEM_PLL2_50M_CLK:
-	case SYSTEM_PLL3_CLK:
-		return decode_intpll(root_src);
-	case DRAM_PLL1_CLK:
-	case AUDIO_PLL1_CLK:
-	case AUDIO_PLL2_CLK:
-	case VIDEO_PLL_CLK:
-		return decode_fracpll(root_src);
-	default:
-		return 0;
-	}
-
-	return 0;
-}
-
-static u32 get_root_clk(enum clk_root_index clock_id)
-{
-	enum clk_root_src root_src;
-	u32 post_podf, pre_podf, root_src_clk;
-
-	if (clock_root_enabled(clock_id) <= 0)
-		return 0;
-
-	if (clock_get_prediv(clock_id, &pre_podf) < 0)
-		return 0;
-
-	if (clock_get_postdiv(clock_id, &post_podf) < 0)
-		return 0;
-
-	if (clock_get_src(clock_id, &root_src) < 0)
-		return 0;
-
-	root_src_clk = get_root_src_clk(root_src);
-
-	return root_src_clk / (post_podf + 1) / (pre_podf + 1);
-}
-
 u32 mxc_get_clock(enum mxc_clock clk)
 {
 	u32 val;
 
 	switch (clk) {
-<<<<<<< HEAD
 		case MXC_ARM_CLK:
 			return get_arm_core_clk();
 		case MXC_IPG_CLK:
@@ -1314,7 +1029,7 @@
 			return get_root_clk(UART1_CLK_ROOT);
 		case MXC_QSPI_CLK:
 			return get_root_clk(QSPI_CLK_ROOT);
-		default:
+	default:
 			printf("Unsupported mxc_clock %d\n", clk);
 			break;
 	}
@@ -1369,31 +1084,6 @@
 		clock_enable(CCGR_USB_MSCALE_PL301, 1);
 	} else {
 		clock_enable(CCGR_USB_MSCALE_PL301, 0);
-=======
-	case MXC_ARM_CLK:
-		return get_root_clk(ARM_A53_CLK_ROOT);
-	case MXC_IPG_CLK:
-		clock_get_target_val(IPG_CLK_ROOT, &val);
-		val = val & 0x3;
-		return get_root_clk(AHB_CLK_ROOT) / 2 / (val + 1);
-	case MXC_CSPI_CLK:
-		return get_root_clk(ECSPI1_CLK_ROOT);
-	case MXC_ESDHC_CLK:
-		return get_root_clk(USDHC1_CLK_ROOT);
-	case MXC_ESDHC2_CLK:
-		return get_root_clk(USDHC2_CLK_ROOT);
-	case MXC_ESDHC3_CLK:
-		return get_root_clk(USDHC3_CLK_ROOT);
-	case MXC_I2C_CLK:
-		return get_root_clk(I2C1_CLK_ROOT);
-	case MXC_UART_CLK:
-		return get_root_clk(UART1_CLK_ROOT);
-	case MXC_QSPI_CLK:
-		return get_root_clk(QSPI_CLK_ROOT);
-	default:
-		printf("Unsupported mxc_clock %d\n", clk);
-		break;
->>>>>>> 3373c7c3
 	}
 }
 #endif
@@ -1408,6 +1098,8 @@
 
 	freq = decode_intpll(ARM_PLL_CLK);
 	printf("ARM_PLL    %8d MHz\n", freq / 1000000);
+	freq = decode_fracpll(DRAM_PLL1_CLK);
+	printf("DRAM_PLL    %8d MHz\n", freq / 1000000);
 	freq = decode_intpll(SYSTEM_PLL1_800M_CLK);
 	printf("SYS_PLL1_800    %8d MHz\n", freq / 1000000);
 	freq = decode_intpll(SYSTEM_PLL1_400M_CLK);
