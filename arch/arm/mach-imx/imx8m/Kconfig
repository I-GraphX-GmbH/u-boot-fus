if ARCH_IMX8M

config IMX8M
	bool
	select HAS_CAAM
	select ROM_UNIFIED_SECTIONS
	select ARMV8_SPL_EXCEPTION_VECTORS

config IMX8MQ
	bool
	select IMX8M

config IMX8MM
	bool
	select IMX8M

config IMX8MN
	bool
	select IMX8M

config SYS_SOC
	default "imx8m"

config IMX8MQ
	bool
	select IMX8M

config IMX8MM
	bool
	select IMX8M

config IMX8MN
	bool
	select IMX8M

config IMX8MP
	bool
	select IMX8M

config SECURE_STICKY_BITS_LOCKUP
	bool "Enable workaround to fix sticky bits lock up issue"
	depends on IMX8MQ && SECURE_BOOT
	default y

config IMX_UNIQUE_ID
	hex "Enable workaround to fix sticky bits lock up issue"
	depends on IMX8MQ && SECURE_BOOT && !SECURE_STICKY_BITS_LOCKUP
	default 0x0

choice
	prompt	"NXP i.MX8M board select"
	optional

config TARGET_IMX8MQ_EVK
	bool "imx8mq_evk"
	select IMX8MQ
<<<<<<< HEAD
	select IMX8M_LPDDR4

config TARGET_IMX8MQ_DDR3L_ARM2
	bool "imx8mq_ddr3l_arm2"
	select IMX8MQ
	select SUPPORT_SPL

config TARGET_IMX8MQ_DDR4_ARM2
	bool "imx8mq_ddr4_arm2"
	select IMX8MQ
	select SUPPORT_SPL

config TARGET_IMX8MQ_AIY
	bool "imx8mq_aiy"
	select IMX8MQ
	select SUPPORT_SPL
	select IMX8M_LPDDR4

config TARGET_IMX8MM_DDR4_VAL
	bool "imx8mm DDR4 validation board"
	select IMX8MM
	select SUPPORT_SPL
	select IMX8M_DDR4

config TARGET_IMX8MM_DDR3L_VAL
	bool "imx8mm DDR3L validation board"
	select IMX8MM
	select SUPPORT_SPL
	select IMX8M_DDR3L

config TARGET_IMX8MM_EVK
	bool "imx8mm LPDDR4 EVK board"
	select IMX8MM
	select IMX8M_LPDDR4

config TARGET_IMX8MM_DDR4_EVK
	bool "imx8mm DDR4 EVK board"
	select IMX8MM
	select IMX8M_DDR4

config TARGET_IMX8MN_EVK
	bool "imx8mn LPDDR4 EVK board"
	select IMX8MN
	select SUPPORT_SPL
	select IMX8M_LPDDR4

config TARGET_IMX8MN_DDR4_EVK
	bool "imx8mn DDR4 EVK board"
	select IMX8MN
	select SUPPORT_SPL
	select IMX8M_DDR4

config TARGET_IMX8MP_EVK
	bool "imx8mp LPDDR4 EVK board"
	select IMX8MP
	select SUPPORT_SPL
	select IMX8M_LPDDR4

config TARGET_FSIMX8MM
	bool "Support fsimx8mm boards from F&S"
	select IMX8MM
	select SUPPORT_SPL
	select IMX8M_LPDDR4
	select IMX8M_DDR3L

config TARGET_FSIMX8M
	bool "Support fsimx8m boards from F&S"
	select IMX8MQ
	select SUPPORT_SPL
	select IMX8M_LPDDR4

config TARGET_FSIMX8MN
	bool "Support fsimx8mn boards from F&S"
	select IMX8MN
	select SUPPORT_SPL
=======
>>>>>>> 252100a3
	select IMX8M_LPDDR4
	select IMX8M_DDR3L

config TARGET_IMX8MM_EVK
	bool "imx8mm LPDDR4 EVK board"
	select IMX8MM
	select SUPPORT_SPL
	select IMX8M_LPDDR4

config TARGET_IMX8MN_EVK
	bool "imx8mn DDR4 EVK board"
	select IMX8MN
	select SUPPORT_SPL
	select IMX8M_DDR4

endchoice

source "board/freescale/imx8mq_evk/Kconfig"
<<<<<<< HEAD
source "board/freescale/imx8mq_arm2/Kconfig"
source "board/freescale/imx8mq_aiy/Kconfig"
source "board/freescale/imx8mm_evk/Kconfig"
source "board/freescale/imx8mm_val/Kconfig"
source "board/freescale/imx8mn_evk/Kconfig"
source "board/freescale/imx8mp_evk/Kconfig"
source "board/F+S/fsimx8mm/Kconfig"
source "board/F+S/fsimx8m/Kconfig"
source "board/F+S/fsimx8mn/Kconfig"
=======
source "board/freescale/imx8mm_evk/Kconfig"
source "board/freescale/imx8mn_evk/Kconfig"
>>>>>>> 252100a3

endif<|MERGE_RESOLUTION|>--- conflicted
+++ resolved
@@ -18,24 +18,12 @@
 	bool
 	select IMX8M
 
-config SYS_SOC
-	default "imx8m"
-
-config IMX8MQ
+config IMX8MP
 	bool
 	select IMX8M
 
-config IMX8MM
-	bool
-	select IMX8M
-
-config IMX8MN
-	bool
-	select IMX8M
-
-config IMX8MP
-	bool
-	select IMX8M
+config SYS_SOC
+	default "imx8m"
 
 config SECURE_STICKY_BITS_LOCKUP
 	bool "Enable workaround to fix sticky bits lock up issue"
@@ -48,13 +36,12 @@
 	default 0x0
 
 choice
-	prompt	"NXP i.MX8M board select"
+	prompt  "NXP i.MX8M board select"
 	optional
 
 config TARGET_IMX8MQ_EVK
 	bool "imx8mq_evk"
 	select IMX8MQ
-<<<<<<< HEAD
 	select IMX8M_LPDDR4
 
 config TARGET_IMX8MQ_DDR3L_ARM2
@@ -88,11 +75,13 @@
 config TARGET_IMX8MM_EVK
 	bool "imx8mm LPDDR4 EVK board"
 	select IMX8MM
+	select SUPPORT_SPL
 	select IMX8M_LPDDR4
 
 config TARGET_IMX8MM_DDR4_EVK
 	bool "imx8mm DDR4 EVK board"
 	select IMX8MM
+	select SUPPORT_SPL
 	select IMX8M_DDR4
 
 config TARGET_IMX8MN_EVK
@@ -130,27 +119,12 @@
 	bool "Support fsimx8mn boards from F&S"
 	select IMX8MN
 	select SUPPORT_SPL
-=======
->>>>>>> 252100a3
 	select IMX8M_LPDDR4
 	select IMX8M_DDR3L
-
-config TARGET_IMX8MM_EVK
-	bool "imx8mm LPDDR4 EVK board"
-	select IMX8MM
-	select SUPPORT_SPL
-	select IMX8M_LPDDR4
-
-config TARGET_IMX8MN_EVK
-	bool "imx8mn DDR4 EVK board"
-	select IMX8MN
-	select SUPPORT_SPL
-	select IMX8M_DDR4
 
 endchoice
 
 source "board/freescale/imx8mq_evk/Kconfig"
-<<<<<<< HEAD
 source "board/freescale/imx8mq_arm2/Kconfig"
 source "board/freescale/imx8mq_aiy/Kconfig"
 source "board/freescale/imx8mm_evk/Kconfig"
@@ -160,9 +134,5 @@
 source "board/F+S/fsimx8mm/Kconfig"
 source "board/F+S/fsimx8m/Kconfig"
 source "board/F+S/fsimx8mn/Kconfig"
-=======
-source "board/freescale/imx8mm_evk/Kconfig"
-source "board/freescale/imx8mn_evk/Kconfig"
->>>>>>> 252100a3
 
 endif