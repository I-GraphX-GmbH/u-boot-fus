--- conflicted
+++ resolved
@@ -350,29 +350,19 @@
 {
 	u32 val;
 
-<<<<<<< HEAD
 	switch (clk) {
 	case MXC_ARM_CLK:
 		return get_arm_core_clk();
-=======
-	switch(clk) {
-	case MXC_ARM_CLK:
-		return get_root_clk(ARM_A53_CLK_ROOT);
->>>>>>> 3373c7c3
 	case MXC_IPG_CLK:
 		clock_get_target_val(IPG_CLK_ROOT, &val);
 		val = val & 0x3;
 		return get_root_clk(AHB_CLK_ROOT) / (val + 1);
-<<<<<<< HEAD
 	case MXC_CSPI_CLK:
 		return get_root_clk(ECSPI1_CLK_ROOT);
-=======
->>>>>>> 3373c7c3
 	case MXC_ESDHC_CLK:
 		return get_root_clk(USDHC1_CLK_ROOT);
 	case MXC_ESDHC2_CLK:
 		return get_root_clk(USDHC2_CLK_ROOT);
-<<<<<<< HEAD
 	case MXC_I2C_CLK:
 		return get_root_clk(I2C1_CLK_ROOT);
 	case MXC_UART_CLK:
@@ -385,11 +375,6 @@
 	}
 
 	return 0;
-=======
-	default:
-		return get_root_clk(clk);
-	}
->>>>>>> 3373c7c3
 }
 
 u32 imx_get_uartclk(void)
@@ -424,6 +409,28 @@
 	clock_enable(CCGR_WDOG3, 1);
 }
 
+void init_usb_clk(void)
+{
+	if (!is_usb_boot()) {
+		clock_enable(CCGR_USB_CTRL1, 0);
+		clock_enable(CCGR_USB_CTRL2, 0);
+		clock_enable(CCGR_USB_PHY1, 0);
+		clock_enable(CCGR_USB_PHY2, 0);
+		/* 500MHz */
+		clock_set_target_val(USB_BUS_CLK_ROOT, CLK_ROOT_ON |
+				     CLK_ROOT_SOURCE_SEL(1));
+		/* 100MHz */
+		clock_set_target_val(USB_CORE_REF_CLK_ROOT, CLK_ROOT_ON |
+				     CLK_ROOT_SOURCE_SEL(1));
+		/* 100MHz */
+		clock_set_target_val(USB_PHY_REF_CLK_ROOT, CLK_ROOT_ON |
+				     CLK_ROOT_SOURCE_SEL(1));
+		clock_enable(CCGR_USB_CTRL1, 1);
+		clock_enable(CCGR_USB_CTRL2, 1);
+		clock_enable(CCGR_USB_PHY1, 1);
+		clock_enable(CCGR_USB_PHY2, 1);
+	}
+}
 
 void init_nand_clk(void)
 {
@@ -728,6 +735,77 @@
 	return 0;
 }
 
+int sscg_pll_init(u32 pll)
+{
+	void __iomem *pll_cfg0, __iomem *pll_cfg1, __iomem *pll_cfg2;
+	u32 val_cfg0, val_cfg1, val_cfg2, val;
+	u32 bypass1_mask = 0x20, bypass2_mask = 0x10;
+	int ret;
+
+	switch (pll) {
+	case ANATOP_SYSTEM_PLL1:
+		pll_cfg0 = &ana_pll->sys_pll1_cfg0;
+		pll_cfg1 = &ana_pll->sys_pll1_cfg1;
+		pll_cfg2 = &ana_pll->sys_pll1_cfg2;
+		/* 800MHz */
+		val_cfg2 = SSCG_PLL_FEEDBACK_DIV_F1_VAL(3) |
+			SSCG_PLL_FEEDBACK_DIV_F2_VAL(3);
+		val_cfg1 = 0;
+		val_cfg0 = SSCG_PLL_CLKE_MASK | SSCG_PLL_DIV2_CLKE_MASK |
+			SSCG_PLL_DIV3_CLKE_MASK | SSCG_PLL_DIV4_CLKE_MASK |
+			SSCG_PLL_DIV5_CLKE_MASK | SSCG_PLL_DIV6_CLKE_MASK |
+			SSCG_PLL_DIV8_CLKE_MASK | SSCG_PLL_DIV10_CLKE_MASK |
+			SSCG_PLL_DIV20_CLKE_MASK | SSCG_PLL_LOCK_SEL_MASK |
+			SSCG_PLL_REFCLK_SEL_OSC_25M;
+		break;
+	case ANATOP_SYSTEM_PLL2:
+		pll_cfg0 = &ana_pll->sys_pll2_cfg0;
+		pll_cfg1 = &ana_pll->sys_pll2_cfg1;
+		pll_cfg2 = &ana_pll->sys_pll2_cfg2;
+		/* 1000MHz */
+		val_cfg2 = SSCG_PLL_FEEDBACK_DIV_F1_VAL(3) |
+			SSCG_PLL_FEEDBACK_DIV_F2_VAL(4);
+		val_cfg1 = 0;
+		val_cfg0 = SSCG_PLL_CLKE_MASK | SSCG_PLL_DIV2_CLKE_MASK |
+			SSCG_PLL_DIV3_CLKE_MASK | SSCG_PLL_DIV4_CLKE_MASK |
+			SSCG_PLL_DIV5_CLKE_MASK | SSCG_PLL_DIV6_CLKE_MASK |
+			SSCG_PLL_DIV8_CLKE_MASK | SSCG_PLL_DIV10_CLKE_MASK |
+			SSCG_PLL_DIV20_CLKE_MASK | SSCG_PLL_LOCK_SEL_MASK |
+			SSCG_PLL_REFCLK_SEL_OSC_25M;
+		break;
+	case ANATOP_SYSTEM_PLL3:
+		pll_cfg0 = &ana_pll->sys_pll3_cfg0;
+		pll_cfg1 = &ana_pll->sys_pll3_cfg1;
+		pll_cfg2 = &ana_pll->sys_pll3_cfg2;
+		/* 800MHz */
+		val_cfg2 = SSCG_PLL_FEEDBACK_DIV_F1_VAL(3) |
+			SSCG_PLL_FEEDBACK_DIV_F2_VAL(3);
+		val_cfg1 = 0;
+		val_cfg0 = SSCG_PLL_PLL3_CLKE_MASK |  SSCG_PLL_LOCK_SEL_MASK |
+			SSCG_PLL_REFCLK_SEL_OSC_25M;
+		break;
+	default:
+		return -EINVAL;
+	}
+
+	/*bypass*/
+	setbits_le32(pll_cfg0, bypass1_mask | bypass2_mask);
+	/* set value */
+	writel(val_cfg2, pll_cfg2);
+	writel(val_cfg1, pll_cfg1);
+	/*unbypass1 and wait 70us */
+	writel(val_cfg0 | bypass2_mask, pll_cfg1);
+
+	__udelay(70);
+
+	/* unbypass2 and wait lock */
+	writel(val_cfg0, pll_cfg1);
+	ret = readl_poll_timeout(pll_cfg0, val, val & SSCG_PLL_LOCK_MASK, 1);
+	if (ret)
+		printf("%s timeout\n", __func__);
+
+	return ret;
+}
 
 int clock_init(void)
 {
@@ -795,6 +873,8 @@
 
 	freq = decode_frac_pll(ARM_PLL_CLK);
 	printf("ARM_PLL    %8d MHz\n", freq / 1000000);
+	freq = decode_sscg_pll(DRAM_PLL1_CLK);
+	printf("DRAM_PLL    %8d MHz\n", freq / 1000000);
 	freq = decode_sscg_pll(SYSTEM_PLL1_800M_CLK);
 	printf("SYS_PLL1_800    %8d MHz\n", freq / 1000000);
 	freq = decode_sscg_pll(SYSTEM_PLL1_400M_CLK);
