--- conflicted
+++ resolved
@@ -203,7 +203,6 @@
 
 void enable_caches(void)
 {
-<<<<<<< HEAD
 	/*
 	 * If OPTEE runs, remove OPTEE memory from MMU table to avoid
 	 * speculative prefetch. If OPTEE does not run, still update
@@ -211,17 +210,6 @@
 	 * correct dram size from board_phys_sdram_size().
 	 */
 	int i = 0;
-=======
-	/* If OPTEE runs, remove OPTEE memory from MMU table to avoid speculative prefetch
-	 * If OPTEE does not run, still update the MMU table according to dram banks structure
-	 * to set correct dram size from board_phys_sdram_size
-	 */
-	int i = 0;
-	/*
-	 * please make sure that entry initial value matches
-	 * imx8m_mem_map for DRAM1
-	 */
->>>>>>> 153cc473
 	int entry = imx8m_find_dram_entry_in_mem_map();
 	u64 attrs = imx8m_mem_map[entry].attrs;
 
@@ -248,7 +236,6 @@
 	if (size) {
 		*size = PHYS_SDRAM_SIZE;
 
-<<<<<<< HEAD
 #ifdef PHYS_SDRAM_2_SIZE
 		*size += PHYS_SDRAM_2_SIZE;
 #endif
@@ -257,14 +244,6 @@
 #endif
 
 	return -EINVAL;
-=======
-	*size = PHYS_SDRAM_SIZE;
-
-#ifdef PHYS_SDRAM_2_SIZE
-	*size += PHYS_SDRAM_2_SIZE;
-#endif
-	return 0;
->>>>>>> 153cc473
 }
 
 int dram_init(void)
@@ -276,16 +255,8 @@
 	if (ret)
 		return ret;
 
-<<<<<<< HEAD
 	/* Subtract size of TEE which is in rom_pointer[1] */
 	gd->ram_size = sdram_size - rom_pointer[1];
-=======
-	/* rom_pointer[1] contains the size of TEE occupies */
-	if (rom_pointer[1])
-		gd->ram_size = sdram_size - rom_pointer[1];
-	else
-		gd->ram_size = sdram_size;
->>>>>>> 153cc473
 
 	return 0;
 }
@@ -301,11 +272,7 @@
 	if (ret)
 		return ret;
 
-<<<<<<< HEAD
 	/* Bank 1 starts at PHYS_SDRAM (0x40000000) and can't cross over 4GB space */
-=======
-	/* Bank 1 can't cross over 4GB space */
->>>>>>> 153cc473
 	if (sdram_size > 0xc0000000) {
 		sdram_b1_size = 0xc0000000;
 		sdram_b2_size = sdram_size - 0xc0000000;
@@ -319,14 +286,10 @@
 		phys_addr_t optee_start = (phys_addr_t)rom_pointer[0];
 		phys_size_t optee_size = (size_t)rom_pointer[1];
 
-<<<<<<< HEAD
 		/* Entry 0 defines region from start of RAM to start of optee */
 		gd->bd->bi_dram[bank].size = optee_start - PHYS_SDRAM;
 
 		/* If optee reaches end of RAM, no additional entry required */
-=======
-		gd->bd->bi_dram[bank].size = optee_start - gd->bd->bi_dram[bank].start;
->>>>>>> 153cc473
 		if ((optee_start + optee_size) < (PHYS_SDRAM + sdram_b1_size)) {
 			if (++bank >= CONFIG_NR_DRAM_BANKS) {
 				puts("CONFIG_NR_DRAM_BANKS is not enough\n");
@@ -339,10 +302,7 @@
 				sdram_b1_size - gd->bd->bi_dram[bank].start;
 		}
 	} else {
-<<<<<<< HEAD
 		/* No optee, entry 0 is from start of RAM to end of RAM */
-=======
->>>>>>> 153cc473
 		gd->bd->bi_dram[bank].size = sdram_b1_size;
 	}
 
@@ -362,7 +322,6 @@
 {
 	int ret;
 	phys_size_t sdram_size;
-<<<<<<< HEAD
 	ret = board_phys_sdram_size(&sdram_size);
 	if (ret) {
 #ifdef PHYS_SDRAM_SIZE
@@ -385,31 +344,6 @@
 		sdram_size -= rom_pointer[1];
 
 	return sdram_size;
-=======
-	phys_size_t sdram_b1_size;
-	ret = board_phys_sdram_size(&sdram_size);
-	if (!ret) {
-		/* Bank 1 can't cross over 4GB space */
-		if (sdram_size > 0xc0000000) {
-			sdram_b1_size = 0xc0000000;
-		} else {
-			sdram_b1_size = sdram_size;
-		}
-
-		if (rom_pointer[1]) {
-			/* We will relocate u-boot to Top of dram1. Tee position has two cases:
-			 * 1. At the top of dram1,  Then return the size removed optee size.
-			 * 2. In the middle of dram1, return the size of dram1.
-			 */
-			if ((rom_pointer[0] + rom_pointer[1]) == (PHYS_SDRAM + sdram_b1_size))
-				return ((phys_addr_t)rom_pointer[0] - PHYS_SDRAM);
-		}
-
-		return sdram_b1_size;
-	} else {
-		return PHYS_SDRAM_SIZE;
-	}
->>>>>>> 153cc473
 }
 
 static u32 get_cpu_variant_type(u32 type)
