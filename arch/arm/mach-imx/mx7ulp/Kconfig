--- conflicted
+++ resolved
@@ -28,8 +28,8 @@
 	select MX7ULP
 
 config TARGET_MX7ULP_EVK
-<<<<<<< HEAD
-	bool "Support mx7ulp EVK board"
+        bool "Support mx7ulp EVK board"
+	select SYS_ARCH_TIMER
 	select BOARD_LATE_INIT
 	select MX7ULP
 
@@ -37,10 +37,6 @@
         bool "Support fsimx7ulp boards from F&S"
 	select BOARD_LATE_INIT
 	select MX7ULP
-=======
-        bool "Support mx7ulp EVK board"
-	select SYS_ARCH_TIMER
->>>>>>> 4b398755
 
 endchoice
 
