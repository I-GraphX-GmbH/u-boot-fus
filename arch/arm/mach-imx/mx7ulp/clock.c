// SPDX-License-Identifier: GPL-2.0+
/*
 * Copyright (C) 2016 Freescale Semiconductor, Inc.
<<<<<<< HEAD
 * Copyright 2017-2018 NXP
 *
 * SPDX-License-Identifier:	GPL-2.0+
=======
>>>>>>> 4b398755
 */

#include <common.h>
#include <div64.h>
#include <asm/io.h>
#include <errno.h>
#include <asm/arch/clock.h>
#include <asm/arch/sys_proto.h>

DECLARE_GLOBAL_DATA_PTR;

int get_clocks(void)
{
#ifdef CONFIG_FSL_ESDHC
#if CONFIG_SYS_FSL_ESDHC_ADDR == USDHC0_RBASE
	gd->arch.sdhc_clk = mxc_get_clock(MXC_ESDHC_CLK);
#elif CONFIG_SYS_FSL_ESDHC_ADDR == USDHC1_RBASE
	gd->arch.sdhc_clk = mxc_get_clock(MXC_ESDHC2_CLK);
#endif
#endif
	return 0;
}

static u32 get_fast_plat_clk(void)
{
	return scg_clk_get_rate(SCG_NIC0_CLK);
}

static u32 get_slow_plat_clk(void)
{
	return scg_clk_get_rate(SCG_NIC1_CLK);
}

static u32 get_ipg_clk(void)
{
	return scg_clk_get_rate(SCG_NIC1_BUS_CLK);
}

u32 get_lpuart_clk(void)
{
	int index = 0;

	const u32 lpuart_array[] = {
		LPUART0_RBASE,
		LPUART1_RBASE,
		LPUART2_RBASE,
		LPUART3_RBASE,
		LPUART4_RBASE,
		LPUART5_RBASE,
		LPUART6_RBASE,
		LPUART7_RBASE,
	};

	const enum pcc_clk lpuart_pcc_clks[] = {
		PER_CLK_LPUART4,
		PER_CLK_LPUART5,
		PER_CLK_LPUART6,
		PER_CLK_LPUART7,
	};

	for (index = 0; index < 8; index++) {
		if (lpuart_array[index] == LPUART_BASE)
			break;
	}

	if (index < 4 || index > 7)
		return 0;

	return pcc_clock_get_rate(lpuart_pcc_clks[index - 4]);
}

#ifdef CONFIG_SYS_I2C_IMX_LPI2C
int enable_i2c_clk(unsigned char enable, unsigned i2c_num)
{
	/* Set parent to FIRC DIV2 clock */
	const enum pcc_clk lpi2c_pcc_clks[] = {
		PER_CLK_LPI2C4,
		PER_CLK_LPI2C5,
		PER_CLK_LPI2C6,
		PER_CLK_LPI2C7,
	};

	if (i2c_num < 4 || i2c_num > 7)
		return -EINVAL;

	if (enable) {
		pcc_clock_enable(lpi2c_pcc_clks[i2c_num - 4], false);
		pcc_clock_sel(lpi2c_pcc_clks[i2c_num - 4], SCG_FIRC_DIV2_CLK);
		pcc_clock_enable(lpi2c_pcc_clks[i2c_num - 4], true);
	} else {
		pcc_clock_enable(lpi2c_pcc_clks[i2c_num - 4], false);
	}
	return 0;
}

u32 imx_get_i2cclk(unsigned i2c_num)
{
	const enum pcc_clk lpi2c_pcc_clks[] = {
		PER_CLK_LPI2C4,
		PER_CLK_LPI2C5,
		PER_CLK_LPI2C6,
		PER_CLK_LPI2C7,
	};

	if (i2c_num < 4 || i2c_num > 7)
		return 0;

	return pcc_clock_get_rate(lpi2c_pcc_clks[i2c_num - 4]);
}
#endif

unsigned int mxc_get_clock(enum mxc_clock clk)
{
	switch (clk) {
	case MXC_ARM_CLK:
		return scg_clk_get_rate(SCG_CORE_CLK);
	case MXC_AXI_CLK:
		return get_fast_plat_clk();
	case MXC_AHB_CLK:
		return get_slow_plat_clk();
	case MXC_IPG_CLK:
		return get_ipg_clk();
	case MXC_I2C_CLK:
		return pcc_clock_get_rate(PER_CLK_LPI2C4);
	case MXC_UART_CLK:
		return get_lpuart_clk();
	case MXC_ESDHC_CLK:
		return pcc_clock_get_rate(PER_CLK_USDHC0);
	case MXC_ESDHC2_CLK:
		return pcc_clock_get_rate(PER_CLK_USDHC1);
	case MXC_DDR_CLK:
		return scg_clk_get_rate(SCG_DDR_CLK);
	default:
		printf("Unsupported mxc_clock %d\n", clk);
		break;
	}

	return 0;
}

void init_clk_usdhc(u32 index)
{
	switch (index) {
	case 0:
		/*Disable the clock before configure it */
		pcc_clock_enable(PER_CLK_USDHC0, false);

		/* 352.8MHz / 1 = 352.8MHz */
		pcc_clock_sel(PER_CLK_USDHC0, SCG_APLL_PFD1_CLK);
		pcc_clock_div_config(PER_CLK_USDHC0, false, 1);
		pcc_clock_enable(PER_CLK_USDHC0, true);
		break;
	case 1:
		/*Disable the clock before configure it */
		pcc_clock_enable(PER_CLK_USDHC1, false);

		/* 352.8MHz / 2 = 176.4MHz */
		pcc_clock_sel(PER_CLK_USDHC1, SCG_APLL_PFD1_CLK);
		pcc_clock_div_config(PER_CLK_USDHC1, false, 2);
		pcc_clock_enable(PER_CLK_USDHC1, true);
		break;
	default:
		printf("Invalid index for USDHC %d\n", index);
		break;
	}
}

#ifdef CONFIG_MXC_OCOTP

#define OCOTP_CTRL_PCC1_SLOT		(38)
#define OCOTP_CTRL_HIGH4K_PCC1_SLOT	(39)

void enable_ocotp_clk(unsigned char enable)
{
	u32 val;

	/*
	 * Seems the OCOTP CLOCKs have been enabled at default,
	 * check its inuse flag
	 */

	val = readl(PCC1_RBASE + 4 * OCOTP_CTRL_PCC1_SLOT);
	if (!(val & PCC_INUSE_MASK))
		writel(PCC_CGC_MASK, (PCC1_RBASE + 4 * OCOTP_CTRL_PCC1_SLOT));

	val = readl(PCC1_RBASE + 4 * OCOTP_CTRL_HIGH4K_PCC1_SLOT);
	if (!(val & PCC_INUSE_MASK))
		writel(PCC_CGC_MASK,
		       (PCC1_RBASE + 4 * OCOTP_CTRL_HIGH4K_PCC1_SLOT));
}
#endif

void enable_usboh3_clk(unsigned char enable)
{
	if (enable) {
		pcc_clock_enable(PER_CLK_USB0, false);
		pcc_clock_sel(PER_CLK_USB0, SCG_NIC1_BUS_CLK);
		pcc_clock_enable(PER_CLK_USB0, true);

#ifdef CONFIG_USB_MAX_CONTROLLER_COUNT
		if (CONFIG_USB_MAX_CONTROLLER_COUNT > 1) {
			pcc_clock_enable(PER_CLK_USB1, false);
			pcc_clock_sel(PER_CLK_USB1, SCG_NIC1_BUS_CLK);
			pcc_clock_enable(PER_CLK_USB1, true);
		}
#endif

		pcc_clock_enable(PER_CLK_USB_PHY, true);
		pcc_clock_enable(PER_CLK_USB_PL301, true);
	} else {
		pcc_clock_enable(PER_CLK_USB0, false);
		pcc_clock_enable(PER_CLK_USB1, false);
		pcc_clock_enable(PER_CLK_USB_PHY, false);
		pcc_clock_enable(PER_CLK_USB_PL301, false);
	}
}

static void lpuart_set_clk(uint32_t index, enum scg_clk clk)
{
	const enum pcc_clk lpuart_pcc_clks[] = {
		PER_CLK_LPUART4,
		PER_CLK_LPUART5,
		PER_CLK_LPUART6,
		PER_CLK_LPUART7,
	};

	if (index < 4 || index > 7)
		return;

#ifndef CONFIG_CLK_DEBUG
	pcc_clock_enable(lpuart_pcc_clks[index - 4], false);
#endif
	pcc_clock_sel(lpuart_pcc_clks[index - 4], clk);
	pcc_clock_enable(lpuart_pcc_clks[index - 4], true);
}

static void init_clk_lpuart(void)
{
	u32 index = 0, i;

	const u32 lpuart_array[] = {
		LPUART0_RBASE,
		LPUART1_RBASE,
		LPUART2_RBASE,
		LPUART3_RBASE,
		LPUART4_RBASE,
		LPUART5_RBASE,
		LPUART6_RBASE,
		LPUART7_RBASE,
	};

	for (i = 0; i < 8; i++) {
		if (lpuart_array[i] == LPUART_BASE) {
			index = i;
			break;
		}
	}

	lpuart_set_clk(index, SCG_SOSC_DIV2_CLK);
}

static void init_clk_rgpio2p(void)
{
	/*Enable RGPIO2P1 clock */
	pcc_clock_enable(PER_CLK_RGPIO2P1, true);

	/*
	 * Hard code to enable RGPIO2P0 clock since it is not
	 * in clock frame for A7 domain
	 */
	writel(PCC_CGC_MASK, (PCC0_RBASE + 0x3C));
}

/* Configure PLL/PFD freq */
void clock_init(void)
{
	/*
	 * ROM has enabled clocks:
	 * A4 side: SIRC 16Mhz (DIV1-3 off),  FIRC 48Mhz (DIV1-2 on),
	 *          Non-LP-boot:  SOSC, SPLL PFD0 (scs selected)
	 * A7 side:  SPLL PFD0 (scs selected, 413Mhz),
	 *           APLL PFD0 (352Mhz), DDRCLK, all NIC clocks
	 *           A7 Plat0 (NIC0) = 176Mhz, Plat1 (NIC1) = 176Mhz,
	 *           IP BUS (NIC1_BUS) = 58.6Mhz
	 *
	 * In u-boot:
	 * 1. Enable PFD1-3 of APLL for A7 side. Enable FIRC and DIVs.
	 * 2. Enable USB PLL
	 * 3. Init the clocks of peripherals used in u-boot bu
	 *    without set rate interface.The clocks for these
	 *    peripherals are enabled in this intialization.
	 * 4.Other peripherals with set clock rate interface
	 *   does not be set in this function.
	 */

	scg_a7_firc_init();

	scg_a7_soscdiv_init();

	scg_a7_init_core_clk();

	/* APLL PFD1 = 352.8Mhz, PFD2=340.2Mhz, PFD3=793.8Mhz */
	scg_enable_pll_pfd(SCG_APLL_PFD1_CLK, 27);
	scg_enable_pll_pfd(SCG_APLL_PFD2_CLK, 28);
	scg_enable_pll_pfd(SCG_APLL_PFD3_CLK, 12);

	init_clk_lpuart();

	init_clk_rgpio2p();

	enable_usboh3_clk(1);
}

#ifdef CONFIG_SECURE_BOOT
void hab_caam_clock_enable(unsigned char enable)
{
       if (enable)
	       pcc_clock_enable(PER_CLK_CAAM, true);
       else
	       pcc_clock_enable(PER_CLK_CAAM, false);
}
#endif

void enable_mipi_dsi_clk(unsigned char enable)
{
	if (enable) {
		pcc_clock_enable(PER_CLK_DSI, false);

		/* mipi dsi escape clock range is 40-80Mhz, we expect to set it to about 60 Mhz
		 * To avoid PCD issue, we select parent clock with lowest frequency
		 * NIC1_CLK = 1584000khz, frac = 1, div = 5,  output = 63.360Mhz
		 */
		pcc_clock_sel(PER_CLK_DSI, SCG_NIC1_CLK);
		pcc_clock_div_config(PER_CLK_DSI, 1, 5);

		pcc_clock_enable(PER_CLK_DSI, true);
	} else {
		pcc_clock_enable(PER_CLK_DSI, false);
	}
}

void mxs_set_lcdclk(uint32_t base_addr, uint32_t freq_in_khz)
{
	/* Scan the parent clock to find best fit clock, whose generate actual frequence <= freq
	*   Otherwise, the higher actual freq may introduce some problem
	*   1. The real frequency exceeds max framerate that screen supports
	*   2. The DSI PHY clock depends on the lcdif clock, so the higher lcdif clock may violate
	*       DSI PHY clock requirement
	*/
	u8 pcd, best_pcd = 0;
	u32 parent, frac, rate, parent_rate;
	u32 best_parent = 0, best_frac = 0, best = 0;

	static enum scg_clk clksrc_plat[] = {
		SCG_NIC1_BUS_CLK,
		SCG_NIC1_CLK,
		SCG_DDR_CLK,
		SCG_APLL_PFD2_CLK,
		SCG_APLL_PFD1_CLK,
		SCG_APLL_PFD0_CLK,
		USB_PLL_OUT,
	};

	pcc_clock_enable(PER_CLK_LCDIF, false);

	for (parent = 0; parent < ARRAY_SIZE(clksrc_plat); parent++) {
		parent_rate = scg_clk_get_rate(clksrc_plat[parent]);
		if (!parent_rate)
			continue;

		parent_rate = parent_rate / 1000; /* Change to khz*/

		for (pcd = 0; pcd < 8; pcd++) {
			for (frac = 0; frac < 2; frac++) {
				if (pcd == 0 && frac == 1)
					continue;

				rate = parent_rate * (frac + 1) / (pcd + 1);
				if (rate > freq_in_khz)
					continue;

				if (best == 0 || rate > best) {
					best = rate;
					best_parent = parent;
					best_frac = frac;
					best_pcd = pcd;
				}
			}
		}
	}

	if (best == 0) {
		printf("Can't find parent clock for LCDIF, target freq: %u\n", freq_in_khz);
		return;
	}

	debug("LCD target rate %ukhz, best rate %ukhz, frac %u, pcd %u, best_parent %u\n",
	      freq_in_khz, best, best_frac, best_pcd, best_parent);

	pcc_clock_sel(PER_CLK_LCDIF, clksrc_plat[best_parent]);
	pcc_clock_div_config(PER_CLK_LCDIF, best_frac, best_pcd + 1);
	pcc_clock_enable(PER_CLK_LCDIF, true);
}

#ifndef CONFIG_SPL_BUILD
/*
 * Dump some core clockes.
 */
int do_mx7_showclocks(cmd_tbl_t *cmdtp, int flag, int argc, char * const argv[])
{
	u32 addr = 0;
	u32 freq;
	freq = decode_pll(PLL_A7_SPLL);
	printf("PLL_A7_SPLL    %8d MHz\n", freq / 1000000);

	freq = decode_pll(PLL_A7_APLL);
	printf("PLL_A7_APLL    %8d MHz\n", freq / 1000000);

	freq = decode_pll(PLL_USB);
	printf("PLL_USB    %8d MHz\n", freq / 1000000);

	printf("\n");

	printf("CORE       %8d kHz\n", scg_clk_get_rate(SCG_CORE_CLK) / 1000);
	printf("IPG        %8d kHz\n", mxc_get_clock(MXC_IPG_CLK) / 1000);
	printf("UART       %8d kHz\n", mxc_get_clock(MXC_UART_CLK) / 1000);
	printf("AHB        %8d kHz\n", mxc_get_clock(MXC_AHB_CLK) / 1000);
	printf("AXI        %8d kHz\n", mxc_get_clock(MXC_AXI_CLK) / 1000);
	printf("DDR        %8d kHz\n", mxc_get_clock(MXC_DDR_CLK) / 1000);
	printf("USDHC1     %8d kHz\n", mxc_get_clock(MXC_ESDHC_CLK) / 1000);
	printf("USDHC2     %8d kHz\n", mxc_get_clock(MXC_ESDHC2_CLK) / 1000);
	printf("I2C4       %8d kHz\n", mxc_get_clock(MXC_I2C_CLK) / 1000);

	addr = (u32) clock_init;
	printf("[%s] addr = 0x%08X\r\n", __func__, addr);
	scg_a7_info();

	return 0;
}

U_BOOT_CMD(
	clocks,	CONFIG_SYS_MAXARGS, 1, do_mx7_showclocks,
	"display clocks",
	""
);
#endif<|MERGE_RESOLUTION|>--- conflicted
+++ resolved
@@ -1,12 +1,7 @@
 // SPDX-License-Identifier: GPL-2.0+
 /*
  * Copyright (C) 2016 Freescale Semiconductor, Inc.
-<<<<<<< HEAD
  * Copyright 2017-2018 NXP
- *
- * SPDX-License-Identifier:	GPL-2.0+
-=======
->>>>>>> 4b398755
  */
 
 #include <common.h>
