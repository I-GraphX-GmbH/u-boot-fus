--- conflicted
+++ resolved
@@ -1,7 +1,6 @@
 // SPDX-License-Identifier: GPL-2.0+
 /*
  * Copyright (C) 2016 Freescale Semiconductor, Inc.
- * Copyright 2017 NXP.
  */
 
 #include <common.h>
@@ -413,14 +412,10 @@
 		return 0;
 	}
 
-<<<<<<< HEAD
-	/* On RevB, the nic_bus and nic_ext dividers are parallel not chained with nic div */
-=======
 	/*
 	 * On RevB, the nic_bus and nic_ext dividers are parallel
 	 * not chained with nic div
 	 */
->>>>>>> 252100a3
 	if (soc_rev() >= CHIP_REV_2_0)
 		rate = nic0_rate;
 
@@ -517,11 +512,7 @@
 		infreq = infreq / pre_div;
 
 		if (denom)
-<<<<<<< HEAD
-		return infreq * mult + infreq * num / denom;
-=======
 			return infreq * mult + infreq * num / denom;
->>>>>>> 252100a3
 		else
 			return infreq * mult;
 
@@ -553,11 +544,7 @@
 		infreq = infreq / pre_div;
 
 		if (denom)
-<<<<<<< HEAD
-		return infreq * mult + infreq * num / denom;
-=======
 			return infreq * mult + infreq * num / denom;
->>>>>>> 252100a3
 		else
 			return infreq * mult;
 
@@ -1111,17 +1098,11 @@
 {
 	u32 val = 0;
 
-<<<<<<< HEAD
-	/* The normal target frequency for ULP B0 is 500Mhz, but ROM set it to 413Mhz, need to change SPLL PFD0 FRAC */
-	if (soc_rev() >= CHIP_REV_2_0) {
-
-=======
 	/*
 	 * The normal target frequency for ULP B0 is 500Mhz,
 	 * but ROM set it to 413Mhz, need to change SPLL PFD0 FRAC
 	 */
 	if (soc_rev() >= CHIP_REV_2_0) {
->>>>>>> 252100a3
 		/* Switch RCCR SCG to SOSC, firstly check the SOSC is valid */
 		if ((readl(&scg1_regs->sosccsr) & SCG_SOSC_CSR_SOSCVLD_MASK)) {
 			val = readl(&scg1_regs->rccr);
@@ -1129,21 +1110,11 @@
 			val |= ((SCG_SCS_SYS_OSC) << SCG_CCR_SCS_SHIFT);
 			writel(val, &scg1_regs->rccr);
 
-<<<<<<< HEAD
-			/* Swith the PLLS to SPLL clk */
-=======
 			/* Switch the PLLS to SPLL clk */
->>>>>>> 252100a3
 			val = readl(&scg1_regs->spllcfg);
 			val &= ~SCG_PLL_CFG_PLLSEL_MASK;
 			writel(val, &scg1_regs->spllcfg);
 
-<<<<<<< HEAD
-			/* Re-configure PFD0 to 19, A7 SPLL(528MHz) * 18 / 19 = 500MHz */
-			scg_enable_pll_pfd(SCG_SPLL_PFD0_CLK, 19);
-
-			/* Swith the PLLS to SPLL PFD0 */
-=======
 			/*
 			 * Re-configure PFD0 to 19,
 			 * A7 SPLL(528MHz) * 18 / 19 = 500MHz
@@ -1151,7 +1122,6 @@
 			scg_enable_pll_pfd(SCG_SPLL_PFD0_CLK, 19);
 
 			/* Switch the PLLS to SPLL PFD0 */
->>>>>>> 252100a3
 			val = readl(&scg1_regs->spllcfg);
 			val |= SCG_PLL_CFG_PLLSEL_MASK;
 			writel(val, &scg1_regs->spllcfg);
