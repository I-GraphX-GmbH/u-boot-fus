// SPDX-License-Identifier: GPL-2.0+
/*
 * Copyright (C) 2015-2016 Freescale Semiconductor, Inc.
 * Copyright 2017-2018 NXP
 */

#include <common.h>
#include <asm/io.h>
#include <asm/arch/imx-regs.h>
#include <asm/arch/clock.h>
#include <asm/arch/sys_proto.h>
#include <asm/mach-imx/dma.h>
#include <asm/mach-imx/hab.h>
#include <asm/mach-imx/rdc-sema.h>
#include <asm/arch/imx-rdc.h>
#include <asm/arch/crm_regs.h>
#include <dm.h>
#include <env.h>
#include <imx_thermal.h>
#include <fsl_sec.h>
#include <asm/setup.h>
#include <fsl_wdog.h>

#define IOMUXC_GPR1		0x4
#define BM_IOMUXC_GPR1_IRQ	0x1000

#define GPC_LPCR_A7_BSC		0x0
#define GPC_LPCR_M4		0x8
#define GPC_SLPCR		0x14
#define GPC_PGC_ACK_SEL_A7	0x24
#define GPC_IMR1_CORE0		0x30
#define GPC_IMR1_CORE1		0x40
#define GPC_IMR1_M4		0x50
#define GPC_PGC_CPU_MAPPING	0xec
#define GPC_PGC_C0_PUPSCR	0x804
#define GPC_PGC_SCU_TIMING	0x890
#define GPC_PGC_C1_PUPSCR	0x844

#define BM_LPCR_A7_BSC_IRQ_SRC_A7_WAKEUP	0x70000000
#define BM_LPCR_A7_BSC_CPU_CLK_ON_LPM		0x4000
#define BM_LPCR_M4_MASK_DSM_TRIGGER		0x80000000
#define BM_SLPCR_EN_DSM				0x80000000
#define BM_SLPCR_RBC_EN				0x40000000
#define BM_SLPCR_REG_BYPASS_COUNT		0x3f000000
#define BM_SLPCR_VSTBY				0x4
#define BM_SLPCR_SBYOS				0x2
#define BM_SLPCR_BYPASS_PMIC_READY		0x1
#define BM_SLPCR_EN_A7_FASTWUP_WAIT_MODE	0x10000

#define BM_GPC_PGC_ACK_SEL_A7_DUMMY_PUP_ACK	0x80000000
#define BM_GPC_PGC_ACK_SEL_A7_DUMMY_PDN_ACK	0x8000

#define BM_GPC_PGC_CORE_PUPSCR			0x7fff80
#ifdef CONFIG_IMX_SEC_INIT
#include <fsl_caam.h>
#endif

#define IOMUXC_GPR1		0x4
#define BM_IOMUXC_GPR1_IRQ	0x1000

#define GPC_LPCR_A7_BSC		0x0
#define GPC_LPCR_M4		0x8
#define GPC_SLPCR		0x14
#define GPC_PGC_ACK_SEL_A7	0x24
#define GPC_IMR1_CORE0		0x30
#define GPC_IMR1_CORE1		0x40
#define GPC_IMR1_M4		0x50
#define GPC_PGC_CPU_MAPPING	0xec
#define GPC_PGC_C0_PUPSCR	0x804
#define GPC_PGC_SCU_TIMING	0x890
#define GPC_PGC_C1_PUPSCR	0x844

#define BM_LPCR_A7_BSC_IRQ_SRC_A7_WAKEUP	0x70000000
#define BM_LPCR_A7_BSC_CPU_CLK_ON_LPM		0x4000
#define BM_LPCR_M4_MASK_DSM_TRIGGER		0x80000000
#define BM_SLPCR_EN_DSM				0x80000000
#define BM_SLPCR_RBC_EN				0x40000000
#define BM_SLPCR_REG_BYPASS_COUNT		0x3f000000
#define BM_SLPCR_VSTBY				0x4
#define BM_SLPCR_SBYOS				0x2
#define BM_SLPCR_BYPASS_PMIC_READY		0x1
#define BM_SLPCR_EN_A7_FASTWUP_WAIT_MODE	0x10000

#define BM_GPC_PGC_ACK_SEL_A7_DUMMY_PUP_ACK	0x80000000
#define BM_GPC_PGC_ACK_SEL_A7_DUMMY_PDN_ACK	0x8000

#define BM_GPC_PGC_CORE_PUPSCR			0x7fff80

#if defined(CONFIG_IMX_THERMAL)
static const struct imx_thermal_plat imx7_thermal_plat = {
	.regs = (void *)ANATOP_BASE_ADDR,
	.fuse_bank = 3,
	.fuse_word = 3,
};

U_BOOT_DEVICE(imx7_thermal) = {
	.name = "imx_thermal",
	.platdata = &imx7_thermal_plat,
};
#endif

#if CONFIG_IS_ENABLED(IMX_RDC)
/*
 * In current design, if any peripheral was assigned to both A7 and M4,
 * it will receive ipg_stop or ipg_wait when any of the 2 platforms enter
 * low power mode. So M4 sleep will cause some peripherals fail to work
 * at A7 core side. At default, all resources are in domain 0 - 3.
 *
 * There are 26 peripherals impacted by this IC issue:
 * SIM2(sim2/emvsim2)
 * SIM1(sim1/emvsim1)
 * UART1/UART2/UART3/UART4/UART5/UART6/UART7
 * SAI1/SAI2/SAI3
 * WDOG1/WDOG2/WDOG3/WDOG4
 * GPT1/GPT2/GPT3/GPT4
 * PWM1/PWM2/PWM3/PWM4
 * ENET1/ENET2
 * Software Workaround:
 * Here we setup some resources to domain 0 where M4 codes will move
 * the M4 out of this domain. Then M4 is not able to access them any longer.
 * This is a workaround for ic issue. So the peripherals are not shared
 * by them. This way requires the uboot implemented the RDC driver and
 * set the 26 IPs above to domain 0 only. M4 code will assign resource
 * to its own domain, if it want to use the resource.
 */
static rdc_peri_cfg_t const resources[] = {
	(RDC_PER_SIM1 | RDC_DOMAIN(0)),
	(RDC_PER_SIM2 | RDC_DOMAIN(0)),
	(RDC_PER_UART1 | RDC_DOMAIN(0)),
	(RDC_PER_UART2 | RDC_DOMAIN(0)),
	(RDC_PER_UART3 | RDC_DOMAIN(0)),
	(RDC_PER_UART4 | RDC_DOMAIN(0)),
	(RDC_PER_UART5 | RDC_DOMAIN(0)),
	(RDC_PER_UART6 | RDC_DOMAIN(0)),
	(RDC_PER_UART7 | RDC_DOMAIN(0)),
	(RDC_PER_SAI1 | RDC_DOMAIN(0)),
	(RDC_PER_SAI2 | RDC_DOMAIN(0)),
	(RDC_PER_SAI3 | RDC_DOMAIN(0)),
	(RDC_PER_WDOG1 | RDC_DOMAIN(0)),
	(RDC_PER_WDOG2 | RDC_DOMAIN(0)),
	(RDC_PER_WDOG3 | RDC_DOMAIN(0)),
	(RDC_PER_WDOG4 | RDC_DOMAIN(0)),
	(RDC_PER_GPT1 | RDC_DOMAIN(0)),
	(RDC_PER_GPT2 | RDC_DOMAIN(0)),
	(RDC_PER_GPT3 | RDC_DOMAIN(0)),
	(RDC_PER_GPT4 | RDC_DOMAIN(0)),
	(RDC_PER_PWM1 | RDC_DOMAIN(0)),
	(RDC_PER_PWM2 | RDC_DOMAIN(0)),
	(RDC_PER_PWM3 | RDC_DOMAIN(0)),
	(RDC_PER_PWM4 | RDC_DOMAIN(0)),
	(RDC_PER_ENET1 | RDC_DOMAIN(0)),
	(RDC_PER_ENET2 | RDC_DOMAIN(0)),
};

static void isolate_resource(void)
{
	imx_rdc_setup_peripherals(resources, ARRAY_SIZE(resources));
}
#endif

<<<<<<< HEAD
#if defined(CONFIG_SECURE_BOOT) || defined(CONFIG_AVB_ATX)
=======
#if defined(CONFIG_IMX_HAB)
>>>>>>> 252100a3
struct imx_sec_config_fuse_t const imx_sec_config_fuse = {
	.bank = 1,
	.word = 3,
};
#endif

static bool is_mx7d(void)
{
	struct ocotp_regs *ocotp = (struct ocotp_regs *)OCOTP_BASE_ADDR;
	struct fuse_bank *bank = &ocotp->bank[1];
	struct fuse_bank1_regs *fuse =
		(struct fuse_bank1_regs *)bank->fuse_regs;
	int val;

	val = readl(&fuse->tester4);
	if (val & 1)
		return false;
	else
		return true;
}

u32 get_cpu_rev(void)
{
	struct mxc_ccm_anatop_reg *ccm_anatop = (struct mxc_ccm_anatop_reg *)
						 ANATOP_BASE_ADDR;
	u32 reg = readl(&ccm_anatop->digprog);
	u32 type = (reg >> 16) & 0xff;

	if (!is_mx7d())
		type = MXC_CPU_MX7S;

	reg &= 0xff;
	return (type << 12) | reg;
}

#ifdef CONFIG_REVISION_TAG
u32 __weak get_board_rev(void)
{
	return get_cpu_rev();
}
#endif

static void imx_enet_mdio_fixup(void)
{
	struct iomuxc_gpr_base_regs *gpr_regs =
		(struct iomuxc_gpr_base_regs *)IOMUXC_GPR_BASE_ADDR;

	/*
	 * The management data input/output (MDIO) requires open-drain,
	 * i.MX7D TO1.0 ENET MDIO pin has no open drain, but TO1.1 supports
	 * this feature. So to TO1.1, need to enable open drain by setting
	 * bits GPR0[8:7].
	 */

	if (soc_rev() >= CHIP_REV_1_1) {
		setbits_le32(&gpr_regs->gpr[0],
			     IOMUXC_GPR_GPR0_ENET_MDIO_OPEN_DRAIN_MASK);
	}
}

static void init_cpu_basic(void)
{
	imx_enet_mdio_fixup();

#ifdef CONFIG_APBH_DMA
	/* Start APBH DMA */
	mxs_dma_init();
#endif
}

#ifndef CONFIG_SKIP_LOWLEVEL_INIT
/* enable all periherial can be accessed in nosec mode */
static void init_csu(void)
{
	int i = 0;

	for (i = 0; i < CSU_NUM_REGS; i++)
		writel(CSU_INIT_SEC_LEVEL0, CSU_IPS_BASE_ADDR + i * 4);
}

static void imx_gpcv2_init(void)
{
	u32 val, i;

	/*
	 * Force IOMUXC irq pending, so that the interrupt to GPC can be
	 * used to deassert dsm_request signal when the signal gets
	 * asserted unexpectedly.
	 */
	val = readl(IOMUXC_GPR_BASE_ADDR + IOMUXC_GPR1);
	val |= BM_IOMUXC_GPR1_IRQ;
	writel(val, IOMUXC_GPR_BASE_ADDR + IOMUXC_GPR1);

	/* Initially mask all interrupts */
	for (i = 0; i < 4; i++) {
		writel(~0, GPC_IPS_BASE_ADDR + GPC_IMR1_CORE0 + i * 4);
		writel(~0, GPC_IPS_BASE_ADDR + GPC_IMR1_CORE1 + i * 4);
		writel(~0, GPC_IPS_BASE_ADDR + GPC_IMR1_M4 + i * 4);
	}

	/* set SCU timing */
	writel((0x59 << 10) | 0x5B | (0x2 << 20),
	       GPC_IPS_BASE_ADDR + GPC_PGC_SCU_TIMING);

	/* only external IRQs to wake up LPM and core 0/1 */
	val = readl(GPC_IPS_BASE_ADDR + GPC_LPCR_A7_BSC);
	val |= BM_LPCR_A7_BSC_IRQ_SRC_A7_WAKEUP;
	writel(val, GPC_IPS_BASE_ADDR + GPC_LPCR_A7_BSC);

	/* set C0 power up timming per design requirement */
	val = readl(GPC_IPS_BASE_ADDR + GPC_PGC_C0_PUPSCR);
	val &= ~BM_GPC_PGC_CORE_PUPSCR;
	val |= (0x1A << 7);
	writel(val, GPC_IPS_BASE_ADDR + GPC_PGC_C0_PUPSCR);

	/* set C1 power up timming per design requirement */
	val = readl(GPC_IPS_BASE_ADDR + GPC_PGC_C1_PUPSCR);
	val &= ~BM_GPC_PGC_CORE_PUPSCR;
	val |= (0x1A << 7);
	writel(val, GPC_IPS_BASE_ADDR + GPC_PGC_C1_PUPSCR);

	/* dummy ack for time slot by default */
	writel(BM_GPC_PGC_ACK_SEL_A7_DUMMY_PUP_ACK |
		BM_GPC_PGC_ACK_SEL_A7_DUMMY_PDN_ACK,
		GPC_IPS_BASE_ADDR + GPC_PGC_ACK_SEL_A7);

	/* mask M4 DSM trigger */
	writel(readl(GPC_IPS_BASE_ADDR + GPC_LPCR_M4) |
		 BM_LPCR_M4_MASK_DSM_TRIGGER,
		 GPC_IPS_BASE_ADDR + GPC_LPCR_M4);

	/* set mega/fast mix in A7 domain */
	writel(0x1, GPC_IPS_BASE_ADDR + GPC_PGC_CPU_MAPPING);

	/* DSM related settings */
	val = readl(GPC_IPS_BASE_ADDR + GPC_SLPCR);
	val &= ~(BM_SLPCR_EN_DSM | BM_SLPCR_VSTBY | BM_SLPCR_RBC_EN |
		BM_SLPCR_SBYOS | BM_SLPCR_BYPASS_PMIC_READY |
		BM_SLPCR_REG_BYPASS_COUNT);
	val |= BM_SLPCR_EN_A7_FASTWUP_WAIT_MODE;
	writel(val, GPC_IPS_BASE_ADDR + GPC_SLPCR);

	/*
	 * disabling RBC need to delay at least 2 cycles of CKIL(32K)
	 * due to hardware design requirement, which is
	 * ~61us, here we use 65us for safe
	 */
	udelay(65);
}

static void set_epdc_qos(void)
{
	writel(0, REGS_QOS_BASE);  /*  Disable clkgate & soft_reset */
	writel(0, REGS_QOS_BASE + 0x60);  /*  Enable all masters */
	writel(0, REGS_QOS_EPDC);   /*  Disable clkgate & soft_reset */
	writel(0, REGS_QOS_PXP0);   /*  Disable clkgate & soft_reset */
	writel(0, REGS_QOS_PXP1);   /*  Disable clkgate & soft_reset */

	writel(0x0f020722, REGS_QOS_EPDC + 0xd0);   /*  WR, init = 7 with red flag */
	writel(0x0f020722, REGS_QOS_EPDC + 0xe0);   /*  RD,  init = 7 with red flag */

	writel(1, REGS_QOS_PXP0);   /*  OT_CTRL_EN =1 */
	writel(1, REGS_QOS_PXP1);   /*  OT_CTRL_EN =1 */

	writel(0x0f020222, REGS_QOS_PXP0 + 0x50);   /*  WR,  init = 2 with red flag */
	writel(0x0f020222, REGS_QOS_PXP1 + 0x50);   /*  WR,  init = 2 with red flag */
	writel(0x0f020222, REGS_QOS_PXP0 + 0x60);   /*  rD,  init = 2 with red flag */
	writel(0x0f020222, REGS_QOS_PXP1 + 0x60);   /*  rD,  init = 2 with red flag */
	writel(0x0f020422, REGS_QOS_PXP0 + 0x70);   /*  tOTAL,  init = 4 with red flag */
	writel(0x0f020422, REGS_QOS_PXP1 + 0x70);   /*  TOTAL,  init = 4 with red flag */

	writel(0xe080, IOMUXC_GPR_BASE_ADDR + 0x0034); /* EPDC AW/AR CACHE ENABLE */
}

bool is_usb_boot(void)
{
	if (gd->flags & GD_FLG_ARCH_IMX_USB_BOOT)
		return true;

	return false;
}

int arch_cpu_init(void)
{
	if (is_usbotg_boot_enabled())
		gd->flags |= GD_FLG_ARCH_IMX_USB_BOOT;

	init_aips();

	init_csu();
	/* Disable PDE bit of WMCR register */
	imx_wdog_disable_powerdown();

	init_cpu_basic();

	set_epdc_qos();

#if CONFIG_IS_ENABLED(IMX_RDC)
	isolate_resource();
#endif

	init_snvs();

	imx_gpcv2_init();
#ifdef CONFIG_IMX_SEC_INIT
	/* Secure init function such RNG */
	imx_sec_init();
#endif

	return 0;
}
#else
int arch_cpu_init(void)
{
	init_cpu_basic();

	return 0;
}
#endif

#ifdef CONFIG_ARCH_MISC_INIT
int arch_misc_init(void)
{
#ifdef CONFIG_ENV_VARS_UBOOT_RUNTIME_CONFIG
	if (is_mx7d())
		env_set("soc", "imx7d");
	else
		env_set("soc", "imx7s");
#endif

#ifdef CONFIG_FSL_CAAM
	sec_init();
#endif

	return 0;
}
#endif

#ifdef CONFIG_SERIAL_TAG
/*
 * OCOTP_TESTER
 * i.MX 7Solo Applications Processor Reference Manual, Rev. 0.1, 08/2016
 * OCOTP_TESTER describes a unique ID based on silicon wafer
 * and die X/Y position
 *
 * OCOTOP_TESTER offset 0x410
 * 31:0 fuse 0
 * FSL-wide unique, encoded LOT ID STD II/SJC CHALLENGE/ Unique ID
 *
 * OCOTP_TESTER1 offset 0x420
 * 31:24 fuse 1
 * The X-coordinate of the die location on the wafer/SJC CHALLENGE/ Unique ID
 * 23:16 fuse 1
 * The Y-coordinate of the die location on the wafer/SJC CHALLENGE/ Unique ID
 * 15:11 fuse 1
 * The wafer number of the wafer on which the device was fabricated/SJC
 * CHALLENGE/ Unique ID
 * 10:0 fuse 1
 * FSL-wide unique, encoded LOT ID STD II/SJC CHALLENGE/ Unique ID
 */
void get_board_serial(struct tag_serialnr *serialnr)
{
	struct ocotp_regs *ocotp = (struct ocotp_regs *)OCOTP_BASE_ADDR;
	struct fuse_bank *bank = &ocotp->bank[0];
	struct fuse_bank0_regs *fuse =
		(struct fuse_bank0_regs *)bank->fuse_regs;

	serialnr->low = fuse->tester0;
	serialnr->high = fuse->tester1;
}
#endif

void set_wdog_reset(struct wdog_regs *wdog)
{
	u32 reg = readw(&wdog->wcr);
	/*
	 * Output WDOG_B signal to reset external pmic or POR_B decided by
	 * the board desgin. Without external reset, the peripherals/DDR/
	 * PMIC are not reset, that may cause system working abnormal.
	 */
	reg = readw(&wdog->wcr);
	reg |= 1 << 3;
	/*
	 * WDZST bit is write-once only bit. Align this bit in kernel,
	 * otherwise kernel code will have no chance to set this bit.
	 */
	reg |= 1 << 0;
	writew(reg, &wdog->wcr);
}

void s_init(void)
{
	/* clock configuration. */
	clock_init();

#if defined(CONFIG_ANDROID_SUPPORT)
        /* Enable RTC */
        writel(0x21, 0x30370038);
#endif
	return;
}

void reset_misc(void)
{
#ifndef CONFIG_SPL_BUILD
#if defined(CONFIG_VIDEO_MXS) && !defined(CONFIG_DM_VIDEO)
	lcdif_power_down();
#endif
#endif
}

#ifdef CONFIG_IMX_TRUSTY_OS
#ifdef CONFIG_MX7D
void smp_set_core_boot_addr(unsigned long addr, int corenr)
{
            return;
}

void smp_waitloop(unsigned previous_address)
{
            return;
}
#endif
#endif

void reset_cpu(ulong addr)
{
	struct watchdog_regs *wdog = (struct watchdog_regs *)WDOG1_BASE_ADDR;

	/* Clear WDA to trigger WDOG_B immediately */
	writew((WCR_WDE | WCR_SRS), &wdog->wcr);

	while (1) {
		/*
		 * spin for .5 seconds before reset
		 */
	}
}<|MERGE_RESOLUTION|>--- conflicted
+++ resolved
@@ -158,11 +158,7 @@
 }
 #endif
 
-<<<<<<< HEAD
-#if defined(CONFIG_SECURE_BOOT) || defined(CONFIG_AVB_ATX)
-=======
-#if defined(CONFIG_IMX_HAB)
->>>>>>> 252100a3
+#if defined(CONFIG_IMX_HAB) || defined(CONFIG_AVB_ATX)
 struct imx_sec_config_fuse_t const imx_sec_config_fuse = {
 	.bank = 1,
 	.word = 3,
