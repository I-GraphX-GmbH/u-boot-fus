--- conflicted
+++ resolved
@@ -3,12 +3,8 @@
 # (C) Copyright 2015 Freescale Semiconductor, Inc.
 #
 
-<<<<<<< HEAD
-obj-y	:= soc.o clock.o clock_slice.o ddr.o
+obj-y	:= soc.o clock.o clock_slice.o ddr.o snvs.o
 obj-$(CONFIG_IMX_TAMPER) += tamper.o
-=======
-obj-y	:= soc.o clock.o clock_slice.o ddr.o snvs.o
->>>>>>> 4b398755
 
 ifdef CONFIG_ARMV7_PSCI
 obj-y  += psci-mx7.o psci.o
