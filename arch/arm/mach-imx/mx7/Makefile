# SPDX-License-Identifier: GPL-2.0+
#
# (C) Copyright 2015 Freescale Semiconductor, Inc.
#

obj-y	:= soc.o clock.o clock_slice.o ddr.o snvs.o
<<<<<<< HEAD
obj-$(CONFIG_IMX_TAMPER) += tamper.o

ifdef CONFIG_ARMV7_PSCI
obj-y  += psci-mx7.o psci.o
endif
=======
obj-$(CONFIG_ARMV7_PSCI)  += psci-mx7.o psci-suspend.o
>>>>>>> 03ce207c
<|MERGE_RESOLUTION|>--- conflicted
+++ resolved
@@ -4,12 +4,5 @@
 #
 
 obj-y	:= soc.o clock.o clock_slice.o ddr.o snvs.o
-<<<<<<< HEAD
 obj-$(CONFIG_IMX_TAMPER) += tamper.o
-
-ifdef CONFIG_ARMV7_PSCI
-obj-y  += psci-mx7.o psci.o
-endif
-=======
-obj-$(CONFIG_ARMV7_PSCI)  += psci-mx7.o psci-suspend.o
->>>>>>> 03ce207c
+obj-$(CONFIG_ARMV7_PSCI)  += psci-mx7.o psci-suspend.o