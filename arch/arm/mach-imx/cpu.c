--- conflicted
+++ resolved
@@ -3,14 +3,8 @@
  * (C) Copyright 2007
  * Sascha Hauer, Pengutronix
  *
-<<<<<<< HEAD
  * (C) Copyright 2009-2016 Freescale Semiconductor, Inc.
  * Copyright 2017-2018 NXP
- *
- * SPDX-License-Identifier:	GPL-2.0+
-=======
- * (C) Copyright 2009 Freescale Semiconductor, Inc.
->>>>>>> 4b398755
  */
 
 #include <bootm.h>
@@ -254,7 +248,7 @@
 	       (cpurev & 0x0000F) >> 0);
 	max_freq = get_cpu_speed_grade_hz();
 	if (!max_freq || max_freq == mxc_get_clock(MXC_ARM_CLK)) {
-		printf(" at %d MHz\n", mxc_get_clock(MXC_ARM_CLK) / 1000000);
+		printf(" at %dMHz\n", mxc_get_clock(MXC_ARM_CLK) / 1000000);
 	} else {
 		printf(", %d MHz (running at %d MHz)\n", max_freq / 1000000,
 		       mxc_get_clock(MXC_ARM_CLK) / 1000000);
@@ -280,10 +274,10 @@
 		struct udevice *thermal_dev;
 		int cpu_tmp;
 
-		ret = uclass_get_device(UCLASS_THERMAL, 0, &thermal_dev);
-		if (!ret) {
-			ret = thermal_get_temp(thermal_dev, &cpu_tmp);
-			if (!ret)
+	ret = uclass_get_device(UCLASS_THERMAL, 0, &thermal_dev);
+	if (!ret) {
+		ret = thermal_get_temp(thermal_dev, &cpu_tmp);
+		if (!ret)
 				printf(" running at %dC", cpu_tmp);
 		}
 	}
@@ -442,7 +436,7 @@
 	if (is_imx8mm())
 		val &= 0x7;
 	else
-		val &= 0x3;
+	val &= 0x3;
 
 	switch(val) {
 	case OCOTP_TESTER3_SPEED_GRADE0:
