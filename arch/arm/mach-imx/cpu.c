--- conflicted
+++ resolved
@@ -37,24 +37,22 @@
 #include <fsl_esdhc_imx.h>
 #endif
 
-static u32 reset_cause = -1;
-
 u32 get_imx_reset_cause(void)
 {
-	struct src *src_regs = (struct src *)SRC_BASE_ADDR;
-
-	if (reset_cause == -1) {
-		reset_cause = readl(&src_regs->srsr);
+	DECLARE_GLOBAL_DATA_PTR;
+
+	if (!gd->arch.reset_cause) {
+		struct src *src_regs = (struct src *)SRC_BASE_ADDR;
+
+		gd->arch.reset_cause = readl(&src_regs->srsr);
+
 /* preserve the value for U-Boot proper */
-#if !defined(CONFIG_SPL_BUILD) && !defined(CONFIG_ANDROID_BOOT_IMAGE)
-		/* We will read the ssrs states later for android so we don't
-		 * clear the states here.
-		 */
-		writel(reset_cause, &src_regs->srsr);
-#endif
-	}
-
-	return reset_cause;
+#if !defined(CONFIG_SPL_BUILD)
+		writel(gd->arch.reset_cause, &src_regs->srsr);
+#endif
+	}
+
+	return gd->arch.reset_cause;
 }
 
 #if defined(CONFIG_DISPLAY_CPUINFO) && !defined(CONFIG_SPL_BUILD)
@@ -104,11 +102,7 @@
 #ifdef CONFIG_ANDROID_BOOT_IMAGE
 void get_reboot_reason(char *ret)
 {
-	struct src *src_regs = (struct src *)SRC_BASE_ADDR;
-
-	strcpy(ret, (const char *)get_reset_cause());
-	/* clear the srsr here, its state has been recorded in reset_cause */
-	writel(reset_cause, &src_regs->srsr);
+	strcpy(ret, get_reset_cause());
 }
 #endif
 #endif
@@ -190,10 +184,7 @@
 #ifndef CONFIG_ARCH_MX7ULP
 int print_cpuinfo(void)
 {
-	DECLARE_GLOBAL_DATA_PTR;
 	u32 cpurev = get_cpu_rev();
-	u32 cause;
-	struct src *src_regs = (struct src *)SRC_BASE_ADDR;
 	int ret = 0;
 	u32 max_freq;
 	int minc, maxc;
@@ -215,16 +206,6 @@
 		printf(", %d MHz (running at %d MHz)\n", max_freq / 1000000,
 		       mxc_get_clock(MXC_ARM_CLK) / 1000000);
 	}
-<<<<<<< HEAD
-=======
-#else
-	printf("CPU:   Freescale i.MX%s rev%d.%d at %d MHz\n",
-		get_imx_type((cpurev & 0x1FF000) >> 12),
-		(cpurev & 0x000F0) >> 4,
-		(cpurev & 0x0000F) >> 0,
-		mxc_get_clock(MXC_ARM_CLK) / 1000000);
-#endif
->>>>>>> 3373c7c3
 
 	switch (get_cpu_temp_grade(&minc, &maxc)) {
 	case TEMP_AUTOMOTIVE:
@@ -241,19 +222,28 @@
 		break;
 	}
 	printf("CPU:   %s temperature grade (%dC to %dC)", temp, minc, maxc);
-#if defined(CONFIG_IMX_THERMAL) && defined(CONFIG_DM)
+#if defined(CONFIG_IMX_THERMAL) || defined(CONFIG_NXP_TMU)
 	{
 		struct udevice *thermal_dev;
 		int cpu_tmp;
 
-	ret = uclass_get_device(UCLASS_THERMAL, 0, &thermal_dev);
-	if (!ret) {
-		ret = thermal_get_temp(thermal_dev, &cpu_tmp);
-		if (!ret)
+		/*
+		 * 23.08.2022 HK: WARNING!
+		 * print_cpuinfo() is called in the board_f phase where no
+		 * global variables should be used. However probing the TMU
+		 * driver violates this rule and causes damages to the device
+		 * tree. So do not use CONFIG_NXP_TMU for now.
+		 */
+		ret = uclass_get_device(UCLASS_THERMAL, 0, &thermal_dev);
+		if (!ret) {
+			ret = thermal_get_temp(thermal_dev, &cpu_tmp);
+			if (!ret)
 				printf(" running at %dC", cpu_tmp);
 		}
 	}
 #endif
+
+	puts("\n");
 
 #if defined(CONFIG_DBG_MONITOR)
 	if (readl(&dbg->snvs_addr))
@@ -262,12 +252,8 @@
 		       readl(&dbg->snvs_data),
 		       readl(&dbg->snvs_info));
 #endif
-	puts("\n");
-
-	cause = readl(&src_regs->srsr);
-	writel(cause, &src_regs->srsr);
-	gd->arch.reset_cause = cause;
-
+
+	get_imx_reset_cause();
 	printf("Reset: %s\n", get_reset_cause());
 
 	return ret;
