// SPDX-License-Identifier: GPL-2.0+
/*
 * (C) Copyright 2007
 * Sascha Hauer, Pengutronix
 *
 * (C) Copyright 2009 Freescale Semiconductor, Inc.
 */

#include <bootm.h>
#include <common.h>
#include <dm.h>
#include <init.h>
#include <log.h>
#include <net.h>
#include <netdev.h>
#include <linux/errno.h>
#include <asm/io.h>
#include <asm/arch/imx-regs.h>
#include <asm/arch/clock.h>
#include <asm/arch/sys_proto.h>
#include <asm/arch/crm_regs.h>
#include <asm/mach-imx/boot_mode.h>
#include <imx_thermal.h>
#include <ipu_pixfmt.h>
#include <thermal.h>
#include <sata.h>
#include <dm/device-internal.h>
#include <dm/uclass-internal.h>

#ifdef CONFIG_VIDEO_GIS
#include <gis.h>
#endif

#ifdef CONFIG_FSL_ESDHC_IMX
#include <fsl_esdhc_imx.h>
#endif

u32 get_imx_reset_cause(void)
{
	DECLARE_GLOBAL_DATA_PTR;

	if (!gd->arch.reset_cause) {
		struct src *src_regs = (struct src *)SRC_BASE_ADDR;

		gd->arch.reset_cause = readl(&src_regs->srsr);

/* preserve the value for U-Boot proper */
#if !defined(CONFIG_SPL_BUILD)
		writel(gd->arch.reset_cause, &src_regs->srsr);
#endif
	}

	return gd->arch.reset_cause;
}

#if defined(CONFIG_DISPLAY_CPUINFO) && !defined(CONFIG_SPL_BUILD)
const char *get_reset_cause(void)
{
	switch (get_imx_reset_cause()) {
	case 0x00001:
	case 0x00011:
		return "POR";
	case 0x00004:
		return "CSU";
	case 0x00008:
		return "IPP USER";
	case 0x00010:
#ifdef	CONFIG_MX7
		return "WDOG1";
#else
		return "WDOG";
#endif
	case 0x00020:
		return "JTAG HIGH-Z";
	case 0x00040:
		return "JTAG SW";
	case 0x00080:
		return "WDOG3";
#ifdef CONFIG_MX7
	case 0x00100:
		return "WDOG4";
	case 0x00200:
		return "TEMPSENSE";
#elif defined(CONFIG_IMX8M)
	case 0x00100:
		return "WDOG2";
	case 0x00200:
		return "TEMPSENSE";
#else
	case 0x00100:
		return "TEMPSENSE";
	case 0x10000:
		return "WARM BOOT";
#endif
	default:
		return "unknown reset";
	}
}

#ifdef CONFIG_ANDROID_BOOT_IMAGE
void get_reboot_reason(char *ret)
{
	strcpy(ret, get_reset_cause());
}
#endif
#endif

#if defined(CONFIG_DISPLAY_CPUINFO) && !defined(CONFIG_SPL_BUILD)

const char *get_imx_type(u32 imxtype)
{
	switch (imxtype) {
	case MXC_CPU_IMX8MP:
		return "8MP[8]";	/* Quad-core version of the imx8mp */
	case MXC_CPU_IMX8MPD:
		return "8MP Dual[3]";	/* Dual-core version of the imx8mp */
	case MXC_CPU_IMX8MPL:
		return "8MP Lite[4]";	/* Quad-core Lite version of the imx8mp */
	case MXC_CPU_IMX8MP6:
		return "8MP[6]";	/* Quad-core version of the imx8mp, NPU fused */
	case MXC_CPU_IMX8MN:
		return "8MNano Quad"; /* Quad-core version */
	case MXC_CPU_IMX8MND:
		return "8MNano Dual"; /* Dual-core version */
	case MXC_CPU_IMX8MNS:
		return "8MNano Solo"; /* Single-core version */
	case MXC_CPU_IMX8MNL:
		return "8MNano QuadLite"; /* Quad-core Lite version */
	case MXC_CPU_IMX8MNDL:
		return "8MNano DualLite"; /* Dual-core Lite version */
	case MXC_CPU_IMX8MNSL:
		return "8MNano SoloLite";/* Single-core Lite version of the imx8mn */
	case MXC_CPU_IMX8MNUQ:
		return "8MNano UltraLite Quad";/* Quad-core UltraLite version of the imx8mn */
	case MXC_CPU_IMX8MNUD:
		return "8MNano UltraLite Dual";/* Dual-core UltraLite version of the imx8mn */
	case MXC_CPU_IMX8MNUS:
		return "8MNano UltraLite Solo";/* Single-core UltraLite version of the imx8mn */
	case MXC_CPU_IMX8MM:
		return "8MMQ";	/* Quad-core version of the imx8mm */
	case MXC_CPU_IMX8MML:
		return "8MMQL";	/* Quad-core Lite version of the imx8mm */
	case MXC_CPU_IMX8MMD:
		return "8MMD";	/* Dual-core version of the imx8mm */
	case MXC_CPU_IMX8MMDL:
		return "8MMDL";	/* Dual-core Lite version of the imx8mm */
	case MXC_CPU_IMX8MMS:
		return "8MMS";	/* Single-core version of the imx8mm */
	case MXC_CPU_IMX8MMSL:
		return "8MMSL";	/* Single-core Lite version of the imx8mm */
	case MXC_CPU_IMX8MQ:
		return "8MQ";	/* Quad-core version of the imx8mq */
	case MXC_CPU_IMX8MQL:
		return "8MQLite";	/* Quad-core Lite version of the imx8mq */
	case MXC_CPU_IMX8MD:
		return "8MD";	/* Dual-core version of the imx8mq */
	case MXC_CPU_MX7S:
		return "7S";	/* Single-core version of the mx7 */
	case MXC_CPU_MX7D:
		return "7D";	/* Dual-core version of the mx7 */
	case MXC_CPU_MX6QP:
		return "6QP";	/* Quad-Plus version of the mx6 */
	case MXC_CPU_MX6DP:
		return "6DP";	/* Dual-Plus version of the mx6 */
	case MXC_CPU_MX6Q:
		return "6Q";	/* Quad-core version of the mx6 */
	case MXC_CPU_MX6D:
		return "6D";	/* Dual-core version of the mx6 */
	case MXC_CPU_MX6DL:
		return "6DL";	/* Dual Lite version of the mx6 */
	case MXC_CPU_MX6SOLO:
		return "6SOLO";	/* Solo version of the mx6 */
	case MXC_CPU_MX6SL:
		return "6SL";	/* Solo-Lite version of the mx6 */
	case MXC_CPU_MX6SLL:
		return "6SLL";	/* SLL version of the mx6 */
	case MXC_CPU_MX6SX:
		return "6SX";   /* SoloX version of the mx6 */
	case MXC_CPU_MX6UL:
		return "6UL";   /* Ultra-Lite version of the mx6 */
	case MXC_CPU_MX6ULL:
		return "6ULL";	/* ULL version of the mx6 */
	case MXC_CPU_MX6ULZ:
		return "6ULZ";	/* ULZ version of the mx6 */
	case MXC_CPU_MX51:
		return "51";
	case MXC_CPU_MX53:
		return "53";
	default:
		return "??";
	}
}

#ifndef CONFIG_ARCH_MX7ULP
int print_cpuinfo(void)
{
	u32 cpurev = get_cpu_rev();
	int ret = 0;
	u32 max_freq;
	int minc, maxc;
	char *temp;

#if defined(CONFIG_DBG_MONITOR)
	struct dbg_monitor_regs *dbg =
		(struct dbg_monitor_regs *)DEBUG_MONITOR_BASE_ADDR;
#endif

<<<<<<< HEAD
=======
	cpurev = get_cpu_rev();

#if defined(CONFIG_IMX_THERMAL) || defined(CONFIG_IMX_TMU)
	struct udevice *thermal_dev;
	int cpu_tmp, minc, maxc, ret;

>>>>>>> b517c527
	printf("CPU:   i.MX%s rev%d.%d",
	       get_imx_type((cpurev & 0x1FF000) >> 12),
	       (cpurev & 0x000F0) >> 4,
	       (cpurev & 0x0000F) >> 0);
	max_freq = get_cpu_speed_grade_hz();
	if (!max_freq || max_freq == mxc_get_clock(MXC_ARM_CLK)) {
		printf(" at %dMHz\n", mxc_get_clock(MXC_ARM_CLK) / 1000000);
	} else {
		printf(", %d MHz (running at %d MHz)\n", max_freq / 1000000,
		       mxc_get_clock(MXC_ARM_CLK) / 1000000);
	}

<<<<<<< HEAD
=======
#if defined(CONFIG_IMX_THERMAL) || defined(CONFIG_IMX_TMU)
	puts("CPU:   ");
>>>>>>> b517c527
	switch (get_cpu_temp_grade(&minc, &maxc)) {
	case TEMP_AUTOMOTIVE:
		temp = "Automotive";
		break;
	case TEMP_INDUSTRIAL:
		temp = "Industrial";
		break;
	case TEMP_EXTCOMMERCIAL:
		temp = "Extended Commercial";
		break;
	default:
		temp = "Commercial";
		break;
	}
<<<<<<< HEAD
	printf("CPU:   %s temperature grade (%dC to %dC)", temp, minc, maxc);
#if defined(CONFIG_IMX_THERMAL) || defined(CONFIG_NXP_TMU)
	{
		struct udevice *thermal_dev;
		int cpu_tmp;

		/*
		 * 23.08.2022 HK: WARNING!
		 * print_cpuinfo() is called in the board_f phase where no
		 * global variables should be used. However probing the TMU
		 * driver violates this rule and causes damages to the device
		 * tree. So do not use CONFIG_NXP_TMU for now.
		 */
		ret = uclass_get_device(UCLASS_THERMAL, 0, &thermal_dev);
		if (!ret) {
			ret = thermal_get_temp(thermal_dev, &cpu_tmp);
			if (!ret)
				printf(" running at %dC", cpu_tmp);
		}
=======
	printf("(%dC to %dC)", minc, maxc);
	ret = uclass_get_device(UCLASS_THERMAL, 0, &thermal_dev);
	if (!ret) {
		ret = thermal_get_temp(thermal_dev, &cpu_tmp);

		if (!ret)
			printf(" at %dC", cpu_tmp);
		else
			debug(" - invalid sensor data\n");
	} else {
		debug(" - invalid sensor device\n");
>>>>>>> b517c527
	}
	puts("\n");
#endif

	puts("\n");

#if defined(CONFIG_DBG_MONITOR)
	if (readl(&dbg->snvs_addr))
		printf("DBG snvs regs addr 0x%x, data 0x%x, info 0x%x\n",
		       readl(&dbg->snvs_addr),
		       readl(&dbg->snvs_data),
		       readl(&dbg->snvs_info));
#endif

	get_imx_reset_cause();
	printf("Reset: %s\n", get_reset_cause());

	return ret;
}
#endif
#endif

int cpu_eth_init(struct bd_info *bis)
{
	int rc = -ENODEV;

#if defined(CONFIG_FEC_MXC) && defined(CONFIG_FEC_MXC_PHYADDR)
	rc = fecmxc_initialize(bis);
#endif

	return rc;
}

#ifdef CONFIG_FSL_ESDHC_IMX
/*
 * Initializes on-chip MMC controllers.
 * to override, implement board_mmc_init()
 */
int cpu_mmc_init(struct bd_info *bis)
{
	return fsl_esdhc_mmc_init(bis);
}
#endif

#if !(defined(CONFIG_MX7) || defined(CONFIG_IMX8M))
u32 get_ahb_clk(void)
{
	struct mxc_ccm_reg *imx_ccm = (struct mxc_ccm_reg *)CCM_BASE_ADDR;
	u32 reg, ahb_podf;

	reg = __raw_readl(&imx_ccm->cbcdr);
	reg &= MXC_CCM_CBCDR_AHB_PODF_MASK;
	ahb_podf = reg >> MXC_CCM_CBCDR_AHB_PODF_OFFSET;

	return get_periph_clk() / (ahb_podf + 1);
}
#endif

void arch_preboot_os(void)
{
#if defined(CONFIG_PCIE_IMX) && !CONFIG_IS_ENABLED(DM_PCI)
	imx_pcie_remove();
#endif

#if defined(CONFIG_IMX_AHCI)
	struct udevice *dev;
	int rc;

	rc = uclass_find_device(UCLASS_AHCI, 0, &dev);
	if (!rc && dev) {
		rc = device_remove(dev, DM_REMOVE_NORMAL);
		if (rc)
			printf("Cannot remove SATA device '%s' (err=%d)\n",
				dev->name, rc);
	}
#endif

#if defined(CONFIG_SATA)
	if (!is_mx6sdl()) {
		sata_remove(0);
#if defined(CONFIG_MX6)
		disable_sata_clock();
#endif
	}
#endif

#if 0 /* function need to be exist in board file defined(CONFIG_LDO_BYPASS_CHECK) */
	ldo_mode_set(check_ldo_bypass());
#endif
#if defined(CONFIG_VIDEO_IPUV3)
	/* disable video before launching O/S */
	ipuv3_fb_shutdown();
#endif
#ifdef CONFIG_VIDEO_GIS
	/* Entry for GIS */
	mxc_disable_gis();
#endif
#if defined(CONFIG_VIDEO_MXS) && !defined(CONFIG_DM_VIDEO)
	lcdif_power_down();
#endif
}

#ifndef CONFIG_IMX8M
void set_chipselect_size(int const cs_size)
{
	unsigned int reg;
	struct iomuxc *iomuxc_regs = (struct iomuxc *)IOMUXC_BASE_ADDR;
	reg = readl(&iomuxc_regs->gpr[1]);

	switch (cs_size) {
	case CS0_128:
		reg &= ~0x7;	/* CS0=128MB, CS1=0, CS2=0, CS3=0 */
		reg |= 0x5;
		break;
	case CS0_64M_CS1_64M:
		reg &= ~0x3F;	/* CS0=64MB, CS1=64MB, CS2=0, CS3=0 */
		reg |= 0x1B;
		break;
	case CS0_64M_CS1_32M_CS2_32M:
		reg &= ~0x1FF;	/* CS0=64MB, CS1=32MB, CS2=32MB, CS3=0 */
		reg |= 0x4B;
		break;
	case CS0_32M_CS1_32M_CS2_32M_CS3_32M:
		reg &= ~0xFFF;  /* CS0=32MB, CS1=32MB, CS2=32MB, CS3=32MB */
		reg |= 0x249;
		break;
	default:
		printf("Unknown chip select size: %d\n", cs_size);
		break;
	}

	writel(reg, &iomuxc_regs->gpr[1]);
}
#endif

#if defined(CONFIG_MX7) || defined(CONFIG_IMX8M)
/*
 * OCOTP_TESTER3[9:8] (see Fusemap Description Table offset 0x440)
 * defines a 2-bit SPEED_GRADING
 */
#define OCOTP_TESTER3_SPEED_SHIFT	8
enum cpu_speed {
	OCOTP_TESTER3_SPEED_GRADE0,
	OCOTP_TESTER3_SPEED_GRADE1,
	OCOTP_TESTER3_SPEED_GRADE2,
	OCOTP_TESTER3_SPEED_GRADE3,
	OCOTP_TESTER3_SPEED_GRADE4,
};

u32 get_cpu_speed_grade_hz(void)
{
	struct ocotp_regs *ocotp = (struct ocotp_regs *)OCOTP_BASE_ADDR;
	struct fuse_bank *bank = &ocotp->bank[1];
	struct fuse_bank1_regs *fuse =
		(struct fuse_bank1_regs *)bank->fuse_regs;
	uint32_t val;

	val = readl(&fuse->tester3);
	val >>= OCOTP_TESTER3_SPEED_SHIFT;

	if (is_imx8mn() || is_imx8mp()) {
		val &= 0xf;
		return 2300000000 - val * 100000000;
	}

	if (is_imx8mm())
		val &= 0x7;
	else
		val &= 0x3;

	switch(val) {
	case OCOTP_TESTER3_SPEED_GRADE0:
		return 800000000;
	case OCOTP_TESTER3_SPEED_GRADE1:
		return (is_mx7() ? 500000000 : (is_imx8mq() ? 1000000000 : 1200000000));
	case OCOTP_TESTER3_SPEED_GRADE2:
		return (is_mx7() ? 1000000000 : (is_imx8mq() ? 1300000000 : 1600000000));
	case OCOTP_TESTER3_SPEED_GRADE3:
		return (is_mx7() ? 1200000000 : (is_imx8mq() ? 1500000000 : 1800000000));
	case OCOTP_TESTER3_SPEED_GRADE4:
		return 2000000000;
	}

	return 0;
}

/*
 * OCOTP_TESTER3[7:6] (see Fusemap Description Table offset 0x440)
 * defines a 2-bit SPEED_GRADING
 */
#define OCOTP_TESTER3_TEMP_SHIFT	6

/* iMX8MP uses OCOTP_TESTER3[6:5] for Market segment */
#define IMX8MP_OCOTP_TESTER3_TEMP_SHIFT	5

u32 get_cpu_temp_grade(int *minc, int *maxc)
{
	struct ocotp_regs *ocotp = (struct ocotp_regs *)OCOTP_BASE_ADDR;
	struct fuse_bank *bank = &ocotp->bank[1];
	struct fuse_bank1_regs *fuse =
		(struct fuse_bank1_regs *)bank->fuse_regs;
	uint32_t val;

	val = readl(&fuse->tester3);
	if (is_imx8mp())
		val >>= IMX8MP_OCOTP_TESTER3_TEMP_SHIFT;
	else
		val >>= OCOTP_TESTER3_TEMP_SHIFT;
	val &= 0x3;

	if (minc && maxc) {
		if (val == TEMP_AUTOMOTIVE) {
			*minc = -40;
			*maxc = 125;
		} else if (val == TEMP_INDUSTRIAL) {
			*minc = -40;
			*maxc = 105;
		} else if (val == TEMP_EXTCOMMERCIAL) {
			*minc = -20;
			*maxc = 105;
		} else {
			*minc = 0;
			*maxc = 95;
		}
	}
	return val;
}
#endif

#if defined(CONFIG_MX7) || defined(CONFIG_IMX8MQ) || defined(CONFIG_IMX8MM)
enum boot_device get_boot_device(void)
{
	struct bootrom_sw_info **p =
		(struct bootrom_sw_info **)(ulong)ROM_SW_INFO_ADDR;

	enum boot_device boot_dev = SD1_BOOT;
	u8 boot_type = (*p)->boot_dev_type;
	u8 boot_instance = (*p)->boot_dev_instance;

	switch (boot_type) {
	case BOOT_TYPE_SD:
		boot_dev = boot_instance + SD1_BOOT;
		break;
	case BOOT_TYPE_MMC:
		boot_dev = boot_instance + MMC1_BOOT;
		break;
	case BOOT_TYPE_NAND:
		boot_dev = NAND_BOOT;
		break;
	case BOOT_TYPE_QSPI:
		boot_dev = QSPI_BOOT;
		break;
	case BOOT_TYPE_WEIM:
		boot_dev = WEIM_NOR_BOOT;
		break;
	case BOOT_TYPE_SPINOR:
		boot_dev = SPI_NOR_BOOT;
		break;
	case BOOT_TYPE_USB:
		boot_dev = USB_BOOT;
		break;
	default:
#ifdef CONFIG_IMX8M
		if (((readl(SRC_BASE_ADDR + 0x58) & 0x00007FFF) >> 12) == 0x4)
			boot_dev = QSPI_BOOT;
#endif
		break;
	}

	return boot_dev;
}
#endif

#ifdef CONFIG_NXP_BOARD_REVISION
int nxp_board_rev(void)
{
	/*
	 * Get Board ID information from OCOTP_GP1[15:8]
	 * RevA: 0x1
	 * RevB: 0x2
	 * RevC: 0x3
	 */
	struct ocotp_regs *ocotp = (struct ocotp_regs *)OCOTP_BASE_ADDR;
	struct fuse_bank *bank = &ocotp->bank[4];
	struct fuse_bank4_regs *fuse =
			(struct fuse_bank4_regs *)bank->fuse_regs;

	return (readl(&fuse->gp1) >> 8 & 0x0F);
}

char nxp_board_rev_string(void)
{
	const char *rev = "A";

	return (*rev + nxp_board_rev() - 1);
}
#endif<|MERGE_RESOLUTION|>--- conflicted
+++ resolved
@@ -205,15 +205,6 @@
 		(struct dbg_monitor_regs *)DEBUG_MONITOR_BASE_ADDR;
 #endif
 
-<<<<<<< HEAD
-=======
-	cpurev = get_cpu_rev();
-
-#if defined(CONFIG_IMX_THERMAL) || defined(CONFIG_IMX_TMU)
-	struct udevice *thermal_dev;
-	int cpu_tmp, minc, maxc, ret;
-
->>>>>>> b517c527
 	printf("CPU:   i.MX%s rev%d.%d",
 	       get_imx_type((cpurev & 0x1FF000) >> 12),
 	       (cpurev & 0x000F0) >> 4,
@@ -226,11 +217,6 @@
 		       mxc_get_clock(MXC_ARM_CLK) / 1000000);
 	}
 
-<<<<<<< HEAD
-=======
-#if defined(CONFIG_IMX_THERMAL) || defined(CONFIG_IMX_TMU)
-	puts("CPU:   ");
->>>>>>> b517c527
 	switch (get_cpu_temp_grade(&minc, &maxc)) {
 	case TEMP_AUTOMOTIVE:
 		temp = "Automotive";
@@ -245,9 +231,8 @@
 		temp = "Commercial";
 		break;
 	}
-<<<<<<< HEAD
 	printf("CPU:   %s temperature grade (%dC to %dC)", temp, minc, maxc);
-#if defined(CONFIG_IMX_THERMAL) || defined(CONFIG_NXP_TMU)
+#if defined(CONFIG_IMX_THERMAL) || defined(CONFIG_IMX_TMU)
 	{
 		struct udevice *thermal_dev;
 		int cpu_tmp;
@@ -265,21 +250,7 @@
 			if (!ret)
 				printf(" running at %dC", cpu_tmp);
 		}
-=======
-	printf("(%dC to %dC)", minc, maxc);
-	ret = uclass_get_device(UCLASS_THERMAL, 0, &thermal_dev);
-	if (!ret) {
-		ret = thermal_get_temp(thermal_dev, &cpu_tmp);
-
-		if (!ret)
-			printf(" at %dC", cpu_tmp);
-		else
-			debug(" - invalid sensor data\n");
-	} else {
-		debug(" - invalid sensor device\n");
->>>>>>> b517c527
-	}
-	puts("\n");
+	}
 #endif
 
 	puts("\n");
