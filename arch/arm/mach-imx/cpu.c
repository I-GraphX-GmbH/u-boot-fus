// SPDX-License-Identifier: GPL-2.0+
/*
 * (C) Copyright 2007
 * Sascha Hauer, Pengutronix
 *
 * (C) Copyright 2009-2016 Freescale Semiconductor, Inc.
 * Copyright 2017-2018 NXP
 */

#include <bootm.h>
#include <common.h>
#include <netdev.h>
#include <linux/errno.h>
#include <asm/io.h>
#include <asm/arch/imx-regs.h>
#include <asm/arch/clock.h>
#include <asm/arch/sys_proto.h>
#include <asm/arch/crm_regs.h>
#include <asm/mach-imx/boot_mode.h>
#if defined(CONFIG_VIDEO_IMXDCSS)
#include <asm/arch/video_common.h>
#endif
#include <imx_thermal.h>
#include <ipu_pixfmt.h>
#include <thermal.h>
#include <sata.h>
#include <dm/device-internal.h>
#include <dm/uclass-internal.h>

#include <asm/mach-imx/video.h>

#ifdef CONFIG_VIDEO_GIS
#include <gis.h>
#endif

#ifdef CONFIG_FSL_ESDHC
#include <fsl_esdhc.h>
#endif

static u32 reset_cause = -1;

u32 get_imx_reset_cause(void)
{
	struct src *src_regs = (struct src *)SRC_BASE_ADDR;

	if (reset_cause == -1) {
		reset_cause = readl(&src_regs->srsr);
/* preserve the value for U-Boot proper */
#if !defined(CONFIG_SPL_BUILD) && !defined(CONFIG_ANDROID_BOOT_IMAGE)
		/* We will read the ssrs states later for android so we don't
		 * clear the states here.
		 */
		writel(reset_cause, &src_regs->srsr);
#endif
	}

	return reset_cause;
}

#if defined(CONFIG_DISPLAY_CPUINFO) && !defined(CONFIG_SPL_BUILD)
const char *get_reset_cause(void)
{
	switch (get_imx_reset_cause()) {
	case 0x00001:
	case 0x00011:
		return "POR";
	case 0x00004:
		return "CSU";
	case 0x00008:
		return "IPP USER";
	case 0x00010:
#ifdef	CONFIG_MX7
		return "WDOG1";
#else
		return "WDOG";
#endif
	case 0x00020:
		return "JTAG HIGH-Z";
	case 0x00040:
		return "JTAG SW";
	case 0x00080:
		return "WDOG3";
#ifdef CONFIG_MX7
	case 0x00100:
		return "WDOG4";
	case 0x00200:
		return "TEMPSENSE";
#elif defined(CONFIG_IMX8M)
	case 0x00100:
		return "WDOG2";
	case 0x00200:
		return "TEMPSENSE";
#else
	case 0x00100:
		return "TEMPSENSE";
	case 0x10000:
		return "WARM BOOT";
#endif
	default:
		return "unknown reset";
	}
}

#ifdef CONFIG_ANDROID_BOOT_IMAGE
void get_reboot_reason(char *ret)
{
	struct src *src_regs = (struct src *)SRC_BASE_ADDR;

	strcpy(ret, (const char *)get_reset_cause());
	/* clear the srsr here, its state has been recorded in reset_cause */
	writel(reset_cause, &src_regs->srsr);
}
#endif
#endif

#if defined(CONFIG_MX53) || defined(CONFIG_MX6)
#if defined(CONFIG_MX53)
#define MEMCTL_BASE	ESDCTL_BASE_ADDR
#else
#define MEMCTL_BASE	MMDC_P0_BASE_ADDR
#endif
static const unsigned char col_lookup[] = {9, 10, 11, 8, 12, 9, 9, 9};
static const unsigned char bank_lookup[] = {3, 2};

/* these MMDC registers are common to the IMX53 and IMX6 */
struct esd_mmdc_regs {
	uint32_t	ctl;
	uint32_t	pdc;
	uint32_t	otc;
	uint32_t	cfg0;
	uint32_t	cfg1;
	uint32_t	cfg2;
	uint32_t	misc;
};

#define ESD_MMDC_CTL_GET_ROW(mdctl)	((ctl >> 24) & 7)
#define ESD_MMDC_CTL_GET_COLUMN(mdctl)	((ctl >> 20) & 7)
#define ESD_MMDC_CTL_GET_WIDTH(mdctl)	((ctl >> 16) & 3)
#define ESD_MMDC_CTL_GET_CS1(mdctl)	((ctl >> 30) & 1)
#define ESD_MMDC_MISC_GET_BANK(mdmisc)	((misc >> 5) & 1)

/*
 * imx_ddr_size - return size in bytes of DRAM according MMDC config
 * The MMDC MDCTL register holds the number of bits for row, col, and data
 * width and the MMDC MDMISC register holds the number of banks. Combine
 * all these bits to determine the meme size the MMDC has been configured for
 */
unsigned imx_ddr_size(void)
{
	struct esd_mmdc_regs *mem = (struct esd_mmdc_regs *)MEMCTL_BASE;
	unsigned ctl = readl(&mem->ctl);
	unsigned misc = readl(&mem->misc);
	int bits = 11 + 0 + 0 + 1;      /* row + col + bank + width */

	bits += ESD_MMDC_CTL_GET_ROW(ctl);
	bits += col_lookup[ESD_MMDC_CTL_GET_COLUMN(ctl)];
	bits += bank_lookup[ESD_MMDC_MISC_GET_BANK(misc)];
	bits += ESD_MMDC_CTL_GET_WIDTH(ctl);
	bits += ESD_MMDC_CTL_GET_CS1(ctl);

	/* The MX6 can do only 3840 MiB of DRAM */
	if (bits == 32)
		return 0xf0000000;

	return 1 << bits;
}
#endif

#if defined(CONFIG_DISPLAY_CPUINFO) && !defined(CONFIG_SPL_BUILD)

const char *get_imx_type(u32 imxtype)
{
	switch (imxtype) {
	case MXC_CPU_IMX8MP:
		return "8MP";	/* Quad-core version of the imx8mp */
	case MXC_CPU_IMX8MN:
		return "8MNano Quad";/* Quad-core version of the imx8mn */
	case MXC_CPU_IMX8MND:
		return "8MNano Dual";/* Dual-core version of the imx8mn */
	case MXC_CPU_IMX8MNS:
		return "8MNano Solo";/* Single-core version of the imx8mn */
	case MXC_CPU_IMX8MNL:
		return "8MNano QuadLite";/* Quad-core Lite version of the imx8mn */
	case MXC_CPU_IMX8MNDL:
		return "8MNano DualLite";/* Dual-core Lite version of the imx8mn */
	case MXC_CPU_IMX8MNSL:
		return "8MNano SoloLite";/* Single-core Lite version of the imx8mn */
	case MXC_CPU_IMX8MM:
		return "8MMQ";	/* Quad-core version of the imx8mm */
	case MXC_CPU_IMX8MML:
		return "8MMQL";	/* Quad-core Lite version of the imx8mm */
	case MXC_CPU_IMX8MMD:
		return "8MMD";	/* Dual-core version of the imx8mm */
	case MXC_CPU_IMX8MMDL:
		return "8MMDL";	/* Dual-core Lite version of the imx8mm */
	case MXC_CPU_IMX8MMS:
		return "8MMS";	/* Single-core version of the imx8mm */
	case MXC_CPU_IMX8MMSL:
		return "8MMSL";	/* Single-core Lite version of the imx8mm */
	case MXC_CPU_IMX8MQ:
		return "8MQ";	/* Quad-core version of the imx8mq */
	case MXC_CPU_IMX8MQL:
		return "8MQLite";	/* Quad-core Lite version of the imx8mq */
	case MXC_CPU_IMX8MD:
		return "8MD";	/* Dual-core version of the imx8mq */
	case MXC_CPU_MX7S:
		return "7S";	/* Single-core version of the mx7 */
	case MXC_CPU_MX7D:
		return "7D";	/* Dual-core version of the mx7 */
	case MXC_CPU_MX6QP:
		return "6QP";	/* Quad-Plus version of the mx6 */
	case MXC_CPU_MX6DP:
		return "6DP";	/* Dual-Plus version of the mx6 */
	case MXC_CPU_MX6Q:
		return "6Q";	/* Quad-core version of the mx6 */
	case MXC_CPU_MX6D:
		return "6D";	/* Dual-core version of the mx6 */
	case MXC_CPU_MX6DL:
		return "6DL";	/* Dual Lite version of the mx6 */
	case MXC_CPU_MX6SOLO:
		return "6SOLO";	/* Solo version of the mx6 */
	case MXC_CPU_MX6SL:
		return "6SL";	/* Solo-Lite version of the mx6 */
	case MXC_CPU_MX6SLL:
		return "6SLL";	/* SLL version of the mx6 */
	case MXC_CPU_MX6SX:
		return "6SX";   /* SoloX version of the mx6 */
	case MXC_CPU_MX6UL:
		return "6UL";   /* Ultra-Lite version of the mx6 */
	case MXC_CPU_MX6ULL:
		return "6ULL";	/* ULL version of the mx6 */
	case MXC_CPU_MX6ULZ:
		return "6ULZ";	/* ULL version of the mx6 */
	case MXC_CPU_MX51:
		return "51";
	case MXC_CPU_MX53:
		return "53";
	default:
		return "??";
	}
}

#ifndef CONFIG_ARCH_MX7ULP
int print_cpuinfo(void)
{
	DECLARE_GLOBAL_DATA_PTR;
	u32 cpurev = get_cpu_rev();
	u32 cause;
	struct src *src_regs = (struct src *)SRC_BASE_ADDR;
	int ret = 0;
	u32 max_freq;
	int minc, maxc;
	char *temp;

#if defined(CONFIG_DBG_MONITOR)
	struct dbg_monitor_regs *dbg =
		(struct dbg_monitor_regs *)DEBUG_MONITOR_BASE_ADDR;
#endif

	printf("CPU:   Freescale i.MX%s rev%d.%d",
	       get_imx_type((cpurev & 0x1FF000) >> 12),
	       (cpurev & 0x000F0) >> 4,
	       (cpurev & 0x0000F) >> 0);
	max_freq = get_cpu_speed_grade_hz();
	if (!max_freq || max_freq == mxc_get_clock(MXC_ARM_CLK)) {
		printf(" at %dMHz\n", mxc_get_clock(MXC_ARM_CLK) / 1000000);
	} else {
		printf(", %d MHz (running at %d MHz)\n", max_freq / 1000000,
		       mxc_get_clock(MXC_ARM_CLK) / 1000000);
	}

	switch (get_cpu_temp_grade(&minc, &maxc)) {
	case TEMP_AUTOMOTIVE:
		temp = "Automotive";
		break;
	case TEMP_INDUSTRIAL:
		temp = "Industrial";
		break;
	case TEMP_EXTCOMMERCIAL:
		temp = "Extended Commercial";
		break;
	default:
		temp = "Commercial";
		break;
	}
	printf("CPU:   %s temperature grade (%dC to %dC)", temp, minc, maxc);
#if defined(CONFIG_IMX_THERMAL) && defined(CONFIG_DM)
	{
		struct udevice *thermal_dev;
		int cpu_tmp;

	ret = uclass_get_device(UCLASS_THERMAL, 0, &thermal_dev);
	if (!ret) {
		ret = thermal_get_temp(thermal_dev, &cpu_tmp);
		if (!ret)
				printf(" running at %dC", cpu_tmp);
		}
	}
#endif

#if defined(CONFIG_DBG_MONITOR)
	if (readl(&dbg->snvs_addr))
		printf("DBG snvs regs addr 0x%x, data 0x%x, info 0x%x\n",
		       readl(&dbg->snvs_addr),
		       readl(&dbg->snvs_data),
		       readl(&dbg->snvs_info));
#endif
	puts("\n");

	cause = readl(&src_regs->srsr);
	writel(cause, &src_regs->srsr);
	gd->arch.reset_cause = cause;

	printf("Reset: %s\n", get_reset_cause());

	return ret;
}
#endif
#endif

int cpu_eth_init(bd_t *bis)
{
	int rc = -ENODEV;

#if defined(CONFIG_FEC_MXC) && defined(CONFIG_FEC_MXC_PHYADDR)
	rc = fecmxc_initialize(bis);
#endif

	return rc;
}

#ifdef CONFIG_FSL_ESDHC
/*
 * Initializes on-chip MMC controllers.
 * to override, implement board_mmc_init()
 */
int cpu_mmc_init(bd_t *bis)
{
	return fsl_esdhc_mmc_init(bis);
}
#endif

#if !(defined(CONFIG_MX7) || defined(CONFIG_IMX8M))
u32 get_ahb_clk(void)
{
	struct mxc_ccm_reg *imx_ccm = (struct mxc_ccm_reg *)CCM_BASE_ADDR;
	u32 reg, ahb_podf;

	reg = __raw_readl(&imx_ccm->cbcdr);
	reg &= MXC_CCM_CBCDR_AHB_PODF_MASK;
	ahb_podf = reg >> MXC_CCM_CBCDR_AHB_PODF_OFFSET;

	return get_periph_clk() / (ahb_podf + 1);
}
#endif

void arch_preboot_os(void)
{
#if defined(CONFIG_PCIE_IMX) && !CONFIG_IS_ENABLED(DM_PCI)
	imx_pcie_remove();
#endif

#if defined(CONFIG_IMX_AHCI)
	struct udevice *dev;
	int rc;

	rc = uclass_find_device(UCLASS_AHCI, 0, &dev);
	if (!rc && dev) {
		rc = device_remove(dev, DM_REMOVE_NORMAL);
		if (rc)
			printf("Cannot remove SATA device '%s' (err=%d)\n",
				dev->name, rc);
	}
#endif

#if defined(CONFIG_SATA)
	sata_remove(0);
#if defined(CONFIG_MX6)
	disable_sata_clock();
#endif
#endif

#if 0 /* function need to be exist in board file defined(CONFIG_LDO_BYPASS_CHECK) */
	ldo_mode_set(check_ldo_bypass());
#endif
#if defined(CONFIG_VIDEO_IPUV3)
	/* disable video before launching O/S */
	ipuv3_fb_shutdown();
#endif
<<<<<<< HEAD
#ifdef CONFIG_VIDEO_GIS
	/* Entry for GIS */
	mxc_disable_gis();
#endif
#if defined(CONFIG_VIDEO_MXS)
=======
#if defined(CONFIG_VIDEO_MXS) && !defined(CONFIG_DM_VIDEO)
>>>>>>> a7a16679
	lcdif_power_down();
#endif
#if defined(CONFIG_VIDEO_IMX_LCDIFV3)
	lcdifv3_power_down();
#endif
#if defined(CONFIG_VIDEO_IMXDCSS)
	imx8m_fb_disable();
#endif
}

#ifndef CONFIG_IMX8M
void set_chipselect_size(int const cs_size)
{
	unsigned int reg;
	struct iomuxc *iomuxc_regs = (struct iomuxc *)IOMUXC_BASE_ADDR;
	reg = readl(&iomuxc_regs->gpr[1]);

	switch (cs_size) {
	case CS0_128:
		reg &= ~0x7;	/* CS0=128MB, CS1=0, CS2=0, CS3=0 */
		reg |= 0x5;
		break;
	case CS0_64M_CS1_64M:
		reg &= ~0x3F;	/* CS0=64MB, CS1=64MB, CS2=0, CS3=0 */
		reg |= 0x1B;
		break;
	case CS0_64M_CS1_32M_CS2_32M:
		reg &= ~0x1FF;	/* CS0=64MB, CS1=32MB, CS2=32MB, CS3=0 */
		reg |= 0x4B;
		break;
	case CS0_32M_CS1_32M_CS2_32M_CS3_32M:
		reg &= ~0xFFF;  /* CS0=32MB, CS1=32MB, CS2=32MB, CS3=32MB */
		reg |= 0x249;
		break;
	default:
		printf("Unknown chip select size: %d\n", cs_size);
		break;
	}

	writel(reg, &iomuxc_regs->gpr[1]);
}
#endif

#if defined(CONFIG_MX7) || defined(CONFIG_IMX8M)
/*
 * OCOTP_TESTER3[9:8] (see Fusemap Description Table offset 0x440)
 * defines a 2-bit SPEED_GRADING
 */
#define OCOTP_TESTER3_SPEED_SHIFT	8
enum cpu_speed {
	OCOTP_TESTER3_SPEED_GRADE0,
	OCOTP_TESTER3_SPEED_GRADE1,
	OCOTP_TESTER3_SPEED_GRADE2,
	OCOTP_TESTER3_SPEED_GRADE3,
	OCOTP_TESTER3_SPEED_GRADE4,
};

u32 get_cpu_speed_grade_hz(void)
{
	struct ocotp_regs *ocotp = (struct ocotp_regs *)OCOTP_BASE_ADDR;
	struct fuse_bank *bank = &ocotp->bank[1];
	struct fuse_bank1_regs *fuse =
		(struct fuse_bank1_regs *)bank->fuse_regs;
	uint32_t val;

	val = readl(&fuse->tester3);
	val >>= OCOTP_TESTER3_SPEED_SHIFT;

	if (is_imx8mn() || is_imx8mp()) {
		val &= 0xf;
		return 2300000000 - val * 100000000;
	}

	if (is_imx8mm())
		val &= 0x7;
	else
		val &= 0x3;

	switch(val) {
	case OCOTP_TESTER3_SPEED_GRADE0:
		return 800000000;
	case OCOTP_TESTER3_SPEED_GRADE1:
		return (is_mx7() ? 500000000 : (is_imx8mq() ? 1000000000 : 1200000000));
	case OCOTP_TESTER3_SPEED_GRADE2:
		return (is_mx7() ? 1000000000 : (is_imx8mq() ? 1300000000 : 1600000000));
	case OCOTP_TESTER3_SPEED_GRADE3:
		return (is_mx7() ? 1200000000 : (is_imx8mq() ? 1500000000 : 1800000000));
	case OCOTP_TESTER3_SPEED_GRADE4:
		return 2000000000;
	}

	return 0;
}

/*
 * OCOTP_TESTER3[7:6] (see Fusemap Description Table offset 0x440)
 * defines a 2-bit SPEED_GRADING
 */
#define OCOTP_TESTER3_TEMP_SHIFT	6

/* iMX8MP uses OCOTP_TESTER3[6:5] for Market segment */
#define IMX8MP_OCOTP_TESTER3_TEMP_SHIFT	5

u32 get_cpu_temp_grade(int *minc, int *maxc)
{
	struct ocotp_regs *ocotp = (struct ocotp_regs *)OCOTP_BASE_ADDR;
	struct fuse_bank *bank = &ocotp->bank[1];
	struct fuse_bank1_regs *fuse =
		(struct fuse_bank1_regs *)bank->fuse_regs;
	uint32_t val;

	val = readl(&fuse->tester3);
	if (is_imx8mp())
		val >>= IMX8MP_OCOTP_TESTER3_TEMP_SHIFT;
	else
	val >>= OCOTP_TESTER3_TEMP_SHIFT;
	val &= 0x3;

	if (minc && maxc) {
		if (val == TEMP_AUTOMOTIVE) {
			*minc = -40;
			*maxc = 125;
		} else if (val == TEMP_INDUSTRIAL) {
			*minc = -40;
			*maxc = 105;
		} else if (val == TEMP_EXTCOMMERCIAL) {
			*minc = -20;
			*maxc = 105;
		} else {
			*minc = 0;
			*maxc = 95;
		}
	}
	return val;
}
#endif

#if defined(CONFIG_MX7) || defined(CONFIG_IMX8MQ) || defined(CONFIG_IMX8MM)
enum boot_device get_boot_device(void)
{
	struct bootrom_sw_info **p =
		(struct bootrom_sw_info **)(ulong)ROM_SW_INFO_ADDR;

	enum boot_device boot_dev = SD1_BOOT;
	u8 boot_type = (*p)->boot_dev_type;
	u8 boot_instance = (*p)->boot_dev_instance;

	switch (boot_type) {
	case BOOT_TYPE_SD:
		boot_dev = boot_instance + SD1_BOOT;
		break;
	case BOOT_TYPE_MMC:
		boot_dev = boot_instance + MMC1_BOOT;
		break;
	case BOOT_TYPE_NAND:
		boot_dev = NAND_BOOT;
		break;
	case BOOT_TYPE_QSPI:
		boot_dev = QSPI_BOOT;
		break;
	case BOOT_TYPE_WEIM:
		boot_dev = WEIM_NOR_BOOT;
		break;
	case BOOT_TYPE_SPINOR:
		boot_dev = SPI_NOR_BOOT;
		break;
	case BOOT_TYPE_USB:
		boot_dev = USB_BOOT;
		break;
	default:
#ifdef CONFIG_IMX8M
		if (((readl(SRC_BASE_ADDR + 0x58) & 0x00007FFF) >> 12) == 0x4)
			boot_dev = QSPI_BOOT;
#endif
		break;
	}

	return boot_dev;
}
#endif

#ifdef CONFIG_NXP_BOARD_REVISION
int nxp_board_rev(void)
{
	/*
	 * Get Board ID information from OCOTP_GP1[15:8]
	 * RevA: 0x1
	 * RevB: 0x2
	 * RevC: 0x3
	 */
	struct ocotp_regs *ocotp = (struct ocotp_regs *)OCOTP_BASE_ADDR;
	struct fuse_bank *bank = &ocotp->bank[4];
	struct fuse_bank4_regs *fuse =
			(struct fuse_bank4_regs *)bank->fuse_regs;

	return (readl(&fuse->gp1) >> 8 & 0x0F);
}

char nxp_board_rev_string(void)
{
	const char *rev = "A";

	return (*rev + nxp_board_rev() - 1);
}
#endif<|MERGE_RESOLUTION|>--- conflicted
+++ resolved
@@ -387,15 +387,11 @@
 	/* disable video before launching O/S */
 	ipuv3_fb_shutdown();
 #endif
-<<<<<<< HEAD
 #ifdef CONFIG_VIDEO_GIS
 	/* Entry for GIS */
 	mxc_disable_gis();
 #endif
-#if defined(CONFIG_VIDEO_MXS)
-=======
 #if defined(CONFIG_VIDEO_MXS) && !defined(CONFIG_DM_VIDEO)
->>>>>>> a7a16679
 	lcdif_power_down();
 #endif
 #if defined(CONFIG_VIDEO_IMX_LCDIFV3)
@@ -472,7 +468,7 @@
 	if (is_imx8mm())
 		val &= 0x7;
 	else
-		val &= 0x3;
+	val &= 0x3;
 
 	switch(val) {
 	case OCOTP_TESTER3_SPEED_GRADE0:
