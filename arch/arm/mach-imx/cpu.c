// SPDX-License-Identifier: GPL-2.0+
/*
 * (C) Copyright 2007
 * Sascha Hauer, Pengutronix
 *
 * (C) Copyright 2009-2016 Freescale Semiconductor, Inc.
 * Copyright 2017-2018 NXP
 */

#include <bootm.h>
#include <common.h>
#include <netdev.h>
#include <linux/errno.h>
#include <asm/io.h>
#include <asm/arch/imx-regs.h>
#include <asm/arch/clock.h>
#include <asm/arch/sys_proto.h>
#include <asm/arch/crm_regs.h>
#include <asm/mach-imx/boot_mode.h>
#if defined(CONFIG_VIDEO_IMXDCSS)
#include <asm/arch/video_common.h>
#endif
#include <imx_thermal.h>
#include <ipu_pixfmt.h>
#include <thermal.h>
#include <sata.h>

#ifdef CONFIG_VIDEO_GIS
#include <gis.h>
#endif

#ifdef CONFIG_FSL_ESDHC
#include <fsl_esdhc.h>
#endif

static u32 reset_cause = -1;

<<<<<<< HEAD
#ifndef CONFIG_ARCH_MX7ULP
const char *get_reset_cause(void)
{
	DECLARE_GLOBAL_DATA_PTR;

	switch (gd->arch.reset_cause) {
=======
u32 get_imx_reset_cause(void)
{
	struct src *src_regs = (struct src *)SRC_BASE_ADDR;

	if (reset_cause == -1) {
		reset_cause = readl(&src_regs->srsr);
/* preserve the value for U-Boot proper */
#if !defined(CONFIG_SPL_BUILD)
		writel(reset_cause, &src_regs->srsr);
#endif
	}

	return reset_cause;
}

#if defined(CONFIG_DISPLAY_CPUINFO) && !defined(CONFIG_SPL_BUILD)
static char *get_reset_cause(void)
{
	switch (get_imx_reset_cause()) {
>>>>>>> 09b8043a
	case 0x00001:
	case 0x00011:
		return "POR";
	case 0x00004:
		return "CSU";
	case 0x00008:
		return "IPP USER";
	case 0x00010:
#ifdef	CONFIG_MX7
		return "WDOG1";
#else
		return "WDOG";
#endif
	case 0x00020:
		return "JTAG HIGH-Z";
	case 0x00040:
		return "JTAG SW";
	case 0x00080:
		return "WDOG3";
#ifdef CONFIG_MX7
	case 0x00100:
		return "WDOG4";
	case 0x00200:
		return "TEMPSENSE";
#elif defined(CONFIG_IMX8M)
	case 0x00100:
		return "WDOG2";
	case 0x00200:
		return "TEMPSENSE";
#else
	case 0x00100:
		return "TEMPSENSE";
	case 0x10000:
		return "WARM BOOT";
#endif
	default:
		return "unknown reset";
	}
}
<<<<<<< HEAD

#ifdef CONFIG_ANDROID_BOOT_IMAGE
void get_reboot_reason(char *ret)
{
	struct src *src_regs = (struct src *)SRC_BASE_ADDR;

	strcpy(ret, (char *)get_reset_cause());
	/* clear the srsr here, its state has been recorded in reset_cause */
	writel(reset_cause, &src_regs->srsr);
}
#endif
#endif

u32 get_imx_reset_cause(void)
{
	return reset_cause;
}
=======
>>>>>>> 09b8043a
#endif

#if defined(CONFIG_MX53) || defined(CONFIG_MX6)
#if defined(CONFIG_MX53)
#define MEMCTL_BASE	ESDCTL_BASE_ADDR
#else
#define MEMCTL_BASE	MMDC_P0_BASE_ADDR
#endif
static const unsigned char col_lookup[] = {9, 10, 11, 8, 12, 9, 9, 9};
static const unsigned char bank_lookup[] = {3, 2};

/* these MMDC registers are common to the IMX53 and IMX6 */
struct esd_mmdc_regs {
	uint32_t	ctl;
	uint32_t	pdc;
	uint32_t	otc;
	uint32_t	cfg0;
	uint32_t	cfg1;
	uint32_t	cfg2;
	uint32_t	misc;
};

#define ESD_MMDC_CTL_GET_ROW(mdctl)	((ctl >> 24) & 7)
#define ESD_MMDC_CTL_GET_COLUMN(mdctl)	((ctl >> 20) & 7)
#define ESD_MMDC_CTL_GET_WIDTH(mdctl)	((ctl >> 16) & 3)
#define ESD_MMDC_CTL_GET_CS1(mdctl)	((ctl >> 30) & 1)
#define ESD_MMDC_MISC_GET_BANK(mdmisc)	((misc >> 5) & 1)

/*
 * imx_ddr_size - return size in bytes of DRAM according MMDC config
 * The MMDC MDCTL register holds the number of bits for row, col, and data
 * width and the MMDC MDMISC register holds the number of banks. Combine
 * all these bits to determine the meme size the MMDC has been configured for
 */
unsigned imx_ddr_size(void)
{
	struct esd_mmdc_regs *mem = (struct esd_mmdc_regs *)MEMCTL_BASE;
	unsigned ctl = readl(&mem->ctl);
	unsigned misc = readl(&mem->misc);
	int bits = 11 + 0 + 0 + 1;      /* row + col + bank + width */

	bits += ESD_MMDC_CTL_GET_ROW(ctl);
	bits += col_lookup[ESD_MMDC_CTL_GET_COLUMN(ctl)];
	bits += bank_lookup[ESD_MMDC_MISC_GET_BANK(misc)];
	bits += ESD_MMDC_CTL_GET_WIDTH(ctl);
	bits += ESD_MMDC_CTL_GET_CS1(ctl);

	/* The MX6 can do only 3840 MiB of DRAM */
	if (bits == 32)
		return 0xf0000000;

	return 1 << bits;
}
#endif

#if defined(CONFIG_DISPLAY_CPUINFO) && !defined(CONFIG_SPL_BUILD)

const char *get_imx_type(u32 imxtype)
{
	switch (imxtype) {
	case MXC_CPU_IMX8MN:
		return "8MNano Quad";/* Quad-core version of the imx8mn */
	case MXC_CPU_IMX8MND:
		return "8MNano Dual";/* Dual-core version of the imx8mn */
	case MXC_CPU_IMX8MNS:
		return "8MNano Solo";/* Single-core version of the imx8mn */
	case MXC_CPU_IMX8MNL:
		return "8MNano QuadLite";/* Quad-core Lite version of the imx8mn */
	case MXC_CPU_IMX8MNDL:
		return "8MNano DualLite";/* Dual-core Lite version of the imx8mn */
	case MXC_CPU_IMX8MNSL:
		return "8MNano SoloLite";/* Single-core Lite version of the imx8mn */
	case MXC_CPU_IMX8MM:
		return "8MMQ";	/* Quad-core version of the imx8mm */
	case MXC_CPU_IMX8MML:
		return "8MMQL";	/* Quad-core Lite version of the imx8mm */
	case MXC_CPU_IMX8MMD:
		return "8MMD";	/* Dual-core version of the imx8mm */
	case MXC_CPU_IMX8MMDL:
		return "8MMDL";	/* Dual-core Lite version of the imx8mm */
	case MXC_CPU_IMX8MMS:
		return "8MMS";	/* Single-core version of the imx8mm */
	case MXC_CPU_IMX8MMSL:
		return "8MMSL";	/* Single-core Lite version of the imx8mm */
	case MXC_CPU_IMX8MQ:
		return "8MQ";	/* Quad-core version of the imx8mq */
	case MXC_CPU_IMX8MQL:
		return "8MQLite";	/* Quad-core Lite version of the imx8mq */
	case MXC_CPU_IMX8MD:
		return "8MD";	/* Dual-core version of the imx8mq */
	case MXC_CPU_MX7S:
		return "7S";	/* Single-core version of the mx7 */
	case MXC_CPU_MX7D:
		return "7D";	/* Dual-core version of the mx7 */
	case MXC_CPU_MX6QP:
		return "6QP";	/* Quad-Plus version of the mx6 */
	case MXC_CPU_MX6DP:
		return "6DP";	/* Dual-Plus version of the mx6 */
	case MXC_CPU_MX6Q:
		return "6Q";	/* Quad-core version of the mx6 */
	case MXC_CPU_MX6D:
		return "6D";	/* Dual-core version of the mx6 */
	case MXC_CPU_MX6DL:
		return "6DL";	/* Dual Lite version of the mx6 */
	case MXC_CPU_MX6SOLO:
		return "6SOLO";	/* Solo version of the mx6 */
	case MXC_CPU_MX6SL:
		return "6SL";	/* Solo-Lite version of the mx6 */
	case MXC_CPU_MX6SLL:
		return "6SLL";	/* SLL version of the mx6 */
	case MXC_CPU_MX6SX:
		return "6SX";   /* SoloX version of the mx6 */
	case MXC_CPU_MX6UL:
		return "6UL";   /* Ultra-Lite version of the mx6 */
	case MXC_CPU_MX6ULL:
		return "6ULL";	/* ULL version of the mx6 */
	case MXC_CPU_MX6ULZ:
		return "6ULZ";	/* ULL version of the mx6 */
	case MXC_CPU_MX51:
		return "51";
	case MXC_CPU_MX53:
		return "53";
	default:
		return "??";
	}
}

#ifndef CONFIG_ARCH_MX7ULP
int print_cpuinfo(void)
{
	DECLARE_GLOBAL_DATA_PTR;
	u32 cpurev = get_cpu_rev();
	u32 cause;
	struct src *src_regs = (struct src *)SRC_BASE_ADDR;
	int ret = 0;
	u32 max_freq;
	int minc, maxc;
	char *temp;

#if defined(CONFIG_DBG_MONITOR)
	struct dbg_monitor_regs *dbg =
		(struct dbg_monitor_regs *)DEBUG_MONITOR_BASE_ADDR;
#endif

	printf("CPU:   Freescale i.MX%s rev%d.%d",
	       get_imx_type((cpurev & 0x1FF000) >> 12),
	       (cpurev & 0x000F0) >> 4,
	       (cpurev & 0x0000F) >> 0);
	max_freq = get_cpu_speed_grade_hz();
	if (!max_freq || max_freq == mxc_get_clock(MXC_ARM_CLK)) {
		printf(" at %dMHz\n", mxc_get_clock(MXC_ARM_CLK) / 1000000);
	} else {
		printf(", %d MHz (running at %d MHz)\n", max_freq / 1000000,
		       mxc_get_clock(MXC_ARM_CLK) / 1000000);
	}

	switch (get_cpu_temp_grade(&minc, &maxc)) {
	case TEMP_AUTOMOTIVE:
		temp = "Automotive";
		break;
	case TEMP_INDUSTRIAL:
		temp = "Industrial";
		break;
	case TEMP_EXTCOMMERCIAL:
		temp = "Extended Commercial";
		break;
	default:
		temp = "Commercial";
		break;
	}
	printf("CPU:   %s temperature grade (%dC to %dC)", temp, minc, maxc);
#if defined(CONFIG_IMX_THERMAL) && defined(CONFIG_DM)
	{
		struct udevice *thermal_dev;
		int cpu_tmp;

	ret = uclass_get_device(UCLASS_THERMAL, 0, &thermal_dev);
	if (!ret) {
		ret = thermal_get_temp(thermal_dev, &cpu_tmp);
		if (!ret)
				printf(" running at %dC", cpu_tmp);
		}
	}
#endif

#if defined(CONFIG_DBG_MONITOR)
	if (readl(&dbg->snvs_addr))
		printf("DBG snvs regs addr 0x%x, data 0x%x, info 0x%x\n",
		       readl(&dbg->snvs_addr),
		       readl(&dbg->snvs_data),
		       readl(&dbg->snvs_info));
#endif
	puts("\n");

	cause = readl(&src_regs->srsr);
	writel(cause, &src_regs->srsr);
	gd->arch.reset_cause = cause;

	printf("Reset: %s\n", get_reset_cause());

	return ret;
}
#endif
#endif

int cpu_eth_init(bd_t *bis)
{
	int rc = -ENODEV;

#if defined(CONFIG_FEC_MXC) && defined(CONFIG_FEC_MXC_PHYADDR)
	rc = fecmxc_initialize(bis);
#endif

	return rc;
}

#ifdef CONFIG_FSL_ESDHC
/*
 * Initializes on-chip MMC controllers.
 * to override, implement board_mmc_init()
 */
int cpu_mmc_init(bd_t *bis)
{
	return fsl_esdhc_mmc_init(bis);
}
#endif

#if !(defined(CONFIG_MX7) || defined(CONFIG_IMX8M))
u32 get_ahb_clk(void)
{
	struct mxc_ccm_reg *imx_ccm = (struct mxc_ccm_reg *)CCM_BASE_ADDR;
	u32 reg, ahb_podf;

	reg = __raw_readl(&imx_ccm->cbcdr);
	reg &= MXC_CCM_CBCDR_AHB_PODF_MASK;
	ahb_podf = reg >> MXC_CCM_CBCDR_AHB_PODF_OFFSET;

	return get_periph_clk() / (ahb_podf + 1);
}
#endif

void arch_preboot_os(void)
{
#if defined(CONFIG_PCIE_IMX)
	imx_pcie_remove();
#endif
#if defined(CONFIG_SATA)
	sata_remove(0);
#if defined(CONFIG_MX6)
	disable_sata_clock();
#endif
#endif

#if 0 /* function need to be exist in board file defined(CONFIG_LDO_BYPASS_CHECK) */
	ldo_mode_set(check_ldo_bypass());
#endif
#if defined(CONFIG_VIDEO_IPUV3)
	/* disable video before launching O/S */
	ipuv3_fb_shutdown();
#endif
#ifdef CONFIG_VIDEO_GIS
	/* Entry for GIS */
	mxc_disable_gis();
#endif
#if defined(CONFIG_VIDEO_MXS)
	lcdif_power_down();
#endif
#if defined(CONFIG_VIDEO_IMXDCSS)
	imx8m_fb_disable();
#endif
}

#ifndef CONFIG_IMX8M
void set_chipselect_size(int const cs_size)
{
	unsigned int reg;
	struct iomuxc *iomuxc_regs = (struct iomuxc *)IOMUXC_BASE_ADDR;
	reg = readl(&iomuxc_regs->gpr[1]);

	switch (cs_size) {
	case CS0_128:
		reg &= ~0x7;	/* CS0=128MB, CS1=0, CS2=0, CS3=0 */
		reg |= 0x5;
		break;
	case CS0_64M_CS1_64M:
		reg &= ~0x3F;	/* CS0=64MB, CS1=64MB, CS2=0, CS3=0 */
		reg |= 0x1B;
		break;
	case CS0_64M_CS1_32M_CS2_32M:
		reg &= ~0x1FF;	/* CS0=64MB, CS1=32MB, CS2=32MB, CS3=0 */
		reg |= 0x4B;
		break;
	case CS0_32M_CS1_32M_CS2_32M_CS3_32M:
		reg &= ~0xFFF;  /* CS0=32MB, CS1=32MB, CS2=32MB, CS3=32MB */
		reg |= 0x249;
		break;
	default:
		printf("Unknown chip select size: %d\n", cs_size);
		break;
	}

	writel(reg, &iomuxc_regs->gpr[1]);
}
#endif

#if defined(CONFIG_MX7) || defined(CONFIG_IMX8M)
/*
 * OCOTP_TESTER3[9:8] (see Fusemap Description Table offset 0x440)
 * defines a 2-bit SPEED_GRADING
 */
#define OCOTP_TESTER3_SPEED_SHIFT	8
enum cpu_speed {
	OCOTP_TESTER3_SPEED_GRADE0,
	OCOTP_TESTER3_SPEED_GRADE1,
	OCOTP_TESTER3_SPEED_GRADE2,
	OCOTP_TESTER3_SPEED_GRADE3,
	OCOTP_TESTER3_SPEED_GRADE4,
};

u32 get_cpu_speed_grade_hz(void)
{
	struct ocotp_regs *ocotp = (struct ocotp_regs *)OCOTP_BASE_ADDR;
	struct fuse_bank *bank = &ocotp->bank[1];
	struct fuse_bank1_regs *fuse =
		(struct fuse_bank1_regs *)bank->fuse_regs;
	uint32_t val;

	val = readl(&fuse->tester3);
	val >>= OCOTP_TESTER3_SPEED_SHIFT;

	if (is_imx8mn()) {
		val &= 0xf;
		return 2300000000 - val * 100000000;
	}

	if (is_imx8mm())
		val &= 0x7;
	else
	val &= 0x3;

	switch(val) {
	case OCOTP_TESTER3_SPEED_GRADE0:
		return 800000000;
	case OCOTP_TESTER3_SPEED_GRADE1:
		return (is_mx7() ? 500000000 : (is_imx8mq() ? 1000000000 : 1200000000));
	case OCOTP_TESTER3_SPEED_GRADE2:
		return (is_mx7() ? 1000000000 : (is_imx8mq() ? 1300000000 : 1600000000));
	case OCOTP_TESTER3_SPEED_GRADE3:
		return (is_mx7() ? 1200000000 : (is_imx8mq() ? 1500000000 : 1800000000));
	case OCOTP_TESTER3_SPEED_GRADE4:
		return 2000000000;
	}

	return 0;
}

/*
 * OCOTP_TESTER3[7:6] (see Fusemap Description Table offset 0x440)
 * defines a 2-bit SPEED_GRADING
 */
#define OCOTP_TESTER3_TEMP_SHIFT	6

u32 get_cpu_temp_grade(int *minc, int *maxc)
{
	struct ocotp_regs *ocotp = (struct ocotp_regs *)OCOTP_BASE_ADDR;
	struct fuse_bank *bank = &ocotp->bank[1];
	struct fuse_bank1_regs *fuse =
		(struct fuse_bank1_regs *)bank->fuse_regs;
	uint32_t val;

	val = readl(&fuse->tester3);
	val >>= OCOTP_TESTER3_TEMP_SHIFT;
	val &= 0x3;

	if (minc && maxc) {
		if (val == TEMP_AUTOMOTIVE) {
			*minc = -40;
			*maxc = 125;
		} else if (val == TEMP_INDUSTRIAL) {
			*minc = -40;
			*maxc = 105;
		} else if (val == TEMP_EXTCOMMERCIAL) {
			*minc = -20;
			*maxc = 105;
		} else {
			*minc = 0;
			*maxc = 95;
		}
	}
	return val;
}
#endif

#if (defined(CONFIG_MX7) || defined(CONFIG_IMX8M)) && !defined(CONFIG_IMX8MN)
enum boot_device get_boot_device(void)
{
	struct bootrom_sw_info **p =
		(struct bootrom_sw_info **)(ulong)ROM_SW_INFO_ADDR;

	enum boot_device boot_dev = SD1_BOOT;
	u8 boot_type = (*p)->boot_dev_type;
	u8 boot_instance = (*p)->boot_dev_instance;

	switch (boot_type) {
	case BOOT_TYPE_SD:
		boot_dev = boot_instance + SD1_BOOT;
		break;
	case BOOT_TYPE_MMC:
		boot_dev = boot_instance + MMC1_BOOT;
		break;
	case BOOT_TYPE_NAND:
		boot_dev = NAND_BOOT;
		break;
	case BOOT_TYPE_QSPI:
		boot_dev = QSPI_BOOT;
		break;
	case BOOT_TYPE_WEIM:
		boot_dev = WEIM_NOR_BOOT;
		break;
	case BOOT_TYPE_SPINOR:
		boot_dev = SPI_NOR_BOOT;
		break;
	case BOOT_TYPE_USB:
		boot_dev = USB_BOOT;
		break;
	default:
#ifdef CONFIG_IMX8M
		if (((readl(SRC_BASE_ADDR + 0x58) & 0x00007FFF) >> 12) == 0x4)
			boot_dev = QSPI_BOOT;
#endif
		break;
	}

	return boot_dev;
}
#endif

#ifdef CONFIG_NXP_BOARD_REVISION
int nxp_board_rev(void)
{
	/*
	 * Get Board ID information from OCOTP_GP1[15:8]
	 * RevA: 0x1
	 * RevB: 0x2
	 * RevC: 0x3
	 */
	struct ocotp_regs *ocotp = (struct ocotp_regs *)OCOTP_BASE_ADDR;
	struct fuse_bank *bank = &ocotp->bank[4];
	struct fuse_bank4_regs *fuse =
			(struct fuse_bank4_regs *)bank->fuse_regs;

	return (readl(&fuse->gp1) >> 8 & 0x0F);
}

char nxp_board_rev_string(void)
{
	const char *rev = "A";

	return (*rev + nxp_board_rev() - 1);
}
#endif<|MERGE_RESOLUTION|>--- conflicted
+++ resolved
@@ -35,14 +35,6 @@
 
 static u32 reset_cause = -1;
 
-<<<<<<< HEAD
-#ifndef CONFIG_ARCH_MX7ULP
-const char *get_reset_cause(void)
-{
-	DECLARE_GLOBAL_DATA_PTR;
-
-	switch (gd->arch.reset_cause) {
-=======
 u32 get_imx_reset_cause(void)
 {
 	struct src *src_regs = (struct src *)SRC_BASE_ADDR;
@@ -59,10 +51,9 @@
 }
 
 #if defined(CONFIG_DISPLAY_CPUINFO) && !defined(CONFIG_SPL_BUILD)
-static char *get_reset_cause(void)
+const char *get_reset_cause(void)
 {
 	switch (get_imx_reset_cause()) {
->>>>>>> 09b8043a
 	case 0x00001:
 	case 0x00011:
 		return "POR";
@@ -102,7 +93,6 @@
 		return "unknown reset";
 	}
 }
-<<<<<<< HEAD
 
 #ifdef CONFIG_ANDROID_BOOT_IMAGE
 void get_reboot_reason(char *ret)
@@ -114,14 +104,6 @@
 	writel(reset_cause, &src_regs->srsr);
 }
 #endif
-#endif
-
-u32 get_imx_reset_cause(void)
-{
-	return reset_cause;
-}
-=======
->>>>>>> 09b8043a
 #endif
 
 #if defined(CONFIG_MX53) || defined(CONFIG_MX6)
