/*
 * (C) Copyright 2007
 * Sascha Hauer, Pengutronix
 *
 * (C) Copyright 2009-2016 Freescale Semiconductor, Inc.
 * Copyright 2018 NXP
 *
 * SPDX-License-Identifier:	GPL-2.0+
 */

#include <common.h>
#include <asm/io.h>
#include <div64.h>
#include <asm/arch/imx-regs.h>
#include <asm/arch/clock.h>

#define TIMER_BASE_ADDR	GPT1_BASE_ADDR
#define TARGET_CLOCK	3000000

/* General purpose timers registers */
struct mxc_gpt {
	unsigned int control;
	unsigned int prescaler;
	unsigned int status;
	unsigned int interrupt;
	unsigned int ocr1;		/* Output compare registers */
	unsigned int ocr2;
	unsigned int ocr3;
	unsigned int icr1;		/* Input capture registers */
	unsigned int icr2;
	unsigned int counter;
};

/* General purpose timer bitfields */
#define GPTCR_SWR		(1 << 15)	/* Software reset */
#define GPTCR_FRR		(1 << 9)	/* Freerun / restart */
#define GPTCR_CLKSRC_OFF	(0 << 6)	/* Clock off */
#define GPTCR_CLKSRC_IPG	(1 << 6)	/* MXC_IPG_CLK */
#define GPTCR_CLKSRC_IPGPER	(2 << 6)	/* MXC_IPG_PERCLK */
#define GPTCR_CLKRSC_EXT	(3 << 6)	/* CLKIN */
#define GPTCR_CLKSRC_32KHZ	(4 << 6)	/* MXC_CLK32 */
/* Other clock sources (5 to 7) depend on CPU type */
#define GPTCR_TEN		1		/* Timer enable */

#define GPTSR_ROV		(1 << 5)	/* Rollover */
#define GPTSR_OF1		(1 << 0)	/* Output compare 1 event */

<<<<<<< HEAD
/*
 * For __udelay() and get_timer() use standard implementation from lib/time.c.
 *
 * IMPORTANT! Do not use global variables here, because the timer module is
 * initialized before RAM is officially available.
 */
=======
DECLARE_GLOBAL_DATA_PTR;

static inline int gpt_has_clk_source_osc(void)
{
	if (((is_mx6dq()) && (soc_rev() > CHIP_REV_1_0)) ||
	    is_mx6dqp() || is_mx6sdl() || is_mx6sx() || is_mx6ul() ||
	    is_mx6ull() || is_mx6sll() || is_mx7())
		return 1;

	return 0;
}

static inline ulong gpt_get_clk(void)
{
#ifdef CONFIG_MXC_GPT_HCLK
	if (gpt_has_clk_source_osc())
		return MXC_HCLK >> 3;
	else
		return mxc_get_clock(MXC_IPG_PERCLK);
#else
	return MXC_CLK32;
#endif
}
>>>>>>> e75092ef

/* Use GPT1 for system timer */
int timer_init(void)
{
	DECLARE_GLOBAL_DATA_PTR;
	unsigned int tmp = 0;
	static struct mxc_gpt *gpt = (struct mxc_gpt *)TIMER_BASE_ADDR;

	/* Reset GPT */
	__raw_writel(GPTCR_SWR, &gpt->control);

<<<<<<< HEAD
	/* Wait for reset to complete */
	while (__raw_readl(&gpt->control) & GPTCR_SWR) {
		if (++tmp >= 100)
			break;
	}
=======
	/* We have no udelay by now */
	for (i = 0; i < 100; i++)
		__raw_writel(0, &cur_gpt->control);
>>>>>>> e75092ef

	/*
	 * Use IPG_PERCLK as base. This is usually 24 MHz or 66 MHz. Target
	 * clock is freerun mode at 3MHz. This allows for udelay() accuracy of
	 * +/- 0.33us. So for example udelay(1) is at least 0.67us! On the
	 * other hand this means the 32 bit counter will roll over after
	 * 2^32/3000000 = 1431.65 s = ~24 min. If get_ticks() is not called
	 * during this time, the carry to the high word of the 64-bit tick
	 * counter value is missed.
	 */
	tmp = mxc_get_clock(MXC_IPG_PERCLK);
	tmp += TARGET_CLOCK/2;
	tmp /= TARGET_CLOCK;
	__raw_writel(tmp - 1, &gpt->prescaler);

	tmp = __raw_readl(&gpt->control);
	tmp |= GPTCR_CLKSRC_IPGPER | GPTCR_TEN | GPTCR_FRR;
	__raw_writel(tmp, &gpt->control);

	/* Clear roll-over and output compare 1 event flags */
	__raw_writel(GPTSR_ROV | GPTSR_OF1, &gpt->status);

	tmp = __raw_readl(&gpt->counter);
	gd->timebase_h = 0;
	gd->timebase_l = tmp;

	/*
	 * To have an indication when a full counter cycle is over, save the
	 * current counter value as compare value 1; to avoid that the OF1
	 * event triggers immediately, subtract 1.
	 */
	__raw_writel(tmp - 1, &gpt->ocr1);

	return 0;
}

<<<<<<< HEAD
/* Return current tick counter */
unsigned long long get_ticks(void)
{
	DECLARE_GLOBAL_DATA_PTR;
	static struct mxc_gpt *gpt = (struct mxc_gpt *)TIMER_BASE_ADDR;
	unsigned int now;
	unsigned int status;
=======
		/*
		 * For DL/S, SX, UL, ULL, SLL set 24Mhz OSC
		 * Enable bit and prescaler
		 */
		if (is_mx6sdl() || is_mx6sx() || is_mx6ul() || is_mx6ull() ||
		    is_mx6sll() || is_mx7()) {
			i |= GPTCR_24MEN;
>>>>>>> e75092ef

	/* 
	 * Read current timer value (timebase_l), increase high word
	 * (timebase_h) on roll-over. This implies that get_ticks() is called
	 * in regular intervals so that the 32 bit counter does not roll-over
	 * repeatedly. If we have roll-over and no output compare 1 event flag
	 * (OF1), we can be sure that less than a full count cycle has passed,
	 * i.e. there was definitely only one roll-over. But if OF1 is also
	 * set, we can not tell for sure if roll-over has occured more than
	 * once. Then the 64 bits ticks counter may be inaccurate, i.e. does
	 * not show the right number of ticks since system start anymore.
	 * However all following time measurements are still precise.
	 *
	 * The counter is read in a loop to handle the case that roll-over
	 * happens right between reading the counter and the status.
	 */
	do {
		now = __raw_readl(&gpt->counter);
		status = __raw_readl(&gpt->status);
		__raw_writel(status, &gpt->status);
		if (status & GPTSR_ROV) {
			gd->timebase_h++;
			if (status & GPTSR_OF1)
				debug("Ticks count may be inaccurate\n");
		}
	} while (status & GPTSR_ROV);

<<<<<<< HEAD
	/* Update the OCR1 value (indicator for a full count cycle) */
	gd->timebase_l = now;
	__raw_writel(now - 1, &gpt->ocr1);
=======
	gd->arch.tbl = __raw_readl(&cur_gpt->counter);
	gd->arch.tbu = 0;

	return 0;
}
>>>>>>> e75092ef

	return (((unsigned long long)gd->timebase_h) << 32) | now;
}

/* Return timer base frequency (used to convert between time and ticks */
ulong get_tbclk(void)
{
	static struct mxc_gpt *gpt = (struct mxc_gpt *)TIMER_BASE_ADDR;
	unsigned int prescaler = __raw_readl(&gpt->prescaler) + 1;

	/*
	 * This is more or less TARGET_CLOCK, but may slightly differ if
	 * MXC_IPG_PERCLK is not divisible by TARGET_CLOCK without remainder.
	 * So return the true value here.
	 */
	return mxc_get_clock(MXC_IPG_PERCLK)/prescaler;
}

/*
 * This function is intended for SHORT delays only.
 * It will overflow at around 10 seconds @ 400MHz,
 * or 20 seconds @ 200MHz.
 */
unsigned long usec2ticks(unsigned long _usec)
{
	unsigned long long usec = _usec;

	usec *= get_tbclk();
	usec += 999999;
	do_div(usec, 1000000);

	return usec;
}<|MERGE_RESOLUTION|>--- conflicted
+++ resolved
@@ -13,46 +13,32 @@
 #include <div64.h>
 #include <asm/arch/imx-regs.h>
 #include <asm/arch/clock.h>
-
-#define TIMER_BASE_ADDR	GPT1_BASE_ADDR
-#define TARGET_CLOCK	3000000
+#include <asm/arch/sys_proto.h>
 
 /* General purpose timers registers */
 struct mxc_gpt {
 	unsigned int control;
 	unsigned int prescaler;
 	unsigned int status;
-	unsigned int interrupt;
-	unsigned int ocr1;		/* Output compare registers */
-	unsigned int ocr2;
-	unsigned int ocr3;
-	unsigned int icr1;		/* Input capture registers */
-	unsigned int icr2;
+	unsigned int nouse[6];
 	unsigned int counter;
 };
 
-/* General purpose timer bitfields */
+static struct mxc_gpt *cur_gpt = (struct mxc_gpt *)GPT1_BASE_ADDR;
+
+/* General purpose timers bitfields */
 #define GPTCR_SWR		(1 << 15)	/* Software reset */
+#define GPTCR_24MEN	    (1 << 10)	/* Enable 24MHz clock input */
 #define GPTCR_FRR		(1 << 9)	/* Freerun / restart */
-#define GPTCR_CLKSRC_OFF	(0 << 6)	/* Clock off */
-#define GPTCR_CLKSRC_IPG	(1 << 6)	/* MXC_IPG_CLK */
-#define GPTCR_CLKSRC_IPGPER	(2 << 6)	/* MXC_IPG_PERCLK */
-#define GPTCR_CLKRSC_EXT	(3 << 6)	/* CLKIN */
-#define GPTCR_CLKSRC_32KHZ	(4 << 6)	/* MXC_CLK32 */
-/* Other clock sources (5 to 7) depend on CPU type */
+#define GPTCR_CLKSOURCE_32	(4 << 6)	/* Clock source 32khz */
+#define GPTCR_CLKSOURCE_OSC	(5 << 6)	/* Clock source OSC */
+#define GPTCR_CLKSOURCE_PRE	(1 << 6)	/* Clock source PRECLK */
+#define GPTCR_CLKSOURCE_MASK (0x7 << 6)
 #define GPTCR_TEN		1		/* Timer enable */
 
-#define GPTSR_ROV		(1 << 5)	/* Rollover */
-#define GPTSR_OF1		(1 << 0)	/* Output compare 1 event */
+#define GPTPR_PRESCALER24M_SHIFT 12
+#define GPTPR_PRESCALER24M_MASK (0xF << GPTPR_PRESCALER24M_SHIFT)
 
-<<<<<<< HEAD
-/*
- * For __udelay() and get_timer() use standard implementation from lib/time.c.
- *
- * IMPORTANT! Do not use global variables here, because the timer module is
- * initialized before RAM is officially available.
- */
-=======
 DECLARE_GLOBAL_DATA_PTR;
 
 static inline int gpt_has_clk_source_osc(void)
@@ -76,74 +62,25 @@
 	return MXC_CLK32;
 #endif
 }
->>>>>>> e75092ef
 
-/* Use GPT1 for system timer */
 int timer_init(void)
 {
-	DECLARE_GLOBAL_DATA_PTR;
-	unsigned int tmp = 0;
-	static struct mxc_gpt *gpt = (struct mxc_gpt *)TIMER_BASE_ADDR;
+	int i;
 
-	/* Reset GPT */
-	__raw_writel(GPTCR_SWR, &gpt->control);
+	/* setup GP Timer 1 */
+	__raw_writel(GPTCR_SWR, &cur_gpt->control);
 
-<<<<<<< HEAD
-	/* Wait for reset to complete */
-	while (__raw_readl(&gpt->control) & GPTCR_SWR) {
-		if (++tmp >= 100)
-			break;
-	}
-=======
 	/* We have no udelay by now */
 	for (i = 0; i < 100; i++)
 		__raw_writel(0, &cur_gpt->control);
->>>>>>> e75092ef
 
-	/*
-	 * Use IPG_PERCLK as base. This is usually 24 MHz or 66 MHz. Target
-	 * clock is freerun mode at 3MHz. This allows for udelay() accuracy of
-	 * +/- 0.33us. So for example udelay(1) is at least 0.67us! On the
-	 * other hand this means the 32 bit counter will roll over after
-	 * 2^32/3000000 = 1431.65 s = ~24 min. If get_ticks() is not called
-	 * during this time, the carry to the high word of the 64-bit tick
-	 * counter value is missed.
-	 */
-	tmp = mxc_get_clock(MXC_IPG_PERCLK);
-	tmp += TARGET_CLOCK/2;
-	tmp /= TARGET_CLOCK;
-	__raw_writel(tmp - 1, &gpt->prescaler);
+	i = __raw_readl(&cur_gpt->control);
+	i &= ~GPTCR_CLKSOURCE_MASK;
 
-	tmp = __raw_readl(&gpt->control);
-	tmp |= GPTCR_CLKSRC_IPGPER | GPTCR_TEN | GPTCR_FRR;
-	__raw_writel(tmp, &gpt->control);
+#ifdef CONFIG_MXC_GPT_HCLK
+	if (gpt_has_clk_source_osc()) {
+		i |= GPTCR_CLKSOURCE_OSC | GPTCR_TEN;
 
-	/* Clear roll-over and output compare 1 event flags */
-	__raw_writel(GPTSR_ROV | GPTSR_OF1, &gpt->status);
-
-	tmp = __raw_readl(&gpt->counter);
-	gd->timebase_h = 0;
-	gd->timebase_l = tmp;
-
-	/*
-	 * To have an indication when a full counter cycle is over, save the
-	 * current counter value as compare value 1; to avoid that the OF1
-	 * event triggers immediately, subtract 1.
-	 */
-	__raw_writel(tmp - 1, &gpt->ocr1);
-
-	return 0;
-}
-
-<<<<<<< HEAD
-/* Return current tick counter */
-unsigned long long get_ticks(void)
-{
-	DECLARE_GLOBAL_DATA_PTR;
-	static struct mxc_gpt *gpt = (struct mxc_gpt *)TIMER_BASE_ADDR;
-	unsigned int now;
-	unsigned int status;
-=======
 		/*
 		 * For DL/S, SX, UL, ULL, SLL set 24Mhz OSC
 		 * Enable bit and prescaler
@@ -151,61 +88,38 @@
 		if (is_mx6sdl() || is_mx6sx() || is_mx6ul() || is_mx6ull() ||
 		    is_mx6sll() || is_mx7()) {
 			i |= GPTCR_24MEN;
->>>>>>> e75092ef
 
-	/* 
-	 * Read current timer value (timebase_l), increase high word
-	 * (timebase_h) on roll-over. This implies that get_ticks() is called
-	 * in regular intervals so that the 32 bit counter does not roll-over
-	 * repeatedly. If we have roll-over and no output compare 1 event flag
-	 * (OF1), we can be sure that less than a full count cycle has passed,
-	 * i.e. there was definitely only one roll-over. But if OF1 is also
-	 * set, we can not tell for sure if roll-over has occured more than
-	 * once. Then the 64 bits ticks counter may be inaccurate, i.e. does
-	 * not show the right number of ticks since system start anymore.
-	 * However all following time measurements are still precise.
-	 *
-	 * The counter is read in a loop to handle the case that roll-over
-	 * happens right between reading the counter and the status.
-	 */
-	do {
-		now = __raw_readl(&gpt->counter);
-		status = __raw_readl(&gpt->status);
-		__raw_writel(status, &gpt->status);
-		if (status & GPTSR_ROV) {
-			gd->timebase_h++;
-			if (status & GPTSR_OF1)
-				debug("Ticks count may be inaccurate\n");
+			/* Produce 3Mhz clock */
+			__raw_writel((7 << GPTPR_PRESCALER24M_SHIFT),
+				     &cur_gpt->prescaler);
 		}
-	} while (status & GPTSR_ROV);
+	} else {
+		i |= GPTCR_CLKSOURCE_PRE | GPTCR_TEN;
+	}
+#else
+	__raw_writel(0, &cur_gpt->prescaler); /* 32Khz */
+	i |= GPTCR_CLKSOURCE_32 | GPTCR_TEN;
+#endif
+	__raw_writel(i, &cur_gpt->control);
 
-<<<<<<< HEAD
-	/* Update the OCR1 value (indicator for a full count cycle) */
-	gd->timebase_l = now;
-	__raw_writel(now - 1, &gpt->ocr1);
-=======
 	gd->arch.tbl = __raw_readl(&cur_gpt->counter);
 	gd->arch.tbu = 0;
 
 	return 0;
 }
->>>>>>> e75092ef
 
-	return (((unsigned long long)gd->timebase_h) << 32) | now;
+unsigned long timer_read_counter(void)
+{
+	return __raw_readl(&cur_gpt->counter); /* current tick value */
 }
 
-/* Return timer base frequency (used to convert between time and ticks */
+/*
+ * This function is derived from PowerPC code (timebase clock frequency).
+ * On ARM it returns the number of timer ticks per second.
+ */
 ulong get_tbclk(void)
 {
-	static struct mxc_gpt *gpt = (struct mxc_gpt *)TIMER_BASE_ADDR;
-	unsigned int prescaler = __raw_readl(&gpt->prescaler) + 1;
-
-	/*
-	 * This is more or less TARGET_CLOCK, but may slightly differ if
-	 * MXC_IPG_PERCLK is not divisible by TARGET_CLOCK without remainder.
-	 * So return the true value here.
-	 */
-	return mxc_get_clock(MXC_IPG_PERCLK)/prescaler;
+	return gpt_get_clk();
 }
 
 /*
