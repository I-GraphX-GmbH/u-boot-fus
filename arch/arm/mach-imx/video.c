--- conflicted
+++ resolved
@@ -1,13 +1,8 @@
-<<<<<<< HEAD
+// SPDX-License-Identifier: GPL-2.0+
 /*
  * Copyright (C) 2016 Freescale Semiconductor, Inc.
  * Copyright 2017-2018 NXP
- *
- * SPDX-License-Identifier:	GPL-2.0+
  */
-=======
-// SPDX-License-Identifier: GPL-2.0+
->>>>>>> 4b398755
 
 #include <common.h>
 #include <linux/errno.h>
@@ -76,7 +71,7 @@
 			       displays[i].mode.name, ret);
 	} else {
 		if (strcmp(panel, "NULL"))
-			printf("unsupported panel %s\n", panel);
+		printf("unsupported panel %s\n", panel);
 		return -EINVAL;
 	}
 
