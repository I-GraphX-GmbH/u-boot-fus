// SPDX-License-Identifier: GPL-2.0+
/*
 * Copyright 2018-2019 NXP
 */

#include <common.h>
#include <errno.h>
#include <asm/io.h>
#include <asm/arch/sci/sci.h>
#include <asm/mach-imx/sys_proto.h>
#include <asm/arch-imx/cpu.h>
#include <asm/arch/sys_proto.h>
#include <asm/arch/image.h>
#include <console.h>
#include <cpu_func.h>

DECLARE_GLOBAL_DATA_PTR;

#define SEC_SECURE_RAM_BASE             (0x31800000UL)
#define SEC_SECURE_RAM_END_BASE         (SEC_SECURE_RAM_BASE + 0xFFFFUL)
#define SECO_LOCAL_SEC_SEC_SECURE_RAM_BASE  (0x60000000UL)

#define SECO_PT                 2U

static inline bool check_in_dram(ulong addr)
{
	int i;
	bd_t *bd = gd->bd;

	for (i = 0; i < CONFIG_NR_DRAM_BANKS; ++i) {
		if (bd->bi_dram[i].size) {
			if (addr >= bd->bi_dram[i].start &&
			    addr < (bd->bi_dram[i].start + bd->bi_dram[i].size))
				return true;
		}
	}

	return false;
}

int authenticate_os_container(ulong addr)
{
	struct container_hdr *phdr;
	int i, ret = 0;
	int err;
	sc_rm_mr_t mr;
	sc_faddr_t start, end;
	u16 length;
	struct boot_img_t *img;
	unsigned long s, e;

	if (addr % 4) {
		puts("Error: Image's address is not 4 byte aligned\n");
		return -EINVAL;
	}

	if (!check_in_dram(addr)) {
		puts("Error: Image's address is invalid\n");
		return -EINVAL;
	}

	phdr = (struct container_hdr *)addr;
	if (phdr->tag != 0x87 && phdr->version != 0x0) {
		printf("Error: Wrong container header\n");
		return -EFAULT;
	}

	if (!phdr->num_images) {
		printf("Error: Wrong container, no image found\n");
		return -EFAULT;
	}

	length = phdr->length_lsb + (phdr->length_msb << 8);

	debug("container length %u\n", length);
	memcpy((void *)SEC_SECURE_RAM_BASE, (const void *)addr,
	       ALIGN(length, CONFIG_SYS_CACHELINE_SIZE));

	err = sc_seco_authenticate(-1, SC_SECO_AUTH_CONTAINER,
				   SECO_LOCAL_SEC_SEC_SECURE_RAM_BASE);
	if (err) {
		printf("Authenticate container hdr failed, return %d\n",
		       err);
		ret = -EIO;
		goto exit;
	}

	/* Copy images to dest address */
<<<<<<< HEAD
	for (i=0; i < phdr->num_images; i++) {
=======
	for (i = 0; i < phdr->num_images; i++) {
>>>>>>> 0ea138a2
		img = (struct boot_img_t *)(addr +
					    sizeof(struct container_hdr) +
					    i * sizeof(struct boot_img_t));

		debug("img %d, dst 0x%llx, src 0x%lx, size 0x%x\n",
		      i, img->dst, img->offset + addr, img->size);

		memcpy((void *)img->dst, (const void *)(img->offset + addr),
		       img->size);

		s = img->dst & ~(CONFIG_SYS_CACHELINE_SIZE - 1);
		e = ALIGN(img->dst + img->size, CONFIG_SYS_CACHELINE_SIZE);

		flush_dcache_range(s, e);

		/* Find the memreg and set permission for seco pt */
<<<<<<< HEAD
		err = sc_rm_find_memreg(-1, &mr, s, e);
=======
		err = sc_rm_find_memreg(-1, &mr, s, e - 1);
>>>>>>> 0ea138a2
		if (err) {
			printf("Not found memreg for image: %d, error %d\n",
			       i, err);
			ret = -ENOMEM;
			goto exit;
		}

		err = sc_rm_get_memreg_info(-1, mr, &start, &end);
		if (!err)
			debug("memreg %u 0x%llx -- 0x%llx\n", mr, start, end);

		err = sc_rm_set_memreg_permissions(-1, mr, SECO_PT,
						   SC_RM_PERM_FULL);
		if (err) {
			printf("Set permission failed for img %d, error %d\n",
			       i, err);
			ret = -EPERM;
			goto exit;
		}

		err = sc_seco_authenticate(-1, SC_SECO_VERIFY_IMAGE,
					   (1 << i));
		if (err) {
			printf("Authenticate img %d failed, return %d\n",
			       i, err);
			ret = -EIO;
		}

		err = sc_rm_set_memreg_permissions(-1, mr, SECO_PT,
						   SC_RM_PERM_NONE);
		if (err) {
			printf("Remove permission failed for img %d, err %d\n",
			       i, err);
			ret = -EPERM;
		}

		if (ret)
			goto exit;
	}

exit:
	if (sc_seco_authenticate(-1, SC_SECO_REL_CONTAINER, 0) != SC_ERR_NONE)
		printf("Error: release container failed!\n");

	return ret;
}

static int do_authenticate(cmd_tbl_t *cmdtp, int flag, int argc,
			   char * const argv[])
{
	ulong addr;

	if (argc < 2)
		return CMD_RET_USAGE;

	addr = simple_strtoul(argv[1], NULL, 16);

	printf("Authenticate OS container at 0x%lx\n", addr);

	if (authenticate_os_container(addr))
		return CMD_RET_FAILURE;

	return CMD_RET_SUCCESS;
}

static void display_life_cycle(u16 lc)
{
	printf("Lifecycle: 0x%04X, ", lc);
	switch (lc) {
	case 0x1:
		printf("Pristine\n\n");
		break;
	case 0x2:
		printf("Fab\n\n");
		break;
	case 0x8:
		printf("Open\n\n");
		break;
	case 0x20:
		printf("NXP closed\n\n");
		break;
	case 0x80:
		printf("OEM closed\n\n");
		break;
	case 0x100:
		printf("Partial field return\n\n");
		break;
	case 0x200:
		printf("Full field return\n\n");
		break;
	case 0x400:
		printf("No return\n\n");
		break;
	default:
		printf("Unknown\n\n");
		break;
	}
}

#define AHAB_AUTH_CONTAINER_REQ 0x87
#define AHAB_VERIFY_IMAGE_REQ 0x88

#define AHAB_NO_AUTHENTICATION_IND 0xee
#define AHAB_BAD_KEY_HASH_IND 0xfa
#define AHAB_INVALID_KEY_IND 0xf9
#define AHAB_BAD_SIGNATURE_IND 0xf0
#define AHAB_BAD_HASH_IND 0xf1

static void display_ahab_auth_event(u32 event)
{
	u8 cmd = (event >> 16) & 0xff;
	u8 resp_ind = (event >> 8) & 0xff;

	switch (cmd) {
	case AHAB_AUTH_CONTAINER_REQ:
		printf("\tCMD = AHAB_AUTH_CONTAINER_REQ (0x%02X)\n", cmd);
		printf("\tIND = ");
		break;
	case AHAB_VERIFY_IMAGE_REQ:
		printf("\tCMD = AHAB_VERIFY_IMAGE_REQ (0x%02X)\n", cmd);
		printf("\tIND = ");
		break;
	default:
		return;
	}

	switch (resp_ind) {
	case AHAB_NO_AUTHENTICATION_IND:
		printf("AHAB_NO_AUTHENTICATION_IND (0x%02X)\n\n", resp_ind);
		break;
	case AHAB_BAD_KEY_HASH_IND:
		printf("AHAB_BAD_KEY_HASH_IND (0x%02X)\n\n", resp_ind);
		break;
	case AHAB_INVALID_KEY_IND:
		printf("AHAB_INVALID_KEY_IND (0x%02X)\n\n", resp_ind);
		break;
	case AHAB_BAD_SIGNATURE_IND:
		printf("AHAB_BAD_SIGNATURE_IND (0x%02X)\n\n", resp_ind);
		break;
	case AHAB_BAD_HASH_IND:
		printf("AHAB_BAD_HASH_IND (0x%02X)\n\n", resp_ind);
		break;
	default:
		printf("Unknown Indicator (0x%02X)\n\n", resp_ind);
		break;
	}
}

static int do_ahab_status(cmd_tbl_t *cmdtp, int flag, int argc,
			  char * const argv[])
{
	int err;
	u8 idx = 0U;
	u32 event;
	u16 lc;

	err = sc_seco_chip_info(-1, &lc, NULL, NULL, NULL);
	if (err != SC_ERR_NONE) {
		printf("Error in get lifecycle\n");
		return -EIO;
	}

	display_life_cycle(lc);

	err = sc_seco_get_event(-1, idx, &event);
	while (err == SC_ERR_NONE) {
		printf("SECO Event[%u] = 0x%08X\n", idx, event);
		display_ahab_auth_event(event);

		idx++;
		err = sc_seco_get_event(-1, idx, &event);
	}

	if (idx == 0)
		printf("No SECO Events Found!\n\n");

	return 0;
}

static int confirm_close(void)
{
	puts("Warning: Please ensure your sample is in NXP closed state, "
	     "OEM SRK hash has been fused, \n"
	     "         and you are able to boot a signed image successfully "
	     "without any SECO events reported.\n"
	     "         If not, your sample will be unrecoverable.\n"
	     "\nReally perform this operation? <y/N>\n");

	if (confirm_yesno())
		return 1;

	puts("Ahab close aborted\n");
	return 0;
}

static int do_ahab_close(cmd_tbl_t *cmdtp, int flag, int argc,
			 char * const argv[])
{
	int err;
	u16 lc;

	if (!confirm_close())
		return -EACCES;

	err = sc_seco_chip_info(-1, &lc, NULL, NULL, NULL);
	if (err != SC_ERR_NONE) {
		printf("Error in get lifecycle\n");
		return -EIO;
	}

	if (lc != 0x20) {
		puts("Current lifecycle is NOT NXP closed, can't move to OEM closed\n");
		display_life_cycle(lc);
		return -EPERM;
	}

	err = sc_seco_forward_lifecycle(-1, 16);
	if (err != SC_ERR_NONE) {
		printf("Error in forward lifecycle to OEM closed\n");
		return -EIO;
	}

	printf("Change to OEM closed successfully\n");

	return 0;
}

U_BOOT_CMD(auth_cntr, CONFIG_SYS_MAXARGS, 1, do_authenticate,
<<<<<<< HEAD
	"autenticate OS container via AHAB",
	"addr\n"
	"addr - OS container hex address\n"
);

U_BOOT_CMD(ahab_status, CONFIG_SYS_MAXARGS, 1, do_ahab_status,
	"display AHAB lifecycle and events from seco",
	""
  );

U_BOOT_CMD(ahab_close, CONFIG_SYS_MAXARGS, 1, do_ahab_close,
	  "Change AHAB lifecycle to OEM closed",
	  ""
=======
	   "autenticate OS container via AHAB",
	   "addr\n"
	   "addr - OS container hex address\n"
);

U_BOOT_CMD(ahab_status, CONFIG_SYS_MAXARGS, 1, do_ahab_status,
	   "display AHAB lifecycle and events from seco",
	   ""
);

U_BOOT_CMD(ahab_close, CONFIG_SYS_MAXARGS, 1, do_ahab_close,
	   "Change AHAB lifecycle to OEM closed",
	   ""
>>>>>>> 0ea138a2
);<|MERGE_RESOLUTION|>--- conflicted
+++ resolved
@@ -86,11 +86,7 @@
 	}
 
 	/* Copy images to dest address */
-<<<<<<< HEAD
-	for (i=0; i < phdr->num_images; i++) {
-=======
 	for (i = 0; i < phdr->num_images; i++) {
->>>>>>> 0ea138a2
 		img = (struct boot_img_t *)(addr +
 					    sizeof(struct container_hdr) +
 					    i * sizeof(struct boot_img_t));
@@ -107,11 +103,7 @@
 		flush_dcache_range(s, e);
 
 		/* Find the memreg and set permission for seco pt */
-<<<<<<< HEAD
-		err = sc_rm_find_memreg(-1, &mr, s, e);
-=======
 		err = sc_rm_find_memreg(-1, &mr, s, e - 1);
->>>>>>> 0ea138a2
 		if (err) {
 			printf("Not found memreg for image: %d, error %d\n",
 			       i, err);
@@ -340,21 +332,6 @@
 }
 
 U_BOOT_CMD(auth_cntr, CONFIG_SYS_MAXARGS, 1, do_authenticate,
-<<<<<<< HEAD
-	"autenticate OS container via AHAB",
-	"addr\n"
-	"addr - OS container hex address\n"
-);
-
-U_BOOT_CMD(ahab_status, CONFIG_SYS_MAXARGS, 1, do_ahab_status,
-	"display AHAB lifecycle and events from seco",
-	""
-  );
-
-U_BOOT_CMD(ahab_close, CONFIG_SYS_MAXARGS, 1, do_ahab_close,
-	  "Change AHAB lifecycle to OEM closed",
-	  ""
-=======
 	   "autenticate OS container via AHAB",
 	   "addr\n"
 	   "addr - OS container hex address\n"
@@ -368,5 +345,4 @@
 U_BOOT_CMD(ahab_close, CONFIG_SYS_MAXARGS, 1, do_ahab_close,
 	   "Change AHAB lifecycle to OEM closed",
 	   ""
->>>>>>> 0ea138a2
 );