if ARCH_IMX8

config RECOVER_SPL_DATA_SECTION
	bool
	help
	  Save SPL DATA section for cold boot, restore at warm boot

config IMX_SMMU
	bool "Enable SMMU on i.MX8"
	help
	  Enable the SMMU for peripherals on i.MX8

config AHAB_BOOT
	bool "Support i.MX8 AHAB features"
	imply CMD_DEKBLOB
	help
	  This option enables the support for AHAB secure boot.

config BOOTAUX_RESERVED_MEM_BASE
	hex "Define the reserved memory base address"
	default 0x0
	help
	  reserve DDR memory for bootaux

config BOOTAUX_RESERVED_MEM_SIZE
	hex "Define the reserved memory size"
	default 0x0
	help
	  This memory will be reserved by system and linux cannot access.

config IMX_LOAD_HDMI_FIMRWARE
	bool "Enable HDMI firmware loading"
	depends on ARCH_IMX8 || VIDEO_IMX_HDP_LOAD
	help
	  This enable the hdmi firmware loading. It depends on the "hdp" and
	  "hdprx" commands.

config IMX8
	bool

config MU_BASE_SPL
	hex "MU base address used in SPL"
	default 0x5d1b0000
	help
	  SPL runs in EL3 mode, it use MU0_A to communicate with SCU.
	  So we could not reuse the one in dts which is for normal U-Boot.

config IMX8QM
	select IMX8
	select SUPPORT_SPL
<<<<<<< HEAD
	select RECOVER_SPL_DATA_SECTION
	bool

config MU_BASE_SPL
	hex "MU base address used in SPL"
	default 0x5d1b0000
	help
	  SPL runs in EL3 mode, it use MU0_A to communicate with SCU.
	  So we could not reuse the one in dts which is for normal U-Boot.

=======
	bool

>>>>>>> a7a16679
config IMX8QXP
	select IMX8
	select SUPPORT_SPL
	select RECOVER_SPL_DATA_SECTION
	bool

config IMX8DXL
	select IMX8
	select SUPPORT_SPL
	select RECOVER_SPL_DATA_SECTION
	bool

config SYS_SOC
	default "imx8"

config SMC_FUSE
        bool "Call fuse commands through SMC"

config IMX8_TRUSTY_XEN
	bool "Support Trusty Xen feature"

choice
	prompt "i.MX8 board select"
	optional

config TARGET_APALIS_IMX8
	bool "Support Apalis iMX8 module"
	select BOARD_LATE_INIT
	select IMX8QM

config TARGET_COLIBRI_IMX8X
	bool "Support Colibri iMX8X module"
	select BOARD_LATE_INIT
	select IMX8QXP

config TARGET_IMX8QM_MEK
	bool "Support i.MX8QM MEK board"
	select BOARD_LATE_INIT
	select IMX8QM

config TARGET_IMX8QXP_MEK
	bool "Support i.MX8QXP MEK board"
	select BOARD_LATE_INIT
	select IMX8QXP

config TARGET_IMX8QM_MEK
	bool "Support i.MX8QM MEK board"
	select BOARD_LATE_INIT
	select IMX8QM

config TARGET_IMX8QM_LPDDR4_ARM2
	bool "Support i.MX8QM lpddr4 validation board"
	select BOARD_LATE_INIT
	select IMX8QM

config TARGET_IMX8QM_DDR4_ARM2
	bool "Support i.MX8QM ddr4 validation board"
	select BOARD_LATE_INIT
	select IMX8QM

config TARGET_IMX8QXP_LPDDR4_ARM2
	bool "Support i.MX8QXP lpddr4 validation board"
	select BOARD_LATE_INIT
	select IMX8QXP

config TARGET_IMX8QXP_DDR3_ARM2
	bool "Support i.MX8QXP ddr3 validation board"
	select BOARD_LATE_INIT
	select IMX8QXP

config TARGET_IMX8X_17X17_VAL
	bool "Support i.MX8QXP/DX 17x17 validation board"
	select BOARD_LATE_INIT
	select IMX8QXP

config TARGET_IMX8DXL_PHANTOM_MEK
	bool "Support i.MX8DXL PHANTOM MEK board"
	select BOARD_LATE_INIT
	select IMX8QXP

config TARGET_IMX8DX_MEK
	bool "Support i.MX8DX MEK board"
	select BOARD_LATE_INIT
	select SUPPORT_SPL
	select IMX8QXP

config TARGET_IMX8DXL_EVK
	bool "Support i.MX8DXL EVK board"
	select BOARD_LATE_INIT
	select IMX8DXL

endchoice

source "board/freescale/imx8qm_mek/Kconfig"
source "board/freescale/imx8qxp_mek/Kconfig"
<<<<<<< HEAD
source "board/freescale/imx8qm_mek/Kconfig"
source "board/freescale/imx8qxp_arm2/Kconfig"
source "board/freescale/imx8qm_arm2/Kconfig"
source "board/freescale/imx8dxl_phantom_mek/Kconfig"
source "board/freescale/imx8dxl_evk/Kconfig"

config SNVS_SEC_SC
	bool "Support SNVS configuration"
	help
	  Allow to configure the SNVS via SCU API to configure tampers and secure
	  violation.

config SNVS_SEC_SC_AUTO
	bool "Support SNVS configuration command"
	depends on SNVS_SEC_SC
	help
	  This configuration will apply the selected configurations automatically
	  at boot.
=======
source "board/toradex/apalis-imx8/Kconfig"
source "board/toradex/colibri-imx8x/Kconfig"
>>>>>>> a7a16679

endif<|MERGE_RESOLUTION|>--- conflicted
+++ resolved
@@ -48,21 +48,9 @@
 config IMX8QM
 	select IMX8
 	select SUPPORT_SPL
-<<<<<<< HEAD
 	select RECOVER_SPL_DATA_SECTION
 	bool
 
-config MU_BASE_SPL
-	hex "MU base address used in SPL"
-	default 0x5d1b0000
-	help
-	  SPL runs in EL3 mode, it use MU0_A to communicate with SCU.
-	  So we could not reuse the one in dts which is for normal U-Boot.
-
-=======
-	bool
-
->>>>>>> a7a16679
 config IMX8QXP
 	select IMX8
 	select SUPPORT_SPL
@@ -103,16 +91,6 @@
 	select BOARD_LATE_INIT
 	select IMX8QM
 
-config TARGET_IMX8QXP_MEK
-	bool "Support i.MX8QXP MEK board"
-	select BOARD_LATE_INIT
-	select IMX8QXP
-
-config TARGET_IMX8QM_MEK
-	bool "Support i.MX8QM MEK board"
-	select BOARD_LATE_INIT
-	select IMX8QM
-
 config TARGET_IMX8QM_LPDDR4_ARM2
 	bool "Support i.MX8QM lpddr4 validation board"
 	select BOARD_LATE_INIT
@@ -122,6 +100,11 @@
 	bool "Support i.MX8QM ddr4 validation board"
 	select BOARD_LATE_INIT
 	select IMX8QM
+
+config TARGET_IMX8QXP_MEK
+	bool "Support i.MX8QXP MEK board"
+	select BOARD_LATE_INIT
+	select IMX8QXP
 
 config TARGET_IMX8QXP_LPDDR4_ARM2
 	bool "Support i.MX8QXP lpddr4 validation board"
@@ -158,28 +141,9 @@
 
 source "board/freescale/imx8qm_mek/Kconfig"
 source "board/freescale/imx8qxp_mek/Kconfig"
-<<<<<<< HEAD
-source "board/freescale/imx8qm_mek/Kconfig"
 source "board/freescale/imx8qxp_arm2/Kconfig"
 source "board/freescale/imx8qm_arm2/Kconfig"
 source "board/freescale/imx8dxl_phantom_mek/Kconfig"
 source "board/freescale/imx8dxl_evk/Kconfig"
 
-config SNVS_SEC_SC
-	bool "Support SNVS configuration"
-	help
-	  Allow to configure the SNVS via SCU API to configure tampers and secure
-	  violation.
-
-config SNVS_SEC_SC_AUTO
-	bool "Support SNVS configuration command"
-	depends on SNVS_SEC_SC
-	help
-	  This configuration will apply the selected configurations automatically
-	  at boot.
-=======
-source "board/toradex/apalis-imx8/Kconfig"
-source "board/toradex/colibri-imx8x/Kconfig"
->>>>>>> a7a16679
-
 endif