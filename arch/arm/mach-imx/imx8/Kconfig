--- conflicted
+++ resolved
@@ -1,15 +1,9 @@
 if ARCH_IMX8
 
-<<<<<<< HEAD
 config RECOVER_SPL_DATA_SECTION
 	bool
 	help
 	  Save SPL DATA section for cold boot, restore at warm boot
-
-config IMX_SMMU
-	bool "Enable SMMU on i.MX8"
-	help
-	  Enable the SMMU for peripherals on i.MX8
 
 config AHAB_BOOT
 	bool "Support i.MX8 AHAB features"
@@ -36,13 +30,6 @@
 	  This enable the hdmi firmware loading. It depends on the "hdp" and
 	  "hdprx" commands.
 
-=======
-config AHAB_BOOT
-	bool "Support i.MX8 AHAB features"
-	help
-	  This option enables the support for AHAB secure boot.
-
->>>>>>> 252100a3
 config IMX8
 	bool
 
@@ -74,13 +61,6 @@
 config SYS_SOC
 	default "imx8"
 
-<<<<<<< HEAD
-config SMC_FUSE
-        bool "Call fuse commands through SMC"
-
-config IMX8_TRUSTY_XEN
-	bool "Support Trusty Xen feature"
-=======
 config SPL_LOAD_IMX_CONTAINER
 	bool "Enable SPL loading U-Boot as a i.MX Container image"
 	depends on SPL
@@ -93,7 +73,6 @@
 	help
 	  This is to specific the cfg file for generating container
 	  image which will be loaded by SPL.
->>>>>>> 252100a3
 
 choice
 	prompt "i.MX8 board select"
@@ -114,7 +93,6 @@
 	select BOARD_LATE_INIT
 	select IMX8QM
 
-<<<<<<< HEAD
 config TARGET_IMX8QM_LPDDR4_ARM2
 	bool "Support i.MX8QM lpddr4 validation board"
 	select BOARD_LATE_INIT
@@ -123,12 +101,12 @@
 config TARGET_IMX8QM_DDR4_ARM2
 	bool "Support i.MX8QM ddr4 validation board"
 	select BOARD_LATE_INIT
-=======
+	select IMX8QM
+
 config TARGET_IMX8QM_ROM7720_A1
 	bool "Support i.MX8QM ROM-7720-A1"
 	select BOARD_LATE_INIT
 	select SUPPORT_SPL
->>>>>>> 252100a3
 	select IMX8QM
 
 config TARGET_IMX8QXP_MEK
@@ -171,15 +149,12 @@
 
 source "board/freescale/imx8qm_mek/Kconfig"
 source "board/freescale/imx8qxp_mek/Kconfig"
-<<<<<<< HEAD
+source "board/freescale/imx8qm_arm2/Kconfig"
 source "board/freescale/imx8qxp_arm2/Kconfig"
-source "board/freescale/imx8qm_arm2/Kconfig"
 source "board/freescale/imx8dxl_phantom_mek/Kconfig"
 source "board/freescale/imx8dxl_evk/Kconfig"
-=======
 source "board/advantech/imx8qm_rom7720_a1/Kconfig"
 source "board/toradex/apalis-imx8/Kconfig"
 source "board/toradex/colibri-imx8x/Kconfig"
->>>>>>> 252100a3
 
 endif