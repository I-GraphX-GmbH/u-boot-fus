if ARCH_IMX8

config RECOVER_SPL_DATA_SECTION
	bool
	help
	  Save SPL DATA section for cold boot, restore at warm boot

config AHAB_BOOT
	bool "Support i.MX8 AHAB features"
	imply CMD_DEKBLOB
	help
	  This option enables the support for AHAB secure boot.

config BOOTAUX_RESERVED_MEM_BASE
	hex "Define the reserved memory base address"
	default 0x0
	help
	  reserve DDR memory for bootaux

config BOOTAUX_RESERVED_MEM_SIZE
	hex "Define the reserved memory size"
	default 0x0
	help
	  This memory will be reserved by system and linux cannot access.

config IMX_LOAD_HDMI_FIMRWARE_RX
	bool "Enable HDMI rx firmware loading"
	depends on ARCH_IMX8 || VIDEO_IMX_HDP_LOAD
	help
	  This enable the hdmi rx firmware loading. It depends on the "hdprx" command.

config IMX_LOAD_HDMI_FIMRWARE_TX
	bool "Enable HDMI tx firmware loading"
	depends on ARCH_IMX8 || VIDEO_IMX_HDP_LOAD
	help
	  This enable the hdmi tx firmware loading. It depends on the "hdp" command.

config IMX8
	bool

config MU_BASE_SPL
	hex "MU base address used in SPL"
	default 0x5d1b0000
	help
	  SPL runs in EL3 mode, it use MU0_A to communicate with SCU.
	  So we could not reuse the one in dts which is for normal U-Boot.

config IMX8QM
	select IMX8
	select SUPPORT_SPL
	select RECOVER_SPL_DATA_SECTION
	bool

config IMX8QXP
	select IMX8
	select SUPPORT_SPL
	select RECOVER_SPL_DATA_SECTION
	bool

config IMX8DXL
	select IMX8
	select SUPPORT_SPL
	select RECOVER_SPL_DATA_SECTION
	bool

config SYS_SOC
	default "imx8"

config SPL_LOAD_IMX_CONTAINER
	bool "Enable SPL loading U-Boot as a i.MX Container image"
	depends on SPL
	help
	  This is to let SPL could load i.MX8 Container image
<<<<<<< HEAD
=======

config IMX_CONTAINER_CFG
	string "i.MX Container config file"
	depends on SPL
	help
	  This is to specific the cfg file for generating container
	  image which will be loaded by SPL.

config PSCI_BOARD_REBOOT
	bool "Enable psci board reboot command"
	depends on ARM_PSCI_FW
	help
	  This is a optional command used to trigger system board reboot on imx8.
>>>>>>> 0ea138a2

config IMX_CONTAINER_CFG
	string "i.MX Container config file"
	depends on SPL
	help
	  This is to specific the cfg file for generating container
	  image which will be loaded by SPL.

choice
	prompt "i.MX8 board select"
	optional

config TARGET_APALIS_IMX8
	bool "Support Apalis iMX8 module"
	select BOARD_LATE_INIT
	select IMX8QM

config TARGET_COLIBRI_IMX8X
	bool "Support Colibri iMX8X module"
	select BOARD_LATE_INIT
	select IMX8QXP

config TARGET_DENEB
	bool "Support i.MX8QXP Capricorn Deneb board"
	select BOARD_LATE_INIT
	select IMX8QXP

config TARGET_GIEDI
	bool "Support i.MX8QXP Capricorn Giedi board"
	select BOARD_LATE_INIT
	select IMX8QXP

config TARGET_IMX8QM_MEK
	bool "Support i.MX8QM MEK board"
	select BOARD_LATE_INIT
	select IMX8QM

config TARGET_IMX8QM_LPDDR4_VAL
	bool "Support i.MX8QM lpddr4 validation board"
	select BOARD_LATE_INIT
	select IMX8QM

config TARGET_IMX8QM_DDR4_VAL
	bool "Support i.MX8QM ddr4 validation board"
	select BOARD_LATE_INIT
	select IMX8QM

config TARGET_IMX8QM_ROM7720_A1
	bool "Support i.MX8QM ROM-7720-A1"
	select BOARD_LATE_INIT
	select SUPPORT_SPL
	select IMX8QM

config TARGET_IMX8QXP_MEK
	bool "Support i.MX8QXP MEK board"
	select BOARD_LATE_INIT
	select IMX8QXP

<<<<<<< HEAD
config TARGET_IMX8QXP_LPDDR4_ARM2
=======
config TARGET_IMX8QXP_LPDDR4_VAL
>>>>>>> 0ea138a2
	bool "Support i.MX8QXP lpddr4 validation board"
	select BOARD_LATE_INIT
	select IMX8QXP

config TARGET_IMX8QXP_DDR3_VAL
	bool "Support i.MX8QXP ddr3 validation board"
	select BOARD_LATE_INIT
	select IMX8QXP

config TARGET_IMX8X_17X17_VAL
	bool "Support i.MX8QXP/DX 17x17 validation board"
	select BOARD_LATE_INIT
	select IMX8QXP

config TARGET_IMX8DXL_PHANTOM_MEK
	bool "Support i.MX8DXL PHANTOM MEK board"
	select BOARD_LATE_INIT
	select IMX8QXP

config TARGET_IMX8DX_MEK
	bool "Support i.MX8DX MEK board"
	select BOARD_LATE_INIT
	select SUPPORT_SPL
	select IMX8QXP

config TARGET_IMX8DXL_EVK
	bool "Support i.MX8DXL EVK board"
	select BOARD_LATE_INIT
	select IMX8DXL

config TARGET_IMX8DXL_DDR3_EVK
	bool "Support i.MX8DXL EVK board"
	select BOARD_LATE_INIT
	select IMX8DXL

endchoice

source "board/freescale/imx8qm_mek/Kconfig"
source "board/freescale/imx8qxp_mek/Kconfig"
<<<<<<< HEAD
source "board/freescale/imx8qm_arm2/Kconfig"
source "board/freescale/imx8qxp_arm2/Kconfig"
=======
source "board/freescale/imx8qm_val/Kconfig"
source "board/freescale/imx8qxp_val/Kconfig"
>>>>>>> 0ea138a2
source "board/freescale/imx8dxl_phantom_mek/Kconfig"
source "board/freescale/imx8dxl_evk/Kconfig"
source "board/advantech/imx8qm_rom7720_a1/Kconfig"
source "board/toradex/apalis-imx8/Kconfig"
source "board/toradex/colibri-imx8x/Kconfig"
source "board/siemens/capricorn/Kconfig"
<<<<<<< HEAD
=======

config SNVS_SEC_SC
	bool "Support SNVS configuration"
	help
	  Allow to configure the SNVS via SCU API to configure tampers and secure
	  violation.

config SNVS_SEC_SC_AUTO
	bool "Support SNVS configuration command"
	depends on SNVS_SEC_SC
	help
	  This configuration will apply the selected configurations automatically
	  at boot.
>>>>>>> 0ea138a2

endif<|MERGE_RESOLUTION|>--- conflicted
+++ resolved
@@ -71,8 +71,6 @@
 	depends on SPL
 	help
 	  This is to let SPL could load i.MX8 Container image
-<<<<<<< HEAD
-=======
 
 config IMX_CONTAINER_CFG
 	string "i.MX Container config file"
@@ -86,14 +84,9 @@
 	depends on ARM_PSCI_FW
 	help
 	  This is a optional command used to trigger system board reboot on imx8.
->>>>>>> 0ea138a2
-
-config IMX_CONTAINER_CFG
-	string "i.MX Container config file"
-	depends on SPL
-	help
-	  This is to specific the cfg file for generating container
-	  image which will be loaded by SPL.
+
+config IMX8_TRUSTY_XEN
+	bool "Support Trusty Xen feature"
 
 choice
 	prompt "i.MX8 board select"
@@ -145,11 +138,7 @@
 	select BOARD_LATE_INIT
 	select IMX8QXP
 
-<<<<<<< HEAD
-config TARGET_IMX8QXP_LPDDR4_ARM2
-=======
 config TARGET_IMX8QXP_LPDDR4_VAL
->>>>>>> 0ea138a2
 	bool "Support i.MX8QXP lpddr4 validation board"
 	select BOARD_LATE_INIT
 	select IMX8QXP
@@ -189,21 +178,14 @@
 
 source "board/freescale/imx8qm_mek/Kconfig"
 source "board/freescale/imx8qxp_mek/Kconfig"
-<<<<<<< HEAD
-source "board/freescale/imx8qm_arm2/Kconfig"
-source "board/freescale/imx8qxp_arm2/Kconfig"
-=======
 source "board/freescale/imx8qm_val/Kconfig"
 source "board/freescale/imx8qxp_val/Kconfig"
->>>>>>> 0ea138a2
 source "board/freescale/imx8dxl_phantom_mek/Kconfig"
 source "board/freescale/imx8dxl_evk/Kconfig"
 source "board/advantech/imx8qm_rom7720_a1/Kconfig"
 source "board/toradex/apalis-imx8/Kconfig"
 source "board/toradex/colibri-imx8x/Kconfig"
 source "board/siemens/capricorn/Kconfig"
-<<<<<<< HEAD
-=======
 
 config SNVS_SEC_SC
 	bool "Support SNVS configuration"
@@ -217,6 +199,5 @@
 	help
 	  This configuration will apply the selected configurations automatically
 	  at boot.
->>>>>>> 0ea138a2
 
 endif