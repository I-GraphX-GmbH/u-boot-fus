// SPDX-License-Identifier: GPL-2.0+
/*
 * Copyright (C) 2012 Boundary Devices Inc.
<<<<<<< HEAD
 * Copyright (C) 2014-2016 Freescale Semiconductor, Inc.
 * Copyright 2018 NXP
 *
 * SPDX-License-Identifier:	GPL-2.0+
=======
>>>>>>> 4b398755
 */
#include <common.h>
#include <malloc.h>
#include <asm/arch/clock.h>
#include <asm/arch/imx-regs.h>
#include <linux/errno.h>
#include <asm/gpio.h>
#include <asm/mach-imx/mxc_i2c.h>
#include <watchdog.h>

int force_idle_bus(void *priv)
{
	int i;
	int sda, scl;
	ulong elapsed, start_time;
	struct i2c_pads_info *p = (struct i2c_pads_info *)priv;
	int ret = 0;

	gpio_direction_input(p->sda.gp);
	gpio_direction_input(p->scl.gp);

	imx_iomux_v3_setup_pad(p->sda.gpio_mode);
	imx_iomux_v3_setup_pad(p->scl.gpio_mode);

	sda = gpio_get_value(p->sda.gp);
	scl = gpio_get_value(p->scl.gp);
	if ((sda & scl) == 1)
		goto exit;		/* Bus is idle already */

	printf("%s: sda=%d scl=%d sda.gp=0x%x scl.gp=0x%x\n", __func__,
		sda, scl, p->sda.gp, p->scl.gp);
	gpio_direction_output(p->scl.gp, 1);
	udelay(1000);
	/* Send high and low on the SCL line */
	for (i = 0; i < 9; i++) {
		gpio_direction_output(p->scl.gp, 1);
		udelay(50);
		gpio_direction_output(p->scl.gp, 0);
		udelay(50);
	}

	/* Simulate the NACK */
	gpio_direction_output(p->sda.gp, 1);
	udelay(50);
	gpio_direction_output(p->scl.gp, 1);
	udelay(50);
	gpio_direction_output(p->scl.gp, 0);
	udelay(50);

	/* Simulate the STOP signal */
	gpio_direction_output(p->sda.gp, 0);
	udelay(50);
	gpio_direction_output(p->scl.gp, 1);
	udelay(50);
	gpio_direction_output(p->sda.gp, 1);
	udelay(50);

	/* Get the bus status */
	gpio_direction_input(p->sda.gp);
	gpio_direction_input(p->scl.gp);

	start_time = get_timer(0);
	for (;;) {
		sda = gpio_get_value(p->sda.gp);
		scl = gpio_get_value(p->scl.gp);
		if ((sda & scl) == 1)
			break;
		WATCHDOG_RESET();
		elapsed = get_timer(start_time);
		if (elapsed > (CONFIG_SYS_HZ / 5)) {	/* .2 seconds */
			ret = -EBUSY;
			printf("%s: failed to clear bus, sda=%d scl=%d\n",
					__func__, sda, scl);
			break;
		}
	}
exit:
	imx_iomux_v3_setup_pad(p->sda.i2c_mode);
	imx_iomux_v3_setup_pad(p->scl.i2c_mode);
	return ret;
}

static void * const i2c_bases[] = {
	(void *)I2C1_BASE_ADDR,
	(void *)I2C2_BASE_ADDR,
#ifdef I2C3_BASE_ADDR
	(void *)I2C3_BASE_ADDR,
#endif
#ifdef I2C4_BASE_ADDR
	(void *)I2C4_BASE_ADDR,
#endif
};

/* i2c_index can be from 0 - 3 */
int setup_i2c(unsigned i2c_index, int speed, int slave_addr,
	      struct i2c_pads_info *p)
{
	char name[9];
	int ret;

	if (i2c_index >= ARRAY_SIZE(i2c_bases))
		return -EINVAL;

	snprintf(name, sizeof(name), "i2c_sda%01d", i2c_index);
	ret = gpio_request(p->sda.gp, name);
	if (ret)
		return ret;

	snprintf(name, sizeof(name), "i2c_scl%01d", i2c_index);
	ret = gpio_request(p->scl.gp, name);
	if (ret)
		goto err_req;

	/* Enable i2c clock */
	ret = enable_i2c_clk(1, i2c_index);
	if (ret)
		goto err_clk;

	/* Make sure bus is idle */
	ret = force_idle_bus(p);
	if (ret)
		goto err_idle;

#ifndef CONFIG_DM_I2C
	bus_i2c_init(i2c_index, speed, slave_addr, force_idle_bus, p);
#endif

	return 0;

err_idle:
err_clk:
	gpio_free(p->scl.gp);
err_req:
	gpio_free(p->sda.gp);

	return ret;
}<|MERGE_RESOLUTION|>--- conflicted
+++ resolved
@@ -1,13 +1,8 @@
 // SPDX-License-Identifier: GPL-2.0+
 /*
  * Copyright (C) 2012 Boundary Devices Inc.
-<<<<<<< HEAD
  * Copyright (C) 2014-2016 Freescale Semiconductor, Inc.
  * Copyright 2018 NXP
- *
- * SPDX-License-Identifier:	GPL-2.0+
-=======
->>>>>>> 4b398755
  */
 #include <common.h>
 #include <malloc.h>
@@ -67,7 +62,7 @@
 
 	/* Get the bus status */
 	gpio_direction_input(p->sda.gp);
-	gpio_direction_input(p->scl.gp);
+		gpio_direction_input(p->scl.gp);
 
 	start_time = get_timer(0);
 	for (;;) {
