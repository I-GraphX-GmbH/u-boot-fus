/*
 * Copyright (C) 2015 Freescale Semiconductor, Inc.
 *
 * SPDX-License-Identifier:	GPL-2.0+
 *
 * The file use ls102xa/timer.c as a reference.
 */

#include <common.h>
#include <asm/io.h>
#include <div64.h>
#include <asm/arch/imx-regs.h>
#include <asm/arch/sys_proto.h>
#include <asm/mach-imx/syscounter.h>

DECLARE_GLOBAL_DATA_PTR;

/*
 * This function is intended for SHORT delays only.
 * It will overflow at around 10 seconds @ 400MHz,
 * or 20 seconds @ 200MHz.
 */
unsigned long usec2ticks(unsigned long usec)
{
	ulong ticks;

	if (usec < 1000)
		ticks = ((usec * (get_tbclk()/1000)) + 500) / 1000;
	else
		ticks = ((usec / 10) * (get_tbclk() / 100000));

	return ticks;
}

static inline unsigned long long tick_to_time(unsigned long long tick)
{
	unsigned long freq;

	asm volatile("mrc p15, 0, %0, c14, c0, 0" : "=r" (freq));

	tick *= CONFIG_SYS_HZ;
	do_div(tick, freq);

	return tick;
}

static inline unsigned long long us_to_tick(unsigned long long usec)
{
	unsigned long freq;

	asm volatile("mrc p15, 0, %0, c14, c0, 0" : "=r" (freq));

	usec = usec * freq  + 999999;
	do_div(usec, 1000000);

	return usec;
}

int timer_init(void)
{
	struct sctr_regs *sctr = (struct sctr_regs *)SCTR_BASE_ADDR;
	unsigned long val, freq;

<<<<<<< HEAD
	freq = COUNTER_FREQUENCY;
	asm("mcr p15, 0, %0, c14, c0, 0" : : "r" (freq));
=======
	freq = CONFIG_SC_TIMER_CLK;
	asm volatile("mcr p15, 0, %0, c14, c0, 0" : : "r" (freq));
>>>>>>> 4bc73d91

	writel(freq, &sctr->cntfid0);

	/* Enable system counter */
	val = readl(&sctr->cntcr);
	val &= ~(SC_CNTCR_FREQ0 | SC_CNTCR_FREQ1);
	val |= SC_CNTCR_FREQ0 | SC_CNTCR_ENABLE | SC_CNTCR_HDBG;
	writel(val, &sctr->cntcr);

	gd->timebase_h = 0;
	gd->timebase_l = 0;

	return 0;
}

unsigned long long get_ticks(void)
{
	unsigned long long now;

	asm volatile("mrrc p15, 0, %Q0, %R0, c14" : "=r" (now));

	gd->timebase_l = (unsigned long)(now & 0xffffffff);
	gd->timebase_h = (unsigned long)(now >> 32);

	return now;
}

ulong get_timer_masked(void)
{
	return tick_to_time(get_ticks());
}

ulong get_timer(ulong base)
{
	return get_timer_masked() - base;
}

void __udelay(unsigned long usec)
{
	unsigned long long tmp;
	ulong tmo;

	tmo = us_to_tick(usec);
	tmp = get_ticks() + tmo;	/* get current timestamp */

	while (get_ticks() < tmp)	/* loop till event */
		 /*NOP*/;
}

/*
 * This function is derived from PowerPC code (timebase clock frequency).
 * On ARM it returns the number of timer ticks per second.
 */
ulong get_tbclk(void)
{
	unsigned long freq;

	asm volatile("mrc p15, 0, %0, c14, c0, 0" : "=r" (freq));

	return freq;
}<|MERGE_RESOLUTION|>--- conflicted
+++ resolved
@@ -61,13 +61,8 @@
 	struct sctr_regs *sctr = (struct sctr_regs *)SCTR_BASE_ADDR;
 	unsigned long val, freq;
 
-<<<<<<< HEAD
 	freq = COUNTER_FREQUENCY;
-	asm("mcr p15, 0, %0, c14, c0, 0" : : "r" (freq));
-=======
-	freq = CONFIG_SC_TIMER_CLK;
 	asm volatile("mcr p15, 0, %0, c14, c0, 0" : : "r" (freq));
->>>>>>> 4bc73d91
 
 	writel(freq, &sctr->cntfid0);
 
