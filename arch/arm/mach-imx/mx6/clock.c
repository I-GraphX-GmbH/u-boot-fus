--- conflicted
+++ resolved
@@ -1,10 +1,6 @@
 /*
-<<<<<<< HEAD
- * Copyright (C) 2010-2015 Freescale Semiconductor, Inc.
-=======
  * Copyright (C) 2010-2011 Freescale Semiconductor, Inc.
  * Copyright 2018 NXP
->>>>>>> e75092ef
  *
  * SPDX-License-Identifier:	GPL-2.0+
  */
@@ -18,6 +14,15 @@
 #include <asm/arch/clock.h>
 #include <asm/arch/sys_proto.h>
 
+enum pll_clocks {
+	PLL_SYS,	/* System PLL */
+	PLL_BUS,	/* System Bus PLL*/
+	PLL_USBOTG,	/* OTG USB PLL */
+	PLL_ENET,	/* ENET PLL */
+	PLL_AUDIO,	/* AUDIO PLL */
+	PLL_VIDEO,	/* VIDEO PLL */
+};
+
 struct mxc_ccm_reg *imx_ccm = (struct mxc_ccm_reg *)CCM_BASE_ADDR;
 
 #ifdef CONFIG_MXC_OCOTP
@@ -62,13 +67,8 @@
 	 * 100M = 400M / 4
 	 */
 	clrbits_le32(&imx_ccm->cscmr1,
-<<<<<<< HEAD
-		     MXC_CCM_CSCMR1_BCH_CLK_SEL |
-		     MXC_CCM_CSCMR1_GPMI_CLK_SEL);
-=======
 			 MXC_CCM_CSCMR1_BCH_CLK_SEL |
 			 MXC_CCM_CSCMR1_GPMI_CLK_SEL);
->>>>>>> e75092ef
 	clrsetbits_le32(&imx_ccm->cscdr1,
 			MXC_CCM_CSCDR1_BCH_PODF_MASK |
 			MXC_CCM_CSCDR1_GPMI_PODF_MASK,
@@ -115,10 +115,10 @@
 		mask = MXC_CCM_CCGR0_ENET_CLK_ENABLE_MASK;
 		addr = &imx_ccm->CCGR0;
 	} else if (is_mx6ul()) {
-		mask = MXC_CCM_CCGR3_ENET_CLK_ENABLE_MASK;
+		mask = MXC_CCM_CCGR3_ENET_MASK;
 		addr = &imx_ccm->CCGR3;
 	} else {
-		mask = MXC_CCM_CCGR1_ENET_CLK_ENABLE_MASK;
+		mask = MXC_CCM_CCGR1_ENET_MASK;
 		addr = &imx_ccm->CCGR1;
 	}
 
@@ -223,117 +223,93 @@
 	__raw_writel(reg, &imx_ccm->CCGR1);
 	return 0;
 }
-
-/* Post dividers for PLL_ENET */
-const u32 enet_post_div[] = {
-	20, 				/* 500 MHz/20 = 25 MHz */
-	10,				/* 500 MHz/10 = 50 MHz */
-	5,				/* 500 MHz/5 = 100 MHz */
-	4				/* 500 MHz/4 = 125 MHz */
-};
-
-/* Post dividers for PLL_AUDIO/PLL_VIDEO */
-const u32 av_post_div[] = { 4, 2, 1, 1 };
-
-u32 decode_pll(enum pll_clocks pll)
-{
-	u32 val, div;
-	u32 post_div = 1;
-	u32 num = 0;
-	u32 denom = 1;
-	u32 infreq = MXC_HCLK;
-	u64 temp64;
+static u32 decode_pll(enum pll_clocks pll, u32 infreq)
+{
+	u32 div, test_div, pll_num, pll_denom;
 
 	switch (pll) {
 	case PLL_SYS:
-		val = __raw_readl(&imx_ccm->analog_pll_sys);
-		div = val & BM_ANADIG_PLL_SYS_DIV_SELECT;
-		post_div = 2;
-		break;
-
+		div = __raw_readl(&imx_ccm->analog_pll_sys);
+		div &= BM_ANADIG_PLL_SYS_DIV_SELECT;
+
+		return (infreq * div) >> 1;
 	case PLL_BUS:
-		val = __raw_readl(&imx_ccm->analog_pll_528);
-		div = (val & BM_ANADIG_PLL_528_DIV_SELECT) * 2 + 20;
-		num = __raw_readl(&imx_ccm->analog_pll_528_num);
-		denom = __raw_readl(&imx_ccm->analog_pll_528_denom);
-		break;
-
+		div = __raw_readl(&imx_ccm->analog_pll_528);
+		div &= BM_ANADIG_PLL_528_DIV_SELECT;
+
+		return infreq * (20 + (div << 1));
 	case PLL_USBOTG:
-		val = __raw_readl(&imx_ccm->analog_usb1_pll_480_ctrl);
-		div = (val & BM_ANADIG_USB1_PLL_480_CTRL_DIV_SELECT) * 2 + 20;
-		break;
-
-	case PLL_USB2:
-		val = __raw_readl(&imx_ccm->analog_usb2_pll_480_ctrl);
-		div = (val & BM_ANADIG_USB1_PLL_480_CTRL_DIV_SELECT) * 2 + 20;
-		break;
-
+		div = __raw_readl(&imx_ccm->analog_usb1_pll_480_ctrl);
+		div &= BM_ANADIG_USB1_PLL_480_CTRL_DIV_SELECT;
+
+		return infreq * (20 + (div << 1));
 	case PLL_ENET:
-		/* 24 MHz * (20 + 5/6) = 500 MHz as base clock */
-		val = __raw_readl(&imx_ccm->analog_pll_enet);
-		div = 20;
-		num = 5;
-		denom = 6;
-		post_div = enet_post_div[val & BM_ANADIG_PLL_ENET_DIV_SELECT];
-		break;
-
+		div = __raw_readl(&imx_ccm->analog_pll_enet);
+		div &= BM_ANADIG_PLL_ENET_DIV_SELECT;
+
+		return 25000000 * (div + (div >> 1) + 1);
 	case PLL_AUDIO:
-		val = __raw_readl(&imx_ccm->analog_pll_audio);
-		div = val & BM_ANADIG_PLL_AUDIO_DIV_SELECT;
-		num = __raw_readl(&imx_ccm->analog_pll_audio_num);
-		denom = __raw_readl(&imx_ccm->analog_pll_audio_denom);
-		post_div = (val & BM_ANADIG_PLL_AUDIO_POST_DIV_SELECT) >>
-			BP_ANADIG_PLL_AUDIO_POST_DIV_SELECT;
-		post_div = av_post_div[post_div];
-		break;
-
+		div = __raw_readl(&imx_ccm->analog_pll_audio);
+		if (!(div & BM_ANADIG_PLL_AUDIO_ENABLE))
+			return 0;
+		/* BM_ANADIG_PLL_AUDIO_BYPASS_CLK_SRC is ignored */
+		if (div & BM_ANADIG_PLL_AUDIO_BYPASS)
+			return MXC_HCLK;
+		pll_num = __raw_readl(&imx_ccm->analog_pll_audio_num);
+		pll_denom = __raw_readl(&imx_ccm->analog_pll_audio_denom);
+		test_div = (div & BM_ANADIG_PLL_AUDIO_TEST_DIV_SELECT) >>
+			BP_ANADIG_PLL_AUDIO_TEST_DIV_SELECT;
+		div &= BM_ANADIG_PLL_AUDIO_DIV_SELECT;
+		if (test_div == 3) {
+			debug("Error test_div\n");
+			return 0;
+		}
+		test_div = 1 << (2 - test_div);
+
+		return infreq * (div + pll_num / pll_denom) / test_div;
 	case PLL_VIDEO:
-		val = __raw_readl(&imx_ccm->analog_pll_video);
-		div = val & BM_ANADIG_PLL_VIDEO_DIV_SELECT;
-		num = __raw_readl(&imx_ccm->analog_pll_video_num);
-		denom = __raw_readl(&imx_ccm->analog_pll_video_denom);
-		post_div = (val & BM_ANADIG_PLL_VIDEO_POST_DIV_SELECT) >>
+		div = __raw_readl(&imx_ccm->analog_pll_video);
+		if (!(div & BM_ANADIG_PLL_VIDEO_ENABLE))
+			return 0;
+		/* BM_ANADIG_PLL_AUDIO_BYPASS_CLK_SRC is ignored */
+		if (div & BM_ANADIG_PLL_VIDEO_BYPASS)
+			return MXC_HCLK;
+		pll_num = __raw_readl(&imx_ccm->analog_pll_video_num);
+		pll_denom = __raw_readl(&imx_ccm->analog_pll_video_denom);
+		test_div = (div & BM_ANADIG_PLL_VIDEO_POST_DIV_SELECT) >>
 			BP_ANADIG_PLL_VIDEO_POST_DIV_SELECT;
-		post_div = av_post_div[post_div];
-		break;
-
+		div &= BM_ANADIG_PLL_VIDEO_DIV_SELECT;
+		if (test_div == 3) {
+			debug("Error test_div\n");
+			return 0;
+		}
+		test_div = 1 << (2 - test_div);
+
+		return infreq * (div + pll_num / pll_denom) / test_div;
 	default:
 		return 0;
 	}
-
-	/* Check if PLL is enabled */
-	if (!(val & (1 << 13)))
-		return 0;
-
-	/* Check if PLL is bypassed */
-	if (val & (1 << 16))
-		return infreq;
-
-	temp64 = (u64)infreq * num;
-	do_div(temp64, denom);
-
-	return (infreq * div + (u32)temp64) / post_div;
-}
-
-u32 mxc_get_pll_pfd(enum pll_clocks pll, int pfd_num)
+	/* NOTREACHED */
+}
+static u32 mxc_get_pll_pfd(enum pll_clocks pll, int pfd_num)
 {
 	u32 div;
 	u64 freq;
 
 	switch (pll) {
 	case PLL_BUS:
-		if (!is_mx6ul() && !is_mx6ull() && !is_mx6sx()) {
+		if (!is_mx6ul() && !is_mx6ull()) {
 			if (pfd_num == 3) {
 				/* No PFD3 on PLL2 */
 				return 0;
 			}
 		}
 		div = __raw_readl(&imx_ccm->analog_pfd_528);
-		freq = (u64)decode_pll(PLL_BUS);
+		freq = (u64)decode_pll(PLL_BUS, MXC_HCLK);
 		break;
 	case PLL_USBOTG:
 		div = __raw_readl(&imx_ccm->analog_pfd_480);
-		freq = (u64)decode_pll(PLL_USBOTG);
+		freq = (u64)decode_pll(PLL_USBOTG, MXC_HCLK);
 		break;
 	default:
 		/* No PFD on other PLL					     */
@@ -351,7 +327,7 @@
 	reg = __raw_readl(&imx_ccm->cacrr);
 	reg &= MXC_CCM_CACRR_ARM_PODF_MASK;
 	reg >>= MXC_CCM_CACRR_ARM_PODF_OFFSET;
-	freq = decode_pll(PLL_SYS);
+	freq = decode_pll(PLL_SYS, MXC_HCLK);
 
 	return freq / (reg + 1);
 }
@@ -370,7 +346,7 @@
 
 		switch (reg) {
 		case 0:
-			freq = decode_pll(PLL_USBOTG);
+			freq = decode_pll(PLL_USBOTG, MXC_HCLK);
 			break;
 		case 1:
 		case 2:
@@ -386,7 +362,7 @@
 
 		switch (reg) {
 		case 0:
-			freq = decode_pll(PLL_BUS);
+			freq = decode_pll(PLL_BUS, MXC_HCLK);
 			break;
 		case 1:
 			freq = mxc_get_pll_pfd(PLL_BUS, 2);
@@ -436,7 +412,7 @@
 static u32 get_uart_clk(void)
 {
 	u32 reg, uart_podf;
-	u32 freq = decode_pll(PLL_USBOTG) / 6; /* static divider */
+	u32 freq = decode_pll(PLL_USBOTG, MXC_HCLK) / 6; /* static divider */
 	reg = __raw_readl(&imx_ccm->cscdr1);
 
 	if (is_mx6sl() || is_mx6sx() || is_mx6dqp() || is_mx6ul() ||
@@ -465,7 +441,7 @@
 			return MXC_HCLK / (cspi_podf + 1);
 	}
 
-	return	decode_pll(PLL_USBOTG) / (8 * (cspi_podf + 1));
+	return	decode_pll(PLL_USBOTG, MXC_HCLK) / (8 * (cspi_podf + 1));
 }
 
 static u32 get_axi_clk(void)
@@ -502,7 +478,7 @@
 		root_freq = get_axi_clk();
 		break;
 	case 1:
-		root_freq = decode_pll(PLL_USBOTG);
+		root_freq = decode_pll(PLL_USBOTG, MXC_HCLK);
 		break;
 	case 2:
 		root_freq =  mxc_get_pll_pfd(PLL_BUS, 2);
@@ -515,7 +491,7 @@
 	return root_freq / (emi_slow_podf + 1);
 }
 
-u32 get_mmdc_ch0_clk(void)
+static u32 get_mmdc_ch0_clk(void)
 {
 	u32 cbcmr = __raw_readl(&imx_ccm->cbcmr);
 	u32 cbcdr = __raw_readl(&imx_ccm->cbcdr);
@@ -533,12 +509,12 @@
 				if (cbcmr & MXC_CCM_CBCMR_PERIPH2_CLK2_SEL)
 					freq = MXC_HCLK;
 				else
-					freq = decode_pll(PLL_USBOTG);
+					freq = decode_pll(PLL_USBOTG, MXC_HCLK);
 			} else {
 				if (cbcmr & MXC_CCM_CBCMR_PERIPH2_CLK2_SEL)
-					freq = decode_pll(PLL_BUS);
+					freq = decode_pll(PLL_BUS, MXC_HCLK);
 				else
-					freq = decode_pll(PLL_USBOTG);
+					freq = decode_pll(PLL_USBOTG, MXC_HCLK);
 			}
 		} else {
 			per2_clk2_podf = 0;
@@ -546,7 +522,7 @@
 				MXC_CCM_CBCMR_PRE_PERIPH2_CLK_SEL_MASK) >>
 				MXC_CCM_CBCMR_PRE_PERIPH2_CLK_SEL_OFFSET) {
 			case 0:
-				freq = decode_pll(PLL_BUS);
+				freq = decode_pll(PLL_BUS, MXC_HCLK);
 				break;
 			case 1:
 				freq = mxc_get_pll_pfd(PLL_BUS, 2);
@@ -573,7 +549,8 @@
 					pmu_misc2_audio_div = 4;
 					break;
 				}
-				freq = decode_pll(PLL_AUDIO) / pmu_misc2_audio_div;
+				freq = decode_pll(PLL_AUDIO, MXC_HCLK) /
+					pmu_misc2_audio_div;
 				break;
 			}
 		}
@@ -600,249 +577,308 @@
 	return (accuracy >= 100 - TOLERANCE) && (accuracy <= 100 + TOLERANCE);
 }
 
-/* Power up PLL5; returns -1 if waiting for lock times out */
-int enable_video_pll(void)
-{
-	ulong end;
-
-	/* Enable the PLL power */
-	writel(BM_ANADIG_PLL_VIDEO_POWERDOWN, &imx_ccm->analog_pll_video_clr);
-
-	/* Wait for PLL to lock, max. 10ms */
-	end = get_timer(0) + 10;
+static int enable_pll_video(u32 pll_div, u32 pll_num, u32 pll_denom,
+			    u32 post_div)
+{
+	u32 reg = 0;
+	ulong start;
+
+	debug("pll5 div = %d, num = %d, denom = %d\n",
+	      pll_div, pll_num, pll_denom);
+
+	/* Power up PLL5 video */
+	writel(BM_ANADIG_PLL_VIDEO_POWERDOWN |
+	       BM_ANADIG_PLL_VIDEO_BYPASS |
+	       BM_ANADIG_PLL_VIDEO_DIV_SELECT |
+	       BM_ANADIG_PLL_VIDEO_POST_DIV_SELECT,
+	       &imx_ccm->analog_pll_video_clr);
+
+	/* Set div, num and denom */
+	switch (post_div) {
+	case 1:
+		writel(BF_ANADIG_PLL_VIDEO_DIV_SELECT(pll_div) |
+		       BF_ANADIG_PLL_VIDEO_POST_DIV_SELECT(0x2),
+		       &imx_ccm->analog_pll_video_set);
+		break;
+	case 2:
+		writel(BF_ANADIG_PLL_VIDEO_DIV_SELECT(pll_div) |
+		       BF_ANADIG_PLL_VIDEO_POST_DIV_SELECT(0x1),
+		       &imx_ccm->analog_pll_video_set);
+		break;
+	case 4:
+		writel(BF_ANADIG_PLL_VIDEO_DIV_SELECT(pll_div) |
+		       BF_ANADIG_PLL_VIDEO_POST_DIV_SELECT(0x0),
+		       &imx_ccm->analog_pll_video_set);
+		break;
+	default:
+		puts("Wrong test_div!\n");
+		return -EINVAL;
+	}
+
+	writel(BF_ANADIG_PLL_VIDEO_NUM_A(pll_num),
+	       &imx_ccm->analog_pll_video_num);
+	writel(BF_ANADIG_PLL_VIDEO_DENOM_B(pll_denom),
+	       &imx_ccm->analog_pll_video_denom);
+
+	/* Wait PLL5 lock */
+	start = get_timer(0);	/* Get current timestamp */
+
 	do {
-		u32 reg = readl(&imx_ccm->analog_pll_video);
-
+		reg = readl(&imx_ccm->analog_pll_video);
 		if (reg & BM_ANADIG_PLL_VIDEO_LOCK) {
-			/* Locked, enable PLL out */
-			writel(BM_ANADIG_PLL_VIDEO_BYPASS,
-			       &imx_ccm->analog_pll_video_clr);
+			/* Enable PLL out */
 			writel(BM_ANADIG_PLL_VIDEO_ENABLE,
 			       &imx_ccm->analog_pll_video_set);
-
-			return 0;	/* Success */
-		}
-	} while (get_timer(0) < end);
-
-	return -1;			/* Timeout */
-}
-
-/* Power down PLL5 */
-void disable_video_pll(void)
-{
-	/* Disable the PLL clock and power down */
-	writel(BM_ANADIG_PLL_VIDEO_ENABLE, &imx_ccm->analog_pll_video_clr);
-	writel(BM_ANADIG_PLL_VIDEO_BYPASS | BM_ANADIG_PLL_VIDEO_POWERDOWN,
-	       &imx_ccm->analog_pll_video_set);
-}
-
-/* Set PLL5 frequency; returns -1 if freqency is out of range */
-int setup_video_pll(u32 freq_khz)
-{
-	u32 divider;
-	u32 pre_div_rate;
-	u32 post_div_sel = 2;
-	u32 vid_div = 0;
-	u64 temp64;
-	u32 min = MXC_HCLK * 27;
-	u32 max = MXC_HCLK * 54;	/* u32 works for MXC_HCLK < 79.5 MHz */
-	u32 mfn, mfd = 1000000;
-
-	pre_div_rate = freq_khz * 1000;
-	if ((pre_div_rate > max) || (pre_div_rate < min/16))
-		return -1;
-
-	/* Move freq to valid PLL range, determine necessary post dividers */
-	while (pre_div_rate < min) {
-		pre_div_rate *= 2;
+			return 0;
+		}
+	} while (get_timer(0) < (start + 10)); /* Wait 10ms */
+
+	puts("Lock PLL5 timeout\n");
+
+	return -ETIME;
+}
+
+/*
+ * 24M--> PLL_VIDEO -> LCDIFx_PRED -> LCDIFx_PODF -> LCD
+ *
+ * 'freq' using KHz as unit, see driver/video/mxsfb.c.
+ */
+void mxs_set_lcdclk(u32 base_addr, u32 freq)
+{
+	u32 reg = 0;
+	u32 hck = MXC_HCLK / 1000;
+	/* DIV_SELECT ranges from 27 to 54 */
+	u32 min = hck * 27;
+	u32 max = hck * 54;
+	u32 temp, best = 0;
+	u32 i, j, max_pred = 8, max_postd = 8, pred = 1, postd = 1;
+	u32 pll_div, pll_num, pll_denom, post_div = 1;
+
+	debug("mxs_set_lcdclk, freq = %dKHz\n", freq);
+
+	if (!is_mx6sx() && !is_mx6ul() && !is_mx6ull() && !is_mx6sl() &&
+	    !is_mx6sll()) {
+		debug("This chip not support lcd!\n");
+		return;
+	}
+
+	if (!is_mx6sl()) {
+		if (base_addr == LCDIF1_BASE_ADDR) {
+			reg = readl(&imx_ccm->cscdr2);
+			/* Can't change clocks when clock not from pre-mux */
+			if ((reg & MXC_CCM_CSCDR2_LCDIF1_CLK_SEL_MASK) != 0)
+				return;
+		}
+	}
+
+	if (is_mx6sx()) {
+		reg = readl(&imx_ccm->cscdr2);
+		/* Can't change clocks when clock not from pre-mux */
+		if ((reg & MXC_CCM_CSCDR2_LCDIF2_CLK_SEL_MASK) != 0)
+			return;
+	}
+
+	temp = freq * max_pred * max_postd;
+	if (temp < min) {
 		/*
-		 * post_div_sel field values:
-		 * 2 -> Divide by 1
-		 * 1 -> Divide by 2
-		 * 0 -> Divide by 4
-		 *
-		 * vid_div field values:
-		 * 0 -> Divide by 1
-		 * 1 -> Divide by 2
-		 * 3 -> Divide by 4
+		 * Register: PLL_VIDEO
+		 * Bit Field: POST_DIV_SELECT
+		 * 00 — Divide by 4.
+		 * 01 — Divide by 2.
+		 * 10 — Divide by 1.
+		 * 11 — Reserved
+		 * No need to check post_div(1)
 		 */
-		if (post_div_sel != 0)
-			post_div_sel--;
-		else {
-			vid_div++;
-			if (vid_div == 2)
-				vid_div++;
-		}
-	}
-	divider = pre_div_rate / MXC_HCLK;
-	temp64 = (u64) (pre_div_rate - (divider * MXC_HCLK));
-	temp64 *= mfd;
-	do_div(temp64, MXC_HCLK);
-	mfn = temp64;
-
-	writel(mfn, &imx_ccm->analog_pll_video_num);
-	writel(mfd, &imx_ccm->analog_pll_video_denom);
-	writel(BM_ANADIG_PLL_VIDEO_DIV_SELECT
-	       | BM_ANADIG_PLL_VIDEO_POST_DIV_SELECT,
-	       &imx_ccm->analog_pll_video_clr);
-	writel(BF_ANADIG_PLL_VIDEO_DIV_SELECT(divider)
-	       | BF_ANADIG_PLL_VIDEO_POST_DIV_SELECT(post_div_sel),
-	       &imx_ccm->analog_pll_video_set);
-
-	writel(BM_PMU_MISC2_VIDEO_DIV, &imx_ccm->pmu_misc2_clr);
-	writel(BF_PMU_MISC2_VIDEO_DIV(vid_div), &imx_ccm->pmu_misc2_set);
-
-	return 0;
-}
-
-void enable_ldb_di_clk(int channel)
-{
-	u32 ccgr3;
-
-	ccgr3 = readl(&imx_ccm->CCGR3);
-	if (channel == 1)
-		ccgr3 |= MXC_CCM_CCGR3_LDB_DI1_MASK;
-	else
-		ccgr3 |= MXC_CCM_CCGR3_LDB_DI0_MASK;
-	writel(ccgr3, &imx_ccm->CCGR3);
-}
-
-/* This function is CPU/graphics specfic, see clock-ipuv3.c/clock-mxsfb.c */
-extern void switch_ldb_di_clk_src(unsigned new_ldb_di_clk_src, unsigned ldb_di);
-
-/* Set ldb_di_clk_src to PLL2_PFDn/PLL5, set display clock source to ldb_di */
-int set_lvds_clk(void *addr, unsigned int di, unsigned int ldb_di,
-		 unsigned int freq_khz, int split,
-		 unsigned int pfd, unsigned int pfd_mux)
-{
-	u32 reg, mask;
-	int shift;
-	unsigned int tmp_khz, pll_base_clock, divider;
-
-	if (!freq_khz)
-		return -1;
-
-	freq_khz *= 7;			/* LVDS need 7x the clock */
+		for (post_div = 2; post_div <= 4; post_div <<= 1) {
+			if ((temp * post_div) > min) {
+				freq *= post_div;
+				break;
+			}
+		}
+
+		if (post_div > 4) {
+			printf("Fail to set rate to %dkhz", freq);
+			return;
+		}
+	}
+
+	/* Choose the best pred and postd to match freq for lcd */
+	for (i = 1; i <= max_pred; i++) {
+		for (j = 1; j <= max_postd; j++) {
+			temp = freq * i * j;
+			if (temp > max || temp < min)
+				continue;
+			if (best == 0 || temp < best) {
+				best = temp;
+				pred = i;
+				postd = j;
+			}
+		}
+	}
+
+	if (best == 0) {
+		printf("Fail to set rate to %dKHz", freq);
+		return;
+	}
+
+	debug("best %d, pred = %d, postd = %d\n", best, pred, postd);
+
+	pll_div = best / hck;
+	pll_denom = 1000000;
+	pll_num = (best - hck * pll_div) * pll_denom / hck;
 
 	/*
-	 * Check if PLL2_PFD<pfd>'s range is sufficient and if the result is
-	 * sufficient accurate; if not, use PLL5. PLL2 main clock is 528 MHz.
-	 * Compute with kHz to avoid 32-bit overflow.
+	 *                                  pll_num
+	 *             (24MHz * (pll_div + --------- ))
+	 *                                 pll_denom
+	 *freq KHz =  --------------------------------
+	 *             post_div * pred * postd * 1000
 	 */
-	pll_base_clock = (decode_pll(PLL_BUS) + 500) / 1000;
-	divider = (pll_base_clock * 18 + freq_khz/2) / freq_khz;
-	if ((divider < 12) || (divider > 35))
-		divider = 0;		/* Not possible with PLL2_PFD<pfd> */
-	else {
-		tmp_khz = (pll_base_clock * 18 + divider/2) / divider;
-		if (!freq_is_accurate(tmp_khz, freq_khz))
-			divider = 0;	/* Result exceeds requested accuracy */
-	}
-
-	if (divider) {
-		/* PLL2_PFDn is OK, set clock divider and ungate PFD */
-		switch_ldb_di_clk_src(pfd_mux, ldb_di);
-		reg = readl(&imx_ccm->analog_pfd_528);
-		reg &= ~(0xff << (pfd * 8));
-		reg |= (divider << (pfd * 8));
-		writel(reg, &imx_ccm->analog_pfd_528);
-	} else {
-		int ret;
-
-		/* Use PLL5, which is always MUX 0 in CSC2CDR */
-		switch_ldb_di_clk_src(0, ldb_di);
-		ret = setup_video_pll(freq_khz);
-		if (ret) {
-			printf("Can not set display freq %ukHz\n", freq_khz);
-			return ret;	/* Not possible with PLL5 */
-		}
-		enable_video_pll();
-	}
-
-	reg = readl(&imx_ccm->cscmr2);
-	if (ldb_di == 1)
-		mask = MXC_CCM_CSCMR2_LDB_DI1_IPU_DIV;
-	else
-		mask = MXC_CCM_CSCMR2_LDB_DI0_IPU_DIV;
-	if (split)
-		reg &= ~mask;		/* lcdif/ipu_di_clk = ldb_di_clk/3.5 */
-	else
-		reg |= mask;		/* lcdif/ipu_di_clk = ldb_di_clk/7 */
-	writel(reg, &imx_ccm->cscmr2);
-
-	/* Set LCDIF/IPU clock source to ldb_di0 (3) or ldb_di1 (4) */
-	reg = readl(addr);		/* CSCDR2 or CHSCCDR */
-	shift = (di == 1) ? 9 : 0;
-	reg &= ~(0x7 << shift);
-	reg |= (3 + ldb_di) << shift;
-	writel(reg, addr);
-
-	return 0;
-}
-<<<<<<< HEAD
-#endif /* CONFIG_VIDEO_IPUV3 || CONFIG_VIDEO_MXS */
-=======
-
-int enable_lvds_bridge(u32 lcd_base_addr)
+
+	if (base_addr == LCDIF1_BASE_ADDR) {
+		if (enable_pll_video(pll_div, pll_num, pll_denom, post_div))
+			return;
+
+		enable_lcdif_clock(base_addr, 0);
+		if (!is_mx6sl()) {
+			/* Select pre-lcd clock to PLL5 and set pre divider */
+			clrsetbits_le32(&imx_ccm->cscdr2,
+					MXC_CCM_CSCDR2_LCDIF1_PRED_SEL_MASK |
+					MXC_CCM_CSCDR2_LCDIF1_PRE_DIV_MASK,
+					(0x2 << MXC_CCM_CSCDR2_LCDIF1_PRED_SEL_OFFSET) |
+					((pred - 1) <<
+					 MXC_CCM_CSCDR2_LCDIF1_PRE_DIV_OFFSET));
+
+			/* Set the post divider */
+			clrsetbits_le32(&imx_ccm->cbcmr,
+					MXC_CCM_CBCMR_LCDIF1_PODF_MASK,
+					((postd - 1) <<
+					MXC_CCM_CBCMR_LCDIF1_PODF_OFFSET));
+		} else {
+			/* Select pre-lcd clock to PLL5 and set pre divider */
+			clrsetbits_le32(&imx_ccm->cscdr2,
+					MXC_CCM_CSCDR2_LCDIF_PIX_CLK_SEL_MASK |
+					MXC_CCM_CSCDR2_LCDIF_PIX_PRE_DIV_MASK,
+					(0x2 << MXC_CCM_CSCDR2_LCDIF_PIX_CLK_SEL_OFFSET) |
+					((pred - 1) <<
+					 MXC_CCM_CSCDR2_LCDIF_PIX_PRE_DIV_OFFSET));
+
+			/* Set the post divider */
+			clrsetbits_le32(&imx_ccm->cscmr1,
+					MXC_CCM_CSCMR1_LCDIF_PIX_PODF_MASK,
+					(((postd - 1)^0x6) <<
+					 MXC_CCM_CSCMR1_LCDIF_PIX_PODF_OFFSET));
+		}
+
+		enable_lcdif_clock(base_addr, 1);
+	} else if (is_mx6sx()) {
+		/* Setting LCDIF2 for i.MX6SX */
+		if (enable_pll_video(pll_div, pll_num, pll_denom, post_div))
+			return;
+
+		enable_lcdif_clock(base_addr, 0);
+		/* Select pre-lcd clock to PLL5 and set pre divider */
+		clrsetbits_le32(&imx_ccm->cscdr2,
+				MXC_CCM_CSCDR2_LCDIF2_PRED_SEL_MASK |
+				MXC_CCM_CSCDR2_LCDIF2_PRE_DIV_MASK,
+				(0x2 << MXC_CCM_CSCDR2_LCDIF2_PRED_SEL_OFFSET) |
+				((pred - 1) <<
+				 MXC_CCM_CSCDR2_LCDIF2_PRE_DIV_OFFSET));
+
+		/* Set the post divider */
+		clrsetbits_le32(&imx_ccm->cscmr1,
+				MXC_CCM_CSCMR1_LCDIF2_PODF_MASK,
+				((postd - 1) <<
+				 MXC_CCM_CSCMR1_LCDIF2_PODF_OFFSET));
+
+		enable_lcdif_clock(base_addr, 1);
+	}
+}
+
+int enable_lcdif_clock(u32 base_addr, bool enable)
 {
 	u32 reg = 0;
-	struct iomuxc *iomux = (struct iomuxc *)IOMUXC_BASE_ADDR;
-
-	if (is_cpu_type(MXC_CPU_MX6SX)) {
-		if ((lcd_base_addr != LCDIF1_BASE_ADDR) &&
-		    (lcd_base_addr != LCDIF2_BASE_ADDR)) {
+	u32 lcdif_clk_sel_mask, lcdif_ccgr3_mask;
+
+	if (is_mx6sx()) {
+		if ((base_addr != LCDIF1_BASE_ADDR) &&
+		    (base_addr != LCDIF2_BASE_ADDR)) {
 			puts("Wrong LCD interface!\n");
 			return -EINVAL;
 		}
+		/* Set to pre-mux clock at default */
+		lcdif_clk_sel_mask = (base_addr == LCDIF2_BASE_ADDR) ?
+			MXC_CCM_CSCDR2_LCDIF2_CLK_SEL_MASK :
+			MXC_CCM_CSCDR2_LCDIF1_CLK_SEL_MASK;
+		lcdif_ccgr3_mask = (base_addr == LCDIF2_BASE_ADDR) ?
+			(MXC_CCM_CCGR3_LCDIF2_PIX_MASK |
+			 MXC_CCM_CCGR3_DISP_AXI_MASK) :
+			(MXC_CCM_CCGR3_LCDIF1_PIX_MASK |
+			 MXC_CCM_CCGR3_DISP_AXI_MASK);
+	} else if (is_mx6ul() || is_mx6ull() || is_mx6sll()) {
+		if (base_addr != LCDIF1_BASE_ADDR) {
+			puts("Wrong LCD interface!\n");
+			return -EINVAL;
+		}
+		/* Set to pre-mux clock at default */
+		lcdif_clk_sel_mask = MXC_CCM_CSCDR2_LCDIF1_CLK_SEL_MASK;
+		lcdif_ccgr3_mask =  MXC_CCM_CCGR3_LCDIF1_PIX_MASK;
+	} else if (is_mx6sl()) {
+		if (base_addr != LCDIF1_BASE_ADDR) {
+			puts("Wrong LCD interface!\n");
+			return -EINVAL;
+		}
+
+		reg = readl(&imx_ccm->CCGR3);
+		reg &= ~(MXC_CCM_CCGR3_LCDIF_AXI_MASK |
+			 MXC_CCM_CCGR3_LCDIF_PIX_MASK);
+		writel(reg, &imx_ccm->CCGR3);
+
+		if (enable) {
+			reg = readl(&imx_ccm->cscdr3);
+			reg &= ~MXC_CCM_CSCDR3_LCDIF_AXI_CLK_SEL_MASK;
+			reg |= 1 << MXC_CCM_CSCDR3_LCDIF_AXI_CLK_SEL_OFFSET;
+			writel(reg, &imx_ccm->cscdr3);
+
+			reg = readl(&imx_ccm->CCGR3);
+			reg |= MXC_CCM_CCGR3_LCDIF_AXI_MASK |
+				MXC_CCM_CCGR3_LCDIF_PIX_MASK;
+			writel(reg, &imx_ccm->CCGR3);
+		}
+
+		return 0;
 	} else {
-		debug("This chip not support lvds bridge!\n");
 		return 0;
 	}
 
-	/* Turn on LDB DI0 clocks */
+	/* Gate LCDIF clock first */
 	reg = readl(&imx_ccm->CCGR3);
-	reg |=  MXC_CCM_CCGR3_LDB_DI0_MASK;
+	reg &= ~lcdif_ccgr3_mask;
 	writel(reg, &imx_ccm->CCGR3);
 
-	/* set LDB DI0 clk select to 011 PLL2 PFD3 200M*/
-	reg = readl(&imx_ccm->cs2cdr);
-	reg &= ~MXC_CCM_CS2CDR_LDB_DI0_CLK_SEL_MASK;
-	reg |= (3 << MXC_CCM_CS2CDR_LDB_DI0_CLK_SEL_OFFSET);
-	writel(reg, &imx_ccm->cs2cdr);
-
-	reg = readl(&imx_ccm->cscmr2);
-	reg |= MXC_CCM_CSCMR2_LDB_DI0_IPU_DIV;
-	writel(reg, &imx_ccm->cscmr2);
-
-	/* set LDB DI0 clock for LCDIF PIX clock */
-	reg = readl(&imx_ccm->cscdr2);
-	if (lcd_base_addr == LCDIF1_BASE_ADDR) {
-		reg &= ~MXC_CCM_CSCDR2_LCDIF1_CLK_SEL_MASK;
-		reg |= (0x3 << MXC_CCM_CSCDR2_LCDIF1_CLK_SEL_OFFSET);
-	} else {
-		reg &= ~MXC_CCM_CSCDR2_LCDIF2_CLK_SEL_MASK;
-		reg |= (0x3 << MXC_CCM_CSCDR2_LCDIF2_CLK_SEL_OFFSET);
-	}
-	writel(reg, &imx_ccm->cscdr2);
-
-	reg = IOMUXC_GPR2_DI0_VS_POLARITY_ACTIVE_LOW
-		| IOMUXC_GPR2_BIT_MAPPING_CH0_SPWG
-		| IOMUXC_GPR2_DATA_WIDTH_CH0_18BIT
-		| IOMUXC_GPR2_LVDS_CH0_MODE_ENABLED_DI0;
-	writel(reg, &iomux->gpr[6]);
-
-	reg = readl(&iomux->gpr[5]);
-	if (lcd_base_addr == LCDIF1_BASE_ADDR)
-		reg &= ~0x8;  /* MUX LVDS to LCDIF1 */
-	else
-		reg |= 0x8; /* MUX LVDS to LCDIF2 */
-	writel(reg, &iomux->gpr[5]);
+	reg = readl(&imx_ccm->CCGR2);
+	reg &= ~MXC_CCM_CCGR2_LCD_MASK;
+	writel(reg, &imx_ccm->CCGR2);
+
+	if (enable) {
+		/* Select pre-mux */
+		reg = readl(&imx_ccm->cscdr2);
+		reg &= ~lcdif_clk_sel_mask;
+		writel(reg, &imx_ccm->cscdr2);
+
+		/* Enable the LCDIF pix clock */
+		reg = readl(&imx_ccm->CCGR3);
+		reg |= lcdif_ccgr3_mask;
+		writel(reg, &imx_ccm->CCGR3);
+
+		reg = readl(&imx_ccm->CCGR2);
+		reg |= MXC_CCM_CCGR2_LCD_MASK;
+		writel(reg, &imx_ccm->CCGR2);
+	}
 
 	return 0;
 }
-
-#endif
->>>>>>> e75092ef
+#endif /* CONFIG_VIDEO_IPUV3 || CONFIG_VIDEO_MXS */
 
 #ifdef CONFIG_FSL_QSPI
 /* qspi_num can be from 0 - 1 */
@@ -959,7 +995,7 @@
 #ifdef CONFIG_MX6SX
 	/* Disable enet system clcok before switching clock parent */
 	reg = readl(&imx_ccm->CCGR3);
-	reg &= ~MXC_CCM_CCGR3_ENET_CLK_ENABLE_MASK;
+	reg &= ~MXC_CCM_CCGR3_ENET_MASK;
 	writel(reg, &imx_ccm->CCGR3);
 
 	/*
@@ -979,7 +1015,7 @@
 
 	/* Enable enet system clock */
 	reg = readl(&imx_ccm->CCGR3);
-	reg |= MXC_CCM_CCGR3_ENET_CLK_ENABLE_MASK;
+	reg |= MXC_CCM_CCGR3_ENET_MASK;
 	writel(reg, &imx_ccm->CCGR3);
 #endif
 	return 0;
@@ -1159,16 +1195,11 @@
 	clrbits_le32(&ccm_regs->cbcmr, MXC_CCM_CBCMR_PCIE_AXI_CLK_SEL);
 
 	if (!is_mx6sx()) {
-<<<<<<< HEAD
 		/* Party time! Ungate the clock to the PCIe. */
-=======
-	/* Party time! Ungate the clock to the PCIe. */
->>>>>>> e75092ef
 #ifdef CONFIG_SATA
 		ungate_sata_clock();
 #endif
 		ungate_pcie_clock();
-<<<<<<< HEAD
 
 		return enable_enet_pll(BM_ANADIG_PLL_ENET_ENABLE_SATA |
 				       BM_ANADIG_PLL_ENET_ENABLE_PCIE);
@@ -1177,16 +1208,6 @@
 		ungate_disp_axi_clock();
 		ungate_pcie_clock();
 
-=======
-
-		return enable_enet_pll(BM_ANADIG_PLL_ENET_ENABLE_SATA |
-				       BM_ANADIG_PLL_ENET_ENABLE_PCIE);
-	} else {
-		/* Party time! Ungate the clock to the PCIe. */
-		ungate_disp_axi_clock();
-		ungate_pcie_clock();
-
->>>>>>> e75092ef
 		return enable_enet_pll(BM_ANADIG_PLL_ENET_ENABLE_PCIE);
 	}
 }
@@ -1259,6 +1280,7 @@
 	enable_pll3();
 }
 
+#ifdef CONFIG_MTD_NOR_FLASH
 void enable_eim_clk(unsigned char enable)
 {
 	u32 reg;
@@ -1270,6 +1292,7 @@
 		reg &= ~MXC_CCM_CCGR6_EMI_SLOW_MASK;
 	__raw_writel(reg, &imx_ccm->CCGR6);
 }
+#endif
 
 unsigned int mxc_get_clock(enum mxc_clock clk)
 {
@@ -1337,27 +1360,6 @@
 	writel(0x00000010, 0x00bb0814);
 }
 
-void enable_ipu_clock(void)
-{
-	struct mxc_ccm_reg *mxc_ccm = (struct mxc_ccm_reg *)CCM_BASE_ADDR;
-	int reg;
-	reg = readl(&mxc_ccm->CCGR3);
-	reg |= MXC_CCM_CCGR3_IPU1_IPU_MASK;
-	writel(reg, &mxc_ccm->CCGR3);
-
-	if (is_mx6dqp()) {
-		setbits_le32(&mxc_ccm->CCGR6, MXC_CCM_CCGR6_PRG_CLK0_MASK);
-		setbits_le32(&mxc_ccm->CCGR3, MXC_CCM_CCGR3_IPU2_IPU_MASK);
-
-		/*
-		 * Since CONFIG_VIDEO_IPUV3 is always set in mx6sabre_common.h and
-		 * this misc setting is a must for mx6qp, this position is ok
-		 * to do such settings.
-		 */
-		pre_misc_setting();
-	}
-}
-
 #ifndef CONFIG_SPL_BUILD
 static void show_freq(const char *name, u32 freq)
 {
@@ -1395,7 +1397,6 @@
 #ifdef CONFIG_MXC_SPI
 	show_freq("CSPI", mxc_get_clock(MXC_CSPI_CLK));
 #endif
-<<<<<<< HEAD
 	show_freq("AHB", mxc_get_clock(MXC_AHB_CLK));
 	show_freq("AXI", mxc_get_clock(MXC_AXI_CLK));
 	show_freq("DDR", mxc_get_clock(MXC_DDR_CLK));
@@ -1431,21 +1432,34 @@
 	show_freq("LDB_DI0", mxs_get_ldb_clock(0));
 	show_freq("LDB_DI1", mxs_get_ldb_clock(1));
 #endif
-=======
-	printf("AHB        %8d kHz\n", mxc_get_clock(MXC_AHB_CLK) / 1000);
-	printf("AXI        %8d kHz\n", mxc_get_clock(MXC_AXI_CLK) / 1000);
-	printf("DDR        %8d kHz\n", mxc_get_clock(MXC_DDR_CLK) / 1000);
-	printf("USDHC1     %8d kHz\n", mxc_get_clock(MXC_ESDHC_CLK) / 1000);
-	printf("USDHC2     %8d kHz\n", mxc_get_clock(MXC_ESDHC2_CLK) / 1000);
-	printf("USDHC3     %8d kHz\n", mxc_get_clock(MXC_ESDHC3_CLK) / 1000);
-	printf("USDHC4     %8d kHz\n", mxc_get_clock(MXC_ESDHC4_CLK) / 1000);
-	printf("EMI SLOW   %8d kHz\n", mxc_get_clock(MXC_EMI_SLOW_CLK) / 1000);
-	printf("IPG PERCLK %8d kHz\n", mxc_get_clock(MXC_IPG_PERCLK) / 1000);
 
 	return 0;
 }
 
-#if defined(CONFIG_MX6QDL) || defined(CONFIG_MX6Q) || defined(CONFIG_MX6DL) || \
+#ifndef CONFIG_MX6SX
+void enable_ipu_clock(void)
+{
+	struct mxc_ccm_reg *mxc_ccm = (struct mxc_ccm_reg *)CCM_BASE_ADDR;
+	int reg;
+	reg = readl(&mxc_ccm->CCGR3);
+	reg |= MXC_CCM_CCGR3_IPU1_IPU_MASK;
+	writel(reg, &mxc_ccm->CCGR3);
+
+	if (is_mx6dqp()) {
+		setbits_le32(&mxc_ccm->CCGR6, MXC_CCM_CCGR6_PRG_CLK0_MASK);
+		setbits_le32(&mxc_ccm->CCGR3, MXC_CCM_CCGR3_IPU2_IPU_MASK);
+
+		/*
+		 * Since CONFIG_VIDEO_IPUV3 is always set in mx6sabre_common.h and
+		 * this misc setting is a must for mx6qp, this position is ok
+		 * to do such settings.
+		 */
+		pre_misc_setting();
+	}
+}
+#endif
+
+#if defined(CONFIG_MX6Q) || defined(CONFIG_MX6D) || defined(CONFIG_MX6DL) || \
 	defined(CONFIG_MX6S)
 static void disable_ldb_di_clock_sources(void)
 {
@@ -1471,6 +1485,7 @@
 	reg &= ~(1 << 13);
 	writel(reg, &mxc_ccm->analog_pll_video);
 }
+
 
 static void enable_ldb_di_clock_sources(void)
 {
@@ -1574,41 +1589,25 @@
 	reg = readl(&mxc_ccm->ccsr);
 	reg &= ~MXC_CCM_CCSR_PLL3_SW_CLK_SEL;
 	writel(reg, &mxc_ccm->ccsr);
->>>>>>> e75092ef
-
-	return 0;
-}
-
-
-#if defined(CONFIG_MXC_EPDC)
-#if defined(CONFIG_MX6ULL) || defined(CONFIG_MX6SLL)
-void enable_epdc_clock(void)
-{
-	u32 reg = 0;
-
-	/* disable the clock gate first */
-	clrbits_le32(&imx_ccm->CCGR3, MXC_CCM_CCGR3_EPDC_CLK_ENABLE_MASK);
-
-	/* PLL3_PFD2 */
-	reg = readl(&imx_ccm->chsccdr);
-	reg &= ~MXC_CCM_CHSCCDR_EPDC_PRE_CLK_SEL_MASK;
-	reg |= 5 << MXC_CCM_CHSCCDR_EPDC_PRE_CLK_SEL_OFFSET;
-	writel(reg, &imx_ccm->chsccdr);
-
-	reg = readl(&imx_ccm->chsccdr);
-	reg &= ~MXC_CCM_CHSCCDR_EPDC_PODF_MASK;
-	reg |= 7 << MXC_CCM_CHSCCDR_EPDC_PODF_OFFSET;
-	writel(reg, &imx_ccm->chsccdr);
-
-	reg = readl(&imx_ccm->chsccdr);
-	reg &= ~MXC_CCM_CHSCCDR_EPDC_CLK_SEL_MASK;
-	reg |= 0 <<MXC_CCM_CHSCCDR_EPDC_CLK_SEL_OFFSET;
-	writel(reg, &imx_ccm->chsccdr);
-
-	/* enable the clock gate */
-	setbits_le32(&imx_ccm->CCGR3, MXC_CCM_CCGR3_EPDC_CLK_ENABLE_MASK);
-}
-#endif
+
+	/*
+	 * Set the periph2_clk_sel back to the bottom mux so that
+	 * mmdc_ch1 is from its original parent.
+	 */
+	reg = readl(&mxc_ccm->cbcdr);
+	reg &= ~MXC_CCM_CBCDR_PERIPH2_CLK_SEL;
+	writel(reg, &mxc_ccm->cbcdr);
+
+	/* Wait for the clock switch */
+	while (readl(&mxc_ccm->cdhipr))
+		;
+	/* Clear MMDC_CH1 mask bit */
+	reg = readl(&mxc_ccm->ccdr);
+	reg &= ~MXC_CCM_CCDR_MMDC_CH1_HS_MASK;
+	writel(reg, &mxc_ccm->ccdr);
+
+	enable_ldb_di_clock_sources();
+}
 #endif
 
 /***************************************************/
