--- conflicted
+++ resolved
@@ -4,12 +4,7 @@
  * Sascha Hauer, Pengutronix
  *
  * (C) Copyright 2009 Freescale Semiconductor, Inc.
-<<<<<<< HEAD
  * Copyright 2018 NXP
- *
- * SPDX-License-Identifier:	GPL-2.0+
-=======
->>>>>>> 4b398755
  */
 
 #include <common.h>
@@ -162,7 +157,7 @@
 			return 696000000;
 		default:
 			return 0;
-		}
+	}
 	}
 	/* ULL: 2b'00: Reserved, 2b'01: 528MHz, 2b'10: 792MHz, 2b'11: 900MHz */
 	if (is_mx6ull()) {
@@ -175,7 +170,7 @@
 			return 900000000;
 		default:
 			return 0;
-		}
+	}
 	}
 
 	switch (val) {
