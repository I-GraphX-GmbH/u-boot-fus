--- conflicted
+++ resolved
@@ -552,42 +552,6 @@
 	return 0;
 }
 
-<<<<<<< HEAD
-#if defined(CONFIG_FEC_MXC)
-void imx_get_mac_from_fuse(int dev_id, unsigned char *mac)
-{
-	struct ocotp_regs *ocotp = (struct ocotp_regs *)OCOTP_BASE_ADDR;
-	struct fuse_bank *bank = &ocotp->bank[4];
-	struct fuse_bank4_regs *fuse =
-			(struct fuse_bank4_regs *)bank->fuse_regs;
-
-	if ((is_mx6sx() || is_mx6ul() || is_mx6ull()) && dev_id == 1) {
-		u32 value = readl(&fuse->mac_addr2);
-		mac[0] = value >> 24 ;
-		mac[1] = value >> 16 ;
-		mac[2] = value >> 8 ;
-		mac[3] = value ;
-
-		value = readl(&fuse->mac_addr1);
-		mac[4] = value >> 24 ;
-		mac[5] = value >> 16 ;
-	} else {
-		u32 value = readl(&fuse->mac_addr1);
-		mac[0] = (value >> 8);
-		mac[1] = value ;
-
-		value = readl(&fuse->mac_addr0);
-		mac[2] = value >> 24 ;
-		mac[3] = value >> 16 ;
-		mac[4] = value >> 8 ;
-		mac[5] = value ;
-	}
-
-}
-#endif
-
-=======
->>>>>>> 4bc73d91
 #ifndef CONFIG_SPL_BUILD
 /*
  * cfg_val will be used for
@@ -735,91 +699,4 @@
 		writel(0x007F007F, &iomux->gpr[6]);
 		writel(0x007F007F, &iomux->gpr[7]);
 	}
-<<<<<<< HEAD
-}
-
-#ifdef CONFIG_IMX_BOOTAUX
-int arch_auxiliary_core_set_reset_address(u32 boot_private_data)
-{
-	u32 stack, pc;
-
-	if (!boot_private_data)
-		return 1;
-
-	if (boot_private_data != M4_BOOTROM_BASE_ADDR) {
-		stack = *(u32 *)boot_private_data;
-		pc = *(u32 *)(boot_private_data + 4);
-
-		/* Set the stack and pc to M4 bootROM */
-		writel(stack, M4_BOOTROM_BASE_ADDR);
-		writel(pc, M4_BOOTROM_BASE_ADDR + 4);
-	}
-
-	return 0;
-}
-
-void arch_auxiliary_core_set(u32 core_id, enum aux_state state)
-{
-	struct src *src_reg = (struct src *)SRC_BASE_ADDR;
-	struct mxc_ccm_reg *mxc_ccm = (struct mxc_ccm_reg *)CCM_BASE_ADDR;
-
-	if (state == aux_off || state == aux_stopped)
-		/* Assert SW reset, i.e. stop M4 if running */
-		setbits_le32(&src_reg->scr, 0x00000010);
-
-	if (state == aux_off)
-		/* Disable M4 */
-		clrbits_le32(&src_reg->scr, 0x00400000);
-
-	if (state == aux_off || state == aux_paused)
-		/* Disable M4 clock */
-		clrbits_le32(&mxc_ccm->CCGR3, MXC_CCM_CCGR3_M4_MASK);
-
-	if (state == aux_stopped || state == aux_running)
-		/* Enable M4 clock */
-		setbits_le32(&mxc_ccm->CCGR3, MXC_CCM_CCGR3_M4_MASK);
-
-	if (!(state == aux_off)) {
-		/* Enable M4 */
-		setbits_le32(&src_reg->scr, 0x00400000);
-	}
-
-	if (state == aux_running || state == aux_paused)
-		/* Assert SW reset, i.e. stop M4 if running */
-		clrbits_le32(&src_reg->scr, 0x00000010);
-}
-
-enum aux_state arch_auxiliary_core_get(u32 core_id)
-{
-	struct src *src_reg = (struct src *)SRC_BASE_ADDR;
-	struct mxc_ccm_reg *mxc_ccm = (struct mxc_ccm_reg *)CCM_BASE_ADDR;
-	int flags = 0;
-	int reg = 0;
-
-	reg = readl(&src_reg->scr);
-	if (reg & 0x00000010)
-		flags |= 0x4;
-	if (reg & 0x00400000)
-		flags |= 0x1;
-	reg = readl(&mxc_ccm->CCGR3);
-	if (reg & MXC_CCM_CCGR3_M4_MASK)
-		flags |= 0x2;
-
-	switch (flags)
-	{
-		case 0x4:
-			return aux_off;
-		case 0x7:
-			return aux_stopped;
-		case 0x3:
-			return aux_running;
-		case 0x1:
-			return aux_paused;
-	}
-
-	return aux_undefined;
-}
-#endif
-=======
-}
->>>>>>> 4bc73d91
+}