/*
 * (C) Copyright 2007
 * Sascha Hauer, Pengutronix
 *
 * (C) Copyright 2009 Freescale Semiconductor, Inc.
 * Copyright 2018 NXP
 *
 * SPDX-License-Identifier:	GPL-2.0+
 */

#include <common.h>
#include <linux/errno.h>
#include <asm/io.h>
#include <asm/arch/imx-regs.h>
#include <asm/arch/clock.h>
#include <asm/arch/sys_proto.h>
#include <asm/bootm.h>
#include <asm/mach-imx/boot_mode.h>
#include <asm/mach-imx/dma.h>
#include <asm/mach-imx/hab.h>
#include <stdbool.h>
#include <asm/arch/mxc_hdmi.h>
#include <asm/arch/crm_regs.h>
#include <dm.h>
#include <imx_thermal.h>
#include <mmc.h>
#include <asm/setup.h>
#ifdef CONFIG_IMX_SEC_INIT
#include <fsl_caam.h>
#endif

DECLARE_GLOBAL_DATA_PTR;

enum ldo_reg {
	LDO_ARM,
	LDO_SOC,
	LDO_PU,
};

struct scu_regs {
	u32	ctrl;
	u32	config;
	u32	status;
	u32	invalidate;
	u32	fpga_rev;
};

#if defined(CONFIG_IMX_THERMAL)
static const struct imx_thermal_plat imx6_thermal_plat = {
	.regs = (void *)ANATOP_BASE_ADDR,
	.fuse_bank = 1,
	.fuse_word = 6,
};

U_BOOT_DEVICE(imx6_thermal) = {
	.name = "imx_thermal",
	.platdata = &imx6_thermal_plat,
};
#endif

#if defined(CONFIG_SECURE_BOOT)
struct imx_sec_config_fuse_t const imx_sec_config_fuse = {
	.bank = 0,
	.word = 6,
};
#endif

u32 get_nr_cpus(void)
{
	struct scu_regs *scu = (struct scu_regs *)SCU_BASE_ADDR;
	return readl(&scu->config) & 3;
}

u32 get_cpu_rev(void)
{
	struct anatop_regs *anatop = (struct anatop_regs *)ANATOP_BASE_ADDR;
	u32 reg = readl(&anatop->digprog_sololite);
	u32 type = ((reg >> 16) & 0xff);
	u32 major, cfg = 0;

	if (type != MXC_CPU_MX6SL) {
		reg = readl(&anatop->digprog);
		struct scu_regs *scu = (struct scu_regs *)SCU_BASE_ADDR;
		cfg = readl(&scu->config) & 3;
		type = ((reg >> 16) & 0xff);
		if (type == MXC_CPU_MX6DL) {
			if (!cfg)
				type = MXC_CPU_MX6SOLO;
		}

		if (type == MXC_CPU_MX6Q) {
			if (cfg == 1)
				type = MXC_CPU_MX6D;
		}

		if (type == MXC_CPU_MX6ULL) {
			if (readl(SRC_BASE_ADDR + 0x1c) & (1 << 6))
				type = MXC_CPU_MX6ULZ;
		}
	}
	major = ((reg >> 8) & 0xff);
	if ((major >= 1) &&
	    ((type == MXC_CPU_MX6Q) || (type == MXC_CPU_MX6D))) {
		major--;
		type = MXC_CPU_MX6QP;
		if (cfg == 1)
			type = MXC_CPU_MX6DP;
	}
	reg &= 0xff;		/* mx6 silicon revision */

	/* For 6DQ, the value 0x00630005 is Silicon revision 1.3*/
	if (((type == MXC_CPU_MX6Q) || (type == MXC_CPU_MX6D)) && (reg == 0x5))
		reg = 0x3;

	return (type << 12) | (reg + (0x10 * (major + 1)));
}

/*
 * OCOTP_CFG3[17:16] (see Fusemap Description Table offset 0x440)
 * defines a 2-bit SPEED_GRADING
 */
#define OCOTP_CFG3_SPEED_SHIFT	16
#define OCOTP_CFG3_SPEED_800MHZ	0
#define OCOTP_CFG3_SPEED_850MHZ	1
#define OCOTP_CFG3_SPEED_1GHZ	2
#define OCOTP_CFG3_SPEED_1P2GHZ	3

/*
 * For i.MX6UL
 */
#define OCOTP_CFG3_SPEED_528MHZ 1
#define OCOTP_CFG3_SPEED_696MHZ 2

/*
 * For i.MX6ULL
 */
#define OCOTP_CFG3_SPEED_792MHZ 2
#define OCOTP_CFG3_SPEED_900MHZ 3

u32 get_cpu_speed_grade_hz(void)
{
	struct ocotp_regs *ocotp = (struct ocotp_regs *)OCOTP_BASE_ADDR;
	struct fuse_bank *bank = &ocotp->bank[0];
	struct fuse_bank0_regs *fuse =
		(struct fuse_bank0_regs *)bank->fuse_regs;
	uint32_t val;

	val = readl(&fuse->cfg3);
	val >>= OCOTP_CFG3_SPEED_SHIFT;
	val &= 0x3;

	/* UL: 2b'00: Reserved, 2b'01: 528MHz, 2b'10: 696MHz, 2b'11: Reserved */
	if (is_mx6ul()) {
		switch (val) {
		case OCOTP_CFG3_SPEED_528MHZ:
			return 528000000;
		case OCOTP_CFG3_SPEED_696MHZ:
			return 696000000;
		default:
			return 0;
		}
	}
	/* ULL: 2b'00: Reserved, 2b'01: 528MHz, 2b'10: 792MHz, 2b'11: 900MHz */
	if (is_mx6ull()) {
		switch (val) {
		case OCOTP_CFG3_SPEED_528MHZ:
			return 528000000;
		case OCOTP_CFG3_SPEED_792MHZ:
			return 792000000;
		case OCOTP_CFG3_SPEED_900MHZ:
			return 900000000;
		default:
			return 0;
		}
	}

	switch (val) {
	/* Valid for IMX6DQ */
	case OCOTP_CFG3_SPEED_1P2GHZ:
		if (is_mx6dq() || is_mx6dqp())
			return 1200000000;
	/* Valid for IMX6SX/IMX6SDL/IMX6DQ */
	case OCOTP_CFG3_SPEED_1GHZ:
		return 996000000;
	/* Valid for IMX6DQ */
	case OCOTP_CFG3_SPEED_850MHZ:
		if (is_mx6dq() || is_mx6dqp())
			return 852000000;
	/* Valid for IMX6SX/IMX6SDL/IMX6DQ */
	case OCOTP_CFG3_SPEED_800MHZ:
		return 792000000;
	}
	return 0;
}

/*
 * OCOTP_MEM0[7:6] (see Fusemap Description Table offset 0x480)
 * defines a 2-bit Temperature Grade
 *
 * return temperature grade and min/max temperature in Celsius
 */
#define OCOTP_MEM0_TEMP_SHIFT          6

u32 get_cpu_temp_grade(int *minc, int *maxc)
{
	struct ocotp_regs *ocotp = (struct ocotp_regs *)OCOTP_BASE_ADDR;
	struct fuse_bank *bank = &ocotp->bank[1];
	struct fuse_bank1_regs *fuse =
		(struct fuse_bank1_regs *)bank->fuse_regs;
	uint32_t val;

	val = readl(&fuse->mem0);
	val >>= OCOTP_MEM0_TEMP_SHIFT;
	val &= 0x3;

	if (minc && maxc) {
		if (val == TEMP_AUTOMOTIVE) {
			*minc = -40;
			*maxc = 125;
		} else if (val == TEMP_INDUSTRIAL) {
			*minc = -40;
			*maxc = 105;
		} else if (val == TEMP_EXTCOMMERCIAL) {
			*minc = -20;
			*maxc = 105;
		} else {
			*minc = 0;
			*maxc = 95;
		}
	}
	return val;
}

#ifdef CONFIG_REVISION_TAG
u32 __weak get_board_rev(void)
{
	u32 cpurev = get_cpu_rev();
	u32 type = ((cpurev >> 12) & 0xff);
	if (type == MXC_CPU_MX6SOLO)
		cpurev = (MXC_CPU_MX6DL) << 12 | (cpurev & 0xFFF);

	if (type == MXC_CPU_MX6D)
		cpurev = (MXC_CPU_MX6Q) << 12 | (cpurev & 0xFFF);

	if (type == MXC_CPU_MX6QP || type == MXC_CPU_MX6DP)
		cpurev = (MXC_CPU_MX6Q) << 12 | ((cpurev + 0x10) & 0xFFF);

	return cpurev;
}
#endif

#ifdef CONFIG_IMX_TRUSTY_OS
#ifdef CONFIG_MX6UL
void smp_set_core_boot_addr(unsigned long addr, int corenr)
{
           return;
}

void smp_waitloop(unsigned previous_address)
{
           return;
}
#endif
#endif

static void init_csu(void)
{
#ifdef CONFIG_ARMV7_NONSEC
	int i;
	u32 csu = CSU_BASE_ADDR;
	/*
	 * This is to allow device can be accessed in non-secure world.
	 * All imx6 chips CSU have 40 Config security level registers.
	 */
	for (i = 0; i < 40; i ++) {
	    *((u32 *)csu + i) = 0xffffffff;
	}
#endif
}

static void clear_ldo_ramp(void)
{
	struct anatop_regs *anatop = (struct anatop_regs *)ANATOP_BASE_ADDR;
	int reg;

	/* ROM may modify LDO ramp up time according to fuse setting, so in
	 * order to be in the safe side we neeed to reset these settings to
	 * match the reset value: 0'b00
	 */
	reg = readl(&anatop->ana_misc2);
	reg &= ~(0x3f << 24);
	writel(reg, &anatop->ana_misc2);
}

/*
 * Set the PMU_REG_CORE register
 *
 * Set LDO_SOC/PU/ARM regulators to the specified millivolt level.
 * Possible values are from 0.725V to 1.450V in steps of
 * 0.025V (25mV).
 */
static int set_ldo_voltage(enum ldo_reg ldo, u32 mv)
{
	struct anatop_regs *anatop = (struct anatop_regs *)ANATOP_BASE_ADDR;
	u32 val, step, old, reg = readl(&anatop->reg_core);
	u8 shift;

	/* No LDO_SOC/PU/ARM */
	if (is_mx6sll())
		return 0;

	if (mv < 725)
		val = 0x00;	/* Power gated off */
	else if (mv > 1450)
		val = 0x1F;	/* Power FET switched full on. No regulation */
	else
		val = (mv - 700) / 25;

	clear_ldo_ramp();

	switch (ldo) {
	case LDO_SOC:
		shift = 18;
		break;
	case LDO_PU:
		shift = 9;
		break;
	case LDO_ARM:
		shift = 0;
		break;
	default:
		return -EINVAL;
	}

	old = (reg & (0x1F << shift)) >> shift;
	step = abs(val - old);
	if (step == 0)
		return 0;

	reg = (reg & ~(0x1F << shift)) | (val << shift);
	writel(reg, &anatop->reg_core);

	/*
	 * The LDO ramp-up is based on 64 clock cycles of 24 MHz = 2.6 us per
	 * step
	 */
	udelay(3 * step);

	return 0;
}

static void set_ahb_rate(u32 val)
{
	struct mxc_ccm_reg *mxc_ccm = (struct mxc_ccm_reg *)CCM_BASE_ADDR;
	u32 reg, div;

	div = get_periph_clk() / val - 1;
	reg = readl(&mxc_ccm->cbcdr);

	writel((reg & (~MXC_CCM_CBCDR_AHB_PODF_MASK)) |
		(div << MXC_CCM_CBCDR_AHB_PODF_OFFSET), &mxc_ccm->cbcdr);
}

static void clear_mmdc_ch_mask(void)
{
	struct mxc_ccm_reg *mxc_ccm = (struct mxc_ccm_reg *)CCM_BASE_ADDR;
	u32 reg;
	reg = readl(&mxc_ccm->ccdr);

	/* Clear MMDC channel mask */
	if (is_mx6sx() || is_mx6ul() || is_mx6ull() || is_mx6sl() || is_mx6sll())
		reg &= ~(MXC_CCM_CCDR_MMDC_CH1_HS_MASK);
	else
		reg &= ~(MXC_CCM_CCDR_MMDC_CH1_HS_MASK | MXC_CCM_CCDR_MMDC_CH0_HS_MASK);
	writel(reg, &mxc_ccm->ccdr);
}

#define OCOTP_MEM0_REFTOP_TRIM_SHIFT          8

static void init_bandgap(void)
{
	struct anatop_regs *anatop = (struct anatop_regs *)ANATOP_BASE_ADDR;
	struct ocotp_regs *ocotp = (struct ocotp_regs *)OCOTP_BASE_ADDR;
	struct fuse_bank *bank = &ocotp->bank[1];
	struct fuse_bank1_regs *fuse =
		(struct fuse_bank1_regs *)bank->fuse_regs;
	uint32_t val;

	/*
	 * Ensure the bandgap has stabilized.
	 */
	while (!(readl(&anatop->ana_misc0) & 0x80))
		;
	/*
	 * For best noise performance of the analog blocks using the
	 * outputs of the bandgap, the reftop_selfbiasoff bit should
	 * be set.
	 */
	writel(BM_ANADIG_ANA_MISC0_REFTOP_SELBIASOFF, &anatop->ana_misc0_set);
	/*
	 * On i.MX6ULL,we need to set VBGADJ bits according to the
	 * REFTOP_TRIM[3:0] in fuse table
	 *	000 - set REFTOP_VBGADJ[2:0] to 3b'110,
	 *	110 - set REFTOP_VBGADJ[2:0] to 3b'000,
	 *	001 - set REFTOP_VBGADJ[2:0] to 3b'001,
	 *	010 - set REFTOP_VBGADJ[2:0] to 3b'010,
	 *	011 - set REFTOP_VBGADJ[2:0] to 3b'011,
	 *	100 - set REFTOP_VBGADJ[2:0] to 3b'100,
	 *	101 - set REFTOP_VBGADJ[2:0] to 3b'101,
	 *	111 - set REFTOP_VBGADJ[2:0] to 3b'111,
	 */
	if (is_mx6ull()) {
		val = readl(&fuse->mem0);
		val >>= OCOTP_MEM0_REFTOP_TRIM_SHIFT;
		val &= 0x7;

		writel(val << BM_ANADIG_ANA_MISC0_REFTOP_VBGADJ_SHIFT,
		       &anatop->ana_misc0_set);
	}
}

static void set_preclk_from_osc(void)
{
	struct mxc_ccm_reg *mxc_ccm = (struct mxc_ccm_reg *)CCM_BASE_ADDR;
	u32 reg;

	reg = readl(&mxc_ccm->cscmr1);
	reg |= MXC_CCM_CSCMR1_PER_CLK_SEL_MASK;
	writel(reg, &mxc_ccm->cscmr1);
}

#ifdef CONFIG_MX6SX
void vadc_power_up(void)
{
	struct iomuxc *iomux = (struct iomuxc *)IOMUXC_BASE_ADDR;
	u32 val;

	/* csi0 */
	val = readl(&iomux->gpr[5]);
	val &= ~IMX6SX_GPR5_CSI1_MUX_CTRL_MASK,
	val |= IMX6SX_GPR5_CSI1_MUX_CTRL_CVD;
	writel(val, &iomux->gpr[5]);

	/* Power on vadc analog
	 * Power down vadc ext power */
	val = readl(GPC_BASE_ADDR + 0);
	val &= ~0x60000;
	writel(val, GPC_BASE_ADDR + 0);

	/* software reset afe  */
	val = readl(&iomux->gpr[1]);
	writel(val | 0x80000, &iomux->gpr[1]);

	udelay(10*1000);

	/* Release reset bit  */
	writel(val & ~0x80000, &iomux->gpr[1]);

	/* Power on vadc ext power */
	val = readl(GPC_BASE_ADDR + 0);
	val |= 0x40000;
	writel(val, GPC_BASE_ADDR + 0);
}

void vadc_power_down(void)
{
	struct iomuxc *iomux = (struct iomuxc *)IOMUXC_BASE_ADDR;
	u32 val;

	/* Power down vadc ext power
	 * Power off vadc analog */
	val = readl(GPC_BASE_ADDR + 0);
	val &= ~0x40000;
	val |= 0x20000;
	writel(val, GPC_BASE_ADDR + 0);

	/* clean csi0 connect to vadc  */
	val = readl(&iomux->gpr[5]);
	val &= ~IMX6SX_GPR5_CSI1_MUX_CTRL_MASK,
	writel(val, &iomux->gpr[5]);
}

void pcie_power_up(void)
{
	set_ldo_voltage(LDO_PU, 1100);	/* Set VDDPU to 1.1V */
}

void pcie_power_off(void)
{
	set_ldo_voltage(LDO_PU, 0);	/* Set VDDPU to 1.1V */
}
#endif

static void set_uart_from_osc(void)
{
	u32 reg;

	/* set uart clk to OSC */
	reg = readl(CCM_BASE_ADDR + 0x24);
	reg |= MXC_CCM_CSCDR1_UART_CLK_SEL;
	writel(reg, CCM_BASE_ADDR + 0x24);
}

static void imx_set_vddpu_power_down(void)
{
	struct anatop_regs *anatop = (struct anatop_regs *)ANATOP_BASE_ADDR;
	u32 val;

	/* need to power down xPU in GPC before turn off PU LDO */
	val = readl(GPC_BASE_ADDR + 0x260);
	writel(val | 0x1, GPC_BASE_ADDR + 0x260);

	val = readl(GPC_BASE_ADDR + 0x0);
	writel(val | 0x1, GPC_BASE_ADDR + 0x0);
	while (readl(GPC_BASE_ADDR + 0x0) & 0x1)
		;

	/* disable VDDPU */
	val = 0x3e00;
	writel(val, &anatop->reg_core_clr);
}

static void imx_set_pcie_phy_power_down(void)
{
	u32 val;

	if (!is_cpu_type(MXC_CPU_MX6SX)) {
		val = readl(IOMUXC_BASE_ADDR + 0x4);
		val |= 0x1 << 18;
		writel(val, IOMUXC_BASE_ADDR + 0x4);
	} else {
		val = readl(IOMUXC_GPR_BASE_ADDR + 0x30);
		val |= 0x1 << 30;
		writel(val, IOMUXC_GPR_BASE_ADDR + 0x30);
	}
}

__weak bool is_usb_boot(void)
{
	if (gd->flags & GD_FLG_ARCH_IMX_USB_BOOT)
		return true;

	return false;
}

int arch_cpu_init(void)
{
	if (is_usbphy_power_on())
		gd->flags |= GD_FLG_ARCH_IMX_USB_BOOT;

	if (!is_mx6sl() && !is_mx6sx()
		&& !is_mx6ul() && !is_mx6ull()
		&& !is_mx6sll()) {
		/*
		 * imx6sl doesn't have pcie at all.
		 * this bit is not used by imx6sx anymore
		 */
		u32 val;

		/*
		 * There are about 0.02% percentage, random pcie link down
		 * when warm-reset is used.
		 * clear the ref_ssp_en bit16 of gpr1 to workaround it.
		 * then warm-reset imx6q/dl/solo again.
		 */
		val = readl(IOMUXC_BASE_ADDR + 0x4);
		if (val & (0x1 << 16)) {
			val &= ~(0x1 << 16);
			writel(val, IOMUXC_BASE_ADDR + 0x4);
			reset_cpu(0);
		}
	}

	if (!is_mx6sl() && !is_mx6sx() && !is_mx6ul() && !is_mx6ull()) {
		/*
		 * imx6sl doesn't have pcie at all.
		 * this bit is not used by imx6sx anymore
		 */
		u32 val;

		/*
		 * There are about 0.02% percentage, random pcie link down
		 * when warm-reset is used.
		 * clear the ref_ssp_en bit16 of gpr1 to workaround it.
		 * then warm-reset imx6q/dl/solo again.
		 */
		val = readl(IOMUXC_BASE_ADDR + 0x4);
		if (val & (0x1 << 16)) {
			val &= ~(0x1 << 16);
			writel(val, IOMUXC_BASE_ADDR + 0x4);
			reset_cpu(0);
		}
	}

	init_aips();

	init_csu();

	/* Need to clear MMDC_CHx_MASK to make warm reset work. */
	clear_mmdc_ch_mask();

	/*
	 * Disable self-bias circuit in the analog bandap.
	 * The self-bias circuit is used by the bandgap during startup.
	 * This bit should be set after the bandgap has initialized.
	 */
	init_bandgap();

	if (!is_mx6ul() && !is_mx6ull()) {
		/*
		 * When low freq boot is enabled, ROM will not set AHB
		 * freq, so we need to ensure AHB freq is 132MHz in such
		 * scenario.
		 *
		 * To i.MX6UL, when power up, default ARM core and
		 * AHB rate is 396M and 132M.
		 */
		if (mxc_get_clock(MXC_ARM_CLK) == 396000000)
			set_ahb_rate(132000000);
	}

	if (is_mx6ul()) {
		if (is_soc_rev(CHIP_REV_1_0) == 0) {
			/*
			 * According to the design team's requirement on
			 * i.MX6UL,the PMIC_STBY_REQ PAD should be configured
			 * as open drain 100K (0x0000b8a0).
			 * Only exists on TO1.0
			 */
			writel(0x0000b8a0, IOMUXC_BASE_ADDR + 0x29c);
		} else {
			/*
			 * From TO1.1, SNVS adds internal pull up control
			 * for POR_B, the register filed is GPBIT[1:0],
			 * after system boot up, it can be set to 2b'01
			 * to disable internal pull up.It can save about
			 * 30uA power in SNVS mode.
			 */
			writel((readl(MX6UL_SNVS_LP_BASE_ADDR + 0x10) &
			       (~0x1400)) | 0x400,
			       MX6UL_SNVS_LP_BASE_ADDR + 0x10);
		}
	}

	if (is_mx6ull()) {
		/*
		 * GPBIT[1:0] is suggested to set to 2'b11:
		 * 2'b00 : always PUP100K
		 * 2'b01 : PUP100K when PMIC_ON_REQ or SOC_NOT_FAIL
		 * 2'b10 : always disable PUP100K
		 * 2'b11 : PDN100K when SOC_FAIL, PUP100K when SOC_NOT_FAIL
		 * register offset is different from i.MX6UL, since
		 * i.MX6UL is fixed by ECO.
		 */
		writel(readl(MX6UL_SNVS_LP_BASE_ADDR) |
			0x3, MX6UL_SNVS_LP_BASE_ADDR);
	}

	if (is_mx6ull() || is_mx6ul()) {
		struct iomuxc *iomux = (struct iomuxc *)IOMUXC_BASE_ADDR;
		if (iomux->gpr[9] & 0x1) {
			/* When trust zone is enabled,
			 * set Region 0 attribute to allow secure and non-secure read/write permission
			 * Because PL301 hard code to non-secure for some masters on m_3/4/5 ports.
			 * Like LCDIF, PXP, CSI can't work with secure memory.
			 */

			writel(0xf0000000, IP2APB_TZASC1_BASE_ADDR + 0x108);
		}
	}

	/* Set perclk to source from OSC 24MHz */
	if (is_mx6sl())
		set_preclk_from_osc();

	imx_wdog_disable_powerdown(); /* Disable PDE bit of WMCR register */

	if (is_mx6sx())
		set_uart_from_osc();

	if (!is_mx6sl() && !is_mx6ul() &&
		!is_mx6ull() && !is_mx6sll())
		imx_set_pcie_phy_power_down();

	if (!is_mx6dqp() && !is_mx6ul() &&
		!is_mx6ull() && !is_mx6sll())
		imx_set_vddpu_power_down();

#ifndef CONFIG_PCIE_IMX
	if (is_mx6sx())
		set_ldo_voltage(LDO_PU, 0);	/* Set LDO for PCIe to off */
#endif

	init_src();

#ifndef CONFIG_MX6SX
	if (is_mx6dqp()) {
		writel(0x80000201, 0xbb0608);
		enable_ipu_clock();
	}
#endif

#ifdef CONFIG_IMX_SEC_INIT
	/* Secure init function such RNG */
	imx_sec_init();
#endif

	return 0;
}

#ifndef CONFIG_SYS_MMC_ENV_DEV
#define CONFIG_SYS_MMC_ENV_DEV -1
#endif

__weak int board_mmc_get_env_dev(int devno)
{
	return CONFIG_SYS_MMC_ENV_DEV;
}

static int mmc_get_boot_dev(void)
{
	struct ocotp_regs *ocotp = (struct ocotp_regs *)OCOTP_BASE_ADDR;
	struct fuse_bank *bank = &ocotp->bank[0];
	struct fuse_bank0_regs *fuse =
		(struct fuse_bank0_regs *)bank->fuse_regs;
	u32 cfg4 = readl(&fuse->cfg4);
	u32 bootsel;
	int devno;

	/*
	 * Refer to
	 * "i.MX 6Dual/6Quad Applications Processor Reference Manual"
	 * Chapter "8.5.3.1 Expansion Device eFUSE Configuration"
	 * i.MX6SL/SX/UL has same layout.
	 */
	bootsel = (cfg4 & 0x000000FF) >> 6;

	/* No boot from sd/mmc */
	if (is_usb_boot() || bootsel != 1)
		return -1;

	/* BOOT_CFG2[3] and BOOT_CFG2[4] */
	devno = (cfg4 & 0x00001800) >> 11;

	return devno;
}

int mmc_get_env_dev(void)
{
	int envdev = mmc_get_boot_dev();
	int devno;

	devno = board_mmc_get_env_dev(envdev);

	/* If not boot from sd/mmc, use default value */
	if (devno < 0)
	    return env_get_ulong("mmcdev", 10, CONFIG_SYS_MMC_ENV_DEV);

	return devno;
}

#ifdef CONFIG_SYS_MMC_ENV_PART
__weak int board_mmc_get_env_part(int devno)
{
	return CONFIG_SYS_MMC_ENV_PART;
}

uint mmc_get_env_part(struct mmc *mmc)
{
	int envdev = mmc_get_boot_dev();
	int devno;

	devno = board_mmc_get_env_part(envdev);

	/* If not boot from sd/mmc, use default value */
	if (devno < 0)
		return CONFIG_SYS_MMC_ENV_PART;

	return devno;
}
#endif

int board_postclk_init(void)
{
	/* NO LDO SOC on i.MX6SLL */
	if (is_mx6sll())
		return 0;

	set_ldo_voltage(LDO_SOC, 1175);	/* Set VDDSOC to 1.175V */

	return 0;
}

#ifdef CONFIG_SERIAL_TAG
void get_board_serial(struct tag_serialnr *serialnr)
{
	struct ocotp_regs *ocotp = (struct ocotp_regs *)OCOTP_BASE_ADDR;
	struct fuse_bank *bank = &ocotp->bank[0];
	struct fuse_bank0_regs *fuse =
		(struct fuse_bank0_regs *)bank->fuse_regs;

	serialnr->low = fuse->uid_low;
	serialnr->high = fuse->uid_high;
}
#endif

#ifndef CONFIG_SPL_BUILD
/*
 * cfg_val will be used for
 * Boot_cfg4[7:0]:Boot_cfg3[7:0]:Boot_cfg2[7:0]:Boot_cfg1[7:0]
 * After reset, if GPR10[28] is 1, ROM will use GPR9[25:0]
 * instead of SBMR1 to determine the boot device.
 */
const struct boot_mode soc_boot_modes[] = {
	{"normal",	MAKE_CFGVAL(0x00, 0x00, 0x00, 0x00)},
	/* reserved value should start rom usb */
#if defined(CONFIG_MX6UL) || defined(CONFIG_MX6ULL)
	{"usb",		MAKE_CFGVAL(0x20, 0x00, 0x00, 0x00)},
#else
	{"usb",		MAKE_CFGVAL(0x01, 0x00, 0x00, 0x00)},
#endif
	{"sata",	MAKE_CFGVAL(0x20, 0x00, 0x00, 0x00)},
	{"ecspi1:0",	MAKE_CFGVAL(0x30, 0x00, 0x00, 0x08)},
	{"ecspi1:1",	MAKE_CFGVAL(0x30, 0x00, 0x00, 0x18)},
	{"ecspi1:2",	MAKE_CFGVAL(0x30, 0x00, 0x00, 0x28)},
	{"ecspi1:3",	MAKE_CFGVAL(0x30, 0x00, 0x00, 0x38)},
	/* 4 bit bus width */
	{"esdhc1",	MAKE_CFGVAL(0x40, 0x20, 0x00, 0x00)},
	{"esdhc2",	MAKE_CFGVAL(0x40, 0x28, 0x00, 0x00)},
	{"esdhc3",	MAKE_CFGVAL(0x40, 0x30, 0x00, 0x00)},
	{"esdhc4",	MAKE_CFGVAL(0x40, 0x38, 0x00, 0x00)},
	{NULL,		0},
};
#endif

enum boot_device get_boot_device(void)
{
	enum boot_device boot_dev = UNKNOWN_BOOT;
<<<<<<< HEAD
	uint soc_sbmr = readl(SRC_BASE_ADDR + 0x4);
	uint bt_mem_ctl = (soc_sbmr & 0x000000FF) >> 4 ;
	uint bt_mem_type = (soc_sbmr & 0x00000008) >> 3;
	uint bt_dev_port = (soc_sbmr & 0x00001800) >> 11;
=======
	struct ocotp_regs *ocotp = (struct ocotp_regs *)OCOTP_BASE_ADDR;
	struct fuse_bank *bank = &ocotp->bank[0];
	struct fuse_bank0_regs *fuse =
		(struct fuse_bank0_regs *)bank->fuse_regs;
	uint cfg4 = readl(&fuse->cfg4);
	uint bt_mem_ctl = (cfg4 & 0x000000FF) >> 4 ;
	uint bt_mem_type = (cfg4 & 0x00000008) >> 3;
	uint bt_dev_port = (cfg4 & 0x00001800) >> 11;
>>>>>>> 4fa4e764

	switch (bt_mem_ctl) {
	case 0x0:
		if (bt_mem_type)
			boot_dev = ONE_NAND_BOOT;
		else
			boot_dev = WEIM_NOR_BOOT;
		break;
	case 0x2:
			boot_dev = SATA_BOOT;
		break;
	case 0x3:
		if (bt_mem_type)
			boot_dev = I2C_BOOT;
		else
			boot_dev = SPI_NOR_BOOT;
		break;
	case 0x4:
	case 0x5:
		boot_dev = bt_dev_port + SD1_BOOT;
		break;
	case 0x6:
	case 0x7:
		boot_dev = bt_dev_port + MMC1_BOOT;
		break;
	case 0x8 ... 0xf:
		boot_dev = NAND_BOOT;
		break;
	default:
		boot_dev = UNKNOWN_BOOT;
		break;
	}

    return boot_dev;
}

<<<<<<< HEAD
void set_wdog_reset(struct wdog_regs *wdog)
{
	u32 reg = readw(&wdog->wcr);
	/*
	 * use WDOG_B mode to reset external pmic because it's risky for the
	 * following watchdog reboot in case of cpu freq at lowest 400Mhz with
	 * ldo-bypass mode. Because boot frequency maybe higher 800Mhz i.e. So
	 * in ldo-bypass mode watchdog reset will only triger POR reset, not
	 * WDOG reset. But below code depends on hardware design, if HW didn't
	 * connect WDOG_B pin to external pmic such as i.mx6slevk, we can skip
	 * these code since it assumed boot from 400Mhz always.
	 */
	reg = readw(&wdog->wcr);
	reg |= 1 << 3;
	/*
	 * WDZST bit is write-once only bit. Align this bit in kernel,
	 * otherwise kernel code will have no chance to set this bit.
	 */
	reg |= 1 << 0;
	writew(reg, &wdog->wcr);
}

=======
>>>>>>> 4fa4e764
void reset_misc(void)
{
#ifdef CONFIG_VIDEO_MXS
	lcdif_power_down();
#endif
}

void s_init(void)
{
	struct anatop_regs *anatop = (struct anatop_regs *)ANATOP_BASE_ADDR;
	struct mxc_ccm_reg *ccm = (struct mxc_ccm_reg *)CCM_BASE_ADDR;
	u32 mask480;
	u32 mask528;
	u32 reg, periph1, periph2;

#if defined(CONFIG_ANDROID_SUPPORT)
        /* Enable RTC */
        writel(0x21, 0x020cc038);
#endif
	if (is_mx6sx() || is_mx6ul() || is_mx6ull() || is_mx6sll())
		return;

	/* Due to hardware limitation, on MX6Q we need to gate/ungate all PFDs
	 * to make sure PFD is working right, otherwise, PFDs may
	 * not output clock after reset, MX6DL and MX6SL have added 396M pfd
	 * workaround in ROM code, as bus clock need it
	 */

	mask480 = ANATOP_PFD_CLKGATE_MASK(0) |
		ANATOP_PFD_CLKGATE_MASK(1) |
		ANATOP_PFD_CLKGATE_MASK(2) |
		ANATOP_PFD_CLKGATE_MASK(3);
	mask528 = ANATOP_PFD_CLKGATE_MASK(1) |
		ANATOP_PFD_CLKGATE_MASK(3);

	reg = readl(&ccm->cbcmr);
	periph2 = ((reg & MXC_CCM_CBCMR_PRE_PERIPH2_CLK_SEL_MASK)
		>> MXC_CCM_CBCMR_PRE_PERIPH2_CLK_SEL_OFFSET);
	periph1 = ((reg & MXC_CCM_CBCMR_PRE_PERIPH_CLK_SEL_MASK)
		>> MXC_CCM_CBCMR_PRE_PERIPH_CLK_SEL_OFFSET);

	/* Checking if PLL2 PFD0 or PLL2 PFD2 is using for periph clock */
	if ((periph2 != 0x2) && (periph1 != 0x2))
		mask528 |= ANATOP_PFD_CLKGATE_MASK(0);

	if ((periph2 != 0x1) && (periph1 != 0x1) &&
		(periph2 != 0x3) && (periph1 != 0x3))
		mask528 |= ANATOP_PFD_CLKGATE_MASK(2);

	writel(mask480, &anatop->pfd_480_set);
	writel(mask528, &anatop->pfd_528_set);
	writel(mask480, &anatop->pfd_480_clr);
	writel(mask528, &anatop->pfd_528_clr);
}

#ifdef CONFIG_IMX_HDMI
void imx_enable_hdmi_phy(void)
{
	struct hdmi_regs *hdmi = (struct hdmi_regs *)HDMI_ARB_BASE_ADDR;
	u8 reg;
	reg = readb(&hdmi->phy_conf0);
	reg |= HDMI_PHY_CONF0_PDZ_MASK;
	writeb(reg, &hdmi->phy_conf0);
	udelay(3000);
	reg |= HDMI_PHY_CONF0_ENTMDS_MASK;
	writeb(reg, &hdmi->phy_conf0);
	udelay(3000);
	reg |= HDMI_PHY_CONF0_GEN2_TXPWRON_MASK;
	writeb(reg, &hdmi->phy_conf0);
	writeb(HDMI_MC_PHYRSTZ_ASSERT, &hdmi->mc_phyrstz);
}

void imx_setup_hdmi(void)
{
	struct mxc_ccm_reg *mxc_ccm = (struct mxc_ccm_reg *)CCM_BASE_ADDR;
	struct hdmi_regs *hdmi  = (struct hdmi_regs *)HDMI_ARB_BASE_ADDR;
	int reg, count;
	u8 val;

	/* Turn on HDMI PHY clock */
	reg = readl(&mxc_ccm->CCGR2);
	reg |=  MXC_CCM_CCGR2_HDMI_TX_IAHBCLK_MASK|
		 MXC_CCM_CCGR2_HDMI_TX_ISFRCLK_MASK;
	writel(reg, &mxc_ccm->CCGR2);
	writeb(HDMI_MC_PHYRSTZ_DEASSERT, &hdmi->mc_phyrstz);
	reg = readl(&mxc_ccm->chsccdr);
	reg &= ~(MXC_CCM_CHSCCDR_IPU1_DI0_PRE_CLK_SEL_MASK|
		 MXC_CCM_CHSCCDR_IPU1_DI0_PODF_MASK|
		 MXC_CCM_CHSCCDR_IPU1_DI0_CLK_SEL_MASK);
	reg |= (CHSCCDR_PODF_DIVIDE_BY_3
		 << MXC_CCM_CHSCCDR_IPU1_DI0_PODF_OFFSET)
		 |(CHSCCDR_IPU_PRE_CLK_540M_PFD
		 << MXC_CCM_CHSCCDR_IPU1_DI0_PRE_CLK_SEL_OFFSET);
	writel(reg, &mxc_ccm->chsccdr);

	/* Clear the overflow condition */
	if (readb(&hdmi->ih_fc_stat2) & HDMI_IH_FC_STAT2_OVERFLOW_MASK) {
		/* TMDS software reset */
		writeb((u8)~HDMI_MC_SWRSTZ_TMDSSWRST_REQ, &hdmi->mc_swrstz);
		val = readb(&hdmi->fc_invidconf);
		/* Need minimum 3 times to write to clear the register */
		for (count = 0 ; count < 5 ; count++)
			writeb(val, &hdmi->fc_invidconf);
	}
}
#endif

#ifdef CONFIG_LDO_BYPASS_CHECK
DECLARE_GLOBAL_DATA_PTR;
static int ldo_bypass;

int check_ldo_bypass(void)
{
	const int *ldo_mode;
	int node;

	/* get the right fdt_blob from the global working_fdt */
	gd->fdt_blob = working_fdt;
	/* Get the node from FDT for anatop ldo-bypass */
	node = fdt_node_offset_by_compatible(gd->fdt_blob, -1,
		"fsl,imx6q-gpc");
	if (node < 0) {
		printf("No gpc device node %d, force to ldo-enable.\n", node);
		return 0;
	}
	ldo_mode = fdt_getprop(gd->fdt_blob, node, "fsl,ldo-bypass", NULL);
	/*
	 * return 1 if "fsl,ldo-bypass = <1>", else return 0 if
	 * "fsl,ldo-bypass = <0>" or no "fsl,ldo-bypass" property
	 */
	ldo_bypass = fdt32_to_cpu(*ldo_mode) == 1 ? 1 : 0;

	return ldo_bypass;
}

int check_1_2G(void)
{
	u32 reg;
	int result = 0;
	struct ocotp_regs *ocotp = (struct ocotp_regs *)OCOTP_BASE_ADDR;
	struct fuse_bank *bank = &ocotp->bank[0];
	struct fuse_bank0_regs *fuse_bank0 =
			(struct fuse_bank0_regs *)bank->fuse_regs;

	reg = readl(&fuse_bank0->cfg3);
	if (((reg >> 16) & 0x3) == 0x3) {
		if (ldo_bypass) {
			printf("Wrong dtb file used! i.MX6Q@1.2Ghz only "
				"works with ldo-enable mode!\n");
			/*
			 * Currently, only imx6q-sabresd board might be here,
			 * since only i.MX6Q support 1.2G and only Sabresd board
			 * support ldo-bypass mode. So hardcode here.
			 * You can also modify your board(i.MX6Q) dtb name if it
			 * supports both ldo-bypass and ldo-enable mode.
			 */
			printf("Please use imx6q-sabresd-ldo.dtb!\n");
			hang();
		}
		result = 1;
	}

	return result;
}

static int arm_orig_podf;
void set_arm_freq_400M(bool is_400M)
{
	struct mxc_ccm_reg *mxc_ccm = (struct mxc_ccm_reg *)CCM_BASE_ADDR;

	if (is_400M)
		writel(0x1, &mxc_ccm->cacrr);
	else
		writel(arm_orig_podf, &mxc_ccm->cacrr);
}

void prep_anatop_bypass(void)
{
	struct mxc_ccm_reg *mxc_ccm = (struct mxc_ccm_reg *)CCM_BASE_ADDR;

	arm_orig_podf = readl(&mxc_ccm->cacrr);
	/*
	 * Downgrade ARM speed to 400Mhz as half of boot 800Mhz before ldo
	 * bypassed, also downgrade internal vddarm ldo to 0.975V.
	 * VDDARM_IN 0.975V + 125mV = 1.1V < Max(1.3V)
	 * otherwise at 800Mhz(i.mx6dl):
	 * VDDARM_IN 1.175V + 125mV = 1.3V = Max(1.3V)
	 * We need provide enough gap in this case.
	 * skip if boot from 400M.
	 */
	if (!arm_orig_podf)
		set_arm_freq_400M(true);

	if (!is_mx6dl() && !is_mx6sx())
		set_ldo_voltage(LDO_ARM, 975);
	else
		set_ldo_voltage(LDO_ARM, 1150);
}

int set_anatop_bypass(int wdog_reset_pin)
{
	struct anatop_regs *anatop = (struct anatop_regs *)ANATOP_BASE_ADDR;
	struct wdog_regs *wdog;
	u32 reg = readl(&anatop->reg_core);

	/* bypass VDDARM/VDDSOC */
	reg = reg | (0x1F << 18) | 0x1F;
	writel(reg, &anatop->reg_core);

	if (wdog_reset_pin == 2)
		wdog = (struct wdog_regs *) WDOG2_BASE_ADDR;
	else if (wdog_reset_pin == 1)
		wdog = (struct wdog_regs *) WDOG1_BASE_ADDR;
	else
		return arm_orig_podf;
	set_wdog_reset(wdog);
	return arm_orig_podf;
}

void finish_anatop_bypass(void)
{
	if (!arm_orig_podf)
		set_arm_freq_400M(false);
}
#endif

void gpr_init(void)
{
	struct iomuxc *iomux = (struct iomuxc *)IOMUXC_BASE_ADDR;

	/* enable AXI cache for VDOA/VPU/IPU */
	writel(0xF00000CF, &iomux->gpr[4]);
	if (is_mx6dqp()) {
		/* set IPU AXI-id1 Qos=0x1 AXI-id0/2/3 Qos=0x7 */
		writel(0x77177717, &iomux->gpr[6]);
		writel(0x77177717, &iomux->gpr[7]);
	} else {
		/* set IPU AXI-id0 Qos=0xf(bypass) AXI-id1 Qos=0x7 */
		writel(0x007F007F, &iomux->gpr[6]);
		writel(0x007F007F, &iomux->gpr[7]);
	}
}<|MERGE_RESOLUTION|>--- conflicted
+++ resolved
@@ -836,12 +836,6 @@
 enum boot_device get_boot_device(void)
 {
 	enum boot_device boot_dev = UNKNOWN_BOOT;
-<<<<<<< HEAD
-	uint soc_sbmr = readl(SRC_BASE_ADDR + 0x4);
-	uint bt_mem_ctl = (soc_sbmr & 0x000000FF) >> 4 ;
-	uint bt_mem_type = (soc_sbmr & 0x00000008) >> 3;
-	uint bt_dev_port = (soc_sbmr & 0x00001800) >> 11;
-=======
 	struct ocotp_regs *ocotp = (struct ocotp_regs *)OCOTP_BASE_ADDR;
 	struct fuse_bank *bank = &ocotp->bank[0];
 	struct fuse_bank0_regs *fuse =
@@ -850,7 +844,6 @@
 	uint bt_mem_ctl = (cfg4 & 0x000000FF) >> 4 ;
 	uint bt_mem_type = (cfg4 & 0x00000008) >> 3;
 	uint bt_dev_port = (cfg4 & 0x00001800) >> 11;
->>>>>>> 4fa4e764
 
 	switch (bt_mem_ctl) {
 	case 0x0:
@@ -887,7 +880,6 @@
     return boot_dev;
 }
 
-<<<<<<< HEAD
 void set_wdog_reset(struct wdog_regs *wdog)
 {
 	u32 reg = readw(&wdog->wcr);
@@ -910,8 +902,6 @@
 	writew(reg, &wdog->wcr);
 }
 
-=======
->>>>>>> 4fa4e764
 void reset_misc(void)
 {
 #ifdef CONFIG_VIDEO_MXS
