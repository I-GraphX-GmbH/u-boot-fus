if ARCH_MX6

config MX6_SMP
	bool
	select ARM_ERRATA_751472
	select ARM_ERRATA_761320
	select ARM_ERRATA_794072
	select ARM_ERRATA_845369
	select MP

config MX6
	bool
	default y
	select ARM_ERRATA_743622 if !MX6UL && !MX6ULL
	select GPT_TIMER if !MX6UL && !MX6ULL
	imply CMD_FUSE

config MX6D
<<<<<<< HEAD
	select MX6Q
	bool
=======
	bool
	select HAS_CAAM
	select MX6_SMP
>>>>>>> 03ce207c

config MX6DL
	bool
	select HAS_CAAM
	select MX6_SMP

config MX6Q
	bool
	select HAS_CAAM
	select MX6_SMP

config MX6QP
	select MX6Q
	bool

config MX6QDL
	bool
	select HAS_CAAM
	select MX6_SMP

config MX6S
	bool
	select HAS_CAAM

config MX6SL
	bool

config MX6SX
	bool
	select HAS_CAAM
	select ROM_UNIFIED_SECTIONS

config MX6SLL
	bool
	select ROM_UNIFIED_SECTIONS

config MX6UL
	bool
	select HAS_CAAM
	select ROM_UNIFIED_SECTIONS
	select SYSCOUNTER_TIMER
	select SYS_L2CACHE_OFF

config MX6UL_LITESOM
	bool
	select DM
	select DM_THERMAL
	select MX6UL
	select SUPPORT_SPL
	imply CMD_DM

config MX6UL_OPOS6UL
	bool
	select BOARD_LATE_INIT
	select DM
	select DM_GPIO
	select DM_MMC
	select DM_THERMAL
	select MX6UL
	select SPL_DM if SPL
	select SPL_OF_CONTROL if SPL
	select SPL_PINCTRL if SPL
	select SPL_SEPARATE_BSS if SPL
	select SUPPORT_SPL
	imply CMD_DM

config MX6ULL
	bool
	select ROM_UNIFIED_SECTIONS
	select SYSCOUNTER_TIMER
	select SYS_L2CACHE_OFF

config MX6_DDRCAL
	bool "Include dynamic DDR calibration routines"
	depends on SPL
	default n
	help
	  Say "Y" if your board uses dynamic (per-boot) DDR calibration.
	  If unsure, say N.

config LDO_BYPASS_CHECK
	bool "Enable the LDO bypass checking and setting"
	default y if !MX6SLL
	help
	  This feature searches the gpc node in loaded DTB and checking the
	  "fsl,ldo-bypass" property. When the property is set, board relevant
	  PMIC settings are called to adjust for LDO bypass.

config CMD_BEE
	bool "Enable commands for Bus Encryption Engine(BEE)"
	depends on MX6UL
	help
	  Set "Y" to enable the bee commands

config MODULE_FUSE
	bool "Enable the module disable fuse checking on i.MX6"
	default n
	select OF_SYSTEM_SETUP
	help
	  Once the module is checked as fused to disable, this module driver
	  won't be called. And it will be modified to disable in kernel DTB.

config TARGET_MX6SABREAUTO
    bool
    select BOARD_LATE_INIT
    select DM
    select DM_THERMAL
    select BOARD_EARLY_INIT_F
    select NXP_BOARD_REVISION

config TARGET_MX6SABRESD
    bool
    select BOARD_LATE_INIT
    select DM
    select DM_THERMAL
    select BOARD_EARLY_INIT_F
    select NXP_BOARD_REVISION

config TARGET_MX6QDLARM2
    bool
    select BOARD_LATE_INIT
    select DM
    select DM_THERMAL
    select BOARD_EARLY_INIT_F

choice
	prompt "MX6 board select"
	optional

config TARGET_ADVANTECH_DMS_BA16
	bool "Advantech dms-ba16"
	select BOARD_LATE_INIT
	select MX6Q
	imply CMD_SATA

config TARGET_APALIS_IMX6
	bool "Toradex Apalis iMX6 board"
	select BOARD_LATE_INIT
	select DM
	select DM_SERIAL
	select DM_THERMAL
	select SUPPORT_SPL
	imply CMD_DM
	imply CMD_SATA

config TARGET_ARISTAINETOS
	bool "aristainetos"

config TARGET_ARISTAINETOS2
	bool "aristainetos2"
	select BOARD_LATE_INIT

config TARGET_ARISTAINETOS2B
	bool "Support aristainetos2-revB"
	select BOARD_LATE_INIT

config TARGET_CGTQMX6EVAL
	bool "cgtqmx6eval"
	select BOARD_LATE_INIT
	select DM
	select DM_THERMAL
	select MX6QDL
	select SUPPORT_SPL
	imply CMD_DM

config TARGET_CM_FX6
	bool "CM-FX6"
	select BOARD_LATE_INIT
	select DM
	select DM_GPIO
	select DM_SERIAL
	select MX6QDL
	select SUPPORT_SPL
	imply CMD_DM

config TARGET_COLIBRI_IMX6
	bool "Toradex Colibri iMX6 board"
	select BOARD_LATE_INIT
	select DM
	select DM_SERIAL
	select DM_THERMAL
	select SUPPORT_SPL
	imply CMD_DM

config TARGET_COLIBRI_IMX6ULL
	bool "Toradex Colibri iMX6ULL"
	select BOARD_LATE_INIT
	select DM
	select DM_THERMAL
	select MX6ULL

config TARGET_DHCOMIMX6
	bool "dh_imx6"
	select BOARD_EARLY_INIT_F
	select BOARD_LATE_INIT
	select DM
	select DM_THERMAL
	select MX6QDL
	select SUPPORT_SPL
	imply CMD_DM
	imply CMD_SPL

config TARGET_DISPLAY5
	bool "LWN DISPLAY5 board"
	select DM
	select DM_SERIAL
	select SUPPORT_SPL
	imply CMD_DM

config TARGET_EMBESTMX6BOARDS
	bool "embestmx6boards"
	select BOARD_LATE_INIT

config TARGET_GE_BX50V3
	bool "General Electric Bx50v3"
	select BOARD_LATE_INIT
	select MX6Q

config TARGET_GW_VENTANA
	bool "gw_ventana"
	select MX6QDL
	select SUPPORT_SPL
	imply CMD_SATA
	imply CMD_SPL

config TARGET_FSIMX6
	bool "F&S fsimx6 boards & modules"
	select MX6QDL
	select BOARD_EARLY_INIT_F
	select BOARD_LATE_INIT

config TARGET_FSIMX6SX
	bool "F&S fsimx6sx boards & modules"
	select MX6SX
	select BOARD_EARLY_INIT_F
	select BOARD_LATE_INIT

config TARGET_FSIMX6UL
	bool "F&S fsimx6ul boards & modules"
	select MX6ULL
	select BOARD_EARLY_INIT_F
	select BOARD_LATE_INIT

config TARGET_KOSAGI_NOVENA
	bool "Kosagi Novena"
	select BOARD_LATE_INIT
	select SUPPORT_SPL

config TARGET_MCCMON6
	bool "mccmon6"
	select MX6QDL
	select SUPPORT_SPL

config TARGET_MX6CUBOXI
	bool "Solid-run mx6 boards"
	select BOARD_LATE_INIT
	select MX6QDL
	select SUPPORT_SPL

config TARGET_MX6LOGICPD
	bool "Logic PD i.MX6 SOM"
	select MX6Q
	select SUPPORT_SPL
	select BOARD_EARLY_INIT_F
	select BOARD_LATE_INIT
	select DM
	select DM_ETH
	select DM_GPIO
	select DM_I2C
	select DM_MMC
	select DM_PMIC
	select OF_CONTROL
	imply CMD_DM

config TARGET_MX6MEMCAL
	bool "mx6memcal"
	select SUPPORT_SPL
	help
	  The mx6memcal board is a virtual board that can be used to validate
	  and characterize the memory layout of a new design during the initial
	  development and pre-production stages.

config TARGET_MX6QARM2
	bool "mx6qarm2"
	select TARGET_MX6QDLARM2
	select MX6Q

config TARGET_MX6DLARM2
	bool "mx6dlarm2"
	select TARGET_MX6QDLARM2
	select MX6DL

config TARGET_MX6DL_MAMOJ
	bool "Support BTicino Mamoj"
	select DM
	select DM_ETH
	select DM_GPIO
	select DM_I2C
	select DM_MMC
	select DM_PMIC
	select DM_PMIC_PFUZE100
	select DM_THERMAL
	select MX6QDL
	select OF_CONTROL
	select PINCTRL
	select SPL
	select SPL_DM if SPL
	select SPL_GPIO_SUPPORT if SPL
	select SPL_LIBCOMMON_SUPPORT if SPL
	select SPL_LIBDISK_SUPPORT if SPL
	select SPL_LIBGENERIC_SUPPORT if SPL
	select SPL_MMC_SUPPORT if SPL
	select SPL_OF_CONTROL if SPL
	select SPL_OF_LIBFDT if SPL
	select SPL_PINCTRL if SPL
	select SPL_SEPARATE_BSS if SPL
	select SPL_SERIAL_SUPPORT if SPL
	select SPL_USB_GADGET_SUPPORT if SPL
	select SPL_USB_HOST_SUPPORT if SPL
	select SPL_USB_SDP_SUPPORT if SPL
	select SPL_WATCHDOG_SUPPORT if SPL
	select SUPPORT_SPL
	imply CMD_DM

config TARGET_MX6Q_ENGICAM
	bool "Support Engicam i.Core(RQS)"
	select BOARD_LATE_INIT
	select DM
	select DM_ETH
	select DM_GPIO
	select DM_I2C
	select DM_MMC
	select DM_THERMAL
	select MX6QDL
	select OF_CONTROL
	select SPL_DM if SPL
	select SPL_OF_CONTROL if SPL
	select SPL_OF_LIBFDT
	select SPL_PINCTRL if SPL
	select SPL_SEPARATE_BSS if SPL
	select SUPPORT_SPL
	imply CMD_DM

<<<<<<< HEAD
config TARGET_MX6QSABREAUTO
    bool "mx6qsabreauto"
    select TARGET_MX6SABREAUTO
    select MX6Q

config TARGET_MX6QPSABREAUTO
    bool "mx6qpsabreauto"
    select TARGET_MX6SABREAUTO
    select MX6QP

config TARGET_MX6DLSABREAUTO
    bool "mx6dlsabreauto"
    select TARGET_MX6SABREAUTO
    select MX6DL

config TARGET_MX6SOLOSABREAUTO
    bool "mx6solosabreauto"
    select TARGET_MX6SABREAUTO
    select MX6S

config TARGET_MX6QSABRESD
	bool "mx6qsabresd"
    select TARGET_MX6SABRESD
    select MX6Q

config TARGET_MX6QPSABRESD
	bool "mx6qpsabresd"
    select TARGET_MX6SABRESD
    select MX6QP

config TARGET_MX6DLSABRESD
	bool "mx6dlsabresd"
    select TARGET_MX6SABRESD
    select MX6DL

config TARGET_MX6SOLOSABRESD
	bool "mx6solosabresd"
    select TARGET_MX6SABRESD
    select MX6S
=======
config TARGET_MX6SABREAUTO
	bool "mx6sabreauto"
	select BOARD_EARLY_INIT_F
	select BOARD_LATE_INIT
	select DM
	select DM_THERMAL
	select MX6QDL
	select SUPPORT_SPL
	imply CMD_DM

config TARGET_MX6SABRESD
	bool "mx6sabresd"
	select BOARD_EARLY_INIT_F
	select BOARD_LATE_INIT
	select DM
	select DM_THERMAL
	select MX6QDL
	select SUPPORT_SPL
	imply CMD_DM
>>>>>>> 03ce207c

config TARGET_MX6SLEVK
	bool "mx6slevk"
	select MX6SL
	select SUPPORT_SPL

config TARGET_MX6SLLEVK
	bool "mx6sll evk"
	select BOARD_LATE_INIT
	select DM
	select DM_THERMAL
	select MX6SLL
	imply CMD_DM

config TARGET_MX6SLL_ARM2
	bool "mx6sll arm2"
	select BOARD_LATE_INIT
	select MX6SLL
	select DM
	select DM_THERMAL

config TARGET_MX6SXSABRESD
	bool "mx6sxsabresd"
	select BOARD_EARLY_INIT_F
	select BOARD_LATE_INIT
	select DM
	select DM_THERMAL
	select MX6SX
	select SUPPORT_SPL

config TARGET_MX6SXSABREAUTO
	bool "mx6sxsabreauto"
	select BOARD_EARLY_INIT_F
	select BOARD_LATE_INIT
	select DM
	select DM_THERMAL
	select MX6SX
	imply CMD_DM

config TARGET_MX6SX_14X14_ARM2
	bool "mx6sx_14x14_arm2"
	select MX6SX
	select DM
	select DM_THERMAL
	select BOARD_EARLY_INIT_F
	select BOARD_LATE_INIT

config TARGET_MX6SX_17X17_ARM2
	bool "mx6sx_17x17_arm2"
	select MX6SX
	select DM
	select DM_THERMAL
	select BOARD_EARLY_INIT_F
	select BOARD_LATE_INIT

config TARGET_MX6SX_19X19_ARM2
	bool "mx6sx_19x19_arm2"
	select MX6SX
	select DM
	select DM_THERMAL
	select BOARD_EARLY_INIT_F
	select BOARD_LATE_INIT

config TARGET_MX6UL_9X9_EVK
	bool "mx6ul_9x9_evk"
	select BOARD_LATE_INIT
	select DM
	select DM_THERMAL
	select MX6UL
	select SUPPORT_SPL
	imply CMD_DM

config TARGET_MX6UL_14X14_EVK
	bool "mx6ul_14x14_evk"
	select BOARD_LATE_INIT
	select DM
	select DM_THERMAL
	select MX6UL
	select SUPPORT_SPL
	imply CMD_DM

config TARGET_MX6UL_14X14_DDR3_ARM2
	bool "mx6ul_14x14_ddr3_arm2"
	select BOARD_LATE_INIT
	select MX6UL
	select DM
	select DM_THERMAL

config TARGET_MX6UL_14X14_LPDDR2_ARM2
	bool "mx6ul_14x14_lpddr2_arm2"
	select BOARD_LATE_INIT
	select MX6UL
	select DM
	select DM_THERMAL

config TARGET_MX6UL_NXPU_IOPB
	bool "Support mx6ul_nxpu_iopb"
	select BOARD_LATE_INIT
	select MX6UL
	select DM
	select DM_THERMAL

config TARGET_MX6UL_ENGICAM
	bool "Support Engicam GEAM6UL/Is.IoT"
	select BOARD_LATE_INIT
	select DM
	select DM_ETH
	select DM_GPIO
	select DM_I2C
	select DM_MMC
	select DM_THERMAL
	select MX6UL
	select OF_CONTROL
	select SPL_DM if SPL
	select SPL_OF_CONTROL if SPL
	select SPL_PINCTRL if SPL
	select SPL_SEPARATE_BSS if SPL
	select SUPPORT_SPL
	imply CMD_DM

config TARGET_MX6UL_SPRIOT
	bool "Support mx6ul_spriot"
	select BOARD_LATE_INIT
	select MX6UL
	select DM
	select DM_THERMAL

config TARGET_MX6ULL_DDR3_ARM2
	bool "Support mx6ull_ddr3_arm2"
	select BOARD_LATE_INIT
	select MX6ULL
	select DM
	select DM_THERMAL

config TARGET_MX6ULL_9X9_EVK
	bool "Support mx6ull_9x9_evk"
	select BOARD_LATE_INIT
	select MX6ULL
	select DM
	select DM_THERMAL

config TARGET_MX6ULL_14X14_EVK
	bool "Support mx6ull_14x14_evk"
	select BOARD_LATE_INIT
	select DM
	select DM_THERMAL
	select MX6ULL
	imply CMD_DM

config TARGET_NITROGEN6X
	bool "nitrogen6x"
	imply USB_ETHER_ASIX
	imply USB_ETHER_MCS7830
	imply USB_ETHER_SMSC95XX
	imply USB_HOST_ETHER

config TARGET_OPOS6ULDEV
	bool "Armadeus OPOS6ULDev board"
	select MX6UL_OPOS6UL

config TARGET_OT1200
	bool "Bachmann OT1200"
	select SUPPORT_SPL
	imply CMD_SATA

config TARGET_PICO_IMX6DL
    bool "Support pico-imx6dl"
    select MX6QDL
    select BOARD_LATE_INIT
	select DM
	select DM_THERMAL
	select BOARD_EARLY_INIT_F

config TARGET_PICO_IMX6UL
	bool "PICO-IMX6UL-EMMC"
	select MX6UL

config TARGET_PICOSOM_IMX6UL
	bool "Support picosom-imx6ul"
	select BOARD_LATE_INIT
	select MX6UL
	select DM
	select DM_THERMAL

config TARGET_LITEBOARD
	bool "Grinn liteBoard (i.MX6UL)"
	select BOARD_LATE_INIT
	select MX6UL_LITESOM

config TARGET_PLATINUM_PICON
	bool "platinum-picon"
	select SUPPORT_SPL

config TARGET_PLATINUM_TITANIUM
	bool "platinum-titanium"
	select SUPPORT_SPL

config TARGET_PCM058
	bool "Phytec PCM058 i.MX6 Quad"
	select BOARD_LATE_INIT
	select SUPPORT_SPL

config TARGET_PFLA02
	bool "Phytec PFLA02 (PhyFlex) i.MX6 Quad"
	select BOARD_LATE_INIT
	select MX6QDL
	select SUPPORT_SPL

config TARGET_SECOMX6
	bool "secomx6 boards"

config TARGET_SKSIMX6
	bool "sks-imx6"
	select SUPPORT_SPL

config TARGET_TBS2910
	bool "TBS2910 Matrix ARM mini PC"

config TARGET_TITANIUM
	bool "titanium"

config TARGET_KP_IMX6Q_TPC
	bool "K+P KP_IMX6Q_TPC i.MX6 Quad"
	select BOARD_EARLY_INIT_F
	select BOARD_LATE_INIT
	select DM
	select DM_THERMAL
	select MX6QDL
	select SUPPORT_SPL
	imply CMD_DM
	imply CMD_SPL

config TARGET_TQMA6
	bool "TQ Systems TQMa6 board"
	select BOARD_LATE_INIT

config TARGET_UDOO
	bool "udoo"
	select BOARD_LATE_INIT
	select MX6QDL
	select SUPPORT_SPL

config TARGET_UDOO_NEO
	bool "UDOO Neo"
	select BOARD_LATE_INIT
	select DM
	select DM_THERMAL
	select MX6SX
	select SUPPORT_SPL
	imply CMD_DM

config TARGET_SAMTEC_VINING_2000
	bool "samtec VIN|ING 2000"
	select BOARD_LATE_INIT
	select DM
	select DM_THERMAL
	select MX6SX
	imply CMD_DM

config TARGET_WANDBOARD
	bool "wandboard"
	select BOARD_LATE_INIT
	select MX6QDL
	select SUPPORT_SPL

config TARGET_WARP
	bool "WaRP"
	select BOARD_LATE_INIT
	select MX6SL

config TARGET_XPRESS
	bool "CCV xPress"
	select BOARD_LATE_INIT
	select DM
	select DM_THERMAL
	select MX6UL
	select SUPPORT_SPL
	imply CMD_DM

config TARGET_ZC5202
	bool "zc5202"
	select BOARD_LATE_INIT
	select DM
	select DM_THERMAL
	select SUPPORT_SPL
	imply CMD_DM

config TARGET_ZC5601
	bool "zc5601"
	select BOARD_LATE_INIT
	select DM
	select DM_THERMAL
	select SUPPORT_SPL
	imply CMD_DM

endchoice

config SYS_SOC
	default "mx6"

source "board/ge/bx50v3/Kconfig"
source "board/advantech/dms-ba16/Kconfig"
source "board/aristainetos/Kconfig"
source "board/armadeus/opos6uldev/Kconfig"
source "board/bachmann/ot1200/Kconfig"
source "board/barco/platinum/Kconfig"
source "board/barco/titanium/Kconfig"
source "board/boundary/nitrogen6x/Kconfig"
source "board/bticino/mamoj/Kconfig"
source "board/ccv/xpress/Kconfig"
source "board/compulab/cm_fx6/Kconfig"
source "board/congatec/cgtqmx6eval/Kconfig"
source "board/dhelectronics/dh_imx6/Kconfig"
source "board/el/el6x/Kconfig"
source "board/embest/mx6boards/Kconfig"
source "board/engicam/imx6q/Kconfig"
source "board/engicam/imx6ul/Kconfig"
source "board/freescale/mx6qarm2/Kconfig"
source "board/freescale/mx6memcal/Kconfig"
source "board/freescale/mx6sabreauto/Kconfig"
source "board/freescale/mx6sabresd/Kconfig"
source "board/freescale/mx6slevk/Kconfig"
source "board/freescale/mx6sll_arm2/Kconfig"
source "board/freescale/mx6sllevk/Kconfig"
source "board/freescale/mx6sxsabresd/Kconfig"
source "board/freescale/mx6sxsabreauto/Kconfig"
source "board/freescale/mx6sx_17x17_arm2/Kconfig"
source "board/freescale/mx6sx_19x19_arm2/Kconfig"
source "board/freescale/mx6ul_nxpu_iopb/Kconfig"
source "board/freescale/mx6ul_spriot/Kconfig"
source "board/freescale/mx6ul_14x14_evk/Kconfig"
source "board/freescale/mx6ul_14x14_ddr3_arm2/Kconfig"
source "board/freescale/mx6ul_14x14_lpddr2_arm2/Kconfig"
source "board/freescale/mx6ullevk/Kconfig"
source "board/freescale/mx6ull_ddr3_arm2/Kconfig"
source "board/F+S/fsimx6/Kconfig"
source "board/F+S/fsimx6sx/Kconfig"
source "board/F+S/fsimx6ul/Kconfig"
source "board/grinn/liteboard/Kconfig"
source "board/phytec/pcm058/Kconfig"
source "board/phytec/pfla02/Kconfig"
source "board/gateworks/gw_ventana/Kconfig"
source "board/kosagi/novena/Kconfig"
source "board/samtec/vining_2000/Kconfig"
source "board/liebherr/display5/Kconfig"
source "board/liebherr/mccmon6/Kconfig"
source "board/logicpd/imx6/Kconfig"
source "board/seco/Kconfig"
source "board/sks-kinkel/sksimx6/Kconfig"
source "board/solidrun/mx6cuboxi/Kconfig"
source "board/technexion/pico-imx6ul/Kconfig"
source "board/technexion/pico-imx6dl/Kconfig"
source "board/technexion/picosom-imx6ul/Kconfig"
source "board/tbs/tbs2910/Kconfig"
source "board/tqc/tqma6/Kconfig"
source "board/toradex/apalis_imx6/Kconfig"
source "board/toradex/colibri_imx6/Kconfig"
source "board/toradex/colibri-imx6ull/Kconfig"
source "board/k+p/kp_imx6q_tpc/Kconfig"
source "board/udoo/Kconfig"
source "board/udoo/neo/Kconfig"
source "board/wandboard/Kconfig"
source "board/warp/Kconfig"

endif<|MERGE_RESOLUTION|>--- conflicted
+++ resolved
@@ -16,14 +16,8 @@
 	imply CMD_FUSE
 
 config MX6D
-<<<<<<< HEAD
+	bool
 	select MX6Q
-	bool
-=======
-	bool
-	select HAS_CAAM
-	select MX6_SMP
->>>>>>> 03ce207c
 
 config MX6DL
 	bool
@@ -367,7 +361,6 @@
 	select SUPPORT_SPL
 	imply CMD_DM
 
-<<<<<<< HEAD
 config TARGET_MX6QSABREAUTO
     bool "mx6qsabreauto"
     select TARGET_MX6SABREAUTO
@@ -407,27 +400,6 @@
 	bool "mx6solosabresd"
     select TARGET_MX6SABRESD
     select MX6S
-=======
-config TARGET_MX6SABREAUTO
-	bool "mx6sabreauto"
-	select BOARD_EARLY_INIT_F
-	select BOARD_LATE_INIT
-	select DM
-	select DM_THERMAL
-	select MX6QDL
-	select SUPPORT_SPL
-	imply CMD_DM
-
-config TARGET_MX6SABRESD
-	bool "mx6sabresd"
-	select BOARD_EARLY_INIT_F
-	select BOARD_LATE_INIT
-	select DM
-	select DM_THERMAL
-	select MX6QDL
-	select SUPPORT_SPL
-	imply CMD_DM
->>>>>>> 03ce207c
 
 config TARGET_MX6SLEVK
 	bool "mx6slevk"
@@ -435,10 +407,10 @@
 	select SUPPORT_SPL
 
 config TARGET_MX6SLLEVK
-	bool "mx6sll evk"
-	select BOARD_LATE_INIT
-	select DM
-	select DM_THERMAL
+        bool "mx6sll evk"
+	select BOARD_LATE_INIT
+        select DM
+        select DM_THERMAL
 	select MX6SLL
 	imply CMD_DM
 
@@ -459,11 +431,11 @@
 	select SUPPORT_SPL
 
 config TARGET_MX6SXSABREAUTO
-	bool "mx6sxsabreauto"
-	select BOARD_EARLY_INIT_F
-	select BOARD_LATE_INIT
-	select DM
-	select DM_THERMAL
+        bool "mx6sxsabreauto"
+	select BOARD_EARLY_INIT_F
+	select BOARD_LATE_INIT
+        select DM
+        select DM_THERMAL
 	select MX6SX
 	imply CMD_DM
 
