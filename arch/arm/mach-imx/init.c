--- conflicted
+++ resolved
@@ -1,12 +1,6 @@
 // SPDX-License-Identifier: GPL-2.0+
 /*
-<<<<<<< HEAD
  * Copyright 2015-2016 Freescale Semiconductor, Inc.
- *
- * SPDX-License-Identifier:	GPL-2.0+
-=======
- * Copyright 2015 Freescale Semiconductor, Inc.
->>>>>>> 4b398755
  */
 
 #include <asm/io.h>
