--- conflicted
+++ resolved
@@ -321,15 +321,9 @@
 	imagesize = img_info_size(phdr);
 	printf("Find img info 0x&%p, size %d\n", phdr, imagesize);
 
-<<<<<<< HEAD
-	if (p - pfit < imagesize) {
-		imagesize -= p - pfit;
-		/*need pagesize hear after ROM fix USB problem*/
-=======
 	if (p - phdr < imagesize) {
 		imagesize -= p - phdr;
-		/*need pagesize hear after ROM fix USB problme*/
->>>>>>> 153cc473
+		/*need pagesize hear after ROM fix USB problem*/
 		imagesize += pg - 1;
 		imagesize /= pg;
 		imagesize *= pg;
