/*
 * i.MX nand boot control block(bcb).
 *
 * Based on the common/imx-bbu-nand-fcb.c from barebox and imx kobs-ng
 *
 * Copyright (C) 2017 Jagan Teki <jagan@amarulasolutions.com>
 * Copyright (C) 2016 Sergey Kubushyn <ksi@koi8.net>
 *
 * Reconstucted by Han Xu <han.xu@nxp.com>
 *
 * SPDX-License-Identifier:	GPL-2.0+
 */

#include <common.h>
#include <malloc.h>
#include <nand.h>
#include <dm/devres.h>

#include <asm/io.h>
#include <jffs2/jffs2.h>
#include <linux/bch.h>
#include <linux/mtd/mtd.h>

#include <asm/arch/sys_proto.h>
#include <asm/mach-imx/imx-nandbcb.h>
#include <asm/mach-imx/imximage.cfg>
#include <mxs_nand.h>
#include <linux/mtd/mtd.h>
#include <nand.h>
#include <fuse.h>

#include "../../../cmd/legacy-mtd-utils.h"

/* FCB related flags */
/* FCB layout with leading 12B reserved */
#define FCB_LAYOUT_RESV_12B		(1 << 0)
/* FCB layout with leading 32B meta data */
#define FCB_LAYOUT_META_32B		(1 << 1)
/* FCB encrypted by Hamming code */
#define FCB_ENCODE_HAMMING		(1 << 2)
/* FCB encrypted by 40bit BCH */
#define FCB_ENCODE_BCH_40b		(1 << 3)
/* FCB encrypted by 62bit BCH */
#define FCB_ENCODE_BCH_62b		(1 << 4)
/* FCB encrypted by BCH */
#define FCB_ENCODE_BCH			(FCB_ENCODE_BCH_40b | FCB_ENCODE_BCH_62b)
/* FCB data was randomized */
#define FCB_RANDON_ENABLED		(1 << 5)

/* Firmware related flags */
/* No 1K padding */
#define FIRMWARE_NEED_PADDING		(1 << 8)
/* Extra firmware*/
#define FIRMWARE_EXTRA_ONE		(1 << 9)
/* Secondary firmware on fixed address */
#define FIRMWARE_SECONDARY_FIXED_ADDR	(1 << 10)

/* Boot search related flags */
#define BT_SEARCH_CNT_FROM_FUSE		(1 << 16)

struct platform_config {
	int misc_flags;
};

static struct platform_config plat_config;

/* imx6q/dl/solo */
static struct platform_config imx6qdl_plat_config = {
	.misc_flags = FCB_LAYOUT_RESV_12B |
		     FCB_ENCODE_HAMMING |
		     FIRMWARE_NEED_PADDING,
};

static struct platform_config imx6sx_plat_config = {
	.misc_flags = FCB_LAYOUT_META_32B |
		     FCB_ENCODE_BCH_62b |
		     FIRMWARE_NEED_PADDING |
		     FCB_RANDON_ENABLED,
};

static struct platform_config imx7d_plat_config = {
	.misc_flags = FCB_LAYOUT_META_32B |
		     FCB_ENCODE_BCH_62b |
		     FIRMWARE_NEED_PADDING |
		     FCB_RANDON_ENABLED,
};

/* imx6ul/ull/ulz */
static struct platform_config imx6ul_plat_config = {
	.misc_flags = FCB_LAYOUT_META_32B |
		     FCB_ENCODE_BCH_40b |
		     FIRMWARE_NEED_PADDING,
};

static struct platform_config imx8mq_plat_config = {
	.misc_flags = FCB_LAYOUT_META_32B |
		     FCB_ENCODE_BCH_62b |
		     FIRMWARE_NEED_PADDING |
		     FCB_RANDON_ENABLED |
		     FIRMWARE_EXTRA_ONE,
};

/* all other imx8mm */
static struct platform_config imx8mm_plat_config = {
	.misc_flags = FCB_LAYOUT_META_32B |
		     FCB_ENCODE_BCH_62b |
		     FIRMWARE_NEED_PADDING |
		     FCB_RANDON_ENABLED,
};

/* imx8mn */
static struct platform_config imx8mn_plat_config = {
	.misc_flags = FCB_LAYOUT_META_32B |
		     FCB_ENCODE_BCH_62b |
		     FCB_RANDON_ENABLED |
		     FIRMWARE_SECONDARY_FIXED_ADDR |
		     BT_SEARCH_CNT_FROM_FUSE,
};

/* imx8qx/qm */
static struct platform_config imx8q_plat_config = {
	.misc_flags = FCB_LAYOUT_META_32B |
		     FCB_ENCODE_BCH_62b |
		     FCB_RANDON_ENABLED |
		     FIRMWARE_SECONDARY_FIXED_ADDR |
		     BT_SEARCH_CNT_FROM_FUSE,
};

/* boot search related variables and definitions */
static int g_boot_search_count = 4;
static int g_boot_search_stride;
static int g_pages_per_stride;

/* mtd config structure */
struct boot_config {
	int dev;
	struct mtd_info *mtd;
	loff_t maxsize;
	loff_t input_size;
	loff_t offset;
	loff_t boot_stream1_address;
	loff_t boot_stream2_address;
	size_t boot_stream1_size;
	size_t boot_stream2_size;
	size_t max_boot_stream_size;
	int stride_size_in_byte;
	int search_area_size_in_bytes;
	int search_area_size_in_pages;
	int secondary_boot_stream_off_in_MB;
};

/* boot_stream config structure */
struct boot_stream_config {
	char bs_label[32];
	loff_t bs_addr;
	size_t bs_size;
	void *bs_buf;
	loff_t next_bs_addr;
	bool need_padding;
};

/* FW index */
#define FW1_ONLY	1
#define FW2_ONLY	2
#define FW_ALL		FW1_ONLY | FW2_ONLY
#define FW_INX(x)	(1 << (x))

/* NAND convert macros */
#define CONV_TO_PAGES(x)	((u32)(x) / (u32)(mtd->writesize))
#define CONV_TO_BLOCKS(x)	((u32)(x) / (u32)(mtd->erasesize))

#define GETBIT(v, n)		(((v) >> (n)) & 0x1)
#define IMX8MQ_SPL_SZ 0x3e000
#define IMX8MQ_HDMI_FW_SZ 0x19c00

static int nandbcb_get_info(int argc, char * const argv[], struct boot_config *boot_cfg)
{
	int dev;
	struct mtd_info *mtd;

	dev = nand_curr_device;
	if (dev < 0) {
		printf("failed to get nand_curr_device, run nand device\n");
		return CMD_RET_FAILURE;
	}

	mtd = get_nand_dev_by_index(dev);
	if (!mtd) {
		printf("failed to get mtd info\n");
		return CMD_RET_FAILURE;
	}

	boot_cfg->dev = dev;
	boot_cfg->mtd = mtd;

	return CMD_RET_SUCCESS;
}

static int nandbcb_get_size(int argc, char * const argv[], int num, struct boot_config *boot_cfg)
{
	int dev;
	loff_t offset, size, maxsize;
	struct mtd_info *mtd;

	dev = boot_cfg->dev;
	mtd = boot_cfg->mtd;
	size = 0;

	if (mtd_arg_off_size(argc - num, argv + num, &dev, &offset, &size,
			     &maxsize, MTD_DEV_TYPE_NAND, mtd->size))
		return CMD_RET_FAILURE;

	boot_cfg->maxsize = maxsize;
	boot_cfg->offset = offset;

	debug("max: %llx, offset: %llx\n", maxsize, offset);

	if (size && size != maxsize)
		boot_cfg->input_size = size;

	return CMD_RET_SUCCESS;
}

static int nandbcb_set_boot_config(int argc, char * const argv[], struct boot_config *boot_cfg)
{

	struct mtd_info *mtd;
	loff_t maxsize;
	loff_t boot_stream1_address, boot_stream2_address, max_boot_stream_size;

	if (!boot_cfg->mtd) {
		printf("Didn't get the mtd info, quit\n");
		return CMD_RET_FAILURE;
	}
	mtd = boot_cfg->mtd;

	/*
	 * By default
	 * set the search count as 4
	 * set each FCB/DBBT/Firmware offset at the beginning of blocks
	 * customers may change the value as needed
	 */

	/* if need more compact layout, change these values */
	/* g_boot_search_count was set as 4 at the definition*/
	/* g_pages_per_stride was set as block size */

	g_pages_per_stride = mtd->erasesize / mtd->writesize;

	g_boot_search_stride = mtd->writesize * g_pages_per_stride;

	boot_cfg->stride_size_in_byte = g_boot_search_stride * mtd->writesize;
	boot_cfg->search_area_size_in_bytes = g_boot_search_count * g_boot_search_stride;
	boot_cfg->search_area_size_in_pages = boot_cfg->search_area_size_in_bytes / mtd->writesize;

	/* after FCB/DBBT, split the rest of area for two Firmwares */
	if (!boot_cfg->maxsize) {
		printf("Didn't get the maxsize, quit\n");
		return CMD_RET_FAILURE;
	}
	maxsize = boot_cfg->maxsize;
	/* align to page boundary */
	maxsize = ((u32)(maxsize + mtd->writesize - 1)) / (u32)mtd->writesize
	          * mtd->writesize;

	boot_stream1_address = 2 * boot_cfg->search_area_size_in_bytes;
	boot_stream2_address = ((maxsize - boot_stream1_address) / 2 +
			       boot_stream1_address);

	if (boot_cfg->secondary_boot_stream_off_in_MB) {
		boot_stream2_address = boot_cfg->secondary_boot_stream_off_in_MB * 1024 * 1024;
	}

	max_boot_stream_size = boot_stream2_address - boot_stream1_address;

	/* sanity check */
	if (max_boot_stream_size <= 0) {
		debug("st1_addr: %llx, st2_addr: %llx, max: %llx\n",
		       boot_stream1_address, boot_stream2_address,
		       max_boot_stream_size);
		printf("something wrong with firmware address settings\n");
		return CMD_RET_FAILURE;
	}
	boot_cfg->boot_stream1_address = boot_stream1_address;
	boot_cfg->boot_stream2_address = boot_stream2_address;
	boot_cfg->max_boot_stream_size = max_boot_stream_size;

	/* set the boot_stream size as the input size now */
	if (boot_cfg->input_size) {
		boot_cfg->boot_stream1_size = boot_cfg->input_size;
		boot_cfg->boot_stream2_size = boot_cfg->input_size;
	}

	return CMD_RET_SUCCESS;
}

static int nandbcb_check_space(struct boot_config *boot_cfg)
{
	size_t maxsize = boot_cfg->maxsize;
	size_t max_boot_stream_size = boot_cfg->max_boot_stream_size;
	loff_t boot_stream2_address = boot_cfg->boot_stream2_address;

	if (boot_cfg->boot_stream1_size &&
	    boot_cfg->boot_stream1_size > max_boot_stream_size) {
		printf("boot stream1 doesn't fit, check partition size or settings\n");
		return CMD_RET_FAILURE;
	}

	if (boot_cfg->boot_stream2_size &&
	    boot_cfg->boot_stream2_size > maxsize - boot_stream2_address) {
		printf("boot stream2 doesn't fit, check partition size or settings\n");
		return CMD_RET_FAILURE;
	}

	return CMD_RET_SUCCESS;
}

#if defined(CONFIG_MX6UL) || defined(CONFIG_MX6ULL)
static uint8_t reverse_bit(uint8_t b)
{
	b = (b & 0xf0) >> 4 | (b & 0x0f) << 4;
	b = (b & 0xcc) >> 2 | (b & 0x33) << 2;
	b = (b & 0xaa) >> 1 | (b & 0x55) << 1;

	return b;
}

static void encode_bch_ecc(void *buf, struct fcb_block *fcb, int eccbits)
{
	int i, j, m = 13;
	int blocksize = 128;
	int numblocks = 8;
	int ecc_buf_size = (m * eccbits + 7) / 8;
	struct bch_control *bch = init_bch(m, eccbits, 0);
	u8 *ecc_buf = kzalloc(ecc_buf_size, GFP_KERNEL);
	u8 *tmp_buf = kzalloc(blocksize * numblocks, GFP_KERNEL);
	u8 *psrc, *pdst;

	/*
	 * The blocks here are bit aligned. If eccbits is a multiple of 8,
	 * we just can copy bytes. Otherwiese we must move the blocks to
	 * the next free bit position.
	 */
	WARN_ON(eccbits % 8);

	memcpy(tmp_buf, fcb, sizeof(*fcb));

	for (i = 0; i < numblocks; i++) {
		memset(ecc_buf, 0, ecc_buf_size);
		psrc = tmp_buf + i * blocksize;
		pdst = buf + i * (blocksize + ecc_buf_size);

		/* copy data byte aligned to destination buf */
		memcpy(pdst, psrc, blocksize);

		/*
		 * imx-kobs use a modified encode_bch which reverse the
		 * bit order of the data before calculating bch.
		 * Do this in the buffer and use the bch lib here.
		 */
		for (j = 0; j < blocksize; j++)
			psrc[j] = reverse_bit(psrc[j]);

		encode_bch(bch, psrc, blocksize, ecc_buf);

		/* reverse ecc bit */
		for (j = 0; j < ecc_buf_size; j++)
			ecc_buf[j] = reverse_bit(ecc_buf[j]);

		/* Here eccbuf is byte aligned and we can just copy it */
		memcpy(pdst + blocksize, ecc_buf, ecc_buf_size);
	}

	kfree(ecc_buf);
	kfree(tmp_buf);
	free_bch(bch);
}
#else

static u8 calculate_parity_13_8(u8 d)
{
	u8 p = 0;

	p |= (GETBIT(d, 6) ^ GETBIT(d, 5) ^ GETBIT(d, 3) ^ GETBIT(d, 2)) << 0;
	p |= (GETBIT(d, 7) ^ GETBIT(d, 5) ^ GETBIT(d, 4) ^ GETBIT(d, 2) ^
	      GETBIT(d, 1)) << 1;
	p |= (GETBIT(d, 7) ^ GETBIT(d, 6) ^ GETBIT(d, 5) ^ GETBIT(d, 1) ^
	      GETBIT(d, 0)) << 2;
	p |= (GETBIT(d, 7) ^ GETBIT(d, 4) ^ GETBIT(d, 3) ^ GETBIT(d, 0)) << 3;
	p |= (GETBIT(d, 6) ^ GETBIT(d, 4) ^ GETBIT(d, 3) ^ GETBIT(d, 2) ^
	      GETBIT(d, 1) ^ GETBIT(d, 0)) << 4;

	return p;
}

static void encode_hamming_13_8(void *_src, void *_ecc, size_t size)
{
	int i;
	u8 *src = _src;
	u8 *ecc = _ecc;

	for (i = 0; i < size; i++)
		ecc[i] = calculate_parity_13_8(src[i]);
}
#endif

static u32 calc_chksum(void *buf, size_t size)
{
	u32 chksum = 0;
	u8 *bp = buf;
	size_t i;

	for (i = 0; i < size; i++)
		chksum += bp[i];

	return ~chksum;
}

static void fill_fcb(struct fcb_block *fcb, struct boot_config *boot_cfg)
{
	struct mtd_info *mtd = boot_cfg->mtd;
	struct nand_chip *chip = mtd_to_nand(mtd);
	struct mxs_nand_info *nand_info = nand_get_controller_data(chip);
	struct mxs_nand_layout l;

	mxs_nand_get_layout(mtd, &l);

	fcb->fingerprint = FCB_FINGERPRINT;
	fcb->version = FCB_VERSION_1;

	fcb->datasetup = 80;
	fcb->datahold = 60;
	fcb->addr_setup = 25;
	fcb->dsample_time = 6;

	fcb->pagesize = mtd->writesize;
	fcb->oob_pagesize = mtd->writesize + mtd->oobsize;
	fcb->sectors = mtd->erasesize / mtd->writesize;

	fcb->meta_size = l.meta_size;
	fcb->nr_blocks = l.nblocks;
	fcb->ecc_nr = l.data0_size;
	fcb->ecc_level = l.ecc0;
	fcb->ecc_size = l.datan_size;
	fcb->ecc_type = l.eccn;
	fcb->bchtype = l.gf_len;

	/* DBBT search area starts from the next block after all FCB */
	fcb->dbbt_start = boot_cfg->search_area_size_in_pages;

	fcb->bb_byte = nand_info->bch_geometry.block_mark_byte_offset;
	fcb->bb_start_bit = nand_info->bch_geometry.block_mark_bit_offset;

	fcb->phy_offset = mtd->writesize;

	fcb->disbbm = 0;

	fcb->fw1_start = CONV_TO_PAGES(boot_cfg->boot_stream1_address);
	fcb->fw2_start = CONV_TO_PAGES(boot_cfg->boot_stream2_address);
	fcb->fw1_pages = CONV_TO_PAGES(boot_cfg->boot_stream1_size);
	fcb->fw2_pages = CONV_TO_PAGES(boot_cfg->boot_stream2_size);

	fcb->checksum = calc_chksum((void *)fcb + 4, sizeof(*fcb) - 4);
}

static int fill_dbbt_data(struct mtd_info *mtd, void *buf, int num_blocks)
{
	int n, n_bad_blocks = 0;
	u32 *bb = buf + 0x8;
	u32 *n_bad_blocksp = buf + 0x4;

	for (n = 0; n < num_blocks; n++) {
		loff_t offset = n * mtd->erasesize;
			if (mtd_block_isbad(mtd, offset)) {
				n_bad_blocks++;
				*bb = n;
				bb++;
		}
	}

	*n_bad_blocksp = n_bad_blocks;

	return n_bad_blocks;
}

/*
 * return 1	- bad block
 * return 0	- read successfully
 * return < 0	- read failed
 */
static int read_fcb(struct boot_config *boot_cfg, struct fcb_block *fcb,
		    loff_t off)
{
	struct mtd_info *mtd;
	void *fcb_raw_page;
	size_t size;
	int ret = 0;

	mtd = boot_cfg->mtd;
	fcb_raw_page = kzalloc(mtd->writesize + mtd->oobsize, GFP_KERNEL);

	if (mtd_block_isbad(mtd, off)) {
		printf("Block %d is bad, skipped\n", (int)CONV_TO_BLOCKS(off));
		return 1;
	}

	/*
	 * User BCH hardware to decode ECC for FCB
	 */
	if ((plat_config.misc_flags) & FCB_ENCODE_BCH) {
		size = sizeof(struct fcb_block);

		/* switch nand BCH to FCB compatible settings */
		if ((plat_config.misc_flags) & FCB_ENCODE_BCH_62b)
			mxs_nand_mode_fcb_62bit(mtd);
		else if ((plat_config.misc_flags) & FCB_ENCODE_BCH_40b)
			mxs_nand_mode_fcb_40bit(mtd);

		ret = nand_read(mtd, off, &size, (u_char *)fcb);

		/* switch BCH back */
		mxs_nand_mode_normal(mtd);
		printf("NAND FCB read from 0x%llx offset 0x%zx read: %s\n",
		       off, size, ret ? "ERROR" : "OK");

	} else if ((plat_config.misc_flags) & FCB_ENCODE_HAMMING) {
		/* raw read*/
		mtd_oob_ops_t ops = {
			.datbuf = (u8 *)fcb_raw_page,
			.oobbuf = ((u8 *)fcb_raw_page) + mtd->writesize,
			.len = mtd->writesize,
			.ooblen = mtd->oobsize,
			.mode = MTD_OPS_RAW
			};

		ret = mtd_read_oob(mtd, off, &ops);
		printf("NAND FCB read from 0x%llx offset 0x%zx read: %s\n",
		      off, ops.len, ret ? "ERROR" : "OK");
	}

	if (ret)
		goto fcb_raw_page_err;

	if (((plat_config.misc_flags) & FCB_ENCODE_HAMMING) &&
	   ((plat_config.misc_flags) & FCB_LAYOUT_RESV_12B))
		memcpy(fcb, fcb_raw_page + 12, sizeof(struct fcb_block));

/* TODO: check if it can pass Hamming check */

fcb_raw_page_err:
	if (fcb_raw_page)
		kfree(fcb_raw_page);

	return ret;
}

static int write_fcb(struct boot_config *boot_cfg, struct fcb_block *fcb)
{
	struct mtd_info *mtd;
	void *fcb_raw_page = NULL;
	int i, ret = 0;
	loff_t off;
	size_t size;

	mtd = boot_cfg->mtd;

	/*
	 * We prepare raw page only for i.MX6, for i.MX7 we
	 * leverage BCH hw module instead
	 */
	if (((plat_config.misc_flags) & FCB_ENCODE_HAMMING) &&
	   ((plat_config.misc_flags) & FCB_LAYOUT_RESV_12B)) {

		fcb_raw_page = kzalloc(mtd->writesize + mtd->oobsize,
				       GFP_KERNEL);
		if (!fcb_raw_page) {
			debug("failed to allocate fcb_raw_page\n");
			ret = -ENOMEM;
			return ret;
		}

		memcpy(fcb_raw_page + 12, fcb, sizeof(struct fcb_block));
		encode_hamming_13_8(fcb_raw_page + 12, fcb_raw_page +
				    12 + 512, 512);
		/*
		 * Set the first and second byte of OOB data to 0xFF,
		 * not 0x00. These bytes are used as the Manufacturers Bad
		 * Block Marker (MBBM). Since the FCB is mostly written to
		 * the first page in a block, a scan for
		 * factory bad blocks will detect these blocks as bad, e.g.
		 * when function nand_scan_bbt() is executed to build a new
		 * bad block table.
		 */
		memset(fcb_raw_page + mtd->writesize, 0xFF, 2);
	}

	/* start writing FCB from the very beginning */
	off = 0;

	for (i = 0; i < g_boot_search_count; i++) {
		if (mtd_block_isbad(mtd, off)) {
			printf("Block %d is bad, skipped\n", i);
			continue;
		}

		/*
		 * User BCH hardware module to generate ECC for FCB
		 */
		if ((plat_config.misc_flags) & FCB_ENCODE_BCH) {
			size = sizeof(struct fcb_block);

			/* switch nand BCH to FCB compatible settings */
			if ((plat_config.misc_flags) & FCB_ENCODE_BCH_62b)
				mxs_nand_mode_fcb_62bit(mtd);
			else if ((plat_config.misc_flags) & FCB_ENCODE_BCH_40b)
				mxs_nand_mode_fcb_40bit(mtd);

			ret = nand_write(mtd, off, &size, (u_char *)fcb);

			/* switch BCH back */
			mxs_nand_mode_normal(mtd);
			printf("NAND FCB write to 0x%zx offset 0x%llx written: %s\n",
			       size, off, ret ? "ERROR" : "OK");

		} else if ((plat_config.misc_flags) & FCB_ENCODE_HAMMING) {
			/* raw write */
			mtd_oob_ops_t ops = {
				.datbuf = (u8 *)fcb_raw_page,
				.oobbuf = ((u8 *)fcb_raw_page) +
					  mtd->writesize,
				.len = mtd->writesize,
				.ooblen = mtd->oobsize,
				.mode = MTD_OPS_RAW
			};

			ret = mtd_write_oob(mtd, off, &ops);
			printf("NAND FCB write to 0x%llxx offset 0x%zx written: %s\n",
			      off, ops.len, ret ? "ERROR" : "OK");

		}

		if (ret)
			goto fcb_raw_page_err;

		/* next writing location */
		off += g_boot_search_stride;
	}

fcb_raw_page_err:
	if (fcb_raw_page)
		kfree(fcb_raw_page);

	return ret;
}

/*
 * return 1	- bad block
 * return 0	- read successfully
 * return < 0	- read failed
 */
static int read_dbbt(struct boot_config *boot_cfg, struct dbbt_block *dbbt,
		      void *dbbt_data_page, loff_t off)
{
	size_t size;
	struct mtd_info *mtd;
	loff_t to;
	int ret;

	mtd = boot_cfg->mtd;

	if (mtd_block_isbad(mtd, off)) {
		printf("Block %d is bad, skipped\n",
		       (int)CONV_TO_BLOCKS(off));
		return 1;
	}

	size = sizeof(struct dbbt_block);
	ret = nand_read(mtd, off, &size, (u_char *)dbbt);
	printf("NAND DBBT read from 0x%llx offset 0x%zx read: %s\n",
	       off, size, ret ? "ERROR" : "OK");
	if (ret)
		return ret;

	/* dbbtpages == 0 if no bad blocks */
	if (dbbt->dbbtpages > 0) {
		to = off + 4 * mtd->writesize;
		size = mtd->writesize;
		ret = nand_read(mtd, to, &size, dbbt_data_page);
		printf("DBBT data read from 0x%llx offset 0x%zx read: %s\n",
		       to, size, ret ? "ERROR" : "OK");

		if (ret)
			return ret;
	}

	return 0;
}

static int write_dbbt(struct boot_config *boot_cfg, struct dbbt_block *dbbt,
		      void *dbbt_data_page)
{
	int i;
	loff_t off, to;
	size_t size;
	struct mtd_info *mtd;
	int ret;

	mtd = boot_cfg->mtd;

	/* start writing DBBT after all FCBs */
	off = boot_cfg->search_area_size_in_bytes;
	size = mtd->writesize;

	for (i = 0; i < g_boot_search_count; i++) {
		if (mtd_block_isbad(mtd, off)) {
			printf("Block %d is bad, skipped\n",
			       (int)(i + CONV_TO_BLOCKS(off)));
			continue;
		}

		ret = nand_write(mtd, off, &size, (u_char *)dbbt);
		printf("NAND DBBT write to 0x%llx offset 0x%zx written: %s\n",
		       off, size, ret ? "ERROR" : "OK");
		if (ret)
			return ret;

		/* dbbtpages == 0 if no bad blocks */
		if (dbbt->dbbtpages > 0) {
			to = off + 4 * mtd->writesize;
			ret = nand_write(mtd, to, &size, dbbt_data_page);
			printf("DBBT data write to 0x%llx offset 0x%zx written: %s\n",
			       to, size, ret ? "ERROR" : "OK");

		if (ret)
			return ret;
		}

		/* next writing location */
		off += g_boot_search_stride;
	}

	return 0;
}

/* reuse the check_skip_len from nand_util.c with minor change*/
static int check_skip_length(struct boot_config *boot_cfg, loff_t offset, size_t length,
			  size_t *used)
{
	struct mtd_info *mtd = boot_cfg->mtd;
	size_t maxsize = boot_cfg->maxsize;
	size_t len_excl_bad = 0;
	int ret = 0;

	while (len_excl_bad < length) {
		size_t block_len, block_off;
		loff_t block_start;

		if (offset >= maxsize)
			return -1;

		block_start = offset & ~(loff_t)(mtd->erasesize - 1);
		block_off = offset & (mtd->erasesize - 1);
		block_len = mtd->erasesize - block_off;

		if (!nand_block_isbad(mtd, block_start))
			len_excl_bad += block_len;
		else
			ret = 1;

		offset += block_len;
		*used += block_len;
	}

	/* If the length is not a multiple of block_len, adjust. */
	if (len_excl_bad > length)
		*used -= (len_excl_bad - length);

	return ret;
}

static int nandbcb_get_next_good_blk_addr(struct boot_config *boot_cfg,
				     struct boot_stream_config *bs_cfg)
{
	struct mtd_info *mtd = boot_cfg->mtd;
	loff_t offset = bs_cfg->bs_addr;
	size_t length = bs_cfg->bs_size;
	size_t used = 0;
	int ret;

	ret = check_skip_length(boot_cfg, offset, length, &used);

	if (ret < 0) {
		return ret;
	} else {
		/* get next image address */
		bs_cfg->next_bs_addr = (u32)(offset + used + mtd->erasesize - 1)
					 / (u32)mtd->erasesize * mtd->erasesize;
	}

	return ret;

}

static int nandbcb_write_bs_skip_bad(struct boot_config *boot_cfg,
				     struct boot_stream_config *bs_cfg)
{
	struct mtd_info *mtd;
	void *buf;
	loff_t offset, maxsize;
	size_t size;
	size_t length;
	int ret;
	bool padding_flag = false;

	mtd = boot_cfg->mtd;
	offset = bs_cfg->bs_addr;
	maxsize = boot_cfg->maxsize;
	size = bs_cfg->bs_size;

	/* some boot images may need leading offset */
	if (bs_cfg->need_padding &&
	    ((plat_config.misc_flags) & FIRMWARE_NEED_PADDING))
		padding_flag = 1;

	if (padding_flag)
		length = ALIGN(size + FLASH_OFFSET_STANDARD, mtd->writesize);
	else
		length = ALIGN(size, mtd->writesize);

	buf = kzalloc(length, GFP_KERNEL);
	if (!buf) {
		printf("failed to allocate buffer for firmware\n");
		ret = -ENOMEM;
		return ret;
	}

	if (padding_flag)
		memcpy(buf + FLASH_OFFSET_STANDARD, bs_cfg->bs_buf, size);
	else
		memcpy(buf, bs_cfg->bs_buf, size);

	ret = nand_write_skip_bad(mtd, offset, &length, NULL, maxsize,
				  (u_char *)buf, WITH_WR_VERIFY);
	printf("Write %s @0x%llx offset, 0x%zx bytes written: %s\n",
	       bs_cfg->bs_label, offset, length, ret ? "ERROR" : "OK");

	if (ret)
		/* write image failed, quit */
		goto err;

	/* get next good blk address if needed */
	if (bs_cfg->need_padding) {
		ret = nandbcb_get_next_good_blk_addr(boot_cfg, bs_cfg);
		if (ret < 0) {
			printf("Next image cannot fit in NAND partition\n");
			goto err;
		}
	}

	/* now we know how the exact image size written to NAND */
	bs_cfg->bs_size = length;
	return 0;
err:
	kfree(buf);
	return ret;
}

static int nandbcb_write_fw(struct boot_config *boot_cfg, u_char *buf,
			    int index)
{
	int i;
	loff_t offset;
	size_t size;
	loff_t next_bs_addr;
	struct boot_stream_config bs_cfg;
	int ret;

	for (i = 0; i < 2; ++i) {

		if (!(FW_INX(i) & index))
			continue;

		if (i == 0) {
			offset = boot_cfg->boot_stream1_address;
			size = boot_cfg->boot_stream1_size;
		} else {
			offset = boot_cfg->boot_stream2_address;
			size = boot_cfg->boot_stream2_size;
		}

		/* write Firmware*/
		if (!(((plat_config.misc_flags) & FIRMWARE_EXTRA_ONE))) {

			memset(&bs_cfg, 0, sizeof(struct boot_stream_config));
			sprintf(bs_cfg.bs_label, "firmware%d", i);
			bs_cfg.bs_addr = offset;
			bs_cfg.bs_size = size;
			bs_cfg.bs_buf = buf;
			bs_cfg.need_padding = 1;

			ret = nandbcb_write_bs_skip_bad(boot_cfg, &bs_cfg);
			if (ret)
				return ret;

			/* update the boot stream size */
			if (i == 0)
				boot_cfg->boot_stream1_size = bs_cfg.bs_size;
			else
				boot_cfg->boot_stream2_size = bs_cfg.bs_size;

		} else {
		/* some platforms need extra firmware */
			memset(&bs_cfg, 0, sizeof(struct boot_stream_config));
			sprintf(bs_cfg.bs_label, "fw%d_part%d", i, 1);
			bs_cfg.bs_addr = offset;
			bs_cfg.bs_size = IMX8MQ_HDMI_FW_SZ;
			bs_cfg.bs_buf = buf;
			bs_cfg.need_padding = 1;

			ret = nandbcb_write_bs_skip_bad(boot_cfg, &bs_cfg);
			if (ret)
				return ret;

			/* update the boot stream size */
			if (i == 0)
				boot_cfg->boot_stream1_size = bs_cfg.bs_size;
			else
				boot_cfg->boot_stream2_size = bs_cfg.bs_size;

			/* get next image address */
			next_bs_addr = bs_cfg.next_bs_addr;

			memset(&bs_cfg, 0, sizeof(struct boot_stream_config));
			sprintf(bs_cfg.bs_label, "fw%d_part%d", i, 2);
			bs_cfg.bs_addr = next_bs_addr;
			bs_cfg.bs_size = IMX8MQ_SPL_SZ;
			bs_cfg.bs_buf = (u_char *)(buf + IMX8MQ_HDMI_FW_SZ);
			bs_cfg.need_padding = 0;

			ret = nandbcb_write_bs_skip_bad(boot_cfg, &bs_cfg);
			if (ret)
				return ret;
		}
	}

	return 0;
}

static int nandbcb_init(struct boot_config *boot_cfg, u_char *buf)
{
	struct mtd_info *mtd;
	nand_erase_options_t opts;
	struct fcb_block *fcb;
	struct dbbt_block *dbbt;
	void *dbbt_page, *dbbt_data_page;
	int ret;
	loff_t maxsize, off;

	mtd = boot_cfg->mtd;
	maxsize = boot_cfg->maxsize;
	off = boot_cfg->offset;

	/* erase */
	memset(&opts, 0, sizeof(opts));
	opts.offset = off;
	opts.length = maxsize - 1;
	ret = nand_erase_opts(mtd, &opts);
	if (ret) {
		printf("%s: erase failed (ret = %d)\n", __func__, ret);
		return ret;
	}

	/*
	 * Reference documentation from i.MX6DQRM section 8.5.2.2
	 *
	 * Nand Boot Control Block(BCB) contains two data structures,
	 * - Firmware Configuration Block(FCB)
	 * - Discovered Bad Block Table(DBBT)
	 *
	 * FCB contains,
	 * - nand timings
	 * - DBBT search page address,
	 * - start page address of primary firmware
	 * - start page address of secondary firmware
	 *
	 * setup fcb:
	 * - number of blocks = mtd partition size / mtd erasesize
	 * - two firmware blocks, primary and secondary
	 * - first 4 block for FCB/DBBT
	 * - rest split in half for primary and secondary firmware
	 * - same firmware write twice
	 */

	/* write Firmware*/
	ret = nandbcb_write_fw(boot_cfg, buf, FW_ALL);
	if (ret)
		goto err;

	/* fill fcb */
	fcb = kzalloc(sizeof(*fcb), GFP_KERNEL);
	if (!fcb) {
		debug("failed to allocate fcb\n");
		ret = -ENOMEM;
		return ret;
	}
	fill_fcb(fcb, boot_cfg);

	ret = write_fcb(boot_cfg, fcb);

	/* fill dbbt */
	dbbt_page = kzalloc(mtd->writesize, GFP_KERNEL);
	if (!dbbt_page) {
		debug("failed to allocate dbbt_page\n");
		ret = -ENOMEM;
		goto fcb_err;
	}

	dbbt_data_page = kzalloc(mtd->writesize, GFP_KERNEL);
	if (!dbbt_data_page) {
		debug("failed to allocate dbbt_data_page\n");
		ret = -ENOMEM;
		goto dbbt_page_err;
	}

	dbbt = dbbt_page;
	dbbt->checksum = 0;
	dbbt->fingerprint = DBBT_FINGERPRINT;
	dbbt->version = DBBT_VERSION_1;
	ret = fill_dbbt_data(mtd, dbbt_data_page, CONV_TO_BLOCKS(maxsize));
	if (ret < 0)
		goto dbbt_data_page_err;
	else if (ret > 0)
		dbbt->dbbtpages = 1;

	/* write dbbt */
	ret = write_dbbt(boot_cfg, dbbt, dbbt_data_page);
	if (ret < 0)
		printf("failed to write FCB/DBBT\n");

dbbt_data_page_err:
	kfree(dbbt_data_page);
dbbt_page_err:
	kfree(dbbt_page);
fcb_err:
	kfree(fcb);
err:
	return ret;
}

static int do_nandbcb_bcbonly(int argc, char * const argv[])
{
	struct fcb_block *fcb;
	struct dbbt_block *dbbt;
	struct mtd_info *mtd;
	nand_erase_options_t opts;
	size_t maxsize;
	loff_t off;
	void *dbbt_page, *dbbt_data_page;
	int ret;
	struct boot_config cfg;

	if (argc < 4)
		return CMD_RET_USAGE;

	memset(&cfg, 0, sizeof(struct boot_config));
	if(nandbcb_get_info(argc, argv, &cfg))
		return CMD_RET_FAILURE;

	/* only get the partition info */
	if(nandbcb_get_size(2, argv, 1, &cfg))
		return CMD_RET_FAILURE;

	if(nandbcb_set_boot_config(argc, argv, &cfg))
		return CMD_RET_FAILURE;

	mtd = cfg.mtd;

	cfg.boot_stream1_address = simple_strtoul(argv[2], NULL, 16);
	cfg.boot_stream1_size = simple_strtoul(argv[3], NULL, 16);
	cfg.boot_stream1_size = ALIGN(cfg.boot_stream1_size, mtd->writesize);

	if (argc > 5) {
		cfg.boot_stream2_address = simple_strtoul(argv[4], NULL, 16);
		cfg.boot_stream2_size = simple_strtoul(argv[5], NULL, 16);
		cfg.boot_stream2_size = ALIGN(cfg.boot_stream2_size,
					      mtd->writesize);
	}

	/* sanity check */
	nandbcb_check_space(&cfg);

	maxsize = cfg.maxsize;
	off = cfg.offset;

	/* erase the previous FCB/DBBT */
	memset(&opts, 0, sizeof(opts));
	opts.offset = off;
	opts.length = g_boot_search_stride * 2;
	ret = nand_erase_opts(mtd, &opts);
	if (ret) {
		printf("%s: erase failed (ret = %d)\n", __func__, ret);
		return CMD_RET_FAILURE;
	}

	/* fill fcb */
	fcb = kzalloc(sizeof(*fcb), GFP_KERNEL);
	if (!fcb) {
		printf("failed to allocate fcb\n");
		ret = -ENOMEM;
		return CMD_RET_FAILURE;
	}

	fill_fcb(fcb, &cfg);

	/* write fcb */
	ret = write_fcb(&cfg, fcb);

	/* fill dbbt */
	dbbt_page = kzalloc(mtd->writesize, GFP_KERNEL);
	if (!dbbt_page) {
		printf("failed to allocate dbbt_page\n");
		ret = -ENOMEM;
		goto fcb_err;
	}

	dbbt_data_page = kzalloc(mtd->writesize, GFP_KERNEL);
	if (!dbbt_data_page) {
		printf("failed to allocate dbbt_data_page\n");
		ret = -ENOMEM;
		goto dbbt_page_err;
	}

	dbbt = dbbt_page;
	dbbt->checksum = 0;
	dbbt->fingerprint = DBBT_FINGERPRINT;
	dbbt->version = DBBT_VERSION_1;
	ret = fill_dbbt_data(mtd, dbbt_data_page, CONV_TO_BLOCKS(maxsize));
	if (ret < 0)
		goto dbbt_data_page_err;
	else if (ret > 0)
		dbbt->dbbtpages = 1;

	/* write dbbt */
	ret = write_dbbt(&cfg, dbbt, dbbt_data_page);

dbbt_data_page_err:
	kfree(dbbt_data_page);
dbbt_page_err:
	kfree(dbbt_page);
fcb_err:
	kfree(fcb);

	if (ret < 0) {
		printf("failed to write FCB/DBBT\n");
		return CMD_RET_FAILURE;
	}

	return CMD_RET_SUCCESS;
}

/* dump data which is read from NAND chip */
void dump_structure(struct boot_config *boot_cfg, struct fcb_block *fcb,
		struct dbbt_block *dbbt, void *dbbt_data_page)
{
	int i;
	struct mtd_info *mtd = boot_cfg->mtd;

	#define P1(x) printf("  %s = 0x%08x\n", #x, fcb->x)
		printf("FCB \n");
		P1(checksum);
		P1(fingerprint);
		P1(version);
	#undef P1
	#define P1(x)	printf("  %s = %d\n", #x, fcb->x)
		P1(datasetup);
		P1(datahold);
		P1(addr_setup);
		P1(dsample_time);
		P1(pagesize);
		P1(oob_pagesize);
		P1(sectors);
		P1(nr_nand);
		P1(nr_die);
		P1(celltype);
		P1(ecc_type);
		P1(ecc_nr);
		P1(ecc_size);
		P1(ecc_level);
		P1(meta_size);
		P1(nr_blocks);
		P1(ecc_type_sdk);
		P1(ecc_nr_sdk);
		P1(ecc_size_sdk);
		P1(ecc_level_sdk);
		P1(nr_blocks_sdk);
		P1(meta_size_sdk);
		P1(erase_th);
		P1(bootpatch);
		P1(patch_size);
		P1(fw1_start);
		P1(fw2_start);
		P1(fw1_pages);
		P1(fw2_pages);
		P1(dbbt_start);
		P1(bb_byte);
		P1(bb_start_bit);
		P1(phy_offset);
		P1(bchtype);
		P1(readlatency);
		P1(predelay);
		P1(cedelay);
		P1(postdelay);
		P1(cmdaddpause);
		P1(datapause);
		P1(tmspeed);
		P1(busytimeout);
		P1(disbbm);
		P1(spare_offset);
#if !defined(CONFIG_MX6) || defined(CONFIG_MX6SX) || defined(CONFIG_MX6UL)\
|| defined(CONFIG_MX6ULL)
		P1(onfi_sync_enable);
		P1(onfi_sync_speed);
		P1(onfi_sync_nand_data);
		P1(disbbm_search);
		P1(disbbm_search_limit);
		P1(read_retry_enable);
#endif
	#undef P1
	#define P1(x)	printf("  %s = 0x%08x\n", #x, dbbt->x)
		printf("DBBT :\n");
		P1(checksum);
		P1(fingerprint);
		P1(version);
	#undef P1
	#define P1(x)	printf("  %s = %d\n", #x, dbbt->x)
		P1(dbbtpages);
	#undef P1

	for (i = 0; i < dbbt->dbbtpages; ++i) {
		printf("%d ", *((u32 *)(dbbt_data_page + i)));
	}

	if (!((plat_config.misc_flags) & FIRMWARE_EXTRA_ONE)) {
		printf("Firmware: image #0 @ 0x%x size 0x%x\n",
		       fcb->fw1_start, fcb->fw1_pages * mtd->writesize);
		printf("Firmware: image #1 @ 0x%x size 0x%x\n",
		       fcb->fw2_start, fcb->fw2_pages * mtd->writesize);
	} else {
		printf("Firmware: image #0 @ 0x%x size 0x%x\n",
		       fcb->fw1_start, fcb->fw1_pages * mtd->writesize);
		printf("Firmware: image #1 @ 0x%x size 0x%x\n",
		       fcb->fw2_start, fcb->fw2_pages * mtd->writesize);
		/* TODO: Add extra image information */
	}
}

static bool check_fingerprint(void *data, int fingerprint)
{
	int off = 4;

	return (*(int *)(data + off) == fingerprint);
}

static int fuse_to_search_count(u32 bank, u32 word, u32 mask, u32 off)
{
	int err;
	u32 val;
	int ret;

	/* by default, the boot search count from fuse should be 2 */
	err = fuse_read(bank, word, &val);
	if (err)
		return 2;

	val = (val & mask) >> off;

	switch (val) {
		case 0:
			ret = 2;
			break;
		case 1:
		case 2:
		case 3:
			ret = 1 << val;
			break;
		default:
			ret = 2;
	}

	return ret;
}

static int nandbcb_dump(struct boot_config *boot_cfg)
{
	int i;
	loff_t off;
	struct mtd_info *mtd = boot_cfg->mtd;
	struct fcb_block fcb, fcb_copy;
	struct dbbt_block dbbt, dbbt_copy;
	void *dbbt_data_page, *dbbt_data_page_copy;
	bool fcb_not_found, dbbt_not_found;
	int ret = 0;

	dbbt_data_page = kzalloc(mtd->writesize, GFP_KERNEL);
	if (!dbbt_data_page) {
		printf("failed to allocate dbbt_data_page\n");
		ret = -ENOMEM;
		return ret;
	}

	dbbt_data_page_copy = kzalloc(mtd->writesize, GFP_KERNEL);
	if (!dbbt_data_page_copy) {
		printf("failed to allocate dbbt_data_page\n");
		ret = -ENOMEM;
		goto dbbt_page_err;
	}

	/* read fcb */
	fcb_not_found = 1;
	off = 0;
	for (i = 0; i < g_boot_search_count; ++i) {
		if (fcb_not_found) {
			ret = read_fcb(boot_cfg, &fcb, off);

			if (ret < 0)
				goto dbbt_page_copy_err;
			else if (ret == 1)
				continue;
			else if (ret == 0)
				if (check_fingerprint(&fcb, FCB_FINGERPRINT))
					fcb_not_found = 0;
		} else {
			ret = read_fcb(boot_cfg, &fcb_copy, off);

			if (ret < 0)
				goto dbbt_page_copy_err;
			if (memcmp(&fcb, &fcb_copy,
				    sizeof(struct fcb_block))) {
				printf("FCB copies are not identical\n");
				ret = -EINVAL;
				goto dbbt_page_copy_err;
			}
		}

		/* next read location */
		off += g_boot_search_stride;
	}

	/* read dbbt*/
	dbbt_not_found = 1;
	off = boot_cfg->search_area_size_in_bytes;
	for (i = 0; i < g_boot_search_count; ++i) {
		if (dbbt_not_found) {
			ret = read_dbbt(boot_cfg, &dbbt, dbbt_data_page, off);

			if (ret < 0)
				goto dbbt_page_copy_err;
			else if (ret == 1)
				continue;
			else if (ret == 0)
				if (check_fingerprint(&dbbt, DBBT_FINGERPRINT))
					dbbt_not_found = 0;
		} else {
			ret = read_dbbt(boot_cfg, &dbbt_copy,
					dbbt_data_page_copy, off);

			if (ret < 0)
				goto dbbt_page_copy_err;
			if (memcmp(&dbbt, &dbbt_copy,
				    sizeof(struct dbbt_block))) {
				printf("DBBT copies are not identical\n");
				ret = -EINVAL;
				goto dbbt_page_copy_err;
			}
			if (dbbt.dbbtpages > 0 &&
			    memcmp(dbbt_data_page, dbbt_data_page_copy,
				    mtd->writesize)) {
				printf("DBBT data copies are not identical\n");
				ret = -EINVAL;
				goto dbbt_page_copy_err;
			}
		}

		/* next read location */
		off += g_boot_search_stride;
	}

	dump_structure(boot_cfg, &fcb, &dbbt, dbbt_data_page);

dbbt_page_copy_err:
	kfree(dbbt_data_page_copy);
dbbt_page_err:
	kfree(dbbt_data_page);

	return ret;
}

static int do_nandbcb_dump(int argc, char * const argv[])
{

	struct boot_config cfg;
	int ret;

	if (argc != 2)
		return CMD_RET_USAGE;

	memset(&cfg, 0, sizeof(struct boot_config));
	if(nandbcb_get_info(argc, argv, &cfg))
		return CMD_RET_FAILURE;

	if(nandbcb_get_size(argc, argv, 1, &cfg))
		return CMD_RET_FAILURE;

	if(nandbcb_set_boot_config(argc, argv, &cfg))
		return CMD_RET_FAILURE;

	ret = nandbcb_dump(&cfg);
	if (ret)
		return ret;

	return ret;
}

static int do_nandbcb_init(int argc, char * const argv[])
{
	u_char *buf;
	size_t size;
	loff_t addr;
	char *endp;
	int ret;
	struct boot_config cfg;

	if (argc != 4)
		return CMD_RET_USAGE;

	memset(&cfg, 0, sizeof(struct boot_config));
	if(nandbcb_get_info(argc, argv, &cfg))
		return CMD_RET_FAILURE;

	if(nandbcb_get_size(argc, argv, 2, &cfg))
		return CMD_RET_FAILURE;
	size = cfg.boot_stream1_size;

	if(nandbcb_set_boot_config(argc, argv, &cfg))
		return CMD_RET_FAILURE;

	addr = simple_strtoul(argv[1], &endp, 16);
	if (*argv[1] == 0 || *endp != 0)
		return CMD_RET_FAILURE;

	buf = map_physmem(addr, size, MAP_WRBACK);
	if (!buf) {
		puts("failed to map physical memory\n");
		return CMD_RET_FAILURE;
	}

	ret = nandbcb_init(&cfg, buf);

	return ret == 0 ? CMD_RET_SUCCESS : CMD_RET_FAILURE;
}

static int do_nandbcb(cmd_tbl_t *cmdtp, int flag, int argc,
		      char * const argv[])
{
	const char *cmd;
	int ret = 0;

	if (argc < 3)
		goto usage;

	/* check the platform config first */
	if (is_mx6sx())
		plat_config = imx6sx_plat_config;
	else if (is_mx7())
		plat_config = imx7d_plat_config;
	else if (is_mx6ul() || is_mx6ull())
		plat_config = imx6ul_plat_config;
	else if (is_mx6() && !is_mx6sx() && !is_mx6ul() && !is_mx6ull())
		plat_config = imx6qdl_plat_config;
	else if (is_imx8mq())
		plat_config = imx8mq_plat_config;
	else if (is_imx8mm())
		plat_config = imx8mm_plat_config;
	else if (is_imx8mn() || is_imx8mp())
		plat_config = imx8mn_plat_config;
	else if (is_imx8qm() || is_imx8qxp() || is_imx8dxl())
		plat_config = imx8q_plat_config;
	else {
		printf("ERROR: Unknown platform\n");
		return CMD_RET_FAILURE;
	}

	if ((plat_config.misc_flags) & BT_SEARCH_CNT_FROM_FUSE) {
		if (is_imx8qxp() || is_imx8dxl())
			g_boot_search_count = fuse_to_search_count(0, 720,
								   0xc0, 6);
		if (is_imx8mn() || is_imx8mp())
			g_boot_search_count = fuse_to_search_count(2, 2,
								   0x6000, 13);
		printf("search count set to %d from fuse\n",
		       g_boot_search_count);
	}

	cmd = argv[1];
	--argc;
	++argv;

	if (strcmp(cmd, "init") == 0) {
		ret = do_nandbcb_init(argc, argv);
		goto done;
	}

	if (strcmp(cmd, "dump") == 0) {
		ret = do_nandbcb_dump(argc, argv);
		goto done;
	}

	if (strcmp(cmd, "bcbonly") == 0) {
		ret = do_nandbcb_bcbonly(argc, argv);
		goto done;
	}

done:
	if (ret != -1)
		return ret;
usage:
	return CMD_RET_USAGE;
}

#ifdef CONFIG_SYS_LONGHELP
static char nandbcb_help_text[] =
<<<<<<< HEAD
	"init addr off|partition len - update 'len' bytes starting at\n"
	"        'off|part' to memory address 'addr', skipping  bad blocks\n"
        "nandbcb bcbonly off|partition fw1-off fw1-size [fw2-off fw2-size]\n"
	"	 - write BCB only (FCB and DBBT), fwx-size and fwx-off in bytes\n"
	"nandbcb dump off|partition - dump/verify boot structures\n";
#endif

U_BOOT_CMD(nandbcb, 7, 1, do_nandbcb,
	   "i.MX NAND Boot Control Blocks write",
=======
	"update addr off|partition len	- update 'len' bytes starting at\n"
	"       'off|part' to memory address 'addr', skipping  bad blocks\n"
	"bcbonly fw-size fw1-off [fw2-off] - write only BCB (FCB and DBBT)\n"
	"       where `fw-size` is fw sizes in bytes, `fw1-off`\n"
	"       and `fw2-off` - firmware offsets\n"
	"       FIY, BCB isn't erased automatically, so mtd erase should\n"
	"       be called in advance before writing new BCB:\n"
	"           > mtd erase mx7-bcb";
#endif

U_BOOT_CMD(nandbcb, 5, 1, do_nandbcb,
	   "i.MX6/i.MX7 NAND Boot Control Blocks write",
>>>>>>> 3373c7c3
	   nandbcb_help_text
);<|MERGE_RESOLUTION|>--- conflicted
+++ resolved
@@ -268,7 +268,7 @@
 			       boot_stream1_address);
 
 	if (boot_cfg->secondary_boot_stream_off_in_MB) {
-		boot_stream2_address = boot_cfg->secondary_boot_stream_off_in_MB * 1024 * 1024;
+		boot_stream2_address = (loff_t)boot_cfg->secondary_boot_stream_off_in_MB * 1024 * 1024;
 	}
 
 	max_boot_stream_size = boot_stream2_address - boot_stream1_address;
@@ -470,7 +470,7 @@
 	u32 *n_bad_blocksp = buf + 0x4;
 
 	for (n = 0; n < num_blocks; n++) {
-		loff_t offset = n * mtd->erasesize;
+		loff_t offset = (loff_t)n * mtd->erasesize;
 			if (mtd_block_isbad(mtd, offset)) {
 				n_bad_blocks++;
 				*bb = n;
@@ -497,11 +497,16 @@
 	int ret = 0;
 
 	mtd = boot_cfg->mtd;
-	fcb_raw_page = kzalloc(mtd->writesize + mtd->oobsize, GFP_KERNEL);
-
 	if (mtd_block_isbad(mtd, off)) {
 		printf("Block %d is bad, skipped\n", (int)CONV_TO_BLOCKS(off));
 		return 1;
+	}
+
+	fcb_raw_page = kzalloc(mtd->writesize + mtd->oobsize, GFP_KERNEL);
+	if (!fcb_raw_page) {
+		debug("failed to allocate fcb_raw_page\n");
+		ret = -ENOMEM;
+		return ret;
 	}
 
 	/*
@@ -579,9 +584,14 @@
 			return ret;
 		}
 
+#if defined(CONFIG_MX6UL) || defined(CONFIG_MX6ULL)
+		/* 40 bit BCH, for i.MX6UL(L) */
+		encode_bch_ecc(fcb_raw_page + 32, fcb, 40);
+#else
 		memcpy(fcb_raw_page + 12, fcb, sizeof(struct fcb_block));
-		encode_hamming_13_8(fcb_raw_page + 12, fcb_raw_page +
-				    12 + 512, 512);
+		encode_hamming_13_8(fcb_raw_page + 12,
+				    fcb_raw_page + 12 + 512, 512);
+#endif
 		/*
 		 * Set the first and second byte of OOB data to 0xFF,
 		 * not 0x00. These bytes are used as the Manufacturers Bad
@@ -1529,29 +1539,19 @@
 
 #ifdef CONFIG_SYS_LONGHELP
 static char nandbcb_help_text[] =
-<<<<<<< HEAD
 	"init addr off|partition len - update 'len' bytes starting at\n"
-	"        'off|part' to memory address 'addr', skipping  bad blocks\n"
-        "nandbcb bcbonly off|partition fw1-off fw1-size [fw2-off fw2-size]\n"
-	"	 - write BCB only (FCB and DBBT), fwx-size and fwx-off in bytes\n"
-	"nandbcb dump off|partition - dump/verify boot structures\n";
-#endif
-
-U_BOOT_CMD(nandbcb, 7, 1, do_nandbcb,
-	   "i.MX NAND Boot Control Blocks write",
-=======
-	"update addr off|partition len	- update 'len' bytes starting at\n"
 	"       'off|part' to memory address 'addr', skipping  bad blocks\n"
-	"bcbonly fw-size fw1-off [fw2-off] - write only BCB (FCB and DBBT)\n"
-	"       where `fw-size` is fw sizes in bytes, `fw1-off`\n"
+	"nandbcb bcbonly off|partition fw1-off fw1-size [fw2-off fw2-size]\n"
+	"	    - write BCB only (FCB and DBBT)\n"
+	"       where `fwx-size` is fw sizes in bytes, `fw1-off`\n"
 	"       and `fw2-off` - firmware offsets\n"
 	"       FIY, BCB isn't erased automatically, so mtd erase should\n"
 	"       be called in advance before writing new BCB:\n"
-	"           > mtd erase mx7-bcb";
+	"           > mtd erase mx7-bcb\n"
+	"nandbcb dump off|partition - dump/verify boot structures\n";
 #endif
 
-U_BOOT_CMD(nandbcb, 5, 1, do_nandbcb,
-	   "i.MX6/i.MX7 NAND Boot Control Blocks write",
->>>>>>> 3373c7c3
+U_BOOT_CMD(nandbcb, 7, 1, do_nandbcb,
+	   "i.MX NAND Boot Control Blocks write",
 	   nandbcb_help_text
 );