--- conflicted
+++ resolved
@@ -96,13 +96,8 @@
 	return BOOT_DEVICE_NONE;
 }
 
-<<<<<<< HEAD
 #elif defined(CONFIG_MX7) || defined(CONFIG_IMX8M) || defined(CONFIG_IMX8)
 /* Translate iMX7/iMX8M boot device to the SPL boot device enumeration */
-=======
-#elif defined(CONFIG_MX7) || defined(CONFIG_IMX8M)
-/* Translate iMX7/i.MX8M boot device to the SPL boot device enumeration */
->>>>>>> 061aed83
 u32 spl_boot_device(void)
 {
 #if defined(CONFIG_MX7)
@@ -143,7 +138,6 @@
 	case SD3_BOOT:
 	case MMC3_BOOT:
 		return BOOT_DEVICE_MMC1;
-<<<<<<< HEAD
 #elif defined(CONFIG_IMX8)
 	case MMC1_BOOT:
                 return BOOT_DEVICE_MMC1;
@@ -153,13 +147,10 @@
                 return BOOT_DEVICE_MMC1;
 	case FLEXSPI_BOOT:
 		return BOOT_DEVICE_SPI;
-=======
->>>>>>> 061aed83
 #elif defined(CONFIG_IMX8M)
 	case SD1_BOOT:
 	case MMC1_BOOT:
 		return BOOT_DEVICE_MMC1;
-<<<<<<< HEAD
 #if defined(CONFIG_IMX8MM) || defined(CONFIG_IMX8MN)
 	case SD2_BOOT:
 	case MMC2_BOOT:
@@ -172,11 +163,6 @@
 	case MMC2_BOOT:
 		return BOOT_DEVICE_MMC2;
 #endif
-=======
-	case SD2_BOOT:
-	case MMC2_BOOT:
-		return BOOT_DEVICE_MMC2;
->>>>>>> 061aed83
 #endif
 	case NAND_BOOT:
 		return BOOT_DEVICE_NAND;
@@ -190,11 +176,7 @@
 		return BOOT_DEVICE_NONE;
 	}
 }
-<<<<<<< HEAD
 #endif /* CONFIG_MX6 || CONFIG_MX7 || CONFIG_IMX8M || CONFIG_IMX8 */
-=======
-#endif /* CONFIG_MX7 || CONFIG_IMX8M */
->>>>>>> 061aed83
 
 #ifdef CONFIG_SPL_USB_GADGET
 int g_dnl_bind_fixup(struct usb_device_descriptor *dev, const char *name)
@@ -310,30 +292,18 @@
 	if (spl_image->flags & SPL_FIT_FOUND) {
 		image_entry();
 	} else {
-<<<<<<< HEAD
-		/* HAB looks for the CSF at the end of the authenticated data therefore,
-		 * we need to subtract the size of the CSF from the actual filesize */
-		offset = spl_image->size - CONFIG_CSF_SIZE;
-		if (!imx_hab_authenticate_image(spl_image->load_addr,
-						offset + IVT_SIZE + CSF_PAD_SIZE,
-						offset)) {
-			image_entry();
-		} else {
-			puts("spl: ERROR:  image authentication unsuccessful\n");
-=======
 		/*
 		 * HAB looks for the CSF at the end of the authenticated
 		 * data therefore, we need to subtract the size of the
 		 * CSF from the actual filesize
 		 */
-		offset = spl_image->size - CONFIG_CSF_SIZE;
-		if (!imx_hab_authenticate_image(spl_image->load_addr,
+	offset = spl_image->size - CONFIG_CSF_SIZE;
+	if (!imx_hab_authenticate_image(spl_image->load_addr,
 						offset + IVT_SIZE +
 						CSF_PAD_SIZE, offset)) {
 			image_entry();
 		} else {
 			puts("spl: ERROR:  image authentication fail\n");
->>>>>>> 061aed83
 			hang();
 		}
 	}
@@ -341,19 +311,12 @@
 
 ulong board_spl_fit_size_align(ulong size)
 {
-<<<<<<< HEAD
-	/* HAB authenticate_image requests the IVT offset is aligned to 0x1000 */
-#define ALIGN_SIZE		0x1000
-
-	size = ALIGN(size, ALIGN_SIZE);
-=======
 	/*
 	 * HAB authenticate_image requests the IVT offset is
 	 * aligned to 0x1000
 	 */
 
 	size = ALIGN(size, 0x1000);
->>>>>>> 061aed83
 	size += CONFIG_CSF_SIZE;
 
 	return size;
@@ -361,18 +324,11 @@
 
 void board_spl_fit_post_load(ulong load_addr, size_t length)
 {
-<<<<<<< HEAD
-	uint32_t offset = length - CONFIG_CSF_SIZE;
+	u32 offset = length - CONFIG_CSF_SIZE;
+
 	if (imx_hab_authenticate_image(load_addr,
 					offset + IVT_SIZE + CSF_PAD_SIZE,
 					offset)) {
-=======
-	u32 offset = length - CONFIG_CSF_SIZE;
-
-	if (imx_hab_authenticate_image(load_addr,
-				       offset + IVT_SIZE + CSF_PAD_SIZE,
-				       offset)) {
->>>>>>> 061aed83
 		puts("spl: ERROR:  image authentication unsuccessful\n");
 		hang();
 	}
