// SPDX-License-Identifier: GPL-2.0+
/*
 * Copyright (C) 2014 Gateworks Corporation
 * Copyright (C) 2011-2012 Freescale Semiconductor, Inc.
 *
 * Author: Tim Harvey <tharvey@gateworks.com>
 */

#include <common.h>
#include <hang.h>
#include <init.h>
#include <log.h>
#include <asm/global_data.h>
#include <asm/io.h>
#include <asm/arch/imx-regs.h>
#include <asm/arch/sys_proto.h>
#include <asm/spl.h>
#include <spl.h>
#include <asm/mach-imx/hab.h>
#include <asm/mach-imx/boot_mode.h>
#include <g_dnl.h>
#include <linux/libfdt.h>
#include <mmc.h>

DECLARE_GLOBAL_DATA_PTR;

__weak int spl_board_boot_device(enum boot_device boot_dev_spl)
{
	switch (boot_dev_spl) {
#if defined(CONFIG_MX7)
	case SD1_BOOT:
	case MMC1_BOOT:
	case SD2_BOOT:
	case MMC2_BOOT:
	case SD3_BOOT:
	case MMC3_BOOT:
		return BOOT_DEVICE_MMC1;
#elif defined(CONFIG_IMX8)
	case MMC1_BOOT:
		return BOOT_DEVICE_MMC1;
	case SD2_BOOT:
		return BOOT_DEVICE_MMC2_2;
	case SD3_BOOT:
		return BOOT_DEVICE_MMC1;
	case FLEXSPI_BOOT:
		return BOOT_DEVICE_SPI;
#elif defined(CONFIG_IMX8M)
	case SD1_BOOT:
	case MMC1_BOOT:
		return BOOT_DEVICE_MMC1;
	case SD2_BOOT:
	case MMC2_BOOT:
		return BOOT_DEVICE_MMC2;
#endif
	case NAND_BOOT:
		return BOOT_DEVICE_NAND;
	case SPI_NOR_BOOT:
		return BOOT_DEVICE_SPI;
	case QSPI_BOOT:
		return BOOT_DEVICE_NOR;
	case USB_BOOT:
		return BOOT_DEVICE_BOARD;
	default:
		return BOOT_DEVICE_NONE;
	}
}

#if defined(CONFIG_MX6)
/* determine boot device from SRC_SBMR1 (BOOT_CFG[4:1]) or SRC_GPR9 register */
u32 spl_boot_device(void)
{
	unsigned int bmode = readl(&src_base->sbmr2);
	u32 reg = imx6_src_get_boot_mode();

	/*
	 * Check for BMODE if serial downloader is enabled
	 * BOOT_MODE - see IMX6DQRM Table 8-1
	 */
	if (((bmode >> 24) & 0x03) == 0x01) /* Serial Downloader */
		return BOOT_DEVICE_BOARD;

	/*
	 * The above method does not detect that the boot ROM used
	 * serial downloader in case the boot ROM decided to use the
	 * serial downloader as a fall back (primary boot source failed).
	 *
	 * Infer that the boot ROM used the USB serial downloader by
	 * checking whether the USB PHY is currently active... This
	 * assumes that SPL did not (yet) initialize the USB PHY...
	 */
	if (is_usbotg_phy_active())
		return BOOT_DEVICE_BOARD;

	/* BOOT_CFG1[7:4] - see IMX6DQRM Table 8-8 */
	switch ((reg & IMX6_BMODE_MASK) >> IMX6_BMODE_SHIFT) {
	 /* EIM: See 8.5.1, Table 8-9 */
	case IMX6_BMODE_EMI:
		/* BOOT_CFG1[3]: NOR/OneNAND Selection */
		switch ((reg & IMX6_BMODE_EMI_MASK) >> IMX6_BMODE_EMI_SHIFT) {
		case IMX6_BMODE_ONENAND:
			return BOOT_DEVICE_ONENAND;
		case IMX6_BMODE_NOR:
			return BOOT_DEVICE_NOR;
		break;
		}
	/* Reserved: Used to force Serial Downloader */
	case IMX6_BMODE_RESERVED:
		return BOOT_DEVICE_BOARD;
	/* SATA: See 8.5.4, Table 8-20 */
#if !defined(CONFIG_MX6UL) && !defined(CONFIG_MX6ULL)
	case IMX6_BMODE_SATA:
		return BOOT_DEVICE_SATA;
#endif
	/* Serial ROM: See 8.5.5.1, Table 8-22 */
	case IMX6_BMODE_SERIAL_ROM:
		/* BOOT_CFG4[2:0] */
		switch ((reg & IMX6_BMODE_SERIAL_ROM_MASK) >>
			IMX6_BMODE_SERIAL_ROM_SHIFT) {
		case IMX6_BMODE_ECSPI1:
		case IMX6_BMODE_ECSPI2:
		case IMX6_BMODE_ECSPI3:
		case IMX6_BMODE_ECSPI4:
		case IMX6_BMODE_ECSPI5:
			return BOOT_DEVICE_SPI;
		case IMX6_BMODE_I2C1:
		case IMX6_BMODE_I2C2:
		case IMX6_BMODE_I2C3:
			return BOOT_DEVICE_I2C;
		}
		break;
	/* SD/eSD: 8.5.3, Table 8-15  */
	case IMX6_BMODE_SD:
	case IMX6_BMODE_ESD:
		return BOOT_DEVICE_MMC1;
	/* MMC/eMMC: 8.5.3 */
	case IMX6_BMODE_MMC:
	case IMX6_BMODE_EMMC:
		return BOOT_DEVICE_MMC1;
	/* NAND Flash: 8.5.2, Table 8-10 */
	case IMX6_BMODE_NAND_MIN ... IMX6_BMODE_NAND_MAX:
		return BOOT_DEVICE_NAND;
#if defined(CONFIG_MX6UL) || defined(CONFIG_MX6ULL)
	/* QSPI boot */
	case IMX6_BMODE_QSPI:
		return BOOT_DEVICE_SPI;
#endif
	}
	return BOOT_DEVICE_NONE;
}

#elif defined(CONFIG_MX7) || defined(CONFIG_IMX8M) || defined(CONFIG_IMX8)
/* Translate iMX7/i.MX8M boot device to the SPL boot device enumeration */
u32 spl_boot_device(void)
{
#if defined(CONFIG_MX7)
	unsigned int bmode = readl(&src_base->sbmr2);

	/*
	 * Check for BMODE if serial downloader is enabled
	 * BOOT_MODE - see IMX7DRM Table 6-24
	 */
	if (((bmode >> 24) & 0x03) == 0x01) /* Serial Downloader */
		return BOOT_DEVICE_BOARD;

	/*
	 * The above method does not detect that the boot ROM used
	 * serial downloader in case the boot ROM decided to use the
	 * serial downloader as a fall back (primary boot source failed).
	 *
	 * Infer that the boot ROM used the USB serial downloader by
	 * checking whether the USB PHY is currently active... This
	 * assumes that SPL did not (yet) initialize the USB PHY...
	 */
	if (is_boot_from_usb())
		return BOOT_DEVICE_BOARD;
#endif

	enum boot_device boot_device_spl = get_boot_device();

	return spl_board_boot_device(boot_device_spl);
}
#endif /* CONFIG_MX7 || CONFIG_IMX8M || CONFIG_IMX8 */

#ifdef CONFIG_SPL_USB_GADGET
int g_dnl_bind_fixup(struct usb_device_descriptor *dev, const char *name)
{
//	put_unaligned(0x0151, &dev->idProduct);
	put_unaligned(CONFIG_USB_GADGET_PRODUCT_NUM + 0xfff, &dev->idProduct);

	return 0;
}

#define SDPV_BCD_DEVICE 0x500
int g_dnl_get_board_bcd_device_number(int gcnum)
{
	return SDPV_BCD_DEVICE;
}
#endif

#if defined(CONFIG_SPL_MMC_SUPPORT)
/* called from spl_mmc to see type of boot mode for storage (RAW or FAT) */
u32 spl_mmc_boot_mode(const u32 boot_device)
{
#if defined(CONFIG_MX7) || defined(CONFIG_IMX8M) || defined(CONFIG_IMX8)
	switch (get_boot_device()) {
	/* for MMC return either RAW or FAT mode */
	case SD1_BOOT:
	case SD2_BOOT:
	case SD3_BOOT:
		if (IS_ENABLED(CONFIG_SPL_FS_FAT))
			return MMCSD_MODE_FS;
		else
			return MMCSD_MODE_RAW;
	case MMC1_BOOT:
	case MMC2_BOOT:
	case MMC3_BOOT:
		if (IS_ENABLED(CONFIG_SPL_FS_FAT))
			return MMCSD_MODE_FS;
		else if (IS_ENABLED(CONFIG_SUPPORT_EMMC_BOOT))
			return MMCSD_MODE_EMMCBOOT;
		else
			return MMCSD_MODE_RAW;
	default:
		puts("spl: ERROR:  unsupported device\n");
		hang();
	}
#else
	switch (boot_device) {
	/* for MMC return either RAW or FAT mode */
	case BOOT_DEVICE_MMC1:
	case BOOT_DEVICE_MMC2:
	case BOOT_DEVICE_MMC2_2:
		if (IS_ENABLED(CONFIG_SPL_FS_FAT))
			return MMCSD_MODE_FS;
		else if (IS_ENABLED(CONFIG_SUPPORT_EMMC_BOOT))
			return MMCSD_MODE_EMMCBOOT;
		else
			return MMCSD_MODE_RAW;
	default:
		puts("spl: ERROR:  unsupported device\n");
		hang();
	}
#endif
}
#endif

#if defined(CONFIG_IMX_HAB)

/*
 * +------------+  0x0 (DDR_UIMAGE_START) -
 * |   Header   |                          |
 * +------------+  0x40                    |
 * |            |                          |
 * |            |                          |
 * |            |                          |
 * |            |                          |
 * | Image Data |                          |
 * .            |                          |
 * .            |                           > Stuff to be authenticated ----+
 * .            |                          |                                |
 * |            |                          |                                |
 * |            |                          |                                |
 * +------------+                          |                                |
 * |            |                          |                                |
 * | Fill Data  |                          |                                |
 * |            |                          |                                |
 * +------------+ Align to ALIGN_SIZE      |                                |
 * |    IVT     |                          |                                |
 * +------------+ + IVT_SIZE              -                                 |
 * |            |                                                           |
 * |  CSF DATA  | <---------------------------------------------------------+
 * |            |
 * +------------+
 * |            |
 * | Fill Data  |
 * |            |
 * +------------+ + CSF_PAD_SIZE
 */

__weak void __noreturn jump_to_image_no_args(struct spl_image_info *spl_image)
{
	typedef void __noreturn (*image_entry_noargs_t)(void);
	uint32_t offset;

	image_entry_noargs_t image_entry =
		(image_entry_noargs_t)(unsigned long)spl_image->entry_point;

	debug("image entry point: 0x%lX\n", spl_image->entry_point);

	if (spl_image->flags & SPL_FIT_FOUND) {
		image_entry();
	} else {
		/*
		 * HAB looks for the CSF at the end of the authenticated
		 * data therefore, we need to subtract the size of the
		 * CSF from the actual filesize
		 */
		offset = spl_image->size - CONFIG_CSF_SIZE;
		if (!imx_hab_authenticate_image(spl_image->load_addr,
						offset + IVT_SIZE +
						CSF_PAD_SIZE, offset)) {
			image_entry();
		} else {
			panic("spl: ERROR:  image authentication fail\n");
		}
	}
}

#if !defined(CONFIG_SPL_FIT_SIGNATURE)
ulong board_spl_fit_size_align(ulong size)
{
	/*
	 * HAB authenticate_image requests the IVT offset is
	 * aligned to 0x1000
	 */

#ifndef CONFIG_FS_SECURE_BOOT
	size = ALIGN(size, 0x1000);
	size += CONFIG_CSF_SIZE;
#endif

	return size;
}

<<<<<<< HEAD
=======
void board_spl_fit_post_load(ulong load_addr, size_t length)
{
#ifndef CONFIG_FS_SECURE_BOOT
	u32 offset = length - CONFIG_CSF_SIZE;

	if (imx_hab_authenticate_image(load_addr,
				       offset + IVT_SIZE + CSF_PAD_SIZE,
				       offset)) {
		puts("spl: ERROR:  image authentication unsuccessful\n");
		hang();
	}
#endif
}
>>>>>>> 27705f44
#endif

void* board_spl_fit_buffer_addr(ulong fit_size, int sectors, int bl_len)
{
	int align_len = ARCH_DMA_MINALIGN - 1;

	/* Some devices like SDP, NOR, NAND, SPI are using bl_len =1, so their fit address
	 * is different with SD/MMC, this cause mismatch with signed address. Thus, adjust
	 * the bl_len to align with SD/MMC.
	 */
	if (bl_len < 512)
		bl_len = 512;

	return  (void *)((CONFIG_SYS_TEXT_BASE - fit_size - bl_len -
			align_len) & ~align_len);
}
#endif

#if defined(CONFIG_MX6) && defined(CONFIG_SPL_OS_BOOT)
int dram_init_banksize(void)
{
	gd->bd->bi_dram[0].start = CONFIG_SYS_SDRAM_BASE;
	gd->bd->bi_dram[0].size = imx_ddr_size();

	return 0;
}
#endif

#if defined(CONFIG_IMX8MP) || defined(CONFIG_IMX8MN)
int board_handle_rdc_config(void *fdt_addr, const char *config_name, void *dst_addr)
{
	int node = -1, size = 0, ret = 0;
	uint32_t *data = NULL;
	const struct fdt_property *prop;

	node = fdt_node_offset_by_compatible(fdt_addr, -1, "imx8m,mcu_rdc");
	if (node < 0) {
		printf("Failed to find node!, err: %d!\n", node);
		ret = -1;
		goto exit;
	}

	/*
	 * Before MCU core starts we should set the rdc config for it,
	 * then restore the rdc config after it stops.
	 */
	prop = fdt_getprop(fdt_addr, node, config_name, &size);
	if (!prop) {
		printf("Failed to find property %s!\n", config_name);
		ret = -1;
		goto exit;
	}
	if (!size || size % (5 * sizeof(uint32_t))) {
		printf("Config size is wrong! size:%d\n", size);
		ret = -1;
		goto exit;
	}
	data = malloc(size);
	if (fdtdec_get_int_array(fdt_addr, node, config_name,
				 data, size/sizeof(int))) {
		printf("Failed to parse rdc config!\n");
		ret = -1;
		goto exit;
	} else {
		/* copy the rdc config */
		memcpy(dst_addr, data, size);
		ret = 0;
	}

exit:
	if (data)
		free(data);

	/* Invalidate the buffer if no valid config found. */
	if (ret < 0)
		memset(dst_addr, 0, sizeof(uint32_t));

	return ret;
}
#endif

void board_spl_fit_post_load(const void *fit, struct spl_image_info *spl_image)
{
#if defined(CONFIG_IMX_HAB) && !defined(CONFIG_SPL_FIT_SIGNATURE)
	if (!(spl_image->flags & SPL_FIT_BYPASS_POST_LOAD)) {
		u32 offset = ALIGN(fdt_totalsize(fit), 0x1000);

		if (imx_hab_authenticate_image((uintptr_t)fit,
					       offset + IVT_SIZE + CSF_PAD_SIZE,
					       offset)) {
			panic("spl: ERROR:  image authentication unsuccessful\n");
		}
	}
#endif
#if defined(CONFIG_IMX8MP) || defined(CONFIG_IMX8MN)
#define MCU_RDC_MAGIC "mcu_rdc"
	if (!(spl_image->flags & SPL_FIT_BYPASS_POST_LOAD)) {
		memcpy((void *)CONFIG_IMX8M_MCU_RDC_START_CONFIG_ADDR, MCU_RDC_MAGIC, ALIGN(strlen(MCU_RDC_MAGIC), 4));
		memcpy((void *)CONFIG_IMX8M_MCU_RDC_STOP_CONFIG_ADDR, MCU_RDC_MAGIC, ALIGN(strlen(MCU_RDC_MAGIC), 4));
		board_handle_rdc_config(spl_image->fdt_addr, "start-config",
					(void *)(CONFIG_IMX8M_MCU_RDC_START_CONFIG_ADDR + ALIGN(strlen(MCU_RDC_MAGIC), 4)));
		board_handle_rdc_config(spl_image->fdt_addr, "stop-config",
					(void *)(CONFIG_IMX8M_MCU_RDC_STOP_CONFIG_ADDR + ALIGN(strlen(MCU_RDC_MAGIC), 4)));
	}
#endif
}

#ifdef CONFIG_IMX_TRUSTY_OS
int check_rpmb_blob(struct mmc *mmc);

int mmc_image_load_late(struct mmc *mmc)
{
	/* Check the rpmb key blob for trusty enabled platfrom. */
	return check_rpmb_blob(mmc);
}
#endif<|MERGE_RESOLUTION|>--- conflicted
+++ resolved
@@ -322,8 +322,6 @@
 	return size;
 }
 
-<<<<<<< HEAD
-=======
 void board_spl_fit_post_load(ulong load_addr, size_t length)
 {
 #ifndef CONFIG_FS_SECURE_BOOT
@@ -337,7 +335,6 @@
 	}
 #endif
 }
->>>>>>> 27705f44
 #endif
 
 void* board_spl_fit_buffer_addr(ulong fit_size, int sectors, int bl_len)
