--- conflicted
+++ resolved
@@ -20,7 +20,43 @@
 
 __weak int spl_board_boot_device(enum boot_device boot_dev_spl)
 {
-	return 0;
+	switch (boot_dev_spl) {
+#if defined(CONFIG_MX7)
+	case SD1_BOOT:
+	case MMC1_BOOT:
+	case SD2_BOOT:
+	case MMC2_BOOT:
+	case SD3_BOOT:
+	case MMC3_BOOT:
+		return BOOT_DEVICE_MMC1;
+#elif defined(CONFIG_IMX8)
+	case MMC1_BOOT:
+		return BOOT_DEVICE_MMC1;
+	case SD2_BOOT:
+		return BOOT_DEVICE_MMC2_2;
+	case SD3_BOOT:
+		return BOOT_DEVICE_MMC1;
+	case FLEXSPI_BOOT:
+		return BOOT_DEVICE_SPI;
+#elif defined(CONFIG_IMX8M)
+	case SD1_BOOT:
+	case MMC1_BOOT:
+		return BOOT_DEVICE_MMC1;
+	case SD2_BOOT:
+	case MMC2_BOOT:
+		return BOOT_DEVICE_MMC2;
+#endif
+	case NAND_BOOT:
+		return BOOT_DEVICE_NAND;
+	case SPI_NOR_BOOT:
+		return BOOT_DEVICE_SPI;
+	case QSPI_BOOT:
+		return BOOT_DEVICE_NOR;
+	case USB_BOOT:
+		return BOOT_DEVICE_BOARD;
+	default:
+		return BOOT_DEVICE_NONE;
+	}
 }
 
 #if defined(CONFIG_MX6)
@@ -93,7 +129,7 @@
 	/* MMC/eMMC: 8.5.3 */
 	case IMX6_BMODE_MMC:
 	case IMX6_BMODE_EMMC:
-		return BOOT_DEVICE_MMC1;
+			return BOOT_DEVICE_MMC1;
 	/* NAND Flash: 8.5.2, Table 8-10 */
 	case IMX6_BMODE_NAND_MIN ... IMX6_BMODE_NAND_MAX:
 		return BOOT_DEVICE_NAND;
@@ -135,61 +171,7 @@
 
 	enum boot_device boot_device_spl = get_boot_device();
 
-<<<<<<< HEAD
-#if defined(CONFIG_SPL_IMX_ROMAPI_SUPPORT)
-	return BOOT_DEVICE_IMX_ROMAPI;
-#endif
-=======
-	if (IS_ENABLED(CONFIG_IMX8MM) || IS_ENABLED(CONFIG_IMX8MN))
-		return spl_board_boot_device(boot_device_spl);
->>>>>>> 252100a3
-
-	switch (boot_device_spl) {
-#if defined(CONFIG_MX7)
-	case SD1_BOOT:
-	case MMC1_BOOT:
-	case SD2_BOOT:
-	case MMC2_BOOT:
-	case SD3_BOOT:
-	case MMC3_BOOT:
-		return BOOT_DEVICE_MMC1;
-#elif defined(CONFIG_IMX8)
-	case MMC1_BOOT:
-		return BOOT_DEVICE_MMC1;
-	case SD2_BOOT:
-		return BOOT_DEVICE_MMC2_2;
-	case SD3_BOOT:
-		return BOOT_DEVICE_MMC1;
-	case FLEXSPI_BOOT:
-		return BOOT_DEVICE_SPI;
-#elif defined(CONFIG_IMX8M)
-	case SD1_BOOT:
-	case MMC1_BOOT:
-		return BOOT_DEVICE_MMC1;
-#if defined(CONFIG_IMX8MM) || defined(CONFIG_IMX8MN) || defined(CONFIG_IMX8MP)
-	case SD2_BOOT:
-	case MMC2_BOOT:
-		return BOOT_DEVICE_MMC1;
-	case SD3_BOOT:
-	case MMC3_BOOT:
-		return BOOT_DEVICE_MMC2;
-#else
-	case SD2_BOOT:
-	case MMC2_BOOT:
-		return BOOT_DEVICE_MMC2;
-#endif
-#endif
-	case NAND_BOOT:
-		return BOOT_DEVICE_NAND;
-	case SPI_NOR_BOOT:
-		return BOOT_DEVICE_SPI;
-	case QSPI_BOOT:
-		return BOOT_DEVICE_NOR;
-	case USB_BOOT:
-		return BOOT_DEVICE_BOARD;
-	default:
-		return BOOT_DEVICE_NONE;
-	}
+	return spl_board_boot_device(boot_device_spl);
 }
 #endif /* CONFIG_MX7 || CONFIG_IMX8M || CONFIG_IMX8 */
 
@@ -239,10 +221,6 @@
 		puts("spl: ERROR:  unsupported device\n");
 		hang();
 	}
-<<<<<<< HEAD
-
-#else /* defined(CONFIG_MX7) || defined(CONFIG_IMX8M) */
-=======
 #else
 /*
  * When CONFIG_SPL_FORCE_MMC_BOOT is defined the 'boot_device' is used
@@ -254,7 +232,6 @@
 #ifdef CONFIG_SPL_FORCE_MMC_BOOT
 	switch (boot_device) {
 #else
->>>>>>> 252100a3
 	switch (spl_boot_device()) {
 #endif
 	/* for MMC return either RAW or FAT mode */
