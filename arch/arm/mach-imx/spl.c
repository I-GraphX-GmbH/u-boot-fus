// SPDX-License-Identifier: GPL-2.0+
/*
 * Copyright (C) 2014 Gateworks Corporation
 * Copyright (C) 2011-2012 Freescale Semiconductor, Inc.
 *
 * Author: Tim Harvey <tharvey@gateworks.com>
 */

#include <common.h>
#include <hang.h>
#include <asm/io.h>
#include <asm/arch/imx-regs.h>
#include <asm/arch/sys_proto.h>
#include <asm/spl.h>
#include <spl.h>
#include <asm/mach-imx/hab.h>
#include <asm/mach-imx/boot_mode.h>
#include <g_dnl.h>

DECLARE_GLOBAL_DATA_PTR;

__weak int spl_board_boot_device(enum boot_device boot_dev_spl)
{
	switch (boot_dev_spl) {
#if defined(CONFIG_MX7)
	case SD1_BOOT:
	case MMC1_BOOT:
	case SD2_BOOT:
	case MMC2_BOOT:
	case SD3_BOOT:
	case MMC3_BOOT:
		return BOOT_DEVICE_MMC1;
#elif defined(CONFIG_IMX8)
	case MMC1_BOOT:
		return BOOT_DEVICE_MMC1;
	case SD2_BOOT:
		return BOOT_DEVICE_MMC2_2;
	case SD3_BOOT:
		return BOOT_DEVICE_MMC1;
	case FLEXSPI_BOOT:
		return BOOT_DEVICE_SPI;
#elif defined(CONFIG_IMX8M)
	case SD1_BOOT:
	case MMC1_BOOT:
		return BOOT_DEVICE_MMC1;
	case SD2_BOOT:
	case MMC2_BOOT:
		return BOOT_DEVICE_MMC2;
#endif
	case NAND_BOOT:
		return BOOT_DEVICE_NAND;
	case SPI_NOR_BOOT:
		return BOOT_DEVICE_SPI;
	case QSPI_BOOT:
		return BOOT_DEVICE_NOR;
	case USB_BOOT:
		return BOOT_DEVICE_BOARD;
	default:
		return BOOT_DEVICE_NONE;
	}
}

#if defined(CONFIG_MX6)
/* determine boot device from SRC_SBMR1 (BOOT_CFG[4:1]) or SRC_GPR9 register */
u32 spl_boot_device(void)
{
	unsigned int bmode = readl(&src_base->sbmr2);
	u32 reg = imx6_src_get_boot_mode();

	/*
	 * Check for BMODE if serial downloader is enabled
	 * BOOT_MODE - see IMX6DQRM Table 8-1
	 */
	if (((bmode >> 24) & 0x03) == 0x01) /* Serial Downloader */
		return BOOT_DEVICE_BOARD;

	/*
	 * The above method does not detect that the boot ROM used
	 * serial downloader in case the boot ROM decided to use the
	 * serial downloader as a fall back (primary boot source failed).
	 *
	 * Infer that the boot ROM used the USB serial downloader by
	 * checking whether the USB PHY is currently active... This
	 * assumes that SPL did not (yet) initialize the USB PHY...
	 */
	if (is_usbotg_phy_active())
		return BOOT_DEVICE_BOARD;

	/* BOOT_CFG1[7:4] - see IMX6DQRM Table 8-8 */
	switch ((reg & IMX6_BMODE_MASK) >> IMX6_BMODE_SHIFT) {
	 /* EIM: See 8.5.1, Table 8-9 */
	case IMX6_BMODE_EMI:
		/* BOOT_CFG1[3]: NOR/OneNAND Selection */
		switch ((reg & IMX6_BMODE_EMI_MASK) >> IMX6_BMODE_EMI_SHIFT) {
		case IMX6_BMODE_ONENAND:
			return BOOT_DEVICE_ONENAND;
		case IMX6_BMODE_NOR:
			return BOOT_DEVICE_NOR;
		break;
		}
	/* Reserved: Used to force Serial Downloader */
	case IMX6_BMODE_RESERVED:
		return BOOT_DEVICE_BOARD;
	/* SATA: See 8.5.4, Table 8-20 */
#if !defined(CONFIG_MX6UL) && !defined(CONFIG_MX6ULL)
	case IMX6_BMODE_SATA:
		return BOOT_DEVICE_SATA;
#endif
	/* Serial ROM: See 8.5.5.1, Table 8-22 */
	case IMX6_BMODE_SERIAL_ROM:
		/* BOOT_CFG4[2:0] */
		switch ((reg & IMX6_BMODE_SERIAL_ROM_MASK) >>
			IMX6_BMODE_SERIAL_ROM_SHIFT) {
		case IMX6_BMODE_ECSPI1:
		case IMX6_BMODE_ECSPI2:
		case IMX6_BMODE_ECSPI3:
		case IMX6_BMODE_ECSPI4:
		case IMX6_BMODE_ECSPI5:
			return BOOT_DEVICE_SPI;
		case IMX6_BMODE_I2C1:
		case IMX6_BMODE_I2C2:
		case IMX6_BMODE_I2C3:
			return BOOT_DEVICE_I2C;
		}
		break;
	/* SD/eSD: 8.5.3, Table 8-15  */
	case IMX6_BMODE_SD:
	case IMX6_BMODE_ESD:
		return BOOT_DEVICE_MMC1;
	/* MMC/eMMC: 8.5.3 */
	case IMX6_BMODE_MMC:
	case IMX6_BMODE_EMMC:
			return BOOT_DEVICE_MMC1;
	/* NAND Flash: 8.5.2, Table 8-10 */
	case IMX6_BMODE_NAND_MIN ... IMX6_BMODE_NAND_MAX:
		return BOOT_DEVICE_NAND;
#if defined(CONFIG_MX6UL) || defined(CONFIG_MX6ULL)
	/* QSPI boot */
	case IMX6_BMODE_QSPI:
		return BOOT_DEVICE_SPI;
#endif
	}
	return BOOT_DEVICE_NONE;
}

#elif defined(CONFIG_MX7) || defined(CONFIG_IMX8M) || defined(CONFIG_IMX8)
/* Translate iMX7/i.MX8M boot device to the SPL boot device enumeration */
u32 spl_boot_device(void)
{
#if defined(CONFIG_MX7)
	unsigned int bmode = readl(&src_base->sbmr2);

	/*
	 * Check for BMODE if serial downloader is enabled
	 * BOOT_MODE - see IMX7DRM Table 6-24
	 */
	if (((bmode >> 24) & 0x03) == 0x01) /* Serial Downloader */
		return BOOT_DEVICE_BOARD;

	/*
	 * The above method does not detect that the boot ROM used
	 * serial downloader in case the boot ROM decided to use the
	 * serial downloader as a fall back (primary boot source failed).
	 *
	 * Infer that the boot ROM used the USB serial downloader by
	 * checking whether the USB PHY is currently active... This
	 * assumes that SPL did not (yet) initialize the USB PHY...
	 */
	if (is_boot_from_usb())
		return BOOT_DEVICE_BOARD;
#endif

	enum boot_device boot_device_spl = get_boot_device();

<<<<<<< HEAD
	return spl_board_boot_device(boot_device_spl);
=======
	if (IS_ENABLED(CONFIG_IMX8MM) || IS_ENABLED(CONFIG_IMX8MN) ||
	    IS_ENABLED(CONFIG_IMX8MP))
		return spl_board_boot_device(boot_device_spl);

	switch (boot_device_spl) {
#if defined(CONFIG_MX7)
	case SD1_BOOT:
	case MMC1_BOOT:
	case SD2_BOOT:
	case MMC2_BOOT:
	case SD3_BOOT:
	case MMC3_BOOT:
		return BOOT_DEVICE_MMC1;
#elif defined(CONFIG_IMX8)
	case MMC1_BOOT:
		return BOOT_DEVICE_MMC1;
	case SD2_BOOT:
		return BOOT_DEVICE_MMC2_2;
	case SD3_BOOT:
		return BOOT_DEVICE_MMC1;
	case FLEXSPI_BOOT:
		return BOOT_DEVICE_SPI;
#elif defined(CONFIG_IMX8M)
	case SD1_BOOT:
	case MMC1_BOOT:
		return BOOT_DEVICE_MMC1;
	case SD2_BOOT:
	case MMC2_BOOT:
		return BOOT_DEVICE_MMC2;
#endif
	case NAND_BOOT:
		return BOOT_DEVICE_NAND;
	case SPI_NOR_BOOT:
		return BOOT_DEVICE_SPI;
	case USB_BOOT:
		return BOOT_DEVICE_USB;
	default:
		return BOOT_DEVICE_NONE;
	}
>>>>>>> 3373c7c3
}
#endif /* CONFIG_MX7 || CONFIG_IMX8M || CONFIG_IMX8 */

#ifdef CONFIG_SPL_USB_GADGET
int g_dnl_bind_fixup(struct usb_device_descriptor *dev, const char *name)
{
	put_unaligned(CONFIG_USB_GADGET_PRODUCT_NUM + 0xfff, &dev->idProduct);

	return 0;
}

#define SDPV_BCD_DEVICE 0x500
int g_dnl_get_board_bcd_device_number(int gcnum)
{
	return SDPV_BCD_DEVICE;
}
#endif

#if defined(CONFIG_SPL_MMC_SUPPORT)
/* called from spl_mmc to see type of boot mode for storage (RAW or FAT) */
u32 spl_boot_mode(const u32 boot_device)
{
#if defined(CONFIG_MX7) || defined(CONFIG_IMX8M) || defined(CONFIG_IMX8)
	switch (get_boot_device()) {
	/* for MMC return either RAW or FAT mode */
	case SD1_BOOT:
	case SD2_BOOT:
	case SD3_BOOT:
#if defined(CONFIG_SPL_FAT_SUPPORT)
		return MMCSD_MODE_FS;
#else
		return MMCSD_MODE_RAW;
#endif
		break;
	case MMC1_BOOT:
	case MMC2_BOOT:
	case MMC3_BOOT:
#if defined(CONFIG_SPL_FAT_SUPPORT)
		return MMCSD_MODE_FS;
#elif defined(CONFIG_SUPPORT_EMMC_BOOT)
		return MMCSD_MODE_EMMCBOOT;
#else
		return MMCSD_MODE_RAW;
#endif
		break;
	default:
		puts("spl: ERROR:  unsupported device\n");
		hang();
	}
#else
/*
 * When CONFIG_SPL_FORCE_MMC_BOOT is defined the 'boot_device' is used
 * unconditionally to decide about device to use for booting.
 * This is crucial for falcon boot mode, when board boots up (i.e. ROM
 * loads SPL) from slow SPI-NOR memory and afterwards the SPL's 'falcon' boot
 * mode is used to load Linux OS from eMMC partition.
 */
#ifdef CONFIG_SPL_FORCE_MMC_BOOT
	switch (boot_device) {
#else
	switch (spl_boot_device()) {
#endif
	/* for MMC return either RAW or FAT mode */
	case BOOT_DEVICE_MMC1:
	case BOOT_DEVICE_MMC2:
	case BOOT_DEVICE_MMC2_2:
#if defined(CONFIG_SPL_FS_FAT)
		return MMCSD_MODE_FS;
#elif defined(CONFIG_SUPPORT_EMMC_BOOT)
		return MMCSD_MODE_EMMCBOOT;
#else
		return MMCSD_MODE_RAW;
#endif
		break;
	default:
		puts("spl: ERROR:  unsupported device\n");
		hang();
	}
#endif
}
#endif

#if defined(CONFIG_IMX_HAB)

/*
 * +------------+  0x0 (DDR_UIMAGE_START) -
 * |   Header   |                          |
 * +------------+  0x40                    |
 * |            |                          |
 * |            |                          |
 * |            |                          |
 * |            |                          |
 * | Image Data |                          |
 * .            |                          |
 * .            |                           > Stuff to be authenticated ----+
 * .            |                          |                                |
 * |            |                          |                                |
 * |            |                          |                                |
 * +------------+                          |                                |
 * |            |                          |                                |
 * | Fill Data  |                          |                                |
 * |            |                          |                                |
 * +------------+ Align to ALIGN_SIZE      |                                |
 * |    IVT     |                          |                                |
 * +------------+ + IVT_SIZE              -                                 |
 * |            |                                                           |
 * |  CSF DATA  | <---------------------------------------------------------+
 * |            |
 * +------------+
 * |            |
 * | Fill Data  |
 * |            |
 * +------------+ + CSF_PAD_SIZE
 */

__weak void __noreturn jump_to_image_no_args(struct spl_image_info *spl_image)
{
	typedef void __noreturn (*image_entry_noargs_t)(void);
	uint32_t offset;

	image_entry_noargs_t image_entry =
		(image_entry_noargs_t)(unsigned long)spl_image->entry_point;

	debug("image entry point: 0x%lX\n", spl_image->entry_point);

	if (spl_image->flags & SPL_FIT_FOUND) {
		image_entry();
	} else {
		/*
		 * HAB looks for the CSF at the end of the authenticated
		 * data therefore, we need to subtract the size of the
		 * CSF from the actual filesize
		 */
		offset = spl_image->size - CONFIG_CSF_SIZE;
		if (!imx_hab_authenticate_image(spl_image->load_addr,
						offset + IVT_SIZE +
						CSF_PAD_SIZE, offset)) {
			image_entry();
		} else {
			puts("spl: ERROR:  image authentication fail\n");
			hang();
		}
	}
}

#if !defined(CONFIG_SPL_FIT_SIGNATURE)
ulong board_spl_fit_size_align(ulong size)
{
	/*
	 * HAB authenticate_image requests the IVT offset is
	 * aligned to 0x1000
	 */

	size = ALIGN(size, 0x1000);
	size += CONFIG_CSF_SIZE;

	return size;
}

void board_spl_fit_post_load(ulong load_addr, size_t length)
{
	u32 offset = length - CONFIG_CSF_SIZE;

	if (imx_hab_authenticate_image(load_addr,
				       offset + IVT_SIZE + CSF_PAD_SIZE,
				       offset)) {
		puts("spl: ERROR:  image authentication unsuccessful\n");
		hang();
	}
}
#endif

void* board_spl_fit_buffer_addr(ulong fit_size, int bl_len)
{
	int align_len = ARCH_DMA_MINALIGN - 1;

	/* Some devices like SDP, NOR, NAND, SPI are using bl_len =1, so their fit address
	 * is different with SD/MMC, this cause mismatch with signed address. Thus, adjust
	 * the bl_len to align with SD/MMC.
	 */
	if (bl_len < 512)
		bl_len = 512;

	return  (void *)((CONFIG_SYS_TEXT_BASE - fit_size - bl_len -
			align_len) & ~align_len);
}
#endif

#if defined(CONFIG_MX6) && defined(CONFIG_SPL_OS_BOOT)
int dram_init_banksize(void)
{
	gd->bd->bi_dram[0].start = CONFIG_SYS_SDRAM_BASE;
	gd->bd->bi_dram[0].size = imx_ddr_size();

	return 0;
}
#endif<|MERGE_RESOLUTION|>--- conflicted
+++ resolved
@@ -130,7 +130,7 @@
 	/* MMC/eMMC: 8.5.3 */
 	case IMX6_BMODE_MMC:
 	case IMX6_BMODE_EMMC:
-			return BOOT_DEVICE_MMC1;
+		return BOOT_DEVICE_MMC1;
 	/* NAND Flash: 8.5.2, Table 8-10 */
 	case IMX6_BMODE_NAND_MIN ... IMX6_BMODE_NAND_MAX:
 		return BOOT_DEVICE_NAND;
@@ -172,49 +172,7 @@
 
 	enum boot_device boot_device_spl = get_boot_device();
 
-<<<<<<< HEAD
 	return spl_board_boot_device(boot_device_spl);
-=======
-	if (IS_ENABLED(CONFIG_IMX8MM) || IS_ENABLED(CONFIG_IMX8MN) ||
-	    IS_ENABLED(CONFIG_IMX8MP))
-		return spl_board_boot_device(boot_device_spl);
-
-	switch (boot_device_spl) {
-#if defined(CONFIG_MX7)
-	case SD1_BOOT:
-	case MMC1_BOOT:
-	case SD2_BOOT:
-	case MMC2_BOOT:
-	case SD3_BOOT:
-	case MMC3_BOOT:
-		return BOOT_DEVICE_MMC1;
-#elif defined(CONFIG_IMX8)
-	case MMC1_BOOT:
-		return BOOT_DEVICE_MMC1;
-	case SD2_BOOT:
-		return BOOT_DEVICE_MMC2_2;
-	case SD3_BOOT:
-		return BOOT_DEVICE_MMC1;
-	case FLEXSPI_BOOT:
-		return BOOT_DEVICE_SPI;
-#elif defined(CONFIG_IMX8M)
-	case SD1_BOOT:
-	case MMC1_BOOT:
-		return BOOT_DEVICE_MMC1;
-	case SD2_BOOT:
-	case MMC2_BOOT:
-		return BOOT_DEVICE_MMC2;
-#endif
-	case NAND_BOOT:
-		return BOOT_DEVICE_NAND;
-	case SPI_NOR_BOOT:
-		return BOOT_DEVICE_SPI;
-	case USB_BOOT:
-		return BOOT_DEVICE_USB;
-	default:
-		return BOOT_DEVICE_NONE;
-	}
->>>>>>> 3373c7c3
 }
 #endif /* CONFIG_MX7 || CONFIG_IMX8M || CONFIG_IMX8 */
 
