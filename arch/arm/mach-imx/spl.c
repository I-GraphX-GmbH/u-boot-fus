// SPDX-License-Identifier: GPL-2.0+
/*
 * Copyright (C) 2014 Gateworks Corporation
 * Copyright (C) 2011-2012 Freescale Semiconductor, Inc.
 *
 * Author: Tim Harvey <tharvey@gateworks.com>
 */

#include <common.h>
#include <asm/io.h>
#include <asm/arch/imx-regs.h>
#include <asm/arch/sys_proto.h>
#include <asm/spl.h>
#include <spl.h>
#include <asm/mach-imx/hab.h>
#include <asm/mach-imx/boot_mode.h>
#include <g_dnl.h>

DECLARE_GLOBAL_DATA_PTR;

#if defined(CONFIG_MX6)
/* determine boot device from SRC_SBMR1 (BOOT_CFG[4:1]) or SRC_GPR9 register */
u32 spl_boot_device(void)
{
	unsigned int bmode = readl(&src_base->sbmr2);
	u32 reg = imx6_src_get_boot_mode();

	/*
	 * Check for BMODE if serial downloader is enabled
	 * BOOT_MODE - see IMX6DQRM Table 8-1
	 */
	if (((bmode >> 24) & 0x03) == 0x01) /* Serial Downloader */
		return BOOT_DEVICE_BOARD;

	/*
	 * The above method does not detect that the boot ROM used
	 * serial downloader in case the boot ROM decided to use the
	 * serial downloader as a fall back (primary boot source failed).
	 *
	 * Infer that the boot ROM used the USB serial downloader by
	 * checking whether the USB PHY is currently active... This
	 * assumes that SPL did not (yet) initialize the USB PHY...
	 */
	if (is_usbotg_phy_active())
		return BOOT_DEVICE_BOARD;

	/* BOOT_CFG1[7:4] - see IMX6DQRM Table 8-8 */
	switch ((reg & IMX6_BMODE_MASK) >> IMX6_BMODE_SHIFT) {
	 /* EIM: See 8.5.1, Table 8-9 */
	case IMX6_BMODE_EMI:
		/* BOOT_CFG1[3]: NOR/OneNAND Selection */
		switch ((reg & IMX6_BMODE_EMI_MASK) >> IMX6_BMODE_EMI_SHIFT) {
		case IMX6_BMODE_ONENAND:
			return BOOT_DEVICE_ONENAND;
		case IMX6_BMODE_NOR:
			return BOOT_DEVICE_NOR;
		break;
		}
	/* Reserved: Used to force Serial Downloader */
	case IMX6_BMODE_RESERVED:
		return BOOT_DEVICE_BOARD;
	/* SATA: See 8.5.4, Table 8-20 */
#if !defined(CONFIG_MX6UL) && !defined(CONFIG_MX6ULL)
	case IMX6_BMODE_SATA:
		return BOOT_DEVICE_SATA;
#endif
	/* Serial ROM: See 8.5.5.1, Table 8-22 */
	case IMX6_BMODE_SERIAL_ROM:
		/* BOOT_CFG4[2:0] */
		switch ((reg & IMX6_BMODE_SERIAL_ROM_MASK) >>
			IMX6_BMODE_SERIAL_ROM_SHIFT) {
		case IMX6_BMODE_ECSPI1:
		case IMX6_BMODE_ECSPI2:
		case IMX6_BMODE_ECSPI3:
		case IMX6_BMODE_ECSPI4:
		case IMX6_BMODE_ECSPI5:
			return BOOT_DEVICE_SPI;
		case IMX6_BMODE_I2C1:
		case IMX6_BMODE_I2C2:
		case IMX6_BMODE_I2C3:
			return BOOT_DEVICE_I2C;
		}
		break;
	/* SD/eSD: 8.5.3, Table 8-15  */
	case IMX6_BMODE_SD:
	case IMX6_BMODE_ESD:
		return BOOT_DEVICE_MMC1;
	/* MMC/eMMC: 8.5.3 */
	case IMX6_BMODE_MMC:
	case IMX6_BMODE_EMMC:
		return BOOT_DEVICE_MMC1;
	/* NAND Flash: 8.5.2, Table 8-10 */
	case IMX6_BMODE_NAND_MIN ... IMX6_BMODE_NAND_MAX:
		return BOOT_DEVICE_NAND;
	}
	return BOOT_DEVICE_NONE;
}

#elif defined(CONFIG_MX7) || defined(CONFIG_IMX8M) || defined(CONFIG_IMX8)
<<<<<<< HEAD
/* Translate iMX7/iMX8M boot device to the SPL boot device enumeration */
=======
/* Translate iMX7/i.MX8M boot device to the SPL boot device enumeration */
>>>>>>> 09b8043a
u32 spl_boot_device(void)
{
#if defined(CONFIG_MX7)
	unsigned int bmode = readl(&src_base->sbmr2);

	/*
	 * Check for BMODE if serial downloader is enabled
	 * BOOT_MODE - see IMX7DRM Table 6-24
	 */
	if (((bmode >> 24) & 0x03) == 0x01) /* Serial Downloader */
		return BOOT_DEVICE_BOARD;

	/*
	 * The above method does not detect that the boot ROM used
	 * serial downloader in case the boot ROM decided to use the
	 * serial downloader as a fall back (primary boot source failed).
	 *
	 * Infer that the boot ROM used the USB serial downloader by
	 * checking whether the USB PHY is currently active... This
	 * assumes that SPL did not (yet) initialize the USB PHY...
	 */
	if (is_boot_from_usb())
		return BOOT_DEVICE_BOARD;
#endif

	enum boot_device boot_device_spl = get_boot_device();

#if defined(CONFIG_SPL_IMX_ROMAPI_SUPPORT)
	return BOOT_DEVICE_IMX_ROMAPI;
#endif

	switch (boot_device_spl) {
#if defined(CONFIG_MX7)
	case SD1_BOOT:
	case MMC1_BOOT:
	case SD2_BOOT:
	case MMC2_BOOT:
	case SD3_BOOT:
	case MMC3_BOOT:
		return BOOT_DEVICE_MMC1;
#elif defined(CONFIG_IMX8)
	case MMC1_BOOT:
<<<<<<< HEAD
                return BOOT_DEVICE_MMC1;
	case SD2_BOOT:
		return BOOT_DEVICE_MMC2_2;
        case SD3_BOOT:
                return BOOT_DEVICE_MMC1;
=======
		return BOOT_DEVICE_MMC1;
	case SD2_BOOT:
		return BOOT_DEVICE_MMC2_2;
	case SD3_BOOT:
		return BOOT_DEVICE_MMC1;
>>>>>>> 09b8043a
	case FLEXSPI_BOOT:
		return BOOT_DEVICE_SPI;
#elif defined(CONFIG_IMX8M)
	case SD1_BOOT:
	case MMC1_BOOT:
		return BOOT_DEVICE_MMC1;
#if defined(CONFIG_IMX8MM) || defined(CONFIG_IMX8MN)
	case SD2_BOOT:
	case MMC2_BOOT:
		return BOOT_DEVICE_MMC1;
	case SD3_BOOT:
	case MMC3_BOOT:
		return BOOT_DEVICE_MMC2;
#else
	case SD2_BOOT:
	case MMC2_BOOT:
		return BOOT_DEVICE_MMC2;
#endif
#endif
	case NAND_BOOT:
		return BOOT_DEVICE_NAND;
	case SPI_NOR_BOOT:
		return BOOT_DEVICE_SPI;
	case QSPI_BOOT:
		return BOOT_DEVICE_NOR;
	case USB_BOOT:
		return BOOT_DEVICE_BOARD;
	default:
		return BOOT_DEVICE_NONE;
	}
}
<<<<<<< HEAD
#endif /* CONFIG_MX6 || CONFIG_MX7 || CONFIG_IMX8M || CONFIG_IMX8 */
=======
#endif /* CONFIG_MX7 || CONFIG_IMX8M || CONFIG_IMX8 */
>>>>>>> 09b8043a

#ifdef CONFIG_SPL_USB_GADGET
int g_dnl_bind_fixup(struct usb_device_descriptor *dev, const char *name)
{
	put_unaligned(CONFIG_USB_GADGET_PRODUCT_NUM + 0xfff, &dev->idProduct);

	return 0;
}

#define SDPV_BCD_DEVICE 0x500
int g_dnl_get_board_bcd_device_number(int gcnum)
{
	return SDPV_BCD_DEVICE;
}
#endif

#if defined(CONFIG_SPL_MMC_SUPPORT)
/* called from spl_mmc to see type of boot mode for storage (RAW or FAT) */
u32 spl_boot_mode(const u32 boot_device)
{
#if defined(CONFIG_MX7) || defined(CONFIG_IMX8M) || defined(CONFIG_IMX8)
	switch (get_boot_device()) {
	/* for MMC return either RAW or FAT mode */
	case SD1_BOOT:
	case SD2_BOOT:
	case SD3_BOOT:
#if defined(CONFIG_SPL_FAT_SUPPORT)
		return MMCSD_MODE_FS;
#else
		return MMCSD_MODE_RAW;
#endif
		break;
	case MMC1_BOOT:
	case MMC2_BOOT:
	case MMC3_BOOT:
#if defined(CONFIG_SPL_FAT_SUPPORT)
		return MMCSD_MODE_FS;
#elif defined(CONFIG_SUPPORT_EMMC_BOOT)
		return MMCSD_MODE_EMMCBOOT;
#else
		return MMCSD_MODE_RAW;
#endif
		break;
	default:
		puts("spl: ERROR:  unsupported device\n");
		hang();
	}

#else /* defined(CONFIG_MX7) || defined(CONFIG_IMX8M) || defined(CONFIG_IMX8) */
	switch (spl_boot_device()) {
	/* for MMC return either RAW or FAT mode */
	case BOOT_DEVICE_MMC1:
	case BOOT_DEVICE_MMC2:
	case BOOT_DEVICE_MMC2_2:
#if defined(CONFIG_SPL_FS_FAT)
		return MMCSD_MODE_FS;
#elif defined(CONFIG_SUPPORT_EMMC_BOOT)
		return MMCSD_MODE_EMMCBOOT;
#else
		return MMCSD_MODE_RAW;
#endif
		break;
	default:
		puts("spl: ERROR:  unsupported device\n");
		hang();
	}
#endif
}
#endif

#if defined(CONFIG_SECURE_BOOT)

/*
 * +------------+  0x0 (DDR_UIMAGE_START) -
 * |   Header   |                          |
 * +------------+  0x40                    |
 * |            |                          |
 * |            |                          |
 * |            |                          |
 * |            |                          |
 * | Image Data |                          |
 * .            |                          |
 * .            |                           > Stuff to be authenticated ----+
 * .            |                          |                                |
 * |            |                          |                                |
 * |            |                          |                                |
 * +------------+                          |                                |
 * |            |                          |                                |
 * | Fill Data  |                          |                                |
 * |            |                          |                                |
 * +------------+ Align to ALIGN_SIZE      |                                |
 * |    IVT     |                          |                                |
 * +------------+ + IVT_SIZE              -                                 |
 * |            |                                                           |
 * |  CSF DATA  | <---------------------------------------------------------+
 * |            |
 * +------------+
 * |            |
 * | Fill Data  |
 * |            |
 * +------------+ + CSF_PAD_SIZE
 */

__weak void __noreturn jump_to_image_no_args(struct spl_image_info *spl_image)
{
	typedef void __noreturn (*image_entry_noargs_t)(void);
	uint32_t offset;

	image_entry_noargs_t image_entry =
		(image_entry_noargs_t)(unsigned long)spl_image->entry_point;

	debug("image entry point: 0x%lX\n", spl_image->entry_point);

	if (spl_image->flags & SPL_FIT_FOUND) {
		image_entry();
	} else {
		/*
		 * HAB looks for the CSF at the end of the authenticated
		 * data therefore, we need to subtract the size of the
		 * CSF from the actual filesize
		 */
	offset = spl_image->size - CONFIG_CSF_SIZE;
	if (!imx_hab_authenticate_image(spl_image->load_addr,
						offset + IVT_SIZE +
						CSF_PAD_SIZE, offset)) {
			image_entry();
		} else {
			puts("spl: ERROR:  image authentication fail\n");
			hang();
		}
	}
}

ulong board_spl_fit_size_align(ulong size)
{
	/*
	 * HAB authenticate_image requests the IVT offset is
	 * aligned to 0x1000
	 */

	size = ALIGN(size, 0x1000);
	size += CONFIG_CSF_SIZE;

	return size;
}

void board_spl_fit_post_load(ulong load_addr, size_t length)
{
	u32 offset = length - CONFIG_CSF_SIZE;

	if (imx_hab_authenticate_image(load_addr,
					offset + IVT_SIZE + CSF_PAD_SIZE,
					offset)) {
		puts("spl: ERROR:  image authentication unsuccessful\n");
		hang();
	}
}

void* board_spl_fit_buffer_addr(ulong fit_size, int bl_len)
{
	int align_len = ARCH_DMA_MINALIGN - 1;

	/* Some devices like SDP, NOR, NAND, SPI are using bl_len =1, so their fit address
	 * is different with SD/MMC, this cause mismatch with signed address. Thus, adjust
	 * the bl_len to align with SD/MMC.
	 */
	if (bl_len < 512)
		bl_len = 512;

	return  (void *)((CONFIG_SYS_TEXT_BASE - fit_size - bl_len -
			align_len) & ~align_len);
}
#endif

#if defined(CONFIG_MX6) && defined(CONFIG_SPL_OS_BOOT)
int dram_init_banksize(void)
{
	gd->bd->bi_dram[0].start = CONFIG_SYS_SDRAM_BASE;
	gd->bd->bi_dram[0].size = imx_ddr_size();

	return 0;
}
#endif<|MERGE_RESOLUTION|>--- conflicted
+++ resolved
@@ -97,11 +97,7 @@
 }
 
 #elif defined(CONFIG_MX7) || defined(CONFIG_IMX8M) || defined(CONFIG_IMX8)
-<<<<<<< HEAD
 /* Translate iMX7/iMX8M boot device to the SPL boot device enumeration */
-=======
-/* Translate iMX7/i.MX8M boot device to the SPL boot device enumeration */
->>>>>>> 09b8043a
 u32 spl_boot_device(void)
 {
 #if defined(CONFIG_MX7)
@@ -144,19 +140,11 @@
 		return BOOT_DEVICE_MMC1;
 #elif defined(CONFIG_IMX8)
 	case MMC1_BOOT:
-<<<<<<< HEAD
                 return BOOT_DEVICE_MMC1;
 	case SD2_BOOT:
 		return BOOT_DEVICE_MMC2_2;
         case SD3_BOOT:
                 return BOOT_DEVICE_MMC1;
-=======
-		return BOOT_DEVICE_MMC1;
-	case SD2_BOOT:
-		return BOOT_DEVICE_MMC2_2;
-	case SD3_BOOT:
-		return BOOT_DEVICE_MMC1;
->>>>>>> 09b8043a
 	case FLEXSPI_BOOT:
 		return BOOT_DEVICE_SPI;
 #elif defined(CONFIG_IMX8M)
@@ -188,11 +176,7 @@
 		return BOOT_DEVICE_NONE;
 	}
 }
-<<<<<<< HEAD
 #endif /* CONFIG_MX6 || CONFIG_MX7 || CONFIG_IMX8M || CONFIG_IMX8 */
-=======
-#endif /* CONFIG_MX7 || CONFIG_IMX8M || CONFIG_IMX8 */
->>>>>>> 09b8043a
 
 #ifdef CONFIG_SPL_USB_GADGET
 int g_dnl_bind_fixup(struct usb_device_descriptor *dev, const char *name)
@@ -314,8 +298,8 @@
 		 * data therefore, we need to subtract the size of the
 		 * CSF from the actual filesize
 		 */
-	offset = spl_image->size - CONFIG_CSF_SIZE;
-	if (!imx_hab_authenticate_image(spl_image->load_addr,
+		offset = spl_image->size - CONFIG_CSF_SIZE;
+		if (!imx_hab_authenticate_image(spl_image->load_addr,
 						offset + IVT_SIZE +
 						CSF_PAD_SIZE, offset)) {
 			image_entry();
@@ -344,8 +328,8 @@
 	u32 offset = length - CONFIG_CSF_SIZE;
 
 	if (imx_hab_authenticate_image(load_addr,
-					offset + IVT_SIZE + CSF_PAD_SIZE,
-					offset)) {
+				       offset + IVT_SIZE + CSF_PAD_SIZE,
+				       offset)) {
 		puts("spl: ERROR:  image authentication unsuccessful\n");
 		hang();
 	}
