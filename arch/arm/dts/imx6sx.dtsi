<<<<<<< HEAD
/*
 * Copyright 2014-2016 Freescale Semiconductor, Inc.
 * Copyright 2018 NXP
 *
 * This program is free software; you can redistribute it and/or modify
 * it under the terms of the GNU General Public License version 2 as
 * published by the Free Software Foundation.
 */
=======
// SPDX-License-Identifier: GPL-2.0
//
// Copyright 2014 Freescale Semiconductor, Inc.
>>>>>>> 3373c7c3

#include <dt-bindings/clock/imx6sx-clock.h>
#include <dt-bindings/gpio/gpio.h>
#include <dt-bindings/input/input.h>
#include <dt-bindings/interrupt-controller/arm-gic.h>
#include "imx6sx-pinfunc.h"

/ {
	#address-cells = <1>;
	#size-cells = <1>;
	/*
	 * The decompressor and also some bootloaders rely on a
	 * pre-existing /chosen node to be available to insert the
	 * command line and merge other ATAGS info.
<<<<<<< HEAD
	 * Also for U-Boot there must be a pre-existing /memory node.
	 */
	chosen {};
	memory { device_type = "memory"; reg = <0 0>; };
=======
	 */
	chosen {};
>>>>>>> 3373c7c3

	aliases {
		can0 = &flexcan1;
		can1 = &flexcan2;
		ethernet0 = &fec1;
		ethernet1 = &fec2;
		gpio0 = &gpio1;
		gpio1 = &gpio2;
		gpio2 = &gpio3;
		gpio3 = &gpio4;
		gpio4 = &gpio5;
		gpio5 = &gpio6;
		gpio6 = &gpio7;
		i2c0 = &i2c1;
		i2c1 = &i2c2;
		i2c2 = &i2c3;
		i2c3 = &i2c4;
		mmc0 = &usdhc1;
		mmc1 = &usdhc2;
		mmc2 = &usdhc3;
		mmc3 = &usdhc4;
		serial0 = &uart1;
		serial1 = &uart2;
		serial2 = &uart3;
		serial3 = &uart4;
		serial4 = &uart5;
		serial5 = &uart6;
		spi0 = &ecspi1;
		spi1 = &ecspi2;
		spi2 = &ecspi3;
		spi3 = &ecspi4;
		spi4 = &ecspi5;
		usbphy0 = &usbphy1;
		usbphy1 = &usbphy2;
		lcdif0 = &lcdif1;
		lcdif1 = &lcdif2;
		usb0 = &usbotg1;
		usb1 = &usbotg2;
		usbgadget0 = &usbg1;
		usbgadget1 = &usbg2;
		pci0 = &pcie;
	};

	cpus {
		#address-cells = <1>;
		#size-cells = <0>;

		cpu0: cpu@0 {
			compatible = "arm,cortex-a9";
			device_type = "cpu";
			reg = <0>;
			next-level-cache = <&L2>;
			operating-points = <
				/* kHz    uV */
				996000  1250000
				792000  1175000
				396000  1075000
				198000	975000
			>;
			fsl,soc-operating-points = <
				/* ARM kHz  SOC uV */
				996000      1175000
				792000      1175000
				396000      1175000
				198000	    1175000
			>;
			clock-latency = <61036>; /* two CLK32 periods */
			#cooling-cells = <2>;
			clocks = <&clks IMX6SX_CLK_ARM>,
				 <&clks IMX6SX_CLK_PLL2_PFD2>,
				 <&clks IMX6SX_CLK_STEP>,
				 <&clks IMX6SX_CLK_PLL1_SW>,
				 <&clks IMX6SX_CLK_PLL1_SYS>,
				 <&clks IMX6SX_CLK_PLL1>,
				 <&clks IMX6SX_PLL1_BYPASS>,
				 <&clks IMX6SX_PLL1_BYPASS_SRC>;
			clock-names = "arm", "pll2_pfd2_396m", "step",
				      "pll1_sw", "pll1_sys", "pll1",
				      "pll1_bypass", "pll1_bypass_src";
			arm-supply = <&reg_arm>;
			soc-supply = <&reg_soc>;
		};
	};

<<<<<<< HEAD
	reserved-memory {
		#address-cells = <1>;
		#size-cells = <1>;
		ranges;

		/* global autoconfigured region for contiguous allocations */
		linux,cma {
			compatible = "shared-dma-pool";
			reusable;
			size = <0x14000000>;
			linux,cma-default;
		};
	};

	intc: interrupt-controller@00a01000 {
		compatible = "arm,cortex-a9-gic";
		#interrupt-cells = <3>;
		interrupt-controller;
		reg = <0x00a01000 0x1000>,
		      <0x00a00100 0x100>;
		interrupt-parent = <&intc>;
=======
	ckil: clock-ckil {
		compatible = "fixed-clock";
		#clock-cells = <0>;
		clock-frequency = <32768>;
		clock-output-names = "ckil";
>>>>>>> 3373c7c3
	};

	osc: clock-osc {
		compatible = "fixed-clock";
		#clock-cells = <0>;
		clock-frequency = <24000000>;
		clock-output-names = "osc";
	};

	ipp_di0: clock-ipp-di0 {
		compatible = "fixed-clock";
		#clock-cells = <0>;
		clock-frequency = <0>;
		clock-output-names = "ipp_di0";
	};

	ipp_di1: clock-ipp-di1 {
		compatible = "fixed-clock";
		#clock-cells = <0>;
		clock-frequency = <0>;
		clock-output-names = "ipp_di1";
	};

	anaclk1: clock-anaclk1 {
		compatible = "fixed-clock";
		#clock-cells = <0>;
		clock-frequency = <0>;
		clock-output-names = "anaclk1";
	};

	anaclk2: clock-anaclk2 {
		compatible = "fixed-clock";
		#clock-cells = <0>;
		clock-frequency = <0>;
		clock-output-names = "anaclk2";
	};

	tempmon: tempmon {
		compatible = "fsl,imx6sx-tempmon", "fsl,imx6q-tempmon";
		interrupt-parent = <&gpc>;
		interrupts = <GIC_SPI 49 IRQ_TYPE_LEVEL_HIGH>;
		fsl,tempmon = <&anatop>;
		nvmem-cells = <&tempmon_calib>, <&tempmon_temp_grade>;
		nvmem-cell-names = "calib", "temp_grade";
		clocks = <&clks IMX6SX_CLK_PLL3_USB_OTG>;
	};

	pmu {
		compatible = "arm,cortex-a9-pmu";
		interrupt-parent = <&gpc>;
		interrupts = <GIC_SPI 94 IRQ_TYPE_LEVEL_HIGH>;
	};

	usbphynop1: usbphynop1 {
		compatible = "usb-nop-xceiv";
		#phy-cells = <0>;
	};

	soc {
		#address-cells = <1>;
		#size-cells = <1>;
		compatible = "simple-bus";
		interrupt-parent = <&gpc>;
		ranges;

<<<<<<< HEAD
		busfreq {
			compatible = "fsl,imx_busfreq";
			clocks = <&clks IMX6SX_CLK_PLL2_BUS>, <&clks IMX6SX_CLK_PLL2_PFD2>,
				<&clks IMX6SX_CLK_PLL2_198M>, <&clks IMX6SX_CLK_ARM>,
				<&clks IMX6SX_CLK_PLL3_USB_OTG>, <&clks IMX6SX_CLK_PERIPH>,
				<&clks IMX6SX_CLK_PERIPH_PRE>, <&clks IMX6SX_CLK_PERIPH_CLK2>,
				<&clks IMX6SX_CLK_PERIPH_CLK2_SEL>, <&clks IMX6SX_CLK_OSC>,
				<&clks IMX6SX_CLK_PLL1_SYS>, <&clks IMX6SX_CLK_PERIPH2>,
				<&clks IMX6SX_CLK_AHB>, <&clks IMX6SX_CLK_OCRAM_PODF>,
				<&clks IMX6SX_CLK_PLL1_SW>, <&clks IMX6SX_CLK_PERIPH2_PRE>,
				<&clks IMX6SX_CLK_PERIPH2_CLK2_SEL>, <&clks IMX6SX_CLK_PERIPH2_CLK2>,
				<&clks IMX6SX_CLK_STEP>, <&clks IMX6SX_CLK_MMDC_PODF>,
				<&clks IMX6SX_CLK_M4>;
			clock-names = "pll2_bus", "pll2_pfd2_396m", "pll2_198m", "arm",
					"pll3_usb_otg", "periph", "periph_pre", "periph_clk2",
					"periph_clk2_sel", "osc", "pll1_sys", "periph2",
					"ahb", "ocram", "pll1_sw", "periph2_pre",
					"periph2_clk2_sel", "periph2_clk2", "step", "mmdc",
					"m4";
			fsl,max_ddr_freq = <400000000>;
		};

		pmu {
			compatible = "arm,cortex-a9-pmu";
			interrupts = <GIC_SPI 94 IRQ_TYPE_LEVEL_HIGH>;
		};

		ocrams: sram@008f8000 {
			compatible = "fsl,lpm-sram";
			reg = <0x008f8000 0x4000>;
			clocks = <&clks IMX6SX_CLK_OCRAM_S>;
		};

		ocrams_ddr: sram@00900000 {
			compatible = "fsl,ddr-lpm-sram";
			reg = <0x00900000 0x1000>;
			clocks = <&clks IMX6SX_CLK_OCRAM>;
		};

		ocram: sram@00901000 {
=======
		ocram_s: sram@8f8000 {
			compatible = "mmio-sram";
			reg = <0x008f8000 0x4000>;
			clocks = <&clks IMX6SX_CLK_OCRAM_S>;
		};

		ocram: sram@900000 {
>>>>>>> 3373c7c3
			compatible = "mmio-sram";
			reg = <0x00901000 0x1F000>;
			clocks = <&clks IMX6SX_CLK_OCRAM>;
		};

		ocram_mf: sram-mf@00900000 {
			compatible = "fsl,mega-fast-sram";
			reg = <0x00900000 0x20000>;
			clocks = <&clks IMX6SX_CLK_OCRAM>;
		};

<<<<<<< HEAD
		ocram_optee {
			compatible = "fsl,optee-lpm-sram";
			reg = <0x008f8000 0x4000>;
			overw_reg = <&ocrams_ddr 0x00904000 0x1000>,
					<&ocram 0x00905000 0x1b000>,
					<&ocrams 0x00900000 0x4000>;
			overw_clock = <&ocrams &clks IMX6SX_CLK_OCRAM>;
		};

		L2: l2-cache@00a02000 {
=======
		intc: interrupt-controller@a01000 {
			compatible = "arm,cortex-a9-gic";
			#interrupt-cells = <3>;
			interrupt-controller;
			reg = <0x00a01000 0x1000>,
			      <0x00a00100 0x100>;
			interrupt-parent = <&intc>;
		};

		L2: l2-cache@a02000 {
>>>>>>> 3373c7c3
			compatible = "arm,pl310-cache";
			reg = <0x00a02000 0x1000>;
			interrupts = <GIC_SPI 92 IRQ_TYPE_LEVEL_HIGH>;
			cache-unified;
			cache-level = <2>;
			arm,tag-latency = <4 2 3>;
			arm,data-latency = <4 2 3>;
		};

		gpu: gpu@1800000 {
			compatible = "vivante,gc";
			reg = <0x01800000 0x4000>;
			interrupts = <GIC_SPI 10 IRQ_TYPE_LEVEL_HIGH>;
			clocks = <&clks IMX6SX_CLK_GPU>,
				 <&clks IMX6SX_CLK_GPU>,
				 <&clks IMX6SX_CLK_GPU>;
			clock-names = "bus", "core", "shader";
			power-domains = <&pd_pu>;
		};

		dma_apbh: dma-apbh@1804000 {
			compatible = "fsl,imx6sx-dma-apbh", "fsl,imx28-dma-apbh";
			reg = <0x01804000 0x2000>;
			interrupts = <GIC_SPI 13 IRQ_TYPE_LEVEL_HIGH>,
				     <GIC_SPI 13 IRQ_TYPE_LEVEL_HIGH>,
				     <GIC_SPI 13 IRQ_TYPE_LEVEL_HIGH>,
				     <GIC_SPI 13 IRQ_TYPE_LEVEL_HIGH>;
			interrupt-names = "gpmi0", "gpmi1", "gpmi2", "gpmi3";
			#dma-cells = <1>;
			dma-channels = <4>;
			clocks = <&clks IMX6SX_CLK_APBH_DMA>;
		};

<<<<<<< HEAD
		caam_sm: caam-sm@00100000 {
			compatible = "fsl,imx6q-caam-sm";
			reg = <0x00100000 0x8000>;
		};

		irq_sec_vio: caam_secvio {
			compatible = "fsl,imx6q-caam-secvio";
			interrupts = <0 20 0x04>;
			secvio_src = <0x8000001d>;
			jtag-tamper = "disabled";
			watchdog-tamper = "enabled";
			internal-boot-tamper = "enabled";
			external-pin-tamper = "disabled";
		};

		gpu3d: gpu3d@01800000 {
			compatible = "fsl,imx6sx-gpu", "fsl,imx6q-gpu";
			reg = <0x01800000 0x4000>, <0x80000000 0x0>,
				<0x0 0x8000000>;
			reg-names = "iobase_3d", "phys_baseaddr", "contiguous_mem";
			interrupts = <GIC_SPI 10 IRQ_TYPE_LEVEL_HIGH>;
			interrupt-names = "irq_3d";
			clocks = <&clks IMX6SX_CLK_GPU_AXI_PODF>, <&clks IMX6SX_CLK_GPU>,
				<&clks 0>;
			clock-names = "gpu3d_axi_clk", "gpu3d_clk",
				"gpu3d_shader_clk";
			resets = <&src 0>;
			reset-names = "gpu3d";
			power-domains = <&pd_pu>;
		};

		gpmi: gpmi-nand@01806000{
=======
		gpmi: gpmi-nand@1806000{
>>>>>>> 3373c7c3
			compatible = "fsl,imx6sx-gpmi-nand";
			#address-cells = <1>;
			#size-cells = <1>;
			reg = <0x01806000 0x2000>, <0x01808000 0x4000>;
			reg-names = "gpmi-nand", "bch";
			interrupts = <GIC_SPI 15 IRQ_TYPE_LEVEL_HIGH>;
			interrupt-names = "bch";
			clocks = <&clks IMX6SX_CLK_GPMI_IO>,
				 <&clks IMX6SX_CLK_GPMI_APB>,
				 <&clks IMX6SX_CLK_GPMI_BCH>,
				 <&clks IMX6SX_CLK_GPMI_BCH_APB>,
				 <&clks IMX6SX_CLK_PER1_BCH>;
			clock-names = "gpmi_io", "gpmi_apb", "gpmi_bch",
				      "gpmi_bch_apb", "per1_bch";
			dmas = <&dma_apbh 0>;
			dma-names = "rx-tx";
			status = "disabled";
		};

		aips1: aips-bus@2000000 {
			compatible = "fsl,aips-bus", "simple-bus";
			#address-cells = <1>;
			#size-cells = <1>;
			reg = <0x02000000 0x100000>;
			ranges;

			spba-bus@2000000 {
				compatible = "fsl,spba-bus", "simple-bus";
				#address-cells = <1>;
				#size-cells = <1>;
				reg = <0x02000000 0x40000>;
				ranges;

				spdif: spdif@2004000 {
					compatible = "fsl,imx6sx-spdif", "fsl,imx35-spdif";
					reg = <0x02004000 0x4000>;
					interrupts = <GIC_SPI 52 IRQ_TYPE_LEVEL_HIGH>;
					dmas = <&sdma 14 18 0>,
					       <&sdma 15 18 0>;
					dma-names = "rx", "tx";
					clocks = <&clks IMX6SX_CLK_SPDIF_GCLK>,
						 <&clks IMX6SX_CLK_OSC>,
						 <&clks IMX6SX_CLK_SPDIF>,
						 <&clks 0>, <&clks 0>, <&clks 0>,
						 <&clks IMX6SX_CLK_IPG>,
						 <&clks 0>, <&clks 0>,
						 <&clks IMX6SX_CLK_SPBA>;
					clock-names = "core", "rxtx0",
						      "rxtx1", "rxtx2",
						      "rxtx3", "rxtx4",
						      "rxtx5", "rxtx6",
						      "rxtx7", "spba";
					status = "disabled";
				};

				ecspi1: spi@2008000 {
					#address-cells = <1>;
					#size-cells = <0>;
					compatible = "fsl,imx6sx-ecspi", "fsl,imx51-ecspi";
					reg = <0x02008000 0x4000>;
					interrupts = <GIC_SPI 31 IRQ_TYPE_LEVEL_HIGH>;
					clocks = <&clks IMX6SX_CLK_ECSPI1>,
						 <&clks IMX6SX_CLK_ECSPI1>;
					clock-names = "ipg", "per";
					dmas = <&sdma 3 7 1>, <&sdma 4 7 2>;
					dma-names = "rx", "tx";
					status = "disabled";
				};

				ecspi2: spi@200c000 {
					#address-cells = <1>;
					#size-cells = <0>;
					compatible = "fsl,imx6sx-ecspi", "fsl,imx51-ecspi";
					reg = <0x0200c000 0x4000>;
					interrupts = <GIC_SPI 32 IRQ_TYPE_LEVEL_HIGH>;
					clocks = <&clks IMX6SX_CLK_ECSPI2>,
						 <&clks IMX6SX_CLK_ECSPI2>;
					clock-names = "ipg", "per";
					dmas = <&sdma 5 7 1>, <&sdma 6 7 2>;
					dma-names = "rx", "tx";
					status = "disabled";
				};

				ecspi3: spi@2010000 {
					#address-cells = <1>;
					#size-cells = <0>;
					compatible = "fsl,imx6sx-ecspi", "fsl,imx51-ecspi";
					reg = <0x02010000 0x4000>;
					interrupts = <GIC_SPI 33 IRQ_TYPE_LEVEL_HIGH>;
					clocks = <&clks IMX6SX_CLK_ECSPI3>,
						 <&clks IMX6SX_CLK_ECSPI3>;
					clock-names = "ipg", "per";
					dmas = <&sdma 7 7 1>, <&sdma 8 7 2>;
					dma-names = "rx", "tx";
					status = "disabled";
				};

				ecspi4: spi@2014000 {
					#address-cells = <1>;
					#size-cells = <0>;
					compatible = "fsl,imx6sx-ecspi", "fsl,imx51-ecspi";
					reg = <0x02014000 0x4000>;
					interrupts = <GIC_SPI 34 IRQ_TYPE_LEVEL_HIGH>;
					clocks = <&clks IMX6SX_CLK_ECSPI4>,
						 <&clks IMX6SX_CLK_ECSPI4>;
					clock-names = "ipg", "per";
					dmas = <&sdma 9 7 1>, <&sdma 10 7 2>;
					dma-names = "rx", "tx";
					status = "disabled";
				};

<<<<<<< HEAD
				uart1: serial@02020000 {
=======
				uart1: serial@2020000 {
>>>>>>> 3373c7c3
					compatible = "fsl,imx6sx-uart",
						     "fsl,imx6q-uart", "fsl,imx21-uart";
					reg = <0x02020000 0x4000>;
					interrupts = <GIC_SPI 26 IRQ_TYPE_LEVEL_HIGH>;
					clocks = <&clks IMX6SX_CLK_UART_IPG>,
						 <&clks IMX6SX_CLK_UART_SERIAL>;
					clock-names = "ipg", "per";
					dmas = <&sdma 25 4 0>, <&sdma 26 4 0>;
					dma-names = "rx", "tx";
					status = "disabled";
				};

<<<<<<< HEAD
				esai: esai@02024000 {
					compatible = "fsl,imx35-esai";
=======
				esai: esai@2024000 {
>>>>>>> 3373c7c3
					reg = <0x02024000 0x4000>;
					interrupts = <GIC_SPI 51 IRQ_TYPE_LEVEL_HIGH>;
					clocks = <&clks IMX6SX_CLK_ESAI_IPG>,
						 <&clks IMX6SX_CLK_ESAI_MEM>,
						 <&clks IMX6SX_CLK_ESAI_EXTAL>,
						 <&clks IMX6SX_CLK_ESAI_IPG>,
						 <&clks IMX6SX_CLK_SPBA>;
					clock-names = "core", "mem", "extal",
						      "fsys", "spba";
					dmas = <&sdma 23 21 0>,
					       <&sdma 24 21 0>;
					dma-names = "rx", "tx";
					status = "disabled";
				};

				ssi1: ssi@2028000 {
					#sound-dai-cells = <0>;
					compatible = "fsl,imx6sx-ssi", "fsl,imx51-ssi";
					reg = <0x02028000 0x4000>;
					interrupts = <GIC_SPI 46 IRQ_TYPE_LEVEL_HIGH>;
					clocks = <&clks IMX6SX_CLK_SSI1_IPG>,
						 <&clks IMX6SX_CLK_SSI1>;
					clock-names = "ipg", "baud";
					dmas = <&sdma 37 26 0>, <&sdma 38 26 0>;
					dma-names = "rx", "tx";
					fsl,fifo-depth = <15>;
					status = "disabled";
				};

				ssi2: ssi@202c000 {
					#sound-dai-cells = <0>;
					compatible = "fsl,imx6sx-ssi", "fsl,imx51-ssi";
					reg = <0x0202c000 0x4000>;
					interrupts = <GIC_SPI 47 IRQ_TYPE_LEVEL_HIGH>;
					clocks = <&clks IMX6SX_CLK_SSI2_IPG>,
						 <&clks IMX6SX_CLK_SSI2>;
					clock-names = "ipg", "baud";
					dmas = <&sdma 41 26 0>, <&sdma 42 26 0>;
					dma-names = "rx", "tx";
					fsl,fifo-depth = <15>;
					status = "disabled";
				};

				ssi3: ssi@2030000 {
					#sound-dai-cells = <0>;
					compatible = "fsl,imx6sx-ssi", "fsl,imx51-ssi";
					reg = <0x02030000 0x4000>;
					interrupts = <GIC_SPI 48 IRQ_TYPE_LEVEL_HIGH>;
					clocks = <&clks IMX6SX_CLK_SSI3_IPG>,
						 <&clks IMX6SX_CLK_SSI3>;
					clock-names = "ipg", "baud";
					dmas = <&sdma 45 26 0>, <&sdma 46 26 0>;
					dma-names = "rx", "tx";
					fsl,fifo-depth = <15>;
					status = "disabled";
				};

<<<<<<< HEAD
				asrc: asrc@02034000 {
					compatible = "fsl,imx53-asrc";
=======
				asrc: asrc@2034000 {
>>>>>>> 3373c7c3
					reg = <0x02034000 0x4000>;
					interrupts = <GIC_SPI 50 IRQ_TYPE_LEVEL_HIGH>;
					clocks = <&clks IMX6SX_CLK_ASRC_IPG>,
						<&clks IMX6SX_CLK_ASRC_MEM>, <&clks 0>,
						<&clks 0>, <&clks 0>, <&clks 0>, <&clks 0>,
						<&clks 0>, <&clks 0>, <&clks 0>, <&clks 0>,
						<&clks 0>, <&clks 0>, <&clks 0>, <&clks 0>,
						<&clks IMX6SX_CLK_SPDIF>, <&clks 0>, <&clks 0>,
						<&clks IMX6SX_CLK_SPBA>;
					clock-names = "mem", "ipg", "asrck_0",
						"asrck_1", "asrck_2", "asrck_3", "asrck_4",
						"asrck_5", "asrck_6", "asrck_7", "asrck_8",
						"asrck_9", "asrck_a", "asrck_b", "asrck_c",
						"asrck_d", "asrck_e", "asrck_f", "spba";
					dmas = <&sdma 17 23 1>, <&sdma 18 23 1>, <&sdma 19 23 1>,
						<&sdma 20 23 1>, <&sdma 21 23 1>, <&sdma 22 23 1>;
					dma-names = "rxa", "rxb", "rxc",
						    "txa", "txb", "txc";
					fsl,asrc-rate  = <48000>;
					fsl,asrc-width = <16>;
					status = "okay";
				};
			};

			pwm1: pwm@2080000 {
				compatible = "fsl,imx6sx-pwm", "fsl,imx27-pwm";
				reg = <0x02080000 0x4000>;
				interrupts = <GIC_SPI 83 IRQ_TYPE_LEVEL_HIGH>;
				clocks = <&clks IMX6SX_CLK_PWM1>,
					 <&clks IMX6SX_CLK_PWM1>;
				clock-names = "ipg", "per";
				#pwm-cells = <2>;
			};

			pwm2: pwm@2084000 {
				compatible = "fsl,imx6sx-pwm", "fsl,imx27-pwm";
				reg = <0x02084000 0x4000>;
				interrupts = <GIC_SPI 84 IRQ_TYPE_LEVEL_HIGH>;
				clocks = <&clks IMX6SX_CLK_PWM2>,
					 <&clks IMX6SX_CLK_PWM2>;
				clock-names = "ipg", "per";
				#pwm-cells = <2>;
			};

			pwm3: pwm@2088000 {
				compatible = "fsl,imx6sx-pwm", "fsl,imx27-pwm";
				reg = <0x02088000 0x4000>;
				interrupts = <GIC_SPI 85 IRQ_TYPE_LEVEL_HIGH>;
				clocks = <&clks IMX6SX_CLK_PWM3>,
					 <&clks IMX6SX_CLK_PWM3>;
				clock-names = "ipg", "per";
				#pwm-cells = <2>;
			};

			pwm4: pwm@208c000 {
				compatible = "fsl,imx6sx-pwm", "fsl,imx27-pwm";
				reg = <0x0208c000 0x4000>;
				interrupts = <GIC_SPI 86 IRQ_TYPE_LEVEL_HIGH>;
				clocks = <&clks IMX6SX_CLK_PWM4>,
					 <&clks IMX6SX_CLK_PWM4>;
				clock-names = "ipg", "per";
				#pwm-cells = <2>;
			};

			flexcan1: can@2090000 {
				compatible = "fsl,imx6sx-flexcan", "fsl,imx6q-flexcan";
				reg = <0x02090000 0x4000>;
				interrupts = <GIC_SPI 110 IRQ_TYPE_LEVEL_HIGH>;
				clocks = <&clks IMX6SX_CLK_CAN1_IPG>,
					 <&clks IMX6SX_CLK_CAN1_SERIAL>;
				clock-names = "ipg", "per";
<<<<<<< HEAD
				stop-mode = <&gpr 0x10 1 0x10 17>;
=======
				fsl,stop-mode = <&gpr 0x10 1 0x10 17>;
>>>>>>> 3373c7c3
				status = "disabled";
			};

			flexcan2: can@2094000 {
				compatible = "fsl,imx6sx-flexcan", "fsl,imx6q-flexcan";
				reg = <0x02094000 0x4000>;
				interrupts = <GIC_SPI 111 IRQ_TYPE_LEVEL_HIGH>;
				clocks = <&clks IMX6SX_CLK_CAN2_IPG>,
					 <&clks IMX6SX_CLK_CAN2_SERIAL>;
				clock-names = "ipg", "per";
<<<<<<< HEAD
				stop-mode = <&gpr 0x10 2 0x10 18>;
=======
				fsl,stop-mode = <&gpr 0x10 2 0x10 18>;
>>>>>>> 3373c7c3
				status = "disabled";
			};

			gpt: gpt@2098000 {
				compatible = "fsl,imx6sx-gpt", "fsl,imx6dl-gpt";
				reg = <0x02098000 0x4000>;
				interrupts = <GIC_SPI 55 IRQ_TYPE_LEVEL_HIGH>;
				clocks = <&clks IMX6SX_CLK_GPT_BUS>,
					 <&clks IMX6SX_CLK_GPT_3M>;
				clock-names = "ipg", "per";
			};

			gpio1: gpio@209c000 {
				compatible = "fsl,imx6sx-gpio", "fsl,imx35-gpio";
				reg = <0x0209c000 0x4000>;
				interrupts = <GIC_SPI 66 IRQ_TYPE_LEVEL_HIGH>,
					     <GIC_SPI 67 IRQ_TYPE_LEVEL_HIGH>;
				gpio-controller;
				#gpio-cells = <2>;
				interrupt-controller;
				#interrupt-cells = <2>;
				gpio-ranges = <&iomuxc 0 5 26>;
			};

			gpio2: gpio@20a0000 {
				compatible = "fsl,imx6sx-gpio", "fsl,imx35-gpio";
				reg = <0x020a0000 0x4000>;
				interrupts = <GIC_SPI 68 IRQ_TYPE_LEVEL_HIGH>,
					     <GIC_SPI 69 IRQ_TYPE_LEVEL_HIGH>;
				gpio-controller;
				#gpio-cells = <2>;
				interrupt-controller;
				#interrupt-cells = <2>;
				gpio-ranges = <&iomuxc 0 31 20>;
			};

			gpio3: gpio@20a4000 {
				compatible = "fsl,imx6sx-gpio", "fsl,imx35-gpio";
				reg = <0x020a4000 0x4000>;
				interrupts = <GIC_SPI 70 IRQ_TYPE_LEVEL_HIGH>,
					     <GIC_SPI 71 IRQ_TYPE_LEVEL_HIGH>;
				gpio-controller;
				#gpio-cells = <2>;
				interrupt-controller;
				#interrupt-cells = <2>;
				gpio-ranges = <&iomuxc 0 51 29>;
			};

			gpio4: gpio@20a8000 {
				compatible = "fsl,imx6sx-gpio", "fsl,imx35-gpio";
				reg = <0x020a8000 0x4000>;
				interrupts = <GIC_SPI 72 IRQ_TYPE_LEVEL_HIGH>,
					     <GIC_SPI 73 IRQ_TYPE_LEVEL_HIGH>;
				gpio-controller;
				#gpio-cells = <2>;
				interrupt-controller;
				#interrupt-cells = <2>;
				gpio-ranges = <&iomuxc 0 80 32>;
			};

			gpio5: gpio@20ac000 {
				compatible = "fsl,imx6sx-gpio", "fsl,imx35-gpio";
				reg = <0x020ac000 0x4000>;
				interrupts = <GIC_SPI 74 IRQ_TYPE_LEVEL_HIGH>,
					     <GIC_SPI 75 IRQ_TYPE_LEVEL_HIGH>;
				gpio-controller;
				#gpio-cells = <2>;
				interrupt-controller;
				#interrupt-cells = <2>;
				gpio-ranges = <&iomuxc 0 112 24>;
			};

			gpio6: gpio@20b0000 {
				compatible = "fsl,imx6sx-gpio", "fsl,imx35-gpio";
				reg = <0x020b0000 0x4000>;
				interrupts = <GIC_SPI 76 IRQ_TYPE_LEVEL_HIGH>,
					     <GIC_SPI 77 IRQ_TYPE_LEVEL_HIGH>;
				gpio-controller;
				#gpio-cells = <2>;
				interrupt-controller;
				#interrupt-cells = <2>;
				gpio-ranges = <&iomuxc 0 136 12>, <&iomuxc 12 158 11>;
			};

			gpio7: gpio@20b4000 {
				compatible = "fsl,imx6sx-gpio", "fsl,imx35-gpio";
				reg = <0x020b4000 0x4000>;
				interrupts = <GIC_SPI 78 IRQ_TYPE_LEVEL_HIGH>,
					     <GIC_SPI 79 IRQ_TYPE_LEVEL_HIGH>;
				gpio-controller;
				#gpio-cells = <2>;
				interrupt-controller;
				#interrupt-cells = <2>;
				gpio-ranges = <&iomuxc 0 148 10>, <&iomuxc 10 169 2>;
			};

<<<<<<< HEAD
			mqs: mqs {
				compatible = "fsl,imx6sx-mqs";
				gpr = <&gpr>;
				status = "disabled";
			};

			kpp: kpp@020b8000 {
=======
			kpp: kpp@20b8000 {
>>>>>>> 3373c7c3
				compatible = "fsl,imx6sx-kpp", "fsl,imx21-kpp";
				reg = <0x020b8000 0x4000>;
				interrupts = <GIC_SPI 82 IRQ_TYPE_LEVEL_HIGH>;
				clocks = <&clks IMX6SX_CLK_IPG>;
				status = "disabled";
			};

			wdog1: wdog@20bc000 {
				compatible = "fsl,imx6sx-wdt", "fsl,imx21-wdt";
				reg = <0x020bc000 0x4000>;
				interrupts = <GIC_SPI 80 IRQ_TYPE_LEVEL_HIGH>;
				clocks = <&clks IMX6SX_CLK_IPG>;
			};

			wdog2: wdog@20c0000 {
				compatible = "fsl,imx6sx-wdt", "fsl,imx21-wdt";
				reg = <0x020c0000 0x4000>;
				interrupts = <GIC_SPI 81 IRQ_TYPE_LEVEL_HIGH>;
				clocks = <&clks IMX6SX_CLK_IPG>;
				status = "disabled";
			};

			clks: ccm@20c4000 {
				compatible = "fsl,imx6sx-ccm";
				reg = <0x020c4000 0x4000>;
				interrupts = <GIC_SPI 87 IRQ_TYPE_LEVEL_HIGH>,
					     <GIC_SPI 88 IRQ_TYPE_LEVEL_HIGH>;
				#clock-cells = <1>;
				clocks = <&ckil>, <&osc>, <&ipp_di0>, <&ipp_di1>, <&anaclk1>, <&anaclk2>;
				clock-names = "ckil", "osc", "ipp_di0", "ipp_di1", "anaclk1", "anaclk2";
			};

			anatop: anatop@20c8000 {
				compatible = "fsl,imx6sx-anatop", "fsl,imx6q-anatop",
					     "syscon", "simple-bus";
				reg = <0x020c8000 0x1000>;
				interrupts = <GIC_SPI 49 IRQ_TYPE_LEVEL_HIGH>,
					     <GIC_SPI 54 IRQ_TYPE_LEVEL_HIGH>,
					     <GIC_SPI 127 IRQ_TYPE_LEVEL_HIGH>;

				reg_vdd1p1: regulator-1p1 {
					compatible = "fsl,anatop-regulator";
					regulator-name = "vdd1p1";
					regulator-min-microvolt = <1000000>;
					regulator-max-microvolt = <1200000>;
					regulator-always-on;
					anatop-reg-offset = <0x110>;
					anatop-vol-bit-shift = <8>;
					anatop-vol-bit-width = <5>;
					anatop-min-bit-val = <4>;
					anatop-min-voltage = <800000>;
					anatop-max-voltage = <1375000>;
					anatop-enable-bit = <0>;
				};

<<<<<<< HEAD
				reg_3p0: regulator-3p0@120 {
=======
				reg_vdd3p0: regulator-3p0 {
>>>>>>> 3373c7c3
					compatible = "fsl,anatop-regulator";
					regulator-name = "vdd3p0";
					regulator-min-microvolt = <2625000>;
					regulator-max-microvolt = <3400000>;
					anatop-reg-offset = <0x120>;
					anatop-vol-bit-shift = <8>;
					anatop-vol-bit-width = <5>;
					anatop-min-bit-val = <0>;
					anatop-min-voltage = <2625000>;
					anatop-max-voltage = <3400000>;
					anatop-enable-bit = <0>;
				};

				reg_vdd2p5: regulator-2p5 {
					compatible = "fsl,anatop-regulator";
					regulator-name = "vdd2p5";
					regulator-min-microvolt = <2250000>;
					regulator-max-microvolt = <2750000>;
					regulator-always-on;
					anatop-reg-offset = <0x130>;
					anatop-vol-bit-shift = <8>;
					anatop-vol-bit-width = <5>;
					anatop-min-bit-val = <0>;
					anatop-min-voltage = <2100000>;
					anatop-max-voltage = <2875000>;
					anatop-enable-bit = <0>;
				};

				reg_arm: regulator-vddcore {
					compatible = "fsl,anatop-regulator";
					regulator-name = "vddarm";
					regulator-min-microvolt = <725000>;
					regulator-max-microvolt = <1450000>;
					regulator-always-on;
					anatop-reg-offset = <0x140>;
					anatop-vol-bit-shift = <0>;
					anatop-vol-bit-width = <5>;
					anatop-delay-reg-offset = <0x170>;
					anatop-delay-bit-shift = <24>;
					anatop-delay-bit-width = <2>;
					anatop-min-bit-val = <1>;
					anatop-min-voltage = <725000>;
					anatop-max-voltage = <1450000>;
				};

				reg_pcie_phy: regulator-vddpcie-phy@140 {
					compatible = "fsl,anatop-regulator";
					regulator-name = "vddpcie-phy";
					regulator-min-microvolt = <725000>;
					regulator-max-microvolt = <1450000>;
					anatop-reg-offset = <0x140>;
					anatop-vol-bit-shift = <9>;
					anatop-vol-bit-width = <5>;
					anatop-delay-reg-offset = <0x170>;
					anatop-delay-bit-shift = <26>;
					anatop-delay-bit-width = <2>;
					anatop-min-bit-val = <1>;
					anatop-min-voltage = <725000>;
					anatop-max-voltage = <1450000>;
				};

				reg_soc: regulator-vddsoc {
					compatible = "fsl,anatop-regulator";
					regulator-name = "vddsoc";
					regulator-min-microvolt = <725000>;
					regulator-max-microvolt = <1450000>;
					regulator-always-on;
					anatop-reg-offset = <0x140>;
					anatop-vol-bit-shift = <18>;
					anatop-vol-bit-width = <5>;
					anatop-delay-reg-offset = <0x170>;
					anatop-delay-bit-shift = <28>;
					anatop-delay-bit-width = <2>;
					anatop-min-bit-val = <1>;
					anatop-min-voltage = <725000>;
					anatop-max-voltage = <1450000>;
				};
			};

			usbphy1: usbphy@20c9000 {
				compatible = "fsl,imx6sx-usbphy", "fsl,imx23-usbphy";
				reg = <0x020c9000 0x1000>;
				interrupts = <GIC_SPI 44 IRQ_TYPE_LEVEL_HIGH>;
				clocks = <&clks IMX6SX_CLK_USBPHY1>;
				phy-3p0-supply = <&reg_3p0>;
				fsl,anatop = <&anatop>;
			};

			usbphy2: usbphy@20ca000 {
				compatible = "fsl,imx6sx-usbphy", "fsl,imx23-usbphy";
				reg = <0x020ca000 0x1000>;
				interrupts = <GIC_SPI 45 IRQ_TYPE_LEVEL_HIGH>;
				clocks = <&clks IMX6SX_CLK_USBPHY2>;
				phy-3p0-supply = <&reg_3p0>;
				fsl,anatop = <&anatop>;
			};

<<<<<<< HEAD
			usbphy_nop1: usbphy_nop1 {
				compatible = "usb-nop-xceiv";
				clocks = <&clks IMX6SX_CLK_USBPHY1>;
				clock-names = "main_clk";
			};

			caam_snvs: caam-snvs@020cc000 {
				compatible = "fsl,imx6q-caam-snvs";
				reg = <0x020cc000 0x4000>;
			};

			snvs: snvs@020cc000 {
=======
			snvs: snvs@20cc000 {
>>>>>>> 3373c7c3
				compatible = "fsl,sec-v4.0-mon", "syscon", "simple-mfd";
				reg = <0x020cc000 0x4000>;

				snvs_rtc: snvs-rtc-lp {
					compatible = "fsl,sec-v4.0-mon-rtc-lp";
					regmap = <&snvs>;
					offset = <0x34>;
					interrupts = <GIC_SPI 19 IRQ_TYPE_LEVEL_HIGH>, <GIC_SPI 20 IRQ_TYPE_LEVEL_HIGH>;
				};

				snvs_poweroff: snvs-poweroff {
					compatible = "syscon-poweroff";
					regmap = <&snvs>;
					offset = <0x38>;
<<<<<<< HEAD
					value = <0x61>;
					mask = <0x61>;
=======
					value = <0x60>;
					mask = <0x60>;
>>>>>>> 3373c7c3
					status = "disabled";
				};

				snvs_pwrkey: snvs-powerkey {
					compatible = "fsl,sec-v4.0-pwrkey";
					regmap = <&snvs>;
					interrupts = <GIC_SPI 4 IRQ_TYPE_LEVEL_HIGH>;
					linux,keycode = <KEY_POWER>;
					wakeup-source;
					status = "disabled";
				};
			};

			epit1: epit@20d0000 {
				reg = <0x020d0000 0x4000>;
				interrupts = <GIC_SPI 56 IRQ_TYPE_LEVEL_HIGH>;
			};

			epit2: epit@20d4000 {
				reg = <0x020d4000 0x4000>;
				interrupts = <GIC_SPI 57 IRQ_TYPE_LEVEL_HIGH>;
			};

			src: src@20d8000 {
				compatible = "fsl,imx6sx-src", "fsl,imx51-src";
				reg = <0x020d8000 0x4000>;
				interrupts = <GIC_SPI 91 IRQ_TYPE_LEVEL_HIGH>,
					     <GIC_SPI 96 IRQ_TYPE_LEVEL_HIGH>;
				#reset-cells = <1>;
			};

			gpc: gpc@20dc000 {
				compatible = "fsl,imx6sx-gpc", "fsl,imx6q-gpc";
				reg = <0x020dc000 0x4000>;
				interrupt-controller;
				#interrupt-cells = <3>;
				interrupts = <GIC_SPI 89 IRQ_TYPE_LEVEL_HIGH>;
				interrupt-parent = <&intc>;
<<<<<<< HEAD
				fsl,mf-mix-wakeup-irq = <0x7c00000 0x3d00 0x0 0x400240>;
				clocks = <&clks IMX6SX_CLK_IPG>;
				clock-names = "ipg";
				pcie-phy-supply = <&reg_pcie_phy>;
=======
				clocks = <&clks IMX6SX_CLK_IPG>;
				clock-names = "ipg";
>>>>>>> 3373c7c3

				pgc {
					#address-cells = <1>;
					#size-cells = <0>;

					power-domain@0 {
						reg = <0>;
						#power-domain-cells = <0>;
					};

					pd_pu: power-domain@1 {
						reg = <1>;
						#power-domain-cells = <0>;
						power-supply = <&reg_soc>;
						clocks = <&clks IMX6SX_CLK_GPU>;
					};

					pd_disp: power-domain@2 {
						reg = <2>;
						#power-domain-cells = <0>;
						clocks = <&clks IMX6SX_CLK_PXP_AXI>,
							 <&clks IMX6SX_CLK_DISPLAY_AXI>,
							 <&clks IMX6SX_CLK_LCDIF1_PIX>,
							 <&clks IMX6SX_CLK_LCDIF_APB>,
							 <&clks IMX6SX_CLK_LCDIF2_PIX>,
							 <&clks IMX6SX_CLK_CSI>,
							 <&clks IMX6SX_CLK_VADC>;
					};
<<<<<<< HEAD
=======

					pd_pci: power-domain@3 {
						reg = <3>;
						#power-domain-cells = <0>;
						power-supply = <&reg_pcie>;
					};
>>>>>>> 3373c7c3
				};
			};

			iomuxc: iomuxc@20e0000 {
				compatible = "fsl,imx6sx-iomuxc";
				reg = <0x020e0000 0x4000>;
			};

			gpr: iomuxc-gpr@20e4000 {
				compatible = "fsl,imx6sx-iomuxc-gpr",
					     "fsl,imx6q-iomuxc-gpr", "syscon";
				reg = <0x020e4000 0x4000>;
			};

<<<<<<< HEAD
			ldb: ldb@020e0014 {
				#address-cells = <1>;
				#size-cells = <0>;
				compatible = "fsl,imx6sx-ldb", "fsl,imx53-ldb";
				gpr = <&gpr>;
				status = "disabled";
				clocks = <&clks IMX6SX_CLK_LDB_DI0>,
					 <&clks IMX6SX_CLK_LCDIF1_SEL>,
					 <&clks IMX6SX_CLK_LCDIF2_SEL>,
					 <&clks IMX6SX_CLK_LDB_DI0_DIV_3_5>,
					 <&clks IMX6SX_CLK_LDB_DI0_DIV_7>,
					 <&clks IMX6SX_CLK_LDB_DI0_DIV_SEL>;
				clock-names = "ldb_di0",
					      "di0_sel",
					      "di1_sel",
					      "ldb_di0_div_3_5",
					      "ldb_di0_div_7",
					      "ldb_di0_div_sel";
				lvds-channel@0 {
					reg = <0>;
					status = "disabled";
				};
			};

			sdma: sdma@020ec000 {
				compatible = "fsl,imx6sx-sdma", "fsl,imx35-sdma";
=======
			sdma: sdma@20ec000 {
				compatible = "fsl,imx6sx-sdma", "fsl,imx6q-sdma";
>>>>>>> 3373c7c3
				reg = <0x020ec000 0x4000>;
				interrupts = <GIC_SPI 2 IRQ_TYPE_LEVEL_HIGH>;
				clocks = <&clks IMX6SX_CLK_IPG>,
					 <&clks IMX6SX_CLK_SDMA>;
				clock-names = "ipg", "ahb";
				#dma-cells = <3>;
				/* imx6sx reuses imx6q sdma firmware */
				fsl,sdma-ram-script-name = "imx/sdma/sdma-imx6q.bin";
			};
		};

		aips2: aips-bus@2100000 {
			compatible = "fsl,aips-bus", "simple-bus";
			#address-cells = <1>;
			#size-cells = <1>;
			reg = <0x02100000 0x100000>;
			ranges;

			crypto: caam@2100000 {
				compatible = "fsl,sec-v4.0";
				#address-cells = <1>;
				#size-cells = <1>;
				reg = <0x2100000 0x40000>;
				ranges = <0 0x2100000 0x40000>;
				clocks = <&clks IMX6SX_CLK_CAAM_MEM>,
					 <&clks IMX6SX_CLK_CAAM_ACLK>,
					 <&clks IMX6SX_CLK_CAAM_IPG>,
					 <&clks IMX6SX_CLK_EIM_SLOW>;
				clock-names = "mem", "aclk", "ipg", "emi_slow";

				sec_ctrl: ctrl@0 {
					/* CAAM Page 0 only accessible */
					/*	by secure world */
					compatible = "fsl,sec-v4.0-ctrl";
					reg = <0x2100000 0x1000>;
					secure-status = "okay";
					status = "disabled";
				};

				sec_jr0: jr0@1000 {
					compatible = "fsl,sec-v4.0-job-ring";
					reg = <0x1000 0x1000>;
					interrupts = <GIC_SPI 105 IRQ_TYPE_LEVEL_HIGH>;
				};

				sec_jr1: jr1@2000 {
					compatible = "fsl,sec-v4.0-job-ring";
					reg = <0x2000 0x1000>;
					interrupts = <GIC_SPI 106 IRQ_TYPE_LEVEL_HIGH>;
				};
			};

<<<<<<< HEAD
			usbg1: usbg1 {
				compatible = "fsl,imx27-usb-gadget";
				dr_mode = "peripheral";
				chipidea,usb = <&usbotg1>;
				status = "okay";
			};

			usbg2: usbg2 {
				compatible = "fsl,imx27-usb-gadget";
				dr_mode = "peripheral";
				chipidea,usb = <&usbotg2>;
				status = "okay";
			};

			usbotg1: usb@02184000 {
=======
			usbotg1: usb@2184000 {
>>>>>>> 3373c7c3
				compatible = "fsl,imx6sx-usb", "fsl,imx27-usb";
				reg = <0x02184000 0x200>;
				interrupts = <GIC_SPI 43 IRQ_TYPE_LEVEL_HIGH>;
				clocks = <&clks IMX6SX_CLK_USBOH3>;
				fsl,usbphy = <&usbphy1>;
				fsl,usbmisc = <&usbmisc 0>;
				fsl,anatop = <&anatop>;
				ahb-burst-config = <0x0>;
				tx-burst-size-dword = <0x10>;
				rx-burst-size-dword = <0x10>;
				status = "disabled";
			};

			usbotg2: usb@2184200 {
				compatible = "fsl,imx6sx-usb", "fsl,imx27-usb";
				reg = <0x02184200 0x200>;
				interrupts = <GIC_SPI 42 IRQ_TYPE_LEVEL_HIGH>;
				clocks = <&clks IMX6SX_CLK_USBOH3>;
				fsl,usbphy = <&usbphy2>;
				fsl,usbmisc = <&usbmisc 1>;
				ahb-burst-config = <0x0>;
				tx-burst-size-dword = <0x10>;
				rx-burst-size-dword = <0x10>;
				status = "disabled";
			};

			usbh: usb@2184400 {
				compatible = "fsl,imx6sx-usb", "fsl,imx27-usb";
				reg = <0x02184400 0x200>;
				interrupts = <GIC_SPI 40 IRQ_TYPE_LEVEL_HIGH>;
				clocks = <&clks IMX6SX_CLK_USBOH3>;
				fsl,usbphy = <&usbphynop1>;
				fsl,usbmisc = <&usbmisc 2>;
				phy_type = "hsic";
				fsl,usbphy = <&usbphy_nop1>;
				fsl,anatop = <&anatop>;
				dr_mode = "host";
				ahb-burst-config = <0x0>;
				tx-burst-size-dword = <0x10>;
				rx-burst-size-dword = <0x10>;
				status = "disabled";
			};

			usbmisc: usbmisc@2184800 {
				#index-cells = <1>;
				compatible = "fsl,imx6sx-usbmisc", "fsl,imx6q-usbmisc";
				reg = <0x02184800 0x200>;
				clocks = <&clks IMX6SX_CLK_USBOH3>;
			};

			fec1: ethernet@2188000 {
				compatible = "fsl,imx6sx-fec", "fsl,imx6q-fec";
				reg = <0x02188000 0x4000>;
				interrupt-names = "int0", "pps";
				interrupts = <GIC_SPI 118 IRQ_TYPE_LEVEL_HIGH>,
					     <GIC_SPI 119 IRQ_TYPE_LEVEL_HIGH>;
				clocks = <&clks IMX6SX_CLK_ENET>,
					 <&clks IMX6SX_CLK_ENET_AHB>,
					 <&clks IMX6SX_CLK_ENET_PTP>,
					 <&clks IMX6SX_CLK_ENET_REF>,
					 <&clks IMX6SX_CLK_ENET_PTP>;
				clock-names = "ipg", "ahb", "ptp",
					      "enet_clk_ref", "enet_out";
<<<<<<< HEAD
				fsl,num-tx-queues=<3>;
				fsl,num-rx-queues=<3>;
				stop-mode = <&gpr 0x10 3>;
				fsl,wakeup_irq = <0>;
				status = "disabled";
			};

			mlb: mlb@0218c000 {
				compatible = "fsl,imx6sx-mlb50";
=======
				fsl,num-tx-queues = <3>;
				fsl,num-rx-queues = <3>;
				status = "disabled";
			};

			mlb: mlb@218c000 {
>>>>>>> 3373c7c3
				reg = <0x0218c000 0x4000>;
				interrupts = <GIC_SPI 53 IRQ_TYPE_LEVEL_HIGH>,
					     <GIC_SPI 117 IRQ_TYPE_LEVEL_HIGH>,
					     <GIC_SPI 126 IRQ_TYPE_LEVEL_HIGH>;
				clocks = <&clks IMX6SX_CLK_MLB>;
				clock-names = "mlb";
				iram = <&ocram>;
				status = "disabled";
			};

			usdhc1: usdhc@2190000 {
				compatible = "fsl,imx6sx-usdhc", "fsl,imx6sl-usdhc";
				reg = <0x02190000 0x4000>;
				interrupts = <GIC_SPI 22 IRQ_TYPE_LEVEL_HIGH>;
				clocks = <&clks IMX6SX_CLK_USDHC1>,
					 <&clks IMX6SX_CLK_USDHC1>,
					 <&clks IMX6SX_CLK_USDHC1>;
				clock-names = "ipg", "ahb", "per";
				bus-width = <4>;
				status = "disabled";
			};

			usdhc2: usdhc@2194000 {
				compatible = "fsl,imx6sx-usdhc", "fsl,imx6sl-usdhc";
				reg = <0x02194000 0x4000>;
				interrupts = <GIC_SPI 23 IRQ_TYPE_LEVEL_HIGH>;
				clocks = <&clks IMX6SX_CLK_USDHC2>,
					 <&clks IMX6SX_CLK_USDHC2>,
					 <&clks IMX6SX_CLK_USDHC2>;
				clock-names = "ipg", "ahb", "per";
				bus-width = <4>;
				status = "disabled";
			};

			usdhc3: usdhc@2198000 {
				compatible = "fsl,imx6sx-usdhc", "fsl,imx6sl-usdhc";
				reg = <0x02198000 0x4000>;
				interrupts = <GIC_SPI 24 IRQ_TYPE_LEVEL_HIGH>;
				clocks = <&clks IMX6SX_CLK_USDHC3>,
					 <&clks IMX6SX_CLK_USDHC3>,
					 <&clks IMX6SX_CLK_USDHC3>;
				clock-names = "ipg", "ahb", "per";
				bus-width = <4>;
				status = "disabled";
			};

			usdhc4: usdhc@219c000 {
				compatible = "fsl,imx6sx-usdhc", "fsl,imx6sl-usdhc";
				reg = <0x0219c000 0x4000>;
				interrupts = <GIC_SPI 25 IRQ_TYPE_LEVEL_HIGH>;
				clocks = <&clks IMX6SX_CLK_USDHC4>,
					 <&clks IMX6SX_CLK_USDHC4>,
					 <&clks IMX6SX_CLK_USDHC4>;
				clock-names = "ipg", "ahb", "per";
				bus-width = <4>;
				status = "disabled";
			};

			i2c1: i2c@21a0000 {
				#address-cells = <1>;
				#size-cells = <0>;
				compatible = "fsl,imx6sx-i2c", "fsl,imx21-i2c";
				reg = <0x021a0000 0x4000>;
				interrupts = <GIC_SPI 36 IRQ_TYPE_LEVEL_HIGH>;
				clocks = <&clks IMX6SX_CLK_I2C1>;
				status = "disabled";
			};

			i2c2: i2c@21a4000 {
				#address-cells = <1>;
				#size-cells = <0>;
				compatible = "fsl,imx6sx-i2c", "fsl,imx21-i2c";
				reg = <0x021a4000 0x4000>;
				interrupts = <GIC_SPI 37 IRQ_TYPE_LEVEL_HIGH>;
				clocks = <&clks IMX6SX_CLK_I2C2>;
				status = "disabled";
			};

			i2c3: i2c@21a8000 {
				#address-cells = <1>;
				#size-cells = <0>;
				compatible = "fsl,imx6sx-i2c", "fsl,imx21-i2c";
				reg = <0x021a8000 0x4000>;
				interrupts = <GIC_SPI 38 IRQ_TYPE_LEVEL_HIGH>;
				clocks = <&clks IMX6SX_CLK_I2C3>;
				status = "disabled";
			};

			memory-controller@21b0000 {
				compatible = "fsl,imx6sx-mmdc", "fsl,imx6q-mmdc";
				reg = <0x021b0000 0x4000>;
				clocks = <&clks IMX6SX_CLK_MMDC_P0_IPG>;
			};

			fec2: ethernet@21b4000 {
				compatible = "fsl,imx6sx-fec", "fsl,imx6q-fec";
				reg = <0x021b4000 0x4000>;
				interrupt-names = "int0", "pps";
				interrupts = <GIC_SPI 102 IRQ_TYPE_LEVEL_HIGH>,
					     <GIC_SPI 103 IRQ_TYPE_LEVEL_HIGH>;
				clocks = <&clks IMX6SX_CLK_ENET>,
					 <&clks IMX6SX_CLK_ENET_AHB>,
					 <&clks IMX6SX_CLK_ENET_PTP>,
					 <&clks IMX6SX_CLK_ENET2_REF_125M>,
					 <&clks IMX6SX_CLK_ENET_PTP>;
				clock-names = "ipg", "ahb", "ptp",
					      "enet_clk_ref", "enet_out";
				fsl,num-tx-queues=<3>;
				fsl,num-rx-queues=<3>;
				stop-mode = <&gpr 0x10 4>;
				fsl,wakeup_irq = <0>;
				status = "disabled";
			};

<<<<<<< HEAD
			weim: weim@021b8000 {
=======
			weim: weim@21b8000 {
>>>>>>> 3373c7c3
				#address-cells = <2>;
				#size-cells = <1>;
				compatible = "fsl,imx6sx-weim", "fsl,imx6q-weim";
				reg = <0x021b8000 0x4000>;
				interrupts = <GIC_SPI 14 IRQ_TYPE_LEVEL_HIGH>;
				clocks = <&clks IMX6SX_CLK_EIM_SLOW>;
				fsl,weim-cs-gpr = <&gpr>;
				status = "disabled";
			};

<<<<<<< HEAD
			ocotp: ocotp@021bc000 {
				compatible = "fsl,imx6sx-ocotp", "fsl,imx6q-ocotp", "syscon";
=======
			ocotp: ocotp@21bc000 {
				#address-cells = <1>;
				#size-cells = <1>;
				compatible = "fsl,imx6sx-ocotp", "syscon";
>>>>>>> 3373c7c3
				reg = <0x021bc000 0x4000>;
				clocks = <&clks IMX6SX_CLK_OCOTP>;

				tempmon_calib: calib@38 {
					reg = <0x38 4>;
				};

				tempmon_temp_grade: temp-grade@20 {
					reg = <0x20 4>;
				};
			};

<<<<<<< HEAD
			romcp@021ac000 {
					compatible = "fsl,imx6sx-romcp", "syscon";
					reg = <0x021ac000 0x4000>;
			};

			sai1: sai@021d4000 {
=======
			sai1: sai@21d4000 {
>>>>>>> 3373c7c3
				compatible = "fsl,imx6sx-sai";
				reg = <0x021d4000 0x4000>;
				interrupts = <GIC_SPI 97 IRQ_TYPE_LEVEL_HIGH>;
				clocks = <&clks IMX6SX_CLK_SAI1_IPG>,
					 <&clks IMX6SX_CLK_DUMMY>,
					 <&clks IMX6SX_CLK_SAI1>,
					 <&clks 0>, <&clks 0>;
				clock-names = "bus", "mclk0", "mclk1", "mclk2", "mclk3";
				dma-names = "rx", "tx";
				dmas = <&sdma 31 24 0>, <&sdma 32 24 0>;
				dma-source = <&gpr 0 15 0 16>;
				status = "disabled";
			};

			audmux: audmux@21d8000 {
				compatible = "fsl,imx6sx-audmux", "fsl,imx31-audmux";
				reg = <0x021d8000 0x4000>;
				status = "disabled";
			};

			sai2: sai@21dc000 {
				compatible = "fsl,imx6sx-sai";
				reg = <0x021dc000 0x4000>;
				interrupts = <GIC_SPI 98 IRQ_TYPE_LEVEL_HIGH>;
				clocks = <&clks IMX6SX_CLK_SAI2_IPG>,
					 <&clks IMX6SX_CLK_DUMMY>,
					 <&clks IMX6SX_CLK_SAI2>,
					 <&clks 0>, <&clks 0>;
				clock-names = "bus", "mclk0", "mclk1", "mclk2", "mclk3";
				dma-names = "rx", "tx";
				dmas = <&sdma 33 24 0>, <&sdma 34 24 0>;
				status = "disabled";
			};

			qspi1: spi@21e0000 {
				#address-cells = <1>;
				#size-cells = <0>;
				compatible = "fsl,imx6sx-qspi";
				reg = <0x021e0000 0x4000>, <0x60000000 0x10000000>;
				reg-names = "QuadSPI", "QuadSPI-memory";
				interrupts = <GIC_SPI 107 IRQ_TYPE_LEVEL_HIGH>;
				clocks = <&clks IMX6SX_CLK_QSPI1>,
					 <&clks IMX6SX_CLK_QSPI1>;
				clock-names = "qspi_en", "qspi";
				status = "disabled";
			};

			qspi2: spi@21e4000 {
				#address-cells = <1>;
				#size-cells = <0>;
				compatible = "fsl,imx6sx-qspi";
				reg = <0x021e4000 0x4000>, <0x70000000 0x10000000>;
				reg-names = "QuadSPI", "QuadSPI-memory";
				interrupts = <GIC_SPI 109 IRQ_TYPE_LEVEL_HIGH>;
				clocks = <&clks IMX6SX_CLK_QSPI2>,
					 <&clks IMX6SX_CLK_QSPI2>;
				clock-names = "qspi_en", "qspi";
				status = "disabled";
			};

<<<<<<< HEAD
			qspi_m4: qspi-m4 {
				compatible = "fsl,imx6sx-qspi-m4-restore";
				reg = <0x021e4000 0x4000>;
				status = "disabled";
			};

			uart2: serial@021e8000 {
=======
			uart2: serial@21e8000 {
>>>>>>> 3373c7c3
				compatible = "fsl,imx6sx-uart",
					     "fsl,imx6q-uart", "fsl,imx21-uart";
				reg = <0x021e8000 0x4000>;
				interrupts = <GIC_SPI 27 IRQ_TYPE_LEVEL_HIGH>;
				clocks = <&clks IMX6SX_CLK_UART_IPG>,
					 <&clks IMX6SX_CLK_UART_SERIAL>;
				clock-names = "ipg", "per";
				dmas = <&sdma 27 4 0>, <&sdma 28 4 0>;
				dma-names = "rx", "tx";
				status = "disabled";
			};

<<<<<<< HEAD
			uart3: serial@021ec000 {
=======
			uart3: serial@21ec000 {
>>>>>>> 3373c7c3
				compatible = "fsl,imx6sx-uart",
					     "fsl,imx6q-uart", "fsl,imx21-uart";
				reg = <0x021ec000 0x4000>;
				interrupts = <GIC_SPI 28 IRQ_TYPE_LEVEL_HIGH>;
				clocks = <&clks IMX6SX_CLK_UART_IPG>,
					 <&clks IMX6SX_CLK_UART_SERIAL>;
				clock-names = "ipg", "per";
				dmas = <&sdma 29 4 0>, <&sdma 30 4 0>;
				dma-names = "rx", "tx";
				status = "disabled";
			};

<<<<<<< HEAD
			uart4: serial@021f0000 {
=======
			uart4: serial@21f0000 {
>>>>>>> 3373c7c3
				compatible = "fsl,imx6sx-uart",
					     "fsl,imx6q-uart", "fsl,imx21-uart";
				reg = <0x021f0000 0x4000>;
				interrupts = <GIC_SPI 29 IRQ_TYPE_LEVEL_HIGH>;
				clocks = <&clks IMX6SX_CLK_UART_IPG>,
					 <&clks IMX6SX_CLK_UART_SERIAL>;
				clock-names = "ipg", "per";
				dmas = <&sdma 31 4 0>, <&sdma 32 4 0>;
				dma-names = "rx", "tx";
				status = "disabled";
			};

<<<<<<< HEAD
			uart5: serial@021f4000 {
=======
			uart5: serial@21f4000 {
>>>>>>> 3373c7c3
				compatible = "fsl,imx6sx-uart",
					     "fsl,imx6q-uart", "fsl,imx21-uart";
				reg = <0x021f4000 0x4000>;
				interrupts = <GIC_SPI 30 IRQ_TYPE_LEVEL_HIGH>;
				clocks = <&clks IMX6SX_CLK_UART_IPG>,
					 <&clks IMX6SX_CLK_UART_SERIAL>;
				clock-names = "ipg", "per";
				dmas = <&sdma 33 4 0>, <&sdma 34 4 0>;
				dma-names = "rx", "tx";
				status = "disabled";
			};

			i2c4: i2c@21f8000 {
				#address-cells = <1>;
				#size-cells = <0>;
				compatible = "fsl,imx6sx-i2c", "fsl,imx21-i2c";
				reg = <0x021f8000 0x4000>;
				interrupts = <GIC_SPI 35 IRQ_TYPE_LEVEL_HIGH>;
				clocks = <&clks IMX6SX_CLK_I2C4>;
				status = "disabled";
			};

			qosc: qosc@021fc000 {
				compatible = "fsl,imx6sx-qosc";
				reg = <0x021fc000 0x4000>;
			};
		};

		aips3: aips-bus@2200000 {
			compatible = "fsl,aips-bus", "simple-bus";
			#address-cells = <1>;
			#size-cells = <1>;
			reg = <0x02200000 0x100000>;
			ranges;

			spba-bus@2240000 {
				compatible = "fsl,spba-bus", "simple-bus";
				#address-cells = <1>;
				#size-cells = <1>;
				reg = <0x02240000 0x40000>;
				ranges;

<<<<<<< HEAD
				csi1: csi@02214000 {
					compatible = "fsl,imx6s-csi";
=======
				csi1: csi@2214000 {
>>>>>>> 3373c7c3
					reg = <0x02214000 0x4000>;
					interrupts = <GIC_SPI 7 IRQ_TYPE_LEVEL_HIGH>;
					clocks = <&clks IMX6SX_CLK_DISPLAY_AXI>,
						 <&clks IMX6SX_CLK_CSI>,
						 <&clks IMX6SX_CLK_DCIC1>;
					clock-names = "disp-axi", "csi_mclk", "disp_dcic";
					status = "disabled";
				};

				dcic1: dcic@0220c000 {
					compatible = "fsl,imx6sx-dcic";
					reg = <0x0220c000 0x4000>;
					interrupts = <0 124 IRQ_TYPE_LEVEL_HIGH>;
					clocks = <&clks IMX6SX_CLK_DCIC1>,
						<&clks IMX6SX_CLK_DISPLAY_AXI>;
					clock-names = "dcic", "disp-axi";
					gpr = <&gpr>;
					status = "disabled";
				};

				dcic2: dcic@02210000 {
					compatible = "fsl,imx6sx-dcic";
					reg = <0x02210000 0x4000>;
					interrupts = <0 125 IRQ_TYPE_LEVEL_HIGH>;
					clocks = <&clks IMX6SX_CLK_DCIC2>,
						<&clks IMX6SX_CLK_DISPLAY_AXI>;
					clock-names = "dcic", "disp-axi";
					gpr = <&gpr>;
					status = "disabled";
				};

<<<<<<< HEAD
				pxp: pxp@02218000 {
					compatible = "fsl,imx6sx-pxp-dma", "fsl,imx6sl-pxp-dma", "fsl,imx6dl-pxp-dma";
					reg = <0x02218000 0x4000>;
					interrupts = <GIC_SPI 8 IRQ_TYPE_LEVEL_HIGH>;
					clocks = <&clks IMX6SX_CLK_PXP_AXI>,
						 <&clks IMX6SX_CLK_DISPLAY_AXI>;
					clock-names = "pxp-axi", "disp-axi";
=======
				pxp: pxp@2218000 {
					compatible = "fsl,imx6sx-pxp", "fsl,imx6ull-pxp";
					reg = <0x02218000 0x4000>;
					interrupts = <GIC_SPI 8 IRQ_TYPE_LEVEL_HIGH>;
					clocks = <&clks IMX6SX_CLK_PXP_AXI>;
					clock-names = "axi";
>>>>>>> 3373c7c3
					power-domains = <&pd_disp>;
					status = "disabled";
				};

<<<<<<< HEAD
				csi2: csi@0221c000 {
					compatible = "fsl,imx6s-csi";
=======
				csi2: csi@221c000 {
>>>>>>> 3373c7c3
					reg = <0x0221c000 0x4000>;
					interrupts = <GIC_SPI 41 IRQ_TYPE_LEVEL_HIGH>;
					clocks = <&clks IMX6SX_CLK_DISPLAY_AXI>,
						 <&clks IMX6SX_CLK_CSI>,
						 <&clks IMX6SX_CLK_DCIC2>;
					clock-names = "disp-axi", "csi_mclk", "disp_dcic";
					status = "disabled";
				};

				lcdif1: lcdif@2220000 {
					compatible = "fsl,imx6sx-lcdif", "fsl,imx28-lcdif";
					reg = <0x02220000 0x4000>;
					interrupts = <GIC_SPI 5 IRQ_TYPE_EDGE_RISING>;
					clocks = <&clks IMX6SX_CLK_LCDIF1_PIX>,
						 <&clks IMX6SX_CLK_LCDIF_APB>,
						 <&clks IMX6SX_CLK_DISPLAY_AXI>;
					clock-names = "pix", "axi", "disp_axi";
					power-domains = <&pd_disp>;
					status = "disabled";
				};

				lcdif2: lcdif@2224000 {
					compatible = "fsl,imx6sx-lcdif", "fsl,imx28-lcdif";
					reg = <0x02224000 0x4000>;
					interrupts = <GIC_SPI 6 IRQ_TYPE_EDGE_RISING>;
					clocks = <&clks IMX6SX_CLK_LCDIF2_PIX>,
						 <&clks IMX6SX_CLK_LCDIF_APB>,
						 <&clks IMX6SX_CLK_DISPLAY_AXI>;
					clock-names = "pix", "axi", "disp_axi";
					power-domains = <&pd_disp>;
					status = "disabled";
				};

<<<<<<< HEAD
				vadc: vadc@02228000 {
					compatible = "fsl,imx6sx-vadc";
=======
				vadc: vadc@2228000 {
>>>>>>> 3373c7c3
					reg = <0x02228000 0x4000>, <0x0222c000 0x4000>;
					reg-names = "vadc-vafe", "vadc-vdec";
					clocks = <&clks IMX6SX_CLK_VADC>,
						 <&clks IMX6SX_CLK_CSI>;
					clock-names = "vadc", "csi";
					power-domains = <&pd_disp>;
<<<<<<< HEAD
					gpr = <&gpr>;
=======
>>>>>>> 3373c7c3
					status = "disabled";
				};
			};

			adc1: adc@2280000 {
				compatible = "fsl,imx6sx-adc", "fsl,vf610-adc";
				reg = <0x02280000 0x4000>;
				interrupts = <GIC_SPI 100 IRQ_TYPE_LEVEL_HIGH>;
				clocks = <&clks IMX6SX_CLK_IPG>;
				num-channels = <4>;
				clock-names = "adc";
				fsl,adck-max-frequency = <30000000>, <40000000>,
							 <20000000>;
				status = "disabled";
			};

			adc2: adc@2284000 {
				compatible = "fsl,imx6sx-adc", "fsl,vf610-adc";
				reg = <0x02284000 0x4000>;
				interrupts = <GIC_SPI 101 IRQ_TYPE_LEVEL_HIGH>;
				clocks = <&clks IMX6SX_CLK_IPG>;
				num-channels = <4>;
				clock-names = "adc";
				fsl,adck-max-frequency = <30000000>, <40000000>,
							 <20000000>;
				status = "disabled";
			};

			wdog3: wdog@2288000 {
				compatible = "fsl,imx6sx-wdt", "fsl,imx21-wdt";
				reg = <0x02288000 0x4000>;
				interrupts = <GIC_SPI 11 IRQ_TYPE_LEVEL_HIGH>;
				clocks = <&clks IMX6SX_CLK_IPG>;
				status = "disabled";
			};

			ecspi5: spi@228c000 {
				#address-cells = <1>;
				#size-cells = <0>;
				compatible = "fsl,imx6sx-ecspi", "fsl,imx51-ecspi";
				reg = <0x0228c000 0x4000>;
				interrupts = <GIC_SPI 18 IRQ_TYPE_LEVEL_HIGH>;
				clocks = <&clks IMX6SX_CLK_ECSPI5>,
					 <&clks IMX6SX_CLK_ECSPI5>;
				clock-names = "ipg", "per";
				status = "disabled";
			};

<<<<<<< HEAD
			sema4: sema4@02290000 { /* sema4 */
				compatible = "fsl,imx6sx-sema4";
				reg = <0x02290000 0x4000>;
				interrupts = <0 116 0x04>;
				status = "okay";
			};

			mu: mu@02294000 { /* mu */
				compatible = "fsl,imx6sx-mu";
				reg = <0x02294000 0x4000>;
				interrupts = <0 90 0x04>;
				status = "okay";
			};

			rpmsg: rpmsg{
				compatible = "fsl,imx6sx-rpmsg";
				status = "disabled";
			};

			uart6: serial@022a0000 {
=======
			uart6: serial@22a0000 {
>>>>>>> 3373c7c3
				compatible = "fsl,imx6sx-uart",
					     "fsl,imx6q-uart", "fsl,imx21-uart";
				reg = <0x022a0000 0x4000>;
				interrupts = <GIC_SPI 17 IRQ_TYPE_LEVEL_HIGH>;
				clocks = <&clks IMX6SX_CLK_UART_IPG>,
					 <&clks IMX6SX_CLK_UART_SERIAL>;
				clock-names = "ipg", "per";
				dmas = <&sdma 0 4 0>, <&sdma 47 4 0>;
				dma-names = "rx", "tx";
				status = "disabled";
			};

			pwm5: pwm@22a4000 {
				compatible = "fsl,imx6sx-pwm", "fsl,imx27-pwm";
				reg = <0x022a4000 0x4000>;
				interrupts = <GIC_SPI 83 IRQ_TYPE_LEVEL_HIGH>;
				clocks = <&clks IMX6SX_CLK_PWM5>,
					 <&clks IMX6SX_CLK_PWM5>;
				clock-names = "ipg", "per";
				#pwm-cells = <2>;
			};

			pwm6: pwm@22a8000 {
				compatible = "fsl,imx6sx-pwm", "fsl,imx27-pwm";
				reg = <0x022a8000 0x4000>;
				interrupts = <GIC_SPI 84 IRQ_TYPE_LEVEL_HIGH>;
				clocks = <&clks IMX6SX_CLK_PWM6>,
					 <&clks IMX6SX_CLK_PWM6>;
				clock-names = "ipg", "per";
				#pwm-cells = <2>;
			};

			pwm7: pwm@22ac000 {
				compatible = "fsl,imx6sx-pwm", "fsl,imx27-pwm";
				reg = <0x022ac000 0x4000>;
				interrupts = <GIC_SPI 85 IRQ_TYPE_LEVEL_HIGH>;
				clocks = <&clks IMX6SX_CLK_PWM7>,
					 <&clks IMX6SX_CLK_PWM7>;
				clock-names = "ipg", "per";
				#pwm-cells = <2>;
			};

			pwm8: pwm@22b0000 {
				compatible = "fsl,imx6sx-pwm", "fsl,imx27-pwm";
				reg = <0x0022b0000 0x4000>;
				interrupts = <GIC_SPI 86 IRQ_TYPE_LEVEL_HIGH>;
				clocks = <&clks IMX6SX_CLK_PWM8>,
					 <&clks IMX6SX_CLK_PWM8>;
				clock-names = "ipg", "per";
				#pwm-cells = <2>;
			};
		};

		pcie: pcie@8ffc000 {
			compatible = "fsl,imx6sx-pcie", "snps,dw-pcie";
<<<<<<< HEAD
			reg = <0x08ffc000 0x4000>, <0x08f00000 0x80000>;
=======
			reg = <0x08ffc000 0x04000>, <0x08f00000 0x80000>;
>>>>>>> 3373c7c3
			reg-names = "dbi", "config";
			#address-cells = <3>;
			#size-cells = <2>;
			device_type = "pci";
<<<<<<< HEAD
			ranges = <
				  /* downstream I/O */
				  0x81000000 0 0          0x08f80000 0 0x00010000
				  /* non-prefetchable memory */
				  0x82000000 0 0x08000000 0x08000000 0 0x00f00000>;
			bus-range = <0x00 0xff>;
=======
			bus-range = <0x00 0xff>;
			ranges = <0x81000000 0 0          0x08f80000 0 0x00010000 /* downstream I/O */
				  0x82000000 0 0x08000000 0x08000000 0 0x00f00000>; /* non-prefetchable memory */
>>>>>>> 3373c7c3
			num-lanes = <1>;
			interrupts = <GIC_SPI 120 IRQ_TYPE_LEVEL_HIGH>;
			interrupt-names = "msi";
			#interrupt-cells = <1>;
			interrupt-map-mask = <0 0 0 0x7>;
<<<<<<< HEAD
			interrupt-map = <0 0 0 1 &intc GIC_SPI 123 IRQ_TYPE_LEVEL_HIGH>,
			                <0 0 0 2 &intc GIC_SPI 122 IRQ_TYPE_LEVEL_HIGH>,
			                <0 0 0 3 &intc GIC_SPI 121 IRQ_TYPE_LEVEL_HIGH>,
			                <0 0 0 4 &intc GIC_SPI 120 IRQ_TYPE_LEVEL_HIGH>;
=======
			interrupt-map = <0 0 0 1 &gpc GIC_SPI 123 IRQ_TYPE_LEVEL_HIGH>,
					<0 0 0 2 &gpc GIC_SPI 122 IRQ_TYPE_LEVEL_HIGH>,
					<0 0 0 3 &gpc GIC_SPI 121 IRQ_TYPE_LEVEL_HIGH>,
					<0 0 0 4 &gpc GIC_SPI 120 IRQ_TYPE_LEVEL_HIGH>;
>>>>>>> 3373c7c3
			clocks = <&clks IMX6SX_CLK_PCIE_AXI>,
				 <&clks IMX6SX_CLK_LVDS1_OUT>,
				 <&clks IMX6SX_CLK_PCIE_REF_125M>,
				 <&clks IMX6SX_CLK_DISPLAY_AXI>;
			clock-names = "pcie", "pcie_bus", "pcie_phy", "pcie_inbound_axi";
<<<<<<< HEAD
			pcie-phy-supply = <&reg_pcie_phy>;
			power-domains = <&pd_disp>;
			fsl,max-link-speed = <2>;
			gpr = <&gpr>;
=======
			power-domains = <&pd_disp>, <&pd_pci>;
			power-domain-names = "pcie", "pcie_phy";
>>>>>>> 3373c7c3
			status = "disabled";
		};
	};
};<|MERGE_RESOLUTION|>--- conflicted
+++ resolved
@@ -1,4 +1,3 @@
-<<<<<<< HEAD
 /*
  * Copyright 2014-2016 Freescale Semiconductor, Inc.
  * Copyright 2018 NXP
@@ -7,11 +6,6 @@
  * it under the terms of the GNU General Public License version 2 as
  * published by the Free Software Foundation.
  */
-=======
-// SPDX-License-Identifier: GPL-2.0
-//
-// Copyright 2014 Freescale Semiconductor, Inc.
->>>>>>> 3373c7c3
 
 #include <dt-bindings/clock/imx6sx-clock.h>
 #include <dt-bindings/gpio/gpio.h>
@@ -26,15 +20,10 @@
 	 * The decompressor and also some bootloaders rely on a
 	 * pre-existing /chosen node to be available to insert the
 	 * command line and merge other ATAGS info.
-<<<<<<< HEAD
 	 * Also for U-Boot there must be a pre-existing /memory node.
 	 */
 	chosen {};
 	memory { device_type = "memory"; reg = <0 0>; };
-=======
-	 */
-	chosen {};
->>>>>>> 3373c7c3
 
 	aliases {
 		can0 = &flexcan1;
@@ -62,20 +51,22 @@
 		serial3 = &uart4;
 		serial4 = &uart5;
 		serial5 = &uart6;
-		spi0 = &ecspi1;
-		spi1 = &ecspi2;
-		spi2 = &ecspi3;
-		spi3 = &ecspi4;
-		spi4 = &ecspi5;
+		spi0 = &qspi1;
+		spi1 = &qspi2;
+		spi2 = &ecspi1;
+		spi3 = &ecspi2;
+		spi4 = &ecspi3;
+		spi5 = &ecspi4;
+		spi6 = &ecspi5;
 		usbphy0 = &usbphy1;
 		usbphy1 = &usbphy2;
 		lcdif0 = &lcdif1;
 		lcdif1 = &lcdif2;
 		usb0 = &usbotg1;
 		usb1 = &usbotg2;
+		pci0 = &pcie;
 		usbgadget0 = &usbg1;
 		usbgadget1 = &usbg2;
-		pci0 = &pcie;
 	};
 
 	cpus {
@@ -119,7 +110,6 @@
 		};
 	};
 
-<<<<<<< HEAD
 	reserved-memory {
 		#address-cells = <1>;
 		#size-cells = <1>;
@@ -141,13 +131,13 @@
 		reg = <0x00a01000 0x1000>,
 		      <0x00a00100 0x100>;
 		interrupt-parent = <&intc>;
-=======
+	};
+
 	ckil: clock-ckil {
 		compatible = "fixed-clock";
 		#clock-cells = <0>;
 		clock-frequency = <32768>;
 		clock-output-names = "ckil";
->>>>>>> 3373c7c3
 	};
 
 	osc: clock-osc {
@@ -213,7 +203,6 @@
 		interrupt-parent = <&gpc>;
 		ranges;
 
-<<<<<<< HEAD
 		busfreq {
 			compatible = "fsl,imx_busfreq";
 			clocks = <&clks IMX6SX_CLK_PLL2_BUS>, <&clks IMX6SX_CLK_PLL2_PFD2>,
@@ -254,15 +243,6 @@
 		};
 
 		ocram: sram@00901000 {
-=======
-		ocram_s: sram@8f8000 {
-			compatible = "mmio-sram";
-			reg = <0x008f8000 0x4000>;
-			clocks = <&clks IMX6SX_CLK_OCRAM_S>;
-		};
-
-		ocram: sram@900000 {
->>>>>>> 3373c7c3
 			compatible = "mmio-sram";
 			reg = <0x00901000 0x1F000>;
 			clocks = <&clks IMX6SX_CLK_OCRAM>;
@@ -274,7 +254,6 @@
 			clocks = <&clks IMX6SX_CLK_OCRAM>;
 		};
 
-<<<<<<< HEAD
 		ocram_optee {
 			compatible = "fsl,optee-lpm-sram";
 			reg = <0x008f8000 0x4000>;
@@ -285,18 +264,6 @@
 		};
 
 		L2: l2-cache@00a02000 {
-=======
-		intc: interrupt-controller@a01000 {
-			compatible = "arm,cortex-a9-gic";
-			#interrupt-cells = <3>;
-			interrupt-controller;
-			reg = <0x00a01000 0x1000>,
-			      <0x00a00100 0x100>;
-			interrupt-parent = <&intc>;
-		};
-
-		L2: l2-cache@a02000 {
->>>>>>> 3373c7c3
 			compatible = "arm,pl310-cache";
 			reg = <0x00a02000 0x1000>;
 			interrupts = <GIC_SPI 92 IRQ_TYPE_LEVEL_HIGH>;
@@ -330,7 +297,6 @@
 			clocks = <&clks IMX6SX_CLK_APBH_DMA>;
 		};
 
-<<<<<<< HEAD
 		caam_sm: caam-sm@00100000 {
 			compatible = "fsl,imx6q-caam-sm";
 			reg = <0x00100000 0x8000>;
@@ -363,9 +329,6 @@
 		};
 
 		gpmi: gpmi-nand@01806000{
-=======
-		gpmi: gpmi-nand@1806000{
->>>>>>> 3373c7c3
 			compatible = "fsl,imx6sx-gpmi-nand";
 			#address-cells = <1>;
 			#size-cells = <1>;
@@ -477,11 +440,7 @@
 					status = "disabled";
 				};
 
-<<<<<<< HEAD
-				uart1: serial@02020000 {
-=======
 				uart1: serial@2020000 {
->>>>>>> 3373c7c3
 					compatible = "fsl,imx6sx-uart",
 						     "fsl,imx6q-uart", "fsl,imx21-uart";
 					reg = <0x02020000 0x4000>;
@@ -494,12 +453,8 @@
 					status = "disabled";
 				};
 
-<<<<<<< HEAD
-				esai: esai@02024000 {
+				esai: esai@2024000 {
 					compatible = "fsl,imx35-esai";
-=======
-				esai: esai@2024000 {
->>>>>>> 3373c7c3
 					reg = <0x02024000 0x4000>;
 					interrupts = <GIC_SPI 51 IRQ_TYPE_LEVEL_HIGH>;
 					clocks = <&clks IMX6SX_CLK_ESAI_IPG>,
@@ -557,12 +512,8 @@
 					status = "disabled";
 				};
 
-<<<<<<< HEAD
-				asrc: asrc@02034000 {
+				asrc: asrc@2034000 {
 					compatible = "fsl,imx53-asrc";
-=======
-				asrc: asrc@2034000 {
->>>>>>> 3373c7c3
 					reg = <0x02034000 0x4000>;
 					interrupts = <GIC_SPI 50 IRQ_TYPE_LEVEL_HIGH>;
 					clocks = <&clks IMX6SX_CLK_ASRC_IPG>,
@@ -634,11 +585,7 @@
 				clocks = <&clks IMX6SX_CLK_CAN1_IPG>,
 					 <&clks IMX6SX_CLK_CAN1_SERIAL>;
 				clock-names = "ipg", "per";
-<<<<<<< HEAD
 				stop-mode = <&gpr 0x10 1 0x10 17>;
-=======
-				fsl,stop-mode = <&gpr 0x10 1 0x10 17>;
->>>>>>> 3373c7c3
 				status = "disabled";
 			};
 
@@ -649,11 +596,7 @@
 				clocks = <&clks IMX6SX_CLK_CAN2_IPG>,
 					 <&clks IMX6SX_CLK_CAN2_SERIAL>;
 				clock-names = "ipg", "per";
-<<<<<<< HEAD
 				stop-mode = <&gpr 0x10 2 0x10 18>;
-=======
-				fsl,stop-mode = <&gpr 0x10 2 0x10 18>;
->>>>>>> 3373c7c3
 				status = "disabled";
 			};
 
@@ -750,17 +693,13 @@
 				gpio-ranges = <&iomuxc 0 148 10>, <&iomuxc 10 169 2>;
 			};
 
-<<<<<<< HEAD
 			mqs: mqs {
 				compatible = "fsl,imx6sx-mqs";
 				gpr = <&gpr>;
 				status = "disabled";
 			};
 
-			kpp: kpp@020b8000 {
-=======
 			kpp: kpp@20b8000 {
->>>>>>> 3373c7c3
 				compatible = "fsl,imx6sx-kpp", "fsl,imx21-kpp";
 				reg = <0x020b8000 0x4000>;
 				interrupts = <GIC_SPI 82 IRQ_TYPE_LEVEL_HIGH>;
@@ -816,11 +755,7 @@
 					anatop-enable-bit = <0>;
 				};
 
-<<<<<<< HEAD
 				reg_3p0: regulator-3p0@120 {
-=======
-				reg_vdd3p0: regulator-3p0 {
->>>>>>> 3373c7c3
 					compatible = "fsl,anatop-regulator";
 					regulator-name = "vdd3p0";
 					regulator-min-microvolt = <2625000>;
@@ -918,22 +853,18 @@
 				fsl,anatop = <&anatop>;
 			};
 
-<<<<<<< HEAD
 			usbphy_nop1: usbphy_nop1 {
 				compatible = "usb-nop-xceiv";
 				clocks = <&clks IMX6SX_CLK_USBPHY1>;
 				clock-names = "main_clk";
 			};
 
-			caam_snvs: caam-snvs@020cc000 {
+			caam_snvs: caam-snvs@20cc000 {
 				compatible = "fsl,imx6q-caam-snvs";
 				reg = <0x020cc000 0x4000>;
 			};
 
-			snvs: snvs@020cc000 {
-=======
 			snvs: snvs@20cc000 {
->>>>>>> 3373c7c3
 				compatible = "fsl,sec-v4.0-mon", "syscon", "simple-mfd";
 				reg = <0x020cc000 0x4000>;
 
@@ -948,13 +879,8 @@
 					compatible = "syscon-poweroff";
 					regmap = <&snvs>;
 					offset = <0x38>;
-<<<<<<< HEAD
 					value = <0x61>;
 					mask = <0x61>;
-=======
-					value = <0x60>;
-					mask = <0x60>;
->>>>>>> 3373c7c3
 					status = "disabled";
 				};
 
@@ -993,15 +919,10 @@
 				#interrupt-cells = <3>;
 				interrupts = <GIC_SPI 89 IRQ_TYPE_LEVEL_HIGH>;
 				interrupt-parent = <&intc>;
-<<<<<<< HEAD
 				fsl,mf-mix-wakeup-irq = <0x7c00000 0x3d00 0x0 0x400240>;
 				clocks = <&clks IMX6SX_CLK_IPG>;
 				clock-names = "ipg";
 				pcie-phy-supply = <&reg_pcie_phy>;
-=======
-				clocks = <&clks IMX6SX_CLK_IPG>;
-				clock-names = "ipg";
->>>>>>> 3373c7c3
 
 				pgc {
 					#address-cells = <1>;
@@ -1030,15 +951,6 @@
 							 <&clks IMX6SX_CLK_CSI>,
 							 <&clks IMX6SX_CLK_VADC>;
 					};
-<<<<<<< HEAD
-=======
-
-					pd_pci: power-domain@3 {
-						reg = <3>;
-						#power-domain-cells = <0>;
-						power-supply = <&reg_pcie>;
-					};
->>>>>>> 3373c7c3
 				};
 			};
 
@@ -1053,8 +965,7 @@
 				reg = <0x020e4000 0x4000>;
 			};
 
-<<<<<<< HEAD
-			ldb: ldb@020e0014 {
+			ldb: ldb@20e0014 {
 				#address-cells = <1>;
 				#size-cells = <0>;
 				compatible = "fsl,imx6sx-ldb", "fsl,imx53-ldb";
@@ -1078,12 +989,8 @@
 				};
 			};
 
-			sdma: sdma@020ec000 {
+			sdma: sdma@20ec000 {
 				compatible = "fsl,imx6sx-sdma", "fsl,imx35-sdma";
-=======
-			sdma: sdma@20ec000 {
-				compatible = "fsl,imx6sx-sdma", "fsl,imx6q-sdma";
->>>>>>> 3373c7c3
 				reg = <0x020ec000 0x4000>;
 				interrupts = <GIC_SPI 2 IRQ_TYPE_LEVEL_HIGH>;
 				clocks = <&clks IMX6SX_CLK_IPG>,
@@ -1136,7 +1043,6 @@
 				};
 			};
 
-<<<<<<< HEAD
 			usbg1: usbg1 {
 				compatible = "fsl,imx27-usb-gadget";
 				dr_mode = "peripheral";
@@ -1151,10 +1057,7 @@
 				status = "okay";
 			};
 
-			usbotg1: usb@02184000 {
-=======
 			usbotg1: usb@2184000 {
->>>>>>> 3373c7c3
 				compatible = "fsl,imx6sx-usb", "fsl,imx27-usb";
 				reg = <0x02184000 0x200>;
 				interrupts = <GIC_SPI 43 IRQ_TYPE_LEVEL_HIGH>;
@@ -1189,7 +1092,6 @@
 				fsl,usbphy = <&usbphynop1>;
 				fsl,usbmisc = <&usbmisc 2>;
 				phy_type = "hsic";
-				fsl,usbphy = <&usbphy_nop1>;
 				fsl,anatop = <&anatop>;
 				dr_mode = "host";
 				ahb-burst-config = <0x0>;
@@ -1218,7 +1120,6 @@
 					 <&clks IMX6SX_CLK_ENET_PTP>;
 				clock-names = "ipg", "ahb", "ptp",
 					      "enet_clk_ref", "enet_out";
-<<<<<<< HEAD
 				fsl,num-tx-queues=<3>;
 				fsl,num-rx-queues=<3>;
 				stop-mode = <&gpr 0x10 3>;
@@ -1228,14 +1129,6 @@
 
 			mlb: mlb@0218c000 {
 				compatible = "fsl,imx6sx-mlb50";
-=======
-				fsl,num-tx-queues = <3>;
-				fsl,num-rx-queues = <3>;
-				status = "disabled";
-			};
-
-			mlb: mlb@218c000 {
->>>>>>> 3373c7c3
 				reg = <0x0218c000 0x4000>;
 				interrupts = <GIC_SPI 53 IRQ_TYPE_LEVEL_HIGH>,
 					     <GIC_SPI 117 IRQ_TYPE_LEVEL_HIGH>,
@@ -1350,11 +1243,7 @@
 				status = "disabled";
 			};
 
-<<<<<<< HEAD
-			weim: weim@021b8000 {
-=======
 			weim: weim@21b8000 {
->>>>>>> 3373c7c3
 				#address-cells = <2>;
 				#size-cells = <1>;
 				compatible = "fsl,imx6sx-weim", "fsl,imx6q-weim";
@@ -1365,15 +1254,10 @@
 				status = "disabled";
 			};
 
-<<<<<<< HEAD
-			ocotp: ocotp@021bc000 {
-				compatible = "fsl,imx6sx-ocotp", "fsl,imx6q-ocotp", "syscon";
-=======
 			ocotp: ocotp@21bc000 {
 				#address-cells = <1>;
 				#size-cells = <1>;
 				compatible = "fsl,imx6sx-ocotp", "syscon";
->>>>>>> 3373c7c3
 				reg = <0x021bc000 0x4000>;
 				clocks = <&clks IMX6SX_CLK_OCOTP>;
 
@@ -1386,16 +1270,12 @@
 				};
 			};
 
-<<<<<<< HEAD
-			romcp@021ac000 {
+			romcp@21ac000 {
 					compatible = "fsl,imx6sx-romcp", "syscon";
 					reg = <0x021ac000 0x4000>;
 			};
 
-			sai1: sai@021d4000 {
-=======
 			sai1: sai@21d4000 {
->>>>>>> 3373c7c3
 				compatible = "fsl,imx6sx-sai";
 				reg = <0x021d4000 0x4000>;
 				interrupts = <GIC_SPI 97 IRQ_TYPE_LEVEL_HIGH>;
@@ -1456,17 +1336,13 @@
 				status = "disabled";
 			};
 
-<<<<<<< HEAD
 			qspi_m4: qspi-m4 {
 				compatible = "fsl,imx6sx-qspi-m4-restore";
 				reg = <0x021e4000 0x4000>;
 				status = "disabled";
 			};
 
-			uart2: serial@021e8000 {
-=======
 			uart2: serial@21e8000 {
->>>>>>> 3373c7c3
 				compatible = "fsl,imx6sx-uart",
 					     "fsl,imx6q-uart", "fsl,imx21-uart";
 				reg = <0x021e8000 0x4000>;
@@ -1479,11 +1355,7 @@
 				status = "disabled";
 			};
 
-<<<<<<< HEAD
-			uart3: serial@021ec000 {
-=======
 			uart3: serial@21ec000 {
->>>>>>> 3373c7c3
 				compatible = "fsl,imx6sx-uart",
 					     "fsl,imx6q-uart", "fsl,imx21-uart";
 				reg = <0x021ec000 0x4000>;
@@ -1496,11 +1368,7 @@
 				status = "disabled";
 			};
 
-<<<<<<< HEAD
-			uart4: serial@021f0000 {
-=======
 			uart4: serial@21f0000 {
->>>>>>> 3373c7c3
 				compatible = "fsl,imx6sx-uart",
 					     "fsl,imx6q-uart", "fsl,imx21-uart";
 				reg = <0x021f0000 0x4000>;
@@ -1513,11 +1381,7 @@
 				status = "disabled";
 			};
 
-<<<<<<< HEAD
-			uart5: serial@021f4000 {
-=======
 			uart5: serial@21f4000 {
->>>>>>> 3373c7c3
 				compatible = "fsl,imx6sx-uart",
 					     "fsl,imx6q-uart", "fsl,imx21-uart";
 				reg = <0x021f4000 0x4000>;
@@ -1560,12 +1424,8 @@
 				reg = <0x02240000 0x40000>;
 				ranges;
 
-<<<<<<< HEAD
-				csi1: csi@02214000 {
+				csi1: csi@2214000 {
 					compatible = "fsl,imx6s-csi";
-=======
-				csi1: csi@2214000 {
->>>>>>> 3373c7c3
 					reg = <0x02214000 0x4000>;
 					interrupts = <GIC_SPI 7 IRQ_TYPE_LEVEL_HIGH>;
 					clocks = <&clks IMX6SX_CLK_DISPLAY_AXI>,
@@ -1597,32 +1457,19 @@
 					status = "disabled";
 				};
 
-<<<<<<< HEAD
-				pxp: pxp@02218000 {
+				pxp: pxp@2218000 {
 					compatible = "fsl,imx6sx-pxp-dma", "fsl,imx6sl-pxp-dma", "fsl,imx6dl-pxp-dma";
 					reg = <0x02218000 0x4000>;
 					interrupts = <GIC_SPI 8 IRQ_TYPE_LEVEL_HIGH>;
 					clocks = <&clks IMX6SX_CLK_PXP_AXI>,
 						 <&clks IMX6SX_CLK_DISPLAY_AXI>;
 					clock-names = "pxp-axi", "disp-axi";
-=======
-				pxp: pxp@2218000 {
-					compatible = "fsl,imx6sx-pxp", "fsl,imx6ull-pxp";
-					reg = <0x02218000 0x4000>;
-					interrupts = <GIC_SPI 8 IRQ_TYPE_LEVEL_HIGH>;
-					clocks = <&clks IMX6SX_CLK_PXP_AXI>;
-					clock-names = "axi";
->>>>>>> 3373c7c3
 					power-domains = <&pd_disp>;
 					status = "disabled";
 				};
 
-<<<<<<< HEAD
-				csi2: csi@0221c000 {
+				csi2: csi@221c000 {
 					compatible = "fsl,imx6s-csi";
-=======
-				csi2: csi@221c000 {
->>>>>>> 3373c7c3
 					reg = <0x0221c000 0x4000>;
 					interrupts = <GIC_SPI 41 IRQ_TYPE_LEVEL_HIGH>;
 					clocks = <&clks IMX6SX_CLK_DISPLAY_AXI>,
@@ -1656,22 +1503,15 @@
 					status = "disabled";
 				};
 
-<<<<<<< HEAD
-				vadc: vadc@02228000 {
+				vadc: vadc@2228000 {
 					compatible = "fsl,imx6sx-vadc";
-=======
-				vadc: vadc@2228000 {
->>>>>>> 3373c7c3
 					reg = <0x02228000 0x4000>, <0x0222c000 0x4000>;
 					reg-names = "vadc-vafe", "vadc-vdec";
 					clocks = <&clks IMX6SX_CLK_VADC>,
 						 <&clks IMX6SX_CLK_CSI>;
 					clock-names = "vadc", "csi";
 					power-domains = <&pd_disp>;
-<<<<<<< HEAD
 					gpr = <&gpr>;
-=======
->>>>>>> 3373c7c3
 					status = "disabled";
 				};
 			};
@@ -1720,7 +1560,6 @@
 				status = "disabled";
 			};
 
-<<<<<<< HEAD
 			sema4: sema4@02290000 { /* sema4 */
 				compatible = "fsl,imx6sx-sema4";
 				reg = <0x02290000 0x4000>;
@@ -1740,10 +1579,7 @@
 				status = "disabled";
 			};
 
-			uart6: serial@022a0000 {
-=======
 			uart6: serial@22a0000 {
->>>>>>> 3373c7c3
 				compatible = "fsl,imx6sx-uart",
 					     "fsl,imx6q-uart", "fsl,imx21-uart";
 				reg = <0x022a0000 0x4000>;
@@ -1799,57 +1635,35 @@
 
 		pcie: pcie@8ffc000 {
 			compatible = "fsl,imx6sx-pcie", "snps,dw-pcie";
-<<<<<<< HEAD
 			reg = <0x08ffc000 0x4000>, <0x08f00000 0x80000>;
-=======
-			reg = <0x08ffc000 0x04000>, <0x08f00000 0x80000>;
->>>>>>> 3373c7c3
 			reg-names = "dbi", "config";
 			#address-cells = <3>;
 			#size-cells = <2>;
 			device_type = "pci";
-<<<<<<< HEAD
 			ranges = <
 				  /* downstream I/O */
 				  0x81000000 0 0          0x08f80000 0 0x00010000
 				  /* non-prefetchable memory */
 				  0x82000000 0 0x08000000 0x08000000 0 0x00f00000>;
 			bus-range = <0x00 0xff>;
-=======
-			bus-range = <0x00 0xff>;
-			ranges = <0x81000000 0 0          0x08f80000 0 0x00010000 /* downstream I/O */
-				  0x82000000 0 0x08000000 0x08000000 0 0x00f00000>; /* non-prefetchable memory */
->>>>>>> 3373c7c3
 			num-lanes = <1>;
 			interrupts = <GIC_SPI 120 IRQ_TYPE_LEVEL_HIGH>;
 			interrupt-names = "msi";
 			#interrupt-cells = <1>;
 			interrupt-map-mask = <0 0 0 0x7>;
-<<<<<<< HEAD
 			interrupt-map = <0 0 0 1 &intc GIC_SPI 123 IRQ_TYPE_LEVEL_HIGH>,
 			                <0 0 0 2 &intc GIC_SPI 122 IRQ_TYPE_LEVEL_HIGH>,
 			                <0 0 0 3 &intc GIC_SPI 121 IRQ_TYPE_LEVEL_HIGH>,
 			                <0 0 0 4 &intc GIC_SPI 120 IRQ_TYPE_LEVEL_HIGH>;
-=======
-			interrupt-map = <0 0 0 1 &gpc GIC_SPI 123 IRQ_TYPE_LEVEL_HIGH>,
-					<0 0 0 2 &gpc GIC_SPI 122 IRQ_TYPE_LEVEL_HIGH>,
-					<0 0 0 3 &gpc GIC_SPI 121 IRQ_TYPE_LEVEL_HIGH>,
-					<0 0 0 4 &gpc GIC_SPI 120 IRQ_TYPE_LEVEL_HIGH>;
->>>>>>> 3373c7c3
 			clocks = <&clks IMX6SX_CLK_PCIE_AXI>,
 				 <&clks IMX6SX_CLK_LVDS1_OUT>,
 				 <&clks IMX6SX_CLK_PCIE_REF_125M>,
 				 <&clks IMX6SX_CLK_DISPLAY_AXI>;
 			clock-names = "pcie", "pcie_bus", "pcie_phy", "pcie_inbound_axi";
-<<<<<<< HEAD
 			pcie-phy-supply = <&reg_pcie_phy>;
 			power-domains = <&pd_disp>;
 			fsl,max-link-speed = <2>;
 			gpr = <&gpr>;
-=======
-			power-domains = <&pd_disp>, <&pd_pci>;
-			power-domain-names = "pcie", "pcie_phy";
->>>>>>> 3373c7c3
 			status = "disabled";
 		};
 	};
