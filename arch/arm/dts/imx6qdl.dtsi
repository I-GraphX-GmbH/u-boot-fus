// SPDX-License-Identifier: GPL-2.0+
//
// Copyright 2011 Freescale Semiconductor, Inc.
// Copyright 2011 Linaro Ltd.

#include <dt-bindings/clock/imx6qdl-clock.h>
#include <dt-bindings/interrupt-controller/arm-gic.h>

/ {
	#address-cells = <1>;
	#size-cells = <1>;
	/*
	 * The decompressor and also some bootloaders rely on a
	 * pre-existing /chosen node to be available to insert the
	 * command line and merge other ATAGS info.
	 * Also for U-Boot there must be a pre-existing /memory node.
	 */
	chosen {};
	memory { device_type = "memory"; reg = <0 0>; };

	aliases {
		ethernet0 = &fec;
		can0 = &can1;
		can1 = &can2;
		gpio0 = &gpio1;
		gpio1 = &gpio2;
		gpio2 = &gpio3;
		gpio3 = &gpio4;
		gpio4 = &gpio5;
		gpio5 = &gpio6;
		gpio6 = &gpio7;
		i2c0 = &i2c1;
		i2c1 = &i2c2;
		i2c2 = &i2c3;
		ipu0 = &ipu1;
		mmc0 = &usdhc1;
		mmc1 = &usdhc2;
		mmc2 = &usdhc3;
		mmc3 = &usdhc4;
		serial0 = &uart1;
		serial1 = &uart2;
		serial2 = &uart3;
		serial3 = &uart4;
		serial4 = &uart5;
		spi0 = &ecspi1;
		spi1 = &ecspi2;
		spi2 = &ecspi3;
		spi3 = &ecspi4;
		usbphy0 = &usbphy1;
		usbphy1 = &usbphy2;
		usb0 = &usbotg;
		usb1 = &usbh1;
		usbgadget0 = &usbg1;
		pci0 = &pcie;
	};

	clocks {
		#address-cells = <1>;
		#size-cells = <0>;

		ckil {
			compatible = "fsl,imx-ckil", "fixed-clock";
			#clock-cells = <0>;
			clock-frequency = <32768>;
		};

		ckih1 {
			compatible = "fsl,imx-ckih1", "fixed-clock";
			#clock-cells = <0>;
			clock-frequency = <0>;
		};

		osc {
			compatible = "fsl,imx-osc", "fixed-clock";
			#clock-cells = <0>;
			clock-frequency = <24000000>;
		};
	};

	soc {
		#address-cells = <1>;
		#size-cells = <1>;
		compatible = "simple-bus";
		interrupt-parent = <&gpc>;
		ranges;

		caam_sm: caam-sm@00100000 {
			compatible = "fsl,imx6q-caam-sm";
			reg = <0x00100000 0x4000>;
		};

		dma_apbh: dma-apbh@00110000 {
			compatible = "fsl,imx6q-dma-apbh", "fsl,imx28-dma-apbh";
			reg = <0x00110000 0x2000>;
			interrupts = <0 13 IRQ_TYPE_LEVEL_HIGH>,
				     <0 13 IRQ_TYPE_LEVEL_HIGH>,
				     <0 13 IRQ_TYPE_LEVEL_HIGH>,
				     <0 13 IRQ_TYPE_LEVEL_HIGH>;
			interrupt-names = "gpmi0", "gpmi1", "gpmi2", "gpmi3";
			#dma-cells = <1>;
			dma-channels = <4>;
			clocks = <&clks IMX6QDL_CLK_APBH_DMA>;
		};

		irq_sec_vio: caam_secvio {
			compatible = "fsl,imx6q-caam-secvio";
			interrupts = <0 20 0x04>;
			secvio_src = <0x8000001d>;
			jtag-tamper = "disabled";
			watchdog-tamper = "enabled";
			internal-boot-tamper = "enabled";
			external-pin-tamper = "disabled";
		};

		gpmi: gpmi-nand@00112000 {
			compatible = "fsl,imx6q-gpmi-nand";
			#address-cells = <1>;
			#size-cells = <1>;
			reg = <0x00112000 0x2000>, <0x00114000 0x2000>;
			reg-names = "gpmi-nand", "bch";
			interrupts = <0 15 IRQ_TYPE_LEVEL_HIGH>;
			interrupt-names = "bch";
			clocks = <&clks IMX6QDL_CLK_GPMI_IO>,
				 <&clks IMX6QDL_CLK_GPMI_APB>,
				 <&clks IMX6QDL_CLK_GPMI_BCH>,
				 <&clks IMX6QDL_CLK_GPMI_BCH_APB>,
				 <&clks IMX6QDL_CLK_PER1_BCH>;
			clock-names = "gpmi_io", "gpmi_apb", "gpmi_bch",
				      "gpmi_bch_apb", "per1_bch";
			dmas = <&dma_apbh 0>;
			dma-names = "rx-tx";
			status = "disabled";
		};

		hdmi: hdmi@0120000 {
			#address-cells = <1>;
			#size-cells = <0>;
			reg = <0x00120000 0x9000>;
			interrupts = <0 115 0x04>;
			gpr = <&gpr>;
			clocks = <&clks IMX6QDL_CLK_HDMI_IAHB>,
				 <&clks IMX6QDL_CLK_HDMI_ISFR>;
			clock-names = "iahb", "isfr";
			status = "disabled";

			port@0 {
				reg = <0>;

				hdmi_mux_0: endpoint {
					remote-endpoint = <&ipu1_di0_hdmi>;
				};
			};

			port@1 {
				reg = <1>;

				hdmi_mux_1: endpoint {
					remote-endpoint = <&ipu1_di1_hdmi>;
				};
			};
		};

		gpu_3d: gpu@00130000 {
			compatible = "vivante,gc";
			reg = <0x00130000 0x4000>;
			interrupts = <0 9 IRQ_TYPE_LEVEL_HIGH>;
			clocks = <&clks IMX6QDL_CLK_GPU3D_AXI>,
				 <&clks IMX6QDL_CLK_GPU3D_CORE>,
				 <&clks IMX6QDL_CLK_GPU3D_SHADER>;
			clock-names = "bus", "core", "shader";
			power-domains = <&pd_pu>;
		};

		gpu_2d: gpu@00134000 {
			compatible = "vivante,gc";
			reg = <0x00134000 0x4000>;
			interrupts = <0 10 IRQ_TYPE_LEVEL_HIGH>;
			clocks = <&clks IMX6QDL_CLK_GPU2D_AXI>,
				 <&clks IMX6QDL_CLK_GPU2D_CORE>;
			clock-names = "bus", "core";
			power-domains = <&pd_pu>;
		};

		ocrams: sram@00900000 {
			compatible = "fsl,lpm-sram";
			reg = <0x00900000 0x4000>;
			clocks = <&clks IMX6QDL_CLK_OCRAM>;
		};

		ocrams_ddr: sram@00904000 {
			compatible = "fsl,ddr-lpm-sram";
			reg = <0x00904000 0x1000>;
			clocks = <&clks IMX6QDL_CLK_OCRAM>;
		};

		timer@00a00600 {
			compatible = "arm,cortex-a9-twd-timer";
			reg = <0x00a00600 0x20>;
			interrupts = <1 13 0xf01>;
			interrupt-parent = <&intc>;
			clocks = <&clks IMX6QDL_CLK_TWD>;
		};

		intc: interrupt-controller@00a01000 {
			compatible = "arm,cortex-a9-gic";
			#interrupt-cells = <3>;
			interrupt-controller;
			reg = <0x00a01000 0x1000>,
			      <0x00a00100 0x100>;
			interrupt-parent = <&intc>;
		};

		L2: l2-cache@00a02000 {
			compatible = "arm,pl310-cache";
			reg = <0x00a02000 0x1000>;
			interrupts = <0 92 IRQ_TYPE_LEVEL_HIGH>;
			cache-unified;
			cache-level = <2>;
			arm,tag-latency = <4 2 3>;
			arm,data-latency = <4 2 3>;
			arm,shared-override;
		};

		pcie: pcie@1ffc000 {
			compatible = "fsl,imx6q-pcie", "snps,dw-pcie";
			reg = <0x01ffc000 0x04000>,
			      <0x01f00000 0x80000>;
			reg-names = "dbi", "config";
			#address-cells = <3>;
			#size-cells = <2>;
			device_type = "pci";
			bus-range = <0x00 0xff>;
			ranges = <0x81000000 0 0          0x01f80000 0 0x00010000 /* downstream I/O */
				  0x82000000 0 0x01000000 0x01000000 0 0x00f00000>; /* non-prefetchable memory */
			num-lanes = <1>;
			interrupts = <GIC_SPI 120 IRQ_TYPE_LEVEL_HIGH>;
			interrupt-names = "msi";
			#interrupt-cells = <1>;
			interrupt-map-mask = <0 0 0 0x7>;
			interrupt-map = <0 0 0 1 &gpc GIC_SPI 123 IRQ_TYPE_LEVEL_HIGH>,
					<0 0 0 2 &gpc GIC_SPI 122 IRQ_TYPE_LEVEL_HIGH>,
					<0 0 0 3 &gpc GIC_SPI 121 IRQ_TYPE_LEVEL_HIGH>,
					<0 0 0 4 &gpc GIC_SPI 120 IRQ_TYPE_LEVEL_HIGH>;
			clocks = <&clks IMX6QDL_CLK_PCIE_AXI>,
				 <&clks IMX6QDL_CLK_LVDS1_GATE>,
				 <&clks IMX6QDL_CLK_PCIE_REF_125M>;
			clock-names = "pcie", "pcie_bus", "pcie_phy";
			fsl,max-link-speed = <2>;
			gpr = <&gpr>;
			status = "disabled";
		};

		pmu {
			compatible = "arm,cortex-a9-pmu";
			interrupts = <0 94 IRQ_TYPE_LEVEL_HIGH>;
		};

		hdmi_core: hdmi_core@00120000 {
			compatible = "fsl,imx6q-hdmi-core";
			reg = <0x00120000 0x9000>;
			clocks = <&clks IMX6QDL_CLK_HDMI_ISFR>,
					<&clks IMX6QDL_CLK_HDMI_IAHB>,
					<&clks IMX6QDL_CLK_HSI_TX>;
			clock-names = "hdmi_isfr", "hdmi_iahb", "mipi_core";
			status = "disabled";
		};

		hdmi_video: hdmi_video@020e0000 {
			compatible = "fsl,imx6q-hdmi-video";
			reg = <0x020e0000 0x1000>;
			reg-names = "hdmi_gpr";
			interrupts = <0 115 IRQ_TYPE_LEVEL_HIGH>;
			clocks = <&clks IMX6QDL_CLK_HDMI_ISFR>,
					<&clks IMX6QDL_CLK_HDMI_IAHB>,
					<&clks IMX6QDL_CLK_HSI_TX>;
			clock-names = "hdmi_isfr", "hdmi_iahb", "mipi_core";
			status = "disabled";
		};

		hdmi_audio: hdmi_audio@00120000 {
			compatible = "fsl,imx6q-hdmi-audio";
			clocks = <&clks IMX6QDL_CLK_HDMI_ISFR>,
					<&clks IMX6QDL_CLK_HDMI_IAHB>,
					<&clks IMX6QDL_CLK_HSI_TX>;
			clock-names = "hdmi_isfr", "hdmi_iahb", "mipi_core";
			dmas = <&sdma 2 25 0>;
			dma-names = "tx";
			status = "disabled";
		};

		hdmi_cec: hdmi_cec@00120000 {
			compatible = "fsl,imx6q-hdmi-cec";
			interrupts = <0 115 IRQ_TYPE_LEVEL_HIGH>;
			status = "disabled";
		};

		aips-bus@02000000 { /* AIPS1 */
			compatible = "fsl,aips-bus", "simple-bus";
			#address-cells = <1>;
			#size-cells = <1>;
			reg = <0x02000000 0x100000>;
			ranges;

			spba-bus@02000000 {
				compatible = "fsl,spba-bus", "simple-bus";
				#address-cells = <1>;
				#size-cells = <1>;
				reg = <0x02000000 0x40000>;
				ranges;

				spdif: spdif@02004000 {
					compatible = "fsl,imx35-spdif";
					reg = <0x02004000 0x4000>;
					interrupts = <0 52 IRQ_TYPE_LEVEL_HIGH>;
					dmas = <&sdma 14 18 0>,
					       <&sdma 15 18 0>;
					dma-names = "rx", "tx";
					clocks = <&clks IMX6QDL_CLK_SPDIF_GCLK>, <&clks IMX6QDL_CLK_OSC>,
						 <&clks IMX6QDL_CLK_SPDIF>, <&clks IMX6QDL_CLK_ASRC>,
						 <&clks IMX6QDL_CLK_DUMMY>, <&clks IMX6QDL_CLK_ESAI_EXTAL>,
						 <&clks IMX6QDL_CLK_IPG>, <&clks IMX6QDL_CLK_MLB>,
						 <&clks IMX6QDL_CLK_DUMMY>, <&clks IMX6QDL_CLK_SPBA>;
					clock-names = "core",  "rxtx0",
						      "rxtx1", "rxtx2",
						      "rxtx3", "rxtx4",
						      "rxtx5", "rxtx6",
						      "rxtx7", "spba";
					status = "disabled";
				};

				ecspi1: ecspi@02008000 {
					#address-cells = <1>;
					#size-cells = <0>;
					compatible = "fsl,imx6q-ecspi", "fsl,imx51-ecspi";
					reg = <0x02008000 0x4000>;
					interrupts = <0 31 IRQ_TYPE_LEVEL_HIGH>;
					clocks = <&clks IMX6QDL_CLK_ECSPI1>,
						 <&clks IMX6QDL_CLK_ECSPI1>;
					clock-names = "ipg", "per";
					dmas = <&sdma 3 7 1>, <&sdma 4 7 2>;
					dma-names = "rx", "tx";
					status = "disabled";
				};

				ecspi2: ecspi@0200c000 {
					#address-cells = <1>;
					#size-cells = <0>;
					compatible = "fsl,imx6q-ecspi", "fsl,imx51-ecspi";
					reg = <0x0200c000 0x4000>;
					interrupts = <0 32 IRQ_TYPE_LEVEL_HIGH>;
					clocks = <&clks IMX6QDL_CLK_ECSPI2>,
						 <&clks IMX6QDL_CLK_ECSPI2>;
					clock-names = "ipg", "per";
					dmas = <&sdma 5 7 1>, <&sdma 6 7 2>;
					dma-names = "rx", "tx";
					status = "disabled";
				};

				ecspi3: ecspi@02010000 {
					#address-cells = <1>;
					#size-cells = <0>;
					compatible = "fsl,imx6q-ecspi", "fsl,imx51-ecspi";
					reg = <0x02010000 0x4000>;
					interrupts = <0 33 IRQ_TYPE_LEVEL_HIGH>;
					clocks = <&clks IMX6QDL_CLK_ECSPI3>,
						 <&clks IMX6QDL_CLK_ECSPI3>;
					clock-names = "ipg", "per";
					dmas = <&sdma 7 7 1>, <&sdma 8 7 2>;
					dma-names = "rx", "tx";
					status = "disabled";
				};

				ecspi4: ecspi@02014000 {
					#address-cells = <1>;
					#size-cells = <0>;
					compatible = "fsl,imx6q-ecspi", "fsl,imx51-ecspi";
					reg = <0x02014000 0x4000>;
					interrupts = <0 34 IRQ_TYPE_LEVEL_HIGH>;
					clocks = <&clks IMX6QDL_CLK_ECSPI4>,
						 <&clks IMX6QDL_CLK_ECSPI4>;
					clock-names = "ipg", "per";
					dmas = <&sdma 9 7 1>, <&sdma 10 7 2>;
					dma-names = "rx", "tx";
					status = "disabled";
				};

				uart1: serial@02020000 {
					compatible = "fsl,imx6q-uart", "fsl,imx21-uart";
					reg = <0x02020000 0x4000>;
					interrupts = <0 26 IRQ_TYPE_LEVEL_HIGH>;
					clocks = <&clks IMX6QDL_CLK_UART_IPG>,
						 <&clks IMX6QDL_CLK_UART_SERIAL>;
					clock-names = "ipg", "per";
					dmas = <&sdma 25 4 0>, <&sdma 26 4 0>;
					dma-names = "rx", "tx";
					status = "disabled";
				};

				esai: esai@02024000 {
					#sound-dai-cells = <0>;
					compatible = "fsl,imx35-esai";
					reg = <0x02024000 0x4000>;
					interrupts = <0 51 IRQ_TYPE_LEVEL_HIGH>;
					clocks = <&clks IMX6QDL_CLK_ESAI_IPG>,
						 <&clks IMX6QDL_CLK_ESAI_MEM>,
						 <&clks IMX6QDL_CLK_ESAI_EXTAL>,
						 <&clks IMX6QDL_CLK_ESAI_IPG>,
						 <&clks IMX6QDL_CLK_SPBA>;
					clock-names = "core", "mem", "extal", "fsys", "spba";
					dmas = <&sdma 23 21 0>, <&sdma 24 21 0>;
					dma-names = "rx", "tx";
					status = "disabled";
				};

				ssi1: ssi@02028000 {
					#sound-dai-cells = <0>;
					compatible = "fsl,imx6q-ssi",
							"fsl,imx51-ssi";
					reg = <0x02028000 0x4000>;
					interrupts = <0 46 IRQ_TYPE_LEVEL_HIGH>;
					clocks = <&clks IMX6QDL_CLK_SSI1_IPG>,
						 <&clks IMX6QDL_CLK_SSI1>;
					clock-names = "ipg", "baud";
					dmas = <&sdma 37 22 0>,
					       <&sdma 38 22 0>;
					dma-names = "rx", "tx";
					fsl,fifo-depth = <15>;
					status = "disabled";
				};

				ssi2: ssi@0202c000 {
					#sound-dai-cells = <0>;
					compatible = "fsl,imx6q-ssi",
							"fsl,imx51-ssi";
					reg = <0x0202c000 0x4000>;
					interrupts = <0 47 IRQ_TYPE_LEVEL_HIGH>;
					clocks = <&clks IMX6QDL_CLK_SSI2_IPG>,
						 <&clks IMX6QDL_CLK_SSI2>;
					clock-names = "ipg", "baud";
					dmas = <&sdma 41 22 0>,
					       <&sdma 42 22 0>;
					dma-names = "rx", "tx";
					fsl,fifo-depth = <15>;
					status = "disabled";
				};

				ssi3: ssi@02030000 {
					#sound-dai-cells = <0>;
					compatible = "fsl,imx6q-ssi",
							"fsl,imx51-ssi";
					reg = <0x02030000 0x4000>;
					interrupts = <0 48 IRQ_TYPE_LEVEL_HIGH>;
					clocks = <&clks IMX6QDL_CLK_SSI3_IPG>,
						 <&clks IMX6QDL_CLK_SSI3>;
					clock-names = "ipg", "baud";
					dmas = <&sdma 45 22 0>,
					       <&sdma 46 22 0>;
					dma-names = "rx", "tx";
					fsl,fifo-depth = <15>;
					status = "disabled";
				};

				asrc: asrc@02034000 {
					compatible = "fsl,imx53-asrc";
					reg = <0x02034000 0x4000>;
					interrupts = <0 50 IRQ_TYPE_LEVEL_HIGH>;
					clocks = <&clks IMX6QDL_CLK_ASRC_IPG>,
						<&clks IMX6QDL_CLK_ASRC_MEM>, <&clks 0>,
						<&clks 0>, <&clks 0>, <&clks 0>, <&clks 0>,
						<&clks 0>, <&clks 0>, <&clks 0>, <&clks 0>,
						<&clks 0>, <&clks 0>, <&clks 0>, <&clks 0>,
						<&clks IMX6QDL_CLK_ASRC>, <&clks 0>, <&clks 0>,
						<&clks IMX6QDL_CLK_SPBA>;
					clock-names = "mem", "ipg", "asrck_0",
						"asrck_1", "asrck_2", "asrck_3", "asrck_4",
						"asrck_5", "asrck_6", "asrck_7", "asrck_8",
						"asrck_9", "asrck_a", "asrck_b", "asrck_c",
						"asrck_d", "asrck_e", "asrck_f", "spba";
					dmas = <&sdma 17 23 1>, <&sdma 18 23 1>, <&sdma 19 23 1>,
						<&sdma 20 23 1>, <&sdma 21 23 1>, <&sdma 22 23 1>;
					dma-names = "rxa", "rxb", "rxc",
							"txa", "txb", "txc";
					fsl,asrc-rate  = <48000>;
					fsl,asrc-width = <16>;
					status = "okay";
				};

				spba@0203c000 {
					reg = <0x0203c000 0x4000>;
				};
			};

			vpu: vpu@02040000 {
				compatible = "cnm,coda960";
				reg = <0x02040000 0x3c000>;
				interrupts = <0 12 IRQ_TYPE_LEVEL_HIGH>,
					     <0 3 IRQ_TYPE_LEVEL_HIGH>;
				interrupt-names = "bit", "jpeg";
				clocks = <&clks IMX6QDL_CLK_VPU_AXI>,
					 <&clks IMX6QDL_CLK_MMDC_CH0_AXI>;
				clock-names = "per", "ahb";
				power-domains = <&pd_pu>;
				resets = <&src 1>;
				iram = <&ocram>;
				status = "disabled";
			};

			vpu_fsl: vpu_fsl@02040000 {
				compatible = "fsl,imx6-vpu";
				reg = <0x02040000 0x3c000>;
				reg-names = "vpu_regs";
				interrupts = <0 3 IRQ_TYPE_EDGE_RISING>,
				             <0 12 IRQ_TYPE_LEVEL_HIGH>;
				interrupt-names = "vpu_jpu_irq", "vpu_ipi_irq";
				clocks = <&clks IMX6QDL_CLK_VPU_AXI>,
					 <&clks IMX6QDL_CLK_MMDC_CH0_AXI>,
					 <&clks IMX6QDL_CLK_OCRAM>;
				clock-names = "vpu_clk", "mmdc_ch0_axi", "ocram";
				iramsize = <0x21000>;
				iram = <&ocram>;
				resets = <&src 1>;
				power-domains = <&pd_pu>;
			};

			aipstz@0207c000 { /* AIPSTZ1 */
				reg = <0x0207c000 0x4000>;
			};

			pwm1: pwm@02080000 {
				#pwm-cells = <2>;
				compatible = "fsl,imx6q-pwm", "fsl,imx27-pwm";
				reg = <0x02080000 0x4000>;
				interrupts = <0 83 IRQ_TYPE_LEVEL_HIGH>;
				clocks = <&clks IMX6QDL_CLK_IPG>,
					 <&clks IMX6QDL_CLK_PWM1>;
				clock-names = "ipg", "per";
				status = "disabled";
			};

			pwm2: pwm@02084000 {
				#pwm-cells = <2>;
				compatible = "fsl,imx6q-pwm", "fsl,imx27-pwm";
				reg = <0x02084000 0x4000>;
				interrupts = <0 84 IRQ_TYPE_LEVEL_HIGH>;
				clocks = <&clks IMX6QDL_CLK_IPG>,
					 <&clks IMX6QDL_CLK_PWM2>;
				clock-names = "ipg", "per";
				status = "disabled";
			};

			pwm3: pwm@02088000 {
				#pwm-cells = <2>;
				compatible = "fsl,imx6q-pwm", "fsl,imx27-pwm";
				reg = <0x02088000 0x4000>;
				interrupts = <0 85 IRQ_TYPE_LEVEL_HIGH>;
				clocks = <&clks IMX6QDL_CLK_IPG>,
					 <&clks IMX6QDL_CLK_PWM3>;
				clock-names = "ipg", "per";
				status = "disabled";
			};

			pwm4: pwm@0208c000 {
				#pwm-cells = <2>;
				compatible = "fsl,imx6q-pwm", "fsl,imx27-pwm";
				reg = <0x0208c000 0x4000>;
				interrupts = <0 86 IRQ_TYPE_LEVEL_HIGH>;
				clocks = <&clks IMX6QDL_CLK_IPG>,
					 <&clks IMX6QDL_CLK_PWM4>;
				clock-names = "ipg", "per";
				status = "disabled";
			};

			can1: flexcan@02090000 {
				compatible = "fsl,imx6q-flexcan";
				reg = <0x02090000 0x4000>;
				interrupts = <0 110 IRQ_TYPE_LEVEL_HIGH>;
				clocks = <&clks IMX6QDL_CLK_CAN1_IPG>,
					 <&clks IMX6QDL_CLK_CAN1_SERIAL>;
				clock-names = "ipg", "per";
				stop-mode = <&gpr 0x34 28 0x10 17>;
				status = "disabled";
			};

			can2: flexcan@02094000 {
				compatible = "fsl,imx6q-flexcan";
				reg = <0x02094000 0x4000>;
				interrupts = <0 111 IRQ_TYPE_LEVEL_HIGH>;
				clocks = <&clks IMX6QDL_CLK_CAN2_IPG>,
					 <&clks IMX6QDL_CLK_CAN2_SERIAL>;
				clock-names = "ipg", "per";
				stop-mode = <&gpr 0x34 29 0x10 18>;
				status = "disabled";
			};

			gpt: gpt@02098000 {
				compatible = "fsl,imx6q-gpt", "fsl,imx31-gpt";
				reg = <0x02098000 0x4000>;
				interrupts = <0 55 IRQ_TYPE_LEVEL_HIGH>;
				clocks = <&clks IMX6QDL_CLK_GPT_IPG>,
					 <&clks IMX6QDL_CLK_GPT_IPG_PER>,
					 <&clks IMX6QDL_CLK_GPT_3M>;
				clock-names = "ipg", "per", "osc_per";
			};

			gpio1: gpio@0209c000 {
				compatible = "fsl,imx6q-gpio", "fsl,imx35-gpio";
				reg = <0x0209c000 0x4000>;
				interrupts = <0 66 IRQ_TYPE_LEVEL_HIGH>,
					     <0 67 IRQ_TYPE_LEVEL_HIGH>;
				gpio-controller;
				#gpio-cells = <2>;
				interrupt-controller;
				#interrupt-cells = <2>;
			};

			gpio2: gpio@020a0000 {
				compatible = "fsl,imx6q-gpio", "fsl,imx35-gpio";
				reg = <0x020a0000 0x4000>;
				interrupts = <0 68 IRQ_TYPE_LEVEL_HIGH>,
					     <0 69 IRQ_TYPE_LEVEL_HIGH>;
				gpio-controller;
				#gpio-cells = <2>;
				interrupt-controller;
				#interrupt-cells = <2>;
			};

			gpio3: gpio@020a4000 {
				compatible = "fsl,imx6q-gpio", "fsl,imx35-gpio";
				reg = <0x020a4000 0x4000>;
				interrupts = <0 70 IRQ_TYPE_LEVEL_HIGH>,
					     <0 71 IRQ_TYPE_LEVEL_HIGH>;
				gpio-controller;
				#gpio-cells = <2>;
				interrupt-controller;
				#interrupt-cells = <2>;
			};

			gpio4: gpio@020a8000 {
				compatible = "fsl,imx6q-gpio", "fsl,imx35-gpio";
				reg = <0x020a8000 0x4000>;
				interrupts = <0 72 IRQ_TYPE_LEVEL_HIGH>,
					     <0 73 IRQ_TYPE_LEVEL_HIGH>;
				gpio-controller;
				#gpio-cells = <2>;
				interrupt-controller;
				#interrupt-cells = <2>;
			};

			gpio5: gpio@020ac000 {
				compatible = "fsl,imx6q-gpio", "fsl,imx35-gpio";
				reg = <0x020ac000 0x4000>;
				interrupts = <0 74 IRQ_TYPE_LEVEL_HIGH>,
					     <0 75 IRQ_TYPE_LEVEL_HIGH>;
				gpio-controller;
				#gpio-cells = <2>;
				interrupt-controller;
				#interrupt-cells = <2>;
			};

			gpio6: gpio@020b0000 {
				compatible = "fsl,imx6q-gpio", "fsl,imx35-gpio";
				reg = <0x020b0000 0x4000>;
				interrupts = <0 76 IRQ_TYPE_LEVEL_HIGH>,
					     <0 77 IRQ_TYPE_LEVEL_HIGH>;
				gpio-controller;
				#gpio-cells = <2>;
				interrupt-controller;
				#interrupt-cells = <2>;
			};

			gpio7: gpio@020b4000 {
				compatible = "fsl,imx6q-gpio", "fsl,imx35-gpio";
				reg = <0x020b4000 0x4000>;
				interrupts = <0 78 IRQ_TYPE_LEVEL_HIGH>,
					     <0 79 IRQ_TYPE_LEVEL_HIGH>;
				gpio-controller;
				#gpio-cells = <2>;
				interrupt-controller;
				#interrupt-cells = <2>;
			};

			kpp: kpp@020b8000 {
				compatible = "fsl,imx6q-kpp", "fsl,imx21-kpp";
				reg = <0x020b8000 0x4000>;
				interrupts = <0 82 IRQ_TYPE_LEVEL_HIGH>;
				clocks = <&clks IMX6QDL_CLK_IPG>;
				status = "disabled";
			};

			wdog1: wdog@020bc000 {
				compatible = "fsl,imx6q-wdt", "fsl,imx21-wdt";
				reg = <0x020bc000 0x4000>;
				interrupts = <0 80 IRQ_TYPE_LEVEL_HIGH>;
				clocks = <&clks IMX6QDL_CLK_DUMMY>;
			};

			wdog2: wdog@020c0000 {
				compatible = "fsl,imx6q-wdt", "fsl,imx21-wdt";
				reg = <0x020c0000 0x4000>;
				interrupts = <0 81 IRQ_TYPE_LEVEL_HIGH>;
				clocks = <&clks IMX6QDL_CLK_DUMMY>;
				status = "disabled";
			};

			clks: ccm@020c4000 {
				compatible = "fsl,imx6q-ccm";
				reg = <0x020c4000 0x4000>;
				interrupts = <0 87 IRQ_TYPE_LEVEL_HIGH>,
					     <0 88 IRQ_TYPE_LEVEL_HIGH>;
				#clock-cells = <1>;
			};

			anatop: anatop@020c8000 {
				compatible = "fsl,imx6q-anatop", "syscon", "simple-bus";
				reg = <0x020c8000 0x1000>;
				interrupts = <0 49 IRQ_TYPE_LEVEL_HIGH>,
					     <0 54 IRQ_TYPE_LEVEL_HIGH>,
					     <0 127 IRQ_TYPE_LEVEL_HIGH>;

				regulator-1p1 {
					compatible = "fsl,anatop-regulator";
					regulator-name = "vdd1p1";
					regulator-min-microvolt = <1000000>;
					regulator-max-microvolt = <1200000>;
					regulator-always-on;
					anatop-reg-offset = <0x110>;
					anatop-vol-bit-shift = <8>;
					anatop-vol-bit-width = <5>;
					anatop-min-bit-val = <4>;
					anatop-min-voltage = <800000>;
					anatop-max-voltage = <1375000>;
					anatop-enable-bit = <0>;
				};

				anatop_reg_3p0: regulator-3p0@120 {
					compatible = "fsl,anatop-regulator";
					regulator-name = "vdd3p0";
					regulator-min-microvolt = <2625000>;
					regulator-max-microvolt = <3400000>;
					anatop-reg-offset = <0x120>;
					anatop-vol-bit-shift = <8>;
					anatop-vol-bit-width = <5>;
					anatop-min-bit-val = <0>;
					anatop-min-voltage = <2625000>;
					anatop-max-voltage = <3400000>;
					anatop-enable-bit = <0>;
				};

				regulator-2p5 {
					compatible = "fsl,anatop-regulator";
					regulator-name = "vdd2p5";
					regulator-min-microvolt = <2250000>;
					regulator-max-microvolt = <2750000>;
					regulator-always-on;
					anatop-reg-offset = <0x130>;
					anatop-vol-bit-shift = <8>;
					anatop-vol-bit-width = <5>;
					anatop-min-bit-val = <0>;
					anatop-min-voltage = <2100000>;
					anatop-max-voltage = <2875000>;
					anatop-enable-bit = <0>;
				};

				reg_arm: regulator-vddcore {
					compatible = "fsl,anatop-regulator";
					regulator-name = "vddarm";
					regulator-min-microvolt = <725000>;
					regulator-max-microvolt = <1450000>;
					regulator-always-on;
					anatop-reg-offset = <0x140>;
					anatop-vol-bit-shift = <0>;
					anatop-vol-bit-width = <5>;
					anatop-delay-reg-offset = <0x170>;
					anatop-delay-bit-shift = <24>;
					anatop-delay-bit-width = <2>;
					anatop-min-bit-val = <1>;
					anatop-min-voltage = <725000>;
					anatop-max-voltage = <1450000>;
					regulator-allow-bypass;
				};

				reg_pu: regulator-vddpu {
					compatible = "fsl,anatop-regulator";
					regulator-name = "vddpu";
					regulator-min-microvolt = <725000>;
					regulator-max-microvolt = <1450000>;
					regulator-enable-ramp-delay = <150>;
					anatop-reg-offset = <0x140>;
					anatop-vol-bit-shift = <9>;
					anatop-vol-bit-width = <5>;
					anatop-delay-reg-offset = <0x170>;
					anatop-delay-bit-shift = <26>;
					anatop-delay-bit-width = <2>;
					anatop-min-bit-val = <1>;
					anatop-min-voltage = <725000>;
					anatop-max-voltage = <1450000>;
					regulator-allow-bypass;
				};

				reg_soc: regulator-vddsoc {
					compatible = "fsl,anatop-regulator";
					regulator-name = "vddsoc";
					regulator-min-microvolt = <725000>;
					regulator-max-microvolt = <1450000>;
					regulator-always-on;
					anatop-reg-offset = <0x140>;
					anatop-vol-bit-shift = <18>;
					anatop-vol-bit-width = <5>;
					anatop-delay-reg-offset = <0x170>;
					anatop-delay-bit-shift = <28>;
					anatop-delay-bit-width = <2>;
					anatop-min-bit-val = <1>;
					anatop-min-voltage = <725000>;
					anatop-max-voltage = <1450000>;
					regulator-allow-bypass;
				};
			};

			tempmon: tempmon {
				compatible = "fsl,imx6q-tempmon";
				interrupts = <0 49 IRQ_TYPE_LEVEL_HIGH>;
				fsl,tempmon = <&anatop>;
				fsl,tempmon-data = <&ocotp>;
				clocks = <&clks IMX6QDL_CLK_PLL3_USB_OTG>;
			};

			usbphy1: usbphy@020c9000 {
				compatible = "fsl,imx6q-usbphy", "fsl,imx23-usbphy";
				reg = <0x020c9000 0x1000>;
				interrupts = <0 44 IRQ_TYPE_LEVEL_HIGH>;
				clocks = <&clks IMX6QDL_CLK_USBPHY1>;
				phy-3p0-supply = <&anatop_reg_3p0>;
				fsl,anatop = <&anatop>;
			};

			usbphy2: usbphy@020ca000 {
				compatible = "fsl,imx6q-usbphy", "fsl,imx23-usbphy";
				reg = <0x020ca000 0x1000>;
				interrupts = <0 45 IRQ_TYPE_LEVEL_HIGH>;
				clocks = <&clks IMX6QDL_CLK_USBPHY2>;
				phy-3p0-supply = <&anatop_reg_3p0>;
				fsl,anatop = <&anatop>;
			};

			usbphy_nop1: usbphy_nop1 {
				compatible = "usb-nop-xceiv";
				clocks = <&clks IMX6QDL_CLK_USBPHY1>;
				clock-names = "main_clk";
			};

			usbphy_nop2: usbphy_nop2 {
				compatible = "usb-nop-xceiv";
				clocks = <&clks IMX6QDL_CLK_USBPHY1>;
				clock-names = "main_clk";
			};

			caam_snvs: caam-snvs@020cc000 {
				compatible = "fsl,imx6q-caam-snvs";
				reg = <0x020cc000 0x4000>;
			};

			snvs: snvs@020cc000 {
				compatible = "fsl,sec-v4.0-mon", "syscon", "simple-mfd";
				reg = <0x020cc000 0x4000>;

				snvs_rtc: snvs-rtc-lp {
					compatible = "fsl,sec-v4.0-mon-rtc-lp";
					regmap = <&snvs>;
					offset = <0x34>;
					interrupts = <0 19 IRQ_TYPE_LEVEL_HIGH>,
						     <0 20 IRQ_TYPE_LEVEL_HIGH>;
				};

				snvs_poweroff: snvs-poweroff {
					compatible = "syscon-poweroff";
					regmap = <&snvs>;
					offset = <0x38>;
					value = <0x61>;
					mask = <0x61>;
					status = "disabled";
				};
			};

			epit1: epit@020d0000 { /* EPIT1 */
				reg = <0x020d0000 0x4000>;
				interrupts = <0 56 IRQ_TYPE_LEVEL_HIGH>;
			};

			epit2: epit@020d4000 { /* EPIT2 */
				reg = <0x020d4000 0x4000>;
				interrupts = <0 57 IRQ_TYPE_LEVEL_HIGH>;
			};

			src: src@020d8000 {
				compatible = "fsl,imx6q-src", "fsl,imx51-src";
				reg = <0x020d8000 0x4000>;
				interrupts = <0 91 IRQ_TYPE_LEVEL_HIGH>,
					     <0 96 IRQ_TYPE_LEVEL_HIGH>;
				#reset-cells = <1>;
			};

			gpc: gpc@020dc000 {
				compatible = "fsl,imx6q-gpc";
				reg = <0x020dc000 0x4000>;
				interrupt-controller;
				#interrupt-cells = <3>;
				interrupts = <0 89 IRQ_TYPE_LEVEL_HIGH>,
					     <0 90 IRQ_TYPE_LEVEL_HIGH>;
				interrupt-parent = <&intc>;
				clocks = <&clks IMX6QDL_CLK_IPG>;
				clock-names = "ipg";

				pgc {
					#address-cells = <1>;
					#size-cells = <0>;

					power-domain@0 {
						reg = <0>;
						#power-domain-cells = <0>;
					};
					pd_pu: power-domain@1 {
						reg = <1>;
						#power-domain-cells = <0>;
						power-supply = <&reg_pu>;
						clocks = <&clks IMX6QDL_CLK_GPU3D_CORE>,
						         <&clks IMX6QDL_CLK_GPU3D_SHADER>,
						         <&clks IMX6QDL_CLK_GPU2D_CORE>,
						         <&clks IMX6QDL_CLK_GPU2D_AXI>,
						         <&clks IMX6QDL_CLK_OPENVG_AXI>,
						         <&clks IMX6QDL_CLK_VPU_AXI>;
					};
				};
			};

			gpr: iomuxc-gpr@020e0000 {
				compatible = "fsl,imx6q-iomuxc-gpr", "syscon", "simple-mfd";
				reg = <0x020e0000 0x38>;

				mux: mux-controller {
					compatible = "mmio-mux";
					#mux-control-cells = <1>;
				};
			};

			iomuxc: iomuxc@020e0000 {
				compatible = "fsl,imx6dl-iomuxc", "fsl,imx6q-iomuxc";
				reg = <0x020e0000 0x4000>;
			};

			ldb: ldb {
				#address-cells = <1>;
				#size-cells = <0>;
				compatible = "fsl,imx6q-ldb", "fsl,imx53-ldb";
				gpr = <&gpr>;
				status = "disabled";

				lvds-channel@0 {
					#address-cells = <1>;
					#size-cells = <0>;
					reg = <0>;
					status = "disabled";

					port@0 {
						reg = <0>;

						lvds0_mux_0: endpoint {
							remote-endpoint = <&ipu1_di0_lvds0>;
						};
					};

					port@1 {
						reg = <1>;

						lvds0_mux_1: endpoint {
							remote-endpoint = <&ipu1_di1_lvds0>;
						};
					};
				};

				lvds-channel@1 {
					#address-cells = <1>;
					#size-cells = <0>;
					reg = <1>;
					status = "disabled";

					port@0 {
						reg = <0>;

						lvds1_mux_0: endpoint {
							remote-endpoint = <&ipu1_di0_lvds1>;
						};
			};

					port@1 {
						reg = <1>;

						lvds1_mux_1: endpoint {
							remote-endpoint = <&ipu1_di1_lvds1>;
						};
					};
				};
			};

			dcic1: dcic@020e4000 {
				compatible = "fsl,imx6q-dcic";
				reg = <0x020e4000 0x4000>;
				interrupts = <0 124 IRQ_TYPE_LEVEL_HIGH>;
				clocks = <&clks IMX6QDL_CLK_DCIC1>, <&clks IMX6QDL_CLK_DCIC1>;
				clock-names = "dcic", "disp-axi";
				gpr = <&gpr>;
				status = "disabled";
			};

			dcic2: dcic@020e8000 {
				compatible = "fsl,imx6q-dcic";
				reg = <0x020e8000 0x4000>;
				interrupts = <0 125 IRQ_TYPE_LEVEL_HIGH>;
				clocks = <&clks IMX6QDL_CLK_DCIC2>, <&clks IMX6QDL_CLK_DCIC2>;
				clock-names = "dcic", "disp-axi";
				gpr = <&gpr>;
				status = "disabled";
			};

			sdma: sdma@020ec000 {
				compatible = "fsl,imx6q-sdma", "fsl,imx35-sdma";
				reg = <0x020ec000 0x4000>;
				interrupts = <0 2 IRQ_TYPE_LEVEL_HIGH>;
				clocks = <&clks IMX6QDL_CLK_SDMA>,
					 <&clks IMX6QDL_CLK_SDMA>;
				clock-names = "ipg", "ahb";
				#dma-cells = <3>;
				fsl,sdma-ram-script-name = "imx/sdma/sdma-imx6q.bin";
			};
		};

		aips-bus@02100000 { /* AIPS2 */
			compatible = "fsl,aips-bus", "simple-bus";
			#address-cells = <1>;
			#size-cells = <1>;
			reg = <0x02100000 0x100000>;
			ranges;

			crypto: caam@2100000 {
				compatible = "fsl,sec-v4.0";
				#address-cells = <1>;
				#size-cells = <1>;
				reg = <0x2100000 0x10000>;
                                ranges = <0 0x2100000 0x40000>;
                                interrupt-parent = <&intc>; /* interrupts = <0 92 0x4>; */
				clocks = <&clks IMX6QDL_CLK_CAAM_MEM>,
					 <&clks IMX6QDL_CLK_CAAM_ACLK>,
					 <&clks IMX6QDL_CLK_CAAM_IPG>,
					 <&clks IMX6QDL_CLK_EIM_SLOW>;
				clock-names = "mem", "aclk", "ipg", "emi_slow";

				sec_ctrl: ctrl@0 {
					/* CAAM Page 0 only accessible */
					/*	by secure world */
					compatible = "fsl,sec-v4.0-ctrl";
					reg = <0x2100000 0x1000>;
					secure-status = "okay";
					status = "disabled";
				};

				sec_jr0: jr0@1000 {
					compatible = "fsl,sec-v4.0-job-ring";
					reg = <0x1000 0x1000>;
					interrupts = <GIC_SPI 105 IRQ_TYPE_LEVEL_HIGH>;
				};

				sec_jr1: jr1@2000 {
					compatible = "fsl,sec-v4.0-job-ring";
					reg = <0x2000 0x1000>;
					interrupts = <GIC_SPI 106 IRQ_TYPE_LEVEL_HIGH>;
				};
			};

			aipstz@0217c000 { /* AIPSTZ2 */
				reg = <0x0217c000 0x4000>;
			};

			usbg1: usbg1 {
				compatible = "fsl,imx27-usb-gadget";
				dr_mode = "peripheral";
				chipidea,usb = <&usbotg>;
				status = "okay";
			};

			usbotg: usb@02184000 {
				compatible = "fsl,imx6q-usb", "fsl,imx27-usb";
				reg = <0x02184000 0x200>;
				interrupts = <0 43 IRQ_TYPE_LEVEL_HIGH>;
				clocks = <&clks IMX6QDL_CLK_USBOH3>;
				fsl,usbphy = <&usbphy1>;
				fsl,usbmisc = <&usbmisc 0>;
				ahb-burst-config = <0x0>;
				tx-burst-size-dword = <0x10>;
				rx-burst-size-dword = <0x10>;
				fsl,anatop = <&anatop>;
				status = "disabled";
			};

			usbh1: usb@02184200 {
				compatible = "fsl,imx6q-usb", "fsl,imx27-usb";
				reg = <0x02184200 0x200>;
				interrupts = <0 40 IRQ_TYPE_LEVEL_HIGH>;
				clocks = <&clks IMX6QDL_CLK_USBOH3>;
				fsl,usbphy = <&usbphy2>;
				fsl,usbmisc = <&usbmisc 1>;
				dr_mode = "host";
				ahb-burst-config = <0x0>;
				tx-burst-size-dword = <0x10>;
				rx-burst-size-dword = <0x10>;
				status = "disabled";
			};

			usbh2: usb@02184400 {
				compatible = "fsl,imx6q-usb", "fsl,imx27-usb";
				reg = <0x02184400 0x200>;
				interrupts = <0 41 IRQ_TYPE_LEVEL_HIGH>;
				clocks = <&clks IMX6QDL_CLK_USBOH3>;
				fsl,usbmisc = <&usbmisc 2>;
				dr_mode = "host";
				ahb-burst-config = <0x0>;
				tx-burst-size-dword = <0x10>;
				rx-burst-size-dword = <0x10>;
				phy_type = "hsic";
				fsl,usbphy = <&usbphy_nop1>;
				fsl,anatop = <&anatop>;
				status = "disabled";
			};

			usbh3: usb@02184600 {
				compatible = "fsl,imx6q-usb", "fsl,imx27-usb";
				reg = <0x02184600 0x200>;
				interrupts = <0 42 IRQ_TYPE_LEVEL_HIGH>;
				clocks = <&clks IMX6QDL_CLK_USBOH3>;
				fsl,usbmisc = <&usbmisc 3>;
				dr_mode = "host";
				ahb-burst-config = <0x0>;
				tx-burst-size-dword = <0x10>;
				rx-burst-size-dword = <0x10>;
				phy_type = "hsic";
				fsl,usbphy = <&usbphy_nop2>;
				fsl,anatop = <&anatop>;
				status = "disabled";
			};

			usbmisc: usbmisc@02184800 {
				#index-cells = <1>;
				compatible = "fsl,imx6q-usbmisc";
				reg = <0x02184800 0x200>;
				clocks = <&clks IMX6QDL_CLK_USBOH3>;
			};

			fec: ethernet@02188000 {
				compatible = "fsl,imx6q-fec";
				reg = <0x02188000 0x4000>;
				interrupts-extended =
					<&gpc 0 118 IRQ_TYPE_LEVEL_HIGH>,
					<&gpc 0 119 IRQ_TYPE_LEVEL_HIGH>;
				clocks = <&clks IMX6QDL_CLK_ENET>,
					 <&clks IMX6QDL_CLK_ENET>,
					 <&clks IMX6QDL_CLK_ENET_REF>;
				clock-names = "ipg", "ahb", "ptp";
				stop-mode = <&gpr 0x34 27>;
				fsl,wakeup_irq = <0>;
				status = "disabled";
			};

			mlb: mlb@0218c000 {
				compatible = "fsl,imx6q-mlb150";
				reg = <0x0218c000 0x4000>;
				interrupts = <0 53 IRQ_TYPE_LEVEL_HIGH>,
					     <0 117 IRQ_TYPE_LEVEL_HIGH>,
					     <0 126 IRQ_TYPE_LEVEL_HIGH>;
				clocks = <&clks IMX6QDL_CLK_MLB>;
				clock-names = "mlb";
				iram = <&ocram>;
				status = "disabled";
			};

			usdhc1: usdhc@02190000 {
				compatible = "fsl,imx6q-usdhc";
				reg = <0x02190000 0x4000>;
				interrupts = <0 22 IRQ_TYPE_LEVEL_HIGH>;
				clocks = <&clks IMX6QDL_CLK_USDHC1>,
					 <&clks IMX6QDL_CLK_USDHC1>,
					 <&clks IMX6QDL_CLK_USDHC1>;
				clock-names = "ipg", "ahb", "per";
				bus-width = <4>;
				status = "disabled";
			};

			usdhc2: usdhc@02194000 {
				compatible = "fsl,imx6q-usdhc";
				reg = <0x02194000 0x4000>;
				interrupts = <0 23 IRQ_TYPE_LEVEL_HIGH>;
				clocks = <&clks IMX6QDL_CLK_USDHC2>,
					 <&clks IMX6QDL_CLK_USDHC2>,
					 <&clks IMX6QDL_CLK_USDHC2>;
				clock-names = "ipg", "ahb", "per";
				bus-width = <4>;
				status = "disabled";
			};

			usdhc3: usdhc@02198000 {
				compatible = "fsl,imx6q-usdhc";
				reg = <0x02198000 0x4000>;
				interrupts = <0 24 IRQ_TYPE_LEVEL_HIGH>;
				clocks = <&clks IMX6QDL_CLK_USDHC3>,
					 <&clks IMX6QDL_CLK_USDHC3>,
					 <&clks IMX6QDL_CLK_USDHC3>;
				clock-names = "ipg", "ahb", "per";
				bus-width = <4>;
				status = "disabled";
			};

			usdhc4: usdhc@0219c000 {
				compatible = "fsl,imx6q-usdhc";
				reg = <0x0219c000 0x4000>;
				interrupts = <0 25 IRQ_TYPE_LEVEL_HIGH>;
				clocks = <&clks IMX6QDL_CLK_USDHC4>,
					 <&clks IMX6QDL_CLK_USDHC4>,
					 <&clks IMX6QDL_CLK_USDHC4>;
				clock-names = "ipg", "ahb", "per";
				bus-width = <4>;
				status = "disabled";
			};

			i2c1: i2c@021a0000 {
				#address-cells = <1>;
				#size-cells = <0>;
				compatible = "fsl,imx6q-i2c", "fsl,imx21-i2c";
				reg = <0x021a0000 0x4000>;
				interrupts = <0 36 IRQ_TYPE_LEVEL_HIGH>;
				clocks = <&clks IMX6QDL_CLK_I2C1>;
				status = "disabled";
			};

			i2c2: i2c@021a4000 {
				#address-cells = <1>;
				#size-cells = <0>;
				compatible = "fsl,imx6q-i2c", "fsl,imx21-i2c";
				reg = <0x021a4000 0x4000>;
				interrupts = <0 37 IRQ_TYPE_LEVEL_HIGH>;
				clocks = <&clks IMX6QDL_CLK_I2C2>;
				status = "disabled";
			};

			i2c3: i2c@021a8000 {
				#address-cells = <1>;
				#size-cells = <0>;
				compatible = "fsl,imx6q-i2c", "fsl,imx21-i2c";
				reg = <0x021a8000 0x4000>;
				interrupts = <0 38 IRQ_TYPE_LEVEL_HIGH>;
				clocks = <&clks IMX6QDL_CLK_I2C3>;
				status = "disabled";
			};

			romcp@021ac000 {
				reg = <0x021ac000 0x4000>;
			};

			mmdc0-1@021b0000 { /* MMDC0-1 */
				compatible = "fsl,imx6q-mmdc-combine";
				reg = <0x021b0000 0x8000>;
			};

			mmdc0: mmdc@021b0000 { /* MMDC0 */
				compatible = "fsl,imx6q-mmdc";
				reg = <0x021b0000 0x4000>;
			};

			mmdc1: mmdc@021b4000 { /* MMDC1 */
				reg = <0x021b4000 0x4000>;
			};

			weim: weim@021b8000 {
				#address-cells = <2>;
				#size-cells = <1>;
				compatible = "fsl,imx6q-weim";
				reg = <0x021b8000 0x4000>;
				interrupts = <0 14 IRQ_TYPE_LEVEL_HIGH>;
				clocks = <&clks IMX6QDL_CLK_EIM_SLOW>;
				fsl,weim-cs-gpr = <&gpr>;
				status = "disabled";
			};

			ocotp: ocotp@021bc000 {
				compatible = "fsl,imx6q-ocotp", "syscon";
				reg = <0x021bc000 0x4000>;
				clocks = <&clks IMX6QDL_CLK_IIM>;
			};

			tzasc@021d0000 { /* TZASC1 */
				reg = <0x021d0000 0x4000>;
				interrupts = <0 108 IRQ_TYPE_LEVEL_HIGH>;
			};

			tzasc@021d4000 { /* TZASC2 */
				reg = <0x021d4000 0x4000>;
				interrupts = <0 109 IRQ_TYPE_LEVEL_HIGH>;
			};

			audmux: audmux@021d8000 {
				compatible = "fsl,imx6q-audmux", "fsl,imx31-audmux";
				reg = <0x021d8000 0x4000>;
				status = "disabled";
			};

			mipi_csi: mipi_csi@021dc000 { /* MIPI-CSI */
				compatible = "fsl,imx6q-mipi-csi2";
				reg = <0x021dc000 0x4000>;
				#address-cells = <1>;
				#size-cells = <0>;
				interrupts = <0 100 0x04>, <0 101 0x04>;
				clocks = <&clks IMX6QDL_CLK_HSI_TX>,
					 <&clks IMX6QDL_CLK_EIM_SEL>,
					 <&clks IMX6QDL_CLK_VIDEO_27M>;
				/* Note: clks 138 is hsi_tx, however, the dphy_c
				 * hsi_tx and pll_refclk use the same clk gate.
				 * In current clk driver, open/close clk gate do
				 * use hsi_tx for a temporary debug purpose.
				 */
				clock-names = "dphy_clk", "pixel_clk", "cfg_clk";
				status = "disabled";
			};

			mipi_dsi: mipi@021e0000 { /* MIPI-DSI */
				#address-cells = <1>;
				#size-cells = <0>;
				reg = <0x021e0000 0x4000>;
				status = "disabled";

				ports {
					#address-cells = <1>;
					#size-cells = <0>;

					port@0 {
						reg = <0>;

						mipi_mux_0: endpoint {
							remote-endpoint = <&ipu1_di0_mipi>;
						};
					};

					port@1 {
						reg = <1>;

						mipi_mux_1: endpoint {
							remote-endpoint = <&ipu1_di1_mipi>;
						};
					};
				};
			};

			vdoa@021e4000 {
				compatible = "fsl,imx6q-vdoa";
				reg = <0x021e4000 0x4000>;
				interrupts = <0 18 IRQ_TYPE_LEVEL_HIGH>;
				clocks = <&clks IMX6QDL_CLK_VDOA>;
				iram = <&ocram>;
			};

			uart2: serial@021e8000 {
				compatible = "fsl,imx6q-uart", "fsl,imx21-uart";
				reg = <0x021e8000 0x4000>;
				interrupts = <0 27 IRQ_TYPE_LEVEL_HIGH>;
				clocks = <&clks IMX6QDL_CLK_UART_IPG>,
					 <&clks IMX6QDL_CLK_UART_SERIAL>;
				clock-names = "ipg", "per";
				dmas = <&sdma 27 4 0>, <&sdma 28 4 0>;
				dma-names = "rx", "tx";
				status = "disabled";
			};

			uart3: serial@021ec000 {
				compatible = "fsl,imx6q-uart", "fsl,imx21-uart";
				reg = <0x021ec000 0x4000>;
				interrupts = <0 28 IRQ_TYPE_LEVEL_HIGH>;
				clocks = <&clks IMX6QDL_CLK_UART_IPG>,
					 <&clks IMX6QDL_CLK_UART_SERIAL>;
				clock-names = "ipg", "per";
				dmas = <&sdma 29 4 0>, <&sdma 30 4 0>;
				dma-names = "rx", "tx";
				status = "disabled";
			};

			uart4: serial@021f0000 {
				compatible = "fsl,imx6q-uart", "fsl,imx21-uart";
				reg = <0x021f0000 0x4000>;
				interrupts = <0 29 IRQ_TYPE_LEVEL_HIGH>;
				clocks = <&clks IMX6QDL_CLK_UART_IPG>,
					 <&clks IMX6QDL_CLK_UART_SERIAL>;
				clock-names = "ipg", "per";
				dmas = <&sdma 31 4 0>, <&sdma 32 4 0>;
				dma-names = "rx", "tx";
				status = "disabled";
			};

			uart5: serial@021f4000 {
				compatible = "fsl,imx6q-uart", "fsl,imx21-uart";
				reg = <0x021f4000 0x4000>;
				interrupts = <0 30 IRQ_TYPE_LEVEL_HIGH>;
				clocks = <&clks IMX6QDL_CLK_UART_IPG>,
					 <&clks IMX6QDL_CLK_UART_SERIAL>;
				clock-names = "ipg", "per";
				dmas = <&sdma 33 4 0>, <&sdma 34 4 0>;
				dma-names = "rx", "tx";
				status = "disabled";
			};
		};

		ipu1: ipu@02400000 {
			#address-cells = <1>;
			#size-cells = <0>;
			compatible = "fsl,imx6q-ipu";
			reg = <0x02400000 0x400000>;
			interrupts = <0 6 IRQ_TYPE_LEVEL_HIGH>,
				     <0 5 IRQ_TYPE_LEVEL_HIGH>;
			clocks = <&clks IMX6QDL_CLK_IPU1>,
				 <&clks IMX6QDL_CLK_IPU1_DI0>, <&clks IMX6QDL_CLK_IPU1_DI1>,
				 <&clks IMX6QDL_CLK_IPU1_DI0_SEL>, <&clks IMX6QDL_CLK_IPU1_DI1_SEL>,
				 <&clks IMX6QDL_CLK_LDB_DI0>, <&clks IMX6QDL_CLK_LDB_DI1>;
			clock-names = "bus",
				      "di0", "di1",
				      "di0_sel", "di1_sel",
				      "ldb_di0", "ldb_di1";
			resets = <&src 2>;
<<<<<<< HEAD
			bypass_reset = <0>;
=======
>>>>>>> 252100a3

			ipu1_csi0: port@0 {
				reg = <0>;

				ipu1_csi0_from_ipu1_csi0_mux: endpoint {
					remote-endpoint = <&ipu1_csi0_mux_to_ipu1_csi0>;
				};
			};

			ipu1_csi1: port@1 {
				reg = <1>;
			};

			ipu1_di0: port@2 {
				#address-cells = <1>;
				#size-cells = <0>;
				reg = <2>;

				ipu1_di0_disp0: disp0-endpoint {
				};

				ipu1_di0_hdmi: hdmi-endpoint {
					remote-endpoint = <&hdmi_mux_0>;
				};

				ipu1_di0_mipi: mipi-endpoint {
					remote-endpoint = <&mipi_mux_0>;
				};

				ipu1_di0_lvds0: lvds0-endpoint {
					remote-endpoint = <&lvds0_mux_0>;
				};

				ipu1_di0_lvds1: lvds1-endpoint {
					remote-endpoint = <&lvds1_mux_0>;
				};
			};

			ipu1_di1: port@3 {
				#address-cells = <1>;
				#size-cells = <0>;
				reg = <3>;

				ipu1_di1_disp1: disp1-endpoint {
				};

				ipu1_di1_hdmi: hdmi-endpoint {
					remote-endpoint = <&hdmi_mux_1>;
				};

				ipu1_di1_mipi: mipi-endpoint {
					remote-endpoint = <&mipi_mux_1>;
				};

				ipu1_di1_lvds0: lvds0-endpoint {
					remote-endpoint = <&lvds0_mux_1>;
				};

				ipu1_di1_lvds1: lvds1-endpoint {
					remote-endpoint = <&lvds1_mux_1>;
				};
			};
		};
	};
};<|MERGE_RESOLUTION|>--- conflicted
+++ resolved
@@ -1428,10 +1428,7 @@
 				      "di0_sel", "di1_sel",
 				      "ldb_di0", "ldb_di1";
 			resets = <&src 2>;
-<<<<<<< HEAD
 			bypass_reset = <0>;
-=======
->>>>>>> 252100a3
 
 			ipu1_csi0: port@0 {
 				reg = <0>;
