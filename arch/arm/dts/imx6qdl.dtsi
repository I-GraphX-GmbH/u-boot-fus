--- conflicted
+++ resolved
@@ -1,6 +1,5 @@
-<<<<<<< HEAD
 /*
- * Copyright 2011-2016 Freescale Semiconductor, Inc.
+ * Copyright 2011 Freescale Semiconductor, Inc.
  * Copyright 2011 Linaro Ltd.
  *
  * The code contained herein is licensed under the GNU General Public
@@ -10,12 +9,6 @@
  * http://www.opensource.org/licenses/gpl-license.html
  * http://www.gnu.org/copyleft/gpl.html
  */
-=======
-// SPDX-License-Identifier: GPL-2.0+
-//
-// Copyright 2011 Freescale Semiconductor, Inc.
-// Copyright 2011 Linaro Ltd.
->>>>>>> 09b8043a
 
 #include <dt-bindings/clock/imx6qdl-clock.h>
 #include <dt-bindings/interrupt-controller/arm-gic.h>
@@ -47,6 +40,10 @@
 		i2c1 = &i2c2;
 		i2c2 = &i2c3;
 		ipu0 = &ipu1;
+		mmc0 = &usdhc1;
+		mmc1 = &usdhc2;
+		mmc2 = &usdhc3;
+		mmc3 = &usdhc4;
 		serial0 = &uart1;
 		serial1 = &uart2;
 		serial2 = &uart3;
@@ -167,16 +164,12 @@
 		interrupt-parent = <&gpc>;
 		ranges;
 
-<<<<<<< HEAD
 		caam_sm: caam-sm@00100000 {
 			compatible = "fsl,imx6q-caam-sm";
 			reg = <0x00100000 0x3fff>;
 		};
 
-		dma_apbh: dma-apbh@00110000 {
-=======
 		dma_apbh: dma-apbh@110000 {
->>>>>>> 09b8043a
 			compatible = "fsl,imx6q-dma-apbh", "fsl,imx28-dma-apbh";
 			reg = <0x00110000 0x2000>;
 			interrupts = <0 13 IRQ_TYPE_LEVEL_HIGH>,
@@ -189,7 +182,6 @@
 			clocks = <&clks IMX6QDL_CLK_APBH_DMA>;
 		};
 
-<<<<<<< HEAD
 		irq_sec_vio: caam_secvio {
 			compatible = "fsl,imx6q-caam-secvio";
 			interrupts = <0 20 0x04>;
@@ -200,10 +192,7 @@
 			external-pin-tamper = "disabled";
 		};
 
-		gpmi: gpmi-nand@00112000 {
-=======
 		gpmi: gpmi-nand@112000 {
->>>>>>> 09b8043a
 			compatible = "fsl,imx6q-gpmi-nand";
 			#address-cells = <1>;
 			#size-cells = <1>;
@@ -223,18 +212,6 @@
 			status = "disabled";
 		};
 
-<<<<<<< HEAD
-		ocrams: sram@00900000 {
-			compatible = "fsl,lpm-sram";
-			reg = <0x00900000 0x4000>;
-			clocks = <&clks IMX6QDL_CLK_OCRAM>;
-			};
-
-		ocrams_ddr: sram@00904000 {
-			compatible = "fsl,ddr-lpm-sram";
-			reg = <0x00904000 0x1000>;
-			clocks = <&clks IMX6QDL_CLK_OCRAM>;
-=======
 		hdmi: hdmi@120000 {
 			#address-cells = <1>;
 			#size-cells = <0>;
@@ -282,7 +259,6 @@
 				 <&clks IMX6QDL_CLK_GPU2D_CORE>;
 			clock-names = "bus", "core";
 			power-domains = <&pd_pu>;
->>>>>>> 09b8043a
 		};
 
 		timer@a00600 {
@@ -293,9 +269,6 @@
 			clocks = <&clks IMX6QDL_CLK_TWD>;
 		};
 
-<<<<<<< HEAD
-		L2: l2-cache@00a02000 {
-=======
 		intc: interrupt-controller@a01000 {
 			compatible = "arm,cortex-a9-gic";
 			#interrupt-cells = <3>;
@@ -306,7 +279,6 @@
 		};
 
 		L2: l2-cache@a02000 {
->>>>>>> 09b8043a
 			compatible = "arm,pl310-cache";
 			reg = <0x00a02000 0x1000>;
 			interrupts = <0 92 IRQ_TYPE_LEVEL_HIGH>;
@@ -314,6 +286,7 @@
 			cache-level = <2>;
 			arm,tag-latency = <4 2 3>;
 			arm,data-latency = <4 2 3>;
+			arm,shared-override;
 		};
 
 		pcie: pcie@1ffc000 {
@@ -324,13 +297,8 @@
 			#address-cells = <3>;
 			#size-cells = <2>;
 			device_type = "pci";
-<<<<<<< HEAD
-			ranges = <0x00000800 0 0x01f00000 0x01f00000 0 0x00080000 /* configuration space */
-				  0x81000000 0 0          0x01f80000 0 0x00010000 /* downstream I/O */
-=======
 			bus-range = <0x00 0xff>;
 			ranges = <0x81000000 0 0          0x01f80000 0 0x00010000 /* downstream I/O */
->>>>>>> 09b8043a
 				  0x82000000 0 0x01000000 0x01000000 0 0x00f00000>; /* non-prefetchable memory */
 			num-lanes = <1>;
 			interrupts = <GIC_SPI 120 IRQ_TYPE_LEVEL_HIGH>;
@@ -338,9 +306,9 @@
 			#interrupt-cells = <1>;
 			interrupt-map-mask = <0 0 0 0x7>;
 			interrupt-map = <0 0 0 1 &gpc GIC_SPI 123 IRQ_TYPE_LEVEL_HIGH>,
-					<0 0 0 2 &gpc GIC_SPI 122 IRQ_TYPE_LEVEL_HIGH>,
-					<0 0 0 3 &gpc GIC_SPI 121 IRQ_TYPE_LEVEL_HIGH>,
-					<0 0 0 4 &gpc GIC_SPI 120 IRQ_TYPE_LEVEL_HIGH>;
+			                <0 0 0 2 &gpc GIC_SPI 122 IRQ_TYPE_LEVEL_HIGH>,
+			                <0 0 0 3 &gpc GIC_SPI 121 IRQ_TYPE_LEVEL_HIGH>,
+			                <0 0 0 4 &gpc GIC_SPI 120 IRQ_TYPE_LEVEL_HIGH>;
 			clocks = <&clks IMX6QDL_CLK_PCIE_AXI>,
 				 <&clks IMX6QDL_CLK_LVDS1_GATE>,
 				 <&clks IMX6QDL_CLK_PCIE_REF_125M>;
@@ -348,7 +316,6 @@
 			status = "disabled";
 		};
 
-<<<<<<< HEAD
 		pmu {
 			compatible = "arm,cortex-a9-pmu";
 			interrupts = <0 94 IRQ_TYPE_LEVEL_HIGH>;
@@ -394,9 +361,6 @@
 		};
 
 		aips-bus@02000000 { /* AIPS1 */
-=======
-		aips-bus@2000000 { /* AIPS1 */
->>>>>>> 09b8043a
 			compatible = "fsl,aips-bus", "simple-bus";
 			#address-cells = <1>;
 			#size-cells = <1>;
@@ -601,10 +565,7 @@
 				clocks = <&clks IMX6QDL_CLK_VPU_AXI>,
 					 <&clks IMX6QDL_CLK_MMDC_CH0_AXI>;
 				clock-names = "per", "ahb";
-<<<<<<< HEAD
-=======
 				power-domains = <&pd_pu>;
->>>>>>> 09b8043a
 				resets = <&src 1>;
 				iram = <&ocram>;
 				status = "disabled";
@@ -822,7 +783,7 @@
 					     <0 54 IRQ_TYPE_LEVEL_HIGH>,
 					     <0 127 IRQ_TYPE_LEVEL_HIGH>;
 
-				regulator-1p1@110 {
+				regulator-1p1 {
 					compatible = "fsl,anatop-regulator";
 					regulator-name = "vdd1p1";
 					regulator-min-microvolt = <1000000>;
@@ -837,7 +798,7 @@
 					anatop-enable-bit = <0>;
 				};
 
-				reg_3p0: regulator-3p0@120 {
+				reg_3p0: regulator-3p0 {
 					compatible = "fsl,anatop-regulator";
 					regulator-name = "vdd3p0";
 					regulator-min-microvolt = <2625000>;
@@ -851,7 +812,7 @@
 					anatop-enable-bit = <0>;
 				};
 
-				regulator-2p5@130 {
+				regulator-2p5 {
 					compatible = "fsl,anatop-regulator";
 					regulator-name = "vdd2p5";
 					regulator-min-microvolt = <2250000>;
@@ -861,17 +822,12 @@
 					anatop-vol-bit-shift = <8>;
 					anatop-vol-bit-width = <5>;
 					anatop-min-bit-val = <0>;
-<<<<<<< HEAD
-					anatop-min-voltage = <2000000>;
-					anatop-max-voltage = <2750000>;
-=======
 					anatop-min-voltage = <2100000>;
 					anatop-max-voltage = <2875000>;
->>>>>>> 09b8043a
 					anatop-enable-bit = <0>;
 				};
 
-				reg_arm: regulator-vddcore@140 {
+				reg_arm: regulator-vddcore {
 					compatible = "fsl,anatop-regulator";
 					regulator-name = "vddarm";
 					regulator-min-microvolt = <725000>;
@@ -889,7 +845,7 @@
 					regulator-allow-bypass;
 				};
 
-				reg_pu: regulator-vddpu@140 {
+				reg_pu: regulator-vddpu {
 					compatible = "fsl,anatop-regulator";
 					regulator-name = "vddpu";
 					regulator-min-microvolt = <725000>;
@@ -907,7 +863,7 @@
 					regulator-allow-bypass;
 				};
 
-				reg_soc: regulator-vddsoc@140 {
+				reg_soc: regulator-vddsoc {
 					compatible = "fsl,anatop-regulator";
 					regulator-name = "vddsoc";
 					regulator-min-microvolt = <725000>;
@@ -926,6 +882,14 @@
 				};
 			};
 
+			tempmon: tempmon {
+				compatible = "fsl,imx6q-tempmon";
+				interrupts = <0 49 IRQ_TYPE_LEVEL_HIGH>;
+				fsl,tempmon = <&anatop>;
+				fsl,tempmon-data = <&ocotp>;
+				clocks = <&clks IMX6QDL_CLK_PLL3_USB_OTG>;
+			};
+
 			usbphy1: usbphy@20c9000 {
 				compatible = "fsl,imx6q-usbphy", "fsl,imx23-usbphy";
 				reg = <0x020c9000 0x1000>;
@@ -944,7 +908,6 @@
 				fsl,anatop = <&anatop>;
 			};
 
-<<<<<<< HEAD
 			usbphy_nop1: usbphy_nop1 {
 				compatible = "usb-nop-xceiv";
 				clocks = <&clks IMX6QDL_CLK_USBPHY1>;
@@ -962,10 +925,7 @@
 				reg = <0x020cc000 0x4000>;
 			};
 
-			snvs: snvs@020cc000 {
-=======
 			snvs: snvs@20cc000 {
->>>>>>> 09b8043a
 				compatible = "fsl,sec-v4.0-mon", "syscon", "simple-mfd";
 				reg = <0x020cc000 0x4000>;
 
@@ -981,12 +941,8 @@
 					compatible = "syscon-poweroff";
 					regmap = <&snvs>;
 					offset = <0x38>;
-<<<<<<< HEAD
+					value = <0x60>;
 					mask = <0x61>;
-=======
-					value = <0x60>;
-					mask = <0x60>;
->>>>>>> 09b8043a
 					status = "disabled";
 				};
 
@@ -1021,48 +977,15 @@
 				interrupts = <0 89 IRQ_TYPE_LEVEL_HIGH>,
 					     <0 90 IRQ_TYPE_LEVEL_HIGH>;
 				interrupt-parent = <&intc>;
-<<<<<<< HEAD
-				pu-supply = <&reg_pu>;
-				clocks = <&clks IMX6QDL_CLK_GPU3D_CORE>,
-					 <&clks IMX6QDL_CLK_GPU3D_SHADER>,
-					 <&clks IMX6QDL_CLK_GPU2D_CORE>,
-					 <&clks IMX6QDL_CLK_GPU2D_AXI>,
-					 <&clks IMX6QDL_CLK_OPENVG_AXI>,
-					 <&clks IMX6QDL_CLK_VPU_AXI>,
-					 <&clks IMX6QDL_CLK_IPG>;
-				#power-domain-cells = <1>;
-			};
-
-			gpr: iomuxc-gpr@020e0000 {
-				compatible = "fsl,imx6q-iomuxc-gpr", "syscon";
-				reg = <0x020e0000 0x38>;
-			};
-
-			iomuxc: iomuxc@020e0000 {
-				compatible = "fsl,imx6dl-iomuxc", "fsl,imx6q-iomuxc";
-				reg = <0x020e0000 0x4000>;
-			};
-
-			ldb: ldb@020e0008 {
+				clocks = <&clks IMX6QDL_CLK_IPG>;
+				clock-names = "ipg";
+
+				pgc {
 				#address-cells = <1>;
 				#size-cells = <0>;
-				gpr = <&gpr>;
-				status = "disabled";
-=======
-				clocks = <&clks IMX6QDL_CLK_IPG>;
-				clock-names = "ipg";
->>>>>>> 09b8043a
-
-				pgc {
-					#address-cells = <1>;
-					#size-cells = <0>;
-<<<<<<< HEAD
+
+					power-domain@0 {
 					reg = <0>;
-					status = "disabled";
-=======
-
-					power-domain@0 {
-						reg = <0>;
 						#power-domain-cells = <0>;
 					};
 					pd_pu: power-domain@1 {
@@ -1076,22 +999,9 @@
 						         <&clks IMX6QDL_CLK_OPENVG_AXI>,
 						         <&clks IMX6QDL_CLK_VPU_AXI>;
 					};
->>>>>>> 09b8043a
-				};
-			};
-
-<<<<<<< HEAD
-				lvds-channel@1 {
-					#address-cells = <1>;
-					#size-cells = <0>;
-					reg = <1>;
-					status = "disabled";
-				};
-			};
-
-			dcic1: dcic@020e4000 {
-				compatible = "fsl,imx6q-dcic";
-=======
+					};
+				};
+
 			gpr: iomuxc-gpr@20e0000 {
 				compatible = "fsl,imx6q-iomuxc-gpr", "syscon", "simple-mfd";
 				reg = <0x20e0000 0x38>;
@@ -1108,7 +1018,7 @@
 			};
 
 			dcic1: dcic@20e4000 {
->>>>>>> 09b8043a
+				compatible = "fsl,imx6q-dcic";
 				reg = <0x020e4000 0x4000>;
 				interrupts = <0 124 IRQ_TYPE_LEVEL_HIGH>;
 				clocks = <&clks IMX6QDL_CLK_DCIC1>, <&clks IMX6QDL_CLK_DCIC1>;
@@ -1117,12 +1027,8 @@
 				status = "disabled";
 			};
 
-<<<<<<< HEAD
-			dcic2: dcic@020e8000 {
+			dcic2: dcic@20e8000 {
 				compatible = "fsl,imx6q-dcic";
-=======
-			dcic2: dcic@20e8000 {
->>>>>>> 09b8043a
 				reg = <0x020e8000 0x4000>;
 				interrupts = <0 125 IRQ_TYPE_LEVEL_HIGH>;
 				clocks = <&clks IMX6QDL_CLK_DCIC2>, <&clks IMX6QDL_CLK_DCIC2>;
@@ -1262,12 +1168,8 @@
 				status = "disabled";
 			};
 
-<<<<<<< HEAD
-			mlb: mlb@0218c000 {
+			mlb: mlb@218c000 {
 				compatible = "fsl,imx6q-mlb150";
-=======
-			mlb@218c000 {
->>>>>>> 09b8043a
 				reg = <0x0218c000 0x4000>;
 				interrupts = <0 53 IRQ_TYPE_LEVEL_HIGH>,
 					     <0 117 IRQ_TYPE_LEVEL_HIGH>,
@@ -1361,16 +1263,12 @@
 				reg = <0x021ac000 0x4000>;
 			};
 
-<<<<<<< HEAD
 			mmdc0-1@021b0000 { /* MMDC0-1 */
 				compatible = "fsl,imx6q-mmdc-combine";
 				reg = <0x021b0000 0x8000>;
 			};
 
-			mmdc0: mmdc@021b0000 { /* MMDC0 */
-=======
 			mmdc0: mmdc@21b0000 { /* MMDC0 */
->>>>>>> 09b8043a
 				compatible = "fsl,imx6q-mmdc";
 				reg = <0x021b0000 0x4000>;
 			};
@@ -1412,10 +1310,11 @@
 				status = "disabled";
 			};
 
-<<<<<<< HEAD
-			mipi_csi: mipi_csi@021dc000 { /* MIPI-CSI */
-				compatible = "fsl,imx6q-mipi-csi2";
+			mipi_csi: mipi@21dc000 {
+				compatible = "fsl,imx6-mipi-csi2";
 				reg = <0x021dc000 0x4000>;
+				#address-cells = <1>;
+				#size-cells = <0>;
 				interrupts = <0 100 0x04>, <0 101 0x04>;
 				clocks = <&clks IMX6QDL_CLK_HSI_TX>,
 					 <&clks IMX6QDL_CLK_EMI_SEL>,
@@ -1429,39 +1328,38 @@
 				status = "disabled";
 			};
 
-			mipi@021e0000 { /* MIPI-DSI */
-=======
-			mipi_csi: mipi@21dc000 {
-				compatible = "fsl,imx6-mipi-csi2";
-				reg = <0x021dc000 0x4000>;
-				#address-cells = <1>;
-				#size-cells = <0>;
-				interrupts = <0 100 0x04>, <0 101 0x04>;
-				clocks = <&clks IMX6QDL_CLK_HSI_TX>,
-					 <&clks IMX6QDL_CLK_VIDEO_27M>,
-					 <&clks IMX6QDL_CLK_EIM_PODF>;
-				clock-names = "dphy", "ref", "pix";
-				status = "disabled";
-			};
-
 			mipi_dsi: mipi@21e0000 {
->>>>>>> 09b8043a
 				reg = <0x021e0000 0x4000>;
-			};
-
-<<<<<<< HEAD
-			vdoa@021e4000 {
-=======
+				status = "disabled";
+
+				ports {
+					#address-cells = <1>;
+					#size-cells = <0>;
+
+					port@0 {
+						reg = <0>;
+
+						mipi_mux_0: endpoint {
+							remote-endpoint = <&ipu1_di0_mipi>;
+						};
+					};
+
+					port@1 {
+						reg = <1>;
+
+						mipi_mux_1: endpoint {
+							remote-endpoint = <&ipu1_di1_mipi>;
+						};
+					};
+				};
+			};
+
 			vdoa@21e4000 {
->>>>>>> 09b8043a
 				compatible = "fsl,imx6q-vdoa";
 				reg = <0x021e4000 0x4000>;
 				interrupts = <0 18 IRQ_TYPE_LEVEL_HIGH>;
 				clocks = <&clks IMX6QDL_CLK_VDOA>;
-<<<<<<< HEAD
 				iram = <&ocram>;
-=======
->>>>>>> 09b8043a
 			};
 
 			uart2: serial@21e8000 {
@@ -1529,9 +1427,6 @@
 				      "di0_sel", "di1_sel",
 				      "ldb_di0", "ldb_di1";
 			resets = <&src 2>;
-<<<<<<< HEAD
-			bypass_reset = <0>;
-=======
 
 			ipu1_csi0: port@0 {
 				reg = <0>;
@@ -1604,7 +1499,6 @@
 					remote-endpoint = <&lvds1_mux_1>;
 				};
 			};
->>>>>>> 09b8043a
 		};
 	};
 };