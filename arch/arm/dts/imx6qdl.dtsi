--- conflicted
+++ resolved
@@ -84,7 +84,6 @@
 		compatible = "simple-bus";
 		interrupt-parent = <&gpc>;
 		ranges;
-		u-boot,dm-pre-reloc;
 
 		caam_sm: caam-sm@00100000 {
 			compatible = "fsl,imx6q-caam-sm";
@@ -240,9 +239,9 @@
 			#interrupt-cells = <1>;
 			interrupt-map-mask = <0 0 0 0x7>;
 			interrupt-map = <0 0 0 1 &gpc GIC_SPI 123 IRQ_TYPE_LEVEL_HIGH>,
-			                <0 0 0 2 &gpc GIC_SPI 122 IRQ_TYPE_LEVEL_HIGH>,
-			                <0 0 0 3 &gpc GIC_SPI 121 IRQ_TYPE_LEVEL_HIGH>,
-			                <0 0 0 4 &gpc GIC_SPI 120 IRQ_TYPE_LEVEL_HIGH>;
+					<0 0 0 2 &gpc GIC_SPI 122 IRQ_TYPE_LEVEL_HIGH>,
+					<0 0 0 3 &gpc GIC_SPI 121 IRQ_TYPE_LEVEL_HIGH>,
+					<0 0 0 4 &gpc GIC_SPI 120 IRQ_TYPE_LEVEL_HIGH>;
 			clocks = <&clks IMX6QDL_CLK_PCIE_AXI>,
 				 <&clks IMX6QDL_CLK_LVDS1_GATE>,
 				 <&clks IMX6QDL_CLK_PCIE_REF_125M>;
@@ -913,22 +912,22 @@
 				clock-names = "ipg";
 
 				pgc {
-				#address-cells = <1>;
-				#size-cells = <0>;
+					#address-cells = <1>;
+					#size-cells = <0>;
 
 					power-domain@0 {
-					reg = <0>;
+						reg = <0>;
 						#power-domain-cells = <0>;
 					};
 					pd_pu: power-domain@1 {
 						reg = <1>;
 						#power-domain-cells = <0>;
 						power-supply = <&reg_pu>;
-				clocks = <&clks IMX6QDL_CLK_GPU3D_CORE>,
-					 <&clks IMX6QDL_CLK_GPU3D_SHADER>,
-					 <&clks IMX6QDL_CLK_GPU2D_CORE>,
-					 <&clks IMX6QDL_CLK_GPU2D_AXI>,
-					 <&clks IMX6QDL_CLK_OPENVG_AXI>,
+						clocks = <&clks IMX6QDL_CLK_GPU3D_CORE>,
+						         <&clks IMX6QDL_CLK_GPU3D_SHADER>,
+						         <&clks IMX6QDL_CLK_GPU2D_CORE>,
+						         <&clks IMX6QDL_CLK_GPU2D_AXI>,
+						         <&clks IMX6QDL_CLK_OPENVG_AXI>,
 						         <&clks IMX6QDL_CLK_VPU_AXI>;
 					};
 				};
@@ -1043,9 +1042,9 @@
 			ranges;
 
 			crypto: caam@2100000 {
-                                compatible = "fsl,sec-v4.0";
-                                #address-cells = <1>;
-                                #size-cells = <1>;
+				compatible = "fsl,sec-v4.0";
+				#address-cells = <1>;
+				#size-cells = <1>;
 				reg = <0x2100000 0x10000>;
                                 ranges = <0 0x2100000 0x40000>;
                                 interrupt-parent = <&intc>; /* interrupts = <0 92 0x4>; */
@@ -1064,18 +1063,18 @@
 					status = "disabled";
 				};
 
-                                sec_jr0: jr0@1000 {
-                                        compatible = "fsl,sec-v4.0-job-ring";
-                                        reg = <0x1000 0x1000>;
+				sec_jr0: jr0@1000 {
+					compatible = "fsl,sec-v4.0-job-ring";
+					reg = <0x1000 0x1000>;
 					interrupts = <GIC_SPI 105 IRQ_TYPE_LEVEL_HIGH>;
-                                };
-
-                                sec_jr1: jr1@2000 {
-                                        compatible = "fsl,sec-v4.0-job-ring";
-                                        reg = <0x2000 0x1000>;
+				};
+
+				sec_jr1: jr1@2000 {
+					compatible = "fsl,sec-v4.0-job-ring";
+					reg = <0x2000 0x1000>;
 					interrupts = <GIC_SPI 106 IRQ_TYPE_LEVEL_HIGH>;
-                                };
-				};
+				};
+			};
 
 			aipstz@0217c000 { /* AIPSTZ2 */
 				reg = <0x0217c000 0x4000>;
@@ -1345,7 +1344,7 @@
 						mipi_mux_0: endpoint {
 							remote-endpoint = <&ipu1_di0_mipi>;
 						};
-			};
+					};
 
 					port@1 {
 						reg = <1>;
@@ -1430,11 +1429,7 @@
 				      "di0_sel", "di1_sel",
 				      "ldb_di0", "ldb_di1";
 			resets = <&src 2>;
-<<<<<<< HEAD
 			bypass_reset = <0>;
-=======
-			u-boot,dm-pre-reloc;
->>>>>>> a7a16679
 
 			ipu1_csi0: port@0 {
 				reg = <0>;
