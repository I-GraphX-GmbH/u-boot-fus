--- conflicted
+++ resolved
@@ -180,7 +180,7 @@
 		interrupts = <GIC_SPI 192 IRQ_TYPE_LEVEL_HIGH>;
 		fsl,dsp_ap_mu_id = <13>;
 		status = "okay";
-		};
+	};
 
 	mu_m0: mu_m0@2d000000 {
 		compatible = "fsl,imx8-mu0-vpu-m0";
@@ -188,7 +188,7 @@
 		interrupts = <GIC_SPI 472 IRQ_TYPE_LEVEL_HIGH>;
 		fsl,vpu_ap_mu_id = <16>;
 		status = "okay";
-		};
+	};
 
 	mu1_m0: mu1_m0@2d020000 {
 		compatible = "fsl,imx8-mu1-vpu-m0";
@@ -251,11 +251,11 @@
 				     <GIC_SPI 12 IRQ_TYPE_LEVEL_HIGH>,
 				     <GIC_SPI 13 IRQ_TYPE_LEVEL_HIGH>;
 			interrupt-parent = <&gic>;
-	};
+		};
 	};
 
 	#include "fsl-imx8qm-device.dtsi"
-	};
+};
 
 &A53_0 {
 	operating-points = <
@@ -270,7 +270,7 @@
 	clock-latency = <61036>;
 	#cooling-cells = <2>;
 	/delete-property/ cpu-idle-states;
-	};
+};
 
 &A72_0 {
 	operating-points = <
@@ -285,24 +285,19 @@
 	clock-latency = <61036>;
 	#cooling-cells = <2>;
 	/delete-property/ cpu-idle-states;
-<<<<<<< HEAD
-	};
-
-=======
-};
->>>>>>> 0ea138a2
+};
 
 &A53_1 {
 	/delete-property/ cpu-idle-states;
-	};
+};
 
 &A53_2 {
 	/delete-property/ cpu-idle-states;
-	};
+};
 
 &A53_3 {
 	/delete-property/ cpu-idle-states;
-	};
+};
 
 &A72_1 {
 	/delete-property/ cpu-idle-states;
