--- conflicted
+++ resolved
@@ -607,7 +607,7 @@
                                 MX6ULL_PAD_SNVS_TAMPER3__GPIO5_IO03      0x79
                         >;
                 };
-		
+
 		pinctrl_lcdif_reset: lcdifresetgrp {
                         fsl,pins = <
                                 /* used for lcd reset */
@@ -686,12 +686,7 @@
 	flash0: n25q256a@0 {
 		#address-cells = <1>;
 		#size-cells = <1>;
-<<<<<<< HEAD
 		compatible = "micron,n25q256a", "jedec,spi-nor";
-=======
-		/* compatible = "micron,n25q256a"; */
-		compatible = "jedec,spi-nor";
->>>>>>> a7a16679
 		spi-max-frequency = <29000000>;
 		spi-nor,ddr-quad-read-dummy = <6>;
 		reg = <0>;
