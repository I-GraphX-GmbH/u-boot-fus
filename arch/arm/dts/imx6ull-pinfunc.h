--- conflicted
+++ resolved
@@ -11,10 +11,6 @@
  * The pin function ID is a tuple of
  * <mux_reg conf_reg input_reg mux_mode input_val>
  */
-<<<<<<< HEAD
-#define MX6ULL_PAD_GPIO1_IO03__OSC32K_32K_OUT                     0x0068 0x02f4 0x0000 0x3 0x0
-
-=======
 /* signals common for i.MX6UL and i.MX6ULL */
 #undef MX6UL_PAD_UART5_TX_DATA__UART5_DTE_RX
 #define MX6UL_PAD_UART5_TX_DATA__UART5_DTE_RX                    0x00BC 0x0348 0x0644 0x0 0x6
@@ -39,7 +35,6 @@
 #define MX6ULL_PAD_UART4_RX_DATA__EPDC_PWRCTRL01                  0x00B8 0x0344 0x0000 0x9 0x0
 #define MX6ULL_PAD_UART5_TX_DATA__EPDC_PWRCTRL02                  0x00BC 0x0348 0x0000 0x9 0x0
 #define MX6ULL_PAD_UART5_RX_DATA__EPDC_PWRCTRL03                  0x00C0 0x034C 0x0000 0x9 0x0
->>>>>>> 252100a3
 #define MX6ULL_PAD_ENET1_RX_DATA0__EPDC_SDCE04                    0x00C4 0x0350 0x0000 0x9 0x0
 #define MX6ULL_PAD_ENET1_RX_DATA1__EPDC_SDCE05                    0x00C8 0x0354 0x0000 0x9 0x0
 #define MX6ULL_PAD_ENET1_RX_EN__EPDC_SDCE06                       0x00CC 0x0358 0x0000 0x9 0x0
@@ -88,34 +83,5 @@
 #define MX6ULL_PAD_CSI_DATA05__ESAI_TX_CLK                        0x01F8 0x0484 0x0000 0x9 0x0
 #define MX6ULL_PAD_CSI_DATA06__ESAI_TX5_RX0                       0x01FC 0x0488 0x0000 0x9 0x0
 #define MX6ULL_PAD_CSI_DATA07__ESAI_T0                            0x0200 0x048C 0x0000 0x9 0x0
-<<<<<<< HEAD
-
-#define MX6UL_PAD_UART1_TX_DATA__UART5_DCE_TX                    0x0084 0x0310 0x0000 0x9 0x0
-#define MX6UL_PAD_UART1_TX_DATA__UART5_DTE_RX                    0x0084 0x0310 0x0644 0x9 0x4
-#define MX6UL_PAD_UART1_RX_DATA__UART5_DCE_RX                    0x0088 0x0314 0x0644 0x9 0x5
-#define MX6UL_PAD_UART1_RX_DATA__UART5_DTE_TX                    0x0088 0x0314 0x0000 0x9 0x0
-#define MX6UL_PAD_UART1_CTS_B__UART5_DCE_CTS                     0x008C 0x0318 0x0000 0x9 0x0
-#define MX6UL_PAD_UART1_CTS_B__UART5_DTE_RTS                     0x008C 0x0318 0x0640 0x9 0x3
-#define MX6UL_PAD_UART1_RTS_B__UART5_DCE_RTS                     0x0090 0x031C 0x0640 0x9 0x4
-#define MX6UL_PAD_UART1_RTS_B__UART5_DTE_CTS                     0x0090 0x031C 0x0000 0x9 0x0
-#define MX6UL_PAD_UART4_RX_DATA__EPDC_PWRCTRL01                  0x00B8 0x0344 0x0000 0x9 0x0
-#define MX6UL_PAD_UART5_TX_DATA__EPDC_PWRCTRL02                  0x00BC 0x0348 0x0000 0x9 0x0
-#define MX6UL_PAD_UART5_RX_DATA__EPDC_PWRCTRL03                  0x00C0 0x034C 0x0000 0x9 0x0
-
-/* Below pinfunc are different with i.MX6UL, so override them in here
- * To avoid build warning, firstly undef them.
- */
-#undef MX6UL_PAD_UART5_TX_DATA__UART5_DTE_RX
-#undef MX6UL_PAD_UART5_RX_DATA__UART5_DCE_RX
-#undef MX6UL_PAD_ENET1_RX_EN__UART5_DCE_RTS
-#undef MX6UL_PAD_ENET1_TX_DATA0__UART5_DTE_RTS
-#undef MX6UL_PAD_CSI_DATA02__UART5_DCE_RTS
-#define MX6UL_PAD_UART5_TX_DATA__UART5_DTE_RX                    0x00BC 0x0348 0x0644 0x0 0x6
-#define MX6UL_PAD_UART5_RX_DATA__UART5_DCE_RX                    0x00C0 0x034C 0x0644 0x0 0x7
-#define MX6UL_PAD_ENET1_RX_EN__UART5_DCE_RTS                     0x00CC 0x0358 0x0640 0x1 0x5
-#define MX6UL_PAD_ENET1_TX_DATA0__UART5_DTE_RTS                  0x00D0 0x035C 0x0640 0x1 0x6
-#define MX6UL_PAD_CSI_DATA02__UART5_DCE_RTS                      0x01EC 0x0478 0x0640 0x8 0x7
-=======
->>>>>>> 252100a3
 
 #endif /* __DTS_IMX6ULL_PINFUNC_H */