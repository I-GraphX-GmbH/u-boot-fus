// SPDX-License-Identifier: GPL-2.0
//
// Copyright 2013 Freescale Semiconductor, Inc.
<<<<<<< HEAD
=======
// Copyright 2018 NXP
>>>>>>> 1e351715

#include <dt-bindings/interrupt-controller/irq.h>
#include "imx6dl-pinfunc.h"
#include "imx6qdl.dtsi"

/ {
	aliases {
		i2c3 = &i2c4;
	};

	cpus {
		#address-cells = <1>;
		#size-cells = <0>;

		cpu0: cpu@0 {
			compatible = "arm,cortex-a9";
			device_type = "cpu";
			reg = <0>;
			next-level-cache = <&L2>;
			operating-points = <
				/* kHz    uV */
				996000  1250000
				792000  1175000
				396000  1150000
			>;
			fsl,soc-operating-points = <
				/* ARM kHz  SOC-PU uV */
				996000	1175000
				792000	1175000
				396000	1175000
			>;
			clock-latency = <61036>; /* two CLK32 periods */
			#cooling-cells = <2>;
			clocks = <&clks IMX6QDL_CLK_ARM>,
				 <&clks IMX6QDL_CLK_PLL2_PFD2_396M>,
				 <&clks IMX6QDL_CLK_STEP>,
				 <&clks IMX6QDL_CLK_PLL1_SW>,
				 <&clks IMX6QDL_CLK_PLL1_SYS>,
				 <&clks IMX6QDL_CLK_PLL1>,
				 <&clks IMX6QDL_PLL1_BYPASS>,
				 <&clks IMX6QDL_PLL1_BYPASS_SRC>;
			clock-names = "arm", "pll2_pfd2_396m", "step",
				      "pll1_sw", "pll1_sys", "pll1",
				      "pll1_bypass", "pll1_bypass_src";
			arm-supply = <&reg_arm>;
			pu-supply = <&reg_pu>;
			soc-supply = <&reg_soc>;
		};

		cpu@1 {
			compatible = "arm,cortex-a9";
			device_type = "cpu";
			reg = <1>;
			next-level-cache = <&L2>;
			operating-points = <
				/* kHz    uV */
				996000  1250000
				792000  1175000
				396000  1150000
			>;
			fsl,soc-operating-points = <
				/* ARM kHz  SOC-PU uV */
				996000	1175000
				792000	1175000
				396000	1175000
			>;
			clock-latency = <61036>; /* two CLK32 periods */
			clocks = <&clks IMX6QDL_CLK_ARM>,
				 <&clks IMX6QDL_CLK_PLL2_PFD2_396M>,
				 <&clks IMX6QDL_CLK_STEP>,
				 <&clks IMX6QDL_CLK_PLL1_SW>,
				 <&clks IMX6QDL_CLK_PLL1_SYS>;
			clock-names = "arm", "pll2_pfd2_396m", "step",
				      "pll1_sw", "pll1_sys";
			arm-supply = <&reg_arm>;
			pu-supply = <&reg_pu>;
			soc-supply = <&reg_soc>;
		};
	};

	reserved-memory {
		#address-cells = <1>;
		#size-cells = <1>;
		ranges;

		/* global autoconfigured region for contiguous allocations */
		linux,cma {
			compatible = "shared-dma-pool";
			reusable;
			size = <0x14000000>;
			linux,cma-default;
		};
	};

	soc {
		busfreq {
			compatible = "fsl,imx_busfreq";
			clocks = <&clks IMX6QDL_CLK_PLL2_BUS>, <&clks IMX6QDL_CLK_PLL2_PFD2_396M>,
				<&clks IMX6QDL_CLK_PLL2_198M>, <&clks IMX6QDL_CLK_ARM>,
				<&clks IMX6QDL_CLK_PLL3_USB_OTG>, <&clks IMX6QDL_CLK_PERIPH>,
				<&clks IMX6QDL_CLK_PERIPH_PRE>, <&clks IMX6QDL_CLK_PERIPH_CLK2>,
				<&clks IMX6QDL_CLK_PERIPH_CLK2_SEL>, <&clks IMX6QDL_CLK_OSC>,
				<&clks IMX6QDL_CLK_AXI_ALT_SEL>, <&clks IMX6QDL_CLK_AXI_SEL> ,
				<&clks IMX6QDL_CLK_PLL3_PFD1_540M>;
			clock-names = "pll2_bus", "pll2_pfd2_396m", "pll2_198m", "arm", "pll3_usb_otg", "periph",
				"periph_pre", "periph_clk2", "periph_clk2_sel", "osc", "axi_alt_sel", "axi_sel", "pll3_pfd1_540m";
			interrupts = <0 107 0x04>, <0 112 0x4>;
			interrupt-names = "irq_busfreq_0", "irq_busfreq_1";
			fsl,max_ddr_freq = <400000000>;
		};

		gpu: gpu@00130000 {
			compatible = "fsl,imx6dl-gpu", "fsl,imx6q-gpu";
			reg = <0x00130000 0x4000>, <0x00134000 0x4000>,
			      <0x10000000 0x0>, <0x0 0x8000000>;
			reg-names = "iobase_3d", "iobase_2d",
				    "phys_baseaddr", "contiguous_mem";
			interrupts = <0 9 IRQ_TYPE_LEVEL_HIGH>,
				     <0 10 IRQ_TYPE_LEVEL_HIGH>;
			interrupt-names = "irq_3d", "irq_2d";
			clocks = <&clks IMX6QDL_CLK_OPENVG_AXI>, <&clks IMX6QDL_CLK_GPU3D_AXI>,
				 <&clks IMX6QDL_CLK_GPU2D_CORE>, <&clks IMX6QDL_CLK_GPU3D_CORE>,
				 <&clks IMX6QDL_CLK_DUMMY>;
			clock-names = "gpu2d_axi_clk", "gpu3d_axi_clk",
				      "gpu2d_clk", "gpu3d_clk",
				      "gpu3d_shader_clk";
			resets = <&src 0>, <&src 3>;
			reset-names = "gpu3d", "gpu2d";
			power-domains = <&pd_pu>;
		};

		ocram: sram@00905000 {
			compatible = "mmio-sram";
			reg = <0x00905000 0x1B000>;
			clocks = <&clks IMX6QDL_CLK_OCRAM>;
		};

<<<<<<< HEAD
		aips1: aips-bus@2000000 {
			iomuxc: iomuxc@20e0000 {
=======
		ocram_optee: sram@00918000 {
			compatible = "fsl,optee-lpm-sram";
			reg = <0x00918000 0x8000>;
			overw_reg = <&ocram 0x00905000 0x13000>;
		};

		aips1: aips-bus@02000000 {
			iomuxc: iomuxc@020e0000 {
>>>>>>> 1e351715
				compatible = "fsl,imx6dl-iomuxc";
			};

			dcic2: dcic@020e8000 {
				clocks = <&clks IMX6QDL_CLK_DCIC1 >,
						<&clks IMX6QDL_CLK_DCIC2>; /* DCIC2 depend on DCIC1 clock in imx6dl*/
				clock-names = "dcic", "disp-axi";
			};

			pxp: pxp@20f0000 {
				compatible = "fsl,imx6dl-pxp-dma";
				reg = <0x020f0000 0x4000>;
				interrupts = <0 98 IRQ_TYPE_LEVEL_HIGH>;
				clocks = <&clks IMX6QDL_CLK_IPU2>, <&clks IMX6QDL_CLK_DUMMY>;
				clock-names = "pxp-axi", "disp-axi";
				status = "disabled";
			};

			epdc: epdc@20f4000 {
				compatible = "fsl,imx6dl-epdc";
				reg = <0x020f4000 0x4000>;
				interrupts = <0 97 IRQ_TYPE_LEVEL_HIGH>;
				clocks = <&clks IMX6QDL_CLK_IPU2>, <&clks IMX6QDL_CLK_IPU2_DI1>;
				clock-names = "epdc_axi", "epdc_pix";
			};
		};

		aips2: aips-bus@02100000 {
			mipi_dsi: mipi@021e0000 {
				compatible = "fsl,imx6dl-mipi-dsi";
				reg = <0x021e0000 0x4000>;
				interrupts = <0 102 0x04>;
				gpr = <&gpr>;
				clocks = <&clks IMX6QDL_CLK_HSI_TX>, <&clks IMX6QDL_CLK_VIDEO_27M>;
				clock-names = "mipi_pllref_clk", "mipi_cfg_clk";
				status = "disabled";
			};

			i2c4: i2c@021f8000 {
				#address-cells = <1>;
				#size-cells = <0>;
				compatible = "fsl,imx6q-i2c", "fsl,imx21-i2c";
				reg = <0x021f8000 0x4000>;
				interrupts = <0 35 IRQ_TYPE_LEVEL_HIGH>;
				clocks = <&clks IMX6DL_CLK_I2C4>;
				status = "disabled";
			};
		};
	};

	capture-subsystem {
		compatible = "fsl,imx-capture-subsystem";
		ports = <&ipu1_csi0>, <&ipu1_csi1>;
	};

	display-subsystem {
		compatible = "fsl,imx-display-subsystem";
		ports = <&ipu1_di0>, <&ipu1_di1>;
	};
<<<<<<< HEAD
=======

	gpu-subsystem {
		compatible = "fsl,imx-gpu-subsystem";
		cores = <&gpu_2d>, <&gpu_3d>;
	};
>>>>>>> 1e351715
};

&gpio1 {
	gpio-ranges = <&iomuxc  0 131 2>, <&iomuxc  2 137 8>, <&iomuxc 10 189 2>,
		      <&iomuxc 12 194 1>, <&iomuxc 13 193 1>, <&iomuxc 14 192 1>,
		      <&iomuxc 15 191 1>, <&iomuxc 16 185 2>, <&iomuxc 18 184 1>,
		      <&iomuxc 19 187 1>, <&iomuxc 20 183 1>, <&iomuxc 21 188 1>,
		      <&iomuxc 22 123 3>, <&iomuxc 25 121 1>, <&iomuxc 26 127 1>,
		      <&iomuxc 27 126 1>, <&iomuxc 28 128 1>, <&iomuxc 29 130 1>,
		      <&iomuxc 30 129 1>, <&iomuxc 31 122 1>;
};

&gpio2 {
	gpio-ranges = <&iomuxc  0 161 8>, <&iomuxc  8 208 8>, <&iomuxc 16  74 1>,
		      <&iomuxc 17  73 1>, <&iomuxc 18  72 1>, <&iomuxc 19  71 1>,
		      <&iomuxc 20  70 1>, <&iomuxc 21  69 1>, <&iomuxc 22  68 1>,
		      <&iomuxc 23  79 2>, <&iomuxc 25 118 2>, <&iomuxc 27 117 1>,
		      <&iomuxc 28 113 4>;
};

&gpio3 {
	gpio-ranges = <&iomuxc  0 97  2>, <&iomuxc 2 105 8>, <&iomuxc 10 99 6>,
		      <&iomuxc 16 81 16>;
};

&gpio4 {
	gpio-ranges = <&iomuxc  5 136 1>, <&iomuxc  6 145 1>, <&iomuxc  7 150 1>,
		      <&iomuxc  8 146 1>, <&iomuxc  9 151 1>, <&iomuxc 10 147 1>,
		      <&iomuxc 11 152 1>, <&iomuxc 12 148 1>, <&iomuxc 13 153 1>,
		      <&iomuxc 14 149 1>, <&iomuxc 15 154 1>, <&iomuxc 16  39 7>,
		      <&iomuxc 23  56 1>, <&iomuxc 24  61 7>, <&iomuxc 31  46 1>;
};

&gpio5 {
	gpio-ranges = <&iomuxc  0 120 1>, <&iomuxc  2 77 1>, <&iomuxc  4 76 1>,
		      <&iomuxc  5  47 9>, <&iomuxc 14 57 4>, <&iomuxc 18 37 1>,
		      <&iomuxc 19  36 1>, <&iomuxc 20 35 1>, <&iomuxc 21 38 1>,
		      <&iomuxc 22  29 6>, <&iomuxc 28 19 4>;
};

&gpio6 {
	gpio-ranges = <&iomuxc  0  23 6>, <&iomuxc  6  75 1>, <&iomuxc  7 156 1>,
		      <&iomuxc  8 155 1>, <&iomuxc  9 170 1>, <&iomuxc 10 169 1>,
		      <&iomuxc 11 157 1>, <&iomuxc 14 158 3>, <&iomuxc 17 204 1>,
		      <&iomuxc 18 203 1>, <&iomuxc 19 182 1>, <&iomuxc 20 177 4>,
		      <&iomuxc 24 175 1>, <&iomuxc 25 171 1>, <&iomuxc 26 181 1>,
		      <&iomuxc 27 172 3>, <&iomuxc 30 176 1>, <&iomuxc 31  78 1>;
};

&gpio7 {
	gpio-ranges = <&iomuxc 0 202 1>, <&iomuxc  1 201 1>, <&iomuxc  2 196 1>,
		      <&iomuxc 3 195 1>, <&iomuxc  4 197 4>, <&iomuxc  8 205 1>,
		      <&iomuxc 9 207 1>, <&iomuxc 10 206 1>, <&iomuxc 11 133 3>;
};

&gpr {
<<<<<<< HEAD
	ipu1_csi0_mux {
=======
	ipu1_csi0_mux: ipu1_csi0_mux@34 {
>>>>>>> 1e351715
		compatible = "video-mux";
		mux-controls = <&mux 0>;
		#address-cells = <1>;
		#size-cells = <0>;

		port@0 {
			reg = <0>;

			ipu1_csi0_mux_from_mipi_vc0: endpoint {
				remote-endpoint = <&mipi_vc0_to_ipu1_csi0_mux>;
			};
		};

		port@1 {
			reg = <1>;

			ipu1_csi0_mux_from_mipi_vc1: endpoint {
				remote-endpoint = <&mipi_vc1_to_ipu1_csi0_mux>;
			};
		};

		port@2 {
			reg = <2>;

			ipu1_csi0_mux_from_mipi_vc2: endpoint {
				remote-endpoint = <&mipi_vc2_to_ipu1_csi0_mux>;
			};
		};

		port@3 {
			reg = <3>;

			ipu1_csi0_mux_from_mipi_vc3: endpoint {
				remote-endpoint = <&mipi_vc3_to_ipu1_csi0_mux>;
			};
		};

		port@4 {
			reg = <4>;

			ipu1_csi0_mux_from_parallel_sensor: endpoint {
			};
		};

		port@5 {
			reg = <5>;

			ipu1_csi0_mux_to_ipu1_csi0: endpoint {
				remote-endpoint = <&ipu1_csi0_from_ipu1_csi0_mux>;
			};
		};
	};

<<<<<<< HEAD
	ipu1_csi1_mux {
=======
	ipu1_csi1_mux: ipu1_csi1_mux@34 {
>>>>>>> 1e351715
		compatible = "video-mux";
		mux-controls = <&mux 1>;
		#address-cells = <1>;
		#size-cells = <0>;

		port@0 {
			reg = <0>;

			ipu1_csi1_mux_from_mipi_vc0: endpoint {
				remote-endpoint = <&mipi_vc0_to_ipu1_csi1_mux>;
			};
		};

		port@1 {
			reg = <1>;

			ipu1_csi1_mux_from_mipi_vc1: endpoint {
				remote-endpoint = <&mipi_vc1_to_ipu1_csi1_mux>;
			};
		};

		port@2 {
			reg = <2>;

			ipu1_csi1_mux_from_mipi_vc2: endpoint {
				remote-endpoint = <&mipi_vc2_to_ipu1_csi1_mux>;
			};
		};

		port@3 {
			reg = <3>;

			ipu1_csi1_mux_from_mipi_vc3: endpoint {
				remote-endpoint = <&mipi_vc3_to_ipu1_csi1_mux>;
			};
		};

		port@4 {
			reg = <4>;

			ipu1_csi1_mux_from_parallel_sensor: endpoint {
			};
		};

		port@5 {
			reg = <5>;

			ipu1_csi1_mux_to_ipu1_csi1: endpoint {
				remote-endpoint = <&ipu1_csi1_from_ipu1_csi1_mux>;
			};
		};
	};
};

&gpt {
	compatible = "fsl,imx6dl-gpt";
};

&hdmi {
	compatible = "fsl,imx6dl-hdmi";
};

&ipu1_csi1 {
	ipu1_csi1_from_ipu1_csi1_mux: endpoint {
		remote-endpoint = <&ipu1_csi1_mux_to_ipu1_csi1>;
	};
};

&ldb {
	compatible = "fsl,imx6dl-ldb", "fsl,imx53-ldb";
	clocks = <&clks IMX6QDL_CLK_LDB_DI0>, <&clks IMX6QDL_CLK_LDB_DI1>,
		 <&clks IMX6QDL_CLK_IPU1_DI0_SEL>, <&clks IMX6QDL_CLK_IPU1_DI1_SEL>,
		 <&clks IMX6QDL_CLK_IPU2_DI0_SEL>,
		 <&clks IMX6QDL_CLK_LDB_DI0_DIV_3_5>, <&clks IMX6QDL_CLK_LDB_DI1_DIV_3_5>,
		 <&clks IMX6QDL_CLK_LDB_DI0_DIV_7>, <&clks IMX6QDL_CLK_LDB_DI1_DIV_7>,
		 <&clks IMX6QDL_CLK_LDB_DI0_DIV_SEL>, <&clks IMX6QDL_CLK_LDB_DI1_DIV_SEL>;
	clock-names = "ldb_di0", "ldb_di1",
		      "di0_sel", "di1_sel",
		      "di2_sel",
		      "ldb_di0_div_3_5", "ldb_di1_div_3_5",
		      "ldb_di0_div_7", "ldb_di1_div_7",
		      "ldb_di0_div_sel", "ldb_di1_div_sel";
};

&mipi_csi {
	port@1 {
		reg = <1>;
		#address-cells = <1>;
		#size-cells = <0>;

		mipi_vc0_to_ipu1_csi0_mux: endpoint@0 {
<<<<<<< HEAD
			reg = <0>;
=======
>>>>>>> 1e351715
			remote-endpoint = <&ipu1_csi0_mux_from_mipi_vc0>;
		};

		mipi_vc0_to_ipu1_csi1_mux: endpoint@1 {
<<<<<<< HEAD
			reg = <1>;
=======
>>>>>>> 1e351715
			remote-endpoint = <&ipu1_csi1_mux_from_mipi_vc0>;
		};
	};

	port@2 {
		reg = <2>;
		#address-cells = <1>;
		#size-cells = <0>;

		mipi_vc1_to_ipu1_csi0_mux: endpoint@0 {
<<<<<<< HEAD
			reg = <0>;
=======
>>>>>>> 1e351715
			remote-endpoint = <&ipu1_csi0_mux_from_mipi_vc1>;
		};

		mipi_vc1_to_ipu1_csi1_mux: endpoint@1 {
<<<<<<< HEAD
			reg = <1>;
=======
>>>>>>> 1e351715
			remote-endpoint = <&ipu1_csi1_mux_from_mipi_vc1>;
		};
	};

	port@3 {
		reg = <3>;
		#address-cells = <1>;
		#size-cells = <0>;

		mipi_vc2_to_ipu1_csi0_mux: endpoint@0 {
<<<<<<< HEAD
			reg = <0>;
=======
>>>>>>> 1e351715
			remote-endpoint = <&ipu1_csi0_mux_from_mipi_vc2>;
		};

		mipi_vc2_to_ipu1_csi1_mux: endpoint@1 {
<<<<<<< HEAD
			reg = <1>;
=======
>>>>>>> 1e351715
			remote-endpoint = <&ipu1_csi1_mux_from_mipi_vc2>;
		};
	};

	port@4 {
		reg = <4>;
		#address-cells = <1>;
		#size-cells = <0>;

		mipi_vc3_to_ipu1_csi0_mux: endpoint@0 {
<<<<<<< HEAD
			reg = <0>;
=======
>>>>>>> 1e351715
			remote-endpoint = <&ipu1_csi0_mux_from_mipi_vc3>;
		};

		mipi_vc3_to_ipu1_csi1_mux: endpoint@1 {
<<<<<<< HEAD
			reg = <1>;
=======
>>>>>>> 1e351715
			remote-endpoint = <&ipu1_csi1_mux_from_mipi_vc3>;
		};
	};
};

&mux {
	mux-reg-masks = <0x34 0x00000007>, /* IPU_CSI0_MUX */
			<0x34 0x00000038>, /* IPU_CSI1_MUX */
			<0x0c 0x0000000c>, /* HDMI_MUX_CTL */
			<0x0c 0x000000c0>, /* LVDS0_MUX_CTL */
			<0x0c 0x00000300>, /* LVDS1_MUX_CTL */
			<0x28 0x00000003>, /* DCIC1_MUX_CTL */
			<0x28 0x0000000c>; /* DCIC2_MUX_CTL */
};

&vpu {
	compatible = "fsl,imx6dl-vpu", "cnm,coda960";
};

&vpu_fsl {
	iramsize = <0>;
};<|MERGE_RESOLUTION|>--- conflicted
+++ resolved
@@ -1,10 +1,7 @@
 // SPDX-License-Identifier: GPL-2.0
 //
 // Copyright 2013 Freescale Semiconductor, Inc.
-<<<<<<< HEAD
-=======
 // Copyright 2018 NXP
->>>>>>> 1e351715
 
 #include <dt-bindings/interrupt-controller/irq.h>
 #include "imx6dl-pinfunc.h"
@@ -37,7 +34,6 @@
 				396000	1175000
 			>;
 			clock-latency = <61036>; /* two CLK32 periods */
-			#cooling-cells = <2>;
 			clocks = <&clks IMX6QDL_CLK_ARM>,
 				 <&clks IMX6QDL_CLK_PLL2_PFD2_396M>,
 				 <&clks IMX6QDL_CLK_STEP>,
@@ -59,29 +55,6 @@
 			device_type = "cpu";
 			reg = <1>;
 			next-level-cache = <&L2>;
-			operating-points = <
-				/* kHz    uV */
-				996000  1250000
-				792000  1175000
-				396000  1150000
-			>;
-			fsl,soc-operating-points = <
-				/* ARM kHz  SOC-PU uV */
-				996000	1175000
-				792000	1175000
-				396000	1175000
-			>;
-			clock-latency = <61036>; /* two CLK32 periods */
-			clocks = <&clks IMX6QDL_CLK_ARM>,
-				 <&clks IMX6QDL_CLK_PLL2_PFD2_396M>,
-				 <&clks IMX6QDL_CLK_STEP>,
-				 <&clks IMX6QDL_CLK_PLL1_SW>,
-				 <&clks IMX6QDL_CLK_PLL1_SYS>;
-			clock-names = "arm", "pll2_pfd2_396m", "step",
-				      "pll1_sw", "pll1_sys";
-			arm-supply = <&reg_arm>;
-			pu-supply = <&reg_pu>;
-			soc-supply = <&reg_soc>;
 		};
 	};
 
@@ -142,10 +115,6 @@
 			clocks = <&clks IMX6QDL_CLK_OCRAM>;
 		};
 
-<<<<<<< HEAD
-		aips1: aips-bus@2000000 {
-			iomuxc: iomuxc@20e0000 {
-=======
 		ocram_optee: sram@00918000 {
 			compatible = "fsl,optee-lpm-sram";
 			reg = <0x00918000 0x8000>;
@@ -154,7 +123,6 @@
 
 		aips1: aips-bus@02000000 {
 			iomuxc: iomuxc@020e0000 {
->>>>>>> 1e351715
 				compatible = "fsl,imx6dl-iomuxc";
 			};
 
@@ -164,7 +132,7 @@
 				clock-names = "dcic", "disp-axi";
 			};
 
-			pxp: pxp@20f0000 {
+			pxp: pxp@020f0000 {
 				compatible = "fsl,imx6dl-pxp-dma";
 				reg = <0x020f0000 0x4000>;
 				interrupts = <0 98 IRQ_TYPE_LEVEL_HIGH>;
@@ -173,12 +141,17 @@
 				status = "disabled";
 			};
 
-			epdc: epdc@20f4000 {
+			epdc: epdc@020f4000 {
 				compatible = "fsl,imx6dl-epdc";
 				reg = <0x020f4000 0x4000>;
 				interrupts = <0 97 IRQ_TYPE_LEVEL_HIGH>;
 				clocks = <&clks IMX6QDL_CLK_IPU2>, <&clks IMX6QDL_CLK_IPU2_DI1>;
 				clock-names = "epdc_axi", "epdc_pix";
+			};
+
+			lcdif: lcdif@020f8000 {
+				reg = <0x020f8000 0x4000>;
+				interrupts = <0 39 IRQ_TYPE_LEVEL_HIGH>;
 			};
 		};
 
@@ -214,14 +187,11 @@
 		compatible = "fsl,imx-display-subsystem";
 		ports = <&ipu1_di0>, <&ipu1_di1>;
 	};
-<<<<<<< HEAD
-=======
 
 	gpu-subsystem {
 		compatible = "fsl,imx-gpu-subsystem";
 		cores = <&gpu_2d>, <&gpu_3d>;
 	};
->>>>>>> 1e351715
 };
 
 &gpio1 {
@@ -278,11 +248,7 @@
 };
 
 &gpr {
-<<<<<<< HEAD
-	ipu1_csi0_mux {
-=======
 	ipu1_csi0_mux: ipu1_csi0_mux@34 {
->>>>>>> 1e351715
 		compatible = "video-mux";
 		mux-controls = <&mux 0>;
 		#address-cells = <1>;
@@ -336,11 +302,7 @@
 		};
 	};
 
-<<<<<<< HEAD
-	ipu1_csi1_mux {
-=======
 	ipu1_csi1_mux: ipu1_csi1_mux@34 {
->>>>>>> 1e351715
 		compatible = "video-mux";
 		mux-controls = <&mux 1>;
 		#address-cells = <1>;
@@ -432,18 +394,10 @@
 		#size-cells = <0>;
 
 		mipi_vc0_to_ipu1_csi0_mux: endpoint@0 {
-<<<<<<< HEAD
-			reg = <0>;
-=======
->>>>>>> 1e351715
 			remote-endpoint = <&ipu1_csi0_mux_from_mipi_vc0>;
 		};
 
 		mipi_vc0_to_ipu1_csi1_mux: endpoint@1 {
-<<<<<<< HEAD
-			reg = <1>;
-=======
->>>>>>> 1e351715
 			remote-endpoint = <&ipu1_csi1_mux_from_mipi_vc0>;
 		};
 	};
@@ -454,18 +408,10 @@
 		#size-cells = <0>;
 
 		mipi_vc1_to_ipu1_csi0_mux: endpoint@0 {
-<<<<<<< HEAD
-			reg = <0>;
-=======
->>>>>>> 1e351715
 			remote-endpoint = <&ipu1_csi0_mux_from_mipi_vc1>;
 		};
 
 		mipi_vc1_to_ipu1_csi1_mux: endpoint@1 {
-<<<<<<< HEAD
-			reg = <1>;
-=======
->>>>>>> 1e351715
 			remote-endpoint = <&ipu1_csi1_mux_from_mipi_vc1>;
 		};
 	};
@@ -476,18 +422,10 @@
 		#size-cells = <0>;
 
 		mipi_vc2_to_ipu1_csi0_mux: endpoint@0 {
-<<<<<<< HEAD
-			reg = <0>;
-=======
->>>>>>> 1e351715
 			remote-endpoint = <&ipu1_csi0_mux_from_mipi_vc2>;
 		};
 
 		mipi_vc2_to_ipu1_csi1_mux: endpoint@1 {
-<<<<<<< HEAD
-			reg = <1>;
-=======
->>>>>>> 1e351715
 			remote-endpoint = <&ipu1_csi1_mux_from_mipi_vc2>;
 		};
 	};
@@ -498,18 +436,10 @@
 		#size-cells = <0>;
 
 		mipi_vc3_to_ipu1_csi0_mux: endpoint@0 {
-<<<<<<< HEAD
-			reg = <0>;
-=======
->>>>>>> 1e351715
 			remote-endpoint = <&ipu1_csi0_mux_from_mipi_vc3>;
 		};
 
 		mipi_vc3_to_ipu1_csi1_mux: endpoint@1 {
-<<<<<<< HEAD
-			reg = <1>;
-=======
->>>>>>> 1e351715
 			remote-endpoint = <&ipu1_csi1_mux_from_mipi_vc3>;
 		};
 	};
