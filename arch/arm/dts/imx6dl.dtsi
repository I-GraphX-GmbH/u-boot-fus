--- conflicted
+++ resolved
@@ -1,18 +1,6 @@
-<<<<<<< HEAD
-
-/*
- * Copyright 2013-2015 Freescale Semiconductor, Inc.
- *
- * This program is free software; you can redistribute it and/or modify
- * it under the terms of the GNU General Public License version 2 as
- * published by the Free Software Foundation.
- *
- */
-=======
 // SPDX-License-Identifier: GPL-2.0
 //
 // Copyright 2013 Freescale Semiconductor, Inc.
->>>>>>> 09b8043a
 
 #include <dt-bindings/interrupt-controller/irq.h>
 #include "imx6dl-pinfunc.h"
@@ -108,7 +96,6 @@
 	};
 
 	soc {
-<<<<<<< HEAD
 		busfreq {
 			compatible = "fsl,imx_busfreq";
 			clocks = <&clks IMX6QDL_CLK_PLL2_BUS>, <&clks IMX6QDL_CLK_PLL2_PFD2_396M>,
@@ -146,9 +133,6 @@
 		};
 
 		ocram: sram@00905000 {
-=======
-		ocram: sram@900000 {
->>>>>>> 09b8043a
 			compatible = "mmio-sram";
 			reg = <0x00905000 0x1B000>;
 			clocks = <&clks IMX6QDL_CLK_OCRAM>;
@@ -159,18 +143,14 @@
 				compatible = "fsl,imx6dl-iomuxc";
 			};
 
-<<<<<<< HEAD
 			dcic2: dcic@020e8000 {
 				clocks = <&clks IMX6QDL_CLK_DCIC1 >,
 						<&clks IMX6QDL_CLK_DCIC2>; /* DCIC2 depend on DCIC1 clock in imx6dl*/
 				clock-names = "dcic", "disp-axi";
 			};
 
-			pxp: pxp@020f0000 {
+			pxp: pxp@20f0000 {
 				compatible = "fsl,imx6dl-pxp-dma";
-=======
-			pxp: pxp@20f0000 {
->>>>>>> 09b8043a
 				reg = <0x020f0000 0x4000>;
 				interrupts = <0 98 IRQ_TYPE_LEVEL_HIGH>;
 				clocks = <&clks IMX6QDL_CLK_IPU2>, <&clks IMX6QDL_CLK_DUMMY>;
@@ -178,12 +158,8 @@
 				status = "disabled";
 			};
 
-<<<<<<< HEAD
-			epdc: epdc@020f4000 {
+			epdc: epdc@20f4000 {
 				compatible = "fsl,imx6dl-epdc";
-=======
-			epdc: epdc@20f4000 {
->>>>>>> 09b8043a
 				reg = <0x020f4000 0x4000>;
 				interrupts = <0 97 IRQ_TYPE_LEVEL_HIGH>;
 				clocks = <&clks IMX6QDL_CLK_IPU2>, <&clks IMX6QDL_CLK_IPU2_DI1>;
@@ -191,7 +167,6 @@
 			};
 		};
 
-<<<<<<< HEAD
 		aips2: aips-bus@02100000 {
 			mipi_dsi: mipi@021e0000 {
 				compatible = "fsl,imx6dl-mipi-dsi";
@@ -204,10 +179,6 @@
 			};
 
 			i2c4: i2c@021f8000 {
-=======
-		aips2: aips-bus@2100000 {
-			i2c4: i2c@21f8000 {
->>>>>>> 09b8043a
 				#address-cells = <1>;
 				#size-cells = <0>;
 				compatible = "fsl,imx6q-i2c", "fsl,imx21-i2c";
@@ -218,8 +189,6 @@
 			};
 		};
 	};
-<<<<<<< HEAD
-=======
 
 	capture-subsystem {
 		compatible = "fsl,imx-capture-subsystem";
@@ -401,7 +370,6 @@
 
 &hdmi {
 	compatible = "fsl,imx6dl-hdmi";
->>>>>>> 09b8043a
 };
 
 &ipu1_csi1 {
