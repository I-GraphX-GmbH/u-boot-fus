--- conflicted
+++ resolved
@@ -191,7 +191,7 @@
 	socfpga_cyclone5_is1.dtb			\
 	socfpga_cyclone5_socdk.dtb			\
 	socfpga_cyclone5_dbm_soc1.dtb			\
-	socfpga_cyclone5_de0_nano_soc.dtb		\
+	socfpga_cyclone5_de0_nano_soc.dtb			\
 	socfpga_cyclone5_de1_soc.dtb			\
 	socfpga_cyclone5_de10_nano.dtb			\
 	socfpga_cyclone5_sockit.dtb			\
@@ -406,8 +406,50 @@
 
 dtb-$(CONFIG_MX53) += imx53-cx9020.dtb
 
-<<<<<<< HEAD
-dtb-$(CONFIG_MX6) += imx6ul-14x14-ddr3-arm2.dtb \
+dtb-$(CONFIG_MX6QDL) += \
+	imx6dl-arm2.dtb \
+	imx6dl-icore.dtb \
+	imx6dl-icore-mipi.dtb \
+	imx6dl-icore-rqs.dtb \
+	imx6dl-mamoj.dtb \
+	imx6dl-sabreauto.dtb \
+	imx6dl-sabreauto-ecspi.dtb \
+	imx6dl-sabreauto-gpmi-weim.dtb \
+	imx6dl-sabresd.dtb \
+	imx6q-arm2.dtb \
+	imx6q-pop-arm2.dtb \
+	imx6q-cm-fx6.dtb \
+	imx6q-icore.dtb \
+	imx6q-icore-mipi.dtb \
+	imx6q-icore-rqs.dtb \
+	imx6q-logicpd.dtb \
+	imx6q-sabreauto.dtb \
+	imx6q-sabreauto-ecspi.dtb \
+	imx6q-sabreauto-gpmi-weim.dtb \
+	imx6qp-sabreauto.dtb \
+	imx6qp-sabreauto-ecspi.dtb \
+	imx6qp-sabreauto-gpmi-weim.dtb
+
+dtb-$(CONFIG_MX6SL) += imx6sl-evk.dtb
+
+dtb-$(CONFIG_MX6SL) += \
+	imx6sll-evk.dtb \
+	imx6sll-lpddr2-arm2.dtb \
+	imx6sll-lpddr3-arm2.dtb \
+	imx6sll-lpddr3-arm2-ecspi.dtb \
+
+dtb-$(CONFIG_MX6SX) += \
+	imx6sx-14x14-arm2.dtb \
+	imx6sx-17x17-arm2.dtb \
+	imx6sx-17x17-arm2-ecspi.dtb \
+	imx6sx-17x17-arm2-gpmi-weim.dtb \
+	imx6sx-19x19-arm2.dtb \
+	imx6sx-19x19-arm2-gpmi-weim.dtb \
+	imx6sx-sabreauto.dtb \
+	imx6sx-sdb.dtb
+
+dtb-$(CONFIG_MX6UL) += \
+	imx6ul-14x14-ddr3-arm2.dtb \
 	imx6ul-14x14-ddr3-arm2-emmc.dtb \
 	imx6ul-14x14-ddr3-arm2-gpmi-weim.dtb \
 	imx6ul-14x14-lpddr2-arm2.dtb \
@@ -415,6 +457,12 @@
 	imx6ul-14x14-evk-emmc.dtb \
 	imx6ul-14x14-evk-gpmi-weim.dtb \
 	imx6ul-9x9-evk.dtb \
+	imx6ul-geam.dtb \
+	imx6ul-isiot-emmc.dtb \
+	imx6ul-isiot-nand.dtb \
+	imx6ul-opos6uldev.dtb
+
+dtb-$(CONFIG_MX6ULL) += \
 	imx6ull-14x14-ddr3-arm2.dtb \
 	imx6ull-14x14-ddr3-arm2-epdc.dtb \
 	imx6ull-14x14-ddr3-arm2-emmc.dtb \
@@ -427,65 +475,6 @@
 	imx6ulz-14x14-evk.dtb \
 	imx6ulz-14x14-evk-emmc.dtb \
 	imx6ulz-14x14-evk-gpmi-weim.dtb \
-	imx6sl-evk.dtb \
-	imx6sll-evk.dtb \
-	imx6sll-lpddr2-arm2.dtb \
-	imx6sll-lpddr3-arm2.dtb \
-	imx6sll-lpddr3-arm2-ecspi.dtb \
-	imx6dl-arm2.dtb \
-	imx6dl-icore.dtb \
-	imx6dl-icore-mipi.dtb \
-	imx6dl-icore-rqs.dtb \
-	imx6dl-sabreauto.dtb \
-	imx6dl-sabreauto-ecspi.dtb \
-	imx6dl-sabreauto-gpmi-weim.dtb \
-	imx6dl-sabresd.dtb \
-	imx6q-arm2.dtb \
-	imx6q-pop-arm2.dtb \
-=======
-dtb-$(CONFIG_MX6QDL) += \
-	imx6dl-icore.dtb \
-	imx6dl-icore-mipi.dtb \
-	imx6dl-icore-rqs.dtb \
-	imx6dl-mamoj.dtb \
->>>>>>> 758bd4d6
-	imx6q-cm-fx6.dtb \
-	imx6q-icore.dtb \
-	imx6q-icore-mipi.dtb \
-	imx6q-icore-rqs.dtb \
-<<<<<<< HEAD
-	imx6q-logicpd.dtb \
-	imx6q-sabreauto.dtb \
-	imx6q-sabreauto-ecspi.dtb \
-	imx6q-sabreauto-gpmi-weim.dtb \
-	imx6qp-sabreauto.dtb \
-	imx6qp-sabreauto-ecspi.dtb \
-	imx6qp-sabreauto-gpmi-weim.dtb \
-	imx6sx-14x14-arm2.dtb \
-	imx6sx-17x17-arm2.dtb \
-	imx6sx-17x17-arm2-ecspi.dtb \
-	imx6sx-17x17-arm2-gpmi-weim.dtb \
-	imx6sx-19x19-arm2.dtb \
-	imx6sx-19x19-arm2-gpmi-weim.dtb \
-=======
-	imx6q-logicpd.dtb
-
-dtb-$(CONFIG_MX6SL) += imx6sl-evk.dtb
-
-dtb-$(CONFIG_MX6SL) += imx6sll-evk.dtb
-
-dtb-$(CONFIG_MX6SX) += \
->>>>>>> 758bd4d6
-	imx6sx-sabreauto.dtb \
-	imx6sx-sdb.dtb
-
-dtb-$(CONFIG_MX6UL) += \
-	imx6ul-geam.dtb \
-	imx6ul-isiot-emmc.dtb \
-	imx6ul-isiot-nand.dtb \
-	imx6ul-opos6uldev.dtb
-
-dtb-$(CONFIG_MX6ULL) += imx6ull-14x14-evk.dtb
 
 dtb-$(CONFIG_MX7) += imx7-colibri.dtb \
 	imx7d-sdb.dtb \
