#
# SPDX-License-Identifier:	GPL-2.0+
#

dtb-$(CONFIG_AT91FAMILY) += at91sam9260-smartweb.dtb \
	at91sam9g20-taurus.dtb \
	at91sam9g45-corvus.dtb \
	at91sam9g45-gurnard.dtb

dtb-$(CONFIG_S5PC100) += s5pc1xx-smdkc100.dtb
dtb-$(CONFIG_S5PC110) += s5pc1xx-goni.dtb
dtb-$(CONFIG_EXYNOS4) += exynos4210-origen.dtb \
	exynos4210-smdkv310.dtb \
	exynos4210-universal_c210.dtb \
	exynos4210-trats.dtb \
	exynos4412-trats2.dtb \
	exynos4412-odroid.dtb

dtb-$(CONFIG_TARGET_HIKEY) += hi6220-hikey.dtb

dtb-$(CONFIG_EXYNOS5) += exynos5250-arndale.dtb \
	exynos5250-snow.dtb \
	exynos5250-spring.dtb \
	exynos5250-smdk5250.dtb \
	exynos5420-smdk5420.dtb \
	exynos5420-peach-pit.dtb \
	exynos5800-peach-pi.dtb \
	exynos5422-odroidxu3.dtb
dtb-$(CONFIG_EXYNOS7420) += exynos7420-espresso7420.dtb
dtb-$(CONFIG_ARCH_ROCKCHIP) += \
	rk3036-sdk.dtb \
	rk3128-evb.dtb \
	rk3188-radxarock.dtb \
	rk3288-evb.dtb \
	rk3288-fennec.dtb \
	rk3288-firefly.dtb \
	rk3288-miqi.dtb \
	rk3288-phycore-rdk.dtb \
	rk3288-popmetal.dtb \
	rk3288-rock2-square.dtb \
	rk3288-tinker.dtb \
	rk3288-veyron-jerry.dtb \
	rk3288-veyron-mickey.dtb \
	rk3288-veyron-minnie.dtb \
	rk3288-vyasa.dtb \
	rk3328-evb.dtb \
	rk3368-lion.dtb \
	rk3368-sheep.dtb \
	rk3368-geekbox.dtb \
	rk3368-px5-evb.dtb \
	rk3399-evb.dtb \
	rk3399-firefly.dtb \
	rk3399-puma-ddr1333.dtb \
	rk3399-puma-ddr1600.dtb \
	rk3399-puma-ddr1866.dtb \
	rv1108-evb.dtb
dtb-$(CONFIG_ARCH_MESON) += \
	meson-gxbb-odroidc2.dtb \
	meson-gxl-s905x-p212.dtb \
	meson-gxl-s905x-libretech-cc.dtb \
	meson-gxl-s905x-khadas-vim.dtb
dtb-$(CONFIG_TEGRA) += tegra20-harmony.dtb \
	tegra20-medcom-wide.dtb \
	tegra20-paz00.dtb \
	tegra20-plutux.dtb \
	tegra20-seaboard.dtb \
	tegra20-tec.dtb \
	tegra20-trimslice.dtb \
	tegra20-ventana.dtb \
	tegra20-colibri.dtb \
	tegra30-apalis.dtb \
	tegra30-beaver.dtb \
	tegra30-cardhu.dtb \
	tegra30-colibri.dtb \
	tegra30-tec-ng.dtb \
	tegra114-dalmore.dtb \
	tegra124-apalis.dtb \
	tegra124-jetson-tk1.dtb \
	tegra124-nyan-big.dtb \
	tegra124-cei-tk1-som.dtb \
	tegra124-venice2.dtb \
	tegra186-p2771-0000-000.dtb \
	tegra186-p2771-0000-500.dtb \
	tegra210-e2220-1170.dtb \
	tegra210-p2371-0000.dtb \
	tegra210-p2371-2180.dtb \
	tegra210-p2571.dtb

dtb-$(CONFIG_ARCH_MVEBU) +=			\
	armada-3720-db.dtb			\
	armada-3720-espressobin.dtb		\
	armada-375-db.dtb			\
	armada-388-clearfog.dtb			\
	armada-388-gp.dtb			\
	armada-385-amc.dtb			\
	armada-7040-db.dtb			\
	armada-7040-db-nand.dtb			\
	armada-8040-db.dtb			\
	armada-8040-mcbin.dtb			\
	armada-xp-gp.dtb			\
	armada-xp-maxbcm.dtb			\
	armada-xp-synology-ds414.dtb		\
	armada-xp-theadorable.dtb		\
	armada-38x-controlcenterdc.dtb

dtb-$(CONFIG_ARCH_UNIPHIER_LD11) += \
	uniphier-ld11-global.dtb \
	uniphier-ld11-ref.dtb
dtb-$(CONFIG_ARCH_UNIPHIER_LD20) += \
	uniphier-ld20-global.dtb \
	uniphier-ld20-ref.dtb
dtb-$(CONFIG_ARCH_UNIPHIER_LD4) += \
	uniphier-ld4-ref.dtb
dtb-$(CONFIG_ARCH_UNIPHIER_LD6B) += \
	uniphier-ld6b-ref.dtb
dtb-$(CONFIG_ARCH_UNIPHIER_PRO4) += \
	uniphier-pro4-ace.dtb \
	uniphier-pro4-ref.dtb \
	uniphier-pro4-sanji.dtb
dtb-$(CONFIG_ARCH_UNIPHIER_PRO5) += \
	uniphier-pro5-4kbox.dtb
dtb-$(CONFIG_ARCH_UNIPHIER_PXS2) += \
	uniphier-pxs2-gentil.dtb \
	uniphier-pxs2-vodka.dtb
dtb-$(CONFIG_ARCH_UNIPHIER_PXS3) += \
	uniphier-pxs3-ref.dtb
dtb-$(CONFIG_ARCH_UNIPHIER_SLD8) += \
	uniphier-sld8-ref.dtb

dtb-$(CONFIG_ARCH_ZYNQ) += \
	zynq-cc108.dtb \
	zynq-cse-qspi-single.dtb \
	zynq-microzed.dtb \
	zynq-picozed.dtb \
	zynq-syzygy-hub.dtb \
	zynq-topic-miami.dtb \
	zynq-topic-miamilite.dtb \
	zynq-topic-miamiplus.dtb \
	zynq-zc702.dtb \
	zynq-zc706.dtb \
	zynq-zc770-xm010.dtb \
	zynq-zc770-xm011.dtb \
	zynq-zc770-xm012.dtb \
	zynq-zc770-xm013.dtb \
	zynq-zed.dtb \
	zynq-zturn-myir.dtb \
	zynq-zybo.dtb
dtb-$(CONFIG_ARCH_ZYNQMP) += \
	zynqmp-ep108.dtb			\
	zynqmp-mini-emmc.dtb			\
	zynqmp-mini-nand.dtb			\
	zynqmp-zcu102-revA.dtb			\
	zynqmp-zcu102-revB.dtb			\
	zynqmp-zcu102-rev1.0.dtb		\
	zynqmp-zc1751-xm015-dc1.dtb		\
	zynqmp-zc1751-xm016-dc2.dtb		\
	zynqmp-zc1751-xm018-dc4.dtb		\
	zynqmp-zc1751-xm019-dc5.dtb
dtb-$(CONFIG_AM33XX) += am335x-boneblack.dtb am335x-bone.dtb \
	am335x-draco.dtb \
	am335x-evm.dtb \
	am335x-evmsk.dtb \
	am335x-bonegreen.dtb \
	am335x-icev2.dtb \
	am335x-pxm50.dtb \
	am335x-rut.dtb \
	am335x-pdu001.dtb
dtb-$(CONFIG_AM43XX) += am437x-gp-evm.dtb am437x-sk-evm.dtb	\
	am43x-epos-evm.dtb \
	am437x-idk-evm.dtb
dtb-$(CONFIG_TI816X) += dm8168-evm.dtb
dtb-$(CONFIG_THUNDERX) += thunderx-88xx.dtb

dtb-$(CONFIG_ARCH_SOCFPGA) +=				\
	socfpga_arria10_socdk_sdmmc.dtb			\
	socfpga_arria5_socdk.dtb			\
	socfpga_cyclone5_is1.dtb			\
	socfpga_cyclone5_mcvevk.dtb			\
	socfpga_cyclone5_socdk.dtb			\
	socfpga_cyclone5_dbm_soc1.dtb			\
	socfpga_cyclone5_de0_nano_soc.dtb			\
	socfpga_cyclone5_de1_soc.dtb			\
	socfpga_cyclone5_de10_nano.dtb			\
	socfpga_cyclone5_sockit.dtb			\
	socfpga_cyclone5_socrates.dtb			\
	socfpga_cyclone5_sr1500.dtb			\
	socfpga_cyclone5_vining_fpga.dtb

dtb-$(CONFIG_TARGET_DRA7XX_EVM) += dra72-evm.dtb dra7-evm.dtb	\
	dra72-evm-revc.dtb dra71-evm.dtb dra76-evm.dtb
dtb-$(CONFIG_TARGET_AM57XX_EVM) += am57xx-beagle-x15.dtb \
	am57xx-beagle-x15-revb1.dtb \
	am57xx-beagle-x15-revc.dtb \
	am574x-idk.dtb \
	am572x-idk.dtb	\
	am571x-idk.dtb
dtb-$(CONFIG_TARGET_STV0991) += stv0991.dtb

dtb-$(CONFIG_ARCH_LS1021A) += ls1021a-qds-duart.dtb \
	ls1021a-qds-lpuart.dtb \
	ls1021a-twr-duart.dtb ls1021a-twr-lpuart.dtb \
	ls1021a-iot-duart.dtb
dtb-$(CONFIG_FSL_LSCH3) += fsl-ls2080a-qds.dtb \
	fsl-ls2080a-rdb.dtb \
	fsl-ls2081a-rdb.dtb \
	fsl-ls2088a-rdb-qspi.dtb \
	fsl-ls1088a-rdb.dtb \
	fsl-ls1088a-qds.dtb
dtb-$(CONFIG_FSL_LSCH2) += fsl-ls1043a-qds-duart.dtb \
	fsl-ls1043a-qds-lpuart.dtb \
	fsl-ls1043a-rdb.dtb \
	fsl-ls1046a-qds-duart.dtb \
	fsl-ls1046a-qds-lpuart.dtb \
	fsl-ls1046a-rdb.dtb \
	fsl-ls1012a-qds.dtb \
	fsl-ls1012a-rdb.dtb \
	fsl-ls1012a-2g5rdb.dtb \
	fsl-ls1012a-frdm.dtb

dtb-$(CONFIG_TARGET_DRAGONBOARD410C) += dragonboard410c.dtb
dtb-$(CONFIG_TARGET_DRAGONBOARD820C) += dragonboard820c.dtb

dtb-$(CONFIG_STM32F4) += stm32f429-disco.dtb \
	stm32429i-eval.dtb \
	stm32f469-disco.dtb

dtb-$(CONFIG_STM32F7) += stm32f746-disco.dtb \
	stm32f769-disco.dtb
dtb-$(CONFIG_STM32H7) += stm32h743i-disco.dtb \
	stm32h743i-eval.dtb

dtb-$(CONFIG_MACH_SUN4I) += \
	sun4i-a10-a1000.dtb \
	sun4i-a10-ba10-tvbox.dtb \
	sun4i-a10-chuwi-v7-cw0825.dtb \
	sun4i-a10-cubieboard.dtb \
	sun4i-a10-dserve-dsrv9703c.dtb \
	sun4i-a10-gemei-g9.dtb \
	sun4i-a10-hackberry.dtb \
	sun4i-a10-hyundai-a7hd.dtb \
	sun4i-a10-inet1.dtb \
	sun4i-a10-inet-3f.dtb \
	sun4i-a10-inet-3w.dtb \
	sun4i-a10-inet97fv2.dtb \
	sun4i-a10-inet9f-rev03.dtb \
	sun4i-a10-itead-iteaduino-plus.dtb \
	sun4i-a10-jesurun-q5.dtb \
	sun4i-a10-marsboard.dtb \
	sun4i-a10-mini-xplus.dtb \
	sun4i-a10-mk802.dtb \
	sun4i-a10-mk802ii.dtb \
	sun4i-a10-olinuxino-lime.dtb \
	sun4i-a10-pcduino.dtb \
	sun4i-a10-pcduino2.dtb \
	sun4i-a10-pov-protab2-ips9.dtb
dtb-$(CONFIG_MACH_SUN5I) += \
	sun5i-a10s-auxtek-t003.dtb \
	sun5i-a10s-auxtek-t004.dtb \
	sun5i-a10s-mk802.dtb \
	sun5i-a10s-olinuxino-micro.dtb \
	sun5i-a10s-r7-tv-dongle.dtb \
	sun5i-a10s-wobo-i5.dtb \
	sun5i-a13-ampe-a76.dtb \
	sun5i-a13-difrnce-dit4350.dtb \
	sun5i-a13-empire-electronix-d709.dtb \
	sun5i-a13-empire-electronix-m712.dtb \
	sun5i-a13-hsg-h702.dtb \
	sun5i-a13-inet-86vs.dtb \
	sun5i-a13-inet-98v-rev2.dtb \
	sun5i-a13-olinuxino.dtb \
	sun5i-a13-olinuxino-micro.dtb \
	sun5i-a13-q8-tablet.dtb \
	sun5i-a13-utoo-p66.dtb \
	sun5i-gr8-chip-pro.dtb \
	sun5i-r8-chip.dtb
dtb-$(CONFIG_MACH_SUN6I) += \
	sun6i-a31-app4-evb1.dtb \
	sun6i-a31-colombus.dtb \
	sun6i-a31-hummingbird.dtb \
	sun6i-a31-i7.dtb \
	sun6i-a31-m9.dtb \
	sun6i-a31-mele-a1000g-quad.dtb \
	sun6i-a31-mixtile-loftq.dtb \
	sun6i-a31s-colorfly-e708-q1.dtb \
	sun6i-a31s-cs908.dtb \
	sun6i-a31s-inet-q972.dtb \
	sun6i-a31s-primo81.dtb \
	sun6i-a31s-sina31s.dtb \
	sun6i-a31s-sinovoip-bpi-m2.dtb \
	sun6i-a31s-yones-toptech-bs1078-v2.dtb
dtb-$(CONFIG_MACH_SUN7I) += \
	sun7i-a20-ainol-aw1.dtb \
	sun7i-a20-bananapi.dtb \
	sun7i-a20-bananapi-m1-plus.dtb \
	sun7i-a20-bananapro.dtb \
	sun7i-a20-cubieboard2.dtb \
	sun7i-a20-cubietruck.dtb \
	sun7i-a20-hummingbird.dtb \
	sun7i-a20-i12-tvbox.dtb \
	sun7i-a20-icnova-swac.dtb \
	sun7i-a20-itead-ibox.dtb \
	sun7i-a20-lamobo-r1.dtb \
	sun7i-a20-m3.dtb \
	sun7i-a20-m5.dtb \
	sun7i-a20-mk808c.dtb \
	sun7i-a20-olimex-som-evb.dtb \
	sun7i-a20-olinuxino-lime.dtb \
	sun7i-a20-olinuxino-lime2.dtb \
	sun7i-a20-olinuxino-lime2-emmc.dtb \
	sun7i-a20-olinuxino-micro.dtb \
	sun7i-a20-orangepi.dtb \
	sun7i-a20-orangepi-mini.dtb \
	sun7i-a20-pcduino3.dtb \
	sun7i-a20-pcduino3-nano.dtb \
	sun7i-a20-primo73.dtb \
	sun7i-a20-wexler-tab7200.dtb \
	sun7i-a20-wits-pro-a20-dkt.dtb \
	sun7i-a20-yones-toptech-bd1078.dtb
dtb-$(CONFIG_MACH_SUN8I_A23) += \
	sun8i-a23-evb.dtb \
	sun8i-a23-gt90h-v4.dtb \
	sun8i-a23-inet86dz.dtb \
	sun8i-a23-polaroid-mid2407pxe03.dtb \
	sun8i-a23-polaroid-mid2809pxe04.dtb \
	sun8i-a23-q8-tablet.dtb
dtb-$(CONFIG_MACH_SUN8I_A33) += \
	sun8i-a33-ga10h-v1.1.dtb \
	sun8i-a33-inet-d978-rev2.dtb \
	sun8i-a33-olinuxino.dtb \
	sun8i-a33-q8-tablet.dtb \
	sun8i-a33-sinlinx-sina33.dtb \
	sun8i-r16-bananapi-m2m.dtb \
	sun8i-r16-nintendo-nes-classic-edition.dtb \
	sun8i-r16-parrot.dtb
dtb-$(CONFIG_MACH_SUN8I_A83T) += \
	sun8i-a83t-allwinner-h8homlet-v2.dtb \
	sun8i-a83t-bananapi-m3.dtb \
	sun8i-a83t-cubietruck-plus.dtb \
	sun8i-a83t-tbs-a711.dts
dtb-$(CONFIG_MACH_SUN8I_H3) += \
	sun8i-h2-plus-orangepi-zero.dtb \
	sun8i-h3-bananapi-m2-plus.dtb \
	sun8i-h3-libretech-all-h3-cc.dtb \
	sun8i-h3-orangepi-2.dtb \
	sun8i-h3-orangepi-lite.dtb \
	sun8i-h3-orangepi-one.dtb \
	sun8i-h3-orangepi-pc.dtb \
	sun8i-h3-orangepi-pc-plus.dtb \
	sun8i-h3-orangepi-plus.dtb \
	sun8i-h3-orangepi-plus2e.dtb \
	sun8i-h3-nanopi-m1.dtb \
	sun8i-h3-nanopi-m1-plus.dtb \
	sun8i-h3-nanopi-neo.dtb \
	sun8i-h3-nanopi-neo-air.dtb
dtb-$(CONFIG_MACH_SUN8I_R40) += \
	sun8i-r40-bananapi-m2-ultra.dtb
dtb-$(CONFIG_MACH_SUN8I_V3S) += \
	sun8i-v3s-licheepi-zero.dtb
dtb-$(CONFIG_MACH_SUN50I_H5) += \
	sun50i-h5-nanopi-neo2.dtb \
	sun50i-h5-nanopi-neo-plus2.dtb \
	sun50i-h5-orangepi-pc2.dtb \
	sun50i-h5-orangepi-prime.dtb \
	sun50i-h5-orangepi-zero-plus2.dtb
dtb-$(CONFIG_MACH_SUN50I) += \
	sun50i-a64-bananapi-m64.dtb \
	sun50i-a64-nanopi-a64.dtb \
	sun50i-a64-olinuxino.dtb \
	sun50i-a64-orangepi-win.dtb \
	sun50i-a64-pine64-plus.dtb \
	sun50i-a64-pine64.dtb
dtb-$(CONFIG_MACH_SUN9I) += \
	sun9i-a80-optimus.dtb \
	sun9i-a80-cubieboard4.dtb \
	sun9i-a80-cx-a99.dtb

dtb-$(CONFIG_VF610) += vf500-colibri.dtb \
	vf610-colibri.dtb \
	vf610-twr.dtb \
	pcm052.dtb \
	bk4r1.dtb

dtb-$(CONFIG_MX53) += imx53-cx9020.dtb

dtb-$(CONFIG_MX6) += imx6ul-14x14-ddr3-arm2.dtb \
	imx6ul-14x14-ddr3-arm2-emmc.dtb \
	imx6ul-14x14-ddr3-arm2-gpmi-weim.dtb \
	imx6ul-14x14-lpddr2-arm2.dtb \
	imx6ul-14x14-evk.dtb \
	imx6ul-14x14-evk-emmc.dtb \
	imx6ul-14x14-evk-gpmi-weim.dtb \
	imx6ul-9x9-evk.dtb \
	imx6ull-14x14-ddr3-arm2.dtb \
	imx6ull-14x14-ddr3-arm2-epdc.dtb \
	imx6ull-14x14-ddr3-arm2-emmc.dtb \
	imx6ull-14x14-ddr3-arm2-gpmi-weim.dtb \
	imx6ull-14x14-ddr3-arm2-tsc.dtb \
	imx6ull-9x9-evk.dtb \
	imx6ull-14x14-evk.dtb \
	imx6ull-14x14-evk-emmc.dtb \
	imx6ull-14x14-evk-gpmi-weim.dtb \
	imx6ulz-14x14-evk.dtb \
	imx6ulz-14x14-evk-emmc.dtb \
	imx6ulz-14x14-evk-gpmi-weim.dtb \
	imx6sl-evk.dtb \
	imx6sll-evk.dtb \
	imx6sll-lpddr2-arm2.dtb \
	imx6sll-lpddr3-arm2.dtb \
	imx6sll-lpddr3-arm2-ecspi.dtb \
	imx6dl-arm2.dtb \
	imx6dl-icore.dtb \
	imx6dl-icore-mipi.dtb \
	imx6dl-icore-rqs.dtb \
	imx6dl-sabreauto.dtb \
	imx6dl-sabreauto-ecspi.dtb \
	imx6dl-sabreauto-gpmi-weim.dtb \
	imx6dl-sabresd.dtb \
	imx6q-arm2.dtb \
	imx6q-pop-arm2.dtb \
	imx6q-cm-fx6.dtb \
	imx6q-icore.dtb \
	imx6q-icore-mipi.dtb \
	imx6q-icore-rqs.dtb \
	imx6q-logicpd.dtb \
	imx6q-sabreauto.dtb \
	imx6q-sabreauto-ecspi.dtb \
	imx6q-sabreauto-gpmi-weim.dtb \
	imx6qp-sabreauto.dtb \
	imx6qp-sabreauto-ecspi.dtb \
	imx6qp-sabreauto-gpmi-weim.dtb \
	imx6sx-14x14-arm2.dtb \
	imx6sx-17x17-arm2.dtb \
	imx6sx-17x17-arm2-ecspi.dtb \
	imx6sx-17x17-arm2-gpmi-weim.dtb \
	imx6sx-19x19-arm2.dtb \
	imx6sx-19x19-arm2-gpmi-weim.dtb \
	imx6sx-sabreauto.dtb \
	imx6sx-sdb.dtb \
	imx6ul-geam-kit.dtb \
	imx6ul-isiot-emmc.dtb \
	imx6ul-isiot-nand.dtb \
	imx6ul-opos6uldev.dtb

dtb-$(CONFIG_MX7) += imx7-colibri.dtb \
	imx7d-sdb.dtb \
	imx7d-sdb-epdc.dtb \
	imx7d-sdb-gpmi-weim.dtb \
	imx7d-sdb-qspi.dtb \
	imx7d-sdb-reva.dtb \
	imx7d-12x12-lpddr3-arm2.dtb \
	imx7d-12x12-lpddr3-arm2-ecspi.dtb \
	imx7d-12x12-lpddr3-arm2-qspi.dtb \
	imx7d-12x12-ddr3-arm2.dtb \
	imx7d-19x19-ddr3-arm2.dtb \
	imx7d-19x19-lpddr2-arm2.dtb \
	imx7d-19x19-lpddr3-arm2.dtb

dtb-$(CONFIG_ARCH_MX7ULP) += imx7ulp-evk.dtb \
	imx7ulp-evk-emmc.dtb \
	imx7ulp-evk-qspi.dtb \
	imx7ulp-10x10-arm2.dtb \
	imx7ulp-14x14-arm2.dtb \
	picocoremx7ulp.dtb

dtb-$(CONFIG_ARCH_IMX8M) += fsl-imx8mq-evk.dtb \
		fsl-imx8mq-ddr3l-arm2.dtb \
		fsl-imx8mq-ddr4-arm2.dtb \
		fsl-imx8mq-phanbell.dtb \
		fsl-imx8mm-ddr3l-val.dtb \
		fsl-imx8mm-ddr4-evk.dtb \
		fsl-imx8mm-ddr4-val.dtb \
		fsl-imx8mm-evk.dtb \
		fsl-imx8mn-ddr4-evk.dtb \
		fsl-imx8mn-evk.dtb \
<<<<<<< HEAD
		picocoremx8mm.dtb \
		picocoremx8mmr2.dtb \
		picocoremx8mx.dtb \
=======
		picocoremx8mm-lpddr4.dtb \
		picocoremx8mm-ddr3l.dtb \
>>>>>>> 3402e172
		armstonemx8m.dtb \
		picocoremx8mn-lpddr4.dtb \
		picocoremx8mn-ddr3l.dtb \
		tbs2.dtb

dtb-$(CONFIG_ARCH_IMX8) += fsl-imx8dx-17x17-val.dtb \
		fsl-imx8dx-mek.dtb \
		fsl-imx8qm-ddr4-arm2.dtb \
		fsl-imx8qm-lpddr4-arm2.dtb \
		fsl-imx8qm-mek.dtb \
		fsl-imx8qm-mek-xen.dtb \
		fsl-imx8qxp-17x17-val.dtb \
		fsl-imx8qxp-lpddr4-arm2.dtb \
		fsl-imx8qxp-mek.dtb

dtb-$(CONFIG_RCAR_GEN3) += \
	r8a7795-h3ulcb.dtb \
	r8a7795-salvator-x.dtb \
	r8a7796-m3ulcb.dtb \
	r8a7796-salvator-x.dtb \
	r8a77965-salvator-x.dtb \
	r8a77970-eagle.dtb \
	r8a77995-draak.dtb

dtb-$(CONFIG_SOC_KEYSTONE) += keystone-k2hk-evm.dtb \
	keystone-k2l-evm.dtb \
	keystone-k2e-evm.dtb \
	keystone-k2g-evm.dtb \
	keystone-k2g-generic.dtb \
	keystone-k2g-ice.dtb

dtb-$(CONFIG_TARGET_AT91SAM9261EK) += at91sam9261ek.dtb

dtb-$(CONFIG_TARGET_PM9263) += at91sam9263ek.dtb

dtb-$(CONFIG_TARGET_AT91SAM9263EK) += at91sam9263ek.dtb

dtb-$(CONFIG_TARGET_AT91SAM9RLEK) += at91sam9rlek.dtb

dtb-$(CONFIG_TARGET_AT91SAM9260EK) += \
	at91sam9260ek.dtb	\
	at91sam9g20ek.dtb	\
	at91sam9g20ek_2mmc.dtb

dtb-$(CONFIG_TARGET_AT91SAM9M10G45EK) += at91sam9m10g45ek.dtb

dtb-$(CONFIG_TARGET_AT91SAM9X5EK) += \
	at91sam9g15ek.dtb	\
	at91sam9g25ek.dtb	\
	at91sam9g35ek.dtb	\
	at91sam9x25ek.dtb	\
	at91sam9x35ek.dtb

dtb-$(CONFIG_TARGET_AT91SAM9N12EK) += at91sam9n12ek.dtb

dtb-$(CONFIG_TARGET_OMAP3_LOGIC) += \
	logicpd-torpedo-37xx-devkit.dtb \
	logicpd-som-lv-37xx-devkit.dtb

dtb-$(CONFIG_TARGET_OMAP3_EVM) += \
	omap3-evm-37xx.dtb \
	omap3-evm.dtb

dtb-$(CONFIG_TARGET_OMAP3_BEAGLE) += \
	omap3-beagle-xm-ab.dtb \
	omap3-beagle-xm.dtb \
	omap3-beagle.dtb

dtb-$(CONFIG_TARGET_SAMA5D2_PTC_EK) += \
	at91-sama5d2_ptc_ek.dtb

dtb-$(CONFIG_TARGET_SAMA5D2_XPLAINED) += \
	at91-sama5d2_xplained.dtb

dtb-$(CONFIG_TARGET_SAMA5D27_SOM1_EK) += \
	at91-sama5d27_som1_ek.dtb

dtb-$(CONFIG_TARGET_SAMA5D3XEK) += \
	sama5d31ek.dtb \
	sama5d33ek.dtb \
	sama5d34ek.dtb \
	sama5d35ek.dtb \
	sama5d36ek.dtb \
	sama5d36ek_cmp.dtb

dtb-$(CONFIG_TARGET_SAMA5D3_XPLAINED) += \
	at91-sama5d3_xplained.dtb

dtb-$(CONFIG_TARGET_SAMA5D4EK) += \
	at91-sama5d4ek.dtb

dtb-$(CONFIG_TARGET_SAMA5D4_XPLAINED) += \
	at91-sama5d4_xplained.dtb

dtb-$(CONFIG_ARCH_BCM283X) += \
	bcm2835-rpi-a-plus.dtb \
	bcm2835-rpi-a.dtb \
	bcm2835-rpi-b-plus.dtb \
	bcm2835-rpi-b-rev2.dtb \
	bcm2835-rpi-b.dtb \
	bcm2836-rpi-2-b.dtb \
	bcm2837-rpi-3-b.dtb

dtb-$(CONFIG_ARCH_ASPEED) += ast2500-evb.dtb

dtb-$(CONFIG_ARCH_STI) += stih410-b2260.dtb

targets += $(dtb-y)

# Add any required device tree compiler flags here
DTC_FLAGS +=

PHONY += dtbs
dtbs: $(addprefix $(obj)/, $(dtb-y))
	@:

clean-files := *.dtb<|MERGE_RESOLUTION|>--- conflicted
+++ resolved
@@ -472,14 +472,9 @@
 		fsl-imx8mm-evk.dtb \
 		fsl-imx8mn-ddr4-evk.dtb \
 		fsl-imx8mn-evk.dtb \
-<<<<<<< HEAD
-		picocoremx8mm.dtb \
-		picocoremx8mmr2.dtb \
-		picocoremx8mx.dtb \
-=======
 		picocoremx8mm-lpddr4.dtb \
+        picocoremx8mmr2-lpddr4.dtb \
 		picocoremx8mm-ddr3l.dtb \
->>>>>>> 3402e172
 		armstonemx8m.dtb \
 		picocoremx8mn-lpddr4.dtb \
 		picocoremx8mn-ddr3l.dtb \
