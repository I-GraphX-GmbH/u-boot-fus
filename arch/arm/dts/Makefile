# SPDX-License-Identifier: GPL-2.0+

dtb-$(CONFIG_TARGET_SMARTWEB) += at91sam9260-smartweb.dtb
dtb-$(CONFIG_TARGET_TAURUS) += at91sam9g20-taurus.dtb
dtb-$(CONFIG_TARGET_CORVUS) += at91sam9g45-corvus.dtb
dtb-$(CONFIG_TARGET_GURNARD) += at91sam9g45-gurnard.dtb

dtb-$(CONFIG_S5PC100) += s5pc1xx-smdkc100.dtb
dtb-$(CONFIG_S5PC110) += s5pc1xx-goni.dtb
dtb-$(CONFIG_EXYNOS4) += exynos4210-origen.dtb \
	exynos4210-smdkv310.dtb \
	exynos4210-universal_c210.dtb \
	exynos4210-trats.dtb \
	exynos4412-trats2.dtb \
	exynos4412-odroid.dtb

dtb-$(CONFIG_TARGET_HIKEY) += hi6220-hikey.dtb
dtb-$(CONFIG_TARGET_HIKEY960) += hi3660-hikey960.dtb

dtb-$(CONFIG_TARGET_POPLAR) += hi3798cv200-poplar.dtb

dtb-$(CONFIG_EXYNOS5) += exynos5250-arndale.dtb \
	exynos5250-snow.dtb \
	exynos5250-spring.dtb \
	exynos5250-smdk5250.dtb \
	exynos5420-smdk5420.dtb \
	exynos5420-peach-pit.dtb \
	exynos5800-peach-pi.dtb \
	exynos5422-odroidxu3.dtb
dtb-$(CONFIG_EXYNOS7420) += exynos7420-espresso7420.dtb

dtb-$(CONFIG_ARCH_DAVINCI) += \
	da850-evm.dtb \
	da850-lcdk.dtb \
	da850-lego-ev3.dtb

dtb-$(CONFIG_KIRKWOOD) += \
	kirkwood-atl-sbx81lifkw.dtb \
	kirkwood-atl-sbx81lifxcat.dtb \
	kirkwood-blackarmor-nas220.dtb \
	kirkwood-d2net.dtb \
	kirkwood-db-88f6281.dtb \
	kirkwood-db-88f6281-spi.dtb \
	kirkwood-dns325.dtb \
	kirkwood-dockstar.dtb \
	kirkwood-dreamplug.dtb \
	kirkwood-ds109.dtb \
	kirkwood-goflexnet.dtb \
	kirkwood-guruplug-server-plus.dtb \
	kirkwood-ib62x0.dtb \
	kirkwood-iconnect.dtb \
	kirkwood-is2.dtb \
	kirkwood-km_kirkwood.dtb \
	kirkwood-lsxhl.dtb \
	kirkwood-lschlv2.dtb \
	kirkwood-net2big.dtb \
	kirkwood-ns2.dtb \
	kirkwood-ns2lite.dtb \
	kirkwood-ns2max.dtb \
	kirkwood-ns2mini.dtb \
	kirkwood-openrd-base.dtb \
	kirkwood-openrd-client.dtb \
	kirkwood-openrd-ultimate.dtb \
	kirkwood-pogo_e02.dtb \
	kirkwood-sheevaplug.dtb

dtb-$(CONFIG_ARCH_OWL) += \
	bubblegum_96.dtb

dtb-$(CONFIG_ROCKCHIP_PX30) += \
	px30-evb.dtb \
	px30-firefly.dtb

dtb-$(CONFIG_ROCKCHIP_RK3036) += \
	rk3036-sdk.dtb

dtb-$(CONFIG_ROCKCHIP_RK3128) += \
	rk3128-evb.dtb

dtb-$(CONFIG_ROCKCHIP_RK3188) += \
	rk3188-radxarock.dtb

dtb-$(CONFIG_ROCKCHIP_RK322X) += \
	rk3229-evb.dtb

dtb-$(CONFIG_ROCKCHIP_RK3288) += \
	rk3288-evb.dtb \
	rk3288-firefly.dtb \
	rk3288-miqi.dtb \
	rk3288-phycore-rdk.dtb \
	rk3288-popmetal.dtb \
	rk3288-rock2-square.dtb \
	rk3288-tinker.dtb \
	rk3288-tinker-s.dtb \
	rk3288-veyron-jerry.dtb \
	rk3288-veyron-mickey.dtb \
	rk3288-veyron-minnie.dtb \
	rk3288-veyron-speedy.dtb \
	rk3288-vyasa.dtb

dtb-$(CONFIG_ROCKCHIP_RK3308) += \
	rk3308-evb.dtb \
	rk3308-roc-cc.dtb

dtb-$(CONFIG_ROCKCHIP_RK3328) += \
	rk3328-evb.dtb \
	rk3328-rock64.dtb

dtb-$(CONFIG_ROCKCHIP_RK3368) += \
	rk3368-lion.dtb \
	rk3368-sheep.dtb \
	rk3368-geekbox.dtb \
	rk3368-px5-evb.dtb \

dtb-$(CONFIG_ROCKCHIP_RK3399) += \
	rk3399-evb.dtb \
	rk3399-ficus.dtb \
	rk3399-firefly.dtb \
	rk3399-gru-bob.dtb \
	rk3399-khadas-edge.dtb \
	rk3399-khadas-edge-captain.dtb \
	rk3399-khadas-edge-v.dtb \
	rk3399-leez-p710.dtb \
	rk3399-nanopc-t4.dtb \
	rk3399-nanopi-m4.dtb \
	rk3399-nanopi-neo4.dtb \
	rk3399-orangepi.dtb \
	rk3399-puma-ddr1333.dtb \
	rk3399-puma-ddr1600.dtb \
	rk3399-puma-ddr1866.dtb \
	rk3399-roc-pc.dtb \
	rk3399-rock-pi-4.dtb \
	rk3399-rock960.dtb \
	rk3399-rockpro64.dtb

dtb-$(CONFIG_ROCKCHIP_RV1108) += \
	rv1108-elgin-r1.dtb \
	rv1108-evb.dtb

dtb-$(CONFIG_ARCH_MESON) += \
	meson-gxbb-nanopi-k2.dtb \
	meson-gxbb-odroidc2.dtb \
	meson-gxbb-nanopi-k2.dtb \
	meson-gxbb-p200.dtb \
	meson-gxbb-p201.dtb \
	meson-gxl-s905x-p212.dtb \
	meson-gxl-s805x-libretech-ac.dtb \
	meson-gxl-s905x-libretech-cc.dtb \
	meson-gxl-s905x-khadas-vim.dtb \
	meson-gxm-khadas-vim2.dtb \
	meson-axg-s400.dtb \
	meson-g12a-u200.dtb \
	meson-g12a-sei510.dtb \
	meson-g12b-odroid-n2.dtb \
	meson-g12b-a311d-khadas-vim3.dtb \
	meson-sm1-khadas-vim3l.dtb \
	meson-sm1-sei610.dtb
dtb-$(CONFIG_TEGRA) += tegra20-harmony.dtb \
	tegra20-medcom-wide.dtb \
	tegra20-paz00.dtb \
	tegra20-plutux.dtb \
	tegra20-seaboard.dtb \
	tegra20-tec.dtb \
	tegra20-trimslice.dtb \
	tegra20-ventana.dtb \
	tegra20-colibri.dtb \
	tegra30-apalis.dtb \
	tegra30-beaver.dtb \
	tegra30-cardhu.dtb \
	tegra30-colibri.dtb \
	tegra30-tec-ng.dtb \
	tegra114-dalmore.dtb \
	tegra124-apalis.dtb \
	tegra124-jetson-tk1.dtb \
	tegra124-nyan-big.dtb \
	tegra124-cei-tk1-som.dtb \
	tegra124-venice2.dtb \
	tegra186-p2771-0000-000.dtb \
	tegra186-p2771-0000-500.dtb \
	tegra210-e2220-1170.dtb \
	tegra210-p2371-0000.dtb \
	tegra210-p2371-2180.dtb \
	tegra210-p2571.dtb \
	tegra210-p3450-0000.dtb

dtb-$(CONFIG_ARCH_MVEBU) +=			\
	armada-3720-db.dtb			\
	armada-3720-espressobin.dtb		\
	armada-3720-turris-mox.dtb		\
	armada-3720-uDPU.dtb			\
	armada-375-db.dtb			\
	armada-388-clearfog.dtb			\
	armada-388-gp.dtb			\
	armada-388-helios4.dtb			\
	armada-385-db-88f6820-amc.dtb		\
	armada-385-turris-omnia.dtb		\
	armada-7040-db.dtb			\
	armada-7040-db-nand.dtb			\
	armada-8040-db.dtb			\
	armada-8040-mcbin.dtb			\
	armada-8040-clearfog-gt-8k.dtb		\
	armada-xp-gp.dtb			\
	armada-xp-maxbcm.dtb			\
	armada-xp-synology-ds414.dtb		\
	armada-xp-theadorable.dtb		\
	armada-38x-controlcenterdc.dtb		\
	armada-385-atl-x530.dtb			\
	armada-385-atl-x530DP.dtb		\
	armada-xp-db-xc3-24g4xg.dtb		\
	armada-xp-crs305-1g-4s.dtb

dtb-$(CONFIG_ARCH_UNIPHIER_LD11) += \
	uniphier-ld11-global.dtb \
	uniphier-ld11-ref.dtb
dtb-$(CONFIG_ARCH_UNIPHIER_LD20) += \
	uniphier-ld20-global.dtb \
	uniphier-ld20-ref.dtb
dtb-$(CONFIG_ARCH_UNIPHIER_LD4) += \
	uniphier-ld4-ref.dtb
dtb-$(CONFIG_ARCH_UNIPHIER_LD6B) += \
	uniphier-ld6b-ref.dtb
dtb-$(CONFIG_ARCH_UNIPHIER_PRO4) += \
	uniphier-pro4-ace.dtb \
	uniphier-pro4-ref.dtb \
	uniphier-pro4-sanji.dtb
dtb-$(CONFIG_ARCH_UNIPHIER_PRO5) += \
	uniphier-pro5-4kbox.dtb
dtb-$(CONFIG_ARCH_UNIPHIER_PXS2) += \
	uniphier-pxs2-gentil.dtb \
	uniphier-pxs2-vodka.dtb
dtb-$(CONFIG_ARCH_UNIPHIER_PXS3) += \
	uniphier-pxs3-ref.dtb
dtb-$(CONFIG_ARCH_UNIPHIER_SLD8) += \
	uniphier-sld8-ref.dtb

dtb-$(CONFIG_ARCH_ZYNQ) += \
	bitmain-antminer-s9.dtb \
	zynq-cc108.dtb \
	zynq-cse-nand.dtb \
	zynq-cse-nor.dtb \
	zynq-cse-qspi-single.dtb \
	zynq-dlc20-rev1.0.dtb \
	zynq-microzed.dtb \
	zynq-minized.dtb \
	zynq-picozed.dtb \
	zynq-syzygy-hub.dtb \
	zynq-topic-miami.dtb \
	zynq-topic-miamilite.dtb \
	zynq-topic-miamiplus.dtb \
	zynq-zc702.dtb \
	zynq-zc706.dtb \
	zynq-zc770-xm010.dtb \
	zynq-zc770-xm011.dtb \
	zynq-zc770-xm011-x16.dtb \
	zynq-zc770-xm012.dtb \
	zynq-zc770-xm013.dtb \
	zynq-zed.dtb \
	zynq-zturn.dtb \
	zynq-zybo.dtb \
	zynq-zybo-z7.dtb
dtb-$(CONFIG_ARCH_ZYNQMP) += \
	avnet-ultra96-rev1.dtb			\
	avnet-ultrazedev-cc-v1.0-ultrazedev-som-v1.0.dtb	\
	zynqmp-a2197-revA.dtb			\
	zynqmp-e-a2197-00-revA.dtb		\
	zynqmp-g-a2197-00-revA.dtb		\
	zynqmp-m-a2197-01-revA.dtb		\
	zynqmp-m-a2197-02-revA.dtb		\
	zynqmp-m-a2197-03-revA.dtb		\
	zynqmp-p-a2197-00-revA.dtb		\
	zynqmp-mini.dtb				\
	zynqmp-mini-emmc0.dtb			\
	zynqmp-mini-emmc1.dtb			\
	zynqmp-mini-nand.dtb			\
	zynqmp-mini-qspi.dtb			\
	zynqmp-zcu100-revC.dtb			\
	zynqmp-zcu102-revA.dtb			\
	zynqmp-zcu102-revB.dtb			\
	zynqmp-zcu102-rev1.0.dtb		\
	zynqmp-zcu104-revA.dtb			\
	zynqmp-zcu104-revC.dtb			\
	zynqmp-zcu106-revA.dtb			\
	zynqmp-zcu111-revA.dtb			\
	zynqmp-zcu1275-revA.dtb			\
	zynqmp-zcu1275-revB.dtb			\
	zynqmp-zcu1285-revA.dtb			\
	zynqmp-zcu208-revA.dtb			\
	zynqmp-zcu216-revA.dtb			\
	zynqmp-zc1232-revA.dtb			\
	zynqmp-zc1254-revA.dtb			\
	zynqmp-zc1751-xm015-dc1.dtb		\
	zynqmp-zc1751-xm016-dc2.dtb		\
	zynqmp-zc1751-xm017-dc3.dtb		\
	zynqmp-zc1751-xm018-dc4.dtb		\
	zynqmp-zc1751-xm019-dc5.dtb
dtb-$(CONFIG_ARCH_VERSAL) += \
	versal-mini.dtb \
	versal-mini-emmc0.dtb \
	versal-mini-emmc1.dtb
dtb-$(CONFIG_ARCH_ZYNQMP_R5) += \
	zynqmp-r5.dtb
dtb-$(CONFIG_AM33XX) += \
	am335x-baltos.dtb \
	am335x-bone.dtb \
	am335x-boneblack.dtb \
	am335x-brppt1-mmc.dtb \
	am335x-brppt1-nand.dtb \
	am335x-brppt1-spi.dtb \
	am335x-brxre1.dtb \
	am335x-brsmarc1.dtb \
	am335x-draco.dtb \
	am335x-evm.dtb \
	am335x-evmsk.dtb \
	am335x-bonegreen.dtb \
	am335x-icev2.dtb \
	am335x-pocketbeagle.dtb \
	am335x-pxm50.dtb \
	am335x-rut.dtb \
	am335x-shc.dtb \
	am335x-pdu001.dtb \
	am335x-chiliboard.dtb \
	am335x-sl50.dtb \
	am335x-base0033.dtb \
	am335x-guardian.dtb \
	am335x-wega-rdk.dtb
dtb-$(CONFIG_AM43XX) += am437x-gp-evm.dtb am437x-sk-evm.dtb	\
	am43x-epos-evm.dtb \
	am437x-idk-evm.dtb \
	am4372-generic.dtb \
	am437x-cm-t43.dtb
dtb-$(CONFIG_TARGET_AM3517_EVM) += am3517-evm.dtb
dtb-$(CONFIG_TI816X) += dm8168-evm.dtb
dtb-$(CONFIG_THUNDERX) += thunderx-88xx.dtb

dtb-$(CONFIG_ARCH_SOCFPGA) +=				\
	socfpga_agilex_socdk.dtb			\
	socfpga_arria5_secu1.dtb			\
	socfpga_arria5_socdk.dtb			\
	socfpga_arria10_socdk_sdmmc.dtb			\
	socfpga_cyclone5_mcvevk.dtb			\
	socfpga_cyclone5_is1.dtb			\
	socfpga_cyclone5_socdk.dtb			\
	socfpga_cyclone5_dbm_soc1.dtb			\
	socfpga_cyclone5_de0_nano_soc.dtb		\
	socfpga_cyclone5_de1_soc.dtb			\
	socfpga_cyclone5_de10_nano.dtb			\
	socfpga_cyclone5_sockit.dtb			\
	socfpga_cyclone5_socrates.dtb			\
	socfpga_cyclone5_sr1500.dtb			\
	socfpga_cyclone5_vining_fpga.dtb		\
	socfpga_stratix10_socdk.dtb

dtb-$(CONFIG_TARGET_DRA7XX_EVM) += dra72-evm.dtb dra7-evm.dtb	\
	dra72-evm-revc.dtb dra71-evm.dtb dra76-evm.dtb
dtb-$(CONFIG_TARGET_AM57XX_EVM) += am57xx-beagle-x15.dtb \
	am57xx-beagle-x15-revb1.dtb \
	am57xx-beagle-x15-revc.dtb \
	am5729-beagleboneai.dtb \
	am574x-idk.dtb \
	am572x-idk.dtb	\
	am571x-idk.dtb
dtb-$(CONFIG_TARGET_STV0991) += stv0991.dtb

dtb-$(CONFIG_ARCH_LS1021A) += ls1021a-qds-duart.dtb \
	ls1021a-qds-lpuart.dtb \
	ls1021a-twr-duart.dtb ls1021a-twr-lpuart.dtb \
	ls1021a-iot-duart.dtb ls1021a-tsn.dtb
dtb-$(CONFIG_FSL_LSCH3) += fsl-ls2080a-qds.dtb \
	fsl-ls2080a-rdb.dtb \
	fsl-ls2081a-rdb.dtb \
	fsl-ls2088a-rdb-qspi.dtb \
	fsl-ls1088a-rdb.dtb \
	fsl-ls1088a-qds.dtb \
	fsl-ls1028a-rdb.dtb \
	fsl-ls1028a-qds.dtb \
	fsl-lx2160a-rdb.dtb \
	fsl-lx2160a-qds.dtb
dtb-$(CONFIG_FSL_LSCH2) += fsl-ls1043a-qds-duart.dtb \
	fsl-ls1043a-qds-lpuart.dtb \
	fsl-ls1043a-rdb.dtb \
	fsl-ls1046a-qds-duart.dtb \
	fsl-ls1046a-qds-lpuart.dtb \
	fsl-ls1046a-rdb.dtb \
	fsl-ls1046a-frwy.dtb \
	fsl-ls1012a-qds.dtb \
	fsl-ls1012a-rdb.dtb \
	fsl-ls1012a-2g5rdb.dtb \
	fsl-ls1012a-frdm.dtb \
	fsl-ls1012a-frwy.dtb

dtb-$(CONFIG_TARGET_DRAGONBOARD410C) += dragonboard410c.dtb
dtb-$(CONFIG_TARGET_DRAGONBOARD820C) += dragonboard820c.dtb

dtb-$(CONFIG_TARGET_STEMMY) += ste-ux500-samsung-stemmy.dtb

dtb-$(CONFIG_STM32F4) += stm32f429-disco.dtb \
	stm32429i-eval.dtb \
	stm32f469-disco.dtb

dtb-$(CONFIG_STM32F7) += stm32f746-disco.dtb \
	stm32f769-disco.dtb \
	stm32746g-eval.dtb
dtb-$(CONFIG_STM32H7) += stm32h743i-disco.dtb \
	stm32h743i-eval.dtb

dtb-$(CONFIG_MACH_SUN4I) += \
	sun4i-a10-a1000.dtb \
	sun4i-a10-ba10-tvbox.dtb \
	sun4i-a10-chuwi-v7-cw0825.dtb \
	sun4i-a10-cubieboard.dtb \
	sun4i-a10-dserve-dsrv9703c.dtb \
	sun4i-a10-gemei-g9.dtb \
	sun4i-a10-hackberry.dtb \
	sun4i-a10-hyundai-a7hd.dtb \
	sun4i-a10-inet1.dtb \
	sun4i-a10-inet-3f.dtb \
	sun4i-a10-inet-3w.dtb \
	sun4i-a10-inet97fv2.dtb \
	sun4i-a10-inet9f-rev03.dtb \
	sun4i-a10-itead-iteaduino-plus.dtb \
	sun4i-a10-jesurun-q5.dtb \
	sun4i-a10-marsboard.dtb \
	sun4i-a10-mini-xplus.dtb \
	sun4i-a10-mk802.dtb \
	sun4i-a10-mk802ii.dtb \
	sun4i-a10-olinuxino-lime.dtb \
	sun4i-a10-pcduino.dtb \
	sun4i-a10-pcduino2.dtb \
	sun4i-a10-pov-protab2-ips9.dtb
dtb-$(CONFIG_MACH_SUN5I) += \
	sun5i-a10s-auxtek-t003.dtb \
	sun5i-a10s-auxtek-t004.dtb \
	sun5i-a10s-mk802.dtb \
	sun5i-a10s-olinuxino-micro.dtb \
	sun5i-a10s-r7-tv-dongle.dtb \
	sun5i-a10s-wobo-i5.dtb \
	sun5i-a13-ampe-a76.dtb \
	sun5i-a13-difrnce-dit4350.dtb \
	sun5i-a13-empire-electronix-d709.dtb \
	sun5i-a13-empire-electronix-m712.dtb \
	sun5i-a13-hsg-h702.dtb \
	sun5i-a13-inet-86vs.dtb \
	sun5i-a13-inet-98v-rev2.dtb \
	sun5i-a13-olinuxino.dtb \
	sun5i-a13-olinuxino-micro.dtb \
	sun5i-a13-q8-tablet.dtb \
	sun5i-a13-utoo-p66.dtb \
	sun5i-gr8-chip-pro.dtb \
	sun5i-r8-chip.dtb
dtb-$(CONFIG_MACH_SUN6I) += \
	sun6i-a31-app4-evb1.dtb \
	sun6i-a31-colombus.dtb \
	sun6i-a31-hummingbird.dtb \
	sun6i-a31-i7.dtb \
	sun6i-a31-m9.dtb \
	sun6i-a31-mele-a1000g-quad.dtb \
	sun6i-a31-mixtile-loftq.dtb \
	sun6i-a31s-colorfly-e708-q1.dtb \
	sun6i-a31s-cs908.dtb \
	sun6i-a31s-inet-q972.dtb \
	sun6i-a31s-primo81.dtb \
	sun6i-a31s-sina31s.dtb \
	sun6i-a31s-sinovoip-bpi-m2.dtb \
	sun6i-a31s-yones-toptech-bs1078-v2.dtb
dtb-$(CONFIG_MACH_SUN7I) += \
	sun7i-a20-ainol-aw1.dtb \
	sun7i-a20-bananapi.dtb \
	sun7i-a20-bananapi-m1-plus.dtb \
	sun7i-a20-bananapro.dtb \
	sun7i-a20-cubieboard2.dtb \
	sun7i-a20-cubietruck.dtb \
	sun7i-a20-hummingbird.dtb \
	sun7i-a20-i12-tvbox.dtb \
	sun7i-a20-icnova-swac.dtb \
	sun7i-a20-itead-ibox.dtb \
	sun7i-a20-lamobo-r1.dtb \
	sun7i-a20-m3.dtb \
	sun7i-a20-m5.dtb \
	sun7i-a20-mk808c.dtb \
	sun7i-a20-olimex-som-evb.dtb \
	sun7i-a20-olimex-som204-evb.dtb \
	sun7i-a20-olimex-som204-evb-emmc.dtb \
	sun7i-a20-olinuxino-lime.dtb \
	sun7i-a20-olinuxino-lime2.dtb \
	sun7i-a20-olinuxino-lime2-emmc.dtb \
	sun7i-a20-olinuxino-micro.dtb \
	sun7i-a20-olinuxino-micro-emmc.dtb \
	sun7i-a20-orangepi.dtb \
	sun7i-a20-orangepi-mini.dtb \
	sun7i-a20-pcduino3.dtb \
	sun7i-a20-pcduino3-nano.dtb \
	sun7i-a20-primo73.dtb \
	sun7i-a20-wexler-tab7200.dtb \
	sun7i-a20-wits-pro-a20-dkt.dtb \
	sun7i-a20-yones-toptech-bd1078.dtb
dtb-$(CONFIG_MACH_SUN8I_A23) += \
	sun8i-a23-evb.dtb \
	sun8i-a23-gt90h-v4.dtb \
	sun8i-a23-inet86dz.dtb \
	sun8i-a23-polaroid-mid2407pxe03.dtb \
	sun8i-a23-polaroid-mid2809pxe04.dtb \
	sun8i-a23-q8-tablet.dtb
dtb-$(CONFIG_MACH_SUN8I_A33) += \
	sun8i-a33-ga10h-v1.1.dtb \
	sun8i-a33-inet-d978-rev2.dtb \
	sun8i-a33-olinuxino.dtb \
	sun8i-a33-q8-tablet.dtb \
	sun8i-a33-sinlinx-sina33.dtb \
	sun8i-r16-bananapi-m2m.dtb \
	sun8i-r16-nintendo-nes-classic-edition.dtb \
	sun8i-r16-parrot.dtb
dtb-$(CONFIG_MACH_SUN8I_A83T) += \
	sun8i-a83t-allwinner-h8homlet-v2.dtb \
	sun8i-a83t-bananapi-m3.dtb \
	sun8i-a83t-cubietruck-plus.dtb \
	sun8i-a83t-tbs-a711.dtb
dtb-$(CONFIG_MACH_SUN8I_H3) += \
	sun8i-h2-plus-bananapi-m2-zero.dtb \
	sun8i-h2-plus-libretech-all-h3-cc.dtb \
	sun8i-h2-plus-orangepi-r1.dtb \
	sun8i-h2-plus-orangepi-zero.dtb \
	sun8i-h3-bananapi-m2-plus.dtb \
	sun8i-h3-bananapi-m2-plus-v1.2.dtb \
	sun8i-h3-beelink-x2.dtb \
	sun8i-h3-emlid-neutis-n5h3-devboard.dtb \
	sun8i-h3-libretech-all-h3-cc.dtb \
	sun8i-h3-mapleboard-mp130.dtb \
	sun8i-h3-nanopi-duo2.dtb \
	sun8i-h3-nanopi-m1.dtb \
	sun8i-h3-nanopi-m1-plus.dtb \
	sun8i-h3-nanopi-neo.dtb \
	sun8i-h3-nanopi-neo-air.dtb \
	sun8i-h3-orangepi-2.dtb \
	sun8i-h3-orangepi-lite.dtb \
	sun8i-h3-orangepi-one.dtb \
	sun8i-h3-orangepi-pc.dtb \
	sun8i-h3-orangepi-pc-plus.dtb \
	sun8i-h3-orangepi-plus.dtb \
	sun8i-h3-orangepi-plus2e.dtb \
	sun8i-h3-orangepi-zero-plus2.dtb \
	sun8i-h3-rervision-dvk.dtb
dtb-$(CONFIG_MACH_SUN8I_R40) += \
	sun8i-r40-bananapi-m2-ultra.dtb \
	sun8i-v40-bananapi-m2-berry.dtb
dtb-$(CONFIG_MACH_SUN8I_V3S) += \
	sun8i-v3s-licheepi-zero.dtb
dtb-$(CONFIG_MACH_SUN50I_H5) += \
	sun50i-h5-bananapi-m2-plus.dtb \
	sun50i-h5-emlid-neutis-n5-devboard.dtb \
	sun50i-h5-libretech-all-h3-cc.dtb \
	sun50i-h5-libretech-all-h3-it.dtb \
	sun50i-h5-libretech-all-h5-cc.dtb \
	sun50i-h5-nanopi-neo2.dtb \
	sun50i-h5-nanopi-neo-plus2.dtb \
	sun50i-h5-orangepi-zero-plus.dtb \
	sun50i-h5-orangepi-pc2.dtb \
	sun50i-h5-orangepi-prime.dtb \
	sun50i-h5-orangepi-zero-plus2.dtb
dtb-$(CONFIG_MACH_SUN50I_H6) += \
	sun50i-h6-beelink-gs1.dtb \
	sun50i-h6-orangepi-lite2.dtb \
	sun50i-h6-orangepi-one-plus.dtb \
	sun50i-h6-pine-h64.dtb
dtb-$(CONFIG_MACH_SUN50I) += \
	sun50i-a64-amarula-relic.dtb \
	sun50i-a64-bananapi-m64.dtb \
	sun50i-a64-nanopi-a64.dtb \
	sun50i-a64-oceanic-5205-5inmfd.dtb \
	sun50i-a64-olinuxino.dtb \
	sun50i-a64-olinuxino-emmc.dtb \
	sun50i-a64-orangepi-win.dtb \
	sun50i-a64-pine64-lts.dtb \
	sun50i-a64-pine64-plus.dtb \
	sun50i-a64-pine64.dtb \
	sun50i-a64-pinebook.dtb \
	sun50i-a64-sopine-baseboard.dtb \
	sun50i-a64-teres-i.dtb
dtb-$(CONFIG_MACH_SUN9I) += \
	sun9i-a80-optimus.dtb \
	sun9i-a80-cubieboard4.dtb \
	sun9i-a80-cx-a99.dtb

dtb-$(CONFIG_VF610) += vf500-colibri.dtb \
	vf610-colibri.dtb \
	vf610-twr.dtb \
	vf610-pcm052.dtb \
	vf610-bk4r1.dtb

dtb-$(CONFIG_MX28) += \
	imx28-xea.dtb

dtb-$(CONFIG_MX53) += imx53-cx9020.dtb \
	imx53-kp.dtb \
	imx53-m53menlo.dtb

ifneq ($(CONFIG_MX6DL)$(CONFIG_MX6QDL)$(CONFIG_MX6S),)
dtb-y += \
	imx6dl-aristainetos2_4.dtb \
	imx6dl-aristainetos2_7.dtb \
	imx6dl-aristainetos2b_4.dtb \
	imx6dl-aristainetos2b_7.dtb \
	imx6dl-aristainetos2b_csl_4.dtb \
	imx6dl-aristainetos2b_csl_7.dtb \
	imx6dl-aristainetos2c_4.dtb \
	imx6dl-aristainetos2c_7.dtb \
	imx6dl-brppt2.dtb \
	imx6dl-cubox-i.dtb \
	imx6dl-cubox-i-emmc-som-v15.dtb \
	imx6dl-cubox-i-som-v15.dtb \
	imx6dl-dhcom-pdk2.dtb \
	imx6dl-hummingboard2.dtb \
	imx6dl-hummingboard2-emmc-som-v15.dtb \
	imx6dl-hummingboard2-som-v15.dtb \
	imx6dl-hummingboard.dtb \
	imx6dl-hummingboard-emmc-som-v15.dtb \
	imx6dl-hummingboard-som-v15.dtb \
	imx6dl-icore.dtb \
	imx6dl-icore-mipi.dtb \
	imx6dl-icore-rqs.dtb \
	imx6dl-mamoj.dtb \
	imx6dl-nitrogen6x.dtb \
	imx6dl-pico.dtb \
	imx6dl-sabreauto.dtb \
	imx6dl-sabreauto-ecspi.dtb \
	imx6dl-sabreauto-gpmi-weim.dtb \
	imx6dl-sabresd.dtb \
	imx6dl-arm2.dtb \
	imx6dl-wandboard-revb1.dtb \

endif

ifneq ($(CONFIG_MX6Q)$(CONFIG_MX6QDL),)
dtb-y += \
	imx6-apalis.dtb \
	imx6q-cm-fx6.dtb \
	imx6q-cubox-i.dtb \
	imx6q-cubox-i-emmc-som-v15.dtb \
	imx6q-cubox-i-som-v15.dtb \
	imx6q-dhcom-pdk2.dtb \
	imx6q-display5.dtb \
	imx6q-hummingboard2.dtb \
	imx6q-hummingboard2-emmc-som-v15.dtb \
	imx6q-hummingboard2-som-v15.dtb \
	imx6q-hummingboard.dtb \
	imx6q-hummingboard-emmc-som-v15.dtb \
	imx6q-hummingboard-som-v15.dtb \
	imx6q-icore.dtb \
	imx6q-icore-mipi.dtb \
	imx6q-icore-rqs.dtb \
	imx6q-kp.dtb \
	imx6q-logicpd.dtb \
	imx6q-mccmon6.dtb\
	imx6q-nitrogen6x.dtb \
	imx6q-novena.dtb \
	imx6q-pico.dtb \
	imx6q-sabreauto.dtb \
	imx6q-sabreauto-ecspi.dtb \
	imx6q-sabreauto-gpmi-weim.dtb \
	imx6q-sabrelite.dtb \
	imx6q-sabresd.dtb \
	imx6q-arm2.dtb \
	imx6q-pop-arm2.dtb \
	imx6q-tbs2910.dtb \
	imx6q-wandboard-revb1.dtb \
	imx6qp-sabreauto.dtb \
	imx6qp-sabreauto-ecspi.dtb \
	imx6qp-sabreauto-gpmi-weim.dtb \
	imx6qp-sabresd.dtb \
	imx6qp-wandboard-revd1.dtb \

endif

dtb-$(CONFIG_MX6SL) += imx6sl-evk.dtb

dtb-$(CONFIG_MX6SLL) += imx6sll-evk.dtb \
	imx6sll-lpddr2-val.dtb \
	imx6sll-lpddr3-val.dtb \
	imx6sll-lpddr3-val-ecspi.dtb

dtb-$(CONFIG_MX6SX) += \
	imx6sx-14x14-val.dtb \
	imx6sx-17x17-val.dtb \
	imx6sx-17x17-val-ecspi.dtb \
	imx6sx-17x17-val-gpmi-weim.dtb \
	imx6sx-19x19-val.dtb \
	imx6sx-19x19-val-ecspi.dtb \
	imx6sx-19x19-val-gpmi-weim.dtb \
	imx6sx-sabreauto.dtb \
	imx6sx-sdb.dtb \
	imx6sx-sdb-emmc.dtb \
	imx6sx-softing-vining-2000.dtb

dtb-$(CONFIG_MX6UL) += \
	imx6ul-geam.dtb \
	imx6ul-isiot-emmc.dtb \
	imx6ul-isiot-nand.dtb \
	imx6ul-opos6uldev.dtb \
	imx6ul-14x14-ddr3-val.dtb \
	imx6ul-14x14-ddr3-val-emmc.dtb \
	imx6ul-14x14-ddr3-val-gpmi-weim.dtb \
	imx6ul-14x14-lpddr2-val.dtb \
	imx6ul-14x14-evk.dtb \
	imx6ul-14x14-evk-emmc.dtb \
	imx6ul-14x14-evk-gpmi-weim.dtb \
	imx6ul-9x9-evk.dtb \
	imx6ul-liteboard.dtb \
	imx6ul-phytec-segin-ff-rdk-nand.dtb \
	imx6ul-pico-hobbit.dtb \
	imx6ul-pico-pi.dtb

dtb-$(CONFIG_MX6ULL) += \
	imx6ull-14x14-ddr3-val.dtb \
	imx6ull-14x14-ddr3-val-epdc.dtb \
	imx6ull-14x14-ddr3-val-emmc.dtb \
	imx6ull-14x14-ddr3-val-gpmi-weim.dtb \
	imx6ull-14x14-ddr3-val-tsc.dtb \
	imx6ull-14x14-evk.dtb \
	imx6ull-14x14-evk-emmc.dtb \
	imx6ull-14x14-evk-gpmi-weim.dtb \
	imx6ull-9x9-evk.dtb \
	imx6ull-colibri.dtb \
	imx6ull-phytec-segin-ff-rdk-emmc.dtb \
	imx6ull-dart-6ul.dtb \
	imx6ull-somlabs-visionsom.dtb \
	imx6ulz-14x14-evk.dtb \
	imx6ulz-14x14-evk-emmc.dtb \
	imx6ulz-14x14-evk-gpmi-weim.dtb

dtb-$(CONFIG_ARCH_MX6) += \
	imx6-apalis.dtb \
	imx6-colibri.dtb

dtb-$(CONFIG_MX7) += imx7d-sdb.dtb \
	imx7d-sdb-qspi.dtb \
	imx7d-sdb-epdc.dtb \
	imx7d-sdb-gpmi-weim.dtb \
	imx7d-sdb-reva.dtb \
	imx7-colibri-emmc.dtb \
	imx7-colibri-rawnand.dtb \
	imx7s-warp.dtb \
	imx7d-meerkat96.dtb \
	imx7d-pico-pi.dtb \
	imx7d-pico-hobbit.dtb \
	imx7d-12x12-lpddr3-val.dtb \
	imx7d-12x12-lpddr3-val-ecspi.dtb \
	imx7d-12x12-lpddr3-val-qspi.dtb \
	imx7d-12x12-ddr3-val.dtb \
	imx7d-19x19-ddr3-val.dtb \
	imx7d-19x19-lpddr2-val.dtb \
	imx7d-19x19-lpddr3-val.dtb


dtb-$(CONFIG_ARCH_MX7ULP) += imx7ulp-com.dtb \
	imx7ulp-10x10-val.dtb \
	imx7ulp-14x14-val.dtb \
	imx7ulp-evk.dtb \
	imx7ulp-evk-emmc.dtb \
	imx7ulp-evk-qspi.dtb \
	picocoremx7ulp.dtb

<<<<<<< HEAD
dtb-$(CONFIG_ARCH_IMX8) += \
	fsl-imx8qm-apalis.dtb \
	fsl-imx8qm-mek.dtb \
	fsl-imx8qm-ddr4-val.dtb \
	fsl-imx8qm-lpddr4-val.dtb \
	fsl-imx8qm-mek-xen.dtb \
	fsl-imx8qm-mek-auto.dtb \
	imx8qm-rom7720-a1.dtb \
	fsl-imx8qxp-ai_ml.dtb \
	fsl-imx8qxp-colibri.dtb \
	fsl-imx8qxp-mek.dtb \
	fsl-imx8qxp-lpddr4-val.dtb \
	fsl-imx8qxp-lpddr4-val-gpmi-nand.dtb \
	fsl-imx8qxp-17x17-val.dtb \
	fsl-imx8dx-17x17-val.dtb \
	fsl-imx8qxp-mek-auto.dtb \
	fsl-imx8dx-mek.dtb \
	fsl-imx8dxl-phantom-mek.dtb \
	fsl-imx8dxl-evk.dtb \
	fsl-imx8dxl-evk-lcdif.dtb \
	fsl-imx8dxl-ddr3-evk.dtb \
	imx8-deneb.dtb \
	imx8-giedi.dtb

dtb-$(CONFIG_ARCH_IMX8M) += \
	imx8mm-evk.dtb \
	imx8mm-evk-qca-wifi.dtb \
	imx8mm-ddr4-evk.dtb \
	imx8mm-ddr3l-val.dtb \
	imx8mm-ddr4-val.dtb \
	imx8mm-verdin.dtb \
	imx8mn-ddr3l-evk.dtb \
	imx8mn-ddr4-evk.dtb \
	imx8mn-evk.dtb \
	imx8mq-ddr3l-val.dtb \
	imx8mq-ddr4-val.dtb \
	imx8mq-evk.dtb \
	imx8mp-ddr4-evk.dtb \
	imx8mp-evk.dtb \
	imx8mm-ddr4-ab2.dtb \
	imx8mm-ab2.dtb \
	imx8mn-ddr4-ab2.dtb \
	imx8mn-ab2.dtb \
	picocoremx8mm-lpddr4.dtb \
	picocoremx8mm-ddr3l.dtb \
	armstonemx8m.dtb \
	picocoremx8mn-lpddr4.dtb \
	picocoremx8mn-ddr3l.dtb \
	tbs2.dtb \
	picocoremx8mp.dtb \
	armstonemx8mp.dtb

dtb-$(CONFIG_ARCH_IMXRT) += imxrt1050-evk.dtb

dtb-$(CONFIG_RCAR_GEN2) += \
	r8a7790-lager-u-boot.dtb \
	r8a7790-stout-u-boot.dtb \
	r8a7791-koelsch-u-boot.dtb \
	r8a7791-porter-u-boot.dtb \
	r8a7792-blanche-u-boot.dtb \
	r8a7793-gose-u-boot.dtb \
	r8a7794-alt-u-boot.dtb \
	r8a7794-silk-u-boot.dtb
=======
dtb-$(CONFIG_ARCH_IMX8M) += fsl-imx8mq-evk.dtb \
		fsl-imx8mq-ddr3l-arm2.dtb \
		fsl-imx8mq-ddr4-arm2.dtb \
		fsl-imx8mq-phanbell.dtb \
		fsl-imx8mm-ddr3l-val.dtb \
		fsl-imx8mm-ddr4-evk.dtb \
		fsl-imx8mm-ddr4-val.dtb \
		fsl-imx8mm-evk.dtb \
		fsl-imx8mn-ddr4-evk.dtb \
		fsl-imx8mn-evk.dtb \
		picocoremx8mm-lpddr4.dtb \
        picocoremx8mmr2-lpddr4.dtb \
		picocoremx8mm-ddr3l.dtb \
		armstonemx8m.dtb \
		picocoremx8mn-lpddr4.dtb \
		picocoremx8mn-ddr3l.dtb \
		tbs2.dtb

dtb-$(CONFIG_ARCH_IMX8) += fsl-imx8dx-17x17-val.dtb \
		fsl-imx8dx-mek.dtb \
		fsl-imx8qm-ddr4-arm2.dtb \
		fsl-imx8qm-lpddr4-arm2.dtb \
		fsl-imx8qm-mek.dtb \
		fsl-imx8qm-mek-xen.dtb \
		fsl-imx8qxp-17x17-val.dtb \
		fsl-imx8qxp-lpddr4-arm2.dtb \
		fsl-imx8qxp-mek.dtb
>>>>>>> 8448f137

dtb-$(CONFIG_RCAR_GEN3) += \
	r8a7795-h3ulcb-u-boot.dtb \
	r8a7795-salvator-x-u-boot.dtb \
	r8a7796-m3ulcb-u-boot.dtb \
	r8a7796-salvator-x-u-boot.dtb \
	r8a77965-m3nulcb-u-boot.dtb \
	r8a77965-salvator-x-u-boot.dtb \
	r8a77970-eagle-u-boot.dtb \
	r8a77980-condor-u-boot.dtb \
	r8a77990-ebisu-u-boot.dtb \
	r8a77995-draak-u-boot.dtb

dtb-$(CONFIG_RZA1) += \
	r7s72100-gr-peach-u-boot.dtb

dtb-$(CONFIG_SOC_KEYSTONE) += keystone-k2hk-evm.dtb \
	keystone-k2l-evm.dtb \
	keystone-k2e-evm.dtb \
	keystone-k2g-evm.dtb \
	keystone-k2g-generic.dtb \
	keystone-k2g-ice.dtb

dtb-$(CONFIG_TARGET_AT91SAM9261EK) += at91sam9261ek.dtb

dtb-$(CONFIG_TARGET_PM9261) += at91sam9261ek.dtb

dtb-$(CONFIG_TARGET_PM9263) += at91sam9263ek.dtb

dtb-$(CONFIG_TARGET_MEESC) += at91sam9263ek.dtb

dtb-$(CONFIG_TARGET_AT91SAM9263EK) += at91sam9263ek.dtb

dtb-$(CONFIG_TARGET_AT91SAM9RLEK) += at91sam9rlek.dtb

dtb-$(CONFIG_TARGET_AT91SAM9260EK) += \
	at91sam9260ek.dtb	\
	at91sam9g20ek.dtb	\
	at91sam9g20ek_2mmc.dtb

dtb-$(CONFIG_TARGET_AT91SAM9M10G45EK) += at91sam9m10g45ek.dtb

dtb-$(CONFIG_TARGET_PM9G45) += at91sam9m10g45ek.dtb

dtb-$(CONFIG_TARGET_AT91SAM9X5EK) += \
	at91sam9g15ek.dtb	\
	at91sam9g25ek.dtb	\
	at91sam9g35ek.dtb	\
	at91sam9x25ek.dtb	\
	at91sam9x35ek.dtb

dtb-$(CONFIG_TARGET_SAM9X60EK) += sam9x60ek.dtb

dtb-$(CONFIG_TARGET_AT91SAM9N12EK) += at91sam9n12ek.dtb

dtb-$(CONFIG_TARGET_GARDENA_SMART_GATEWAY_AT91SAM) += \
	at91sam9g25-gardena-smart-gateway.dtb

dtb-$(CONFIG_TARGET_ETHERNUT5) += ethernut5.dtb

dtb-$(CONFIG_TARGET_USB_A9263) += usb_a9263.dtb

dtb-$(CONFIG_TARGET_OMAP3_LOGIC) += \
	logicpd-som-lv-35xx-devkit.dtb \
	logicpd-som-lv-37xx-devkit.dtb \
	logicpd-torpedo-35xx-devkit.dtb \
	logicpd-torpedo-37xx-devkit.dtb

dtb-$(CONFIG_TARGET_OMAP3_EVM) += \
	omap3-evm-37xx.dtb \
	omap3-evm.dtb

dtb-$(CONFIG_TARGET_OMAP3_BEAGLE) += \
	omap3-beagle-xm-ab.dtb \
	omap3-beagle-xm.dtb \
	omap3-beagle.dtb

dtb-$(CONFIG_TARGET_OMAP3_IGEP00X0) += \
	omap3-igep0020.dtb

dtb-$(CONFIG_TARGET_SAMA5D2_PTC_EK) += \
	at91-sama5d2_ptc_ek.dtb

dtb-$(CONFIG_TARGET_SAMA5D2_XPLAINED) += \
	at91-sama5d2_xplained.dtb

dtb-$(CONFIG_TARGET_SAMA5D27_SOM1_EK) += \
	at91-sama5d27_som1_ek.dtb

dtb-$(CONFIG_TARGET_SAMA5D27_WLSOM1_EK) += \
	at91-sama5d27_wlsom1_ek.dtb

dtb-$(CONFIG_TARGET_SAMA5D2_ICP) += \
	at91-sama5d2_icp.dtb

dtb-$(CONFIG_TARGET_SAMA5D3XEK) += \
	sama5d31ek.dtb \
	sama5d33ek.dtb \
	sama5d34ek.dtb \
	sama5d35ek.dtb \
	sama5d36ek.dtb \
	sama5d36ek_cmp.dtb

dtb-$(CONFIG_TARGET_SAMA5D3_XPLAINED) += \
	at91-sama5d3_xplained.dtb

dtb-$(CONFIG_TARGET_SAMA5D4EK) += \
	at91-sama5d4ek.dtb

dtb-$(CONFIG_TARGET_SAMA5D4_XPLAINED) += \
	at91-sama5d4_xplained.dtb

dtb-$(CONFIG_TARGET_VINCO) += \
	at91-vinco.dtb

dtb-$(CONFIG_ARCH_BCM283X) += \
	bcm2835-rpi-a.dtb \
	bcm2835-rpi-a-plus.dtb \
	bcm2835-rpi-b.dtb \
	bcm2835-rpi-b-plus.dtb \
	bcm2835-rpi-b-rev2.dtb \
	bcm2835-rpi-cm1-io1.dtb \
	bcm2835-rpi-zero.dtb \
	bcm2835-rpi-zero-w.dtb \
	bcm2836-rpi-2-b.dtb \
	bcm2837-rpi-3-a-plus.dtb \
	bcm2837-rpi-3-b.dtb \
	bcm2837-rpi-3-b-plus.dtb \
	bcm2837-rpi-cm3-io3.dtb

dtb-$(CONFIG_ARCH_BCM63158) += \
	bcm963158.dtb

dtb-$(CONFIG_ARCH_BCM68360) += \
	bcm968360bg.dtb

dtb-$(CONFIG_ARCH_BCM6858) += \
	bcm968580xref.dtb

dtb-$(CONFIG_ARCH_ASPEED) += ast2500-evb.dtb

dtb-$(CONFIG_ARCH_STI) += stih410-b2260.dtb

dtb-$(CONFIG_STM32MP15x) += \
	stm32mp157a-dk1.dtb \
	stm32mp157a-avenger96.dtb \
	stm32mp157c-dk2.dtb \
	stm32mp157c-ed1.dtb \
	stm32mp157c-ev1.dtb \
	stm32mp15xx-dhcom-pdk2.dtb

dtb-$(CONFIG_SOC_K3_AM6) += k3-am654-base-board.dtb k3-am654-r5-base-board.dtb
dtb-$(CONFIG_SOC_K3_J721E) += k3-j721e-common-proc-board.dtb \
			      k3-j721e-r5-common-proc-board.dtb

dtb-$(CONFIG_ARCH_MEDIATEK) += \
	mt7622-rfb.dtb \
	mt7623n-bananapi-bpi-r2.dtb \
	mt7629-rfb.dtb \
	mt8512-bm1-emmc.dtb \
	mt8516-pumpkin.dtb \
	mt8518-ap1-emmc.dtb

dtb-$(CONFIG_TARGET_GE_BX50V3) += \
	imx6q-bx50v3.dtb \
	imx6q-b850v3.dtb \
	imx6q-b650v3.dtb \
	imx6q-b450v3.dtb

dtb-$(CONFIG_TARGET_MX53PPD) += imx53-ppd.dtb

dtb-$(CONFIG_TARGET_VEXPRESS_CA5X2) += vexpress-v2p-ca5s.dtb
dtb-$(CONFIG_TARGET_VEXPRESS_CA9X4) += vexpress-v2p-ca9.dtb
dtb-$(CONFIG_TARGET_VEXPRESS_CA15_TC2) += vexpress-v2p-ca15_a7.dtb

dtb-$(CONFIG_TARGET_DURIAN) += phytium-durian.dtb

dtb-$(CONFIG_TARGET_PRESIDIO_ASIC) += ca-presidio-engboard.dtb

targets += $(dtb-y)

# Add any required device tree compiler flags here
DTC_FLAGS +=

PHONY += dtbs
dtbs: $(addprefix $(obj)/, $(dtb-y))
	@:

clean-files := *.dtb *.dtbo *_HS<|MERGE_RESOLUTION|>--- conflicted
+++ resolved
@@ -758,7 +758,6 @@
 	imx7ulp-evk-qspi.dtb \
 	picocoremx7ulp.dtb
 
-<<<<<<< HEAD
 dtb-$(CONFIG_ARCH_IMX8) += \
 	fsl-imx8qm-apalis.dtb \
 	fsl-imx8qm-mek.dtb \
@@ -803,6 +802,7 @@
 	imx8mn-ddr4-ab2.dtb \
 	imx8mn-ab2.dtb \
 	picocoremx8mm-lpddr4.dtb \
+        picocoremx8mmr2-lpddr4.dtb \
 	picocoremx8mm-ddr3l.dtb \
 	armstonemx8m.dtb \
 	picocoremx8mn-lpddr4.dtb \
@@ -822,35 +822,6 @@
 	r8a7793-gose-u-boot.dtb \
 	r8a7794-alt-u-boot.dtb \
 	r8a7794-silk-u-boot.dtb
-=======
-dtb-$(CONFIG_ARCH_IMX8M) += fsl-imx8mq-evk.dtb \
-		fsl-imx8mq-ddr3l-arm2.dtb \
-		fsl-imx8mq-ddr4-arm2.dtb \
-		fsl-imx8mq-phanbell.dtb \
-		fsl-imx8mm-ddr3l-val.dtb \
-		fsl-imx8mm-ddr4-evk.dtb \
-		fsl-imx8mm-ddr4-val.dtb \
-		fsl-imx8mm-evk.dtb \
-		fsl-imx8mn-ddr4-evk.dtb \
-		fsl-imx8mn-evk.dtb \
-		picocoremx8mm-lpddr4.dtb \
-        picocoremx8mmr2-lpddr4.dtb \
-		picocoremx8mm-ddr3l.dtb \
-		armstonemx8m.dtb \
-		picocoremx8mn-lpddr4.dtb \
-		picocoremx8mn-ddr3l.dtb \
-		tbs2.dtb
-
-dtb-$(CONFIG_ARCH_IMX8) += fsl-imx8dx-17x17-val.dtb \
-		fsl-imx8dx-mek.dtb \
-		fsl-imx8qm-ddr4-arm2.dtb \
-		fsl-imx8qm-lpddr4-arm2.dtb \
-		fsl-imx8qm-mek.dtb \
-		fsl-imx8qm-mek-xen.dtb \
-		fsl-imx8qxp-17x17-val.dtb \
-		fsl-imx8qxp-lpddr4-arm2.dtb \
-		fsl-imx8qxp-mek.dtb
->>>>>>> 8448f137
 
 dtb-$(CONFIG_RCAR_GEN3) += \
 	r8a7795-h3ulcb-u-boot.dtb \
