# SPDX-License-Identifier: GPL-2.0+

dtb-$(CONFIG_TARGET_SMARTWEB) += at91sam9260-smartweb.dtb
dtb-$(CONFIG_TARGET_TAURUS) += at91sam9g20-taurus.dtb
dtb-$(CONFIG_TARGET_CORVUS) += at91sam9g45-corvus.dtb
dtb-$(CONFIG_TARGET_GURNARD) += at91sam9g45-gurnard.dtb

dtb-$(CONFIG_S5PC100) += s5pc1xx-smdkc100.dtb
dtb-$(CONFIG_S5PC110) += s5pc1xx-goni.dtb
dtb-$(CONFIG_EXYNOS4) += exynos4210-origen.dtb \
	exynos4210-smdkv310.dtb \
	exynos4210-universal_c210.dtb \
	exynos4210-trats.dtb \
	exynos4412-trats2.dtb \
	exynos4412-odroid.dtb

dtb-$(CONFIG_TARGET_HIKEY) += hi6220-hikey.dtb
dtb-$(CONFIG_TARGET_HIKEY960) += hi3660-hikey960.dtb

dtb-$(CONFIG_TARGET_POPLAR) += hi3798cv200-poplar.dtb

dtb-$(CONFIG_EXYNOS5) += exynos5250-arndale.dtb \
	exynos5250-snow.dtb \
	exynos5250-spring.dtb \
	exynos5250-smdk5250.dtb \
	exynos5420-smdk5420.dtb \
	exynos5420-peach-pit.dtb \
	exynos5800-peach-pi.dtb \
	exynos5422-odroidxu3.dtb
dtb-$(CONFIG_EXYNOS7420) += exynos7420-espresso7420.dtb

dtb-$(CONFIG_ARCH_DAVINCI) += \
	da850-evm.dtb \
	da850-lcdk.dtb \
	da850-lego-ev3.dtb

dtb-$(CONFIG_KIRKWOOD) += \
	kirkwood-atl-sbx81lifkw.dtb \
	kirkwood-atl-sbx81lifxcat.dtb \
	kirkwood-blackarmor-nas220.dtb \
	kirkwood-d2net.dtb \
	kirkwood-db-88f6281.dtb \
	kirkwood-db-88f6281-spi.dtb \
	kirkwood-dns325.dtb \
	kirkwood-dockstar.dtb \
	kirkwood-dreamplug.dtb \
	kirkwood-ds109.dtb \
	kirkwood-goflexnet.dtb \
	kirkwood-guruplug-server-plus.dtb \
	kirkwood-ib62x0.dtb \
	kirkwood-iconnect.dtb \
	kirkwood-is2.dtb \
	kirkwood-km_kirkwood.dtb \
	kirkwood-lsxhl.dtb \
	kirkwood-lschlv2.dtb \
	kirkwood-net2big.dtb \
	kirkwood-ns2.dtb \
	kirkwood-ns2lite.dtb \
	kirkwood-ns2max.dtb \
	kirkwood-ns2mini.dtb \
	kirkwood-openrd-base.dtb \
	kirkwood-openrd-client.dtb \
	kirkwood-openrd-ultimate.dtb \
	kirkwood-pogo_e02.dtb \
	kirkwood-sheevaplug.dtb

dtb-$(CONFIG_ARCH_OWL) += \
	bubblegum_96.dtb

dtb-$(CONFIG_ROCKCHIP_PX30) += \
	px30-evb.dtb \
	px30-firefly.dtb

dtb-$(CONFIG_ROCKCHIP_RK3036) += \
	rk3036-sdk.dtb

dtb-$(CONFIG_ROCKCHIP_RK3128) += \
	rk3128-evb.dtb

dtb-$(CONFIG_ROCKCHIP_RK3188) += \
	rk3188-radxarock.dtb

dtb-$(CONFIG_ROCKCHIP_RK322X) += \
	rk3229-evb.dtb

dtb-$(CONFIG_ROCKCHIP_RK3288) += \
	rk3288-evb.dtb \
	rk3288-firefly.dtb \
	rk3288-miqi.dtb \
	rk3288-phycore-rdk.dtb \
	rk3288-popmetal.dtb \
	rk3288-rock2-square.dtb \
	rk3288-tinker.dtb \
	rk3288-tinker-s.dtb \
	rk3288-veyron-jerry.dtb \
	rk3288-veyron-mickey.dtb \
	rk3288-veyron-minnie.dtb \
	rk3288-veyron-speedy.dtb \
	rk3288-vyasa.dtb

dtb-$(CONFIG_ROCKCHIP_RK3308) += \
	rk3308-evb.dtb \
	rk3308-roc-cc.dtb

dtb-$(CONFIG_ROCKCHIP_RK3328) += \
	rk3328-evb.dtb \
	rk3328-rock64.dtb

dtb-$(CONFIG_ROCKCHIP_RK3368) += \
	rk3368-lion.dtb \
	rk3368-sheep.dtb \
	rk3368-geekbox.dtb \
	rk3368-px5-evb.dtb \

dtb-$(CONFIG_ROCKCHIP_RK3399) += \
	rk3399-evb.dtb \
	rk3399-ficus.dtb \
	rk3399-firefly.dtb \
	rk3399-gru-bob.dtb \
	rk3399-khadas-edge.dtb \
	rk3399-khadas-edge-captain.dtb \
	rk3399-khadas-edge-v.dtb \
	rk3399-leez-p710.dtb \
	rk3399-nanopc-t4.dtb \
	rk3399-nanopi-m4.dtb \
	rk3399-nanopi-neo4.dtb \
	rk3399-orangepi.dtb \
	rk3399-puma-ddr1333.dtb \
	rk3399-puma-ddr1600.dtb \
	rk3399-puma-ddr1866.dtb \
	rk3399-roc-pc.dtb \
	rk3399-rock-pi-4.dtb \
	rk3399-rock960.dtb \
	rk3399-rockpro64.dtb

dtb-$(CONFIG_ROCKCHIP_RV1108) += \
	rv1108-elgin-r1.dtb \
	rv1108-evb.dtb

dtb-$(CONFIG_ARCH_MESON) += \
	meson-gxbb-nanopi-k2.dtb \
	meson-gxbb-odroidc2.dtb \
	meson-gxbb-nanopi-k2.dtb \
	meson-gxbb-p200.dtb \
	meson-gxbb-p201.dtb \
	meson-gxl-s905x-p212.dtb \
	meson-gxl-s805x-libretech-ac.dtb \
	meson-gxl-s905x-libretech-cc.dtb \
	meson-gxl-s905x-khadas-vim.dtb \
	meson-gxm-khadas-vim2.dtb \
	meson-axg-s400.dtb \
	meson-g12a-u200.dtb \
	meson-g12a-sei510.dtb \
	meson-g12b-odroid-n2.dtb \
	meson-g12b-a311d-khadas-vim3.dtb \
	meson-sm1-khadas-vim3l.dtb \
	meson-sm1-sei610.dtb
dtb-$(CONFIG_TEGRA) += tegra20-harmony.dtb \
	tegra20-medcom-wide.dtb \
	tegra20-paz00.dtb \
	tegra20-plutux.dtb \
	tegra20-seaboard.dtb \
	tegra20-tec.dtb \
	tegra20-trimslice.dtb \
	tegra20-ventana.dtb \
	tegra20-colibri.dtb \
	tegra30-apalis.dtb \
	tegra30-beaver.dtb \
	tegra30-cardhu.dtb \
	tegra30-colibri.dtb \
	tegra30-tec-ng.dtb \
	tegra114-dalmore.dtb \
	tegra124-apalis.dtb \
	tegra124-jetson-tk1.dtb \
	tegra124-nyan-big.dtb \
	tegra124-cei-tk1-som.dtb \
	tegra124-venice2.dtb \
	tegra186-p2771-0000-000.dtb \
	tegra186-p2771-0000-500.dtb \
	tegra210-e2220-1170.dtb \
	tegra210-p2371-0000.dtb \
	tegra210-p2371-2180.dtb \
	tegra210-p2571.dtb \
	tegra210-p3450-0000.dtb

dtb-$(CONFIG_ARCH_MVEBU) +=			\
	armada-3720-db.dtb			\
	armada-3720-espressobin.dtb		\
	armada-3720-turris-mox.dtb		\
	armada-3720-uDPU.dtb			\
	armada-375-db.dtb			\
	armada-388-clearfog.dtb			\
	armada-388-gp.dtb			\
	armada-388-helios4.dtb			\
	armada-385-db-88f6820-amc.dtb		\
	armada-385-turris-omnia.dtb		\
	armada-7040-db.dtb			\
	armada-7040-db-nand.dtb			\
	armada-8040-db.dtb			\
	armada-8040-mcbin.dtb			\
	armada-8040-clearfog-gt-8k.dtb		\
	armada-xp-gp.dtb			\
	armada-xp-maxbcm.dtb			\
	armada-xp-synology-ds414.dtb		\
	armada-xp-theadorable.dtb		\
	armada-38x-controlcenterdc.dtb		\
	armada-385-atl-x530.dtb			\
	armada-385-atl-x530DP.dtb		\
	armada-xp-db-xc3-24g4xg.dtb		\
	armada-xp-crs305-1g-4s.dtb

dtb-$(CONFIG_ARCH_UNIPHIER_LD11) += \
	uniphier-ld11-global.dtb \
	uniphier-ld11-ref.dtb
dtb-$(CONFIG_ARCH_UNIPHIER_LD20) += \
	uniphier-ld20-global.dtb \
	uniphier-ld20-ref.dtb
dtb-$(CONFIG_ARCH_UNIPHIER_LD4) += \
	uniphier-ld4-ref.dtb
dtb-$(CONFIG_ARCH_UNIPHIER_LD6B) += \
	uniphier-ld6b-ref.dtb
dtb-$(CONFIG_ARCH_UNIPHIER_PRO4) += \
	uniphier-pro4-ace.dtb \
	uniphier-pro4-ref.dtb \
	uniphier-pro4-sanji.dtb
dtb-$(CONFIG_ARCH_UNIPHIER_PRO5) += \
	uniphier-pro5-4kbox.dtb
dtb-$(CONFIG_ARCH_UNIPHIER_PXS2) += \
	uniphier-pxs2-gentil.dtb \
	uniphier-pxs2-vodka.dtb
dtb-$(CONFIG_ARCH_UNIPHIER_PXS3) += \
	uniphier-pxs3-ref.dtb
dtb-$(CONFIG_ARCH_UNIPHIER_SLD8) += \
	uniphier-sld8-ref.dtb

dtb-$(CONFIG_ARCH_ZYNQ) += \
	bitmain-antminer-s9.dtb \
	zynq-cc108.dtb \
	zynq-cse-nand.dtb \
	zynq-cse-nor.dtb \
	zynq-cse-qspi-single.dtb \
	zynq-dlc20-rev1.0.dtb \
	zynq-microzed.dtb \
	zynq-minized.dtb \
	zynq-picozed.dtb \
	zynq-syzygy-hub.dtb \
	zynq-topic-miami.dtb \
	zynq-topic-miamilite.dtb \
	zynq-topic-miamiplus.dtb \
	zynq-zc702.dtb \
	zynq-zc706.dtb \
	zynq-zc770-xm010.dtb \
	zynq-zc770-xm011.dtb \
	zynq-zc770-xm011-x16.dtb \
	zynq-zc770-xm012.dtb \
	zynq-zc770-xm013.dtb \
	zynq-zed.dtb \
	zynq-zturn.dtb \
	zynq-zybo.dtb \
	zynq-zybo-z7.dtb
dtb-$(CONFIG_ARCH_ZYNQMP) += \
	avnet-ultra96-rev1.dtb			\
	avnet-ultrazedev-cc-v1.0-ultrazedev-som-v1.0.dtb	\
	zynqmp-a2197-revA.dtb			\
	zynqmp-e-a2197-00-revA.dtb		\
	zynqmp-g-a2197-00-revA.dtb		\
	zynqmp-m-a2197-01-revA.dtb		\
	zynqmp-m-a2197-02-revA.dtb		\
	zynqmp-m-a2197-03-revA.dtb		\
	zynqmp-p-a2197-00-revA.dtb		\
	zynqmp-mini.dtb				\
	zynqmp-mini-emmc0.dtb			\
	zynqmp-mini-emmc1.dtb			\
	zynqmp-mini-nand.dtb			\
	zynqmp-mini-qspi.dtb			\
	zynqmp-zcu100-revC.dtb			\
	zynqmp-zcu102-revA.dtb			\
	zynqmp-zcu102-revB.dtb			\
	zynqmp-zcu102-rev1.0.dtb		\
	zynqmp-zcu104-revA.dtb			\
	zynqmp-zcu104-revC.dtb			\
	zynqmp-zcu106-revA.dtb			\
	zynqmp-zcu111-revA.dtb			\
	zynqmp-zcu1275-revA.dtb			\
	zynqmp-zcu1275-revB.dtb			\
	zynqmp-zcu1285-revA.dtb			\
	zynqmp-zcu208-revA.dtb			\
	zynqmp-zcu216-revA.dtb			\
	zynqmp-zc1232-revA.dtb			\
	zynqmp-zc1254-revA.dtb			\
	zynqmp-zc1751-xm015-dc1.dtb		\
	zynqmp-zc1751-xm016-dc2.dtb		\
	zynqmp-zc1751-xm017-dc3.dtb		\
	zynqmp-zc1751-xm018-dc4.dtb		\
	zynqmp-zc1751-xm019-dc5.dtb
dtb-$(CONFIG_ARCH_VERSAL) += \
	versal-mini.dtb \
	versal-mini-emmc0.dtb \
	versal-mini-emmc1.dtb
dtb-$(CONFIG_ARCH_ZYNQMP_R5) += \
	zynqmp-r5.dtb
dtb-$(CONFIG_AM33XX) += \
	am335x-baltos.dtb \
	am335x-bone.dtb \
	am335x-boneblack.dtb \
	am335x-brppt1-mmc.dtb \
	am335x-brppt1-nand.dtb \
	am335x-brppt1-spi.dtb \
	am335x-brxre1.dtb \
	am335x-brsmarc1.dtb \
	am335x-draco.dtb \
	am335x-evm.dtb \
	am335x-evmsk.dtb \
	am335x-bonegreen.dtb \
	am335x-icev2.dtb \
	am335x-pocketbeagle.dtb \
	am335x-pxm50.dtb \
	am335x-rut.dtb \
	am335x-shc.dtb \
	am335x-pdu001.dtb \
	am335x-chiliboard.dtb \
	am335x-sl50.dtb \
	am335x-base0033.dtb \
	am335x-guardian.dtb \
	am335x-wega-rdk.dtb
dtb-$(CONFIG_AM43XX) += am437x-gp-evm.dtb am437x-sk-evm.dtb	\
	am43x-epos-evm.dtb \
	am437x-idk-evm.dtb \
	am4372-generic.dtb \
	am437x-cm-t43.dtb
dtb-$(CONFIG_TARGET_AM3517_EVM) += am3517-evm.dtb
dtb-$(CONFIG_TI816X) += dm8168-evm.dtb
dtb-$(CONFIG_THUNDERX) += thunderx-88xx.dtb

dtb-$(CONFIG_ARCH_SOCFPGA) +=				\
	socfpga_agilex_socdk.dtb			\
	socfpga_arria5_secu1.dtb			\
	socfpga_arria5_socdk.dtb			\
	socfpga_arria10_socdk_sdmmc.dtb			\
	socfpga_cyclone5_mcvevk.dtb			\
	socfpga_cyclone5_is1.dtb			\
	socfpga_cyclone5_socdk.dtb			\
	socfpga_cyclone5_dbm_soc1.dtb			\
	socfpga_cyclone5_de0_nano_soc.dtb		\
	socfpga_cyclone5_de1_soc.dtb			\
	socfpga_cyclone5_de10_nano.dtb			\
	socfpga_cyclone5_sockit.dtb			\
	socfpga_cyclone5_socrates.dtb			\
	socfpga_cyclone5_sr1500.dtb			\
	socfpga_cyclone5_vining_fpga.dtb		\
	socfpga_stratix10_socdk.dtb

dtb-$(CONFIG_TARGET_DRA7XX_EVM) += dra72-evm.dtb dra7-evm.dtb	\
	dra72-evm-revc.dtb dra71-evm.dtb dra76-evm.dtb
dtb-$(CONFIG_TARGET_AM57XX_EVM) += am57xx-beagle-x15.dtb \
	am57xx-beagle-x15-revb1.dtb \
	am57xx-beagle-x15-revc.dtb \
	am5729-beagleboneai.dtb \
	am574x-idk.dtb \
	am572x-idk.dtb	\
	am571x-idk.dtb
dtb-$(CONFIG_TARGET_STV0991) += stv0991.dtb

dtb-$(CONFIG_ARCH_LS1021A) += ls1021a-qds-duart.dtb \
	ls1021a-qds-lpuart.dtb \
	ls1021a-twr-duart.dtb ls1021a-twr-lpuart.dtb \
	ls1021a-iot-duart.dtb ls1021a-tsn.dtb
dtb-$(CONFIG_FSL_LSCH3) += fsl-ls2080a-qds.dtb \
	fsl-ls2080a-rdb.dtb \
	fsl-ls2081a-rdb.dtb \
	fsl-ls2088a-rdb-qspi.dtb \
	fsl-ls1088a-rdb.dtb \
	fsl-ls1088a-qds.dtb \
	fsl-ls1028a-rdb.dtb \
	fsl-ls1028a-qds.dtb \
	fsl-lx2160a-rdb.dtb \
	fsl-lx2160a-qds.dtb
dtb-$(CONFIG_FSL_LSCH2) += fsl-ls1043a-qds-duart.dtb \
	fsl-ls1043a-qds-lpuart.dtb \
	fsl-ls1043a-rdb.dtb \
	fsl-ls1046a-qds-duart.dtb \
	fsl-ls1046a-qds-lpuart.dtb \
	fsl-ls1046a-rdb.dtb \
	fsl-ls1046a-frwy.dtb \
	fsl-ls1012a-qds.dtb \
	fsl-ls1012a-rdb.dtb \
	fsl-ls1012a-2g5rdb.dtb \
	fsl-ls1012a-frdm.dtb \
	fsl-ls1012a-frwy.dtb

dtb-$(CONFIG_TARGET_DRAGONBOARD410C) += dragonboard410c.dtb
dtb-$(CONFIG_TARGET_DRAGONBOARD820C) += dragonboard820c.dtb

dtb-$(CONFIG_TARGET_STEMMY) += ste-ux500-samsung-stemmy.dtb

dtb-$(CONFIG_STM32F4) += stm32f429-disco.dtb \
	stm32429i-eval.dtb \
	stm32f469-disco.dtb

dtb-$(CONFIG_STM32F7) += stm32f746-disco.dtb \
	stm32f769-disco.dtb \
	stm32746g-eval.dtb
dtb-$(CONFIG_STM32H7) += stm32h743i-disco.dtb \
	stm32h743i-eval.dtb

dtb-$(CONFIG_MACH_SUN4I) += \
	sun4i-a10-a1000.dtb \
	sun4i-a10-ba10-tvbox.dtb \
	sun4i-a10-chuwi-v7-cw0825.dtb \
	sun4i-a10-cubieboard.dtb \
	sun4i-a10-dserve-dsrv9703c.dtb \
	sun4i-a10-gemei-g9.dtb \
	sun4i-a10-hackberry.dtb \
	sun4i-a10-hyundai-a7hd.dtb \
	sun4i-a10-inet1.dtb \
	sun4i-a10-inet-3f.dtb \
	sun4i-a10-inet-3w.dtb \
	sun4i-a10-inet97fv2.dtb \
	sun4i-a10-inet9f-rev03.dtb \
	sun4i-a10-itead-iteaduino-plus.dtb \
	sun4i-a10-jesurun-q5.dtb \
	sun4i-a10-marsboard.dtb \
	sun4i-a10-mini-xplus.dtb \
	sun4i-a10-mk802.dtb \
	sun4i-a10-mk802ii.dtb \
	sun4i-a10-olinuxino-lime.dtb \
	sun4i-a10-pcduino.dtb \
	sun4i-a10-pcduino2.dtb \
	sun4i-a10-pov-protab2-ips9.dtb
dtb-$(CONFIG_MACH_SUN5I) += \
	sun5i-a10s-auxtek-t003.dtb \
	sun5i-a10s-auxtek-t004.dtb \
	sun5i-a10s-mk802.dtb \
	sun5i-a10s-olinuxino-micro.dtb \
	sun5i-a10s-r7-tv-dongle.dtb \
	sun5i-a10s-wobo-i5.dtb \
	sun5i-a13-ampe-a76.dtb \
	sun5i-a13-difrnce-dit4350.dtb \
	sun5i-a13-empire-electronix-d709.dtb \
	sun5i-a13-empire-electronix-m712.dtb \
	sun5i-a13-hsg-h702.dtb \
	sun5i-a13-inet-86vs.dtb \
	sun5i-a13-inet-98v-rev2.dtb \
	sun5i-a13-olinuxino.dtb \
	sun5i-a13-olinuxino-micro.dtb \
	sun5i-a13-q8-tablet.dtb \
	sun5i-a13-utoo-p66.dtb \
	sun5i-gr8-chip-pro.dtb \
	sun5i-r8-chip.dtb
dtb-$(CONFIG_MACH_SUN6I) += \
	sun6i-a31-app4-evb1.dtb \
	sun6i-a31-colombus.dtb \
	sun6i-a31-hummingbird.dtb \
	sun6i-a31-i7.dtb \
	sun6i-a31-m9.dtb \
	sun6i-a31-mele-a1000g-quad.dtb \
	sun6i-a31-mixtile-loftq.dtb \
	sun6i-a31s-colorfly-e708-q1.dtb \
	sun6i-a31s-cs908.dtb \
	sun6i-a31s-inet-q972.dtb \
	sun6i-a31s-primo81.dtb \
	sun6i-a31s-sina31s.dtb \
	sun6i-a31s-sinovoip-bpi-m2.dtb \
	sun6i-a31s-yones-toptech-bs1078-v2.dtb
dtb-$(CONFIG_MACH_SUN7I) += \
	sun7i-a20-ainol-aw1.dtb \
	sun7i-a20-bananapi.dtb \
	sun7i-a20-bananapi-m1-plus.dtb \
	sun7i-a20-bananapro.dtb \
	sun7i-a20-cubieboard2.dtb \
	sun7i-a20-cubietruck.dtb \
	sun7i-a20-hummingbird.dtb \
	sun7i-a20-i12-tvbox.dtb \
	sun7i-a20-icnova-swac.dtb \
	sun7i-a20-itead-ibox.dtb \
	sun7i-a20-lamobo-r1.dtb \
	sun7i-a20-m3.dtb \
	sun7i-a20-m5.dtb \
	sun7i-a20-mk808c.dtb \
	sun7i-a20-olimex-som-evb.dtb \
	sun7i-a20-olimex-som204-evb.dtb \
	sun7i-a20-olimex-som204-evb-emmc.dtb \
	sun7i-a20-olinuxino-lime.dtb \
	sun7i-a20-olinuxino-lime2.dtb \
	sun7i-a20-olinuxino-lime2-emmc.dtb \
	sun7i-a20-olinuxino-micro.dtb \
	sun7i-a20-olinuxino-micro-emmc.dtb \
	sun7i-a20-orangepi.dtb \
	sun7i-a20-orangepi-mini.dtb \
	sun7i-a20-pcduino3.dtb \
	sun7i-a20-pcduino3-nano.dtb \
	sun7i-a20-primo73.dtb \
	sun7i-a20-wexler-tab7200.dtb \
	sun7i-a20-wits-pro-a20-dkt.dtb \
	sun7i-a20-yones-toptech-bd1078.dtb
dtb-$(CONFIG_MACH_SUN8I_A23) += \
	sun8i-a23-evb.dtb \
	sun8i-a23-gt90h-v4.dtb \
	sun8i-a23-inet86dz.dtb \
	sun8i-a23-polaroid-mid2407pxe03.dtb \
	sun8i-a23-polaroid-mid2809pxe04.dtb \
	sun8i-a23-q8-tablet.dtb
dtb-$(CONFIG_MACH_SUN8I_A33) += \
	sun8i-a33-ga10h-v1.1.dtb \
	sun8i-a33-inet-d978-rev2.dtb \
	sun8i-a33-olinuxino.dtb \
	sun8i-a33-q8-tablet.dtb \
	sun8i-a33-sinlinx-sina33.dtb \
	sun8i-r16-bananapi-m2m.dtb \
	sun8i-r16-nintendo-nes-classic-edition.dtb \
	sun8i-r16-parrot.dtb
dtb-$(CONFIG_MACH_SUN8I_A83T) += \
	sun8i-a83t-allwinner-h8homlet-v2.dtb \
	sun8i-a83t-bananapi-m3.dtb \
	sun8i-a83t-cubietruck-plus.dtb \
	sun8i-a83t-tbs-a711.dtb
dtb-$(CONFIG_MACH_SUN8I_H3) += \
	sun8i-h2-plus-bananapi-m2-zero.dtb \
	sun8i-h2-plus-libretech-all-h3-cc.dtb \
	sun8i-h2-plus-orangepi-r1.dtb \
	sun8i-h2-plus-orangepi-zero.dtb \
	sun8i-h3-bananapi-m2-plus.dtb \
	sun8i-h3-bananapi-m2-plus-v1.2.dtb \
	sun8i-h3-beelink-x2.dtb \
	sun8i-h3-emlid-neutis-n5h3-devboard.dtb \
	sun8i-h3-libretech-all-h3-cc.dtb \
	sun8i-h3-mapleboard-mp130.dtb \
	sun8i-h3-nanopi-duo2.dtb \
	sun8i-h3-nanopi-m1.dtb \
	sun8i-h3-nanopi-m1-plus.dtb \
	sun8i-h3-nanopi-neo.dtb \
	sun8i-h3-nanopi-neo-air.dtb \
	sun8i-h3-orangepi-2.dtb \
	sun8i-h3-orangepi-lite.dtb \
	sun8i-h3-orangepi-one.dtb \
	sun8i-h3-orangepi-pc.dtb \
	sun8i-h3-orangepi-pc-plus.dtb \
	sun8i-h3-orangepi-plus.dtb \
	sun8i-h3-orangepi-plus2e.dtb \
	sun8i-h3-orangepi-zero-plus2.dtb \
	sun8i-h3-rervision-dvk.dtb
dtb-$(CONFIG_MACH_SUN8I_R40) += \
	sun8i-r40-bananapi-m2-ultra.dtb \
	sun8i-v40-bananapi-m2-berry.dtb
dtb-$(CONFIG_MACH_SUN8I_V3S) += \
	sun8i-v3s-licheepi-zero.dtb
dtb-$(CONFIG_MACH_SUN50I_H5) += \
	sun50i-h5-bananapi-m2-plus.dtb \
	sun50i-h5-emlid-neutis-n5-devboard.dtb \
	sun50i-h5-libretech-all-h3-cc.dtb \
	sun50i-h5-libretech-all-h3-it.dtb \
	sun50i-h5-libretech-all-h5-cc.dtb \
	sun50i-h5-nanopi-neo2.dtb \
	sun50i-h5-nanopi-neo-plus2.dtb \
	sun50i-h5-orangepi-zero-plus.dtb \
	sun50i-h5-orangepi-pc2.dtb \
	sun50i-h5-orangepi-prime.dtb \
	sun50i-h5-orangepi-zero-plus2.dtb
dtb-$(CONFIG_MACH_SUN50I_H6) += \
	sun50i-h6-beelink-gs1.dtb \
	sun50i-h6-orangepi-lite2.dtb \
	sun50i-h6-orangepi-one-plus.dtb \
	sun50i-h6-pine-h64.dtb
dtb-$(CONFIG_MACH_SUN50I) += \
	sun50i-a64-amarula-relic.dtb \
	sun50i-a64-bananapi-m64.dtb \
	sun50i-a64-nanopi-a64.dtb \
	sun50i-a64-oceanic-5205-5inmfd.dtb \
	sun50i-a64-olinuxino.dtb \
	sun50i-a64-olinuxino-emmc.dtb \
	sun50i-a64-orangepi-win.dtb \
	sun50i-a64-pine64-lts.dtb \
	sun50i-a64-pine64-plus.dtb \
	sun50i-a64-pine64.dtb \
	sun50i-a64-pinebook.dtb \
	sun50i-a64-sopine-baseboard.dtb \
	sun50i-a64-teres-i.dtb
dtb-$(CONFIG_MACH_SUN9I) += \
	sun9i-a80-optimus.dtb \
	sun9i-a80-cubieboard4.dtb \
	sun9i-a80-cx-a99.dtb

dtb-$(CONFIG_VF610) += vf500-colibri.dtb \
	vf610-colibri.dtb \
	vf610-twr.dtb \
	vf610-pcm052.dtb \
	vf610-bk4r1.dtb

dtb-$(CONFIG_MX28) += \
	imx28-xea.dtb

dtb-$(CONFIG_MX53) += imx53-cx9020.dtb \
	imx53-kp.dtb \
	imx53-m53menlo.dtb

ifneq ($(CONFIG_MX6DL)$(CONFIG_MX6QDL)$(CONFIG_MX6S),)
dtb-y += \
	imx6dl-aristainetos2_4.dtb \
	imx6dl-aristainetos2_7.dtb \
	imx6dl-aristainetos2b_4.dtb \
	imx6dl-aristainetos2b_7.dtb \
	imx6dl-aristainetos2b_csl_4.dtb \
	imx6dl-aristainetos2b_csl_7.dtb \
	imx6dl-aristainetos2c_4.dtb \
	imx6dl-aristainetos2c_7.dtb \
	imx6dl-brppt2.dtb \
	imx6dl-cubox-i.dtb \
	imx6dl-cubox-i-emmc-som-v15.dtb \
	imx6dl-cubox-i-som-v15.dtb \
	imx6dl-dhcom-pdk2.dtb \
	imx6dl-hummingboard2.dtb \
	imx6dl-hummingboard2-emmc-som-v15.dtb \
	imx6dl-hummingboard2-som-v15.dtb \
	imx6dl-hummingboard.dtb \
	imx6dl-hummingboard-emmc-som-v15.dtb \
	imx6dl-hummingboard-som-v15.dtb \
	imx6dl-icore.dtb \
	imx6dl-icore-mipi.dtb \
	imx6dl-icore-rqs.dtb \
	imx6dl-mamoj.dtb \
	imx6dl-nitrogen6x.dtb \
	imx6dl-pico.dtb \
	imx6dl-sabreauto.dtb \
	imx6dl-sabreauto-ecspi.dtb \
	imx6dl-sabreauto-gpmi-weim.dtb \
	imx6dl-sabresd.dtb \
	imx6dl-wandboard-revb1.dtb \

endif

ifneq ($(CONFIG_MX6Q)$(CONFIG_MX6QDL),)
dtb-y += \
	imx6-apalis.dtb \
	imx6q-cm-fx6.dtb \
	imx6q-cubox-i.dtb \
	imx6q-cubox-i-emmc-som-v15.dtb \
	imx6q-cubox-i-som-v15.dtb \
	imx6q-dhcom-pdk2.dtb \
	imx6q-display5.dtb \
	imx6q-hummingboard2.dtb \
	imx6q-hummingboard2-emmc-som-v15.dtb \
	imx6q-hummingboard2-som-v15.dtb \
	imx6q-hummingboard.dtb \
	imx6q-hummingboard-emmc-som-v15.dtb \
	imx6q-hummingboard-som-v15.dtb \
	imx6q-icore.dtb \
	imx6q-icore-mipi.dtb \
	imx6q-icore-rqs.dtb \
	imx6q-kp.dtb \
	imx6q-logicpd.dtb \
	imx6q-mccmon6.dtb\
	imx6q-nitrogen6x.dtb \
	imx6q-novena.dtb \
	imx6q-pico.dtb \
	imx6q-sabreauto.dtb \
	imx6q-sabreauto-ecspi.dtb \
	imx6q-sabreauto-gpmi-weim.dtb \
	imx6q-sabrelite.dtb \
	imx6q-sabresd.dtb \
	imx6q-arm2.dtb \
	imx6q-pop-arm2.dtb \
	imx6q-tbs2910.dtb \
	imx6q-wandboard-revb1.dtb \
	imx6qp-sabreauto.dtb \
	imx6qp-sabreauto-ecspi.dtb \
	imx6qp-sabreauto-gpmi-weim.dtb \
	imx6qp-sabresd.dtb \
	imx6qp-wandboard-revd1.dtb \

endif

dtb-$(CONFIG_MX6SL) += imx6sl-evk.dtb

dtb-$(CONFIG_MX6SLL) += imx6sll-evk.dtb \
	imx6sll-lpddr2-arm2.dtb \
	imx6sll-lpddr3-arm2.dtb \
	imx6sll-lpddr3-arm2-ecspi.dtb

dtb-$(CONFIG_MX6SX) += \
	imx6sx-14x14-arm2.dtb \
	imx6sx-17x17-arm2.dtb \
	imx6sx-17x17-arm2-ecspi.dtb \
	imx6sx-17x17-arm2-gpmi-weim.dtb \
	imx6sx-19x19-arm2.dtb \
	imx6sx-19x19-arm2-ecspi.dtb \
	imx6sx-19x19-arm2-gpmi-weim.dtb \
	imx6sx-sabreauto.dtb \
	imx6sx-sdb.dtb \
	imx6sx-sdb-emmc.dtb \
	imx6sx-softing-vining-2000.dtb

dtb-$(CONFIG_MX6UL) += \
	imx6ul-geam.dtb \
	imx6ul-isiot-emmc.dtb \
	imx6ul-isiot-nand.dtb \
	imx6ul-opos6uldev.dtb \
	imx6ul-14x14-ddr3-arm2.dtb \
	imx6ul-14x14-ddr3-arm2-emmc.dtb \
	imx6ul-14x14-ddr3-arm2-gpmi-weim.dtb \
	imx6ul-14x14-lpddr2-arm2.dtb \
	imx6ul-14x14-evk.dtb \
	imx6ul-14x14-evk-emmc.dtb \
	imx6ul-14x14-evk-gpmi-weim.dtb \
	imx6ul-9x9-evk.dtb \
	imx6ul-liteboard.dtb \
	imx6ul-phytec-segin-ff-rdk-nand.dtb \
	imx6ul-pico-hobbit.dtb \
	imx6ul-pico-pi.dtb

dtb-$(CONFIG_MX6ULL) += \
	imx6ull-14x14-ddr3-arm2.dtb \
	imx6ull-14x14-ddr3-arm2-epdc.dtb \
	imx6ull-14x14-ddr3-arm2-emmc.dtb \
	imx6ull-14x14-ddr3-arm2-gpmi-weim.dtb \
	imx6ull-14x14-ddr3-arm2-tsc.dtb \
	imx6ull-14x14-evk.dtb \
	imx6ull-14x14-evk-emmc.dtb \
	imx6ull-14x14-evk-gpmi-weim.dtb \
	imx6ull-9x9-evk.dtb \
	imx6ull-colibri.dtb \
<<<<<<< HEAD
	imx6ulz-14x14-evk.dtb \
	imx6ulz-14x14-evk-emmc.dtb \
	imx6ulz-14x14-evk-gpmi-weim.dtb \
	imx6ull-phycore-segin.dtb \
=======
	imx6ull-phytec-segin-ff-rdk-emmc.dtb \
>>>>>>> 3373c7c3
	imx6ull-dart-6ul.dtb \
	imx6ull-somlabs-visionsom.dtb \
	imx6ulz-14x14-evk.dtb

dtb-$(CONFIG_ARCH_MX6) += \
	imx6-apalis.dtb \
	imx6-colibri.dtb

dtb-$(CONFIG_MX7) += imx7d-sdb.dtb \
	imx7d-sdb-qspi.dtb \
	imx7d-sdb-epdc.dtb \
	imx7d-sdb-gpmi-weim.dtb \
	imx7d-sdb-reva.dtb \
	imx7-colibri-emmc.dtb \
	imx7-colibri-rawnand.dtb \
	imx7s-warp.dtb \
	imx7d-meerkat96.dtb \
	imx7d-pico-pi.dtb \
<<<<<<< HEAD
	imx7d-pico-hobbit.dtb \
	imx7d-12x12-lpddr3-arm2.dtb \
	imx7d-12x12-lpddr3-arm2-ecspi.dtb \
	imx7d-12x12-lpddr3-arm2-qspi.dtb \
	imx7d-12x12-ddr3-arm2.dtb \
	imx7d-19x19-ddr3-arm2.dtb \
	imx7d-19x19-lpddr2-arm2.dtb \
	imx7d-19x19-lpddr3-arm2.dtb

dtb-$(CONFIG_ARCH_MX7ULP) += imx7ulp-evk.dtb \
	imx7ulp-evk-emmc.dtb \
	imx7ulp-evk-qspi.dtb \
	imx7ulp-10x10-arm2.dtb \
	imx7ulp-14x14-arm2.dtb \
	picocoremx7ulp.dtb
=======
	imx7d-pico-hobbit.dtb


dtb-$(CONFIG_ARCH_MX7ULP) += imx7ulp-com.dtb \
	imx7ulp-evk.dtb
>>>>>>> 3373c7c3

dtb-$(CONFIG_ARCH_IMX8) += \
	fsl-imx8qm-apalis.dtb \
	fsl-imx8qm-mek.dtb \
	fsl-imx8qm-ddr4-arm2.dtb \
	fsl-imx8qm-lpddr4-arm2.dtb \
	fsl-imx8qm-mek-auto.dtb \
	imx8qm-rom7720-a1.dtb \
	fsl-imx8qxp-ai_ml.dtb \
<<<<<<< HEAD
	fsl-imx8qxp-mek.dtb \
	fsl-imx8qxp-lpddr4-arm2.dtb \
	fsl-imx8qxp-lpddr4-arm2-gpmi-nand.dtb \
	fsl-imx8dx-17x17-val.dtb \
	fsl-imx8qxp-17x17-val.dtb \
	fsl-imx8qxp-mek-auto.dtb \
	fsl-imx8dx-mek.dtb \
	fsl-imx8dxl-phantom-mek.dtb \
	fsl-imx8dxl-evk.dtb

dtb-$(CONFIG_ARCH_IMX8M) += \
	fsl-imx8mm-evk.dtb \
	fsl-imx8mm-ddr3l-val.dtb \
	fsl-imx8mm-ddr4-evk.dtb \
	fsl-imx8mm-ddr4-val.dtb \
	fsl-imx8mm-evk.dtb \
	fsl-imx8mn-ddr4-evk.dtb \
	fsl-imx8mn-evk.dtb \
	fsl-imx8mp-evk.dtb \
	picocoremx8mm-lpddr4.dtb \
	picocoremx8mm-ddr3l.dtb \
	picocoremx8mn-lpddr4.dtb \
	picocoremx8mn-ddr3l.dtb \
	tbs2.dtb

#dtb-$(CONFIG_ARCH_IMX8M) += fsl-imx8mq-evk.dtb \
	fsl-imx8mq-ddr3l-arm2.dtb \
	fsl-imx8mq-ddr4-arm2.dtb \
	fsl-imx8mm-evk.dtb \
	fsl-imx8mm-ddr3l-val.dtb \
	fsl-imx8mm-ddr4-evk.dtb \
	fsl-imx8mm-ddr4-val.dtb \
	fsl-imx8mm-evk.dtb \
	fsl-imx8mn-ddr4-evk.dtb \
	fsl-imx8mn-evk.dtb \
	fsl-imx8mq-aiy.dtb \
	fsl-imx8mp-evk.dtb \
	picocoremx8mm-lpddr4.dtb \
	picocoremx8mm-ddr3l.dtb \
	armstonemx8m.dtb \
	picocoremx8mn-lpddr4.dtb \
	picocoremx8mn-ddr3l.dtb \
	tbs2.dtb
=======
	fsl-imx8qxp-colibri.dtb \
	fsl-imx8qxp-mek.dtb \
	imx8-deneb.dtb \
	imx8-giedi.dtb

dtb-$(CONFIG_ARCH_IMX8M) += \
	imx8mm-evk.dtb \
	imx8mm-verdin.dtb \
	imx8mn-ddr4-evk.dtb \
	imx8mq-evk.dtb \
	imx8mp-evk.dtb

dtb-$(CONFIG_ARCH_IMXRT) += imxrt1050-evk.dtb
>>>>>>> 3373c7c3

dtb-$(CONFIG_RCAR_GEN2) += \
	r8a7790-lager-u-boot.dtb \
	r8a7790-stout-u-boot.dtb \
	r8a7791-koelsch-u-boot.dtb \
	r8a7791-porter-u-boot.dtb \
	r8a7792-blanche-u-boot.dtb \
	r8a7793-gose-u-boot.dtb \
	r8a7794-alt-u-boot.dtb \
	r8a7794-silk-u-boot.dtb

dtb-$(CONFIG_RCAR_GEN3) += \
	r8a7795-h3ulcb-u-boot.dtb \
	r8a7795-salvator-x-u-boot.dtb \
	r8a7796-m3ulcb-u-boot.dtb \
	r8a7796-salvator-x-u-boot.dtb \
	r8a77965-m3nulcb-u-boot.dtb \
	r8a77965-salvator-x-u-boot.dtb \
	r8a77970-eagle-u-boot.dtb \
	r8a77980-condor-u-boot.dtb \
	r8a77990-ebisu-u-boot.dtb \
	r8a77995-draak-u-boot.dtb

dtb-$(CONFIG_RZA1) += \
	r7s72100-gr-peach-u-boot.dtb

dtb-$(CONFIG_SOC_KEYSTONE) += keystone-k2hk-evm.dtb \
	keystone-k2l-evm.dtb \
	keystone-k2e-evm.dtb \
	keystone-k2g-evm.dtb \
	keystone-k2g-generic.dtb \
	keystone-k2g-ice.dtb

dtb-$(CONFIG_TARGET_AT91SAM9261EK) += at91sam9261ek.dtb

dtb-$(CONFIG_TARGET_PM9261) += at91sam9261ek.dtb

dtb-$(CONFIG_TARGET_PM9263) += at91sam9263ek.dtb

dtb-$(CONFIG_TARGET_MEESC) += at91sam9263ek.dtb

dtb-$(CONFIG_TARGET_AT91SAM9263EK) += at91sam9263ek.dtb

dtb-$(CONFIG_TARGET_AT91SAM9RLEK) += at91sam9rlek.dtb

dtb-$(CONFIG_TARGET_AT91SAM9260EK) += \
	at91sam9260ek.dtb	\
	at91sam9g20ek.dtb	\
	at91sam9g20ek_2mmc.dtb

dtb-$(CONFIG_TARGET_AT91SAM9M10G45EK) += at91sam9m10g45ek.dtb

dtb-$(CONFIG_TARGET_PM9G45) += at91sam9m10g45ek.dtb

dtb-$(CONFIG_TARGET_AT91SAM9X5EK) += \
	at91sam9g15ek.dtb	\
	at91sam9g25ek.dtb	\
	at91sam9g35ek.dtb	\
	at91sam9x25ek.dtb	\
	at91sam9x35ek.dtb

dtb-$(CONFIG_TARGET_SAM9X60EK) += sam9x60ek.dtb

dtb-$(CONFIG_TARGET_AT91SAM9N12EK) += at91sam9n12ek.dtb

dtb-$(CONFIG_TARGET_GARDENA_SMART_GATEWAY_AT91SAM) += \
	at91sam9g25-gardena-smart-gateway.dtb

dtb-$(CONFIG_TARGET_ETHERNUT5) += ethernut5.dtb

dtb-$(CONFIG_TARGET_USB_A9263) += usb_a9263.dtb

dtb-$(CONFIG_TARGET_OMAP3_LOGIC) += \
	logicpd-som-lv-35xx-devkit.dtb \
	logicpd-som-lv-37xx-devkit.dtb \
	logicpd-torpedo-35xx-devkit.dtb \
	logicpd-torpedo-37xx-devkit.dtb

dtb-$(CONFIG_TARGET_OMAP3_EVM) += \
	omap3-evm-37xx.dtb \
	omap3-evm.dtb

dtb-$(CONFIG_TARGET_OMAP3_BEAGLE) += \
	omap3-beagle-xm-ab.dtb \
	omap3-beagle-xm.dtb \
	omap3-beagle.dtb

dtb-$(CONFIG_TARGET_OMAP3_IGEP00X0) += \
	omap3-igep0020.dtb

dtb-$(CONFIG_TARGET_SAMA5D2_PTC_EK) += \
	at91-sama5d2_ptc_ek.dtb

dtb-$(CONFIG_TARGET_SAMA5D2_XPLAINED) += \
	at91-sama5d2_xplained.dtb

dtb-$(CONFIG_TARGET_SAMA5D27_SOM1_EK) += \
	at91-sama5d27_som1_ek.dtb

dtb-$(CONFIG_TARGET_SAMA5D27_WLSOM1_EK) += \
	at91-sama5d27_wlsom1_ek.dtb

dtb-$(CONFIG_TARGET_SAMA5D2_ICP) += \
	at91-sama5d2_icp.dtb

dtb-$(CONFIG_TARGET_SAMA5D3XEK) += \
	sama5d31ek.dtb \
	sama5d33ek.dtb \
	sama5d34ek.dtb \
	sama5d35ek.dtb \
	sama5d36ek.dtb \
	sama5d36ek_cmp.dtb

dtb-$(CONFIG_TARGET_SAMA5D3_XPLAINED) += \
	at91-sama5d3_xplained.dtb

dtb-$(CONFIG_TARGET_SAMA5D4EK) += \
	at91-sama5d4ek.dtb

dtb-$(CONFIG_TARGET_SAMA5D4_XPLAINED) += \
	at91-sama5d4_xplained.dtb

dtb-$(CONFIG_TARGET_VINCO) += \
	at91-vinco.dtb

dtb-$(CONFIG_ARCH_BCM283X) += \
	bcm2835-rpi-a.dtb \
	bcm2835-rpi-a-plus.dtb \
	bcm2835-rpi-b.dtb \
	bcm2835-rpi-b-plus.dtb \
	bcm2835-rpi-b-rev2.dtb \
	bcm2835-rpi-cm1-io1.dtb \
	bcm2835-rpi-zero.dtb \
	bcm2835-rpi-zero-w.dtb\
	bcm2836-rpi-2-b.dtb \
	bcm2837-rpi-3-a-plus.dtb \
	bcm2837-rpi-3-b.dtb \
	bcm2837-rpi-3-b-plus.dtb \
	bcm2837-rpi-cm3-io3.dtb

dtb-$(CONFIG_ARCH_BCM63158) += \
	bcm963158.dtb

dtb-$(CONFIG_ARCH_BCM68360) += \
	bcm968360bg.dtb

dtb-$(CONFIG_ARCH_BCM6858) += \
	bcm968580xref.dtb

dtb-$(CONFIG_ARCH_ASPEED) += ast2500-evb.dtb

dtb-$(CONFIG_ARCH_STI) += stih410-b2260.dtb

dtb-$(CONFIG_STM32MP15x) += \
	stm32mp157a-dk1.dtb \
	stm32mp157a-avenger96.dtb \
	stm32mp157c-dk2.dtb \
	stm32mp157c-ed1.dtb \
	stm32mp157c-ev1.dtb \
	stm32mp15xx-dhcom-pdk2.dtb

dtb-$(CONFIG_SOC_K3_AM6) += k3-am654-base-board.dtb k3-am654-r5-base-board.dtb
dtb-$(CONFIG_SOC_K3_J721E) += k3-j721e-common-proc-board.dtb \
			      k3-j721e-r5-common-proc-board.dtb

dtb-$(CONFIG_ARCH_MEDIATEK) += \
	mt7622-rfb.dtb \
	mt7623n-bananapi-bpi-r2.dtb \
	mt7629-rfb.dtb \
	mt8512-bm1-emmc.dtb \
	mt8516-pumpkin.dtb \
	mt8518-ap1-emmc.dtb

dtb-$(CONFIG_TARGET_GE_BX50V3) += \
	imx6q-bx50v3.dtb \
	imx6q-b850v3.dtb \
	imx6q-b650v3.dtb \
	imx6q-b450v3.dtb

dtb-$(CONFIG_TARGET_MX53PPD) += imx53-ppd.dtb

dtb-$(CONFIG_TARGET_VEXPRESS_CA5X2) += vexpress-v2p-ca5s.dtb
dtb-$(CONFIG_TARGET_VEXPRESS_CA9X4) += vexpress-v2p-ca9.dtb
dtb-$(CONFIG_TARGET_VEXPRESS_CA15_TC2) += vexpress-v2p-ca15_a7.dtb

dtb-$(CONFIG_TARGET_DURIAN) += phytium-durian.dtb

dtb-$(CONFIG_TARGET_PRESIDIO_ASIC) += ca-presidio-engboard.dtb

targets += $(dtb-y)

# Add any required device tree compiler flags here
DTC_FLAGS +=

PHONY += dtbs
dtbs: $(addprefix $(obj)/, $(dtb-y))
	@:

clean-files := *.dtb *.dtbo *_HS<|MERGE_RESOLUTION|>--- conflicted
+++ resolved
@@ -718,14 +718,10 @@
 	imx6ull-14x14-evk-gpmi-weim.dtb \
 	imx6ull-9x9-evk.dtb \
 	imx6ull-colibri.dtb \
-<<<<<<< HEAD
 	imx6ulz-14x14-evk.dtb \
 	imx6ulz-14x14-evk-emmc.dtb \
 	imx6ulz-14x14-evk-gpmi-weim.dtb \
-	imx6ull-phycore-segin.dtb \
-=======
 	imx6ull-phytec-segin-ff-rdk-emmc.dtb \
->>>>>>> 3373c7c3
 	imx6ull-dart-6ul.dtb \
 	imx6ull-somlabs-visionsom.dtb \
 	imx6ulz-14x14-evk.dtb
@@ -744,7 +740,6 @@
 	imx7s-warp.dtb \
 	imx7d-meerkat96.dtb \
 	imx7d-pico-pi.dtb \
-<<<<<<< HEAD
 	imx7d-pico-hobbit.dtb \
 	imx7d-12x12-lpddr3-arm2.dtb \
 	imx7d-12x12-lpddr3-arm2-ecspi.dtb \
@@ -754,19 +749,13 @@
 	imx7d-19x19-lpddr2-arm2.dtb \
 	imx7d-19x19-lpddr3-arm2.dtb
 
-dtb-$(CONFIG_ARCH_MX7ULP) += imx7ulp-evk.dtb \
+dtb-$(CONFIG_ARCH_MX7ULP) += imx7ulp-com.dtb \
+	imx7ulp-evk.dtb \
 	imx7ulp-evk-emmc.dtb \
 	imx7ulp-evk-qspi.dtb \
 	imx7ulp-10x10-arm2.dtb \
 	imx7ulp-14x14-arm2.dtb \
 	picocoremx7ulp.dtb
-=======
-	imx7d-pico-hobbit.dtb
-
-
-dtb-$(CONFIG_ARCH_MX7ULP) += imx7ulp-com.dtb \
-	imx7ulp-evk.dtb
->>>>>>> 3373c7c3
 
 dtb-$(CONFIG_ARCH_IMX8) += \
 	fsl-imx8qm-apalis.dtb \
@@ -776,7 +765,7 @@
 	fsl-imx8qm-mek-auto.dtb \
 	imx8qm-rom7720-a1.dtb \
 	fsl-imx8qxp-ai_ml.dtb \
-<<<<<<< HEAD
+	fsl-imx8qxp-colibri.dtb \
 	fsl-imx8qxp-mek.dtb \
 	fsl-imx8qxp-lpddr4-arm2.dtb \
 	fsl-imx8qxp-lpddr4-arm2-gpmi-nand.dtb \
@@ -785,56 +774,35 @@
 	fsl-imx8qxp-mek-auto.dtb \
 	fsl-imx8dx-mek.dtb \
 	fsl-imx8dxl-phantom-mek.dtb \
-	fsl-imx8dxl-evk.dtb
+	fsl-imx8dxl-evk.dtb \
+	imx8-deneb.dtb \
+	imx8-giedi.dtb
 
 dtb-$(CONFIG_ARCH_IMX8M) += \
-	fsl-imx8mm-evk.dtb \
-	fsl-imx8mm-ddr3l-val.dtb \
-	fsl-imx8mm-ddr4-evk.dtb \
-	fsl-imx8mm-ddr4-val.dtb \
-	fsl-imx8mm-evk.dtb \
-	fsl-imx8mn-ddr4-evk.dtb \
-	fsl-imx8mn-evk.dtb \
-	fsl-imx8mp-evk.dtb \
 	picocoremx8mm-lpddr4.dtb \
 	picocoremx8mm-ddr3l.dtb \
 	picocoremx8mn-lpddr4.dtb \
 	picocoremx8mn-ddr3l.dtb \
 	tbs2.dtb
 
-#dtb-$(CONFIG_ARCH_IMX8M) += fsl-imx8mq-evk.dtb \
-	fsl-imx8mq-ddr3l-arm2.dtb \
-	fsl-imx8mq-ddr4-arm2.dtb \
-	fsl-imx8mm-evk.dtb \
+#dtb-$(CONFIG_ARCH_IMX8M) += \
+	imx8mm-evk.dtb \
+	fsl-imx8mm-ddr4-evk.dtb \
 	fsl-imx8mm-ddr3l-val.dtb \
-	fsl-imx8mm-ddr4-evk.dtb \
 	fsl-imx8mm-ddr4-val.dtb \
-	fsl-imx8mm-evk.dtb \
-	fsl-imx8mn-ddr4-evk.dtb \
-	fsl-imx8mn-evk.dtb \
-	fsl-imx8mq-aiy.dtb \
-	fsl-imx8mp-evk.dtb \
+	imx8mm-verdin.dtb \
+	imx8mn-ddr4-evk.dtb \
+	imx8mn-evk.dtb \
+	imx8mq-ddr3l-arm2.dtb \
+	imx8mq-ddr4-arm2.dtb \
+	imx8mq-evk.dtb \
+	imx8mp-evk.dtb \
 	picocoremx8mm-lpddr4.dtb \
 	picocoremx8mm-ddr3l.dtb \
 	armstonemx8m.dtb \
 	picocoremx8mn-lpddr4.dtb \
 	picocoremx8mn-ddr3l.dtb \
 	tbs2.dtb
-=======
-	fsl-imx8qxp-colibri.dtb \
-	fsl-imx8qxp-mek.dtb \
-	imx8-deneb.dtb \
-	imx8-giedi.dtb
-
-dtb-$(CONFIG_ARCH_IMX8M) += \
-	imx8mm-evk.dtb \
-	imx8mm-verdin.dtb \
-	imx8mn-ddr4-evk.dtb \
-	imx8mq-evk.dtb \
-	imx8mp-evk.dtb
-
-dtb-$(CONFIG_ARCH_IMXRT) += imxrt1050-evk.dtb
->>>>>>> 3373c7c3
 
 dtb-$(CONFIG_RCAR_GEN2) += \
 	r8a7790-lager-u-boot.dtb \
