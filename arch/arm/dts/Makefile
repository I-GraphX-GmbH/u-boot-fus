# SPDX-License-Identifier: GPL-2.0+

dtb-$(CONFIG_TARGET_SMARTWEB) += at91sam9260-smartweb.dtb
dtb-$(CONFIG_TARGET_TAURUS) += at91sam9g20-taurus.dtb
dtb-$(CONFIG_TARGET_CORVUS) += at91sam9g45-corvus.dtb
dtb-$(CONFIG_TARGET_GURNARD) += at91sam9g45-gurnard.dtb

dtb-$(CONFIG_S5PC100) += s5pc1xx-smdkc100.dtb
dtb-$(CONFIG_S5PC110) += s5pc1xx-goni.dtb
dtb-$(CONFIG_EXYNOS4) += exynos4210-origen.dtb \
	exynos4210-smdkv310.dtb \
	exynos4210-universal_c210.dtb \
	exynos4210-trats.dtb \
	exynos4412-trats2.dtb \
	exynos4412-odroid.dtb

dtb-$(CONFIG_TARGET_HIKEY) += hi6220-hikey.dtb

dtb-$(CONFIG_TARGET_POPLAR) += hi3798cv200-poplar.dtb

dtb-$(CONFIG_EXYNOS5) += exynos5250-arndale.dtb \
	exynos5250-snow.dtb \
	exynos5250-spring.dtb \
	exynos5250-smdk5250.dtb \
	exynos5420-smdk5420.dtb \
	exynos5420-peach-pit.dtb \
	exynos5800-peach-pi.dtb \
	exynos5422-odroidxu3.dtb
dtb-$(CONFIG_EXYNOS7420) += exynos7420-espresso7420.dtb

dtb-$(CONFIG_ARCH_DAVINCI) += \
	da850-evm.dtb \
	da850-lcdk.dtb

dtb-$(CONFIG_KIRKWOOD) += \
	kirkwood-atl-sbx81lifkw.dtb \
	kirkwood-atl-sbx81lifxcat.dtb \
	kirkwood-blackarmor-nas220.dtb \
	kirkwood-d2net.dtb \
	kirkwood-dns325.dtb \
	kirkwood-dockstar.dtb \
	kirkwood-dreamplug.dtb \
	kirkwood-ds109.dtb \
	kirkwood-goflexnet.dtb \
	kirkwood-guruplug-server-plus.dtb \
	kirkwood-ib62x0.dtb \
	kirkwood-iconnect.dtb \
	kirkwood-is2.dtb \
	kirkwood-km_kirkwood.dtb \
	kirkwood-lsxhl.dtb \
	kirkwood-lschlv2.dtb \
	kirkwood-net2big.dtb \
	kirkwood-ns2.dtb \
	kirkwood-ns2lite.dtb \
	kirkwood-ns2max.dtb \
	kirkwood-ns2mini.dtb \
	kirkwood-pogo_e02.dtb \
	kirkwood-sheevaplug.dtb

dtb-$(CONFIG_ARCH_OWL) += \
	bubblegum_96.dtb

dtb-$(CONFIG_ARCH_ROCKCHIP) += \
	rk3036-sdk.dtb \
	rk3128-evb.dtb \
	rk3188-radxarock.dtb \
	rk3229-evb.dtb \
	rk3288-evb.dtb \
	rk3288-fennec.dtb \
	rk3288-firefly.dtb \
	rk3288-miqi.dtb \
	rk3288-phycore-rdk.dtb \
	rk3288-popmetal.dtb \
	rk3288-rock2-square.dtb \
	rk3288-tinker.dtb \
	rk3288-veyron-jerry.dtb \
	rk3288-veyron-mickey.dtb \
	rk3288-veyron-minnie.dtb \
	rk3288-veyron-speedy.dtb \
	rk3288-vyasa.dtb \
	rk3328-evb.dtb \
	rk3399-ficus.dtb \
	rk3368-lion.dtb \
	rk3368-sheep.dtb \
	rk3368-geekbox.dtb \
	rk3368-px5-evb.dtb \
	rk3399-evb.dtb \
	rk3399-firefly.dtb \
	rk3399-gru-bob.dtb \
	rk3399-puma-ddr1333.dtb \
	rk3399-puma-ddr1600.dtb \
	rk3399-puma-ddr1866.dtb \
	rk3399-rock960.dtb \
	rv1108-elgin-r1.dtb \
	rv1108-evb.dtb
dtb-$(CONFIG_ARCH_MESON) += \
	meson-gxbb-nanopi-k2.dtb \
	meson-gxbb-odroidc2.dtb \
	meson-gxbb-nanopi-k2.dtb \
	meson-gxl-s905x-p212.dtb \
	meson-gxl-s905x-libretech-cc.dtb \
	meson-gxl-s905x-khadas-vim.dtb \
	meson-gxm-khadas-vim2.dtb \
	meson-axg-s400.dtb
dtb-$(CONFIG_TEGRA) += tegra20-harmony.dtb \
	tegra20-medcom-wide.dtb \
	tegra20-paz00.dtb \
	tegra20-plutux.dtb \
	tegra20-seaboard.dtb \
	tegra20-tec.dtb \
	tegra20-trimslice.dtb \
	tegra20-ventana.dtb \
	tegra20-colibri.dtb \
	tegra30-apalis.dtb \
	tegra30-beaver.dtb \
	tegra30-cardhu.dtb \
	tegra30-colibri.dtb \
	tegra30-tec-ng.dtb \
	tegra114-dalmore.dtb \
	tegra124-apalis.dtb \
	tegra124-jetson-tk1.dtb \
	tegra124-nyan-big.dtb \
	tegra124-cei-tk1-som.dtb \
	tegra124-venice2.dtb \
	tegra186-p2771-0000-000.dtb \
	tegra186-p2771-0000-500.dtb \
	tegra210-e2220-1170.dtb \
	tegra210-p2371-0000.dtb \
	tegra210-p2371-2180.dtb \
	tegra210-p2571.dtb

dtb-$(CONFIG_ARCH_MVEBU) +=			\
	armada-3720-db.dtb			\
	armada-3720-espressobin.dtb		\
	armada-3720-turris-mox.dtb		\
	armada-3720-uDPU.dtb			\
	armada-375-db.dtb			\
	armada-388-clearfog.dtb			\
	armada-388-gp.dtb			\
	armada-388-helios4.dtb			\
	armada-385-amc.dtb			\
	armada-385-turris-omnia.dtb		\
	armada-7040-db.dtb			\
	armada-7040-db-nand.dtb			\
	armada-8040-db.dtb			\
	armada-8040-mcbin.dtb			\
	armada-8040-clearfog-gt-8k.dtb		\
	armada-xp-gp.dtb			\
	armada-xp-maxbcm.dtb			\
	armada-xp-synology-ds414.dtb		\
	armada-xp-theadorable.dtb		\
	armada-38x-controlcenterdc.dtb		\
	armada-385-atl-x530.dtb			\
	armada-385-atl-x530DP.dtb

dtb-$(CONFIG_ARCH_UNIPHIER_LD11) += \
	uniphier-ld11-global.dtb \
	uniphier-ld11-ref.dtb
dtb-$(CONFIG_ARCH_UNIPHIER_LD20) += \
	uniphier-ld20-global.dtb \
	uniphier-ld20-ref.dtb
dtb-$(CONFIG_ARCH_UNIPHIER_LD4) += \
	uniphier-ld4-ref.dtb
dtb-$(CONFIG_ARCH_UNIPHIER_LD6B) += \
	uniphier-ld6b-ref.dtb
dtb-$(CONFIG_ARCH_UNIPHIER_PRO4) += \
	uniphier-pro4-ace.dtb \
	uniphier-pro4-ref.dtb \
	uniphier-pro4-sanji.dtb
dtb-$(CONFIG_ARCH_UNIPHIER_PRO5) += \
	uniphier-pro5-4kbox.dtb
dtb-$(CONFIG_ARCH_UNIPHIER_PXS2) += \
	uniphier-pxs2-gentil.dtb \
	uniphier-pxs2-vodka.dtb
dtb-$(CONFIG_ARCH_UNIPHIER_PXS3) += \
	uniphier-pxs3-ref.dtb
dtb-$(CONFIG_ARCH_UNIPHIER_SLD8) += \
	uniphier-sld8-ref.dtb

dtb-$(CONFIG_ARCH_ZYNQ) += \
	bitmain-antminer-s9.dtb \
	zynq-cc108.dtb \
	zynq-cse-nand.dtb \
	zynq-cse-nor.dtb \
	zynq-cse-qspi-single.dtb \
	zynq-dlc20-rev1.0.dtb \
	zynq-microzed.dtb \
	zynq-minized.dtb \
	zynq-picozed.dtb \
	zynq-syzygy-hub.dtb \
	zynq-topic-miami.dtb \
	zynq-topic-miamilite.dtb \
	zynq-topic-miamiplus.dtb \
	zynq-zc702.dtb \
	zynq-zc706.dtb \
	zynq-zc770-xm010.dtb \
	zynq-zc770-xm011.dtb \
	zynq-zc770-xm011-x16.dtb \
	zynq-zc770-xm012.dtb \
	zynq-zc770-xm013.dtb \
	zynq-zed.dtb \
	zynq-zturn.dtb \
	zynq-zybo.dtb \
	zynq-zybo-z7.dtb
dtb-$(CONFIG_ARCH_ZYNQMP) += \
	avnet-ultra96-rev1.dtb			\
	zynqmp-mini.dtb				\
	zynqmp-mini-emmc0.dtb			\
	zynqmp-mini-emmc1.dtb			\
	zynqmp-mini-nand.dtb			\
	zynqmp-mini-qspi.dtb			\
	zynqmp-zcu100-revC.dtb			\
	zynqmp-zcu102-revA.dtb			\
	zynqmp-zcu102-revB.dtb			\
	zynqmp-zcu102-rev1.0.dtb		\
	zynqmp-zcu104-revA.dtb			\
	zynqmp-zcu104-revC.dtb			\
	zynqmp-zcu106-revA.dtb			\
	zynqmp-zcu111-revA.dtb			\
	zynqmp-zc1232-revA.dtb			\
	zynqmp-zc1254-revA.dtb			\
	zynqmp-zc1275-revA.dtb			\
	zynqmp-zc1275-revB.dtb			\
	zynqmp-zc1751-xm015-dc1.dtb		\
	zynqmp-zc1751-xm016-dc2.dtb		\
	zynqmp-zc1751-xm017-dc3.dtb		\
	zynqmp-zc1751-xm018-dc4.dtb		\
	zynqmp-zc1751-xm019-dc5.dtb
dtb-$(CONFIG_ARCH_VERSAL) += \
	versal-mini.dtb \
	versal-mini-emmc0.dtb \
	versal-mini-emmc1.dtb
dtb-$(CONFIG_ARCH_ZYNQMP_R5) += \
	zynqmp-r5.dtb
dtb-$(CONFIG_AM33XX) += \
	am335x-baltos.dtb \
	am335x-bone.dtb \
	am335x-boneblack.dtb \
	am335x-brppt1-mmc.dtb \
	am335x-brppt1-nand.dtb \
	am335x-brppt1-spi.dtb \
	am335x-brxre1.dtb \
	am335x-draco.dtb \
	am335x-evm.dtb \
	am335x-evmsk.dtb \
	am335x-bonegreen.dtb \
	am335x-icev2.dtb \
	am335x-pxm50.dtb \
	am335x-rut.dtb \
	am335x-shc.dtb \
	am335x-pdu001.dtb \
	am335x-chiliboard.dtb \
	am335x-sl50.dtb \
	am335x-base0033.dtb
dtb-$(CONFIG_AM43XX) += am437x-gp-evm.dtb am437x-sk-evm.dtb	\
	am43x-epos-evm.dtb \
	am437x-idk-evm.dtb \
	am4372-generic.dtb
dtb-$(CONFIG_TARGET_AM3517_EVM) += am3517-evm.dtb
dtb-$(CONFIG_TI816X) += dm8168-evm.dtb
dtb-$(CONFIG_THUNDERX) += thunderx-88xx.dtb

dtb-$(CONFIG_ARCH_SOCFPGA) +=				\
	socfpga_arria5_socdk.dtb			\
	socfpga_arria10_socdk_sdmmc.dtb			\
	socfpga_cyclone5_is1.dtb			\
	socfpga_cyclone5_socdk.dtb			\
	socfpga_cyclone5_dbm_soc1.dtb			\
	socfpga_cyclone5_de0_nano_soc.dtb		\
	socfpga_cyclone5_de1_soc.dtb			\
	socfpga_cyclone5_de10_nano.dtb			\
	socfpga_cyclone5_sockit.dtb			\
	socfpga_cyclone5_socrates.dtb			\
	socfpga_cyclone5_sr1500.dtb			\
	socfpga_cyclone5_vining_fpga.dtb		\
	socfpga_stratix10_socdk.dtb

dtb-$(CONFIG_TARGET_DRA7XX_EVM) += dra72-evm.dtb dra7-evm.dtb	\
	dra72-evm-revc.dtb dra71-evm.dtb dra76-evm.dtb
dtb-$(CONFIG_TARGET_AM57XX_EVM) += am57xx-beagle-x15.dtb \
	am57xx-beagle-x15-revb1.dtb \
	am57xx-beagle-x15-revc.dtb \
	am574x-idk.dtb \
	am572x-idk.dtb	\
	am571x-idk.dtb
dtb-$(CONFIG_TARGET_STV0991) += stv0991.dtb

dtb-$(CONFIG_ARCH_LS1021A) += ls1021a-qds-duart.dtb \
	ls1021a-qds-lpuart.dtb \
	ls1021a-twr-duart.dtb ls1021a-twr-lpuart.dtb \
	ls1021a-iot-duart.dtb
dtb-$(CONFIG_FSL_LSCH3) += fsl-ls2080a-qds.dtb \
	fsl-ls2080a-rdb.dtb \
	fsl-ls2081a-rdb.dtb \
	fsl-ls2088a-rdb-qspi.dtb \
	fsl-ls1088a-rdb.dtb \
	fsl-ls1088a-qds.dtb \
	fsl-lx2160a-rdb.dtb \
	fsl-lx2160a-qds.dtb
dtb-$(CONFIG_FSL_LSCH2) += fsl-ls1043a-qds-duart.dtb \
	fsl-ls1043a-qds-lpuart.dtb \
	fsl-ls1043a-rdb.dtb \
	fsl-ls1046a-qds-duart.dtb \
	fsl-ls1046a-qds-lpuart.dtb \
	fsl-ls1046a-rdb.dtb \
	fsl-ls1012a-qds.dtb \
	fsl-ls1012a-rdb.dtb \
	fsl-ls1012a-2g5rdb.dtb \
	fsl-ls1012a-frdm.dtb \
	fsl-ls1012a-frwy.dtb

dtb-$(CONFIG_TARGET_DRAGONBOARD410C) += dragonboard410c.dtb
dtb-$(CONFIG_TARGET_DRAGONBOARD820C) += dragonboard820c.dtb

dtb-$(CONFIG_STM32F4) += stm32f429-disco.dtb \
	stm32429i-eval.dtb \
	stm32f469-disco.dtb

dtb-$(CONFIG_STM32F7) += stm32f746-disco.dtb \
	stm32f769-disco.dtb \
	stm32746g-eval.dtb
dtb-$(CONFIG_STM32H7) += stm32h743i-disco.dtb \
	stm32h743i-eval.dtb

dtb-$(CONFIG_MACH_SUN4I) += \
	sun4i-a10-a1000.dtb \
	sun4i-a10-ba10-tvbox.dtb \
	sun4i-a10-chuwi-v7-cw0825.dtb \
	sun4i-a10-cubieboard.dtb \
	sun4i-a10-dserve-dsrv9703c.dtb \
	sun4i-a10-gemei-g9.dtb \
	sun4i-a10-hackberry.dtb \
	sun4i-a10-hyundai-a7hd.dtb \
	sun4i-a10-inet1.dtb \
	sun4i-a10-inet-3f.dtb \
	sun4i-a10-inet-3w.dtb \
	sun4i-a10-inet97fv2.dtb \
	sun4i-a10-inet9f-rev03.dtb \
	sun4i-a10-itead-iteaduino-plus.dtb \
	sun4i-a10-jesurun-q5.dtb \
	sun4i-a10-marsboard.dtb \
	sun4i-a10-mini-xplus.dtb \
	sun4i-a10-mk802.dtb \
	sun4i-a10-mk802ii.dtb \
	sun4i-a10-olinuxino-lime.dtb \
	sun4i-a10-pcduino.dtb \
	sun4i-a10-pcduino2.dtb \
	sun4i-a10-pov-protab2-ips9.dtb
dtb-$(CONFIG_MACH_SUN5I) += \
	sun5i-a10s-auxtek-t003.dtb \
	sun5i-a10s-auxtek-t004.dtb \
	sun5i-a10s-mk802.dtb \
	sun5i-a10s-olinuxino-micro.dtb \
	sun5i-a10s-r7-tv-dongle.dtb \
	sun5i-a10s-wobo-i5.dtb \
	sun5i-a13-ampe-a76.dtb \
	sun5i-a13-difrnce-dit4350.dtb \
	sun5i-a13-empire-electronix-d709.dtb \
	sun5i-a13-empire-electronix-m712.dtb \
	sun5i-a13-hsg-h702.dtb \
	sun5i-a13-inet-86vs.dtb \
	sun5i-a13-inet-98v-rev2.dtb \
	sun5i-a13-olinuxino.dtb \
	sun5i-a13-olinuxino-micro.dtb \
	sun5i-a13-q8-tablet.dtb \
	sun5i-a13-utoo-p66.dtb \
	sun5i-gr8-chip-pro.dtb \
	sun5i-r8-chip.dtb
dtb-$(CONFIG_MACH_SUN6I) += \
	sun6i-a31-app4-evb1.dtb \
	sun6i-a31-colombus.dtb \
	sun6i-a31-hummingbird.dtb \
	sun6i-a31-i7.dtb \
	sun6i-a31-m9.dtb \
	sun6i-a31-mele-a1000g-quad.dtb \
	sun6i-a31-mixtile-loftq.dtb \
	sun6i-a31s-colorfly-e708-q1.dtb \
	sun6i-a31s-cs908.dtb \
	sun6i-a31s-inet-q972.dtb \
	sun6i-a31s-primo81.dtb \
	sun6i-a31s-sina31s.dtb \
	sun6i-a31s-sinovoip-bpi-m2.dtb \
	sun6i-a31s-yones-toptech-bs1078-v2.dtb
dtb-$(CONFIG_MACH_SUN7I) += \
	sun7i-a20-ainol-aw1.dtb \
	sun7i-a20-bananapi.dtb \
	sun7i-a20-bananapi-m1-plus.dtb \
	sun7i-a20-bananapro.dtb \
	sun7i-a20-cubieboard2.dtb \
	sun7i-a20-cubietruck.dtb \
	sun7i-a20-hummingbird.dtb \
	sun7i-a20-i12-tvbox.dtb \
	sun7i-a20-icnova-swac.dtb \
	sun7i-a20-itead-ibox.dtb \
	sun7i-a20-lamobo-r1.dtb \
	sun7i-a20-m3.dtb \
	sun7i-a20-m5.dtb \
	sun7i-a20-mk808c.dtb \
	sun7i-a20-olimex-som-evb.dtb \
	sun7i-a20-olimex-som204-evb.dtb \
	sun7i-a20-olimex-som204-evb-emmc.dtb \
	sun7i-a20-olinuxino-lime.dtb \
	sun7i-a20-olinuxino-lime2.dtb \
	sun7i-a20-olinuxino-lime2-emmc.dtb \
	sun7i-a20-olinuxino-micro.dtb \
	sun7i-a20-olinuxino-micro-emmc.dtb \
	sun7i-a20-orangepi.dtb \
	sun7i-a20-orangepi-mini.dtb \
	sun7i-a20-pcduino3.dtb \
	sun7i-a20-pcduino3-nano.dtb \
	sun7i-a20-primo73.dtb \
	sun7i-a20-wexler-tab7200.dtb \
	sun7i-a20-wits-pro-a20-dkt.dtb \
	sun7i-a20-yones-toptech-bd1078.dtb
dtb-$(CONFIG_MACH_SUN8I_A23) += \
	sun8i-a23-evb.dtb \
	sun8i-a23-gt90h-v4.dtb \
	sun8i-a23-inet86dz.dtb \
	sun8i-a23-polaroid-mid2407pxe03.dtb \
	sun8i-a23-polaroid-mid2809pxe04.dtb \
	sun8i-a23-q8-tablet.dtb
dtb-$(CONFIG_MACH_SUN8I_A33) += \
	sun8i-a33-ga10h-v1.1.dtb \
	sun8i-a33-inet-d978-rev2.dtb \
	sun8i-a33-olinuxino.dtb \
	sun8i-a33-q8-tablet.dtb \
	sun8i-a33-sinlinx-sina33.dtb \
	sun8i-r16-bananapi-m2m.dtb \
	sun8i-r16-nintendo-nes-classic-edition.dtb \
	sun8i-r16-parrot.dtb
dtb-$(CONFIG_MACH_SUN8I_A83T) += \
	sun8i-a83t-allwinner-h8homlet-v2.dtb \
	sun8i-a83t-bananapi-m3.dtb \
	sun8i-a83t-cubietruck-plus.dtb \
	sun8i-a83t-tbs-a711.dtb
dtb-$(CONFIG_MACH_SUN8I_H3) += \
	sun8i-h2-plus-bananapi-m2-zero.dtb \
	sun8i-h2-plus-libretech-all-h3-cc.dtb \
	sun8i-h2-plus-orangepi-r1.dtb \
	sun8i-h2-plus-orangepi-zero.dtb \
	sun8i-h3-bananapi-m2-plus.dtb \
	sun8i-h3-libretech-all-h3-cc.dtb \
	sun8i-h3-nanopi-m1.dtb \
	sun8i-h3-nanopi-m1-plus.dtb \
	sun8i-h3-nanopi-neo.dtb \
	sun8i-h3-nanopi-neo-air.dtb \
	sun8i-h3-orangepi-2.dtb \
	sun8i-h3-orangepi-lite.dtb \
	sun8i-h3-orangepi-one.dtb \
	sun8i-h3-orangepi-pc.dtb \
	sun8i-h3-orangepi-pc-plus.dtb \
	sun8i-h3-orangepi-plus.dtb \
	sun8i-h3-orangepi-plus2e.dtb
dtb-$(CONFIG_MACH_SUN8I_R40) += \
	sun8i-r40-bananapi-m2-ultra.dtb \
	sun8i-v40-bananapi-m2-berry.dtb
dtb-$(CONFIG_MACH_SUN8I_V3S) += \
	sun8i-v3s-licheepi-zero.dtb
dtb-$(CONFIG_MACH_SUN50I_H5) += \
	sun50i-h5-bananapi-m2-plus.dtb \
	sun50i-h5-emlid-neutis-n5-devboard.dtb \
	sun50i-h5-libretech-all-h3-cc.dtb \
	sun50i-h5-nanopi-neo2.dtb \
	sun50i-h5-nanopi-neo-plus2.dtb \
	sun50i-h5-orangepi-zero-plus.dtb \
	sun50i-h5-orangepi-pc2.dtb \
	sun50i-h5-orangepi-prime.dtb \
	sun50i-h5-orangepi-zero-plus2.dtb
dtb-$(CONFIG_MACH_SUN50I_H6) += \
	sun50i-h6-orangepi-lite2.dtb \
	sun50i-h6-orangepi-one-plus.dtb \
	sun50i-h6-pine-h64.dtb
dtb-$(CONFIG_MACH_SUN50I) += \
	sun50i-a64-amarula-relic.dtb \
	sun50i-a64-bananapi-m64.dtb \
	sun50i-a64-nanopi-a64.dtb \
	sun50i-a64-olinuxino.dtb \
	sun50i-a64-orangepi-win.dtb \
	sun50i-a64-pine64-lts.dtb \
	sun50i-a64-pine64-plus.dtb \
	sun50i-a64-pine64.dtb \
	sun50i-a64-pinebook.dtb \
	sun50i-a64-sopine-baseboard.dtb
dtb-$(CONFIG_MACH_SUN9I) += \
	sun9i-a80-optimus.dtb \
	sun9i-a80-cubieboard4.dtb \
	sun9i-a80-cx-a99.dtb

dtb-$(CONFIG_VF610) += vf500-colibri.dtb \
	vf610-colibri.dtb \
	vf610-twr.dtb \
	pcm052.dtb \
	bk4r1.dtb

dtb-$(CONFIG_MX53) += imx53-cx9020.dtb \
	imx53-kp.dtb

dtb-$(CONFIG_MX6Q) += \
	imx6q-display5.dtb \
	imx6q-logicpd.dtb

dtb-$(CONFIG_MX6QDL) += \
	imx6dl-arm2.dtb \
	imx6dl-icore.dtb \
	imx6dl-icore-mipi.dtb \
	imx6dl-icore-rqs.dtb \
	imx6dl-mamoj.dtb \
	imx6dl-sabreauto.dtb \
	imx6dl-sabreauto-ecspi.dtb \
	imx6dl-sabreauto-gpmi-weim.dtb \
	imx6dl-sabresd.dtb \
	imx6q-arm2.dtb \
	imx6q-pop-arm2.dtb \
	imx6q-cm-fx6.dtb \
	imx6q-icore.dtb \
	imx6q-icore-mipi.dtb \
	imx6q-icore-rqs.dtb \
<<<<<<< HEAD
	imx6q-logicpd.dtb \
	imx6q-sabreauto.dtb \
	imx6q-sabreauto-ecspi.dtb \
	imx6q-sabreauto-gpmi-weim.dtb \
	imx6qp-sabreauto.dtb \
	imx6qp-sabreauto-ecspi.dtb \
	imx6qp-sabreauto-gpmi-weim.dtb

dtb-$(CONFIG_MX6SL) += imx6sl-evk.dtb

dtb-$(CONFIG_MX6SL) += \
	imx6sll-evk.dtb \
	imx6sll-lpddr2-arm2.dtb \
	imx6sll-lpddr3-arm2.dtb \
	imx6sll-lpddr3-arm2-ecspi.dtb \
=======
	imx6q-sabreauto.dtb \
	imx6q-sabresd.dtb \
	imx6dl-sabreauto.dtb \
	imx6dl-sabresd.dtb \
	imx6qp-sabreauto.dtb \
	imx6qp-sabresd.dtb

dtb-$(CONFIG_MX6SL) += imx6sl-evk.dtb

dtb-$(CONFIG_MX6SLL) += imx6sll-evk.dtb
>>>>>>> 09b8043a

dtb-$(CONFIG_MX6SX) += \
	imx6sx-14x14-arm2.dtb \
	imx6sx-17x17-arm2.dtb \
	imx6sx-17x17-arm2-ecspi.dtb \
	imx6sx-17x17-arm2-gpmi-weim.dtb \
	imx6sx-19x19-arm2.dtb \
	imx6sx-19x19-arm2-gpmi-weim.dtb \
	imx6sx-sabreauto.dtb \
	imx6sx-sdb.dtb

dtb-$(CONFIG_MX6UL) += \
	imx6ul-14x14-ddr3-arm2.dtb \
	imx6ul-14x14-ddr3-arm2-emmc.dtb \
	imx6ul-14x14-ddr3-arm2-gpmi-weim.dtb \
	imx6ul-14x14-lpddr2-arm2.dtb \
	imx6ul-14x14-evk.dtb \
	imx6ul-14x14-evk-emmc.dtb \
	imx6ul-14x14-evk-gpmi-weim.dtb \
	imx6ul-9x9-evk.dtb \
	imx6ul-geam.dtb \
	imx6ul-isiot-emmc.dtb \
	imx6ul-isiot-nand.dtb \
	imx6ul-opos6uldev.dtb \
	imx6ul-14x14-evk.dtb \
<<<<<<< HEAD
	imx6ul-9x9-evk.dtb

dtb-$(CONFIG_MX6ULL) += \
	imx6ull-14x14-ddr3-arm2.dtb \
	imx6ull-14x14-ddr3-arm2-epdc.dtb \
	imx6ull-14x14-ddr3-arm2-emmc.dtb \
	imx6ull-14x14-ddr3-arm2-gpmi-weim.dtb \
	imx6ull-14x14-ddr3-arm2-tsc.dtb \
	imx6ull-9x9-evk.dtb \
	imx6ull-14x14-evk.dtb \
	imx6ull-14x14-evk-emmc.dtb \
	imx6ull-14x14-evk-gpmi-weim.dtb \
	imx6ulz-14x14-evk.dtb \
	imx6ulz-14x14-evk-emmc.dtb \
	imx6ulz-14x14-evk-gpmi-weim.dtb \

dtb-$(CONFIG_MX7) += imx7-colibri.dtb \
	imx7d-sdb.dtb \
	imx7d-sdb-epdc.dtb \
	imx7d-sdb-gpmi-weim.dtb \
	imx7d-sdb-qspi.dtb \
	imx7d-sdb-reva.dtb \
	imx7d-12x12-lpddr3-arm2.dtb \
	imx7d-12x12-lpddr3-arm2-ecspi.dtb \
	imx7d-12x12-lpddr3-arm2-qspi.dtb \
	imx7d-12x12-ddr3-arm2.dtb \
	imx7d-19x19-ddr3-arm2.dtb \
	imx7d-19x19-lpddr2-arm2.dtb \
	imx7d-19x19-lpddr3-arm2.dtb

dtb-$(CONFIG_ARCH_MX7ULP) += imx7ulp-evk.dtb \
	imx7ulp-evk-emmc.dtb \
	imx7ulp-evk-qspi.dtb \
	imx7ulp-10x10-arm2.dtb \
	imx7ulp-14x14-arm2.dtb \
	picocoremx7ulp.dtb

dtb-$(CONFIG_ARCH_IMX8M) += fsl-imx8mq-evk.dtb \
		fsl-imx8mq-ddr3l-arm2.dtb \
		fsl-imx8mq-ddr4-arm2.dtb \
		fsl-imx8mq-phanbell.dtb \
		fsl-imx8mm-ddr3l-val.dtb \
		fsl-imx8mm-ddr4-evk.dtb \
		fsl-imx8mm-ddr4-val.dtb \
		fsl-imx8mm-evk.dtb \
		fsl-imx8mn-ddr4-evk.dtb \
		fsl-imx8mn-evk.dtb \
		picocoremx8mm-lpddr4.dtb \
		picocoremx8mm-ddr3l.dtb \
		armstonemx8m.dtb \
		picocoremx8mn-lpddr4.dtb \
		picocoremx8mn-ddr3l.dtb \
		tbs2.dtb

dtb-$(CONFIG_ARCH_IMX8) += fsl-imx8dx-17x17-val.dtb \
		fsl-imx8dx-mek.dtb \
		fsl-imx8qm-ddr4-arm2.dtb \
		fsl-imx8qm-lpddr4-arm2.dtb \
		fsl-imx8qm-mek.dtb \
		fsl-imx8qm-mek-xen.dtb \
		fsl-imx8qxp-17x17-val.dtb \
		fsl-imx8qxp-lpddr4-arm2.dtb \
		fsl-imx8qxp-mek.dtb
=======
	imx6ul-9x9-evk.dtb \
	imx6ul-9x9-evk.dtb \
	imx6ul-liteboard.dtb \
	imx6ul-phycore-segin.dtb \
	imx6ul-pico-hobbit.dtb \
	imx6ul-pico-pi.dtb

dtb-$(CONFIG_MX6ULL) += \
	imx6ull-14x14-evk.dtb \
	imx6ull-colibri.dtb \

dtb-$(CONFIG_MX7) += imx7d-sdb.dtb \
	imx7d-sdb-qspi.dtb \
	imx7-colibri-emmc.dtb \
	imx7-colibri-rawnand.dtb \
	imx7s-warp.dtb

dtb-$(CONFIG_ARCH_MX7ULP) += imx7ulp-evk.dtb
>>>>>>> 09b8043a

dtb-$(CONFIG_ARCH_IMX8) += fsl-imx8qxp-mek.dtb

dtb-$(CONFIG_ARCH_IMX8M) += fsl-imx8mq-evk.dtb

dtb-$(CONFIG_RCAR_GEN2) += \
	r8a7790-lager-u-boot.dtb \
	r8a7790-stout-u-boot.dtb \
	r8a7791-koelsch-u-boot.dtb \
	r8a7791-porter-u-boot.dtb \
	r8a7792-blanche-u-boot.dtb \
	r8a7793-gose-u-boot.dtb \
	r8a7794-alt-u-boot.dtb \
	r8a7794-silk-u-boot.dtb

dtb-$(CONFIG_RCAR_GEN3) += \
	r8a7795-h3ulcb-u-boot.dtb \
	r8a7795-salvator-x-u-boot.dtb \
	r8a7796-m3ulcb-u-boot.dtb \
	r8a7796-salvator-x-u-boot.dtb \
	r8a77965-salvator-x-u-boot.dtb \
	r8a77970-eagle-u-boot.dtb \
	r8a77990-ebisu-u-boot.dtb \
	r8a77995-draak-u-boot.dtb

dtb-$(CONFIG_SOC_KEYSTONE) += keystone-k2hk-evm.dtb \
	keystone-k2l-evm.dtb \
	keystone-k2e-evm.dtb \
	keystone-k2g-evm.dtb \
	keystone-k2g-generic.dtb \
	keystone-k2g-ice.dtb

dtb-$(CONFIG_TARGET_AT91SAM9261EK) += at91sam9261ek.dtb

dtb-$(CONFIG_TARGET_PM9261) += at91sam9261ek.dtb

dtb-$(CONFIG_TARGET_PM9263) += at91sam9263ek.dtb

dtb-$(CONFIG_TARGET_MEESC) += at91sam9263ek.dtb

dtb-$(CONFIG_TARGET_AT91SAM9263EK) += at91sam9263ek.dtb

dtb-$(CONFIG_TARGET_AT91SAM9RLEK) += at91sam9rlek.dtb

dtb-$(CONFIG_TARGET_AT91SAM9260EK) += \
	at91sam9260ek.dtb	\
	at91sam9g20ek.dtb	\
	at91sam9g20ek_2mmc.dtb

dtb-$(CONFIG_TARGET_AT91SAM9M10G45EK) += at91sam9m10g45ek.dtb

dtb-$(CONFIG_TARGET_AT91SAM9X5EK) += \
	at91sam9g15ek.dtb	\
	at91sam9g25ek.dtb	\
	at91sam9g35ek.dtb	\
	at91sam9x25ek.dtb	\
	at91sam9x35ek.dtb

dtb-$(CONFIG_TARGET_AT91SAM9N12EK) += at91sam9n12ek.dtb

dtb-$(CONFIG_TARGET_ETHERNUT5) += ethernut5.dtb

dtb-$(CONFIG_TARGET_USB_A9263) += usb_a9263.dtb

dtb-$(CONFIG_TARGET_OMAP3_LOGIC) += \
	logicpd-som-lv-35xx-devkit.dtb \
	logicpd-som-lv-37xx-devkit.dtb \
	logicpd-torpedo-35xx-devkit.dtb \
	logicpd-torpedo-37xx-devkit.dtb

dtb-$(CONFIG_TARGET_OMAP3_EVM) += \
	omap3-evm-37xx.dtb \
	omap3-evm.dtb

dtb-$(CONFIG_TARGET_OMAP3_BEAGLE) += \
	omap3-beagle-xm-ab.dtb \
	omap3-beagle-xm.dtb \
	omap3-beagle.dtb

dtb-$(CONFIG_TARGET_OMAP3_IGEP00X0) += \
	omap3-igep0020.dtb

dtb-$(CONFIG_TARGET_SAMA5D2_PTC_EK) += \
	at91-sama5d2_ptc_ek.dtb

dtb-$(CONFIG_TARGET_SAMA5D2_XPLAINED) += \
	at91-sama5d2_xplained.dtb

dtb-$(CONFIG_TARGET_SAMA5D27_SOM1_EK) += \
	at91-sama5d27_som1_ek.dtb

dtb-$(CONFIG_TARGET_SAMA5D3XEK) += \
	sama5d31ek.dtb \
	sama5d33ek.dtb \
	sama5d34ek.dtb \
	sama5d35ek.dtb \
	sama5d36ek.dtb \
	sama5d36ek_cmp.dtb

dtb-$(CONFIG_TARGET_SAMA5D3_XPLAINED) += \
	at91-sama5d3_xplained.dtb

dtb-$(CONFIG_TARGET_SAMA5D4EK) += \
	at91-sama5d4ek.dtb

dtb-$(CONFIG_TARGET_SAMA5D4_XPLAINED) += \
	at91-sama5d4_xplained.dtb

dtb-$(CONFIG_TARGET_VINCO) += \
	at91-vinco.dtb

dtb-$(CONFIG_ARCH_BCM283X) += \
	bcm2835-rpi-a-plus.dtb \
	bcm2835-rpi-a.dtb \
	bcm2835-rpi-b-plus.dtb \
	bcm2835-rpi-b-rev2.dtb \
	bcm2835-rpi-b.dtb \
	bcm2835-rpi-zero-w.dtb \
	bcm2836-rpi-2-b.dtb \
	bcm2837-rpi-3-b.dtb

dtb-$(CONFIG_ARCH_BCM63158) += \
	bcm963158.dtb

dtb-$(CONFIG_ARCH_BCM6858) += \
	bcm968580xref.dtb

dtb-$(CONFIG_ARCH_ASPEED) += ast2500-evb.dtb

dtb-$(CONFIG_ARCH_STI) += stih410-b2260.dtb

dtb-$(CONFIG_TARGET_STM32MP1) += \
	stm32mp157c-ed1.dtb \
	stm32mp157c-ev1.dtb

dtb-$(CONFIG_SOC_K3_AM6) += k3-am654-base-board.dtb k3-am654-r5-base-board.dtb

dtb-$(CONFIG_ARCH_MEDIATEK) += \
	mt7623n-bananapi-bpi-r2.dtb \
	mt7629-rfb.dtb

targets += $(dtb-y)

# Add any required device tree compiler flags here
DTC_FLAGS +=

PHONY += dtbs
dtbs: $(addprefix $(obj)/, $(dtb-y))
	@:

clean-files := *.dtb<|MERGE_RESOLUTION|>--- conflicted
+++ resolved
@@ -515,7 +515,6 @@
 	imx6q-icore.dtb \
 	imx6q-icore-mipi.dtb \
 	imx6q-icore-rqs.dtb \
-<<<<<<< HEAD
 	imx6q-logicpd.dtb \
 	imx6q-sabreauto.dtb \
 	imx6q-sabreauto-ecspi.dtb \
@@ -531,18 +530,6 @@
 	imx6sll-lpddr2-arm2.dtb \
 	imx6sll-lpddr3-arm2.dtb \
 	imx6sll-lpddr3-arm2-ecspi.dtb \
-=======
-	imx6q-sabreauto.dtb \
-	imx6q-sabresd.dtb \
-	imx6dl-sabreauto.dtb \
-	imx6dl-sabresd.dtb \
-	imx6qp-sabreauto.dtb \
-	imx6qp-sabresd.dtb
-
-dtb-$(CONFIG_MX6SL) += imx6sl-evk.dtb
-
-dtb-$(CONFIG_MX6SLL) += imx6sll-evk.dtb
->>>>>>> 09b8043a
 
 dtb-$(CONFIG_MX6SX) += \
 	imx6sx-14x14-arm2.dtb \
@@ -568,8 +555,10 @@
 	imx6ul-isiot-nand.dtb \
 	imx6ul-opos6uldev.dtb \
 	imx6ul-14x14-evk.dtb \
-<<<<<<< HEAD
-	imx6ul-9x9-evk.dtb
+	imx6ul-liteboard.dtb \
+	imx6ul-phycore-segin.dtb \
+	imx6ul-pico-hobbit.dtb \
+	imx6ul-pico-pi.dtb
 
 dtb-$(CONFIG_MX6ULL) += \
 	imx6ull-14x14-ddr3-arm2.dtb \
@@ -584,8 +573,9 @@
 	imx6ulz-14x14-evk.dtb \
 	imx6ulz-14x14-evk-emmc.dtb \
 	imx6ulz-14x14-evk-gpmi-weim.dtb \
-
-dtb-$(CONFIG_MX7) += imx7-colibri.dtb \
+	imx6ull-colibri.dtb \
+
+dtb-$(CONFIG_MX7) += \
 	imx7d-sdb.dtb \
 	imx7d-sdb-epdc.dtb \
 	imx7d-sdb-gpmi-weim.dtb \
@@ -597,7 +587,9 @@
 	imx7d-12x12-ddr3-arm2.dtb \
 	imx7d-19x19-ddr3-arm2.dtb \
 	imx7d-19x19-lpddr2-arm2.dtb \
-	imx7d-19x19-lpddr3-arm2.dtb
+	imx7-colibri-emmc.dtb \
+	imx7-colibri-rawnand.dtb \
+	imx7s-warp.dtb
 
 dtb-$(CONFIG_ARCH_MX7ULP) += imx7ulp-evk.dtb \
 	imx7ulp-evk-emmc.dtb \
@@ -632,26 +624,6 @@
 		fsl-imx8qxp-17x17-val.dtb \
 		fsl-imx8qxp-lpddr4-arm2.dtb \
 		fsl-imx8qxp-mek.dtb
-=======
-	imx6ul-9x9-evk.dtb \
-	imx6ul-9x9-evk.dtb \
-	imx6ul-liteboard.dtb \
-	imx6ul-phycore-segin.dtb \
-	imx6ul-pico-hobbit.dtb \
-	imx6ul-pico-pi.dtb
-
-dtb-$(CONFIG_MX6ULL) += \
-	imx6ull-14x14-evk.dtb \
-	imx6ull-colibri.dtb \
-
-dtb-$(CONFIG_MX7) += imx7d-sdb.dtb \
-	imx7d-sdb-qspi.dtb \
-	imx7-colibri-emmc.dtb \
-	imx7-colibri-rawnand.dtb \
-	imx7s-warp.dtb
-
-dtb-$(CONFIG_ARCH_MX7ULP) += imx7ulp-evk.dtb
->>>>>>> 09b8043a
 
 dtb-$(CONFIG_ARCH_IMX8) += fsl-imx8qxp-mek.dtb
 
