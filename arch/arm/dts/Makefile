# SPDX-License-Identifier: GPL-2.0+

dtb-$(CONFIG_TARGET_SMARTWEB) += at91sam9260-smartweb.dtb
dtb-$(CONFIG_TARGET_TAURUS) += at91sam9g20-taurus.dtb
dtb-$(CONFIG_TARGET_CORVUS) += at91sam9g45-corvus.dtb
dtb-$(CONFIG_TARGET_GURNARD) += at91sam9g45-gurnard.dtb

dtb-$(CONFIG_S5PC100) += s5pc1xx-smdkc100.dtb
dtb-$(CONFIG_S5PC110) += s5pc1xx-goni.dtb
dtb-$(CONFIG_EXYNOS4) += exynos4210-origen.dtb \
	exynos4210-smdkv310.dtb \
	exynos4210-universal_c210.dtb \
	exynos4210-trats.dtb \
	exynos4412-trats2.dtb \
	exynos4412-odroid.dtb

dtb-$(CONFIG_TARGET_HIKEY) += hi6220-hikey.dtb
dtb-$(CONFIG_TARGET_HIKEY960) += hi3660-hikey960.dtb

dtb-$(CONFIG_TARGET_POPLAR) += hi3798cv200-poplar.dtb

dtb-$(CONFIG_EXYNOS5) += exynos5250-arndale.dtb \
	exynos5250-snow.dtb \
	exynos5250-spring.dtb \
	exynos5250-smdk5250.dtb \
	exynos5420-smdk5420.dtb \
	exynos5420-peach-pit.dtb \
	exynos5800-peach-pi.dtb \
	exynos5422-odroidxu3.dtb
dtb-$(CONFIG_EXYNOS7420) += exynos7420-espresso7420.dtb

dtb-$(CONFIG_ARCH_DAVINCI) += \
	da850-evm.dtb \
	da850-lcdk.dtb \
	da850-lego-ev3.dtb

dtb-$(CONFIG_KIRKWOOD) += \
	kirkwood-atl-sbx81lifkw.dtb \
	kirkwood-atl-sbx81lifxcat.dtb \
	kirkwood-blackarmor-nas220.dtb \
	kirkwood-d2net.dtb \
	kirkwood-db-88f6281.dtb \
	kirkwood-db-88f6281-spi.dtb \
	kirkwood-dns325.dtb \
	kirkwood-dockstar.dtb \
	kirkwood-dreamplug.dtb \
	kirkwood-ds109.dtb \
	kirkwood-goflexnet.dtb \
	kirkwood-guruplug-server-plus.dtb \
	kirkwood-ib62x0.dtb \
	kirkwood-iconnect.dtb \
	kirkwood-is2.dtb \
	kirkwood-km_kirkwood.dtb \
	kirkwood-lsxhl.dtb \
	kirkwood-lschlv2.dtb \
	kirkwood-net2big.dtb \
	kirkwood-ns2.dtb \
	kirkwood-ns2lite.dtb \
	kirkwood-ns2max.dtb \
	kirkwood-ns2mini.dtb \
	kirkwood-openrd-base.dtb \
	kirkwood-openrd-client.dtb \
	kirkwood-openrd-ultimate.dtb \
	kirkwood-pogo_e02.dtb \
	kirkwood-sheevaplug.dtb

dtb-$(CONFIG_ARCH_OWL) += \
	bubblegum_96.dtb

dtb-$(CONFIG_ROCKCHIP_PX30) += \
	px30-evb.dtb \
	px30-firefly.dtb

dtb-$(CONFIG_ROCKCHIP_RK3036) += \
	rk3036-sdk.dtb

dtb-$(CONFIG_ROCKCHIP_RK3128) += \
	rk3128-evb.dtb

dtb-$(CONFIG_ROCKCHIP_RK3188) += \
	rk3188-radxarock.dtb

dtb-$(CONFIG_ROCKCHIP_RK322X) += \
	rk3229-evb.dtb

dtb-$(CONFIG_ROCKCHIP_RK3288) += \
	rk3288-evb.dtb \
	rk3288-firefly.dtb \
	rk3288-miqi.dtb \
	rk3288-phycore-rdk.dtb \
	rk3288-popmetal.dtb \
	rk3288-rock2-square.dtb \
	rk3288-tinker.dtb \
	rk3288-tinker-s.dtb \
	rk3288-veyron-jerry.dtb \
	rk3288-veyron-mickey.dtb \
	rk3288-veyron-minnie.dtb \
	rk3288-veyron-speedy.dtb \
	rk3288-vyasa.dtb

dtb-$(CONFIG_ROCKCHIP_RK3308) += \
	rk3308-evb.dtb \
	rk3308-roc-cc.dtb

dtb-$(CONFIG_ROCKCHIP_RK3328) += \
	rk3328-evb.dtb \
	rk3328-rock64.dtb

dtb-$(CONFIG_ROCKCHIP_RK3368) += \
	rk3368-lion.dtb \
	rk3368-sheep.dtb \
	rk3368-geekbox.dtb \
	rk3368-px5-evb.dtb \

dtb-$(CONFIG_ROCKCHIP_RK3399) += \
	rk3399-evb.dtb \
	rk3399-ficus.dtb \
	rk3399-firefly.dtb \
	rk3399-gru-bob.dtb \
	rk3399-khadas-edge.dtb \
	rk3399-khadas-edge-captain.dtb \
	rk3399-khadas-edge-v.dtb \
	rk3399-leez-p710.dtb \
	rk3399-nanopc-t4.dtb \
	rk3399-nanopi-m4.dtb \
	rk3399-nanopi-neo4.dtb \
	rk3399-orangepi.dtb \
	rk3399-puma-ddr1333.dtb \
	rk3399-puma-ddr1600.dtb \
	rk3399-puma-ddr1866.dtb \
	rk3399-roc-pc.dtb \
	rk3399-rock-pi-4.dtb \
	rk3399-rock960.dtb \
	rk3399-rockpro64.dtb

dtb-$(CONFIG_ROCKCHIP_RV1108) += \
	rv1108-elgin-r1.dtb \
	rv1108-evb.dtb

dtb-$(CONFIG_ARCH_MESON) += \
	meson-gxbb-nanopi-k2.dtb \
	meson-gxbb-odroidc2.dtb \
	meson-gxbb-nanopi-k2.dtb \
	meson-gxbb-p200.dtb \
	meson-gxbb-p201.dtb \
	meson-gxl-s905x-p212.dtb \
	meson-gxl-s805x-libretech-ac.dtb \
	meson-gxl-s905x-libretech-cc.dtb \
	meson-gxl-s905x-khadas-vim.dtb \
	meson-gxm-khadas-vim2.dtb \
	meson-axg-s400.dtb \
	meson-g12a-u200.dtb \
	meson-g12a-sei510.dtb \
	meson-g12b-odroid-n2.dtb \
	meson-g12b-a311d-khadas-vim3.dtb \
	meson-sm1-khadas-vim3l.dtb \
	meson-sm1-sei610.dtb
dtb-$(CONFIG_TEGRA) += tegra20-harmony.dtb \
	tegra20-medcom-wide.dtb \
	tegra20-paz00.dtb \
	tegra20-plutux.dtb \
	tegra20-seaboard.dtb \
	tegra20-tec.dtb \
	tegra20-trimslice.dtb \
	tegra20-ventana.dtb \
	tegra20-colibri.dtb \
	tegra30-apalis.dtb \
	tegra30-beaver.dtb \
	tegra30-cardhu.dtb \
	tegra30-colibri.dtb \
	tegra30-tec-ng.dtb \
	tegra114-dalmore.dtb \
	tegra124-apalis.dtb \
	tegra124-jetson-tk1.dtb \
	tegra124-nyan-big.dtb \
	tegra124-cei-tk1-som.dtb \
	tegra124-venice2.dtb \
	tegra186-p2771-0000-000.dtb \
	tegra186-p2771-0000-500.dtb \
	tegra210-e2220-1170.dtb \
	tegra210-p2371-0000.dtb \
	tegra210-p2371-2180.dtb \
	tegra210-p2571.dtb \
	tegra210-p3450-0000.dtb

dtb-$(CONFIG_ARCH_MVEBU) +=			\
	armada-3720-db.dtb			\
	armada-3720-espressobin.dtb		\
	armada-3720-turris-mox.dtb		\
	armada-3720-uDPU.dtb			\
	armada-375-db.dtb			\
	armada-388-clearfog.dtb			\
	armada-388-gp.dtb			\
	armada-388-helios4.dtb			\
	armada-385-db-88f6820-amc.dtb		\
	armada-385-turris-omnia.dtb		\
	armada-7040-db.dtb			\
	armada-7040-db-nand.dtb			\
	armada-8040-db.dtb			\
	armada-8040-mcbin.dtb			\
	armada-8040-clearfog-gt-8k.dtb		\
	armada-xp-gp.dtb			\
	armada-xp-maxbcm.dtb			\
	armada-xp-synology-ds414.dtb		\
	armada-xp-theadorable.dtb		\
	armada-38x-controlcenterdc.dtb		\
	armada-385-atl-x530.dtb			\
	armada-385-atl-x530DP.dtb		\
	armada-xp-db-xc3-24g4xg.dtb		\
	armada-xp-crs305-1g-4s.dtb

dtb-$(CONFIG_ARCH_UNIPHIER_LD11) += \
	uniphier-ld11-global.dtb \
	uniphier-ld11-ref.dtb
dtb-$(CONFIG_ARCH_UNIPHIER_LD20) += \
	uniphier-ld20-global.dtb \
	uniphier-ld20-ref.dtb
dtb-$(CONFIG_ARCH_UNIPHIER_LD4) += \
	uniphier-ld4-ref.dtb
dtb-$(CONFIG_ARCH_UNIPHIER_LD6B) += \
	uniphier-ld6b-ref.dtb
dtb-$(CONFIG_ARCH_UNIPHIER_PRO4) += \
	uniphier-pro4-ace.dtb \
	uniphier-pro4-ref.dtb \
	uniphier-pro4-sanji.dtb
dtb-$(CONFIG_ARCH_UNIPHIER_PRO5) += \
	uniphier-pro5-4kbox.dtb
dtb-$(CONFIG_ARCH_UNIPHIER_PXS2) += \
	uniphier-pxs2-gentil.dtb \
	uniphier-pxs2-vodka.dtb
dtb-$(CONFIG_ARCH_UNIPHIER_PXS3) += \
	uniphier-pxs3-ref.dtb
dtb-$(CONFIG_ARCH_UNIPHIER_SLD8) += \
	uniphier-sld8-ref.dtb

dtb-$(CONFIG_ARCH_ZYNQ) += \
	bitmain-antminer-s9.dtb \
	zynq-cc108.dtb \
	zynq-cse-nand.dtb \
	zynq-cse-nor.dtb \
	zynq-cse-qspi-single.dtb \
	zynq-dlc20-rev1.0.dtb \
	zynq-microzed.dtb \
	zynq-minized.dtb \
	zynq-picozed.dtb \
	zynq-syzygy-hub.dtb \
	zynq-topic-miami.dtb \
	zynq-topic-miamilite.dtb \
	zynq-topic-miamiplus.dtb \
	zynq-zc702.dtb \
	zynq-zc706.dtb \
	zynq-zc770-xm010.dtb \
	zynq-zc770-xm011.dtb \
	zynq-zc770-xm011-x16.dtb \
	zynq-zc770-xm012.dtb \
	zynq-zc770-xm013.dtb \
	zynq-zed.dtb \
	zynq-zturn.dtb \
	zynq-zybo.dtb \
	zynq-zybo-z7.dtb
dtb-$(CONFIG_ARCH_ZYNQMP) += \
	avnet-ultra96-rev1.dtb			\
	avnet-ultrazedev-cc-v1.0-ultrazedev-som-v1.0.dtb	\
	zynqmp-a2197-revA.dtb			\
	zynqmp-e-a2197-00-revA.dtb		\
	zynqmp-g-a2197-00-revA.dtb		\
	zynqmp-m-a2197-01-revA.dtb		\
	zynqmp-m-a2197-02-revA.dtb		\
	zynqmp-m-a2197-03-revA.dtb		\
	zynqmp-p-a2197-00-revA.dtb		\
	zynqmp-mini.dtb				\
	zynqmp-mini-emmc0.dtb			\
	zynqmp-mini-emmc1.dtb			\
	zynqmp-mini-nand.dtb			\
	zynqmp-mini-qspi.dtb			\
	zynqmp-zcu100-revC.dtb			\
	zynqmp-zcu102-revA.dtb			\
	zynqmp-zcu102-revB.dtb			\
	zynqmp-zcu102-rev1.0.dtb		\
	zynqmp-zcu104-revA.dtb			\
	zynqmp-zcu104-revC.dtb			\
	zynqmp-zcu106-revA.dtb			\
	zynqmp-zcu111-revA.dtb			\
	zynqmp-zcu1275-revA.dtb			\
	zynqmp-zcu1275-revB.dtb			\
	zynqmp-zcu1285-revA.dtb			\
	zynqmp-zcu208-revA.dtb			\
	zynqmp-zcu216-revA.dtb			\
	zynqmp-zc1232-revA.dtb			\
	zynqmp-zc1254-revA.dtb			\
	zynqmp-zc1751-xm015-dc1.dtb		\
	zynqmp-zc1751-xm016-dc2.dtb		\
	zynqmp-zc1751-xm017-dc3.dtb		\
	zynqmp-zc1751-xm018-dc4.dtb		\
	zynqmp-zc1751-xm019-dc5.dtb
dtb-$(CONFIG_ARCH_VERSAL) += \
	versal-mini.dtb \
	versal-mini-emmc0.dtb \
	versal-mini-emmc1.dtb
dtb-$(CONFIG_ARCH_ZYNQMP_R5) += \
	zynqmp-r5.dtb
dtb-$(CONFIG_AM33XX) += \
	am335x-baltos.dtb \
	am335x-bone.dtb \
	am335x-boneblack.dtb \
	am335x-brppt1-mmc.dtb \
	am335x-brppt1-nand.dtb \
	am335x-brppt1-spi.dtb \
	am335x-brxre1.dtb \
	am335x-brsmarc1.dtb \
	am335x-draco.dtb \
	am335x-evm.dtb \
	am335x-evmsk.dtb \
	am335x-bonegreen.dtb \
	am335x-icev2.dtb \
	am335x-pocketbeagle.dtb \
	am335x-pxm50.dtb \
	am335x-rut.dtb \
	am335x-shc.dtb \
	am335x-pdu001.dtb \
	am335x-chiliboard.dtb \
	am335x-sl50.dtb \
	am335x-base0033.dtb \
	am335x-guardian.dtb \
	am335x-wega-rdk.dtb
dtb-$(CONFIG_AM43XX) += am437x-gp-evm.dtb am437x-sk-evm.dtb	\
	am43x-epos-evm.dtb \
	am437x-idk-evm.dtb \
	am4372-generic.dtb \
	am437x-cm-t43.dtb
dtb-$(CONFIG_TARGET_AM3517_EVM) += am3517-evm.dtb
dtb-$(CONFIG_TI816X) += dm8168-evm.dtb
dtb-$(CONFIG_THUNDERX) += thunderx-88xx.dtb

dtb-$(CONFIG_ARCH_SOCFPGA) +=				\
	socfpga_agilex_socdk.dtb			\
	socfpga_arria5_secu1.dtb			\
	socfpga_arria5_socdk.dtb			\
	socfpga_arria10_socdk_sdmmc.dtb			\
	socfpga_cyclone5_mcvevk.dtb			\
	socfpga_cyclone5_is1.dtb			\
	socfpga_cyclone5_socdk.dtb			\
	socfpga_cyclone5_dbm_soc1.dtb			\
	socfpga_cyclone5_de0_nano_soc.dtb		\
	socfpga_cyclone5_de1_soc.dtb			\
	socfpga_cyclone5_de10_nano.dtb			\
	socfpga_cyclone5_sockit.dtb			\
	socfpga_cyclone5_socrates.dtb			\
	socfpga_cyclone5_sr1500.dtb			\
	socfpga_cyclone5_vining_fpga.dtb		\
	socfpga_stratix10_socdk.dtb

dtb-$(CONFIG_TARGET_DRA7XX_EVM) += dra72-evm.dtb dra7-evm.dtb	\
	dra72-evm-revc.dtb dra71-evm.dtb dra76-evm.dtb
dtb-$(CONFIG_TARGET_AM57XX_EVM) += am57xx-beagle-x15.dtb \
	am57xx-beagle-x15-revb1.dtb \
	am57xx-beagle-x15-revc.dtb \
	am5729-beagleboneai.dtb \
	am574x-idk.dtb \
	am572x-idk.dtb	\
	am571x-idk.dtb
dtb-$(CONFIG_TARGET_STV0991) += stv0991.dtb

dtb-$(CONFIG_ARCH_LS1021A) += ls1021a-qds-duart.dtb \
	ls1021a-qds-lpuart.dtb \
	ls1021a-twr-duart.dtb ls1021a-twr-lpuart.dtb \
	ls1021a-iot-duart.dtb ls1021a-tsn.dtb
dtb-$(CONFIG_FSL_LSCH3) += fsl-ls2080a-qds.dtb \
	fsl-ls2080a-rdb.dtb \
	fsl-ls2081a-rdb.dtb \
	fsl-ls2088a-rdb-qspi.dtb \
	fsl-ls1088a-rdb.dtb \
	fsl-ls1088a-qds.dtb \
	fsl-ls1028a-rdb.dtb \
	fsl-ls1028a-qds.dtb \
	fsl-lx2160a-rdb.dtb \
	fsl-lx2160a-qds.dtb
dtb-$(CONFIG_FSL_LSCH2) += fsl-ls1043a-qds-duart.dtb \
	fsl-ls1043a-qds-lpuart.dtb \
	fsl-ls1043a-rdb.dtb \
	fsl-ls1046a-qds-duart.dtb \
	fsl-ls1046a-qds-lpuart.dtb \
	fsl-ls1046a-rdb.dtb \
	fsl-ls1046a-frwy.dtb \
	fsl-ls1012a-qds.dtb \
	fsl-ls1012a-rdb.dtb \
	fsl-ls1012a-2g5rdb.dtb \
	fsl-ls1012a-frdm.dtb \
	fsl-ls1012a-frwy.dtb

dtb-$(CONFIG_TARGET_DRAGONBOARD410C) += dragonboard410c.dtb
dtb-$(CONFIG_TARGET_DRAGONBOARD820C) += dragonboard820c.dtb

dtb-$(CONFIG_TARGET_STEMMY) += ste-ux500-samsung-stemmy.dtb

dtb-$(CONFIG_STM32F4) += stm32f429-disco.dtb \
	stm32429i-eval.dtb \
	stm32f469-disco.dtb

dtb-$(CONFIG_STM32F7) += stm32f746-disco.dtb \
	stm32f769-disco.dtb \
	stm32746g-eval.dtb
dtb-$(CONFIG_STM32H7) += stm32h743i-disco.dtb \
	stm32h743i-eval.dtb

dtb-$(CONFIG_MACH_SUN4I) += \
	sun4i-a10-a1000.dtb \
	sun4i-a10-ba10-tvbox.dtb \
	sun4i-a10-chuwi-v7-cw0825.dtb \
	sun4i-a10-cubieboard.dtb \
	sun4i-a10-dserve-dsrv9703c.dtb \
	sun4i-a10-gemei-g9.dtb \
	sun4i-a10-hackberry.dtb \
	sun4i-a10-hyundai-a7hd.dtb \
	sun4i-a10-inet1.dtb \
	sun4i-a10-inet-3f.dtb \
	sun4i-a10-inet-3w.dtb \
	sun4i-a10-inet97fv2.dtb \
	sun4i-a10-inet9f-rev03.dtb \
	sun4i-a10-itead-iteaduino-plus.dtb \
	sun4i-a10-jesurun-q5.dtb \
	sun4i-a10-marsboard.dtb \
	sun4i-a10-mini-xplus.dtb \
	sun4i-a10-mk802.dtb \
	sun4i-a10-mk802ii.dtb \
	sun4i-a10-olinuxino-lime.dtb \
	sun4i-a10-pcduino.dtb \
	sun4i-a10-pcduino2.dtb \
	sun4i-a10-pov-protab2-ips9.dtb
dtb-$(CONFIG_MACH_SUN5I) += \
	sun5i-a10s-auxtek-t003.dtb \
	sun5i-a10s-auxtek-t004.dtb \
	sun5i-a10s-mk802.dtb \
	sun5i-a10s-olinuxino-micro.dtb \
	sun5i-a10s-r7-tv-dongle.dtb \
	sun5i-a10s-wobo-i5.dtb \
	sun5i-a13-ampe-a76.dtb \
	sun5i-a13-difrnce-dit4350.dtb \
	sun5i-a13-empire-electronix-d709.dtb \
	sun5i-a13-empire-electronix-m712.dtb \
	sun5i-a13-hsg-h702.dtb \
	sun5i-a13-inet-86vs.dtb \
	sun5i-a13-inet-98v-rev2.dtb \
	sun5i-a13-olinuxino.dtb \
	sun5i-a13-olinuxino-micro.dtb \
	sun5i-a13-q8-tablet.dtb \
	sun5i-a13-utoo-p66.dtb \
	sun5i-gr8-chip-pro.dtb \
	sun5i-r8-chip.dtb
dtb-$(CONFIG_MACH_SUN6I) += \
	sun6i-a31-app4-evb1.dtb \
	sun6i-a31-colombus.dtb \
	sun6i-a31-hummingbird.dtb \
	sun6i-a31-i7.dtb \
	sun6i-a31-m9.dtb \
	sun6i-a31-mele-a1000g-quad.dtb \
	sun6i-a31-mixtile-loftq.dtb \
	sun6i-a31s-colorfly-e708-q1.dtb \
	sun6i-a31s-cs908.dtb \
	sun6i-a31s-inet-q972.dtb \
	sun6i-a31s-primo81.dtb \
	sun6i-a31s-sina31s.dtb \
	sun6i-a31s-sinovoip-bpi-m2.dtb \
	sun6i-a31s-yones-toptech-bs1078-v2.dtb
dtb-$(CONFIG_MACH_SUN7I) += \
	sun7i-a20-ainol-aw1.dtb \
	sun7i-a20-bananapi.dtb \
	sun7i-a20-bananapi-m1-plus.dtb \
	sun7i-a20-bananapro.dtb \
	sun7i-a20-cubieboard2.dtb \
	sun7i-a20-cubietruck.dtb \
	sun7i-a20-hummingbird.dtb \
	sun7i-a20-i12-tvbox.dtb \
	sun7i-a20-icnova-swac.dtb \
	sun7i-a20-itead-ibox.dtb \
	sun7i-a20-lamobo-r1.dtb \
	sun7i-a20-m3.dtb \
	sun7i-a20-m5.dtb \
	sun7i-a20-mk808c.dtb \
	sun7i-a20-olimex-som-evb.dtb \
	sun7i-a20-olimex-som204-evb.dtb \
	sun7i-a20-olimex-som204-evb-emmc.dtb \
	sun7i-a20-olinuxino-lime.dtb \
	sun7i-a20-olinuxino-lime2.dtb \
	sun7i-a20-olinuxino-lime2-emmc.dtb \
	sun7i-a20-olinuxino-micro.dtb \
	sun7i-a20-olinuxino-micro-emmc.dtb \
	sun7i-a20-orangepi.dtb \
	sun7i-a20-orangepi-mini.dtb \
	sun7i-a20-pcduino3.dtb \
	sun7i-a20-pcduino3-nano.dtb \
	sun7i-a20-primo73.dtb \
	sun7i-a20-wexler-tab7200.dtb \
	sun7i-a20-wits-pro-a20-dkt.dtb \
	sun7i-a20-yones-toptech-bd1078.dtb
dtb-$(CONFIG_MACH_SUN8I_A23) += \
	sun8i-a23-evb.dtb \
	sun8i-a23-gt90h-v4.dtb \
	sun8i-a23-inet86dz.dtb \
	sun8i-a23-polaroid-mid2407pxe03.dtb \
	sun8i-a23-polaroid-mid2809pxe04.dtb \
	sun8i-a23-q8-tablet.dtb
dtb-$(CONFIG_MACH_SUN8I_A33) += \
	sun8i-a33-ga10h-v1.1.dtb \
	sun8i-a33-inet-d978-rev2.dtb \
	sun8i-a33-olinuxino.dtb \
	sun8i-a33-q8-tablet.dtb \
	sun8i-a33-sinlinx-sina33.dtb \
	sun8i-r16-bananapi-m2m.dtb \
	sun8i-r16-nintendo-nes-classic-edition.dtb \
	sun8i-r16-parrot.dtb
dtb-$(CONFIG_MACH_SUN8I_A83T) += \
	sun8i-a83t-allwinner-h8homlet-v2.dtb \
	sun8i-a83t-bananapi-m3.dtb \
	sun8i-a83t-cubietruck-plus.dtb \
	sun8i-a83t-tbs-a711.dtb
dtb-$(CONFIG_MACH_SUN8I_H3) += \
	sun8i-h2-plus-bananapi-m2-zero.dtb \
	sun8i-h2-plus-libretech-all-h3-cc.dtb \
	sun8i-h2-plus-orangepi-r1.dtb \
	sun8i-h2-plus-orangepi-zero.dtb \
	sun8i-h3-bananapi-m2-plus.dtb \
	sun8i-h3-bananapi-m2-plus-v1.2.dtb \
	sun8i-h3-beelink-x2.dtb \
	sun8i-h3-emlid-neutis-n5h3-devboard.dtb \
	sun8i-h3-libretech-all-h3-cc.dtb \
	sun8i-h3-mapleboard-mp130.dtb \
	sun8i-h3-nanopi-duo2.dtb \
	sun8i-h3-nanopi-m1.dtb \
	sun8i-h3-nanopi-m1-plus.dtb \
	sun8i-h3-nanopi-neo.dtb \
	sun8i-h3-nanopi-neo-air.dtb \
	sun8i-h3-orangepi-2.dtb \
	sun8i-h3-orangepi-lite.dtb \
	sun8i-h3-orangepi-one.dtb \
	sun8i-h3-orangepi-pc.dtb \
	sun8i-h3-orangepi-pc-plus.dtb \
	sun8i-h3-orangepi-plus.dtb \
	sun8i-h3-orangepi-plus2e.dtb \
	sun8i-h3-orangepi-zero-plus2.dtb \
	sun8i-h3-rervision-dvk.dtb
dtb-$(CONFIG_MACH_SUN8I_R40) += \
	sun8i-r40-bananapi-m2-ultra.dtb \
	sun8i-v40-bananapi-m2-berry.dtb
dtb-$(CONFIG_MACH_SUN8I_V3S) += \
	sun8i-v3s-licheepi-zero.dtb
dtb-$(CONFIG_MACH_SUN50I_H5) += \
	sun50i-h5-bananapi-m2-plus.dtb \
	sun50i-h5-emlid-neutis-n5-devboard.dtb \
	sun50i-h5-libretech-all-h3-cc.dtb \
	sun50i-h5-libretech-all-h3-it.dtb \
	sun50i-h5-libretech-all-h5-cc.dtb \
	sun50i-h5-nanopi-neo2.dtb \
	sun50i-h5-nanopi-neo-plus2.dtb \
	sun50i-h5-orangepi-zero-plus.dtb \
	sun50i-h5-orangepi-pc2.dtb \
	sun50i-h5-orangepi-prime.dtb \
	sun50i-h5-orangepi-zero-plus2.dtb
dtb-$(CONFIG_MACH_SUN50I_H6) += \
	sun50i-h6-beelink-gs1.dtb \
	sun50i-h6-orangepi-lite2.dtb \
	sun50i-h6-orangepi-one-plus.dtb \
	sun50i-h6-pine-h64.dtb
dtb-$(CONFIG_MACH_SUN50I) += \
	sun50i-a64-amarula-relic.dtb \
	sun50i-a64-bananapi-m64.dtb \
	sun50i-a64-nanopi-a64.dtb \
	sun50i-a64-oceanic-5205-5inmfd.dtb \
	sun50i-a64-olinuxino.dtb \
	sun50i-a64-olinuxino-emmc.dtb \
	sun50i-a64-orangepi-win.dtb \
	sun50i-a64-pine64-lts.dtb \
	sun50i-a64-pine64-plus.dtb \
	sun50i-a64-pine64.dtb \
	sun50i-a64-pinebook.dtb \
	sun50i-a64-sopine-baseboard.dtb \
	sun50i-a64-teres-i.dtb
dtb-$(CONFIG_MACH_SUN9I) += \
	sun9i-a80-optimus.dtb \
	sun9i-a80-cubieboard4.dtb \
	sun9i-a80-cx-a99.dtb

dtb-$(CONFIG_VF610) += vf500-colibri.dtb \
	vf610-colibri.dtb \
	vf610-twr.dtb \
	vf610-pcm052.dtb \
	vf610-bk4r1.dtb

dtb-$(CONFIG_MX28) += \
	imx28-xea.dtb

dtb-$(CONFIG_MX53) += imx53-cx9020.dtb \
	imx53-kp.dtb \
	imx53-m53menlo.dtb

ifneq ($(CONFIG_MX6DL)$(CONFIG_MX6QDL)$(CONFIG_MX6S),)
dtb-y += \
	imx6dl-aristainetos2_4.dtb \
	imx6dl-aristainetos2_7.dtb \
	imx6dl-aristainetos2b_4.dtb \
	imx6dl-aristainetos2b_7.dtb \
	imx6dl-aristainetos2b_csl_4.dtb \
	imx6dl-aristainetos2b_csl_7.dtb \
	imx6dl-aristainetos2c_4.dtb \
	imx6dl-aristainetos2c_7.dtb \
	imx6dl-brppt2.dtb \
	imx6dl-cubox-i.dtb \
	imx6dl-cubox-i-emmc-som-v15.dtb \
	imx6dl-cubox-i-som-v15.dtb \
	imx6dl-dhcom-pdk2.dtb \
	imx6dl-hummingboard2.dtb \
	imx6dl-hummingboard2-emmc-som-v15.dtb \
	imx6dl-hummingboard2-som-v15.dtb \
	imx6dl-hummingboard.dtb \
	imx6dl-hummingboard-emmc-som-v15.dtb \
	imx6dl-hummingboard-som-v15.dtb \
	imx6dl-icore.dtb \
	imx6dl-icore-mipi.dtb \
	imx6dl-icore-rqs.dtb \
	imx6dl-mamoj.dtb \
	imx6dl-nitrogen6x.dtb \
	imx6dl-pico.dtb \
	imx6dl-sabreauto.dtb \
	imx6dl-sabreauto-ecspi.dtb \
	imx6dl-sabreauto-gpmi-weim.dtb \
	imx6dl-sabresd.dtb \
	imx6dl-arm2.dtb \
	imx6dl-wandboard-revb1.dtb \

endif

ifneq ($(CONFIG_MX6Q)$(CONFIG_MX6QDL),)
dtb-y += \
	imx6-apalis.dtb \
	imx6q-cm-fx6.dtb \
	imx6q-cubox-i.dtb \
	imx6q-cubox-i-emmc-som-v15.dtb \
	imx6q-cubox-i-som-v15.dtb \
	imx6q-dhcom-pdk2.dtb \
	imx6q-display5.dtb \
	imx6q-hummingboard2.dtb \
	imx6q-hummingboard2-emmc-som-v15.dtb \
	imx6q-hummingboard2-som-v15.dtb \
	imx6q-hummingboard.dtb \
	imx6q-hummingboard-emmc-som-v15.dtb \
	imx6q-hummingboard-som-v15.dtb \
	imx6q-icore.dtb \
	imx6q-icore-mipi.dtb \
	imx6q-icore-rqs.dtb \
	imx6q-kp.dtb \
	imx6q-logicpd.dtb \
	imx6q-mccmon6.dtb\
	imx6q-nitrogen6x.dtb \
	imx6q-novena.dtb \
	imx6q-pico.dtb \
	imx6q-sabreauto.dtb \
	imx6q-sabreauto-ecspi.dtb \
	imx6q-sabreauto-gpmi-weim.dtb \
	imx6q-sabrelite.dtb \
	imx6q-sabresd.dtb \
	imx6q-arm2.dtb \
	imx6q-pop-arm2.dtb \
	imx6q-tbs2910.dtb \
	imx6q-wandboard-revb1.dtb \
	imx6qp-sabreauto.dtb \
	imx6qp-sabreauto-ecspi.dtb \
	imx6qp-sabreauto-gpmi-weim.dtb \
	imx6qp-sabresd.dtb \
	imx6qp-wandboard-revd1.dtb \

endif

dtb-$(CONFIG_MX6SL) += imx6sl-evk.dtb

dtb-$(CONFIG_MX6SLL) += imx6sll-evk.dtb \
	imx6sll-lpddr2-val.dtb \
	imx6sll-lpddr3-val.dtb \
	imx6sll-lpddr3-val-ecspi.dtb

dtb-$(CONFIG_MX6SX) += \
	imx6sx-14x14-val.dtb \
	imx6sx-17x17-val.dtb \
	imx6sx-17x17-val-ecspi.dtb \
	imx6sx-17x17-val-gpmi-weim.dtb \
	imx6sx-19x19-val.dtb \
	imx6sx-19x19-val-ecspi.dtb \
	imx6sx-19x19-val-gpmi-weim.dtb \
	imx6sx-sabreauto.dtb \
	imx6sx-sdb.dtb \
	imx6sx-sdb-emmc.dtb \
	imx6sx-softing-vining-2000.dtb

dtb-$(CONFIG_MX6UL) += \
	imx6ul-geam.dtb \
	imx6ul-isiot-emmc.dtb \
	imx6ul-isiot-nand.dtb \
	imx6ul-opos6uldev.dtb \
	imx6ul-14x14-ddr3-val.dtb \
	imx6ul-14x14-ddr3-val-emmc.dtb \
	imx6ul-14x14-ddr3-val-gpmi-weim.dtb \
	imx6ul-14x14-lpddr2-val.dtb \
	imx6ul-14x14-evk.dtb \
	imx6ul-14x14-evk-emmc.dtb \
	imx6ul-14x14-evk-gpmi-weim.dtb \
	imx6ul-9x9-evk.dtb \
	imx6ul-liteboard.dtb \
	imx6ul-phytec-segin-ff-rdk-nand.dtb \
	imx6ul-pico-hobbit.dtb \
	imx6ul-pico-pi.dtb

dtb-$(CONFIG_MX6ULL) += \
	imx6ull-14x14-ddr3-val.dtb \
	imx6ull-14x14-ddr3-val-epdc.dtb \
	imx6ull-14x14-ddr3-val-emmc.dtb \
	imx6ull-14x14-ddr3-val-gpmi-weim.dtb \
	imx6ull-14x14-ddr3-val-tsc.dtb \
	imx6ull-14x14-evk.dtb \
	imx6ull-14x14-evk-emmc.dtb \
	imx6ull-14x14-evk-gpmi-weim.dtb \
	imx6ull-9x9-evk.dtb \
	imx6ull-colibri.dtb \
	imx6ull-phytec-segin-ff-rdk-emmc.dtb \
	imx6ull-dart-6ul.dtb \
	imx6ull-somlabs-visionsom.dtb \
	imx6ulz-14x14-evk.dtb \
	imx6ulz-14x14-evk-emmc.dtb \
	imx6ulz-14x14-evk-gpmi-weim.dtb

dtb-$(CONFIG_ARCH_MX6) += \
	imx6-apalis.dtb \
	imx6-colibri.dtb

dtb-$(CONFIG_MX7) += imx7d-sdb.dtb \
	imx7d-sdb-qspi.dtb \
	imx7d-sdb-epdc.dtb \
	imx7d-sdb-gpmi-weim.dtb \
	imx7d-sdb-reva.dtb \
	imx7-colibri-emmc.dtb \
	imx7-colibri-rawnand.dtb \
	imx7s-warp.dtb \
	imx7d-meerkat96.dtb \
	imx7d-pico-pi.dtb \
	imx7d-pico-hobbit.dtb \
	imx7d-12x12-lpddr3-val.dtb \
	imx7d-12x12-lpddr3-val-ecspi.dtb \
	imx7d-12x12-lpddr3-val-qspi.dtb \
	imx7d-12x12-ddr3-val.dtb \
	imx7d-19x19-ddr3-val.dtb \
	imx7d-19x19-lpddr2-val.dtb \
	imx7d-19x19-lpddr3-val.dtb


dtb-$(CONFIG_ARCH_MX7ULP) += imx7ulp-com.dtb \
	imx7ulp-10x10-val.dtb \
	imx7ulp-14x14-val.dtb \
	imx7ulp-evk.dtb \
	imx7ulp-evk-emmc.dtb \
	imx7ulp-evk-qspi.dtb \
	picocoremx7ulp.dtb

dtb-$(CONFIG_ARCH_IMX8) += \
	fsl-imx8qm-apalis.dtb \
	fsl-imx8qm-mek.dtb \
	fsl-imx8qm-ddr4-val.dtb \
	fsl-imx8qm-lpddr4-val.dtb \
	fsl-imx8qm-mek-xen.dtb \
	fsl-imx8qm-mek-auto.dtb \
	imx8qm-rom7720-a1.dtb \
	fsl-imx8qxp-ai_ml.dtb \
	fsl-imx8qxp-colibri.dtb \
	fsl-imx8qxp-mek.dtb \
	fsl-imx8qxp-lpddr4-val.dtb \
	fsl-imx8qxp-lpddr4-val-gpmi-nand.dtb \
	fsl-imx8qxp-17x17-val.dtb \
	fsl-imx8dx-17x17-val.dtb \
	fsl-imx8qxp-mek-auto.dtb \
	fsl-imx8dx-mek.dtb \
	fsl-imx8dxl-phantom-mek.dtb \
	fsl-imx8dxl-evk.dtb \
	fsl-imx8dxl-evk-lcdif.dtb \
	fsl-imx8dxl-ddr3-evk.dtb \
	imx8-deneb.dtb \
	imx8-giedi.dtb

dtb-$(CONFIG_ARCH_IMX8M) += \
	imx8mm-evk.dtb \
	imx8mm-evk-qca-wifi.dtb \
	imx8mm-ddr4-evk.dtb \
	imx8mm-ddr3l-val.dtb \
	imx8mm-ddr4-val.dtb \
	imx8mm-verdin.dtb \
	imx8mn-ddr3l-evk.dtb \
	imx8mn-ddr4-evk.dtb \
	imx8mn-evk.dtb \
	imx8mq-ddr3l-val.dtb \
	imx8mq-ddr4-val.dtb \
	imx8mq-evk.dtb \
	imx8mp-ddr4-evk.dtb \
	imx8mp-evk.dtb \
	imx8mm-ddr4-ab2.dtb \
	imx8mm-ab2.dtb \
	imx8mn-ddr4-ab2.dtb \
	imx8mn-ab2.dtb \
<<<<<<< HEAD
	picocoremx8mm-lpddr4.dtb \
	picocoremx8mm-ddr3l.dtb \
	armstonemx8m.dtb \
	picocoremx8mn-lpddr4.dtb \
	picocoremx8mn-ddr3l.dtb \
	tbs2.dtb
=======
	picocoremx8mp.dtb \
	armstonemx8mp.dtb
>>>>>>> 472c947b

dtb-$(CONFIG_ARCH_IMXRT) += imxrt1050-evk.dtb

dtb-$(CONFIG_RCAR_GEN2) += \
	r8a7790-lager-u-boot.dtb \
	r8a7790-stout-u-boot.dtb \
	r8a7791-koelsch-u-boot.dtb \
	r8a7791-porter-u-boot.dtb \
	r8a7792-blanche-u-boot.dtb \
	r8a7793-gose-u-boot.dtb \
	r8a7794-alt-u-boot.dtb \
	r8a7794-silk-u-boot.dtb

dtb-$(CONFIG_RCAR_GEN3) += \
	r8a7795-h3ulcb-u-boot.dtb \
	r8a7795-salvator-x-u-boot.dtb \
	r8a7796-m3ulcb-u-boot.dtb \
	r8a7796-salvator-x-u-boot.dtb \
	r8a77965-m3nulcb-u-boot.dtb \
	r8a77965-salvator-x-u-boot.dtb \
	r8a77970-eagle-u-boot.dtb \
	r8a77980-condor-u-boot.dtb \
	r8a77990-ebisu-u-boot.dtb \
	r8a77995-draak-u-boot.dtb

dtb-$(CONFIG_RZA1) += \
	r7s72100-gr-peach-u-boot.dtb

dtb-$(CONFIG_SOC_KEYSTONE) += keystone-k2hk-evm.dtb \
	keystone-k2l-evm.dtb \
	keystone-k2e-evm.dtb \
	keystone-k2g-evm.dtb \
	keystone-k2g-generic.dtb \
	keystone-k2g-ice.dtb

dtb-$(CONFIG_TARGET_AT91SAM9261EK) += at91sam9261ek.dtb

dtb-$(CONFIG_TARGET_PM9261) += at91sam9261ek.dtb

dtb-$(CONFIG_TARGET_PM9263) += at91sam9263ek.dtb

dtb-$(CONFIG_TARGET_MEESC) += at91sam9263ek.dtb

dtb-$(CONFIG_TARGET_AT91SAM9263EK) += at91sam9263ek.dtb

dtb-$(CONFIG_TARGET_AT91SAM9RLEK) += at91sam9rlek.dtb

dtb-$(CONFIG_TARGET_AT91SAM9260EK) += \
	at91sam9260ek.dtb	\
	at91sam9g20ek.dtb	\
	at91sam9g20ek_2mmc.dtb

dtb-$(CONFIG_TARGET_AT91SAM9M10G45EK) += at91sam9m10g45ek.dtb

dtb-$(CONFIG_TARGET_PM9G45) += at91sam9m10g45ek.dtb

dtb-$(CONFIG_TARGET_AT91SAM9X5EK) += \
	at91sam9g15ek.dtb	\
	at91sam9g25ek.dtb	\
	at91sam9g35ek.dtb	\
	at91sam9x25ek.dtb	\
	at91sam9x35ek.dtb

dtb-$(CONFIG_TARGET_SAM9X60EK) += sam9x60ek.dtb

dtb-$(CONFIG_TARGET_AT91SAM9N12EK) += at91sam9n12ek.dtb

dtb-$(CONFIG_TARGET_GARDENA_SMART_GATEWAY_AT91SAM) += \
	at91sam9g25-gardena-smart-gateway.dtb

dtb-$(CONFIG_TARGET_ETHERNUT5) += ethernut5.dtb

dtb-$(CONFIG_TARGET_USB_A9263) += usb_a9263.dtb

dtb-$(CONFIG_TARGET_OMAP3_LOGIC) += \
	logicpd-som-lv-35xx-devkit.dtb \
	logicpd-som-lv-37xx-devkit.dtb \
	logicpd-torpedo-35xx-devkit.dtb \
	logicpd-torpedo-37xx-devkit.dtb

dtb-$(CONFIG_TARGET_OMAP3_EVM) += \
	omap3-evm-37xx.dtb \
	omap3-evm.dtb

dtb-$(CONFIG_TARGET_OMAP3_BEAGLE) += \
	omap3-beagle-xm-ab.dtb \
	omap3-beagle-xm.dtb \
	omap3-beagle.dtb

dtb-$(CONFIG_TARGET_OMAP3_IGEP00X0) += \
	omap3-igep0020.dtb

dtb-$(CONFIG_TARGET_SAMA5D2_PTC_EK) += \
	at91-sama5d2_ptc_ek.dtb

dtb-$(CONFIG_TARGET_SAMA5D2_XPLAINED) += \
	at91-sama5d2_xplained.dtb

dtb-$(CONFIG_TARGET_SAMA5D27_SOM1_EK) += \
	at91-sama5d27_som1_ek.dtb

dtb-$(CONFIG_TARGET_SAMA5D27_WLSOM1_EK) += \
	at91-sama5d27_wlsom1_ek.dtb

dtb-$(CONFIG_TARGET_SAMA5D2_ICP) += \
	at91-sama5d2_icp.dtb

dtb-$(CONFIG_TARGET_SAMA5D3XEK) += \
	sama5d31ek.dtb \
	sama5d33ek.dtb \
	sama5d34ek.dtb \
	sama5d35ek.dtb \
	sama5d36ek.dtb \
	sama5d36ek_cmp.dtb

dtb-$(CONFIG_TARGET_SAMA5D3_XPLAINED) += \
	at91-sama5d3_xplained.dtb

dtb-$(CONFIG_TARGET_SAMA5D4EK) += \
	at91-sama5d4ek.dtb

dtb-$(CONFIG_TARGET_SAMA5D4_XPLAINED) += \
	at91-sama5d4_xplained.dtb

dtb-$(CONFIG_TARGET_VINCO) += \
	at91-vinco.dtb

dtb-$(CONFIG_ARCH_BCM283X) += \
	bcm2835-rpi-a.dtb \
	bcm2835-rpi-a-plus.dtb \
	bcm2835-rpi-b.dtb \
	bcm2835-rpi-b-plus.dtb \
	bcm2835-rpi-b-rev2.dtb \
	bcm2835-rpi-cm1-io1.dtb \
	bcm2835-rpi-zero.dtb \
	bcm2835-rpi-zero-w.dtb \
	bcm2836-rpi-2-b.dtb \
	bcm2837-rpi-3-a-plus.dtb \
	bcm2837-rpi-3-b.dtb \
	bcm2837-rpi-3-b-plus.dtb \
	bcm2837-rpi-cm3-io3.dtb

dtb-$(CONFIG_ARCH_BCM63158) += \
	bcm963158.dtb

dtb-$(CONFIG_ARCH_BCM68360) += \
	bcm968360bg.dtb

dtb-$(CONFIG_ARCH_BCM6858) += \
	bcm968580xref.dtb

dtb-$(CONFIG_ARCH_ASPEED) += ast2500-evb.dtb

dtb-$(CONFIG_ARCH_STI) += stih410-b2260.dtb

dtb-$(CONFIG_STM32MP15x) += \
	stm32mp157a-dk1.dtb \
	stm32mp157a-avenger96.dtb \
	stm32mp157c-dk2.dtb \
	stm32mp157c-ed1.dtb \
	stm32mp157c-ev1.dtb \
	stm32mp15xx-dhcom-pdk2.dtb

dtb-$(CONFIG_SOC_K3_AM6) += k3-am654-base-board.dtb k3-am654-r5-base-board.dtb
dtb-$(CONFIG_SOC_K3_J721E) += k3-j721e-common-proc-board.dtb \
			      k3-j721e-r5-common-proc-board.dtb

dtb-$(CONFIG_ARCH_MEDIATEK) += \
	mt7622-rfb.dtb \
	mt7623n-bananapi-bpi-r2.dtb \
	mt7629-rfb.dtb \
	mt8512-bm1-emmc.dtb \
	mt8516-pumpkin.dtb \
	mt8518-ap1-emmc.dtb

dtb-$(CONFIG_TARGET_GE_BX50V3) += \
	imx6q-bx50v3.dtb \
	imx6q-b850v3.dtb \
	imx6q-b650v3.dtb \
	imx6q-b450v3.dtb

dtb-$(CONFIG_TARGET_MX53PPD) += imx53-ppd.dtb

dtb-$(CONFIG_TARGET_VEXPRESS_CA5X2) += vexpress-v2p-ca5s.dtb
dtb-$(CONFIG_TARGET_VEXPRESS_CA9X4) += vexpress-v2p-ca9.dtb
dtb-$(CONFIG_TARGET_VEXPRESS_CA15_TC2) += vexpress-v2p-ca15_a7.dtb

dtb-$(CONFIG_TARGET_DURIAN) += phytium-durian.dtb

dtb-$(CONFIG_TARGET_PRESIDIO_ASIC) += ca-presidio-engboard.dtb

targets += $(dtb-y)

# Add any required device tree compiler flags here
DTC_FLAGS +=

PHONY += dtbs
dtbs: $(addprefix $(obj)/, $(dtb-y))
	@:

clean-files := *.dtb *.dtbo *_HS<|MERGE_RESOLUTION|>--- conflicted
+++ resolved
@@ -801,17 +801,14 @@
 	imx8mm-ab2.dtb \
 	imx8mn-ddr4-ab2.dtb \
 	imx8mn-ab2.dtb \
-<<<<<<< HEAD
 	picocoremx8mm-lpddr4.dtb \
 	picocoremx8mm-ddr3l.dtb \
 	armstonemx8m.dtb \
 	picocoremx8mn-lpddr4.dtb \
 	picocoremx8mn-ddr3l.dtb \
-	tbs2.dtb
-=======
+	tbs2.dtb \
 	picocoremx8mp.dtb \
 	armstonemx8mp.dtb
->>>>>>> 472c947b
 
 dtb-$(CONFIG_ARCH_IMXRT) += imxrt1050-evk.dtb
 
