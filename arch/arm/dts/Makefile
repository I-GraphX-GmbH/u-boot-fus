# SPDX-License-Identifier: GPL-2.0+

dtb-$(CONFIG_TARGET_SMARTWEB) += at91sam9260-smartweb.dtb
dtb-$(CONFIG_TARGET_TAURUS) += at91sam9g20-taurus.dtb
dtb-$(CONFIG_TARGET_CORVUS) += at91sam9g45-corvus.dtb
dtb-$(CONFIG_TARGET_GURNARD) += at91sam9g45-gurnard.dtb

dtb-$(CONFIG_S5PC100) += s5pc1xx-smdkc100.dtb
dtb-$(CONFIG_S5PC110) += s5pc1xx-goni.dtb
dtb-$(CONFIG_EXYNOS4) += exynos4210-origen.dtb \
	exynos4210-smdkv310.dtb \
	exynos4210-universal_c210.dtb \
	exynos4210-trats.dtb \
	exynos4412-trats2.dtb \
	exynos4412-odroid.dtb

dtb-$(CONFIG_TARGET_HIKEY) += hi6220-hikey.dtb
dtb-$(CONFIG_TARGET_HIKEY960) += hi3660-hikey960.dtb

dtb-$(CONFIG_TARGET_POPLAR) += hi3798cv200-poplar.dtb

dtb-$(CONFIG_EXYNOS5) += exynos5250-arndale.dtb \
	exynos5250-snow.dtb \
	exynos5250-spring.dtb \
	exynos5250-smdk5250.dtb \
	exynos5420-smdk5420.dtb \
	exynos5420-peach-pit.dtb \
	exynos5800-peach-pi.dtb \
	exynos5422-odroidxu3.dtb
dtb-$(CONFIG_EXYNOS7420) += exynos7420-espresso7420.dtb

dtb-$(CONFIG_ARCH_DAVINCI) += \
	da850-evm.dtb \
	da850-lcdk.dtb \
	da850-lego-ev3.dtb

dtb-$(CONFIG_KIRKWOOD) += \
	kirkwood-atl-sbx81lifkw.dtb \
	kirkwood-atl-sbx81lifxcat.dtb \
	kirkwood-blackarmor-nas220.dtb \
	kirkwood-d2net.dtb \
	kirkwood-db-88f6281.dtb \
	kirkwood-db-88f6281-spi.dtb \
	kirkwood-dns325.dtb \
	kirkwood-dockstar.dtb \
	kirkwood-dreamplug.dtb \
	kirkwood-ds109.dtb \
	kirkwood-goflexnet.dtb \
	kirkwood-guruplug-server-plus.dtb \
	kirkwood-ib62x0.dtb \
	kirkwood-iconnect.dtb \
	kirkwood-is2.dtb \
	kirkwood-km_kirkwood.dtb \
	kirkwood-lsxhl.dtb \
	kirkwood-lschlv2.dtb \
	kirkwood-net2big.dtb \
	kirkwood-ns2.dtb \
	kirkwood-ns2lite.dtb \
	kirkwood-ns2max.dtb \
	kirkwood-ns2mini.dtb \
	kirkwood-openrd-base.dtb \
	kirkwood-openrd-client.dtb \
	kirkwood-openrd-ultimate.dtb \
	kirkwood-pogo_e02.dtb \
	kirkwood-sheevaplug.dtb

dtb-$(CONFIG_ARCH_OWL) += \
	bubblegum_96.dtb

dtb-$(CONFIG_ROCKCHIP_PX30) += \
	px30-evb.dtb \
	px30-firefly.dtb

dtb-$(CONFIG_ROCKCHIP_RK3036) += \
	rk3036-sdk.dtb

dtb-$(CONFIG_ROCKCHIP_RK3128) += \
	rk3128-evb.dtb

dtb-$(CONFIG_ROCKCHIP_RK3188) += \
	rk3188-radxarock.dtb

dtb-$(CONFIG_ROCKCHIP_RK322X) += \
	rk3229-evb.dtb

dtb-$(CONFIG_ROCKCHIP_RK3288) += \
	rk3288-evb.dtb \
	rk3288-firefly.dtb \
	rk3288-miqi.dtb \
	rk3288-phycore-rdk.dtb \
	rk3288-popmetal.dtb \
	rk3288-rock2-square.dtb \
	rk3288-tinker.dtb \
	rk3288-tinker-s.dtb \
	rk3288-veyron-jerry.dtb \
	rk3288-veyron-mickey.dtb \
	rk3288-veyron-minnie.dtb \
	rk3288-veyron-speedy.dtb \
	rk3288-vyasa.dtb

dtb-$(CONFIG_ROCKCHIP_RK3308) += \
	rk3308-evb.dtb \
	rk3308-roc-cc.dtb

dtb-$(CONFIG_ROCKCHIP_RK3328) += \
	rk3328-evb.dtb \
	rk3328-rock64.dtb

dtb-$(CONFIG_ROCKCHIP_RK3368) += \
	rk3368-lion.dtb \
	rk3368-sheep.dtb \
	rk3368-geekbox.dtb \
	rk3368-px5-evb.dtb \

dtb-$(CONFIG_ROCKCHIP_RK3399) += \
	rk3399-evb.dtb \
	rk3399-ficus.dtb \
	rk3399-firefly.dtb \
	rk3399-gru-bob.dtb \
	rk3399-khadas-edge.dtb \
	rk3399-khadas-edge-captain.dtb \
	rk3399-khadas-edge-v.dtb \
	rk3399-leez-p710.dtb \
	rk3399-nanopc-t4.dtb \
	rk3399-nanopi-m4.dtb \
	rk3399-nanopi-neo4.dtb \
	rk3399-orangepi.dtb \
	rk3399-puma-ddr1333.dtb \
	rk3399-puma-ddr1600.dtb \
	rk3399-puma-ddr1866.dtb \
	rk3399-roc-pc.dtb \
	rk3399-rock-pi-4.dtb \
	rk3399-rock960.dtb \
	rk3399-rockpro64.dtb

dtb-$(CONFIG_ROCKCHIP_RV1108) += \
	rv1108-elgin-r1.dtb \
	rv1108-evb.dtb

dtb-$(CONFIG_ARCH_MESON) += \
	meson-gxbb-nanopi-k2.dtb \
	meson-gxbb-odroidc2.dtb \
	meson-gxbb-nanopi-k2.dtb \
	meson-gxbb-p200.dtb \
	meson-gxbb-p201.dtb \
	meson-gxl-s905x-p212.dtb \
	meson-gxl-s805x-libretech-ac.dtb \
	meson-gxl-s905x-libretech-cc.dtb \
	meson-gxl-s905x-khadas-vim.dtb \
	meson-gxm-khadas-vim2.dtb \
	meson-axg-s400.dtb \
	meson-g12a-u200.dtb \
	meson-g12a-sei510.dtb \
	meson-g12b-odroid-n2.dtb \
	meson-g12b-a311d-khadas-vim3.dtb \
	meson-sm1-sei610.dtb
dtb-$(CONFIG_TEGRA) += tegra20-harmony.dtb \
	tegra20-medcom-wide.dtb \
	tegra20-paz00.dtb \
	tegra20-plutux.dtb \
	tegra20-seaboard.dtb \
	tegra20-tec.dtb \
	tegra20-trimslice.dtb \
	tegra20-ventana.dtb \
	tegra20-colibri.dtb \
	tegra30-apalis.dtb \
	tegra30-beaver.dtb \
	tegra30-cardhu.dtb \
	tegra30-colibri.dtb \
	tegra30-tec-ng.dtb \
	tegra114-dalmore.dtb \
	tegra124-apalis.dtb \
	tegra124-jetson-tk1.dtb \
	tegra124-nyan-big.dtb \
	tegra124-cei-tk1-som.dtb \
	tegra124-venice2.dtb \
	tegra186-p2771-0000-000.dtb \
	tegra186-p2771-0000-500.dtb \
	tegra210-e2220-1170.dtb \
	tegra210-p2371-0000.dtb \
	tegra210-p2371-2180.dtb \
	tegra210-p2571.dtb

dtb-$(CONFIG_ARCH_MVEBU) +=			\
	armada-3720-db.dtb			\
	armada-3720-espressobin.dtb		\
	armada-3720-turris-mox.dtb		\
	armada-3720-uDPU.dtb			\
	armada-375-db.dtb			\
	armada-388-clearfog.dtb			\
	armada-388-gp.dtb			\
	armada-388-helios4.dtb			\
	armada-385-db-88f6820-amc.dtb		\
	armada-385-turris-omnia.dtb		\
	armada-7040-db.dtb			\
	armada-7040-db-nand.dtb			\
	armada-8040-db.dtb			\
	armada-8040-mcbin.dtb			\
	armada-8040-clearfog-gt-8k.dtb		\
	armada-xp-gp.dtb			\
	armada-xp-maxbcm.dtb			\
	armada-xp-synology-ds414.dtb		\
	armada-xp-theadorable.dtb		\
	armada-38x-controlcenterdc.dtb		\
	armada-385-atl-x530.dtb			\
	armada-385-atl-x530DP.dtb		\
	armada-xp-db-xc3-24g4xg.dtb		\
	armada-xp-crs305-1g-4s.dtb

dtb-$(CONFIG_ARCH_UNIPHIER_LD11) += \
	uniphier-ld11-global.dtb \
	uniphier-ld11-ref.dtb
dtb-$(CONFIG_ARCH_UNIPHIER_LD20) += \
	uniphier-ld20-global.dtb \
	uniphier-ld20-ref.dtb
dtb-$(CONFIG_ARCH_UNIPHIER_LD4) += \
	uniphier-ld4-ref.dtb
dtb-$(CONFIG_ARCH_UNIPHIER_LD6B) += \
	uniphier-ld6b-ref.dtb
dtb-$(CONFIG_ARCH_UNIPHIER_PRO4) += \
	uniphier-pro4-ace.dtb \
	uniphier-pro4-ref.dtb \
	uniphier-pro4-sanji.dtb
dtb-$(CONFIG_ARCH_UNIPHIER_PRO5) += \
	uniphier-pro5-4kbox.dtb
dtb-$(CONFIG_ARCH_UNIPHIER_PXS2) += \
	uniphier-pxs2-gentil.dtb \
	uniphier-pxs2-vodka.dtb
dtb-$(CONFIG_ARCH_UNIPHIER_PXS3) += \
	uniphier-pxs3-ref.dtb
dtb-$(CONFIG_ARCH_UNIPHIER_SLD8) += \
	uniphier-sld8-ref.dtb

dtb-$(CONFIG_ARCH_ZYNQ) += \
	bitmain-antminer-s9.dtb \
	zynq-cc108.dtb \
	zynq-cse-nand.dtb \
	zynq-cse-nor.dtb \
	zynq-cse-qspi-single.dtb \
	zynq-dlc20-rev1.0.dtb \
	zynq-microzed.dtb \
	zynq-minized.dtb \
	zynq-picozed.dtb \
	zynq-syzygy-hub.dtb \
	zynq-topic-miami.dtb \
	zynq-topic-miamilite.dtb \
	zynq-topic-miamiplus.dtb \
	zynq-zc702.dtb \
	zynq-zc706.dtb \
	zynq-zc770-xm010.dtb \
	zynq-zc770-xm011.dtb \
	zynq-zc770-xm011-x16.dtb \
	zynq-zc770-xm012.dtb \
	zynq-zc770-xm013.dtb \
	zynq-zed.dtb \
	zynq-zturn.dtb \
	zynq-zybo.dtb \
	zynq-zybo-z7.dtb
dtb-$(CONFIG_ARCH_ZYNQMP) += \
	avnet-ultra96-rev1.dtb			\
	avnet-ultrazedev-cc-v1.0-ultrazedev-som-v1.0.dtb	\
	zynqmp-a2197-revA.dtb			\
	zynqmp-e-a2197-00-revA.dtb		\
	zynqmp-g-a2197-00-revA.dtb		\
	zynqmp-m-a2197-01-revA.dtb		\
	zynqmp-m-a2197-02-revA.dtb		\
	zynqmp-m-a2197-03-revA.dtb		\
	zynqmp-p-a2197-00-revA.dtb		\
	zynqmp-mini.dtb				\
	zynqmp-mini-emmc0.dtb			\
	zynqmp-mini-emmc1.dtb			\
	zynqmp-mini-nand.dtb			\
	zynqmp-mini-qspi.dtb			\
	zynqmp-zcu100-revC.dtb			\
	zynqmp-zcu102-revA.dtb			\
	zynqmp-zcu102-revB.dtb			\
	zynqmp-zcu102-rev1.0.dtb		\
	zynqmp-zcu104-revA.dtb			\
	zynqmp-zcu104-revC.dtb			\
	zynqmp-zcu106-revA.dtb			\
	zynqmp-zcu111-revA.dtb			\
	zynqmp-zcu1275-revA.dtb			\
	zynqmp-zcu1275-revB.dtb			\
	zynqmp-zcu216-revA.dtb			\
	zynqmp-zc1232-revA.dtb			\
	zynqmp-zc1254-revA.dtb			\
	zynqmp-zc1751-xm015-dc1.dtb		\
	zynqmp-zc1751-xm016-dc2.dtb		\
	zynqmp-zc1751-xm017-dc3.dtb		\
	zynqmp-zc1751-xm018-dc4.dtb		\
	zynqmp-zc1751-xm019-dc5.dtb
dtb-$(CONFIG_ARCH_VERSAL) += \
	versal-mini.dtb \
	versal-mini-emmc0.dtb \
	versal-mini-emmc1.dtb
dtb-$(CONFIG_ARCH_ZYNQMP_R5) += \
	zynqmp-r5.dtb
dtb-$(CONFIG_AM33XX) += \
	am335x-baltos.dtb \
	am335x-bone.dtb \
	am335x-boneblack.dtb \
	am335x-brppt1-mmc.dtb \
	am335x-brppt1-nand.dtb \
	am335x-brppt1-spi.dtb \
	am335x-brxre1.dtb \
	am335x-brsmarc1.dtb \
	am335x-draco.dtb \
	am335x-evm.dtb \
	am335x-evmsk.dtb \
	am335x-bonegreen.dtb \
	am335x-icev2.dtb \
	am335x-pocketbeagle.dtb \
	am335x-pxm50.dtb \
	am335x-rut.dtb \
	am335x-shc.dtb \
	am335x-pdu001.dtb \
	am335x-chiliboard.dtb \
	am335x-sl50.dtb \
	am335x-base0033.dtb \
	am335x-guardian.dtb \
	am335x-wega-rdk.dtb
dtb-$(CONFIG_AM43XX) += am437x-gp-evm.dtb am437x-sk-evm.dtb	\
	am43x-epos-evm.dtb \
	am437x-idk-evm.dtb \
	am4372-generic.dtb \
	am437x-cm-t43.dtb
dtb-$(CONFIG_TARGET_AM3517_EVM) += am3517-evm.dtb
dtb-$(CONFIG_TI816X) += dm8168-evm.dtb
dtb-$(CONFIG_THUNDERX) += thunderx-88xx.dtb

dtb-$(CONFIG_ARCH_SOCFPGA) +=				\
	socfpga_arria5_socdk.dtb			\
	socfpga_arria10_socdk_sdmmc.dtb			\
	socfpga_cyclone5_mcvevk.dtb			\
	socfpga_cyclone5_is1.dtb			\
	socfpga_cyclone5_socdk.dtb			\
	socfpga_cyclone5_dbm_soc1.dtb			\
	socfpga_cyclone5_de0_nano_soc.dtb		\
	socfpga_cyclone5_de1_soc.dtb			\
	socfpga_cyclone5_de10_nano.dtb			\
	socfpga_cyclone5_sockit.dtb			\
	socfpga_cyclone5_socrates.dtb			\
	socfpga_cyclone5_sr1500.dtb			\
	socfpga_cyclone5_vining_fpga.dtb		\
	socfpga_stratix10_socdk.dtb

dtb-$(CONFIG_TARGET_DRA7XX_EVM) += dra72-evm.dtb dra7-evm.dtb	\
	dra72-evm-revc.dtb dra71-evm.dtb dra76-evm.dtb
dtb-$(CONFIG_TARGET_AM57XX_EVM) += am57xx-beagle-x15.dtb \
	am57xx-beagle-x15-revb1.dtb \
	am57xx-beagle-x15-revc.dtb \
	am574x-idk.dtb \
	am572x-idk.dtb	\
	am571x-idk.dtb
dtb-$(CONFIG_TARGET_STV0991) += stv0991.dtb

dtb-$(CONFIG_ARCH_LS1021A) += ls1021a-qds-duart.dtb \
	ls1021a-qds-lpuart.dtb \
	ls1021a-twr-duart.dtb ls1021a-twr-lpuart.dtb \
	ls1021a-iot-duart.dtb ls1021a-tsn.dtb
dtb-$(CONFIG_FSL_LSCH3) += fsl-ls2080a-qds.dtb \
	fsl-ls2080a-rdb.dtb \
	fsl-ls2081a-rdb.dtb \
	fsl-ls2088a-rdb-qspi.dtb \
	fsl-ls1088a-rdb.dtb \
	fsl-ls1088a-qds.dtb \
	fsl-ls1028a-rdb.dtb \
	fsl-ls1028a-qds.dtb \
	fsl-lx2160a-rdb.dtb \
	fsl-lx2160a-qds.dtb
dtb-$(CONFIG_FSL_LSCH2) += fsl-ls1043a-qds-duart.dtb \
	fsl-ls1043a-qds-lpuart.dtb \
	fsl-ls1043a-rdb.dtb \
	fsl-ls1046a-qds-duart.dtb \
	fsl-ls1046a-qds-lpuart.dtb \
	fsl-ls1046a-rdb.dtb \
	fsl-ls1046a-frwy.dtb \
	fsl-ls1012a-qds.dtb \
	fsl-ls1012a-rdb.dtb \
	fsl-ls1012a-2g5rdb.dtb \
	fsl-ls1012a-frdm.dtb \
	fsl-ls1012a-frwy.dtb

dtb-$(CONFIG_TARGET_DRAGONBOARD410C) += dragonboard410c.dtb
dtb-$(CONFIG_TARGET_DRAGONBOARD820C) += dragonboard820c.dtb

dtb-$(CONFIG_STM32F4) += stm32f429-disco.dtb \
	stm32429i-eval.dtb \
	stm32f469-disco.dtb

dtb-$(CONFIG_STM32F7) += stm32f746-disco.dtb \
	stm32f769-disco.dtb \
	stm32746g-eval.dtb
dtb-$(CONFIG_STM32H7) += stm32h743i-disco.dtb \
	stm32h743i-eval.dtb

dtb-$(CONFIG_MACH_SUN4I) += \
	sun4i-a10-a1000.dtb \
	sun4i-a10-ba10-tvbox.dtb \
	sun4i-a10-chuwi-v7-cw0825.dtb \
	sun4i-a10-cubieboard.dtb \
	sun4i-a10-dserve-dsrv9703c.dtb \
	sun4i-a10-gemei-g9.dtb \
	sun4i-a10-hackberry.dtb \
	sun4i-a10-hyundai-a7hd.dtb \
	sun4i-a10-inet1.dtb \
	sun4i-a10-inet-3f.dtb \
	sun4i-a10-inet-3w.dtb \
	sun4i-a10-inet97fv2.dtb \
	sun4i-a10-inet9f-rev03.dtb \
	sun4i-a10-itead-iteaduino-plus.dtb \
	sun4i-a10-jesurun-q5.dtb \
	sun4i-a10-marsboard.dtb \
	sun4i-a10-mini-xplus.dtb \
	sun4i-a10-mk802.dtb \
	sun4i-a10-mk802ii.dtb \
	sun4i-a10-olinuxino-lime.dtb \
	sun4i-a10-pcduino.dtb \
	sun4i-a10-pcduino2.dtb \
	sun4i-a10-pov-protab2-ips9.dtb
dtb-$(CONFIG_MACH_SUN5I) += \
	sun5i-a10s-auxtek-t003.dtb \
	sun5i-a10s-auxtek-t004.dtb \
	sun5i-a10s-mk802.dtb \
	sun5i-a10s-olinuxino-micro.dtb \
	sun5i-a10s-r7-tv-dongle.dtb \
	sun5i-a10s-wobo-i5.dtb \
	sun5i-a13-ampe-a76.dtb \
	sun5i-a13-difrnce-dit4350.dtb \
	sun5i-a13-empire-electronix-d709.dtb \
	sun5i-a13-empire-electronix-m712.dtb \
	sun5i-a13-hsg-h702.dtb \
	sun5i-a13-inet-86vs.dtb \
	sun5i-a13-inet-98v-rev2.dtb \
	sun5i-a13-olinuxino.dtb \
	sun5i-a13-olinuxino-micro.dtb \
	sun5i-a13-q8-tablet.dtb \
	sun5i-a13-utoo-p66.dtb \
	sun5i-gr8-chip-pro.dtb \
	sun5i-r8-chip.dtb
dtb-$(CONFIG_MACH_SUN6I) += \
	sun6i-a31-app4-evb1.dtb \
	sun6i-a31-colombus.dtb \
	sun6i-a31-hummingbird.dtb \
	sun6i-a31-i7.dtb \
	sun6i-a31-m9.dtb \
	sun6i-a31-mele-a1000g-quad.dtb \
	sun6i-a31-mixtile-loftq.dtb \
	sun6i-a31s-colorfly-e708-q1.dtb \
	sun6i-a31s-cs908.dtb \
	sun6i-a31s-inet-q972.dtb \
	sun6i-a31s-primo81.dtb \
	sun6i-a31s-sina31s.dtb \
	sun6i-a31s-sinovoip-bpi-m2.dtb \
	sun6i-a31s-yones-toptech-bs1078-v2.dtb
dtb-$(CONFIG_MACH_SUN7I) += \
	sun7i-a20-ainol-aw1.dtb \
	sun7i-a20-bananapi.dtb \
	sun7i-a20-bananapi-m1-plus.dtb \
	sun7i-a20-bananapro.dtb \
	sun7i-a20-cubieboard2.dtb \
	sun7i-a20-cubietruck.dtb \
	sun7i-a20-hummingbird.dtb \
	sun7i-a20-i12-tvbox.dtb \
	sun7i-a20-icnova-swac.dtb \
	sun7i-a20-itead-ibox.dtb \
	sun7i-a20-lamobo-r1.dtb \
	sun7i-a20-m3.dtb \
	sun7i-a20-m5.dtb \
	sun7i-a20-mk808c.dtb \
	sun7i-a20-olimex-som-evb.dtb \
	sun7i-a20-olimex-som204-evb.dtb \
	sun7i-a20-olimex-som204-evb-emmc.dtb \
	sun7i-a20-olinuxino-lime.dtb \
	sun7i-a20-olinuxino-lime2.dtb \
	sun7i-a20-olinuxino-lime2-emmc.dtb \
	sun7i-a20-olinuxino-micro.dtb \
	sun7i-a20-olinuxino-micro-emmc.dtb \
	sun7i-a20-orangepi.dtb \
	sun7i-a20-orangepi-mini.dtb \
	sun7i-a20-pcduino3.dtb \
	sun7i-a20-pcduino3-nano.dtb \
	sun7i-a20-primo73.dtb \
	sun7i-a20-wexler-tab7200.dtb \
	sun7i-a20-wits-pro-a20-dkt.dtb \
	sun7i-a20-yones-toptech-bd1078.dtb
dtb-$(CONFIG_MACH_SUN8I_A23) += \
	sun8i-a23-evb.dtb \
	sun8i-a23-gt90h-v4.dtb \
	sun8i-a23-inet86dz.dtb \
	sun8i-a23-polaroid-mid2407pxe03.dtb \
	sun8i-a23-polaroid-mid2809pxe04.dtb \
	sun8i-a23-q8-tablet.dtb
dtb-$(CONFIG_MACH_SUN8I_A33) += \
	sun8i-a33-ga10h-v1.1.dtb \
	sun8i-a33-inet-d978-rev2.dtb \
	sun8i-a33-olinuxino.dtb \
	sun8i-a33-q8-tablet.dtb \
	sun8i-a33-sinlinx-sina33.dtb \
	sun8i-r16-bananapi-m2m.dtb \
	sun8i-r16-nintendo-nes-classic-edition.dtb \
	sun8i-r16-parrot.dtb
dtb-$(CONFIG_MACH_SUN8I_A83T) += \
	sun8i-a83t-allwinner-h8homlet-v2.dtb \
	sun8i-a83t-bananapi-m3.dtb \
	sun8i-a83t-cubietruck-plus.dtb \
	sun8i-a83t-tbs-a711.dtb
dtb-$(CONFIG_MACH_SUN8I_H3) += \
	sun8i-h2-plus-bananapi-m2-zero.dtb \
	sun8i-h2-plus-libretech-all-h3-cc.dtb \
	sun8i-h2-plus-orangepi-r1.dtb \
	sun8i-h2-plus-orangepi-zero.dtb \
	sun8i-h3-bananapi-m2-plus.dtb \
	sun8i-h3-beelink-x2.dtb \
	sun8i-h3-libretech-all-h3-cc.dtb \
	sun8i-h3-nanopi-m1.dtb \
	sun8i-h3-nanopi-m1-plus.dtb \
	sun8i-h3-nanopi-neo.dtb \
	sun8i-h3-nanopi-neo-air.dtb \
	sun8i-h3-orangepi-2.dtb \
	sun8i-h3-orangepi-lite.dtb \
	sun8i-h3-orangepi-one.dtb \
	sun8i-h3-orangepi-pc.dtb \
	sun8i-h3-orangepi-pc-plus.dtb \
	sun8i-h3-orangepi-plus.dtb \
	sun8i-h3-orangepi-plus2e.dtb \
	sun8i-h3-orangepi-zero-plus2.dtb
dtb-$(CONFIG_MACH_SUN8I_R40) += \
	sun8i-r40-bananapi-m2-ultra.dtb \
	sun8i-v40-bananapi-m2-berry.dtb
dtb-$(CONFIG_MACH_SUN8I_V3S) += \
	sun8i-v3s-licheepi-zero.dtb
dtb-$(CONFIG_MACH_SUN50I_H5) += \
	sun50i-h5-bananapi-m2-plus.dtb \
	sun50i-h5-emlid-neutis-n5-devboard.dtb \
	sun50i-h5-libretech-all-h3-cc.dtb \
	sun50i-h5-nanopi-neo2.dtb \
	sun50i-h5-nanopi-neo-plus2.dtb \
	sun50i-h5-orangepi-zero-plus.dtb \
	sun50i-h5-orangepi-pc2.dtb \
	sun50i-h5-orangepi-prime.dtb \
	sun50i-h5-orangepi-zero-plus2.dtb
dtb-$(CONFIG_MACH_SUN50I_H6) += \
	sun50i-h6-beelink-gs1.dtb \
	sun50i-h6-orangepi-lite2.dtb \
	sun50i-h6-orangepi-one-plus.dtb \
	sun50i-h6-pine-h64.dtb
dtb-$(CONFIG_MACH_SUN50I) += \
	sun50i-a64-amarula-relic.dtb \
	sun50i-a64-bananapi-m64.dtb \
	sun50i-a64-nanopi-a64.dtb \
	sun50i-a64-oceanic-5205-5inmfd.dtb \
	sun50i-a64-olinuxino.dtb \
	sun50i-a64-olinuxino-emmc.dtb \
	sun50i-a64-orangepi-win.dtb \
	sun50i-a64-pine64-lts.dtb \
	sun50i-a64-pine64-plus.dtb \
	sun50i-a64-pine64.dtb \
	sun50i-a64-pinebook.dtb \
	sun50i-a64-sopine-baseboard.dtb \
	sun50i-a64-teres-i.dtb
dtb-$(CONFIG_MACH_SUN9I) += \
	sun9i-a80-optimus.dtb \
	sun9i-a80-cubieboard4.dtb \
	sun9i-a80-cx-a99.dtb

dtb-$(CONFIG_VF610) += vf500-colibri.dtb \
	vf610-colibri.dtb \
	vf610-twr.dtb \
	vf610-pcm052.dtb \
	vf610-bk4r1.dtb

dtb-$(CONFIG_MX53) += imx53-cx9020.dtb \
	imx53-kp.dtb \
	imx53-m53menlo.dtb

<<<<<<< HEAD
dtb-$(CONFIG_MX6Q) += \
	imx6-apalis.dtb \
	imx6q-display5.dtb \
	imx6q-logicpd.dtb \
	imx6q-novena.dtb \
	imx6q-sabreauto.dtb \
	imx6q-sabreauto-ecspi.dtb \
	imx6q-sabreauto-gpmi-weim.dtb \
	imx6q-sabresd.dtb \
	imx6q-arm2.dtb \
	imx6q-pop-arm2.dtb \
	imx6q-tbs2910.dtb

dtb-$(CONFIG_MX6DL) += \
	imx6dl-sabreauto.dtb \
	imx6dl-sabreauto-ecspi.dtb \
	imx6dl-sabreauto-gpmi-weim.dtb \
	imx6dl-sabresd.dtb \
	imx6dl-arm2.dtb

dtb-$(CONFIG_MX6S) += \
	imx6dl-sabreauto.dtb \
	imx6dl-sabreauto-ecspi.dtb \
	imx6dl-sabreauto-gpmi-weim.dtb \
	imx6dl-sabresd.dtb

dtb-$(CONFIG_MX6QP) += \
	imx6qp-sabreauto.dtb \
	imx6qp-sabreauto-ecspi.dtb \
	imx6qp-sabreauto-gpmi-weim.dtb \
	imx6qp-sabresd.dtb

dtb-$(CONFIG_MX6QDL) += \
=======
ifneq ($(CONFIG_MX6DL)$(CONFIG_MX6QDL)$(CONFIG_MX6S),)
dtb-y += \
	imx6dl-brppt2.dtb \
>>>>>>> 252100a3
	imx6dl-dhcom-pdk2.dtb \
	imx6dl-icore.dtb \
	imx6dl-icore-mipi.dtb \
	imx6dl-icore-rqs.dtb \
	imx6dl-mamoj.dtb \
	imx6dl-nitrogen6x.dtb \
	imx6dl-pico.dtb \
	imx6dl-sabreauto.dtb \
	imx6dl-sabresd.dtb \
	imx6dl-wandboard-revb1.dtb \

endif

ifneq ($(CONFIG_MX6Q)$(CONFIG_MX6QDL),)
dtb-y += \
	imx6-apalis.dtb \
	imx6q-cm-fx6.dtb \
	imx6q-dhcom-pdk2.dtb \
	imx6q-display5.dtb \
	imx6q-icore.dtb \
	imx6q-icore-mipi.dtb \
	imx6q-icore-rqs.dtb \
	imx6q-kp.dtb \
	imx6q-logicpd.dtb \
	imx6q-mccmon6.dtb\
	imx6q-nitrogen6x.dtb \
	imx6q-novena.dtb \
	imx6q-pico.dtb \
	imx6q-sabreauto.dtb \
	imx6q-sabrelite.dtb \
	imx6q-sabresd.dtb \
	imx6q-tbs2910.dtb \
	imx6q-wandboard-revb1.dtb \
	imx6qp-sabreauto.dtb \
	imx6qp-sabresd.dtb \
	imx6qp-wandboard-revd1.dtb \

endif

dtb-$(CONFIG_MX6SL) += imx6sl-evk.dtb

dtb-$(CONFIG_MX6SLL) += imx6sll-evk.dtb \
	imx6sll-lpddr2-arm2.dtb \
	imx6sll-lpddr3-arm2.dtb \
	imx6sll-lpddr3-arm2-ecspi.dtb

dtb-$(CONFIG_MX6SX) += \
	imx6sx-14x14-arm2.dtb \
	imx6sx-17x17-arm2.dtb \
	imx6sx-17x17-arm2-ecspi.dtb \
	imx6sx-17x17-arm2-gpmi-weim.dtb \
	imx6sx-19x19-arm2.dtb \
	imx6sx-19x19-arm2-ecspi.dtb \
	imx6sx-19x19-arm2-gpmi-weim.dtb \
	imx6sx-sabreauto.dtb \
	imx6sx-sdb.dtb \
	imx6sx-sdb-emmc.dtb \
	imx6sx-softing-vining-2000.dtb

dtb-$(CONFIG_MX6UL) += \
	imx6ul-geam.dtb \
	imx6ul-isiot-emmc.dtb \
	imx6ul-isiot-nand.dtb \
	imx6ul-opos6uldev.dtb \
	imx6ul-14x14-ddr3-arm2.dtb \
	imx6ul-14x14-ddr3-arm2-emmc.dtb \
	imx6ul-14x14-ddr3-arm2-gpmi-weim.dtb \
	imx6ul-14x14-lpddr2-arm2.dtb \
	imx6ul-14x14-evk.dtb \
	imx6ul-14x14-evk-emmc.dtb \
	imx6ul-14x14-evk-gpmi-weim.dtb \
	imx6ul-9x9-evk.dtb \
	imx6ul-liteboard.dtb \
	imx6ul-phycore-segin.dtb \
	imx6ul-pico-hobbit.dtb \
	imx6ul-pico-pi.dtb

dtb-$(CONFIG_MX6ULL) += \
	imx6ull-14x14-ddr3-arm2.dtb \
	imx6ull-14x14-ddr3-arm2-epdc.dtb \
	imx6ull-14x14-ddr3-arm2-emmc.dtb \
	imx6ull-14x14-ddr3-arm2-gpmi-weim.dtb \
	imx6ull-14x14-ddr3-arm2-tsc.dtb \
	imx6ull-14x14-evk.dtb \
	imx6ull-14x14-evk-emmc.dtb \
	imx6ull-14x14-evk-gpmi-weim.dtb \
	imx6ull-9x9-evk.dtb \
	imx6ull-colibri.dtb \
	imx6ulz-14x14-evk.dtb \
	imx6ulz-14x14-evk-emmc.dtb \
	imx6ulz-14x14-evk-gpmi-weim.dtb \
	imx6ull-phycore-segin.dtb \
	imx6ull-dart-6ul.dtb \
	imx6ulz-14x14-evk.dtb

dtb-$(CONFIG_ARCH_MX6) += \
	imx6-apalis.dtb \
	imx6-colibri.dtb

dtb-$(CONFIG_MX7) += imx7d-sdb.dtb \
	imx7d-sdb-qspi.dtb \
	imx7d-sdb-epdc.dtb \
	imx7d-sdb-gpmi-weim.dtb \
	imx7d-sdb-reva.dtb \
	imx7-colibri-emmc.dtb \
	imx7-colibri-rawnand.dtb \
	imx7s-warp.dtb \
<<<<<<< HEAD
	imx7d-12x12-lpddr3-arm2.dtb \
	imx7d-12x12-lpddr3-arm2-ecspi.dtb \
	imx7d-12x12-lpddr3-arm2-qspi.dtb \
	imx7d-12x12-ddr3-arm2.dtb \
	imx7d-19x19-ddr3-arm2.dtb \
	imx7d-19x19-lpddr2-arm2.dtb \
	imx7d-19x19-lpddr3-arm2.dtb \
=======
	imx7d-meerkat96.dtb \
>>>>>>> 252100a3
	imx7d-pico-pi.dtb \
	imx7d-pico-hobbit.dtb

dtb-$(CONFIG_ARCH_MX7ULP) += imx7ulp-evk.dtb \
	imx7ulp-evk-emmc.dtb \
	imx7ulp-evk-qspi.dtb \
	imx7ulp-10x10-arm2.dtb \
	imx7ulp-14x14-arm2.dtb \
	picocoremx7ulp.dtb

dtb-$(CONFIG_ARCH_IMX8) += fsl-imx8qxp-mek.dtb \
	fsl-imx8qm-mek.dtb \
<<<<<<< HEAD
	fsl-imx8qm-mek-auto.dtb \
	fsl-imx8qm-mek-auto2.dtb \
	fsl-imx8qxp-mek-auto.dtb \
	fsl-imx8qm-ddr4-arm2.dtb \
	fsl-imx8qm-lpddr4-arm2.dtb \
	fsl-imx8qxp-lpddr4-arm2.dtb \
	fsl-imx8qxp-lpddr4-arm2-gpmi-nand.dtb \
	fsl-imx8qxp-17x17-val.dtb \
	fsl-imx8dx-17x17-val.dtb \
	fsl-imx8dx-mek.dtb \
	fsl-imx8dxl-phantom-mek.dtb \
	fsl-imx8dxl-evk.dtb

dtb-$(CONFIG_ARCH_IMX8M) += fsl-imx8mq-evk.dtb \
	fsl-imx8mq-ddr3l-arm2.dtb \
	fsl-imx8mq-ddr4-arm2.dtb \
	fsl-imx8mm-evk.dtb \
	fsl-imx8mm-ddr3l-val.dtb \
	fsl-imx8mm-ddr4-evk.dtb \
	fsl-imx8mm-ddr4-val.dtb \
	fsl-imx8mm-evk.dtb \
	fsl-imx8mn-ddr4-evk.dtb \
	fsl-imx8mn-evk.dtb \
	fsl-imx8mq-aiy.dtb \
	fsl-imx8mp-evk.dtb \
	picocoremx8mm-lpddr4.dtb \
	picocoremx8mm-ddr3l.dtb \
	armstonemx8m.dtb \
	picocoremx8mn-lpddr4.dtb \
	picocoremx8mn-ddr3l.dtb \
	tbs2.dtb
=======
	imx8qm-rom7720-a1.dtb \
	fsl-imx8qxp-ai_ml.dtb \
	fsl-imx8qxp-colibri.dtb \
	fsl-imx8qxp-mek.dtb

dtb-$(CONFIG_ARCH_IMX8M) += \
	imx8mm-evk.dtb \
	imx8mn-ddr4-evk.dtb \
	imx8mq-evk.dtb
>>>>>>> 252100a3

dtb-$(CONFIG_RCAR_GEN2) += \
	r8a7790-lager-u-boot.dtb \
	r8a7790-stout-u-boot.dtb \
	r8a7791-koelsch-u-boot.dtb \
	r8a7791-porter-u-boot.dtb \
	r8a7792-blanche-u-boot.dtb \
	r8a7793-gose-u-boot.dtb \
	r8a7794-alt-u-boot.dtb \
	r8a7794-silk-u-boot.dtb

dtb-$(CONFIG_RCAR_GEN3) += \
	r8a7795-h3ulcb-u-boot.dtb \
	r8a7795-salvator-x-u-boot.dtb \
	r8a7796-m3ulcb-u-boot.dtb \
	r8a7796-salvator-x-u-boot.dtb \
	r8a77965-m3nulcb-u-boot.dtb \
	r8a77965-salvator-x-u-boot.dtb \
	r8a77970-eagle-u-boot.dtb \
	r8a77980-condor-u-boot.dtb \
	r8a77990-ebisu-u-boot.dtb \
	r8a77995-draak-u-boot.dtb

dtb-$(CONFIG_RZA1) += \
	r7s72100-gr-peach-u-boot.dtb

dtb-$(CONFIG_SOC_KEYSTONE) += keystone-k2hk-evm.dtb \
	keystone-k2l-evm.dtb \
	keystone-k2e-evm.dtb \
	keystone-k2g-evm.dtb \
	keystone-k2g-generic.dtb \
	keystone-k2g-ice.dtb

dtb-$(CONFIG_TARGET_AT91SAM9261EK) += at91sam9261ek.dtb

dtb-$(CONFIG_TARGET_PM9261) += at91sam9261ek.dtb

dtb-$(CONFIG_TARGET_PM9263) += at91sam9263ek.dtb

dtb-$(CONFIG_TARGET_MEESC) += at91sam9263ek.dtb

dtb-$(CONFIG_TARGET_AT91SAM9263EK) += at91sam9263ek.dtb

dtb-$(CONFIG_TARGET_AT91SAM9RLEK) += at91sam9rlek.dtb

dtb-$(CONFIG_TARGET_AT91SAM9260EK) += \
	at91sam9260ek.dtb	\
	at91sam9g20ek.dtb	\
	at91sam9g20ek_2mmc.dtb

dtb-$(CONFIG_TARGET_AT91SAM9M10G45EK) += at91sam9m10g45ek.dtb

dtb-$(CONFIG_TARGET_PM9G45) += at91sam9m10g45ek.dtb

dtb-$(CONFIG_TARGET_AT91SAM9X5EK) += \
	at91sam9g15ek.dtb	\
	at91sam9g25ek.dtb	\
	at91sam9g35ek.dtb	\
	at91sam9x25ek.dtb	\
	at91sam9x35ek.dtb

dtb-$(CONFIG_TARGET_SAM9X60EK) += sam9x60ek.dtb

dtb-$(CONFIG_TARGET_AT91SAM9N12EK) += at91sam9n12ek.dtb

dtb-$(CONFIG_TARGET_GARDENA_SMART_GATEWAY_AT91SAM) += \
	at91sam9g25-gardena-smart-gateway.dtb

dtb-$(CONFIG_TARGET_ETHERNUT5) += ethernut5.dtb

dtb-$(CONFIG_TARGET_USB_A9263) += usb_a9263.dtb

dtb-$(CONFIG_TARGET_OMAP3_LOGIC) += \
	logicpd-som-lv-35xx-devkit.dtb \
	logicpd-som-lv-37xx-devkit.dtb \
	logicpd-torpedo-35xx-devkit.dtb \
	logicpd-torpedo-37xx-devkit.dtb

dtb-$(CONFIG_TARGET_OMAP3_EVM) += \
	omap3-evm-37xx.dtb \
	omap3-evm.dtb

dtb-$(CONFIG_TARGET_OMAP3_BEAGLE) += \
	omap3-beagle-xm-ab.dtb \
	omap3-beagle-xm.dtb \
	omap3-beagle.dtb

dtb-$(CONFIG_TARGET_OMAP3_IGEP00X0) += \
	omap3-igep0020.dtb

dtb-$(CONFIG_TARGET_SAMA5D2_PTC_EK) += \
	at91-sama5d2_ptc_ek.dtb

dtb-$(CONFIG_TARGET_SAMA5D2_XPLAINED) += \
	at91-sama5d2_xplained.dtb

dtb-$(CONFIG_TARGET_SAMA5D27_SOM1_EK) += \
	at91-sama5d27_som1_ek.dtb

dtb-$(CONFIG_TARGET_SAMA5D27_WLSOM1_EK) += \
	at91-sama5d27_wlsom1_ek.dtb

dtb-$(CONFIG_TARGET_SAMA5D2_ICP) += \
	at91-sama5d2_icp.dtb

dtb-$(CONFIG_TARGET_SAMA5D3XEK) += \
	sama5d31ek.dtb \
	sama5d33ek.dtb \
	sama5d34ek.dtb \
	sama5d35ek.dtb \
	sama5d36ek.dtb \
	sama5d36ek_cmp.dtb

dtb-$(CONFIG_TARGET_SAMA5D3_XPLAINED) += \
	at91-sama5d3_xplained.dtb

dtb-$(CONFIG_TARGET_SAMA5D4EK) += \
	at91-sama5d4ek.dtb

dtb-$(CONFIG_TARGET_SAMA5D4_XPLAINED) += \
	at91-sama5d4_xplained.dtb

dtb-$(CONFIG_TARGET_VINCO) += \
	at91-vinco.dtb

dtb-$(CONFIG_ARCH_BCM283X) += \
	bcm2835-rpi-a.dtb \
	bcm2835-rpi-a-plus.dtb \
	bcm2835-rpi-b.dtb \
	bcm2835-rpi-b-plus.dtb \
	bcm2835-rpi-b-rev2.dtb \
	bcm2835-rpi-cm1-io1.dtb \
	bcm2835-rpi-zero.dtb \
	bcm2835-rpi-zero-w.dtb \
	bcm2836-rpi-2-b.dtb \
	bcm2837-rpi-3-a-plus.dtb \
	bcm2837-rpi-3-b.dtb \
	bcm2837-rpi-3-b-plus.dtb \
	bcm2837-rpi-cm3-io3.dtb

dtb-$(CONFIG_ARCH_BCM63158) += \
	bcm963158.dtb

dtb-$(CONFIG_ARCH_BCM6858) += \
	bcm968580xref.dtb

dtb-$(CONFIG_ARCH_ASPEED) += ast2500-evb.dtb

dtb-$(CONFIG_ARCH_STI) += stih410-b2260.dtb

dtb-$(CONFIG_TARGET_STM32MP1) += \
	stm32mp157a-dk1.dtb \
	stm32mp157a-avenger96.dtb \
	stm32mp157c-dk2.dtb \
	stm32mp157c-ed1.dtb \
	stm32mp157c-ev1.dtb

dtb-$(CONFIG_SOC_K3_AM6) += k3-am654-base-board.dtb k3-am654-r5-base-board.dtb
dtb-$(CONFIG_SOC_K3_J721E) += k3-j721e-common-proc-board.dtb \
			      k3-j721e-r5-common-proc-board.dtb

dtb-$(CONFIG_ARCH_MEDIATEK) += \
	mt7623n-bananapi-bpi-r2.dtb \
	mt7629-rfb.dtb \
	mt8516-pumpkin.dtb \
	mt8518-ap1-emmc.dtb

dtb-$(CONFIG_TARGET_GE_BX50V3) += imx6q-bx50v3.dtb
dtb-$(CONFIG_TARGET_MX53PPD) += imx53-ppd.dtb

dtb-$(CONFIG_TARGET_VEXPRESS_CA5X2) += vexpress-v2p-ca5s.dtb
dtb-$(CONFIG_TARGET_VEXPRESS_CA9X4) += vexpress-v2p-ca9.dtb
dtb-$(CONFIG_TARGET_VEXPRESS_CA15_TC2) += vexpress-v2p-ca15_a7.dtb

dtb-$(CONFIG_TARGET_DURIAN) += phytium-durian.dtb

targets += $(dtb-y)

# Add any required device tree compiler flags here
DTC_FLAGS +=

PHONY += dtbs
dtbs: $(addprefix $(obj)/, $(dtb-y))
	@:

clean-files := *.dtb *.dtbo *_HS<|MERGE_RESOLUTION|>--- conflicted
+++ resolved
@@ -574,45 +574,9 @@
 	imx53-kp.dtb \
 	imx53-m53menlo.dtb
 
-<<<<<<< HEAD
-dtb-$(CONFIG_MX6Q) += \
-	imx6-apalis.dtb \
-	imx6q-display5.dtb \
-	imx6q-logicpd.dtb \
-	imx6q-novena.dtb \
-	imx6q-sabreauto.dtb \
-	imx6q-sabreauto-ecspi.dtb \
-	imx6q-sabreauto-gpmi-weim.dtb \
-	imx6q-sabresd.dtb \
-	imx6q-arm2.dtb \
-	imx6q-pop-arm2.dtb \
-	imx6q-tbs2910.dtb
-
-dtb-$(CONFIG_MX6DL) += \
-	imx6dl-sabreauto.dtb \
-	imx6dl-sabreauto-ecspi.dtb \
-	imx6dl-sabreauto-gpmi-weim.dtb \
-	imx6dl-sabresd.dtb \
-	imx6dl-arm2.dtb
-
-dtb-$(CONFIG_MX6S) += \
-	imx6dl-sabreauto.dtb \
-	imx6dl-sabreauto-ecspi.dtb \
-	imx6dl-sabreauto-gpmi-weim.dtb \
-	imx6dl-sabresd.dtb
-
-dtb-$(CONFIG_MX6QP) += \
-	imx6qp-sabreauto.dtb \
-	imx6qp-sabreauto-ecspi.dtb \
-	imx6qp-sabreauto-gpmi-weim.dtb \
-	imx6qp-sabresd.dtb
-
-dtb-$(CONFIG_MX6QDL) += \
-=======
 ifneq ($(CONFIG_MX6DL)$(CONFIG_MX6QDL)$(CONFIG_MX6S),)
 dtb-y += \
 	imx6dl-brppt2.dtb \
->>>>>>> 252100a3
 	imx6dl-dhcom-pdk2.dtb \
 	imx6dl-icore.dtb \
 	imx6dl-icore-mipi.dtb \
@@ -621,6 +585,8 @@
 	imx6dl-nitrogen6x.dtb \
 	imx6dl-pico.dtb \
 	imx6dl-sabreauto.dtb \
+	imx6dl-sabreauto-ecspi.dtb \
+	imx6dl-sabreauto-gpmi-weim.dtb \
 	imx6dl-sabresd.dtb \
 	imx6dl-wandboard-revb1.dtb \
 
@@ -642,11 +608,17 @@
 	imx6q-novena.dtb \
 	imx6q-pico.dtb \
 	imx6q-sabreauto.dtb \
+	imx6q-sabreauto-ecspi.dtb \
+	imx6q-sabreauto-gpmi-weim.dtb \
 	imx6q-sabrelite.dtb \
 	imx6q-sabresd.dtb \
+	imx6q-arm2.dtb \
+	imx6q-pop-arm2.dtb \
 	imx6q-tbs2910.dtb \
 	imx6q-wandboard-revb1.dtb \
 	imx6qp-sabreauto.dtb \
+	imx6qp-sabreauto-ecspi.dtb \
+	imx6qp-sabreauto-gpmi-weim.dtb \
 	imx6qp-sabresd.dtb \
 	imx6qp-wandboard-revd1.dtb \
 
@@ -720,19 +692,16 @@
 	imx7-colibri-emmc.dtb \
 	imx7-colibri-rawnand.dtb \
 	imx7s-warp.dtb \
-<<<<<<< HEAD
+	imx7d-meerkat96.dtb \
+	imx7d-pico-pi.dtb \
+	imx7d-pico-hobbit.dtb \
 	imx7d-12x12-lpddr3-arm2.dtb \
 	imx7d-12x12-lpddr3-arm2-ecspi.dtb \
 	imx7d-12x12-lpddr3-arm2-qspi.dtb \
 	imx7d-12x12-ddr3-arm2.dtb \
 	imx7d-19x19-ddr3-arm2.dtb \
 	imx7d-19x19-lpddr2-arm2.dtb \
-	imx7d-19x19-lpddr3-arm2.dtb \
-=======
-	imx7d-meerkat96.dtb \
->>>>>>> 252100a3
-	imx7d-pico-pi.dtb \
-	imx7d-pico-hobbit.dtb
+	imx7d-19x19-lpddr3-arm2.dtb
 
 dtb-$(CONFIG_ARCH_MX7ULP) += imx7ulp-evk.dtb \
 	imx7ulp-evk-emmc.dtb \
@@ -741,23 +710,40 @@
 	imx7ulp-14x14-arm2.dtb \
 	picocoremx7ulp.dtb
 
-dtb-$(CONFIG_ARCH_IMX8) += fsl-imx8qxp-mek.dtb \
+dtb-$(CONFIG_ARCH_IMX8) += \
+	fsl-imx8qm-apalis.dtb \
 	fsl-imx8qm-mek.dtb \
-<<<<<<< HEAD
-	fsl-imx8qm-mek-auto.dtb \
-	fsl-imx8qm-mek-auto2.dtb \
-	fsl-imx8qxp-mek-auto.dtb \
 	fsl-imx8qm-ddr4-arm2.dtb \
 	fsl-imx8qm-lpddr4-arm2.dtb \
+	fsl-imx8qm-mek-auto.dtb \
+	imx8qm-rom7720-a1.dtb \
+	fsl-imx8qxp-ai_ml.dtb \
+	fsl-imx8qxp-mek.dtb \
 	fsl-imx8qxp-lpddr4-arm2.dtb \
 	fsl-imx8qxp-lpddr4-arm2-gpmi-nand.dtb \
+	fsl-imx8dx-17x17-val.dtb \
 	fsl-imx8qxp-17x17-val.dtb \
-	fsl-imx8dx-17x17-val.dtb \
+	fsl-imx8qxp-mek-auto.dtb \
 	fsl-imx8dx-mek.dtb \
 	fsl-imx8dxl-phantom-mek.dtb \
 	fsl-imx8dxl-evk.dtb
 
-dtb-$(CONFIG_ARCH_IMX8M) += fsl-imx8mq-evk.dtb \
+dtb-$(CONFIG_ARCH_IMX8M) += \
+	fsl-imx8mm-evk.dtb \
+	fsl-imx8mm-ddr3l-val.dtb \
+	fsl-imx8mm-ddr4-evk.dtb \
+	fsl-imx8mm-ddr4-val.dtb \
+	fsl-imx8mm-evk.dtb \
+	fsl-imx8mn-ddr4-evk.dtb \
+	fsl-imx8mn-evk.dtb \
+	fsl-imx8mp-evk.dtb \
+	picocoremx8mm-lpddr4.dtb \
+	picocoremx8mm-ddr3l.dtb \
+	picocoremx8mn-lpddr4.dtb \
+	picocoremx8mn-ddr3l.dtb \
+	tbs2.dtb
+
+#dtb-$(CONFIG_ARCH_IMX8M) += fsl-imx8mq-evk.dtb \
 	fsl-imx8mq-ddr3l-arm2.dtb \
 	fsl-imx8mq-ddr4-arm2.dtb \
 	fsl-imx8mm-evk.dtb \
@@ -775,17 +761,6 @@
 	picocoremx8mn-lpddr4.dtb \
 	picocoremx8mn-ddr3l.dtb \
 	tbs2.dtb
-=======
-	imx8qm-rom7720-a1.dtb \
-	fsl-imx8qxp-ai_ml.dtb \
-	fsl-imx8qxp-colibri.dtb \
-	fsl-imx8qxp-mek.dtb
-
-dtb-$(CONFIG_ARCH_IMX8M) += \
-	imx8mm-evk.dtb \
-	imx8mn-ddr4-evk.dtb \
-	imx8mq-evk.dtb
->>>>>>> 252100a3
 
 dtb-$(CONFIG_RCAR_GEN2) += \
 	r8a7790-lager-u-boot.dtb \
@@ -919,7 +894,7 @@
 	bcm2835-rpi-b-rev2.dtb \
 	bcm2835-rpi-cm1-io1.dtb \
 	bcm2835-rpi-zero.dtb \
-	bcm2835-rpi-zero-w.dtb \
+	bcm2835-rpi-zero-w.dtb\
 	bcm2836-rpi-2-b.dtb \
 	bcm2837-rpi-3-a-plus.dtb \
 	bcm2837-rpi-3-b.dtb \
