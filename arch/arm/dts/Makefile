# SPDX-License-Identifier:	GPL-2.0+

dtb-$(CONFIG_TARGET_SMARTWEB) += at91sam9260-smartweb.dtb
dtb-$(CONFIG_TARGET_TAURUS) += at91sam9g20-taurus.dtb
dtb-$(CONFIG_TARGET_CORVUS) += at91sam9g45-corvus.dtb
dtb-$(CONFIG_TARGET_GURNARD) += at91sam9g45-gurnard.dtb

dtb-$(CONFIG_S5PC100) += s5pc1xx-smdkc100.dtb
dtb-$(CONFIG_S5PC110) += s5pc1xx-goni.dtb
dtb-$(CONFIG_EXYNOS4) += exynos4210-origen.dtb \
	exynos4210-smdkv310.dtb \
	exynos4210-universal_c210.dtb \
	exynos4210-trats.dtb \
	exynos4412-trats2.dtb \
	exynos4412-odroid.dtb

dtb-$(CONFIG_TARGET_HIKEY) += hi6220-hikey.dtb

dtb-$(CONFIG_TARGET_POPLAR) += hi3798cv200-poplar.dtb

dtb-$(CONFIG_EXYNOS5) += exynos5250-arndale.dtb \
	exynos5250-snow.dtb \
	exynos5250-spring.dtb \
	exynos5250-smdk5250.dtb \
	exynos5420-smdk5420.dtb \
	exynos5420-peach-pit.dtb \
	exynos5800-peach-pi.dtb \
	exynos5422-odroidxu3.dtb
dtb-$(CONFIG_EXYNOS7420) += exynos7420-espresso7420.dtb

dtb-$(CONFIG_ARCH_DAVINCI) += \
	da850-evm.dtb \
	da850-lcdk.dtb

dtb-$(CONFIG_KIRKWOOD) += \
	kirkwood-atl-sbx81lifkw.dtb \
	kirkwood-atl-sbx81lifxcat.dtb \
	kirkwood-blackarmor-nas220.dtb \
	kirkwood-d2net.dtb \
	kirkwood-db-88f6281.dtb \
	kirkwood-db-88f6281-spi.dtb \
	kirkwood-dns325.dtb \
	kirkwood-dockstar.dtb \
	kirkwood-dreamplug.dtb \
	kirkwood-ds109.dtb \
	kirkwood-goflexnet.dtb \
	kirkwood-guruplug-server-plus.dtb \
	kirkwood-ib62x0.dtb \
	kirkwood-iconnect.dtb \
	kirkwood-is2.dtb \
	kirkwood-km_kirkwood.dtb \
	kirkwood-lsxhl.dtb \
	kirkwood-lschlv2.dtb \
	kirkwood-net2big.dtb \
	kirkwood-ns2.dtb \
	kirkwood-ns2lite.dtb \
	kirkwood-ns2max.dtb \
	kirkwood-ns2mini.dtb \
	kirkwood-openrd-base.dtb \
	kirkwood-openrd-client.dtb \
	kirkwood-openrd-ultimate.dtb \
	kirkwood-pogo_e02.dtb \
	kirkwood-sheevaplug.dtb

dtb-$(CONFIG_ARCH_OWL) += \
	bubblegum_96.dtb

dtb-$(CONFIG_ROCKCHIP_RK3036) += \
	rk3036-sdk.dtb

dtb-$(CONFIG_ROCKCHIP_RK3128) += \
	rk3128-evb.dtb

dtb-$(CONFIG_ROCKCHIP_RK3188) += \
	rk3188-radxarock.dtb

dtb-$(CONFIG_ROCKCHIP_RK322X) += \
	rk3229-evb.dtb

dtb-$(CONFIG_ROCKCHIP_RK3288) += \
	rk3288-evb.dtb \
	rk3288-fennec.dtb \
	rk3288-firefly.dtb \
	rk3288-miqi.dtb \
	rk3288-phycore-rdk.dtb \
	rk3288-popmetal.dtb \
	rk3288-rock2-square.dtb \
	rk3288-tinker.dtb \
	rk3288-veyron-jerry.dtb \
	rk3288-veyron-mickey.dtb \
	rk3288-veyron-minnie.dtb \
	rk3288-veyron-speedy.dtb \
	rk3288-vyasa.dtb

dtb-$(CONFIG_ROCKCHIP_RK3328) += \
	rk3328-evb.dtb \
	rk3328-rock64.dtb

dtb-$(CONFIG_ROCKCHIP_RK3368) += \
	rk3368-lion.dtb \
	rk3368-sheep.dtb \
	rk3368-geekbox.dtb \
	rk3368-px5-evb.dtb \

dtb-$(CONFIG_ROCKCHIP_RK3399) += \
	rk3399-evb.dtb \
	rk3399-ficus.dtb \
	rk3399-firefly.dtb \
	rk3399-gru-bob.dtb \
	rk3399-nanopc-t4.dtb \
	rk3399-nanopi-m4.dtb \
	rk3399-nanopi-neo4.dtb \
	rk3399-orangepi.dtb \
	rk3399-puma-ddr1333.dtb \
	rk3399-puma-ddr1600.dtb \
	rk3399-puma-ddr1866.dtb \
	rk3399-rock-pi-4.dtb \
	rk3399-rock960.dtb \
	rk3399-rockpro64.dtb

dtb-$(CONFIG_ROCKCHIP_RV1108) += \
	rv1108-elgin-r1.dtb \
	rv1108-evb.dtb

dtb-$(CONFIG_ARCH_MESON) += \
	meson-gxbb-nanopi-k2.dtb \
	meson-gxbb-odroidc2.dtb \
	meson-gxbb-nanopi-k2.dtb \
	meson-gxbb-p200.dtb \
	meson-gxbb-p201.dtb \
	meson-gxl-s905x-p212.dtb \
	meson-gxl-s805x-libretech-ac.dtb \
	meson-gxl-s905x-libretech-cc.dtb \
	meson-gxl-s905x-khadas-vim.dtb \
	meson-gxm-khadas-vim2.dtb \
	meson-axg-s400.dtb \
	meson-g12a-u200.dtb
dtb-$(CONFIG_TEGRA) += tegra20-harmony.dtb \
	tegra20-medcom-wide.dtb \
	tegra20-paz00.dtb \
	tegra20-plutux.dtb \
	tegra20-seaboard.dtb \
	tegra20-tec.dtb \
	tegra20-trimslice.dtb \
	tegra20-ventana.dtb \
	tegra20-colibri.dtb \
	tegra30-apalis.dtb \
	tegra30-beaver.dtb \
	tegra30-cardhu.dtb \
	tegra30-colibri.dtb \
	tegra30-tec-ng.dtb \
	tegra114-dalmore.dtb \
	tegra124-apalis.dtb \
	tegra124-jetson-tk1.dtb \
	tegra124-nyan-big.dtb \
	tegra124-cei-tk1-som.dtb \
	tegra124-venice2.dtb \
	tegra186-p2771-0000-000.dtb \
	tegra186-p2771-0000-500.dtb \
	tegra210-e2220-1170.dtb \
	tegra210-p2371-0000.dtb \
	tegra210-p2371-2180.dtb \
	tegra210-p2571.dtb

dtb-$(CONFIG_ARCH_MVEBU) +=			\
	armada-3720-db.dtb			\
	armada-3720-espressobin.dtb		\
	armada-3720-turris-mox.dtb		\
	armada-3720-uDPU.dtb			\
	armada-375-db.dtb			\
	armada-388-clearfog.dtb			\
	armada-388-gp.dtb			\
	armada-388-helios4.dtb			\
	armada-385-db-88f6820-amc.dtb		\
	armada-385-turris-omnia.dtb		\
	armada-7040-db.dtb			\
	armada-7040-db-nand.dtb			\
	armada-8040-db.dtb			\
	armada-8040-mcbin.dtb			\
	armada-8040-clearfog-gt-8k.dtb		\
	armada-xp-gp.dtb			\
	armada-xp-maxbcm.dtb			\
	armada-xp-synology-ds414.dtb		\
	armada-xp-theadorable.dtb		\
	armada-38x-controlcenterdc.dtb		\
	armada-385-atl-x530.dtb			\
	armada-385-atl-x530DP.dtb		\
	armada-xp-db-xc3-24g4xg.dtb		\
	armada-xp-crs305-1g-4s.dtb

dtb-$(CONFIG_ARCH_UNIPHIER_LD11) += \
	uniphier-ld11-global.dtb \
	uniphier-ld11-ref.dtb
dtb-$(CONFIG_ARCH_UNIPHIER_LD20) += \
	uniphier-ld20-global.dtb \
	uniphier-ld20-ref.dtb
dtb-$(CONFIG_ARCH_UNIPHIER_LD4) += \
	uniphier-ld4-ref.dtb
dtb-$(CONFIG_ARCH_UNIPHIER_LD6B) += \
	uniphier-ld6b-ref.dtb
dtb-$(CONFIG_ARCH_UNIPHIER_PRO4) += \
	uniphier-pro4-ace.dtb \
	uniphier-pro4-ref.dtb \
	uniphier-pro4-sanji.dtb
dtb-$(CONFIG_ARCH_UNIPHIER_PRO5) += \
	uniphier-pro5-4kbox.dtb
dtb-$(CONFIG_ARCH_UNIPHIER_PXS2) += \
	uniphier-pxs2-gentil.dtb \
	uniphier-pxs2-vodka.dtb
dtb-$(CONFIG_ARCH_UNIPHIER_PXS3) += \
	uniphier-pxs3-ref.dtb
dtb-$(CONFIG_ARCH_UNIPHIER_SLD8) += \
	uniphier-sld8-ref.dtb

dtb-$(CONFIG_ARCH_ZYNQ) += \
	bitmain-antminer-s9.dtb \
	zynq-cc108.dtb \
	zynq-cse-nand.dtb \
	zynq-cse-nor.dtb \
	zynq-cse-qspi-single.dtb \
	zynq-dlc20-rev1.0.dtb \
	zynq-microzed.dtb \
	zynq-minized.dtb \
	zynq-picozed.dtb \
	zynq-syzygy-hub.dtb \
	zynq-topic-miami.dtb \
	zynq-topic-miamilite.dtb \
	zynq-topic-miamiplus.dtb \
	zynq-zc702.dtb \
	zynq-zc706.dtb \
	zynq-zc770-xm010.dtb \
	zynq-zc770-xm011.dtb \
	zynq-zc770-xm011-x16.dtb \
	zynq-zc770-xm012.dtb \
	zynq-zc770-xm013.dtb \
	zynq-zed.dtb \
	zynq-zturn.dtb \
	zynq-zybo.dtb \
	zynq-zybo-z7.dtb
dtb-$(CONFIG_ARCH_ZYNQMP) += \
	avnet-ultra96-rev1.dtb			\
	zynqmp-mini.dtb				\
	zynqmp-mini-emmc0.dtb			\
	zynqmp-mini-emmc1.dtb			\
	zynqmp-mini-nand.dtb			\
	zynqmp-mini-qspi.dtb			\
	zynqmp-zcu100-revC.dtb			\
	zynqmp-zcu102-revA.dtb			\
	zynqmp-zcu102-revB.dtb			\
	zynqmp-zcu102-rev1.0.dtb		\
	zynqmp-zcu104-revA.dtb			\
	zynqmp-zcu104-revC.dtb			\
	zynqmp-zcu106-revA.dtb			\
	zynqmp-zcu111-revA.dtb			\
	zynqmp-zc1232-revA.dtb			\
	zynqmp-zc1254-revA.dtb			\
	zynqmp-zc1275-revA.dtb			\
	zynqmp-zc1275-revB.dtb			\
	zynqmp-zc1751-xm015-dc1.dtb		\
	zynqmp-zc1751-xm016-dc2.dtb		\
	zynqmp-zc1751-xm017-dc3.dtb		\
	zynqmp-zc1751-xm018-dc4.dtb		\
	zynqmp-zc1751-xm019-dc5.dtb
dtb-$(CONFIG_ARCH_VERSAL) += \
	versal-mini.dtb \
	versal-mini-emmc0.dtb \
	versal-mini-emmc1.dtb
dtb-$(CONFIG_ARCH_ZYNQMP_R5) += \
	zynqmp-r5.dtb
dtb-$(CONFIG_AM33XX) += \
	am335x-baltos.dtb \
	am335x-bone.dtb \
	am335x-boneblack.dtb \
	am335x-brppt1-mmc.dtb \
	am335x-brppt1-nand.dtb \
	am335x-brppt1-spi.dtb \
	am335x-brxre1.dtb \
	am335x-draco.dtb \
	am335x-evm.dtb \
	am335x-evmsk.dtb \
	am335x-bonegreen.dtb \
	am335x-icev2.dtb \
	am335x-pocketbeagle.dtb \
	am335x-pxm50.dtb \
	am335x-rut.dtb \
	am335x-shc.dtb \
	am335x-pdu001.dtb \
	am335x-chiliboard.dtb \
	am335x-sl50.dtb \
	am335x-base0033.dtb \
	am335x-guardian.dtb
dtb-$(CONFIG_AM43XX) += am437x-gp-evm.dtb am437x-sk-evm.dtb	\
	am43x-epos-evm.dtb \
	am437x-idk-evm.dtb \
	am4372-generic.dtb
dtb-$(CONFIG_TARGET_AM3517_EVM) += am3517-evm.dtb
dtb-$(CONFIG_TI816X) += dm8168-evm.dtb
dtb-$(CONFIG_THUNDERX) += thunderx-88xx.dtb

dtb-$(CONFIG_ARCH_SOCFPGA) +=				\
	socfpga_arria5_socdk.dtb			\
	socfpga_arria10_socdk_sdmmc.dtb			\
	socfpga_cyclone5_mcvevk.dtb			\
	socfpga_cyclone5_is1.dtb			\
	socfpga_cyclone5_socdk.dtb			\
	socfpga_cyclone5_dbm_soc1.dtb			\
	socfpga_cyclone5_de0_nano_soc.dtb			\
	socfpga_cyclone5_de1_soc.dtb			\
	socfpga_cyclone5_de10_nano.dtb			\
	socfpga_cyclone5_sockit.dtb			\
	socfpga_cyclone5_socrates.dtb			\
	socfpga_cyclone5_sr1500.dtb			\
	socfpga_cyclone5_vining_fpga.dtb		\
	socfpga_stratix10_socdk.dtb

dtb-$(CONFIG_TARGET_DRA7XX_EVM) += dra72-evm.dtb dra7-evm.dtb	\
	dra72-evm-revc.dtb dra71-evm.dtb dra76-evm.dtb
dtb-$(CONFIG_TARGET_AM57XX_EVM) += am57xx-beagle-x15.dtb \
	am57xx-beagle-x15-revb1.dtb \
	am57xx-beagle-x15-revc.dtb \
	am574x-idk.dtb \
	am572x-idk.dtb	\
	am571x-idk.dtb
dtb-$(CONFIG_TARGET_STV0991) += stv0991.dtb

dtb-$(CONFIG_ARCH_LS1021A) += ls1021a-qds-duart.dtb \
	ls1021a-qds-lpuart.dtb \
	ls1021a-twr-duart.dtb ls1021a-twr-lpuart.dtb \
	ls1021a-iot-duart.dtb
dtb-$(CONFIG_FSL_LSCH3) += fsl-ls2080a-qds.dtb \
	fsl-ls2080a-rdb.dtb \
	fsl-ls2081a-rdb.dtb \
	fsl-ls2088a-rdb-qspi.dtb \
	fsl-ls1088a-rdb.dtb \
	fsl-ls1088a-qds.dtb \
	fsl-ls1028a-rdb.dtb \
	fsl-ls1028a-qds.dtb \
	fsl-lx2160a-rdb.dtb \
	fsl-lx2160a-qds.dtb
dtb-$(CONFIG_FSL_LSCH2) += fsl-ls1043a-qds-duart.dtb \
	fsl-ls1043a-qds-lpuart.dtb \
	fsl-ls1043a-rdb.dtb \
	fsl-ls1046a-qds-duart.dtb \
	fsl-ls1046a-qds-lpuart.dtb \
	fsl-ls1046a-rdb.dtb \
	fsl-ls1046a-frwy.dtb \
	fsl-ls1012a-qds.dtb \
	fsl-ls1012a-rdb.dtb \
	fsl-ls1012a-2g5rdb.dtb \
	fsl-ls1012a-frdm.dtb \
	fsl-ls1012a-frwy.dtb

dtb-$(CONFIG_TARGET_DRAGONBOARD410C) += dragonboard410c.dtb
dtb-$(CONFIG_TARGET_DRAGONBOARD820C) += dragonboard820c.dtb

dtb-$(CONFIG_STM32F4) += stm32f429-disco.dtb \
	stm32429i-eval.dtb \
	stm32f469-disco.dtb

dtb-$(CONFIG_STM32F7) += stm32f746-disco.dtb \
	stm32f769-disco.dtb \
	stm32746g-eval.dtb
dtb-$(CONFIG_STM32H7) += stm32h743i-disco.dtb \
	stm32h743i-eval.dtb

dtb-$(CONFIG_MACH_SUN4I) += \
	sun4i-a10-a1000.dtb \
	sun4i-a10-ba10-tvbox.dtb \
	sun4i-a10-chuwi-v7-cw0825.dtb \
	sun4i-a10-cubieboard.dtb \
	sun4i-a10-dserve-dsrv9703c.dtb \
	sun4i-a10-gemei-g9.dtb \
	sun4i-a10-hackberry.dtb \
	sun4i-a10-hyundai-a7hd.dtb \
	sun4i-a10-inet1.dtb \
	sun4i-a10-inet-3f.dtb \
	sun4i-a10-inet-3w.dtb \
	sun4i-a10-inet97fv2.dtb \
	sun4i-a10-inet9f-rev03.dtb \
	sun4i-a10-itead-iteaduino-plus.dtb \
	sun4i-a10-jesurun-q5.dtb \
	sun4i-a10-marsboard.dtb \
	sun4i-a10-mini-xplus.dtb \
	sun4i-a10-mk802.dtb \
	sun4i-a10-mk802ii.dtb \
	sun4i-a10-olinuxino-lime.dtb \
	sun4i-a10-pcduino.dtb \
	sun4i-a10-pcduino2.dtb \
	sun4i-a10-pov-protab2-ips9.dtb
dtb-$(CONFIG_MACH_SUN5I) += \
	sun5i-a10s-auxtek-t003.dtb \
	sun5i-a10s-auxtek-t004.dtb \
	sun5i-a10s-mk802.dtb \
	sun5i-a10s-olinuxino-micro.dtb \
	sun5i-a10s-r7-tv-dongle.dtb \
	sun5i-a10s-wobo-i5.dtb \
	sun5i-a13-ampe-a76.dtb \
	sun5i-a13-difrnce-dit4350.dtb \
	sun5i-a13-empire-electronix-d709.dtb \
	sun5i-a13-empire-electronix-m712.dtb \
	sun5i-a13-hsg-h702.dtb \
	sun5i-a13-inet-86vs.dtb \
	sun5i-a13-inet-98v-rev2.dtb \
	sun5i-a13-olinuxino.dtb \
	sun5i-a13-olinuxino-micro.dtb \
	sun5i-a13-q8-tablet.dtb \
	sun5i-a13-utoo-p66.dtb \
	sun5i-gr8-chip-pro.dtb \
	sun5i-r8-chip.dtb
dtb-$(CONFIG_MACH_SUN6I) += \
	sun6i-a31-app4-evb1.dtb \
	sun6i-a31-colombus.dtb \
	sun6i-a31-hummingbird.dtb \
	sun6i-a31-i7.dtb \
	sun6i-a31-m9.dtb \
	sun6i-a31-mele-a1000g-quad.dtb \
	sun6i-a31-mixtile-loftq.dtb \
	sun6i-a31s-colorfly-e708-q1.dtb \
	sun6i-a31s-cs908.dtb \
	sun6i-a31s-inet-q972.dtb \
	sun6i-a31s-primo81.dtb \
	sun6i-a31s-sina31s.dtb \
	sun6i-a31s-sinovoip-bpi-m2.dtb \
	sun6i-a31s-yones-toptech-bs1078-v2.dtb
dtb-$(CONFIG_MACH_SUN7I) += \
	sun7i-a20-ainol-aw1.dtb \
	sun7i-a20-bananapi.dtb \
	sun7i-a20-bananapi-m1-plus.dtb \
	sun7i-a20-bananapro.dtb \
	sun7i-a20-cubieboard2.dtb \
	sun7i-a20-cubietruck.dtb \
	sun7i-a20-hummingbird.dtb \
	sun7i-a20-i12-tvbox.dtb \
	sun7i-a20-icnova-swac.dtb \
	sun7i-a20-itead-ibox.dtb \
	sun7i-a20-lamobo-r1.dtb \
	sun7i-a20-m3.dtb \
	sun7i-a20-m5.dtb \
	sun7i-a20-mk808c.dtb \
	sun7i-a20-olimex-som-evb.dtb \
	sun7i-a20-olimex-som204-evb.dtb \
	sun7i-a20-olimex-som204-evb-emmc.dtb \
	sun7i-a20-olinuxino-lime.dtb \
	sun7i-a20-olinuxino-lime2.dtb \
	sun7i-a20-olinuxino-lime2-emmc.dtb \
	sun7i-a20-olinuxino-micro.dtb \
	sun7i-a20-olinuxino-micro-emmc.dtb \
	sun7i-a20-orangepi.dtb \
	sun7i-a20-orangepi-mini.dtb \
	sun7i-a20-pcduino3.dtb \
	sun7i-a20-pcduino3-nano.dtb \
	sun7i-a20-primo73.dtb \
	sun7i-a20-wexler-tab7200.dtb \
	sun7i-a20-wits-pro-a20-dkt.dtb \
	sun7i-a20-yones-toptech-bd1078.dtb
dtb-$(CONFIG_MACH_SUN8I_A23) += \
	sun8i-a23-evb.dtb \
	sun8i-a23-gt90h-v4.dtb \
	sun8i-a23-inet86dz.dtb \
	sun8i-a23-polaroid-mid2407pxe03.dtb \
	sun8i-a23-polaroid-mid2809pxe04.dtb \
	sun8i-a23-q8-tablet.dtb
dtb-$(CONFIG_MACH_SUN8I_A33) += \
	sun8i-a33-ga10h-v1.1.dtb \
	sun8i-a33-inet-d978-rev2.dtb \
	sun8i-a33-olinuxino.dtb \
	sun8i-a33-q8-tablet.dtb \
	sun8i-a33-sinlinx-sina33.dtb \
	sun8i-r16-bananapi-m2m.dtb \
	sun8i-r16-nintendo-nes-classic-edition.dtb \
	sun8i-r16-parrot.dtb
dtb-$(CONFIG_MACH_SUN8I_A83T) += \
	sun8i-a83t-allwinner-h8homlet-v2.dtb \
	sun8i-a83t-bananapi-m3.dtb \
	sun8i-a83t-cubietruck-plus.dtb \
	sun8i-a83t-tbs-a711.dtb
dtb-$(CONFIG_MACH_SUN8I_H3) += \
	sun8i-h2-plus-bananapi-m2-zero.dtb \
	sun8i-h2-plus-libretech-all-h3-cc.dtb \
	sun8i-h2-plus-orangepi-r1.dtb \
	sun8i-h2-plus-orangepi-zero.dtb \
	sun8i-h3-bananapi-m2-plus.dtb \
	sun8i-h3-libretech-all-h3-cc.dtb \
	sun8i-h3-nanopi-m1.dtb \
	sun8i-h3-nanopi-m1-plus.dtb \
	sun8i-h3-nanopi-neo.dtb \
	sun8i-h3-nanopi-neo-air.dtb \
	sun8i-h3-orangepi-2.dtb \
	sun8i-h3-orangepi-lite.dtb \
	sun8i-h3-orangepi-one.dtb \
	sun8i-h3-orangepi-pc.dtb \
	sun8i-h3-orangepi-pc-plus.dtb \
	sun8i-h3-orangepi-plus.dtb \
	sun8i-h3-orangepi-plus2e.dtb
dtb-$(CONFIG_MACH_SUN8I_R40) += \
	sun8i-r40-bananapi-m2-ultra.dtb \
	sun8i-v40-bananapi-m2-berry.dtb
dtb-$(CONFIG_MACH_SUN8I_V3S) += \
	sun8i-v3s-licheepi-zero.dtb
dtb-$(CONFIG_MACH_SUN50I_H5) += \
	sun50i-h5-bananapi-m2-plus.dtb \
	sun50i-h5-emlid-neutis-n5-devboard.dtb \
	sun50i-h5-libretech-all-h3-cc.dtb \
	sun50i-h5-nanopi-neo2.dtb \
	sun50i-h5-nanopi-neo-plus2.dtb \
	sun50i-h5-orangepi-zero-plus.dtb \
	sun50i-h5-orangepi-pc2.dtb \
	sun50i-h5-orangepi-prime.dtb \
	sun50i-h5-orangepi-zero-plus2.dtb
dtb-$(CONFIG_MACH_SUN50I_H6) += \
	sun50i-h6-beelink-gs1.dtb \
	sun50i-h6-orangepi-lite2.dtb \
	sun50i-h6-orangepi-one-plus.dtb \
	sun50i-h6-pine-h64.dtb
dtb-$(CONFIG_MACH_SUN50I) += \
	sun50i-a64-amarula-relic.dtb \
	sun50i-a64-bananapi-m64.dtb \
	sun50i-a64-nanopi-a64.dtb \
	sun50i-a64-oceanic-5205-5inmfd.dtb \
	sun50i-a64-olinuxino.dtb \
	sun50i-a64-orangepi-win.dtb \
	sun50i-a64-pine64-lts.dtb \
	sun50i-a64-pine64-plus.dtb \
	sun50i-a64-pine64.dtb \
	sun50i-a64-pinebook.dtb \
	sun50i-a64-sopine-baseboard.dtb \
	sun50i-a64-teres-i.dtb
dtb-$(CONFIG_MACH_SUN9I) += \
	sun9i-a80-optimus.dtb \
	sun9i-a80-cubieboard4.dtb \
	sun9i-a80-cx-a99.dtb

dtb-$(CONFIG_VF610) += vf500-colibri.dtb \
	vf610-colibri.dtb \
	vf610-twr.dtb \
	vf610-pcm052.dtb \
	vf610-bk4r1.dtb

dtb-$(CONFIG_MX53) += imx53-cx9020.dtb \
	imx53-kp.dtb \
	imx53-m53menlo.dtb

dtb-$(CONFIG_MX6Q) += \
	imx6-apalis.dtb \
	imx6q-display5.dtb \
	imx6q-logicpd.dtb \
<<<<<<< HEAD
	imx6q-sabreauto.dtb \
	imx6q-sabreauto-ecspi.dtb \
	imx6q-sabreauto-gpmi-weim.dtb \
	imx6q-sabresd.dtb \
	imx6q-arm2.dtb \
	imx6q-pop-arm2.dtb

dtb-$(CONFIG_MX6DL) += \
	imx6dl-sabreauto.dtb \
	imx6dl-sabreauto-ecspi.dtb \
	imx6dl-sabreauto-gpmi-weim.dtb \
	imx6dl-sabresd.dtb \
	imx6dl-arm2.dtb

dtb-$(CONFIG_MX6S) += \
	imx6dl-sabreauto.dtb \
	imx6dl-sabreauto-ecspi.dtb \
	imx6dl-sabreauto-gpmi-weim.dtb \
	imx6dl-sabresd.dtb

dtb-$(CONFIG_MX6QP) += \
	imx6qp-sabreauto.dtb \
	imx6qp-sabreauto-ecspi.dtb \
	imx6qp-sabreauto-gpmi-weim.dtb \
	imx6qp-sabresd.dtb
=======
	imx6q-novena.dtb \
	imx6q-tbs2910.dtb
>>>>>>> a7a16679

dtb-$(CONFIG_MX6QDL) += \
	imx6dl-icore.dtb \
	imx6dl-icore-mipi.dtb \
	imx6dl-icore-rqs.dtb \
	imx6dl-mamoj.dtb \
	imx6dl-sabreauto.dtb \
	imx6dl-sabresd.dtb \
	imx6dl-wandboard-revb1.dtb \
	imx6q-cm-fx6.dtb \
	imx6q-icore.dtb \
	imx6q-icore-mipi.dtb \
	imx6q-icore-rqs.dtb \
	imx6q-sabreauto.dtb \
	imx6q-sabresd.dtb \
	imx6q-wandboard-revb1.dtb \
	imx6qp-sabreauto.dtb \
	imx6qp-sabresd.dtb \
	imx6qp-wandboard-revd1.dtb

dtb-$(CONFIG_MX6SL) += imx6sl-evk.dtb

dtb-$(CONFIG_MX6SLL) += imx6sll-evk.dtb \
	imx6sll-lpddr2-arm2.dtb \
	imx6sll-lpddr3-arm2.dtb \
	imx6sll-lpddr3-arm2-ecspi.dtb

dtb-$(CONFIG_MX6SX) += \
	imx6sx-14x14-arm2.dtb \
	imx6sx-17x17-arm2.dtb \
	imx6sx-17x17-arm2-ecspi.dtb \
	imx6sx-17x17-arm2-gpmi-weim.dtb \
	imx6sx-19x19-arm2.dtb \
	imx6sx-19x19-arm2-ecspi.dtb \
	imx6sx-19x19-arm2-gpmi-weim.dtb \
	imx6sx-sabreauto.dtb \
	imx6sx-sdb.dtb \
<<<<<<< HEAD
	imx6sx-sdb-emmc.dtb
=======
	imx6sx-softing-vining-2000.dtb
>>>>>>> a7a16679

dtb-$(CONFIG_MX6UL) += \
	imx6ul-geam.dtb \
	imx6ul-isiot-emmc.dtb \
	imx6ul-isiot-nand.dtb \
	imx6ul-opos6uldev.dtb \
	imx6ul-14x14-ddr3-arm2.dtb \
	imx6ul-14x14-ddr3-arm2-emmc.dtb \
	imx6ul-14x14-ddr3-arm2-gpmi-weim.dtb \
	imx6ul-14x14-lpddr2-arm2.dtb \
	imx6ul-14x14-evk.dtb \
	imx6ul-14x14-evk-emmc.dtb \
	imx6ul-14x14-evk-gpmi-weim.dtb \
	imx6ul-9x9-evk.dtb \
	imx6ul-liteboard.dtb \
	imx6ul-phycore-segin.dtb \
	imx6ul-pico-hobbit.dtb \
	imx6ul-pico-pi.dtb

dtb-$(CONFIG_MX6ULL) += \
	imx6ull-14x14-ddr3-arm2.dtb \
	imx6ull-14x14-ddr3-arm2-epdc.dtb \
	imx6ull-14x14-ddr3-arm2-emmc.dtb \
	imx6ull-14x14-ddr3-arm2-gpmi-weim.dtb \
	imx6ull-14x14-ddr3-arm2-tsc.dtb \
	imx6ull-14x14-evk.dtb \
	imx6ull-14x14-evk-emmc.dtb \
	imx6ull-14x14-evk-gpmi-weim.dtb \
	imx6ull-9x9-evk.dtb \
	imx6ull-colibri.dtb \
<<<<<<< HEAD
	imx6ulz-14x14-evk.dtb \
	imx6ulz-14x14-evk-emmc.dtb \
	imx6ulz-14x14-evk-gpmi-weim.dtb
=======
	imx6ull-phycore-segin.dtb \
	imx6ull-dart-6ul.dtb

dtb-$(CONFIG_ARCH_MX6) += \
	imx6-apalis.dtb \
	imx6-colibri.dtb \
	imx6q-dhcom-pdk2.dtb
>>>>>>> a7a16679

dtb-$(CONFIG_MX7) += imx7d-sdb.dtb \
	imx7d-sdb-qspi.dtb \
	imx7d-sdb-epdc.dtb \
	imx7d-sdb-gpmi-weim.dtb \
	imx7d-sdb-reva.dtb \
	imx7-colibri-emmc.dtb \
	imx7-colibri-rawnand.dtb \
	imx7s-warp.dtb \
<<<<<<< HEAD
	imx7d-12x12-lpddr3-arm2.dtb \
	imx7d-12x12-lpddr3-arm2-ecspi.dtb \
	imx7d-12x12-lpddr3-arm2-qspi.dtb \
	imx7d-12x12-ddr3-arm2.dtb \
	imx7d-19x19-ddr3-arm2.dtb \
	imx7d-19x19-lpddr2-arm2.dtb \
	imx7d-19x19-lpddr3-arm2.dtb

dtb-$(CONFIG_ARCH_MX7ULP) += imx7ulp-evk.dtb \
	imx7ulp-evk-emmc.dtb \
	imx7ulp-evk-qspi.dtb \
	imx7ulp-10x10-arm2.dtb \
	imx7ulp-14x14-arm2.dtb \
	picocoremx7ulp.dtb

dtb-$(CONFIG_ARCH_IMX8) += fsl-imx8qxp-mek.dtb \
	fsl-imx8qm-mek.dtb \
	fsl-imx8qm-mek-auto.dtb \
	fsl-imx8qm-mek-auto2.dtb \
	fsl-imx8qxp-mek-auto.dtb \
	fsl-imx8qm-ddr4-arm2.dtb \
	fsl-imx8qm-lpddr4-arm2.dtb \
	fsl-imx8qxp-lpddr4-arm2.dtb \
	fsl-imx8qxp-lpddr4-arm2-gpmi-nand.dtb \
	fsl-imx8qxp-17x17-val.dtb \
	fsl-imx8dx-17x17-val.dtb \
	fsl-imx8dx-mek.dtb \
	fsl-imx8dxl-phantom-mek.dtb \
	fsl-imx8dxl-evk.dtb

dtb-$(CONFIG_ARCH_IMX8M) += fsl-imx8mq-evk.dtb \
		fsl-imx8mq-ddr3l-arm2.dtb \
		fsl-imx8mq-ddr4-arm2.dtb \
		fsl-imx8mm-evk.dtb \
		fsl-imx8mm-ddr3l-val.dtb \
		fsl-imx8mm-ddr4-evk.dtb \
		fsl-imx8mm-ddr4-val.dtb \
		fsl-imx8mm-evk.dtb \
		fsl-imx8mn-ddr4-evk.dtb \
		fsl-imx8mn-evk.dtb \
		fsl-imx8mq-aiy.dtb \
		fsl-imx8mp-evk.dtb \
		picocoremx8mm-lpddr4.dtb \
		picocoremx8mm-ddr3l.dtb \
		armstonemx8m.dtb \
		picocoremx8mn-lpddr4.dtb \
		picocoremx8mn-ddr3l.dtb \
		tbs2.dtb
=======
	imx7d-pico-pi.dtb \
	imx7d-pico-hobbit.dtb


dtb-$(CONFIG_ARCH_MX7ULP) += imx7ulp-evk.dtb

dtb-$(CONFIG_ARCH_IMX8) += \
	fsl-imx8qm-apalis.dtb \
	fsl-imx8qm-mek.dtb \
	fsl-imx8qxp-colibri.dtb \
	fsl-imx8qxp-mek.dtb

dtb-$(CONFIG_ARCH_IMX8M) += fsl-imx8mq-evk.dtb
>>>>>>> a7a16679

dtb-$(CONFIG_RCAR_GEN2) += \
	r8a7790-lager-u-boot.dtb \
	r8a7790-stout-u-boot.dtb \
	r8a7791-koelsch-u-boot.dtb \
	r8a7791-porter-u-boot.dtb \
	r8a7792-blanche-u-boot.dtb \
	r8a7793-gose-u-boot.dtb \
	r8a7794-alt-u-boot.dtb \
	r8a7794-silk-u-boot.dtb

dtb-$(CONFIG_RCAR_GEN3) += \
	r8a7795-h3ulcb-u-boot.dtb \
	r8a7795-salvator-x-u-boot.dtb \
	r8a7796-m3ulcb-u-boot.dtb \
	r8a7796-salvator-x-u-boot.dtb \
	r8a77965-m3nulcb-u-boot.dtb \
	r8a77965-salvator-x-u-boot.dtb \
	r8a77970-eagle-u-boot.dtb \
	r8a77990-ebisu-u-boot.dtb \
	r8a77995-draak-u-boot.dtb

dtb-$(CONFIG_RZA1) += \
	r7s72100-gr-peach-u-boot.dtb

dtb-$(CONFIG_SOC_KEYSTONE) += keystone-k2hk-evm.dtb \
	keystone-k2l-evm.dtb \
	keystone-k2e-evm.dtb \
	keystone-k2g-evm.dtb \
	keystone-k2g-generic.dtb \
	keystone-k2g-ice.dtb

dtb-$(CONFIG_TARGET_AT91SAM9261EK) += at91sam9261ek.dtb

dtb-$(CONFIG_TARGET_PM9261) += at91sam9261ek.dtb

dtb-$(CONFIG_TARGET_PM9263) += at91sam9263ek.dtb

dtb-$(CONFIG_TARGET_MEESC) += at91sam9263ek.dtb

dtb-$(CONFIG_TARGET_AT91SAM9263EK) += at91sam9263ek.dtb

dtb-$(CONFIG_TARGET_AT91SAM9RLEK) += at91sam9rlek.dtb

dtb-$(CONFIG_TARGET_AT91SAM9260EK) += \
	at91sam9260ek.dtb	\
	at91sam9g20ek.dtb	\
	at91sam9g20ek_2mmc.dtb

dtb-$(CONFIG_TARGET_AT91SAM9M10G45EK) += at91sam9m10g45ek.dtb

dtb-$(CONFIG_TARGET_PM9G45) += at91sam9m10g45ek.dtb

dtb-$(CONFIG_TARGET_AT91SAM9X5EK) += \
	at91sam9g15ek.dtb	\
	at91sam9g25ek.dtb	\
	at91sam9g35ek.dtb	\
	at91sam9x25ek.dtb	\
	at91sam9x35ek.dtb

dtb-$(CONFIG_TARGET_AT91SAM9N12EK) += at91sam9n12ek.dtb

dtb-$(CONFIG_TARGET_GARDENA_SMART_GATEWAY_AT91SAM) += \
	at91sam9g25-gardena-smart-gateway.dtb

dtb-$(CONFIG_TARGET_ETHERNUT5) += ethernut5.dtb

dtb-$(CONFIG_TARGET_USB_A9263) += usb_a9263.dtb

dtb-$(CONFIG_TARGET_OMAP3_LOGIC) += \
	logicpd-som-lv-35xx-devkit.dtb \
	logicpd-som-lv-37xx-devkit.dtb \
	logicpd-torpedo-35xx-devkit.dtb \
	logicpd-torpedo-37xx-devkit.dtb

dtb-$(CONFIG_TARGET_OMAP3_EVM) += \
	omap3-evm-37xx.dtb \
	omap3-evm.dtb

dtb-$(CONFIG_TARGET_OMAP3_BEAGLE) += \
	omap3-beagle-xm-ab.dtb \
	omap3-beagle-xm.dtb \
	omap3-beagle.dtb

dtb-$(CONFIG_TARGET_OMAP3_IGEP00X0) += \
	omap3-igep0020.dtb

dtb-$(CONFIG_TARGET_SAMA5D2_PTC_EK) += \
	at91-sama5d2_ptc_ek.dtb

dtb-$(CONFIG_TARGET_SAMA5D2_XPLAINED) += \
	at91-sama5d2_xplained.dtb

dtb-$(CONFIG_TARGET_SAMA5D27_SOM1_EK) += \
	at91-sama5d27_som1_ek.dtb

dtb-$(CONFIG_TARGET_SAMA5D2_ICP) += \
	at91-sama5d2_icp.dtb

dtb-$(CONFIG_TARGET_SAMA5D3XEK) += \
	sama5d31ek.dtb \
	sama5d33ek.dtb \
	sama5d34ek.dtb \
	sama5d35ek.dtb \
	sama5d36ek.dtb \
	sama5d36ek_cmp.dtb

dtb-$(CONFIG_TARGET_SAMA5D3_XPLAINED) += \
	at91-sama5d3_xplained.dtb

dtb-$(CONFIG_TARGET_SAMA5D4EK) += \
	at91-sama5d4ek.dtb

dtb-$(CONFIG_TARGET_SAMA5D4_XPLAINED) += \
	at91-sama5d4_xplained.dtb

dtb-$(CONFIG_TARGET_VINCO) += \
	at91-vinco.dtb

dtb-$(CONFIG_ARCH_BCM283X) += \
	bcm2835-rpi-a.dtb \
	bcm2835-rpi-a-plus.dtb \
	bcm2835-rpi-b.dtb \
	bcm2835-rpi-b-plus.dtb \
	bcm2835-rpi-b-rev2.dtb \
	bcm2835-rpi-cm1-io1.dtb \
	bcm2835-rpi-zero.dtb \
	bcm2835-rpi-zero-w.dtb\
	bcm2836-rpi-2-b.dtb \
	bcm2837-rpi-3-a-plus.dtb \
	bcm2837-rpi-3-b.dtb \
	bcm2837-rpi-3-b-plus.dtb \
	bcm2837-rpi-cm3-io3.dtb

dtb-$(CONFIG_ARCH_BCM63158) += \
	bcm963158.dtb

dtb-$(CONFIG_ARCH_BCM6858) += \
	bcm968580xref.dtb

dtb-$(CONFIG_ARCH_ASPEED) += ast2500-evb.dtb

dtb-$(CONFIG_ARCH_STI) += stih410-b2260.dtb

dtb-$(CONFIG_TARGET_STM32MP1) += \
	stm32mp157a-dk1.dtb \
	stm32mp157a-avenger96.dtb \
	stm32mp157c-dk2.dtb \
	stm32mp157c-ed1.dtb \
	stm32mp157c-ev1.dtb

dtb-$(CONFIG_SOC_K3_AM6) += k3-am654-base-board.dtb k3-am654-r5-base-board.dtb

dtb-$(CONFIG_ARCH_MEDIATEK) += \
	mt7623n-bananapi-bpi-r2.dtb \
	mt7629-rfb.dtb

dtb-$(CONFIG_TARGET_GE_BX50V3) += imx6q-bx50v3.dtb
dtb-$(CONFIG_TARGET_MX53PPD) += imx53-ppd.dtb

dtb-$(CONFIG_TARGET_VEXPRESS_CA5X2) += vexpress-v2p-ca5s.dtb
dtb-$(CONFIG_TARGET_VEXPRESS_CA9X4) += vexpress-v2p-ca9.dtb
dtb-$(CONFIG_TARGET_VEXPRESS_CA15_TC2) += vexpress-v2p-ca15_a7.dtb

targets += $(dtb-y)

# Add any required device tree compiler flags here
DTC_FLAGS +=

PHONY += dtbs
dtbs: $(addprefix $(obj)/, $(dtb-y))
	@:

clean-files := *.dtb<|MERGE_RESOLUTION|>--- conflicted
+++ resolved
@@ -1,4 +1,4 @@
-# SPDX-License-Identifier:	GPL-2.0+
+# SPDX-License-Identifier: GPL-2.0+
 
 dtb-$(CONFIG_TARGET_SMARTWEB) += at91sam9260-smartweb.dtb
 dtb-$(CONFIG_TARGET_TAURUS) += at91sam9g20-taurus.dtb
@@ -304,7 +304,7 @@
 	socfpga_cyclone5_is1.dtb			\
 	socfpga_cyclone5_socdk.dtb			\
 	socfpga_cyclone5_dbm_soc1.dtb			\
-	socfpga_cyclone5_de0_nano_soc.dtb			\
+	socfpga_cyclone5_de0_nano_soc.dtb		\
 	socfpga_cyclone5_de1_soc.dtb			\
 	socfpga_cyclone5_de10_nano.dtb			\
 	socfpga_cyclone5_sockit.dtb			\
@@ -544,13 +544,14 @@
 	imx6-apalis.dtb \
 	imx6q-display5.dtb \
 	imx6q-logicpd.dtb \
-<<<<<<< HEAD
+	imx6q-novena.dtb \
 	imx6q-sabreauto.dtb \
 	imx6q-sabreauto-ecspi.dtb \
 	imx6q-sabreauto-gpmi-weim.dtb \
 	imx6q-sabresd.dtb \
 	imx6q-arm2.dtb \
-	imx6q-pop-arm2.dtb
+	imx6q-pop-arm2.dtb \
+	imx6q-tbs2910.dtb
 
 dtb-$(CONFIG_MX6DL) += \
 	imx6dl-sabreauto.dtb \
@@ -570,10 +571,6 @@
 	imx6qp-sabreauto-ecspi.dtb \
 	imx6qp-sabreauto-gpmi-weim.dtb \
 	imx6qp-sabresd.dtb
-=======
-	imx6q-novena.dtb \
-	imx6q-tbs2910.dtb
->>>>>>> a7a16679
 
 dtb-$(CONFIG_MX6QDL) += \
 	imx6dl-icore.dtb \
@@ -611,11 +608,8 @@
 	imx6sx-19x19-arm2-gpmi-weim.dtb \
 	imx6sx-sabreauto.dtb \
 	imx6sx-sdb.dtb \
-<<<<<<< HEAD
-	imx6sx-sdb-emmc.dtb
-=======
+	imx6sx-sdb-emmc.dtb \
 	imx6sx-softing-vining-2000.dtb
->>>>>>> a7a16679
 
 dtb-$(CONFIG_MX6UL) += \
 	imx6ul-geam.dtb \
@@ -646,11 +640,9 @@
 	imx6ull-14x14-evk-gpmi-weim.dtb \
 	imx6ull-9x9-evk.dtb \
 	imx6ull-colibri.dtb \
-<<<<<<< HEAD
 	imx6ulz-14x14-evk.dtb \
 	imx6ulz-14x14-evk-emmc.dtb \
-	imx6ulz-14x14-evk-gpmi-weim.dtb
-=======
+	imx6ulz-14x14-evk-gpmi-weim.dtb \
 	imx6ull-phycore-segin.dtb \
 	imx6ull-dart-6ul.dtb
 
@@ -658,7 +650,6 @@
 	imx6-apalis.dtb \
 	imx6-colibri.dtb \
 	imx6q-dhcom-pdk2.dtb
->>>>>>> a7a16679
 
 dtb-$(CONFIG_MX7) += imx7d-sdb.dtb \
 	imx7d-sdb-qspi.dtb \
@@ -668,14 +659,15 @@
 	imx7-colibri-emmc.dtb \
 	imx7-colibri-rawnand.dtb \
 	imx7s-warp.dtb \
-<<<<<<< HEAD
 	imx7d-12x12-lpddr3-arm2.dtb \
 	imx7d-12x12-lpddr3-arm2-ecspi.dtb \
 	imx7d-12x12-lpddr3-arm2-qspi.dtb \
 	imx7d-12x12-ddr3-arm2.dtb \
 	imx7d-19x19-ddr3-arm2.dtb \
 	imx7d-19x19-lpddr2-arm2.dtb \
-	imx7d-19x19-lpddr3-arm2.dtb
+	imx7d-19x19-lpddr3-arm2.dtb \
+	imx7d-pico-pi.dtb \
+	imx7d-pico-hobbit.dtb
 
 dtb-$(CONFIG_ARCH_MX7ULP) += imx7ulp-evk.dtb \
 	imx7ulp-evk-emmc.dtb \
@@ -700,38 +692,23 @@
 	fsl-imx8dxl-evk.dtb
 
 dtb-$(CONFIG_ARCH_IMX8M) += fsl-imx8mq-evk.dtb \
-		fsl-imx8mq-ddr3l-arm2.dtb \
-		fsl-imx8mq-ddr4-arm2.dtb \
-		fsl-imx8mm-evk.dtb \
-		fsl-imx8mm-ddr3l-val.dtb \
-		fsl-imx8mm-ddr4-evk.dtb \
-		fsl-imx8mm-ddr4-val.dtb \
-		fsl-imx8mm-evk.dtb \
-		fsl-imx8mn-ddr4-evk.dtb \
-		fsl-imx8mn-evk.dtb \
-		fsl-imx8mq-aiy.dtb \
-		fsl-imx8mp-evk.dtb \
-		picocoremx8mm-lpddr4.dtb \
-		picocoremx8mm-ddr3l.dtb \
-		armstonemx8m.dtb \
-		picocoremx8mn-lpddr4.dtb \
-		picocoremx8mn-ddr3l.dtb \
-		tbs2.dtb
-=======
-	imx7d-pico-pi.dtb \
-	imx7d-pico-hobbit.dtb
-
-
-dtb-$(CONFIG_ARCH_MX7ULP) += imx7ulp-evk.dtb
-
-dtb-$(CONFIG_ARCH_IMX8) += \
-	fsl-imx8qm-apalis.dtb \
-	fsl-imx8qm-mek.dtb \
-	fsl-imx8qxp-colibri.dtb \
-	fsl-imx8qxp-mek.dtb
-
-dtb-$(CONFIG_ARCH_IMX8M) += fsl-imx8mq-evk.dtb
->>>>>>> a7a16679
+	fsl-imx8mq-ddr3l-arm2.dtb \
+	fsl-imx8mq-ddr4-arm2.dtb \
+	fsl-imx8mm-evk.dtb \
+	fsl-imx8mm-ddr3l-val.dtb \
+	fsl-imx8mm-ddr4-evk.dtb \
+	fsl-imx8mm-ddr4-val.dtb \
+	fsl-imx8mm-evk.dtb \
+	fsl-imx8mn-ddr4-evk.dtb \
+	fsl-imx8mn-evk.dtb \
+	fsl-imx8mq-aiy.dtb \
+	fsl-imx8mp-evk.dtb \
+	picocoremx8mm-lpddr4.dtb \
+	picocoremx8mm-ddr3l.dtb \
+	armstonemx8m.dtb \
+	picocoremx8mn-lpddr4.dtb \
+	picocoremx8mn-ddr3l.dtb \
+	tbs2.dtb
 
 dtb-$(CONFIG_RCAR_GEN2) += \
 	r8a7790-lager-u-boot.dtb \
@@ -859,7 +836,7 @@
 	bcm2835-rpi-b-rev2.dtb \
 	bcm2835-rpi-cm1-io1.dtb \
 	bcm2835-rpi-zero.dtb \
-	bcm2835-rpi-zero-w.dtb\
+	bcm2835-rpi-zero-w.dtb \
 	bcm2836-rpi-2-b.dtb \
 	bcm2837-rpi-3-a-plus.dtb \
 	bcm2837-rpi-3-b.dtb \
