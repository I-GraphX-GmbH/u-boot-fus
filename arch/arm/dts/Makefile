--- conflicted
+++ resolved
@@ -624,18 +624,11 @@
 	imx6dl-sabreauto-ecspi.dtb \
 	imx6dl-sabreauto-gpmi-weim.dtb \
 	imx6dl-sabresd.dtb \
-<<<<<<< HEAD
-	imx6dl-wandboard-revb1.dtb \
-
-endif
-
-=======
 	imx6dl-arm2.dtb \
 	imx6dl-wandboard-revb1.dtb \
 
 endif
 
->>>>>>> 0ea138a2
 ifneq ($(CONFIG_MX6Q)$(CONFIG_MX6QDL),)
 dtb-y += \
 	imx6-apalis.dtb \
@@ -731,15 +724,7 @@
 	imx6ull-somlabs-visionsom.dtb \
 	imx6ulz-14x14-evk.dtb \
 	imx6ulz-14x14-evk-emmc.dtb \
-	imx6ulz-14x14-evk-gpmi-weim.dtb \
-	imx6ull-phytec-segin-ff-rdk-emmc.dtb \
-	imx6ull-dart-6ul.dtb \
-	imx6ull-somlabs-visionsom.dtb \
-	imx6ulz-14x14-evk.dtb
-
-dtb-$(CONFIG_ARCH_MX6) += \
-	imx6-apalis.dtb \
-	imx6-colibri.dtb
+	imx6ulz-14x14-evk-gpmi-weim.dtb
 
 dtb-$(CONFIG_ARCH_MX6) += \
 	imx6-apalis.dtb \
@@ -756,23 +741,6 @@
 	imx7d-meerkat96.dtb \
 	imx7d-pico-pi.dtb \
 	imx7d-pico-hobbit.dtb \
-<<<<<<< HEAD
-	imx7d-12x12-lpddr3-arm2.dtb \
-	imx7d-12x12-lpddr3-arm2-ecspi.dtb \
-	imx7d-12x12-lpddr3-arm2-qspi.dtb \
-	imx7d-12x12-ddr3-arm2.dtb \
-	imx7d-19x19-ddr3-arm2.dtb \
-	imx7d-19x19-lpddr2-arm2.dtb \
-	imx7d-19x19-lpddr3-arm2.dtb
-
-dtb-$(CONFIG_ARCH_MX7ULP) += imx7ulp-com.dtb \
-	imx7ulp-evk.dtb \
-	imx7ulp-evk-emmc.dtb \
-	imx7ulp-evk-qspi.dtb \
-	imx7ulp-10x10-arm2.dtb \
-	imx7ulp-14x14-arm2.dtb \
-	picocoremx7ulp.dtb
-=======
 	imx7d-12x12-lpddr3-val.dtb \
 	imx7d-12x12-lpddr3-val-ecspi.dtb \
 	imx7d-12x12-lpddr3-val-qspi.dtb \
@@ -787,75 +755,34 @@
 	imx7ulp-14x14-val.dtb \
 	imx7ulp-evk.dtb \
 	imx7ulp-evk-emmc.dtb \
-	imx7ulp-evk-qspi.dtb
->>>>>>> 0ea138a2
+	imx7ulp-evk-qspi.dtb \
+	picocoremx7ulp.dtb
 
 dtb-$(CONFIG_ARCH_IMX8) += \
 	fsl-imx8qm-apalis.dtb \
 	fsl-imx8qm-mek.dtb \
-<<<<<<< HEAD
-	fsl-imx8qm-ddr4-arm2.dtb \
-	fsl-imx8qm-lpddr4-arm2.dtb \
-=======
 	fsl-imx8qm-ddr4-val.dtb \
 	fsl-imx8qm-lpddr4-val.dtb \
 	fsl-imx8qm-mek-xen.dtb \
->>>>>>> 0ea138a2
 	fsl-imx8qm-mek-auto.dtb \
 	imx8qm-rom7720-a1.dtb \
 	fsl-imx8qxp-ai_ml.dtb \
 	fsl-imx8qxp-colibri.dtb \
 	fsl-imx8qxp-mek.dtb \
-<<<<<<< HEAD
-	fsl-imx8qxp-lpddr4-arm2.dtb \
-	fsl-imx8qxp-lpddr4-arm2-gpmi-nand.dtb \
-	fsl-imx8dx-17x17-val.dtb \
-	fsl-imx8qxp-17x17-val.dtb \
-=======
 	fsl-imx8qxp-lpddr4-val.dtb \
 	fsl-imx8qxp-lpddr4-val-gpmi-nand.dtb \
 	fsl-imx8qxp-17x17-val.dtb \
 	fsl-imx8dx-17x17-val.dtb \
->>>>>>> 0ea138a2
 	fsl-imx8qxp-mek-auto.dtb \
 	fsl-imx8dx-mek.dtb \
 	fsl-imx8dxl-phantom-mek.dtb \
 	fsl-imx8dxl-evk.dtb \
-<<<<<<< HEAD
-=======
 	fsl-imx8dxl-evk-lcdif.dtb \
 	fsl-imx8dxl-ddr3-evk.dtb \
->>>>>>> 0ea138a2
 	imx8-deneb.dtb \
 	imx8-giedi.dtb
 
 dtb-$(CONFIG_ARCH_IMX8M) += \
-<<<<<<< HEAD
-	picocoremx8mm-lpddr4.dtb \
-	picocoremx8mm-ddr3l.dtb \
-	picocoremx8mn-lpddr4.dtb \
-	picocoremx8mn-ddr3l.dtb \
-	tbs2.dtb
-
-#dtb-$(CONFIG_ARCH_IMX8M) += \
-	imx8mm-evk.dtb \
-	fsl-imx8mm-ddr4-evk.dtb \
-	fsl-imx8mm-ddr3l-val.dtb \
-	fsl-imx8mm-ddr4-val.dtb \
-	imx8mm-verdin.dtb \
-	imx8mn-ddr4-evk.dtb \
-	imx8mn-evk.dtb \
-	imx8mq-ddr3l-arm2.dtb \
-	imx8mq-ddr4-arm2.dtb \
-	imx8mq-evk.dtb \
-	imx8mp-evk.dtb \
-	picocoremx8mm-lpddr4.dtb \
-	picocoremx8mm-ddr3l.dtb \
-	armstonemx8m.dtb \
-	picocoremx8mn-lpddr4.dtb \
-	picocoremx8mn-ddr3l.dtb \
-	tbs2.dtb
-=======
 	imx8mm-evk.dtb \
 	imx8mm-evk-qca-wifi.dtb \
 	imx8mm-ddr4-evk.dtb \
@@ -873,10 +800,15 @@
 	imx8mm-ddr4-ab2.dtb \
 	imx8mm-ab2.dtb \
 	imx8mn-ddr4-ab2.dtb \
-	imx8mn-ab2.dtb
+	imx8mn-ab2.dtb \
+	picocoremx8mm-lpddr4.dtb \
+	picocoremx8mm-ddr3l.dtb \
+	armstonemx8m.dtb \
+	picocoremx8mn-lpddr4.dtb \
+	picocoremx8mn-ddr3l.dtb \
+	tbs2.dtb
 
 dtb-$(CONFIG_ARCH_IMXRT) += imxrt1050-evk.dtb
->>>>>>> 0ea138a2
 
 dtb-$(CONFIG_RCAR_GEN2) += \
 	r8a7790-lager-u-boot.dtb \
@@ -1010,7 +942,7 @@
 	bcm2835-rpi-b-rev2.dtb \
 	bcm2835-rpi-cm1-io1.dtb \
 	bcm2835-rpi-zero.dtb \
-	bcm2835-rpi-zero-w.dtb\
+	bcm2835-rpi-zero-w.dtb \
 	bcm2836-rpi-2-b.dtb \
 	bcm2837-rpi-3-a-plus.dtb \
 	bcm2837-rpi-3-b.dtb \
