/*
 * Copyright 2017-2019 NXP
 *
 * This program is free software; you can redistribute it and/or
 * modify it under the terms of the GNU General Public License
 * as published by the Free Software Foundation; either version 2
 * of the License, or (at your option) any later version.
 *
 * This program is distributed in the hope that it will be useful,
 * but WITHOUT ANY WARRANTY; without even the implied warranty of
 * MERCHANTABILITY or FITNESS FOR A PARTICULAR PURPOSE.  See the
 * GNU General Public License for more details.
 */

#include "fsl-imx8-ca53.dtsi"
#include <dt-bindings/clock/imx8mm-clock.h>
#include <dt-bindings/gpio/gpio.h>
#include <dt-bindings/input/input.h>
#include <dt-bindings/interrupt-controller/arm-gic.h>
#include <dt-bindings/pinctrl/pins-imx8mm.h>
#include <dt-bindings/thermal/thermal.h>

/ {
	compatible = "fsl,imx8mm";
	interrupt-parent = <&gpc>;
	#address-cells = <2>;
	#size-cells = <2>;

	aliases {
		ethernet0 = &fec1;
		i2c0 = &i2c1;
		i2c1 = &i2c2;
		i2c2 = &i2c3;
		i2c3 = &i2c4;
		serial0 = &uart1;
		serial1 = &uart2;
		serial2 = &uart3;
<<<<<<< HEAD
=======
		serial3 = &uart4;
>>>>>>> 1e351715
		mmc0 = &usdhc1;
		mmc1 = &usdhc2;
		mmc2 = &usdhc3;
		gpio0 = &gpio1;
		gpio1 = &gpio2;
		gpio2 = &gpio3;
		gpio3 = &gpio4;
		gpio4 = &gpio5;
		spi0 = &flexspi;
		usb0 = &usbotg1;
		usb1 = &usbotg2;
		usbgadget0 = &usbg1;
		usbgadget1 = &usbg2;
	};

	cpus {
		idle-states {
			entry-method = "psci";

			CPU_SLEEP: cpu-sleep {
				compatible = "arm,idle-state";
				arm,psci-suspend-param = <0x0010033>;
				local-timer-stop;
				entry-latency-us = <1000>;
				exit-latency-us = <700>;
				min-residency-us = <2700>;
				wakeup-latency-us = <1500>;
			};
		};
	};

	memory@40000000 {
		device_type = "memory";
		reg = <0x0 0x40000000 0 0x80000000>;
	};

	resmem: reserved-memory {
		#address-cells = <2>;
		#size-cells = <2>;
		ranges;

		/* global autoconfigured region for contiguous allocations */
		linux,cma {
			compatible = "shared-dma-pool";
			reusable;
			size = <0 0x28000000>;
			alloc-ranges = <0 0x40000000 0 0x60000000>;
			linux,cma-default;
		};

		rpmsg_reserved: rpmsg@0xb8000000 {
			no-map;
			reg = <0 0xb8000000 0 0x400000>;
		};
	};

	gic: interrupt-controller@38800000 {
		compatible = "arm,gic-v3";
		reg = <0x0 0x38800000 0 0x10000>, /* GIC Dist */
		      <0x0 0x38880000 0 0xC0000>; /* GICR (RD_base + SGI_base) */
		#interrupt-cells = <3>;
		interrupt-controller;
		interrupts = <GIC_PPI 9 IRQ_TYPE_LEVEL_HIGH>;
		interrupt-parent = <&gic>;
	};

	timer {
		compatible = "arm,armv8-timer";
		interrupts = <GIC_PPI 13 (GIC_CPU_MASK_SIMPLE(6) | IRQ_TYPE_LEVEL_LOW)>, /* Physical Secure */
			     <GIC_PPI 14 (GIC_CPU_MASK_SIMPLE(6) | IRQ_TYPE_LEVEL_LOW)>, /* Physical Non-Secure */
			     <GIC_PPI 11 (GIC_CPU_MASK_SIMPLE(6) | IRQ_TYPE_LEVEL_LOW)>, /* Virtual */
			     <GIC_PPI 10 (GIC_CPU_MASK_SIMPLE(6) | IRQ_TYPE_LEVEL_LOW)>; /* Hypervisor */
		clock-frequency = <8000000>;
		arm,no-tick-in-suspend;
		interrupt-parent = <&gic>;
	};

	pmu {
		interrupt-parent = <&gic>;
	};

	busfreq { /* BUSFREQ */
		compatible = "fsl,imx_busfreq";
		clocks = <&clk IMX8MM_DRAM_PLL_OUT>, <&clk IMX8MM_CLK_DRAM_ALT_SRC>,
			 <&clk IMX8MM_CLK_DRAM_APB_SRC>, <&clk IMX8MM_CLK_DRAM_APB_PRE_DIV>,
		         <&clk IMX8MM_CLK_DRAM_CORE>, <&clk IMX8MM_CLK_DRAM_ALT_ROOT>,
			 <&clk IMX8MM_SYS_PLL1_40M>, <&clk IMX8MM_SYS_PLL1_100M>,
			 <&clk IMX8MM_SYS_PLL2_333M>, <&clk IMX8MM_CLK_NOC_DIV>,
			 <&clk IMX8MM_CLK_AHB_DIV>, <&clk IMX8MM_CLK_MAIN_AXI_SRC>,
			 <&clk IMX8MM_CLK_24M>, <&clk IMX8MM_SYS_PLL1_800M>;
		clock-names = "dram_pll", "dram_alt_src", "dram_apb_src", "dram_apb_pre_div",
			      "dram_core", "dram_alt_root", "sys_pll1_40m", "sys_pll1_100m",
			      "sys_pll2_333m", "noc_div", "ahb_div", "main_axi_src", "osc_24m",
			      "sys_pll1_800m";
		interrupts = <GIC_SPI 74 IRQ_TYPE_LEVEL_HIGH>, <GIC_SPI 75 IRQ_TYPE_LEVEL_HIGH>,
			     <GIC_SPI 76 IRQ_TYPE_LEVEL_HIGH>, <GIC_SPI 77 IRQ_TYPE_LEVEL_HIGH>;
		interrupt-name = "irq_busfreq_0", "irq_busfreq_1", "irq_busfreq_2", "irq_busfreq_3";
	};

	ddr_pmu0: ddr_pmu@3d800000 {
		compatible = "fsl,imx8m-ddr-pmu", "fsl,imx8-ddr-pmu";
		reg = <0x0 0x3d800000 0x0 0x400000>;
		interrupts = <GIC_SPI 98 IRQ_TYPE_LEVEL_HIGH>;
	};

	clocks {
		#address-cells = <1>;
		#size-cells = <0>;

		osc_32k: clock@0 {
			compatible = "fixed-clock";
			reg = <0>;
			#clock-cells = <0>;
			clock-frequency = <32768>;
			clock-output-names = "osc_32k";
		};

		osc_24m: clock@1 {
			compatible = "fixed-clock";
			reg = <1>;
			#clock-cells = <0>;
			clock-frequency = <24000000>;
			clock-output-names = "osc_24m";
		};

		clk_ext1: clock@2 {
			compatible = "fixed-clock";
			reg = <3>;
			#clock-cells = <0>;
			clock-frequency = <133000000>;
			clock-output-names = "clk_ext1";
		};

		clk_ext2: clock@3 {
			compatible = "fixed-clock";
			reg = <4>;
			#clock-cells = <0>;
			clock-frequency = <133000000>;
			clock-output-names = "clk_ext2";
		};

		clk_ext3: clock@4 {
			compatible = "fixed-clock";
			reg = <5>;
			#clock-cells = <0>;
			clock-frequency = <133000000>;
			clock-output-names = "clk_ext3";
		};

		clk_ext4: clock@5 {
			compatible = "fixed-clock";
			reg = <6>;
			#clock-cells = <0>;
			clock-frequency= <133000000>;
			clock-output-names = "clk_ext4";
		};
	};

	power-domains {
		compatible = "simple-bus";
		#address-cells = <1>;
		#size-cells = <0>;

		/* HSIOMIX */
		hsio_pd: power-domain@0 {
			compatible = "fsl,imx8mm-pm-domain";
			#address-cells = <1>;
			#size-cells = <0>;
			domain-id = <0>;
			#power-domain-cells = <0>;
			domain-name = "HSIO_PD";
			clocks = <&clk IMX8MM_CLK_USB1_CTRL_ROOT>,
				 <&clk IMX8MM_CLK_SIM_HSIO>;

			pcie0_pd: power-domain@1 {
				domain-id = <1>;
				#power-domain-cells = <0>;
				domain-name = "PCIE0_PD";
				clocks = <&clk IMX8MM_CLK_PCIE1_ROOT>;
			};

			usb_otg1_pd: power-domain@2 {
				domain-id = <2>;
				#power-domain-cells = <0>;
				domain-name = "USB_OTG1_PD";
			};

			usb_otg2_pd: power-domain@3 {
				domain-id = <3>;
				#power-domain-cells = <0>;
				domain-name = "USB_OTG2_PD";
			};
		};

		/* GPU2D&3D */
		gpumix_pd: power-domain@4 {
			compatible = "fsl,imx8mm-pm-domain";
			domain-id = <4>;
			#power-domain-cells = <0>;
			domain-name = "GPUMIX_PD";
			clocks = <&clk IMX8MM_CLK_GPU_BUS_ROOT>,
				 <&clk IMX8MM_CLK_GPU2D_ROOT>,
				 <&clk IMX8MM_CLK_GPU3D_ROOT>,
				 <&clk IMX8MM_CLK_GPU_AHB_DIV>;
		};

		vpumix_pd: power-domain@5 {
			compatible = "fsl,imx8mm-pm-domain";
			#address-cells = <1>;
			#size-cells = <0>;
			domain-id = <5>;
			#power-domain-cells = <0>;
			domain-name = "VPUMIX_PD";
			clocks =  <&clk IMX8MM_CLK_VPU_DEC_ROOT>;

			vpu_g1_pd: power-domain@6 {
				domain-id = <6>;
				#power-domain-cells = <0>;
				domain-name = "VPU_G1_PD";
				clocks = <&clk IMX8MM_CLK_VPU_G1_ROOT>;
			};

			vpu_g2_pd: power-domain@7 {
				domain-id = <7>;
				#power-domain-cells = <0>;
				domain-name = "VPU_G2_PD";
				clocks = <&clk IMX8MM_CLK_VPU_G2_ROOT>;
			};

			vpu_h1_pd: power-domain@8 {
				domain-id = <8>;
				#power-domain-cells = <0>;
				domain-name = "VPU_H1_PD";
				clocks = <&clk IMX8MM_CLK_VPU_H1_ROOT>;
			};
		};

		dispmix_pd: power-domain@9 {
			compatible = "fsl,imx8mm-pm-domain";
			#address-cells = <1>;
			#size-cells = <0>;
			domain-id = <9>;
			#power-domain-cells = <0>;
			domain-name = "DISPMIX_PD";
			clocks = <&clk IMX8MM_CLK_DISP_ROOT>;

			mipi_pd: power-domain@10 {
				domain-id = <10>;
				#power-domain-cells = <0>;
				domain-name = "MIPI_PD";
			};
		};
	};

	csi1_bridge: csi1_bridge@32e20000 {
		compatible = "fsl,imx8mm-csi", "fsl,imx8mq-csi", "fsl,imx6s-csi";
		reg = <0x0 0x32e20000 0x0 0x10000>;
		interrupts = <GIC_SPI 16 IRQ_TYPE_LEVEL_HIGH>;
		clocks = <&clk IMX8MM_CLK_DISP_AXI_ROOT>,
			<&clk IMX8MM_CLK_CSI1_ROOT>,
			<&clk IMX8MM_CLK_DISP_APB_ROOT>;
		clock-names = "disp-axi", "csi_mclk", "disp_dcic";
		power-domains = <&dispmix_pd>;
		status = "disabled";
	};

	mipi_csi_1: mipi_csi@32e30000 {
		compatible = "fsl,imx8mm-mipi-csi";
		reg = <0x0 0x32e30000 0x0 0x1000>;
		interrupts = <GIC_SPI 17 IRQ_TYPE_LEVEL_HIGH>;
		clock-frequency = <333000000>;
		clocks = <&clk IMX8MM_CLK_CSI1_CORE_DIV>,
			<&clk IMX8MM_CLK_CSI1_PHY_REF_DIV>,
			<&clk IMX8MM_CLK_DISP_AXI_ROOT>,
			<&clk IMX8MM_CLK_DISP_APB_ROOT>;
		clock-names = "mipi_clk", "phy_clk", "disp_axi", "disp_apb";
		bus-width = <4>;
		csi-gpr = <&dispmix_gpr>;
		power-domains = <&mipi_pd>;
		status = "disabled";
	};

	gpio1: gpio@30200000 {
		compatible = "fsl,imx8mm-gpio", "fsl,imx35-gpio";
		reg = <0x0 0x30200000 0x0 0x10000>;
		interrupts = <GIC_SPI 64 IRQ_TYPE_LEVEL_HIGH>,
			     <GIC_SPI 65 IRQ_TYPE_LEVEL_HIGH>;
		gpio-controller;
		#gpio-cells = <2>;
		interrupt-controller;
		#interrupt-cells = <2>;
	};

	gpio2: gpio@30210000 {
		compatible = "fsl,imx8mm-gpio", "fsl,imx35-gpio";
		reg = <0x0 0x30210000 0x0 0x10000>;
		interrupts = <GIC_SPI 66 IRQ_TYPE_LEVEL_HIGH>,
			     <GIC_SPI 67 IRQ_TYPE_LEVEL_HIGH>;
		gpio-controller;
		#gpio-cells = <2>;
		interrupt-controller;
		#interrupt-cells = <2>;
	};

	gpio3: gpio@30220000 {
		compatible = "fsl,imx8mm-gpio", "fsl,imx35-gpio";
		reg = <0x0 0x30220000 0x0 0x10000>;
		interrupts = <GIC_SPI 68 IRQ_TYPE_LEVEL_HIGH>,
			     <GIC_SPI 69 IRQ_TYPE_LEVEL_HIGH>;
		gpio-controller;
		#gpio-cells = <2>;
		interrupt-controller;
		#interrupt-cells = <2>;
	};

	gpio4: gpio@30230000 {
		compatible = "fsl,imx8mm-gpio", "fsl,imx35-gpio";
		reg = <0x0 0x30230000 0x0 0x10000>;
		interrupts = <GIC_SPI 70 IRQ_TYPE_LEVEL_HIGH>,
			     <GIC_SPI 71 IRQ_TYPE_LEVEL_HIGH>;
		gpio-controller;
		#gpio-cells = <2>;
		interrupt-controller;
		#interrupt-cells = <2>;
	};

	gpio5: gpio@30240000 {
		compatible = "fsl,imx8mm-gpio", "fsl,imx35-gpio";
		reg = <0x0 0x30240000 0x0 0x10000>;
		interrupts = <GIC_SPI 72 IRQ_TYPE_LEVEL_HIGH>,
			     <GIC_SPI 73 IRQ_TYPE_LEVEL_HIGH>;
		gpio-controller;
		#gpio-cells = <2>;
		interrupt-controller;
		#interrupt-cells = <2>;
	};

	tmu: tmu@30260000 {
		compatible = "fsl,imx8mm-tmu";
		reg = <0x0 0x30260000 0x0 0x10000>;
		clocks = <&clk IMX8MM_CLK_TMU_ROOT>;
		interrupt = <GIC_SPI 49 IRQ_TYPE_LEVEL_HIGH>;
		little-endian;
		u-boot,dm-pre-reloc;
		#thermal-sensor-cells =  <0>;
	};

	thermal-zones {
		/* cpu thermal */
		cpu-thermal {
			polling-delay-passive = <250>;
			polling-delay = <2000>;
			thermal-sensors = <&tmu>;
			trips {
				cpu_alert0: trip0 {
					temperature = <85000>;
					hysteresis = <2000>;
					type = "passive";
				};
				cpu_crit0: trip1 {
					temperature = <95000>;
					hysteresis = <2000>;
					type = "critical";
				};
			};

			cooling-maps {
				map0 {
					trip = <&cpu_alert0>;
					cooling-device =
					<&A53_0 THERMAL_NO_LIMIT THERMAL_NO_LIMIT>;
				};
			};
		};
	};

	iomuxc: pinctrl@30330000 {
		compatible = "fsl,imx8mm-iomuxc";
		reg = <0x0 0x30330000 0x0 0x10000>;
	};

	gpr: iomuxc-gpr@30340000 {
		compatible = "fsl,imx8mm-iomuxc-gpr", "fsl,imx7d-iomuxc-gpr", "syscon";
		reg = <0x0 0x30340000 0x0 0x10000>;
	};

	anatop: anatop@30360000 {
		compatible = "fsl,imx8mm-anatop", "syscon", "simple-bus";
		reg = <0x0 0x30360000 0x0 0x10000>;
	};

	snvs: snvs@30370000 {
		compatible = "fsl,sec-v4.0-mon","syscon", "simple-mfd";
		reg = <0x0 0x30370000 0x0 0x10000>;

		snvs_rtc: snvs-rtc-lp{
			compatible = "fsl,sec-v4.0-mon-rtc-lp";
			regmap =<&snvs>;
			offset = <0x34>;
			interrupts = <GIC_SPI 19 IRQ_TYPE_LEVEL_HIGH>,
				     <GIC_SPI 20 IRQ_TYPE_LEVEL_HIGH>;
		};

		snvs_pwrkey: snvs-powerkey {
			compatible = "fsl,sec-v4.0-pwrkey";
			regmap = <&snvs>;
			interrupts = <GIC_SPI 4 IRQ_TYPE_LEVEL_HIGH>;
			linux,keycode = <KEY_POWER>;
			wakeup-source;
		};
	};

	clk: clock-controller@30380000 {
		compatible = "fsl,imx8mm-ccm";
		reg = <0x0 0x30380000 0x0 0x10000>;
		#clock-cells = <1>;
		clocks = <&osc_32k>, <&osc_24m>, <&clk_ext1>, <&clk_ext2>,
			 <&clk_ext3>, <&clk_ext4>;
		clock-names = "osc_32k", "osc_24m", "clk_ext1", "clk_ext2",
			      "clk_ext3", "clk_ext4";
	};

	src: src@30390000 {
		compatible = "fsl,imx8mm-src", "fsl,imx8mq-src", "syscon";
		reg = <0x0 0x30390000 0x0 0x10000>;
		interrupts = <GIC_SPI 89 IRQ_TYPE_LEVEL_HIGH>;
		#reset-cells = <1>;
	};

	gpc: gpc@303a0000 {
		compatible = "fsl,imx8mm-gpc", "fsl,imx8mq-gpc", "syscon";
		reg = <0x0 0x303a0000 0x0 0x10000>;
		interrupt-controller;
		interrupts = <GIC_SPI 87 IRQ_TYPE_LEVEL_HIGH>;
		#interrupt-cells = <3>;
		interrupt-parent = <&gic>;
	};

	system_counter: timer@306a0000 {
		compatible = "nxp,sysctr-timer";
		reg = <0x0 0x306a0000 0x0 0x10000>, /* system-counter-rd base */
		      <0x0 0x306b0000 0x0 0x10000>, /* system-counter-cmp base */
		      <0x0 0x306c0000 0x0 0x10000>; /* system-counter-ctrl base */
		clock-frequency = <8000000>;
		interrupts = <GIC_SPI 47 IRQ_TYPE_LEVEL_HIGH>,
			     <GIC_SPI 48 IRQ_TYPE_LEVEL_HIGH>;
	};

	uart1: serial@30860000 {
		compatible = "fsl,imx8mm-uart",
			     "fsl,imx6q-uart", "fsl,imx21-uart";
		reg = <0x0 0x30860000 0x0 0x10000>;
		interrupts = <GIC_SPI 26 IRQ_TYPE_LEVEL_HIGH>;
		clocks = <&clk IMX8MM_CLK_UART1_ROOT>,
			<&clk IMX8MM_CLK_UART1_ROOT>;
		clock-names = "ipg", "per";
		dmas = <&sdma1 22 4 0>, <&sdma1 23 4 0>;
		dma-names = "rx", "tx";
		status = "disabled";
	};

	uart3: serial@30880000 {
		compatible = "fsl,imx8mm-uart",
			     "fsl,imx6q-uart", "fsl,imx21-uart";
		reg = <0x0 0x30880000 0x0 0x10000>;
		interrupts = <GIC_SPI 28 IRQ_TYPE_LEVEL_HIGH>;
		clocks = <&clk IMX8MM_CLK_UART3_ROOT>,
			<&clk IMX8MM_CLK_UART3_ROOT>;
		clock-names = "ipg", "per";
		dmas = <&sdma1 26 4 0>, <&sdma1 27 4 0>;
		dma-names = "rx", "tx";
		status = "disabled";
	};

	uart2: serial@30890000 {
		compatible = "fsl,imx8mm-uart",
			     "fsl,imx6q-uart", "fsl,imx21-uart";
		reg = <0x0 0x30890000 0x0 0x10000>;
		interrupts = <GIC_SPI 27 IRQ_TYPE_LEVEL_HIGH>;
		clocks = <&clk IMX8MM_CLK_UART2_ROOT>,
			<&clk IMX8MM_CLK_UART2_ROOT>;
		clock-names = "ipg", "per";
		status = "disabled";
	};

	i2c1: i2c@30a20000 {
		#address-cells = <1>;
		#size-cells = <0>;
		compatible = "fsl,imx8mm-i2c", "fsl,imx21-i2c";
		reg = <0x0 0x30a20000 0x0 0x10000>;
		interrupts = <GIC_SPI 35 IRQ_TYPE_LEVEL_HIGH>;
		clocks = <&clk IMX8MM_CLK_I2C1_ROOT>;
		status = "disabled";
	};

	i2c2: i2c@30a30000 {
		#address-cells = <1>;
		#size-cells = <0>;
		compatible = "fsl,imx8mm-i2c", "fsl,imx21-i2c";
		reg = <0x0 0x30a30000 0x0 0x10000>;
		interrupts = <GIC_SPI 36 IRQ_TYPE_LEVEL_HIGH>;
		clocks = <&clk IMX8MM_CLK_I2C2_ROOT>;
		status = "disabled";
	};

	i2c3: i2c@30a40000 {
		#address-cells = <1>;
		#size-cells = <0>;
		compatible = "fsl,imx8mm-i2c", "fsl,imx21-i2c";
		reg = <0x0 0x30a40000 0x0 0x10000>;
		interrupts = <GIC_SPI 37 IRQ_TYPE_LEVEL_HIGH>;
		clocks = <&clk IMX8MM_CLK_I2C3_ROOT>;
		status = "disabled";
	};

	i2c4: i2c@30a50000 {
		#address-cells = <1>;
		#size-cells = <0>;
		compatible = "fsl,imx8mm-i2c", "fsl,imx21-i2c";
		reg = <0x0 0x30a50000 0x0 0x10000>;
		interrupts = <GIC_SPI 38 IRQ_TYPE_LEVEL_HIGH>;
		clocks = <&clk IMX8MM_CLK_I2C4_ROOT>;
		status = "disabled";
	};

	uart4: serial@30a60000 {
		compatible = "fsl,imx8mq-uart",
			     "fsl,imx6q-uart", "fsl,imx21-uart";
		reg = <0x0 0x30a60000 0x0 0x10000>;
		interrupts = <GIC_SPI 29 IRQ_TYPE_LEVEL_HIGH>;
		clocks = <&clk IMX8MM_CLK_UART4_ROOT>,
			<&clk IMX8MM_CLK_UART4_ROOT>;
		clock-names = "ipg", "per";
		dmas = <&sdma1 28 4 0>, <&sdma1 29 4 0>;
		dma-names = "rx", "tx";
		status = "disabled";
	};


	imx_rpmsg: imx_rpmsg {
		compatible = "fsl,rpmsg-bus", "simple-bus";
		#address-cells = <2>;
		#size-cells = <2>;
		ranges;

		mu: mu@30aa0000 {
			compatible = "fsl,imx8mq-mu", "fsl,imx6sx-mu";
			reg = <0x0 0x30aa0000 0x0 0x10000>;
			interrupts = <GIC_SPI 88 IRQ_TYPE_LEVEL_HIGH>;
			clocks = <&clk IMX8MM_CLK_MU_ROOT>;
			clock-names = "mu";
			status = "disabled";
		};

		rpmsg: rpmsg{
			compatible = "fsl,imx8mq-rpmsg";
			status = "disabled";
		};
	};

	ocotp: ocotp-ctrl@30350000 {
		compatible = "fsl,imx8mq-ocotp", "fsl,imx7d-ocotp", "syscon";
		reg = <0 0x30350000 0 0x10000>;
		clocks = <&clk IMX8MM_CLK_OCOTP_ROOT>;
		/* For nvmem subnodes */
		#address-cells = <1>;
		#size-cells = <1>;
	};

	dispmix_gpr: display-gpr@32e28000 {
		compatible = "fsl, imx8mm-iomuxc-gpr", "syscon";
		reg = <0x0 0x32e28000 0x0 0x100>;
	};

	usbg1: usbg1 {
		compatible = "fsl,imx27-usb-gadget";
		dr_mode = "peripheral";
		chipidea,usb = <&usbotg1>;
		status = "okay";
	};

	usbg2: usbg2 {
		compatible = "fsl,imx27-usb-gadget";
		dr_mode = "peripheral";
		chipidea,usb = <&usbotg2>;
		status = "okay";
	};

	usbotg1: usb@32e40000 {
		compatible = "fsl,imx8mm-usb", "fsl,imx7d-usb", "fsl,imx27-usb";
		reg = <0x0 0x32e40000 0x0 0x200>;
		interrupts = <GIC_SPI 40 IRQ_TYPE_LEVEL_HIGH>;
		clocks = <&clk IMX8MM_CLK_USB1_CTRL_ROOT>;
		clock-names = "usb1_ctrl_root_clk";
		assigned-clocks = <&clk IMX8MM_CLK_USB_BUS_SRC>,
				  <&clk IMX8MM_CLK_USB_CORE_REF_SRC>;
		assigned-clock-parents = <&clk IMX8MM_SYS_PLL2_500M>,
					 <&clk IMX8MM_SYS_PLL1_100M>;
		fsl,usbphy = <&usbphynop1>;
		fsl,usbmisc = <&usbmisc1 0>;
		power-domains = <&usb_otg1_pd>;
		status = "disabled";
	};

	usbphynop1: usbphynop1 {
		compatible = "usb-nop-xceiv";
		clocks = <&clk IMX8MM_CLK_USB_PHY_REF_SRC>;
		assigned-clocks = <&clk IMX8MM_CLK_USB_PHY_REF_SRC>;
		assigned-clock-parents = <&clk IMX8MM_SYS_PLL1_100M>;
		clock-names = "main_clk";
	};

	usbmisc1: usbmisc@32e40200 {
		#index-cells = <1>;
		compatible = "fsl,imx7d-usbmisc", "fsl,imx6q-usbmisc";
		reg = <0x0 0x32e40200 0x0 0x200>;
	};

	usbotg2: usb@32e50000 {
		compatible = "fsl,imx8mm-usb", "fsl,imx7d-usb", "fsl,imx27-usb";
		reg = <0x0 0x32e50000 0x0 0x200>;
		interrupts = <GIC_SPI 41 IRQ_TYPE_LEVEL_HIGH>;
		clocks = <&clk IMX8MM_CLK_USB1_CTRL_ROOT>;
		clock-names = "usb1_ctrl_root_clk";
		assigned-clocks = <&clk IMX8MM_CLK_USB_BUS_SRC>,
				<&clk IMX8MM_CLK_USB_CORE_REF_SRC>;
		assigned-clock-parents = <&clk IMX8MM_SYS_PLL2_500M>,
				<&clk IMX8MM_SYS_PLL1_100M>;
		fsl,usbphy = <&usbphynop2>;
		fsl,usbmisc = <&usbmisc2 0>;
		power-domains = <&usb_otg2_pd>;
		status = "disabled";
	};

	usbphynop2: usbphynop2 {
		compatible = "usb-nop-xceiv";
		clocks = <&clk IMX8MM_CLK_USB_PHY_REF_SRC>;
		assigned-clocks = <&clk IMX8MM_CLK_USB_PHY_REF_SRC>;
		assigned-clock-parents = <&clk IMX8MM_SYS_PLL1_100M>;
		clock-names = "main_clk";
	};

	usbmisc2: usbmisc@32e50200 {
		#index-cells = <1>;
		compatible = "fsl,imx7d-usbmisc", "fsl,imx6q-usbmisc";
		reg = <0x0 0x32e50200 0x0 0x200>;
	};

	usdhc1: mmc@30b40000 {
		compatible = "fsl,imx8mm-usdhc", "fsl,imx8qm-usdhc";
		reg = <0x0 0x30b40000 0x0 0x10000>;
		interrupts = <GIC_SPI 22 IRQ_TYPE_LEVEL_HIGH>;
		clocks = <&clk IMX8MM_CLK_DUMMY>,
			 <&clk IMX8MM_CLK_NAND_USDHC_BUS_DIV>,
			 <&clk IMX8MM_CLK_USDHC1_ROOT>;
		clock-names = "ipg", "ahb", "per";
		assigned-clocks = <&clk IMX8MM_CLK_USDHC1_DIV>;
		assigned-clock-rates = <400000000>;
		fsl,tuning-start-tap = <20>;
		fsl,tuning-step= <2>;
		bus-width = <4>;
		status = "disabled";
	};

	usdhc2: mmc@30b50000 {
		compatible = "fsl,imx8mm-usdhc", "fsl,imx8qm-usdhc";
		reg = <0x0 0x30b50000 0x0 0x10000>;
		interrupts = <GIC_SPI 23 IRQ_TYPE_LEVEL_HIGH>;
		clocks = <&clk IMX8MM_CLK_DUMMY>,
			 <&clk IMX8MM_CLK_NAND_USDHC_BUS_DIV>,
			 <&clk IMX8MM_CLK_USDHC2_ROOT>;
		clock-names = "ipg", "ahb", "per";
		fsl,tuning-start-tap = <20>;
		fsl,tuning-step= <2>;
		bus-width = <4>;
		status = "disabled";
	};

	usdhc3: mmc@30b60000 {
		compatible = "fsl,imx8mm-usdhc", "fsl,imx8qm-usdhc";
		reg = <0x0 0x30b60000 0x0 0x10000>;
		interrupts = <GIC_SPI 24 IRQ_TYPE_LEVEL_HIGH>;
		clocks = <&clk IMX8MM_CLK_DUMMY>,
			 <&clk IMX8MM_CLK_NAND_USDHC_BUS_DIV>,
			 <&clk IMX8MM_CLK_USDHC3_ROOT>;
		clock-names = "ipg", "ahb", "per";
		assigned-clocks = <&clk IMX8MM_CLK_USDHC3_ROOT>;
		assigned-clock-rates = <400000000>;
		fsl,tuning-start-tap = <20>;
		fsl,tuning-step= <2>;
		bus-width = <4>;
		status = "disabled";
	};

	sai1: sai@30010000 {
		compatible = "fsl,imx8mq-sai",
			     "fsl,imx6sx-sai";
		reg = <0x0 0x30010000 0x0 0x10000>;
		interrupts = <GIC_SPI 95 IRQ_TYPE_LEVEL_HIGH>;
		clocks = <&clk IMX8MM_CLK_SAI1_IPG>,
			 <&clk IMX8MM_CLK_DUMMY>,
			 <&clk IMX8MM_CLK_SAI1_ROOT>,
			 <&clk IMX8MM_CLK_DUMMY>, <&clk IMX8MM_CLK_DUMMY>;
		clock-names = "bus", "mclk0", "mclk1", "mclk2", "mclk3";
		dmas = <&sdma2 0 2 0>, <&sdma2 1 2 0>;
		dma-names = "rx", "tx";
		fsl,dataline = <0 0xff 0xff>;
		status = "disabled";
	};

	sai2: sai@30020000 {
		compatible = "fsl,imx8mq-sai",
			     "fsl,imx6sx-sai";
		reg = <0x0 0x30020000 0x0 0x10000>;
		interrupts = <GIC_SPI 96 IRQ_TYPE_LEVEL_HIGH>;
		clocks = <&clk IMX8MM_CLK_SAI2_IPG>,
			<&clk IMX8MM_CLK_DUMMY>,
			<&clk IMX8MM_CLK_SAI2_ROOT>,
			<&clk IMX8MM_CLK_DUMMY>, <&clk IMX8MM_CLK_DUMMY>;
		clock-names = "bus", "mclk0", "mclk1", "mclk2", "mclk3";
		dmas = <&sdma2 2 2 0>, <&sdma2 3 2 0>;
		dma-names = "rx", "tx";
		status = "disabled";
	};

	sai3: sai@30030000 {
		compatible = "fsl,imx8mm-sai", "fsl,imx8mq-sai", "fsl,imx6sx-sai";
		reg = <0x0 0x30030000 0x0 0x10000>;
		interrupts = <GIC_SPI 50 IRQ_TYPE_LEVEL_HIGH>;
		clocks = <&clk IMX8MM_CLK_SAI3_IPG>,
			 <&clk IMX8MM_CLK_DUMMY>,
			 <&clk IMX8MM_CLK_SAI3_ROOT>,
			 <&clk IMX8MM_CLK_DUMMY>, <&clk IMX8MM_CLK_DUMMY>;
		clock-names = "bus", "mclk0", "mclk1", "mclk2", "mclk3";
		dmas = <&sdma2 4 2 0>, <&sdma2 5 2 0>;
		dma-names = "rx", "tx";
		status = "disabled";
	};

	sai5: sai@30050000 {
		compatible = "fsl,imx8mm-sai", "fsl,imx8mq-sai", "fsl,imx6sx-sai";
		reg = <0x0 0x30050000 0x0 0x10000>;
		interrupts = <GIC_SPI 90 IRQ_TYPE_LEVEL_HIGH>;
		clocks = <&clk IMX8MM_CLK_SAI5_IPG>,
			 <&clk IMX8MM_CLK_DUMMY>,
			 <&clk IMX8MM_CLK_SAI5_ROOT>,
			 <&clk IMX8MM_CLK_DUMMY>, <&clk IMX8MM_CLK_DUMMY>;
		clock-names = "bus", "mclk0", "mclk1", "mclk2", "mclk3";
		dmas = <&sdma2 8 2 0>, <&sdma2 9 2 0>;
		dma-names = "rx", "tx";
		fsl,shared-interrupt;
		fsl,dataline = <0 0xf 0xf>;
		status = "disabled";
	};

	sai6: sai@30060000 {
		compatible = "fsl,imx8mq-sai",
			     "fsl,imx6sx-sai";
		reg = <0x0 0x30060000 0x0 0x10000>;
		interrupts = <GIC_SPI 90 IRQ_TYPE_LEVEL_HIGH>;
		clocks = <&clk IMX8MM_CLK_SAI6_IPG>,
			 <&clk IMX8MM_CLK_DUMMY>,
			 <&clk IMX8MM_CLK_SAI6_ROOT>,
			 <&clk IMX8MM_CLK_DUMMY>, <&clk IMX8MM_CLK_DUMMY>;
		clock-names = "bus", "mclk0", "mclk1", "mclk2", "mclk3";
		dmas = <&sdma2 10 2 0>, <&sdma2 11 2 0>;
		dma-names = "rx", "tx";
		fsl,shared-interrupt;
		status = "disabled";
	};

	micfil: micfil@30080000 {
		compatible = "fsl,imx8mm-micfil";
		reg = <0x0 0x30080000 0x0 0x10000>;
		interrupts = <GIC_SPI 44 IRQ_TYPE_LEVEL_HIGH>,
			     <GIC_SPI 45 IRQ_TYPE_LEVEL_HIGH>,
			     <GIC_SPI 109 IRQ_TYPE_LEVEL_HIGH>,
			     <GIC_SPI 110 IRQ_TYPE_LEVEL_HIGH>;
		clocks = <&clk IMX8MM_CLK_PDM_IPG>,
			 <&clk IMX8MM_CLK_PDM_ROOT>,
			 <&clk IMX8MM_AUDIO_PLL1_OUT>,
			 <&clk IMX8MM_AUDIO_PLL2_OUT>,
			 <&clk IMX8MM_CLK_EXT3>;
		clock-names = "ipg_clk", "ipg_clk_app",
			      "pll8k", "pll11k", "clkext3";
		dmas = <&sdma2 24 26 0x80000000>;
		dma-names = "rx";
		status = "disabled";
	};

	spdif1: spdif@30090000 {
		compatible = "fsl,imx8mm-spdif";
		reg = <0x0 0x30090000 0x0 0x10000>;
		interrupts = <GIC_SPI 6 IRQ_TYPE_LEVEL_HIGH>;
		clocks = <&clk IMX8MM_CLK_AUDIO_AHB_DIV>, /* core */
			 <&clk IMX8MM_CLK_24M>, /* rxtx0 */
			 <&clk IMX8MM_CLK_SPDIF1_DIV>, /* rxtx1 */
			 <&clk IMX8MM_CLK_DUMMY>, /* rxtx2 */
			 <&clk IMX8MM_CLK_DUMMY>, /* rxtx3 */
			 <&clk IMX8MM_CLK_DUMMY>, /* rxtx4 */
			 <&clk IMX8MM_CLK_AUDIO_AHB_DIV>, /* rxtx5 */
			 <&clk IMX8MM_CLK_DUMMY>, /* rxtx6 */
			 <&clk IMX8MM_CLK_DUMMY>, /* rxtx7 */
			 <&clk IMX8MM_CLK_DUMMY>; /* spba */
		clock-names = "core", "rxtx0",
			      "rxtx1", "rxtx2",
			      "rxtx3", "rxtx4",
			      "rxtx5", "rxtx6",
			      "rxtx7", "spba";
		dmas = <&sdma2 28 18 0>, <&sdma2 29 18 0>;
		dma-names = "rx", "tx";
		status = "disabled";
	};

	sdma1: dma-controller@30bd0000 {
		compatible = "fsl,imx8mm-sdma", "fsl,imx8mq-sdma", "fsl,imx7d-sdma";
		reg = <0x0 0x30bd0000 0x0 0x10000>;
		interrupts = <GIC_SPI 2 IRQ_TYPE_LEVEL_HIGH>;
		clocks = <&clk IMX8MM_CLK_SDMA1_ROOT>,
			 <&clk IMX8MM_CLK_SDMA1_ROOT>;
		clock-names = "ipg", "ahb";
		#dma-cells = <3>;
		fsl,sdma-ram-script-name = "imx/sdma/sdma-imx7d.bin";
		status = "okay";
	};

	sdma2: dma-controller@302c0000 {
		compatible = "fsl,imx8mm-sdma", "fsl,imx8mq-sdma", "fsl,imx7d-sdma";
		reg = <0x0 0x302c0000 0x0 0x10000>;
		interrupts = <GIC_SPI 103 IRQ_TYPE_LEVEL_HIGH>;
		clocks = <&clk IMX8MM_CLK_SDMA2_ROOT>,
			 <&clk IMX8MM_CLK_SDMA2_ROOT>;
		clock-names = "ipg", "ahb";
		#dma-cells = <3>;
		fsl,sdma-ram-script-name = "imx/sdma/sdma-imx7d.bin";
		fsl,ratio-1-1;
		status = "okay";
	};

	sdma3: dma-controller@302b0000 {
		compatible = "fsl,imx8mm-sdma", "fsl,imx8mq-sdma", "fsl,imx7d-sdma";
		reg = <0x0 0x302b0000 0x0 0x10000>;
		interrupts = <GIC_SPI 34 IRQ_TYPE_LEVEL_HIGH>;
		clocks = <&clk IMX8MM_CLK_SDMA3_ROOT>,
			 <&clk IMX8MM_CLK_SDMA3_ROOT>;
		clock-names = "ipg", "ahb";
		#dma-cells = <3>;
		fsl,sdma-ram-script-name = "imx/sdma/sdma-imx7d.bin";
		fsl,ratio-1-1;
		status = "okay";
	};

	wdog1: wdog@30280000 {
		compatible = "fsl,imx21-wdt";
		reg = <0 0x30280000 0 0x10000>;
		interrupts = <GIC_SPI 78 IRQ_TYPE_LEVEL_HIGH>;
		clocks = <&clk IMX8MM_CLK_WDOG1_ROOT>;
		status = "disabled";
	};

	wdog2: wdog@30290000 {
		compatible = "fsl,imx21-wdt";
		reg = <0 0x30290000 0 0x10000>;
		interrupts = <GIC_SPI 79 IRQ_TYPE_LEVEL_HIGH>;
		clocks = <&clk IMX8MM_CLK_WDOG2_ROOT>;
		status = "disabled";
	};

	wdog3: wdog@302a0000 {
		compatible = "fsl,imx21-wdt";
		reg = <0 0x302a0000 0 0x10000>;
		interrupts = <GIC_SPI 10 IRQ_TYPE_LEVEL_HIGH>;
		clocks = <&clk IMX8MM_CLK_WDOG3_ROOT>;
		status = "disabled";
	};

	flexspi: flexspi@30bb0000 {
		#address-cells = <1>;
		#size-cells = <0>;
		compatible = "fsl,imx8mm-flexspi";
		reg = <0 0x30bb0000 0 0x10000>, <0 0x08000000 0 0x10000000>;
		reg-names = "FlexSPI", "FlexSPI-memory";
		interrupts = <GIC_SPI 107 IRQ_TYPE_LEVEL_HIGH>;
		clocks = <&clk IMX8MM_CLK_QSPI_ROOT>;
		clock-names = "fspi";
		assigned-clock-rates = <80000000>;
		assigned-clocks = <&clk IMX8MM_CLK_QSPI_SRC>;
		assigned-clock-parents = <&clk IMX8MM_SYS_PLL1_800M>;
		status = "disabled";
	};

	ecspi1: ecspi@30820000 {
		#address-cells = <1>;
		#size-cells = <0>;
		compatible = "fsl,imx8mm-ecspi", "fsl,imx51-ecspi";
		reg = <0x0 0x30820000 0x0 0x10000>;
		interrupts = <GIC_SPI 31 IRQ_TYPE_LEVEL_HIGH>;
		clocks = <&clk IMX8MM_CLK_ECSPI1_ROOT>,
			<&clk IMX8MM_CLK_ECSPI1_ROOT>;
		clock-names = "ipg", "per";
		dmas = <&sdma1 0 7 1>, <&sdma1 1 7 2>;
		dma-names = "rx", "tx";
		status = "disabled";
	};

	ecspi2: ecspi@30830000 {
		#address-cells = <1>;
		#size-cells = <0>;
		compatible = "fsl,imx8mm-ecspi", "fsl,imx51-ecspi";
		reg = <0x0 0x30830000 0x0 0x10000>;
		interrupts = <GIC_SPI 32 IRQ_TYPE_LEVEL_HIGH>;
		clocks = <&clk IMX8MM_CLK_ECSPI2_ROOT>,
			<&clk IMX8MM_CLK_ECSPI2_ROOT>;
		clock-names = "ipg", "per";
		dmas = <&sdma1 2 7 1>, <&sdma1 3 7 2>;
		dma-names = "rx", "tx";
		status = "disabled";
	};

	ecspi3: ecspi@30840000 {
		#address-cells = <1>;
		#size-cells = <0>;
		compatible = "fsl,imx8mm-ecspi", "fsl,imx51-ecspi";
		reg = <0x0 0x30840000 0x0 0x10000>;
		interrupts = <GIC_SPI 33 IRQ_TYPE_LEVEL_HIGH>;
		clocks = <&clk IMX8MM_CLK_ECSPI3_ROOT>,
			<&clk IMX8MM_CLK_ECSPI3_ROOT>;
		clock-names = "ipg", "per";
		dmas = <&sdma1 4 7 1>, <&sdma1 5 7 2>;
		dma-names = "rx", "tx";
		status = "disabled";
	};

	fec1: ethernet@30be0000 {
		compatible = "fsl,imx8mm-fec", "fsl,imx8mq-fec", "fsl,imx6sx-fec";
		reg = <0x0 0x30be0000 0x0 0x10000>;
		interrupts = <GIC_SPI 118 IRQ_TYPE_LEVEL_HIGH>,
			     <GIC_SPI 119 IRQ_TYPE_LEVEL_HIGH>,
			     <GIC_SPI 120 IRQ_TYPE_LEVEL_HIGH>;
		clocks = <&clk IMX8MM_CLK_ENET1_ROOT>,
			 <&clk IMX8MM_CLK_ENET1_ROOT>,
			 <&clk IMX8MM_CLK_ENET_TIMER_DIV>,
			 <&clk IMX8MM_CLK_ENET_REF_DIV>,
			 <&clk IMX8MM_CLK_ENET_PHY_REF_DIV>;
		clock-names = "ipg", "ahb", "ptp",
			"enet_clk_ref", "enet_out";
		assigned-clocks = <&clk IMX8MM_CLK_ENET_AXI_SRC>,
				  <&clk IMX8MM_CLK_ENET_TIMER_SRC>,
				  <&clk IMX8MM_CLK_ENET_REF_SRC>,
				  <&clk IMX8MM_CLK_ENET_TIMER_DIV>;
		assigned-clock-parents = <&clk IMX8MM_SYS_PLL1_266M>,
					 <&clk IMX8MM_SYS_PLL2_100M>,
					 <&clk IMX8MM_SYS_PLL2_125M>;
		assigned-clock-rates = <0>, <0>, <125000000>, <100000000>;
		stop-mode = <&gpr 0x10 3>;
		fsl,num-tx-queues=<3>;
		fsl,num-rx-queues=<3>;
		fsl,wakeup_irq = <2>;
		status = "disabled";
	};

	dma_cap: dma_cap {
		compatible = "dma-capability";
		only-dma-mask32 = <1>;
	};

	imx_ion: imx_ion {
		compatible = "fsl,mxc-ion";
		fsl,heap-id = <0>;
	};

	lcdif: lcdif@32E00000 {
		#address-cells = <1>;
		#size-cells = <0>;
		compatible = "fsl,imx8mm-lcdif";
		reg = <0x0 0x32e00000 0x0 0x10000>;
		clocks = <&clk IMX8MM_CLK_LCDIF_PIXEL_DIV>,
			 <&clk IMX8MM_CLK_DISP_AXI_ROOT>,
			 <&clk IMX8MM_CLK_DISP_APB_ROOT>;
		clock-names = "pix", "disp-axi", "disp-apb";
		assigned-clocks = <&clk IMX8MM_CLK_LCDIF_PIXEL_SRC>,
				  <&clk IMX8MM_CLK_DISP_AXI_SRC>,
				  <&clk IMX8MM_CLK_DISP_APB_SRC>;
		assigned-clock-parents = <&clk IMX8MM_VIDEO_PLL1_OUT>,
					 <&clk IMX8MM_SYS_PLL2_1000M>,
					 <&clk IMX8MM_SYS_PLL1_800M>;
		assigned-clock-rate = <594000000>, <500000000>, <200000000>;
		interrupts = <GIC_SPI 5 IRQ_TYPE_LEVEL_HIGH>;
		lcdif-gpr = <&dispmix_gpr>;
		power-domains = <&dispmix_pd>;
		status = "disabled";

		lcdif_disp0: port@0 {
			reg = <0>;

			lcdif_to_dsim: endpoint {
				remote-endpoint = <&dsim_from_lcdif>;
			};
		};
	};

	mipi_dsi: mipi_dsi@32E10000 {
		#address-cells = <1>;
		#size-cells = <0>;
		compatible = "fsl,imx8mm-mipi-dsim";
		reg = <0x0 0x32e10000 0x0 0x400>;
		clocks = <&clk IMX8MM_CLK_DSI_CORE_DIV>,
			 <&clk IMX8MM_CLK_DSI_PHY_REF_DIV>;
		clock-names = "cfg", "pll-ref";
		assigned-clocks = <&clk IMX8MM_CLK_DSI_CORE_SRC>,
				  <&clk IMX8MM_CLK_DSI_PHY_REF_SRC>;
		assigned-clock-parents = <&clk IMX8MM_SYS_PLL1_266M>,
<<<<<<< HEAD
					 <&clk IMX8MM_CLK_24M>;
		assigned-clock-rates = <266000000>, <12000000>;
		src = <&src>;
		mux-sel = <&gpr>;
		phys = <&mipi_dsi_phy>;
		phys-names = "dphy";
=======
					 <&clk IMX8MM_VIDEO_PLL1_OUT>;
		assigned-clock-rates = <266000000>, <594000000>;
		interrupts = <GIC_SPI 18 IRQ_TYPE_LEVEL_HIGH>;
		dsi-gpr = <&dispmix_gpr>;
		power-domains = <&mipi_pd>;
>>>>>>> 1e351715
		status = "disabled";

		port@0 {
			dsim_from_lcdif: endpoint {
				remote-endpoint = <&lcdif_to_dsim>;
			};
		};
	};

	display-subsystem {
		compatible = "fsl,imx-display-subsystem";
		ports = <&lcdif_disp0>;
	};

	pcie0: pcie@0x33800000 {
		compatible = "fsl,imx8mm-pcie", "snps,dw-pcie";
		reg = <0x0 0x33800000 0x0 0x400000>, <0x0 0x32f00000 0x0 0x10000>,
			<0x0 0x1ff00000 0x0 0x80000>;
		reg-names = "dbi", "phy", "config";
		reserved-region = <&rpmsg_reserved>;
		#address-cells = <3>;
		#size-cells = <2>;
		device_type = "pci";
		ranges =  <0x81000000 0 0x00000000 0x0 0x1ff80000 0 0x00010000 /* downstream I/O 64KB */
			   0x82000000 0 0x18000000 0x0 0x18000000 0 0x07f00000>; /* non-prefetchable memory */
		num-lanes = <1>;
		interrupts = <GIC_SPI 122 IRQ_TYPE_LEVEL_HIGH>,
				<GIC_SPI 127 IRQ_TYPE_LEVEL_HIGH>; /* eDMA */
		interrupt-names = "msi";
		#interrupt-cells = <1>;
		interrupt-map-mask = <0 0 0 0x7>;
		interrupt-map = <0 0 0 1 &gic GIC_SPI 125 IRQ_TYPE_LEVEL_HIGH>,
				<0 0 0 2 &gic GIC_SPI 124 IRQ_TYPE_LEVEL_HIGH>,
				<0 0 0 3 &gic GIC_SPI 123 IRQ_TYPE_LEVEL_HIGH>,
				<0 0 0 4 &gic GIC_SPI 122 IRQ_TYPE_LEVEL_HIGH>;
		clocks = <&clk IMX8MM_CLK_PCIE1_ROOT>,
			<&clk IMX8MM_CLK_PCIE1_AUX_CG>,
			<&clk IMX8MM_CLK_PCIE1_PHY_CG>;
		clock-names = "pcie", "pcie_bus", "pcie_phy";
		fsl,max-link-speed = <2>;
		ctrl-id = <0>;
		power-domains = <&pcie0_pd>;
		status = "disabled";
	};

	pwm1: pwm@30660000 {
		compatible = "fsl,imx8mm-pwm", "fsl,imx27-pwm";
		reg = <0x0 0x30660000 0x0 0x10000>;
		interrupts = <GIC_SPI 81 IRQ_TYPE_LEVEL_HIGH>;
		clocks = <&clk IMX8MM_CLK_PWM1_ROOT>,
			<&clk IMX8MM_CLK_PWM1_ROOT>;
		clock-names = "ipg", "per";
		#pwm-cells = <2>;
		status = "disabled";
	};

	pwm2: pwm@30670000 {
		compatible = "fsl,imx8mm-pwm", "fsl,imx27-pwm";
		reg = <0x0 0x30670000 0x0 0x10000>;
		interrupts = <GIC_SPI 82 IRQ_TYPE_LEVEL_HIGH>;
		clocks = <&clk IMX8MM_CLK_PWM2_ROOT>,
			<&clk IMX8MM_CLK_PWM2_ROOT>;
		clock-names = "ipg", "per";
		#pwm-cells = <2>;
		status = "disabled";
	};

	pwm3: pwm@30680000 {
		compatible = "fsl,imx8mm-pwm", "fsl,imx27-pwm";
		reg = <0x0 0x30680000 0x0 0x10000>;
		interrupts = <GIC_SPI 83 IRQ_TYPE_LEVEL_HIGH>;
		clocks = <&clk IMX8MM_CLK_PWM3_ROOT>,
			<&clk IMX8MM_CLK_PWM3_ROOT>;
		clock-names = "ipg", "per";
		#pwm-cells = <2>;
		status = "disabled";
	};

	pwm4: pwm@30690000 {
		compatible = "fsl,imx8mm-pwm", "fsl,imx27-pwm";
		reg = <0x0 0x30690000 0x0 0x10000>;
		interrupts = <GIC_SPI 84 IRQ_TYPE_LEVEL_HIGH>;
		clocks = <&clk IMX8MM_CLK_PWM4_ROOT>,
			<&clk IMX8MM_CLK_PWM4_ROOT>;
		clock-names = "ipg", "per";
		#pwm-cells = <2>;
		status = "disabled";
	};

	vpu_h1: vpu_h1@38320000 {
		compatible = "nxp,imx8mm-hantro-h1";
		reg = <0x0 0x38320000 0x0 0x10000>;
		reg-names = "regs_hantro_h1";
		interrupts = <GIC_SPI 30 IRQ_TYPE_LEVEL_HIGH>;
		interrupt-names = "irq_hantro_h1";
		clocks = <&clk IMX8MM_CLK_VPU_H1_ROOT>, <&clk IMX8MM_CLK_VPU_DEC_ROOT>;
		clock-names = "clk_hantro_h1", "clk_hantro_h1_bus";
		assigned-clocks = <&clk IMX8MM_CLK_VPU_H1_SRC>,<&clk IMX8MM_CLK_VPU_BUS_SRC>;
		assigned-clock-parents = <&clk IMX8MM_VPU_PLL_OUT>, <&clk IMX8MM_SYS_PLL1_800M>;
		assigned-clock-rates = <600000000>, <800000000>;
		power-domains = <&vpu_h1_pd>;
		status = "disabled";
	};

	vpu_g1: vpu_g1@38300000 {
		compatible = "nxp,imx8mm-hantro";
		reg = <0x0 0x38300000 0x0 0x100000>;
		reg-names = "regs_hantro";
		interrupts = <GIC_SPI 7 IRQ_TYPE_LEVEL_HIGH>;
		interrupt-names = "irq_hantro";
		clocks = <&clk IMX8MM_CLK_VPU_G1_ROOT>, <&clk IMX8MM_CLK_VPU_DEC_ROOT>;
		clock-names = "clk_hantro", "clk_hantro_bus";
		assigned-clocks = <&clk IMX8MM_CLK_VPU_G1_SRC>, <&clk IMX8MM_CLK_VPU_BUS_SRC>;
		assigned-clock-parents = <&clk IMX8MM_VPU_PLL_OUT>, <&clk IMX8MM_SYS_PLL1_800M>;
		assigned-clock-rates = <600000000>, <800000000>;
		power-domains = <&vpu_g1_pd>;
		status = "disabled";
	};

	vpu_g2: vpu_g2@38310000 {
		compatible = "nxp,imx8mm-hantro";
		reg = <0x0 0x38310000 0x0 0x100000>;
		reg-names = "regs_hantro";
		interrupts = <GIC_SPI 8 IRQ_TYPE_LEVEL_HIGH>;
		interrupt-names = "irq_hantro";
		clocks = <&clk IMX8MM_CLK_VPU_G2_ROOT>, <&clk IMX8MM_CLK_VPU_DEC_ROOT>;
		clock-names = "clk_hantro", "clk_hantro_bus";
		assigned-clocks = <&clk IMX8MM_CLK_VPU_G2_SRC>, <&clk IMX8MM_CLK_VPU_BUS_SRC>;
		assigned-clock-parents = <&clk IMX8MM_VPU_PLL_OUT>, <&clk IMX8MM_SYS_PLL1_800M>;
		assigned-clock-rates = <600000000>, <800000000>;
		power-domains = <&vpu_g2_pd>;
		status = "disabled";
	};

<<<<<<< HEAD
=======
	gpu: gpu@38000000 {
		compatible ="fsl,imx8mm-gpu", "fsl,imx6q-gpu";
		reg = <0x0 0x38000000 0x0 0x8000>, <0x0 0x38008000 0x0 0x8000>,
                        <0x0 0x40000000 0x0 0x80000000>, <0x0 0x0 0x0 0x8000000>;
		reg-names = "iobase_3d", "iobase_2d",
                        "phys_baseaddr", "contiguous_mem";
		interrupts = <GIC_SPI 3 IRQ_TYPE_LEVEL_HIGH>,
                        <GIC_SPI 25 IRQ_TYPE_LEVEL_HIGH>;
		interrupt-names = "irq_3d", "irq_2d";
		clocks = <&clk IMX8MM_CLK_GPU3D_ROOT>,
			<&clk IMX8MM_CLK_DUMMY>,
			<&clk IMX8MM_CLK_GPU_BUS_ROOT>,
			<&clk IMX8MM_CLK_GPU_AHB_DIV>,
			<&clk IMX8MM_CLK_GPU2D_ROOT>,
			<&clk IMX8MM_CLK_GPU_BUS_ROOT>,
			<&clk IMX8MM_CLK_GPU_AHB_DIV>;
		clock-names = "gpu3d_clk", "gpu3d_shader_clk",
                              "gpu3d_axi_clk", "gpu3d_ahb_clk",
			      "gpu2d_clk", "gpu2d_axi_clk",
                              "gpu2d_ahb_clk";

		assigned-clocks = <&clk IMX8MM_CLK_GPU3D_SRC>, <&clk IMX8MM_CLK_GPU2D_SRC>, <&clk IMX8MM_CLK_GPU_AXI_SRC>, <&clk IMX8MM_CLK_GPU_AHB_SRC>,<&clk IMX8MM_GPU_PLL_OUT>, <&clk IMX8MM_CLK_GPU_AHB_DIV>;
		assigned-clock-parents = <&clk IMX8MM_GPU_PLL_OUT>,<&clk IMX8MM_GPU_PLL_OUT>, <&clk IMX8MM_SYS_PLL1_800M>, <&clk IMX8MM_SYS_PLL1_800M>;
		assigned-clock-rates = <0>, <0>, <0>,<0>,<1000000000>, <400000000>;

		power-domains = <&gpumix_pd>;

		status = "disabled";
	};

	crypto: caam@30900000 {
		compatible = "fsl,sec-v4.0";
		#address-cells = <0x1>;
		#size-cells = <0x1>;
		reg = <0 0x30900000 0 0x40000>;
		ranges = <0 0 0x30900000 0x40000>;
		interrupts = <GIC_SPI 91 IRQ_TYPE_LEVEL_HIGH>;

		sec_jr0: jr0@1000 {
			 compatible = "fsl,sec-v4.0-job-ring";
			 reg = <0x1000 0x1000>;
			 interrupts = <GIC_SPI 105 IRQ_TYPE_LEVEL_HIGH>;
		};

		sec_jr1: jr1@2000 {
			 compatible = "fsl,sec-v4.0-job-ring";
			 reg = <0x2000 0x1000>;
			 interrupts = <GIC_SPI 106 IRQ_TYPE_LEVEL_HIGH>;
		};

		sec_jr2: jr2@3000 {
			 compatible = "fsl,sec-v4.0-job-ring";
			 reg = <0x3000 0x1000>;
			 interrupts = <GIC_SPI 114 IRQ_TYPE_LEVEL_HIGH>;
		};
	};

	caam_sm: caam-sm@00100000 {
		compatible = "fsl,imx6q-caam-sm";
		reg = <0 0x00100000 0 0x8000>;
	};

	caam_snvs: caam-snvs@30370000 {
		compatible = "fsl,imx6q-caam-snvs";
		reg = <0 0x30370000 0 0x10000>;
	};

	irq_sec_vio: caam_secvio {
		compatible = "fsl,imx7d-caam-secvio", "fsl,imx6q-caam-secvio";
		interrupts = <GIC_SPI 20 IRQ_TYPE_LEVEL_HIGH>;
		jtag-tamper = "disabled";
		watchdog-tamper = "enabled";
		internal-boot-tamper = "enabled";
		external-pin-tamper = "disabled";
	};

>>>>>>> 1e351715
	dma_apbh: dma-apbh@33000000 {
		compatible = "fsl,imx7d-dma-apbh", "fsl,imx28-dma-apbh";
		reg = <0 0x33000000 0 0x2000>;
		interrupts = <GIC_SPI 12 IRQ_TYPE_LEVEL_HIGH>,
			     <GIC_SPI 12 IRQ_TYPE_LEVEL_HIGH>,
			     <GIC_SPI 12 IRQ_TYPE_LEVEL_HIGH>,
			     <GIC_SPI 12 IRQ_TYPE_LEVEL_HIGH>;
		interrupt-names = "gpmi0", "gpmi1", "gpmi2", "gpmi3";
		#dma-cells = <1>;
		dma-channels = <4>;
		clocks = <&clk IMX8MM_CLK_NAND_USDHC_BUS_RAWNAND_CLK>;
	};

	gpmi: gpmi-nand@33002000{
		compatible = "fsl,imx7d-gpmi-nand";
		#address-cells = <1>;
		#size-cells = <1>;
		reg = <0 0x33002000 0 0x2000>, <0 0x33004000 0 0x4000>;
		reg-names = "gpmi-nand", "bch";
		interrupts = <GIC_SPI 14 IRQ_TYPE_LEVEL_HIGH>;
		interrupt-names = "bch";
		clocks = <&clk IMX8MM_CLK_NAND_ROOT>,
			<&clk IMX8MM_CLK_NAND_USDHC_BUS_RAWNAND_CLK>;
		clock-names = "gpmi_io", "gpmi_bch_apb";
		dmas = <&dma_apbh 0>;
		dma-names = "rx-tx";
		status = "disabled";
	};
};

&A53_0 {
	operating-points = <
		/* kHz    uV */
		1800000 1000000
		1600000 950000
		1200000 850000
	>;
	clocks = <&clk IMX8MM_CLK_A53_DIV>, <&clk IMX8MM_CLK_A53_SRC>,
		<&clk IMX8MM_ARM_PLL>, <&clk IMX8MM_ARM_PLL_OUT>,
		<&clk IMX8MM_SYS_PLL1_800M>;
	clock-names = "a53", "arm_a53_src", "arm_pll",
		"arm_pll_out", "sys1_pll_800m";
	clock-latency = <61036>;
	#cooling-cells = <2>;
};<|MERGE_RESOLUTION|>--- conflicted
+++ resolved
@@ -35,10 +35,7 @@
 		serial0 = &uart1;
 		serial1 = &uart2;
 		serial2 = &uart3;
-<<<<<<< HEAD
-=======
 		serial3 = &uart4;
->>>>>>> 1e351715
 		mmc0 = &usdhc1;
 		mmc1 = &usdhc2;
 		mmc2 = &usdhc3;
@@ -204,90 +201,90 @@
 
 		/* HSIOMIX */
 		hsio_pd: power-domain@0 {
-			compatible = "fsl,imx8mm-pm-domain";
+		compatible = "fsl,imx8mm-pm-domain";
 			#address-cells = <1>;
 			#size-cells = <0>;
 			domain-id = <0>;
-			#power-domain-cells = <0>;
+		#power-domain-cells = <0>;
 			domain-name = "HSIO_PD";
 			clocks = <&clk IMX8MM_CLK_USB1_CTRL_ROOT>,
 				 <&clk IMX8MM_CLK_SIM_HSIO>;
 
 			pcie0_pd: power-domain@1 {
 				domain-id = <1>;
-				#power-domain-cells = <0>;
-				domain-name = "PCIE0_PD";
+		#power-domain-cells = <0>;
+		domain-name = "PCIE0_PD";
 				clocks = <&clk IMX8MM_CLK_PCIE1_ROOT>;
-			};
+	};
 
 			usb_otg1_pd: power-domain@2 {
 				domain-id = <2>;
-				#power-domain-cells = <0>;
-				domain-name = "USB_OTG1_PD";
-			};
+		#power-domain-cells = <0>;
+		domain-name = "USB_OTG1_PD";
+	};
 
 			usb_otg2_pd: power-domain@3 {
 				domain-id = <3>;
-				#power-domain-cells = <0>;
-				domain-name = "USB_OTG2_PD";
-			};
+		#power-domain-cells = <0>;
+		domain-name = "USB_OTG2_PD";
+	};
 		};
 
 		/* GPU2D&3D */
 		gpumix_pd: power-domain@4 {
-			compatible = "fsl,imx8mm-pm-domain";
+		compatible = "fsl,imx8mm-pm-domain";
 			domain-id = <4>;
-			#power-domain-cells = <0>;
+		#power-domain-cells = <0>;
 			domain-name = "GPUMIX_PD";
 			clocks = <&clk IMX8MM_CLK_GPU_BUS_ROOT>,
 				 <&clk IMX8MM_CLK_GPU2D_ROOT>,
 				 <&clk IMX8MM_CLK_GPU3D_ROOT>,
 				 <&clk IMX8MM_CLK_GPU_AHB_DIV>;
-		};
+	};
 
 		vpumix_pd: power-domain@5 {
-			compatible = "fsl,imx8mm-pm-domain";
+		compatible = "fsl,imx8mm-pm-domain";
 			#address-cells = <1>;
 			#size-cells = <0>;
 			domain-id = <5>;
-			#power-domain-cells = <0>;
+		#power-domain-cells = <0>;
 			domain-name = "VPUMIX_PD";
 			clocks =  <&clk IMX8MM_CLK_VPU_DEC_ROOT>;
 
 			vpu_g1_pd: power-domain@6 {
 				domain-id = <6>;
-				#power-domain-cells = <0>;
+		#power-domain-cells = <0>;
 				domain-name = "VPU_G1_PD";
 				clocks = <&clk IMX8MM_CLK_VPU_G1_ROOT>;
-			};
+	};
 
 			vpu_g2_pd: power-domain@7 {
 				domain-id = <7>;
-				#power-domain-cells = <0>;
+		#power-domain-cells = <0>;
 				domain-name = "VPU_G2_PD";
 				clocks = <&clk IMX8MM_CLK_VPU_G2_ROOT>;
-			};
+	};
 
 			vpu_h1_pd: power-domain@8 {
 				domain-id = <8>;
-				#power-domain-cells = <0>;
+		#power-domain-cells = <0>;
 				domain-name = "VPU_H1_PD";
 				clocks = <&clk IMX8MM_CLK_VPU_H1_ROOT>;
 			};
-		};
+	};
 
 		dispmix_pd: power-domain@9 {
-			compatible = "fsl,imx8mm-pm-domain";
+		compatible = "fsl,imx8mm-pm-domain";
 			#address-cells = <1>;
 			#size-cells = <0>;
 			domain-id = <9>;
-			#power-domain-cells = <0>;
+		#power-domain-cells = <0>;
 			domain-name = "DISPMIX_PD";
 			clocks = <&clk IMX8MM_CLK_DISP_ROOT>;
 
 			mipi_pd: power-domain@10 {
 				domain-id = <10>;
-				#power-domain-cells = <0>;
+		#power-domain-cells = <0>;
 				domain-name = "MIPI_PD";
 			};
 		};
@@ -1051,33 +1048,24 @@
 		assigned-clocks = <&clk IMX8MM_CLK_DSI_CORE_SRC>,
 				  <&clk IMX8MM_CLK_DSI_PHY_REF_SRC>;
 		assigned-clock-parents = <&clk IMX8MM_SYS_PLL1_266M>,
-<<<<<<< HEAD
 					 <&clk IMX8MM_CLK_24M>;
 		assigned-clock-rates = <266000000>, <12000000>;
-		src = <&src>;
-		mux-sel = <&gpr>;
-		phys = <&mipi_dsi_phy>;
-		phys-names = "dphy";
-=======
-					 <&clk IMX8MM_VIDEO_PLL1_OUT>;
-		assigned-clock-rates = <266000000>, <594000000>;
 		interrupts = <GIC_SPI 18 IRQ_TYPE_LEVEL_HIGH>;
 		dsi-gpr = <&dispmix_gpr>;
 		power-domains = <&mipi_pd>;
->>>>>>> 1e351715
 		status = "disabled";
 
 		port@0 {
 			dsim_from_lcdif: endpoint {
 				remote-endpoint = <&lcdif_to_dsim>;
 			};
-		};
-	};
+			};
+		};
 
 	display-subsystem {
 		compatible = "fsl,imx-display-subsystem";
 		ports = <&lcdif_disp0>;
-	};
+			};
 
 	pcie0: pcie@0x33800000 {
 		compatible = "fsl,imx8mm-pcie", "snps,dw-pcie";
@@ -1108,7 +1096,7 @@
 		ctrl-id = <0>;
 		power-domains = <&pcie0_pd>;
 		status = "disabled";
-	};
+		};
 
 	pwm1: pwm@30660000 {
 		compatible = "fsl,imx8mm-pwm", "fsl,imx27-pwm";
@@ -1199,8 +1187,35 @@
 		status = "disabled";
 	};
 
-<<<<<<< HEAD
-=======
+	dma_apbh: dma-apbh@33000000 {
+		compatible = "fsl,imx7d-dma-apbh", "fsl,imx28-dma-apbh";
+		reg = <0 0x33000000 0 0x2000>;
+		interrupts = <GIC_SPI 12 IRQ_TYPE_LEVEL_HIGH>,
+			     <GIC_SPI 12 IRQ_TYPE_LEVEL_HIGH>,
+			     <GIC_SPI 12 IRQ_TYPE_LEVEL_HIGH>,
+			     <GIC_SPI 12 IRQ_TYPE_LEVEL_HIGH>;
+		interrupt-names = "gpmi0", "gpmi1", "gpmi2", "gpmi3";
+		#dma-cells = <1>;
+		dma-channels = <4>;
+		clocks = <&clk IMX8MM_CLK_NAND_USDHC_BUS_RAWNAND_CLK>;
+	};
+
+	gpmi: gpmi-nand@33002000{
+		compatible = "fsl,imx7d-gpmi-nand";
+		#address-cells = <1>;
+		#size-cells = <1>;
+		reg = <0 0x33002000 0 0x2000>, <0 0x33004000 0 0x4000>;
+		reg-names = "gpmi-nand", "bch";
+		interrupts = <GIC_SPI 14 IRQ_TYPE_LEVEL_HIGH>;
+		interrupt-names = "bch";
+		clocks = <&clk IMX8MM_CLK_NAND_ROOT>,
+			<&clk IMX8MM_CLK_NAND_USDHC_BUS_RAWNAND_CLK>;
+		clock-names = "gpmi_io", "gpmi_bch_apb";
+		dmas = <&dma_apbh 0>;
+		dma-names = "rx-tx";
+		status = "disabled";
+	};
+
 	gpu: gpu@38000000 {
 		compatible ="fsl,imx8mm-gpu", "fsl,imx6q-gpu";
 		reg = <0x0 0x38000000 0x0 0x8000>, <0x0 0x38008000 0x0 0x8000>,
@@ -1277,7 +1292,6 @@
 		external-pin-tamper = "disabled";
 	};
 
->>>>>>> 1e351715
 	dma_apbh: dma-apbh@33000000 {
 		compatible = "fsl,imx7d-dma-apbh", "fsl,imx28-dma-apbh";
 		reg = <0 0x33000000 0 0x2000>;
