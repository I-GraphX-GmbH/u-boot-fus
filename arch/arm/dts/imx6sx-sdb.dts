--- conflicted
+++ resolved
@@ -55,8 +55,6 @@
 		#size-cells = <1>;
 		compatible = "micron,n25q256a", "jedec,spi-nor";
 		spi-max-frequency = <29000000>;
-		spi-rx-bus-width = <4>;
-		spi-tx-bus-width = <4>;
 		reg = <0>;
 	};
 
@@ -65,11 +63,6 @@
 		#size-cells = <1>;
 		compatible = "micron,n25q256a", "jedec,spi-nor";
 		spi-max-frequency = <29000000>;
-<<<<<<< HEAD
-		spi-rx-bus-width = <4>;
-		spi-tx-bus-width = <4>;
-=======
->>>>>>> 0ea138a2
 		reg = <2>;
 	};
 #endif
