// SPDX-License-Identifier: GPL-2.0+
/*
 * Copyright 2018 NXP
 */

/ {

	aliases {
		usbhost1 = &usbh3;
		usbgadget0 = &usbg1;
	};

	usbh3: usbh3 {
		compatible = "Cadence,usb3-host";
		dr_mode = "host";
		cdns3,usb = <&usbotg3>;
		status = "okay";
	};

	usbg1: usbg1 {
		compatible = "fsl,imx27-usb-gadget";
		dr_mode = "peripheral";
		chipidea,usb = <&usbotg1>;
		status = "okay";
		u-boot,dm-spl;
	};

};

&{/imx8qx-pm} {

	u-boot,dm-spl;
};

&mu {
	u-boot,dm-spl;
};

&clk {
	u-boot,dm-spl;
};

&iomuxc {
	u-boot,dm-spl;
};

&{/regulators} {
	u-boot,dm-spl;
};

&reg_usdhc2_vmmc {
	u-boot,dm-spl;
};

&{/mu@5d1c0000/iomuxc/imx8qxp-mek} {
	u-boot,dm-spl;
};

&pinctrl_usdhc2_gpio {
	u-boot,dm-spl;
};

&pinctrl_usdhc2 {
	u-boot,dm-spl;
};

&pinctrl_usdhc2_100mhz {
	u-boot,dm-spl;
};

&pinctrl_usdhc2_200mhz {
	u-boot,dm-spl;
};

&pinctrl_lpuart0 {
	u-boot,dm-spl;
};

&pinctrl_usdhc1 {
	u-boot,dm-spl;
};

&pinctrl_usdhc1_100mhz {
	u-boot,dm-spl;
};

&pinctrl_usdhc1_200mhz {
	u-boot,dm-spl;
};

&pinctrl_flexspi0 {
	u-boot,dm-spl;
};

&pd_lsio {
	u-boot,dm-spl;
};

&pd_lsio_gpio4 {
	u-boot,dm-spl;
};

&pd_conn {
	u-boot,dm-spl;
};

&pd_conn_sdch0 {
	u-boot,dm-spl;
};

&pd_conn_sdch1 {
	u-boot,dm-spl;
};

&pd_conn_sdch2 {
	u-boot,dm-spl;
};

<<<<<<< HEAD
&pd_conn_usbotg0 {
=======
&pd_dma {
	u-boot,dm-spl;
};

&pd_dma_lpuart0 {
	u-boot,dm-spl;
};

&gpio0 {
>>>>>>> 252100a3
	u-boot,dm-spl;
};

&pd_conn_usbotg0_phy {
	u-boot,dm-spl;
};

&pd_lsio_flexspi0 {
	u-boot,dm-spl;
};

&pd_conn_usb2 {
	u-boot,dm-spl;
};

&pd_conn_usb2_phy {
	u-boot,dm-spl;
};

&gpio4 {
	u-boot,dm-spl;
};

&lpuart0 {
	u-boot,dm-spl;
};

&usbmisc1 {
	u-boot,dm-spl;
};

&usbphy1 {
	u-boot,dm-spl;
};

&usbotg1 {
	u-boot,dm-spl;
};

&usbotg3 {
	u-boot,dm-spl;
};

&usbphynop1 {
	u-boot,dm-spl;
};

&usdhc1 {
	u-boot,dm-spl;
};

&usdhc2 {
	u-boot,dm-spl;
};

&flexspi0 {
	u-boot,dm-spl;
};

&flash0 {
	u-boot,dm-spl;
};

&i2c1 {
	compatible = "fsl,imx8qm-lpi2c", "fsl,imx-virt-i2c";
};

&{/i2c@5a810000/i2cswitch@71} {
	compatible = "nxp,pca9646", "fsl,imx-virt-i2c-mux";
	virtual-bus-seq = <12>;
};

&wu {
	u-boot,dm-spl;
};<|MERGE_RESOLUTION|>--- conflicted
+++ resolved
@@ -116,19 +116,15 @@
 	u-boot,dm-spl;
 };
 
-<<<<<<< HEAD
+&pd_dma {
+	u-boot,dm-spl;
+};
+
+&pd_dma_lpuart0 {
+	u-boot,dm-spl;
+};
+
 &pd_conn_usbotg0 {
-=======
-&pd_dma {
-	u-boot,dm-spl;
-};
-
-&pd_dma_lpuart0 {
-	u-boot,dm-spl;
-};
-
-&gpio0 {
->>>>>>> 252100a3
 	u-boot,dm-spl;
 };
 
