--- conflicted
+++ resolved
@@ -49,13 +49,6 @@
 	status = "okay";
 };
 
-<<<<<<< HEAD
-&sata {
-	status = "okay";
-};
-
-=======
->>>>>>> 1e351715
 &ipu1_csi1_from_mipi_vc1 {
 	clock-lanes = <0>;
 	data-lanes = <1 2>;
