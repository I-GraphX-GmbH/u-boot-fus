--- conflicted
+++ resolved
@@ -2,12 +2,9 @@
 //
 // Copyright 2012 Freescale Semiconductor, Inc.
 // Copyright 2011 Linaro Ltd.
-<<<<<<< HEAD
-=======
 // Copyright 2017 NXP.
 
 #include <dt-bindings/clock/imx6qdl-clock.h>
->>>>>>> 1e351715
 
 #include <dt-bindings/gpio/gpio.h>
 #include <dt-bindings/input/input.h>
@@ -47,11 +44,7 @@
 		stdout-path = &uart1;
 	};
 
-<<<<<<< HEAD
-	memory: memory@10000000 {
-=======
 	memory: memory {
->>>>>>> 1e351715
 		reg = <0x10000000 0x40000000>;
 	};
 
@@ -292,7 +285,7 @@
 	data-shift = <12>; /* Lines 19:12 used */
 	hsync-active = <1>;
 	vsync-active = <1>;
-};
+	};
 
 &ipu1_csi0_mux_from_parallel_sensor {
 	/* Downstream driver doesn't use endpoints */
@@ -417,7 +410,7 @@
 			0x0000 /* 5:Default */
 		>;
 		amic-mono;
-	};
+       };
 
 	mma8451@1c {
 		compatible = "fsl,mma8451";
