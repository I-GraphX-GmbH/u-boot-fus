--- conflicted
+++ resolved
@@ -46,15 +46,11 @@
 
 / {
 	aliases {
-<<<<<<< HEAD
+		ethernet1 = &fec2;
 		usb1 = &usbotg2;
 		usbgadget1 = &usbg2;
 	};
 
-=======
-		ethernet1 = &fec2;
-	};
->>>>>>> 3373c7c3
 	cpus {
 		cpu0: cpu@0 {
 			operating-points = <
@@ -71,20 +67,6 @@
 			device_type = "cpu";
 			reg = <1>;
 			clock-frequency = <996000000>;
-		};
-	};
-
-	reserved-memory {
-		#address-cells = <1>;
-		#size-cells = <1>;
-		ranges;
-
-		/* global autoconfigured region for contiguous allocations */
-		linux,cma {
-			compatible = "shared-dma-pool";
-			reusable;
-			size = <0x14000000>;
-			linux,cma-default;
 		};
 	};
 
