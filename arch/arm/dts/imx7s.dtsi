/*
 * Copyright 2015 Freescale Semiconductor, Inc.
 * Copyright 2016 Toradex AG
 *
 * This file is dual-licensed: you can use it either under the terms
 * of the GPL or the X11 license, at your option. Note that this dual
 * licensing only applies to this file, and not this project as a
 * whole.
 *
 *  a) This file is free software; you can redistribute it and/or
 *     modify it under the terms of the GNU General Public License as
 *     published by the Free Software Foundation; either version 2 of the
 *     License, or (at your option) any later version.
 *
 *     This file is distributed in the hope that it will be useful,
 *     but WITHOUT ANY WARRANTY; without even the implied warranty of
 *     MERCHANTABILITY or FITNESS FOR A PARTICULAR PURPOSE.  See the
 *     GNU General Public License for more details.
 *
 * Or, alternatively,
 *
 *  b) Permission is hereby granted, free of charge, to any person
 *     obtaining a copy of this software and associated documentation
 *     files (the "Software"), to deal in the Software without
 *     restriction, including without limitation the rights to use,
 *     copy, modify, merge, publish, distribute, sublicense, and/or
 *     sell copies of the Software, and to permit persons to whom the
 *     Software is furnished to do so, subject to the following
 *     conditions:
 *
 *     The above copyright notice and this permission notice shall be
 *     included in all copies or substantial portions of the Software.
 *
 *     THE SOFTWARE IS PROVIDED "AS IS", WITHOUT WARRANTY OF ANY KIND,
 *     EXPRESS OR IMPLIED, INCLUDING BUT NOT LIMITED TO THE WARRANTIES
 *     OF MERCHANTABILITY, FITNESS FOR A PARTICULAR PURPOSE AND
 *     NONINFRINGEMENT. IN NO EVENT SHALL THE AUTHORS OR COPYRIGHT
 *     HOLDERS BE LIABLE FOR ANY CLAIM, DAMAGES OR OTHER LIABILITY,
 *     WHETHER IN AN ACTION OF CONTRACT, TORT OR OTHERWISE, ARISING
 *     FROM, OUT OF OR IN CONNECTION WITH THE SOFTWARE OR THE USE OR
 *     OTHER DEALINGS IN THE SOFTWARE.
 */

#include <dt-bindings/clock/imx7d-clock.h>
#include <dt-bindings/power/imx7-power.h>
#include <dt-bindings/gpio/gpio.h>
#include <dt-bindings/input/input.h>
#include <dt-bindings/interrupt-controller/arm-gic.h>
#include "imx7d-pinfunc.h"

/ {
	#address-cells = <1>;
	#size-cells = <1>;
	/*
	 * The decompressor and also some bootloaders rely on a
	 * pre-existing /chosen node to be available to insert the
	 * command line and merge other ATAGS info.
	 * Also for U-Boot there must be a pre-existing /memory node.
	 */
	chosen {};
	memory { device_type = "memory"; };

	aliases {
		gpio0 = &gpio1;
		gpio1 = &gpio2;
		gpio2 = &gpio3;
		gpio3 = &gpio4;
		gpio4 = &gpio5;
		gpio5 = &gpio6;
		gpio6 = &gpio7;
		i2c0 = &i2c1;
		i2c1 = &i2c2;
		i2c2 = &i2c3;
		i2c3 = &i2c4;
		mmc0 = &usdhc1;
		mmc1 = &usdhc2;
		mmc2 = &usdhc3;
		serial0 = &uart1;
		serial1 = &uart2;
		serial2 = &uart3;
		serial3 = &uart4;
		serial4 = &uart5;
		serial5 = &uart6;
		serial6 = &uart7;
		spi0 = &qspi1;
		spi1 = &ecspi1;
		spi2 = &ecspi2;
		spi3 = &ecspi3;
		spi4 = &ecspi4;
		usb0 = &usbotg1;
		usbgadget0 = &usbg1;
	};

	cpus {
		#address-cells = <1>;
		#size-cells = <0>;

		cpu0: cpu@0 {
			compatible = "arm,cortex-a7";
			device_type = "cpu";
			reg = <0>;
			clock-frequency = <792000000>;
			clock-latency = <61036>; /* two CLK32 periods */
			clocks = <&clks IMX7D_CLK_ARM>;
		};
	};

	ckil: clock-cki {
		compatible = "fixed-clock";
		#clock-cells = <0>;
		clock-frequency = <32768>;
		clock-output-names = "ckil";
	};

	osc: clock-osc {
		compatible = "fixed-clock";
		#clock-cells = <0>;
		clock-frequency = <24000000>;
		clock-output-names = "osc";
	};

	usbphynop1: usbphynop1 {
		compatible = "usb-nop-xceiv";
		clocks = <&clks IMX7D_USB_PHY1_CLK>;
		clock-names = "main_clk";
		#phy-cells = <0>;
	};

	usbphynop3: usbphynop3 {
		compatible = "usb-nop-xceiv";
		clocks = <&clks IMX7D_USB_HSIC_ROOT_CLK>;
		clock-names = "main_clk";
		#phy-cells = <0>;
	};

	pmu {
		compatible = "arm,cortex-a7-pmu";
		interrupt-parent = <&gpc>;
		interrupts = <GIC_SPI 92 IRQ_TYPE_LEVEL_HIGH>;
		interrupt-affinity = <&cpu0>;
	};

	replicator {
		/*
		 * non-configurable replicators don't show up on the
		 * AMBA bus.  As such no need to add "arm,primecell"
		 */
		compatible = "arm,coresight-replicator";

		ports {
			#address-cells = <1>;
			#size-cells = <0>;
				/* replicator output ports */
			port@0 {
				reg = <0>;
				replicator_out_port0: endpoint {
					remote-endpoint = <&tpiu_in_port>;
				};
			};

			port@1 {
				reg = <1>;
				replicator_out_port1: endpoint {
					remote-endpoint = <&etr_in_port>;
				};
			};

			/* replicator input port */
			port@2 {
				reg = <0>;
				replicator_in_port0: endpoint {
					slave-mode;
					remote-endpoint = <&etf_out_port>;
				};
			};
		};
	};

	timer {
		compatible = "arm,armv7-timer";
		interrupt-parent = <&intc>;
		interrupts = <GIC_PPI 13 (GIC_CPU_MASK_SIMPLE(4) | IRQ_TYPE_LEVEL_LOW)>,
			     <GIC_PPI 14 (GIC_CPU_MASK_SIMPLE(4) | IRQ_TYPE_LEVEL_LOW)>,
			     <GIC_PPI 11 (GIC_CPU_MASK_SIMPLE(4) | IRQ_TYPE_LEVEL_LOW)>,
			     <GIC_PPI 10 (GIC_CPU_MASK_SIMPLE(4) | IRQ_TYPE_LEVEL_LOW)>;
	};

	soc {
		#address-cells = <1>;
		#size-cells = <1>;
		compatible = "simple-bus";
		interrupt-parent = <&gpc>;
		ranges;

		funnel@30041000 {
			compatible = "arm,coresight-funnel", "arm,primecell";
			reg = <0x30041000 0x1000>;
			clocks = <&clks IMX7D_MAIN_AXI_ROOT_CLK>;
			clock-names = "apb_pclk";

			ca_funnel_ports: ports {
				#address-cells = <1>;
				#size-cells = <0>;

				/* funnel input ports */
				port@0 {
					reg = <0>;
					ca_funnel_in_port0: endpoint {
						slave-mode;
						remote-endpoint = <&etm0_out_port>;
					};
				};

				/* funnel output port */
				port@2 {
					reg = <0>;
					ca_funnel_out_port0: endpoint {
						remote-endpoint = <&hugo_funnel_in_port0>;
					};
				};

				/* the other input ports are not connect to anything */
			};
		};

		etm@3007c000 {
			compatible = "arm,coresight-etm3x", "arm,primecell";
			reg = <0x3007c000 0x1000>;
			cpu = <&cpu0>;
			clocks = <&clks IMX7D_MAIN_AXI_ROOT_CLK>;
			clock-names = "apb_pclk";

			port {
				etm0_out_port: endpoint {
					remote-endpoint = <&ca_funnel_in_port0>;
				};
			};
		};

		funnel@30083000 {
			compatible = "arm,coresight-funnel", "arm,primecell";
			reg = <0x30083000 0x1000>;
			clocks = <&clks IMX7D_MAIN_AXI_ROOT_CLK>;
			clock-names = "apb_pclk";

			ports {
				#address-cells = <1>;
				#size-cells = <0>;

				/* funnel input ports */
				port@0 {
					reg = <0>;
					hugo_funnel_in_port0: endpoint {
						slave-mode;
						remote-endpoint = <&ca_funnel_out_port0>;
					};
				};

				port@1 {
					reg = <1>;
					hugo_funnel_in_port1: endpoint {
						slave-mode; /* M4 input */
					};
				};

				port@2 {
					reg = <0>;
					hugo_funnel_out_port0: endpoint {
						remote-endpoint = <&etf_in_port>;
					};
				};

				/* the other input ports are not connect to anything */
			};
		};

		etf@30084000 {
			compatible = "arm,coresight-tmc", "arm,primecell";
			reg = <0x30084000 0x1000>;
			clocks = <&clks IMX7D_MAIN_AXI_ROOT_CLK>;
			clock-names = "apb_pclk";

			ports {
				#address-cells = <1>;
				#size-cells = <0>;

				port@0 {
					reg = <0>;
					etf_in_port: endpoint {
						slave-mode;
						remote-endpoint = <&hugo_funnel_out_port0>;
					};
				};

				port@1 {
					reg = <0>;
					etf_out_port: endpoint {
						remote-endpoint = <&replicator_in_port0>;
					};
				};
			};
		};

		etr@30086000 {
			compatible = "arm,coresight-tmc", "arm,primecell";
			reg = <0x30086000 0x1000>;
			clocks = <&clks IMX7D_MAIN_AXI_ROOT_CLK>;
			clock-names = "apb_pclk";

			port {
				etr_in_port: endpoint {
					slave-mode;
					remote-endpoint = <&replicator_out_port1>;
				};
			};
		};

		tpiu@30087000 {
			compatible = "arm,coresight-tpiu", "arm,primecell";
			reg = <0x30087000 0x1000>;
			clocks = <&clks IMX7D_MAIN_AXI_ROOT_CLK>;
			clock-names = "apb_pclk";

			port {
				tpiu_in_port: endpoint {
					slave-mode;
					remote-endpoint = <&replicator_out_port1>;
				};
			};
		};

		intc: interrupt-controller@31001000 {
			compatible = "arm,cortex-a7-gic";
			interrupts = <GIC_PPI 9 (GIC_CPU_MASK_SIMPLE(4) | IRQ_TYPE_LEVEL_HIGH)>;
			#interrupt-cells = <3>;
			interrupt-controller;
			interrupt-parent = <&intc>;
			reg = <0x31001000 0x1000>,
			      <0x31002000 0x2000>,
			      <0x31004000 0x2000>,
			      <0x31006000 0x2000>;
		};

		timer {
			compatible = "arm,armv7-timer";
			arm,cpu-registers-not-fw-configured;
			interrupt-parent = <&intc>;
			interrupts = <GIC_PPI 13 (GIC_CPU_MASK_SIMPLE(4) | IRQ_TYPE_LEVEL_LOW)>,
				     <GIC_PPI 14 (GIC_CPU_MASK_SIMPLE(4) | IRQ_TYPE_LEVEL_LOW)>,
				     <GIC_PPI 11 (GIC_CPU_MASK_SIMPLE(4) | IRQ_TYPE_LEVEL_LOW)>,
				     <GIC_PPI 10 (GIC_CPU_MASK_SIMPLE(4) | IRQ_TYPE_LEVEL_LOW)>;
<<<<<<< HEAD
=======
			clock-frequency = <8000000>;
>>>>>>> 1e351715
		};

		aips1: aips-bus@30000000 {
			compatible = "fsl,aips-bus", "simple-bus";
			#address-cells = <1>;
			#size-cells = <1>;
			reg = <0x30000000 0x400000>;
			ranges;

			gpio1: gpio@30200000 {
				compatible = "fsl,imx7d-gpio", "fsl,imx35-gpio";
				reg = <0x30200000 0x10000>;
				interrupts = <GIC_SPI 64 IRQ_TYPE_LEVEL_HIGH>, /* GPIO1_INT15_0 */
					     <GIC_SPI 65 IRQ_TYPE_LEVEL_HIGH>; /* GPIO1_INT31_16 */
				gpio-controller;
				#gpio-cells = <2>;
				interrupt-controller;
				#interrupt-cells = <2>;
				gpio-ranges = <&iomuxc_lpsr 0 0 8>, <&iomuxc 8 5 8>;
			};

			gpio2: gpio@30210000 {
				compatible = "fsl,imx7d-gpio", "fsl,imx35-gpio";
				reg = <0x30210000 0x10000>;
				interrupts = <GIC_SPI 66 IRQ_TYPE_LEVEL_HIGH>,
					     <GIC_SPI 67 IRQ_TYPE_LEVEL_HIGH>;
				gpio-controller;
				#gpio-cells = <2>;
				interrupt-controller;
				#interrupt-cells = <2>;
				gpio-ranges = <&iomuxc 0 13 32>;
			};

			gpio3: gpio@30220000 {
				compatible = "fsl,imx7d-gpio", "fsl,imx35-gpio";
				reg = <0x30220000 0x10000>;
				interrupts = <GIC_SPI 68 IRQ_TYPE_LEVEL_HIGH>,
					     <GIC_SPI 69 IRQ_TYPE_LEVEL_HIGH>;
				gpio-controller;
				#gpio-cells = <2>;
				interrupt-controller;
				#interrupt-cells = <2>;
				gpio-ranges = <&iomuxc 0 45 29>;
			};

			gpio4: gpio@30230000 {
				compatible = "fsl,imx7d-gpio", "fsl,imx35-gpio";
				reg = <0x30230000 0x10000>;
				interrupts = <GIC_SPI 70 IRQ_TYPE_LEVEL_HIGH>,
					     <GIC_SPI 71 IRQ_TYPE_LEVEL_HIGH>;
				gpio-controller;
				#gpio-cells = <2>;
				interrupt-controller;
				#interrupt-cells = <2>;
				gpio-ranges = <&iomuxc 0 74 24>;
			};

			gpio5: gpio@30240000 {
				compatible = "fsl,imx7d-gpio", "fsl,imx35-gpio";
				reg = <0x30240000 0x10000>;
				interrupts = <GIC_SPI 72 IRQ_TYPE_LEVEL_HIGH>,
					     <GIC_SPI 73 IRQ_TYPE_LEVEL_HIGH>;
				gpio-controller;
				#gpio-cells = <2>;
				interrupt-controller;
				#interrupt-cells = <2>;
				gpio-ranges = <&iomuxc 0 98 18>;
			};

			gpio6: gpio@30250000 {
				compatible = "fsl,imx7d-gpio", "fsl,imx35-gpio";
				reg = <0x30250000 0x10000>;
				interrupts = <GIC_SPI 74 IRQ_TYPE_LEVEL_HIGH>,
					     <GIC_SPI 75 IRQ_TYPE_LEVEL_HIGH>;
				gpio-controller;
				#gpio-cells = <2>;
				interrupt-controller;
				#interrupt-cells = <2>;
				gpio-ranges = <&iomuxc 0 116 23>;
			};

			gpio7: gpio@30260000 {
				compatible = "fsl,imx7d-gpio", "fsl,imx35-gpio";
				reg = <0x30260000 0x10000>;
				interrupts = <GIC_SPI 76 IRQ_TYPE_LEVEL_HIGH>,
					     <GIC_SPI 77 IRQ_TYPE_LEVEL_HIGH>;
				gpio-controller;
				#gpio-cells = <2>;
				interrupt-controller;
				#interrupt-cells = <2>;
				gpio-ranges = <&iomuxc 0 139 16>;
			};

			wdog1: wdog@30280000 {
				compatible = "fsl,imx7d-wdt", "fsl,imx21-wdt";
				reg = <0x30280000 0x10000>;
				interrupts = <GIC_SPI 78 IRQ_TYPE_LEVEL_HIGH>;
				clocks = <&clks IMX7D_WDOG1_ROOT_CLK>;
			};

			wdog2: wdog@30290000 {
				compatible = "fsl,imx7d-wdt", "fsl,imx21-wdt";
				reg = <0x30290000 0x10000>;
				interrupts = <GIC_SPI 79 IRQ_TYPE_LEVEL_HIGH>;
				clocks = <&clks IMX7D_WDOG2_ROOT_CLK>;
				status = "disabled";
			};

			wdog3: wdog@302a0000 {
				compatible = "fsl,imx7d-wdt", "fsl,imx21-wdt";
				reg = <0x302a0000 0x10000>;
				interrupts = <GIC_SPI 10 IRQ_TYPE_LEVEL_HIGH>;
				clocks = <&clks IMX7D_WDOG3_ROOT_CLK>;
				status = "disabled";
			};

			wdog4: wdog@302b0000 {
				compatible = "fsl,imx7d-wdt", "fsl,imx21-wdt";
				reg = <0x302b0000 0x10000>;
				interrupts = <GIC_SPI 109 IRQ_TYPE_LEVEL_HIGH>;
				clocks = <&clks IMX7D_WDOG4_ROOT_CLK>;
				status = "disabled";
			};

			iomuxc_lpsr: iomuxc-lpsr@302c0000 {
				compatible = "fsl,imx7d-iomuxc-lpsr";
				reg = <0x302c0000 0x10000>;
				fsl,input-sel = <&iomuxc>;
			};

			gpt1: gpt@302d0000 {
				compatible = "fsl,imx7d-gpt", "fsl,imx6sx-gpt";
				reg = <0x302d0000 0x10000>;
				interrupts = <GIC_SPI 55 IRQ_TYPE_LEVEL_HIGH>;
				clocks = <&clks IMX7D_GPT1_ROOT_CLK>,
					<&clks IMX7D_GPT1_ROOT_CLK>,
					<&clks IMX7D_GPT_3M_CLK>;
				clock-names = "ipg", "per", "osc_per";
			};

			gpt2: gpt@302e0000 {
				compatible = "fsl,imx7d-gpt", "fsl,imx6sx-gpt";
				reg = <0x302e0000 0x10000>;
				interrupts = <GIC_SPI 54 IRQ_TYPE_LEVEL_HIGH>;
				clocks = <&clks IMX7D_CLK_DUMMY>,
					 <&clks IMX7D_GPT2_ROOT_CLK>;
				clock-names = "ipg", "per";
				status = "disabled";
			};

			gpt3: gpt@302f0000 {
				compatible = "fsl,imx7d-gpt", "fsl,imx6sx-gpt";
				reg = <0x302f0000 0x10000>;
				interrupts = <GIC_SPI 53 IRQ_TYPE_LEVEL_HIGH>;
				clocks = <&clks IMX7D_CLK_DUMMY>,
					 <&clks IMX7D_GPT3_ROOT_CLK>;
				clock-names = "ipg", "per";
				status = "disabled";
			};

			gpt4: gpt@30300000 {
				compatible = "fsl,imx7d-gpt", "fsl,imx6sx-gpt";
				reg = <0x30300000 0x10000>;
				interrupts = <GIC_SPI 52 IRQ_TYPE_LEVEL_HIGH>;
				clocks = <&clks IMX7D_CLK_DUMMY>,
					 <&clks IMX7D_GPT4_ROOT_CLK>;
				clock-names = "ipg", "per";
				status = "disabled";
			};

			kpp: kpp@30320000 {
				compatible = "fsl,imx7d-kpp", "fsl,imx21-kpp";
				reg = <0x30320000 0x10000>;
				interrupts = <GIC_SPI 80 IRQ_TYPE_LEVEL_HIGH>;
				clocks = <&clks IMX7D_KPP_ROOT_CLK>;
				status = "disabled";
			};

			iomuxc: iomuxc@30330000 {
				compatible = "fsl,imx7d-iomuxc";
				reg = <0x30330000 0x10000>;
			};

			gpr: iomuxc-gpr@30340000 {
				compatible = "fsl,imx7d-iomuxc-gpr",
					"fsl,imx6q-iomuxc-gpr", "syscon";
				reg = <0x30340000 0x10000>;
			};

			ocotp: ocotp-ctrl@30350000 {
				#address-cells = <1>;
				#size-cells = <1>;
				compatible = "fsl,imx7d-ocotp", "syscon";
				reg = <0x30350000 0x10000>;
				clocks = <&clks IMX7D_OCOTP_CLK>;

				tempmon_calib: calib@3c {
					reg = <0x3c 0x4>;
				};

				tempmon_temp_grade: temp-grade@10 {
					reg = <0x10 0x4>;
				};
			};

			tempmon: tempmon {
				compatible = "fsl,imx7d-tempmon";
				interrupts = <GIC_SPI 49 IRQ_TYPE_LEVEL_HIGH>;
				fsl,tempmon =<&anatop>;
				nvmem-cells = <&tempmon_calib>,
					<&tempmon_temp_grade>;
				nvmem-cell-names = "calib", "temp_grade";
				clocks = <&clks IMX7D_PLL_SYS_MAIN_CLK>;
			};

			anatop: anatop@30360000 {
				compatible = "fsl,imx7d-anatop", "fsl,imx6q-anatop",
					"syscon", "simple-bus";
				reg = <0x30360000 0x10000>;
				interrupts = <GIC_SPI 49 IRQ_TYPE_LEVEL_HIGH>,
					<GIC_SPI 51 IRQ_TYPE_LEVEL_HIGH>;
				#address-cells = <1>;
				#size-cells = <0>;

				reg_1p0d: regulator-vdd1p0d@30360210 {
					reg = <0x30360210>;
					compatible = "fsl,anatop-regulator";
					regulator-name = "vdd1p0d";
					regulator-min-microvolt = <800000>;
					regulator-max-microvolt = <1200000>;
					anatop-reg-offset = <0x210>;
					anatop-vol-bit-shift = <8>;
					anatop-vol-bit-width = <5>;
					anatop-min-bit-val = <8>;
					anatop-min-voltage = <800000>;
					anatop-max-voltage = <1200000>;
					anatop-enable-bit = <0>;
				};

				reg_1p2: regulator-vdd1p2@220 {
					 compatible = "fsl,anatop-regulator";
					 regulator-name = "vdd1p2";
					 regulator-min-microvolt = <1100000>;
					 regulator-max-microvolt = <1300000>;
					 anatop-reg-offset = <0x220>;
					 anatop-vol-bit-shift = <8>;
					 anatop-vol-bit-width = <5>;
					 anatop-min-bit-val = <0x14>;
					 anatop-min-voltage = <1100000>;
					 anatop-max-voltage = <1300000>;
					 anatop-enable-bit = <31>;
				};

			};

			snvs: snvs@30370000 {
				compatible = "fsl,sec-v4.0-mon", "syscon", "simple-mfd";
				reg = <0x30370000 0x10000>;

				snvs_rtc: snvs-rtc-lp {
					compatible = "fsl,sec-v4.0-mon-rtc-lp";
					regmap = <&snvs>;
					offset = <0x34>;
					interrupts = <GIC_SPI 19 IRQ_TYPE_LEVEL_HIGH>,
						     <GIC_SPI 20 IRQ_TYPE_LEVEL_HIGH>;
					clocks = <&clks IMX7D_SNVS_CLK>;
					clock-names = "snvs-rtc";
				};

				snvs_poweroff: snvs-poweroff {
					compatible = "syscon-poweroff";
					regmap = <&snvs>;
					offset = <0x38>;
<<<<<<< HEAD
					value = <0x60>;
=======
					value = <0x61>;
>>>>>>> 1e351715
					mask = <0x61>;
				};

				snvs_pwrkey: snvs-powerkey {
					compatible = "fsl,sec-v4.0-pwrkey";
					regmap = <&snvs>;
					interrupts = <GIC_SPI 4 IRQ_TYPE_LEVEL_HIGH>;
					linux,keycode = <KEY_POWER>;
					wakeup-source;
				};
			};

			clks: ccm@30380000 {
				compatible = "fsl,imx7d-ccm";
				reg = <0x30380000 0x10000>;
				interrupts = <GIC_SPI 85 IRQ_TYPE_LEVEL_HIGH>,
					     <GIC_SPI 86 IRQ_TYPE_LEVEL_HIGH>;
				#clock-cells = <1>;
				clocks = <&ckil>, <&osc>;
				clock-names = "ckil", "osc";
			};

			src: src@30390000 {
				compatible = "fsl,imx7d-src", "syscon";
				reg = <0x30390000 0x10000>;
				interrupts = <GIC_SPI 89 IRQ_TYPE_LEVEL_HIGH>;
				#reset-cells = <1>;
			};

			gpc: gpc@303a0000 {
				compatible = "fsl,imx7d-gpc";
				reg = <0x303a0000 0x10000>;
				interrupt-controller;
				interrupts = <GIC_SPI 87 IRQ_TYPE_LEVEL_HIGH>;
				#interrupt-cells = <3>;
				interrupt-parent = <&intc>;
				#power-domain-cells = <1>;
<<<<<<< HEAD
=======
				fsl,mf-mix-wakeup-irq = <0x54010000 0xc00 0x0 0x1040640>;
				mipi-phy-supply = <&reg_1p0d>;
				pcie-phy-supply = <&reg_1p0d>;
				vcc-supply = <&reg_1p2>;
>>>>>>> 1e351715

				pgc {
					#address-cells = <1>;
					#size-cells = <0>;

<<<<<<< HEAD
					pgc_pcie_phy: pgc-power-domain@1 {
						#power-domain-cells = <0>;
						reg = <1>;
=======
					pgc_pcie_phy: pgc-power-domain@IMX7_POWER_DOMAIN_PCIE_PHY {
						#power-domain-cells = <0>;
						reg = <IMX7_POWER_DOMAIN_PCIE_PHY>;
>>>>>>> 1e351715
						power-supply = <&reg_1p0d>;
					};
				};
			};
		};

		aips2: aips-bus@30400000 {
			compatible = "fsl,aips-bus", "simple-bus";
			#address-cells = <1>;
			#size-cells = <1>;
			reg = <0x30400000 0x400000>;
			ranges;

			adc1: adc@30610000 {
				compatible = "fsl,imx7d-adc";
				reg = <0x30610000 0x10000>;
				interrupts = <GIC_SPI 98 IRQ_TYPE_LEVEL_HIGH>;
				clocks = <&clks IMX7D_ADC_ROOT_CLK>;
				clock-names = "adc";
				status = "disabled";
			};

			adc2: adc@30620000 {
				compatible = "fsl,imx7d-adc";
				reg = <0x30620000 0x10000>;
				interrupts = <GIC_SPI 99 IRQ_TYPE_LEVEL_HIGH>;
				clocks = <&clks IMX7D_ADC_ROOT_CLK>;
				clock-names = "adc";
				status = "disabled";
			};

			ecspi4: ecspi@30630000 {
				#address-cells = <1>;
				#size-cells = <0>;
				compatible = "fsl,imx7d-ecspi", "fsl,imx51-ecspi";
				reg = <0x30630000 0x10000>;
				interrupts = <GIC_SPI 34 IRQ_TYPE_LEVEL_HIGH>;
				clocks = <&clks IMX7D_ECSPI4_ROOT_CLK>,
					<&clks IMX7D_ECSPI4_ROOT_CLK>;
				clock-names = "ipg", "per";
				dmas = <&sdma 6 7 1>, <&sdma 7 7 2>;
				dma-names = "rx", "tx";
				status = "disabled";
			};

			pwm1: pwm@30660000 {
				compatible = "fsl,imx7d-pwm", "fsl,imx27-pwm";
				reg = <0x30660000 0x10000>;
				interrupts = <GIC_SPI 81 IRQ_TYPE_LEVEL_HIGH>;
				clocks = <&clks IMX7D_PWM1_ROOT_CLK>,
					 <&clks IMX7D_PWM1_ROOT_CLK>;
				clock-names = "ipg", "per";
				#pwm-cells = <3>;
				status = "disabled";
			};

			pwm2: pwm@30670000 {
				compatible = "fsl,imx7d-pwm", "fsl,imx27-pwm";
				reg = <0x30670000 0x10000>;
				interrupts = <GIC_SPI 82 IRQ_TYPE_LEVEL_HIGH>;
				clocks = <&clks IMX7D_PWM2_ROOT_CLK>,
					 <&clks IMX7D_PWM2_ROOT_CLK>;
				clock-names = "ipg", "per";
				#pwm-cells = <3>;
				status = "disabled";
			};

			pwm3: pwm@30680000 {
				compatible = "fsl,imx7d-pwm", "fsl,imx27-pwm";
				reg = <0x30680000 0x10000>;
				interrupts = <GIC_SPI 83 IRQ_TYPE_LEVEL_HIGH>;
				clocks = <&clks IMX7D_PWM3_ROOT_CLK>,
					 <&clks IMX7D_PWM3_ROOT_CLK>;
				clock-names = "ipg", "per";
				#pwm-cells = <3>;
				status = "disabled";
			};

			pwm4: pwm@30690000 {
				compatible = "fsl,imx7d-pwm", "fsl,imx27-pwm";
				reg = <0x30690000 0x10000>;
				interrupts = <GIC_SPI 84 IRQ_TYPE_LEVEL_HIGH>;
				clocks = <&clks IMX7D_PWM4_ROOT_CLK>,
					 <&clks IMX7D_PWM4_ROOT_CLK>;
				clock-names = "ipg", "per";
				#pwm-cells = <3>;
				status = "disabled";
			};

			lcdif: lcdif@30730000 {
				compatible = "fsl,imx7d-lcdif", "fsl,imx28-lcdif";
				reg = <0x30730000 0x10000>;
				interrupts = <GIC_SPI 5 IRQ_TYPE_LEVEL_HIGH>;
				clocks = <&clks IMX7D_LCDIF_PIXEL_ROOT_CLK>,
					<&clks IMX7D_CLK_DUMMY>,
					<&clks IMX7D_CLK_DUMMY>;
				clock-names = "pix", "axi", "disp_axi";
				status = "disabled";
			};
		};

		aips3: aips-bus@30800000 {
			compatible = "fsl,aips-bus", "simple-bus";
			#address-cells = <1>;
			#size-cells = <1>;
			reg = <0x30800000 0x400000>;
			ranges;

			spba-bus@30800000 {
				compatible = "fsl,spba-bus", "simple-bus";
				#address-cells = <1>;
<<<<<<< HEAD
				#size-cells = <1>;
				reg = <0x30800000 0x100000>;
				ranges;

				ecspi1: ecspi@30820000 {
					#address-cells = <1>;
					#size-cells = <0>;
					compatible = "fsl,imx7d-ecspi", "fsl,imx51-ecspi";
					reg = <0x30820000 0x10000>;
					interrupts = <GIC_SPI 31 IRQ_TYPE_LEVEL_HIGH>;
					clocks = <&clks IMX7D_ECSPI1_ROOT_CLK>,
						<&clks IMX7D_ECSPI1_ROOT_CLK>;
					clock-names = "ipg", "per";
					status = "disabled";
				};

				ecspi2: ecspi@30830000 {
					#address-cells = <1>;
					#size-cells = <0>;
					compatible = "fsl,imx7d-ecspi", "fsl,imx51-ecspi";
					reg = <0x30830000 0x10000>;
					interrupts = <GIC_SPI 32 IRQ_TYPE_LEVEL_HIGH>;
					clocks = <&clks IMX7D_ECSPI2_ROOT_CLK>,
						<&clks IMX7D_ECSPI2_ROOT_CLK>;
					clock-names = "ipg", "per";
					status = "disabled";
				};

				ecspi3: ecspi@30840000 {
					#address-cells = <1>;
					#size-cells = <0>;
					compatible = "fsl,imx7d-ecspi", "fsl,imx51-ecspi";
					reg = <0x30840000 0x10000>;
					interrupts = <GIC_SPI 33 IRQ_TYPE_LEVEL_HIGH>;
					clocks = <&clks IMX7D_ECSPI3_ROOT_CLK>,
						<&clks IMX7D_ECSPI3_ROOT_CLK>;
					clock-names = "ipg", "per";
					status = "disabled";
				};
=======
				#size-cells = <0>;
				compatible = "fsl,imx7d-ecspi", "fsl,imx51-ecspi";
				reg = <0x30820000 0x10000>;
				interrupts = <GIC_SPI 31 IRQ_TYPE_LEVEL_HIGH>;
				clocks = <&clks IMX7D_ECSPI1_ROOT_CLK>,
					<&clks IMX7D_ECSPI1_ROOT_CLK>;
				clock-names = "ipg", "per";
				dmas = <&sdma 0 7 1>, <&sdma 1 7 2>;
				dma-names = "rx", "tx";
				status = "disabled";
			};

			ecspi2: ecspi@30830000 {
				#address-cells = <1>;
				#size-cells = <0>;
				compatible = "fsl,imx7d-ecspi", "fsl,imx51-ecspi";
				reg = <0x30830000 0x10000>;
				interrupts = <GIC_SPI 32 IRQ_TYPE_LEVEL_HIGH>;
				clocks = <&clks IMX7D_ECSPI2_ROOT_CLK>,
					<&clks IMX7D_ECSPI2_ROOT_CLK>;
				clock-names = "ipg", "per";
				dmas = <&sdma 2 7 1>, <&sdma 3 7 2>;
				dma-names = "rx", "tx";
				status = "disabled";
			};

			ecspi3: ecspi@30840000 {
				#address-cells = <1>;
				#size-cells = <0>;
				compatible = "fsl,imx7d-ecspi", "fsl,imx51-ecspi";
				reg = <0x30840000 0x10000>;
				interrupts = <GIC_SPI 33 IRQ_TYPE_LEVEL_HIGH>;
				clocks = <&clks IMX7D_ECSPI3_ROOT_CLK>,
					<&clks IMX7D_ECSPI3_ROOT_CLK>;
				clock-names = "ipg", "per";
				dmas = <&sdma 4 7 1>, <&sdma 5 7 2>;
				dma-names = "rx", "tx";
				status = "disabled";
			};
>>>>>>> 1e351715

				uart1: serial@30860000 {
					compatible = "fsl,imx7d-uart",
						     "fsl,imx6q-uart";
					reg = <0x30860000 0x10000>;
					interrupts = <GIC_SPI 26 IRQ_TYPE_LEVEL_HIGH>;
					clocks = <&clks IMX7D_UART1_ROOT_CLK>,
						<&clks IMX7D_UART1_ROOT_CLK>;
					clock-names = "ipg", "per";
					status = "disabled";
				};

				uart2: serial@30890000 {
					compatible = "fsl,imx7d-uart",
						     "fsl,imx6q-uart";
					reg = <0x30890000 0x10000>;
					interrupts = <GIC_SPI 27 IRQ_TYPE_LEVEL_HIGH>;
					clocks = <&clks IMX7D_UART2_ROOT_CLK>,
						<&clks IMX7D_UART2_ROOT_CLK>;
					clock-names = "ipg", "per";
				dmas = <&sdma 24 4 0>, <&sdma 25 4 0>;
				dma-names = "rx", "tx";
					status = "disabled";
				};

				uart3: serial@30880000 {
					compatible = "fsl,imx7d-uart",
						     "fsl,imx6q-uart";
					reg = <0x30880000 0x10000>;
					interrupts = <GIC_SPI 28 IRQ_TYPE_LEVEL_HIGH>;
					clocks = <&clks IMX7D_UART3_ROOT_CLK>,
						<&clks IMX7D_UART3_ROOT_CLK>;
					clock-names = "ipg", "per";
				dmas = <&sdma 26 4 0>, <&sdma 27 4 0>;
				dma-names = "rx", "tx";
					status = "disabled";
				};

				sai1: sai@308a0000 {
					#sound-dai-cells = <0>;
					compatible = "fsl,imx7d-sai", "fsl,imx6sx-sai";
					reg = <0x308a0000 0x10000>;
					interrupts = <GIC_SPI 95 IRQ_TYPE_LEVEL_HIGH>;
					clocks = <&clks IMX7D_SAI1_IPG_CLK>,
					 <&clks IMX7D_CLK_DUMMY>,
						 <&clks IMX7D_SAI1_ROOT_CLK>,
						 <&clks IMX7D_CLK_DUMMY>,
						 <&clks IMX7D_CLK_DUMMY>;
				clock-names = "bus", "mclk0", "mclk1", "mclk2", "mclk3";
					dma-names = "rx", "tx";
					dmas = <&sdma 8 24 0>, <&sdma 9 24 0>;
					status = "disabled";
				};

				sai2: sai@308b0000 {
					#sound-dai-cells = <0>;
					compatible = "fsl,imx7d-sai", "fsl,imx6sx-sai";
					reg = <0x308b0000 0x10000>;
					interrupts = <GIC_SPI 96 IRQ_TYPE_LEVEL_HIGH>;
					clocks = <&clks IMX7D_SAI2_IPG_CLK>,
					 <&clks IMX7D_CLK_DUMMY>,
						 <&clks IMX7D_SAI2_ROOT_CLK>,
						 <&clks IMX7D_CLK_DUMMY>,
						 <&clks IMX7D_CLK_DUMMY>;
				clock-names = "bus", "mclk0", "mclk1", "mclk2", "mclk3";
					dma-names = "rx", "tx";
					dmas = <&sdma 10 24 0>, <&sdma 11 24 0>;
					status = "disabled";
				};

				sai3: sai@308c0000 {
					#sound-dai-cells = <0>;
					compatible = "fsl,imx7d-sai", "fsl,imx6sx-sai";
					reg = <0x308c0000 0x10000>;
					interrupts = <GIC_SPI 50 IRQ_TYPE_LEVEL_HIGH>;
					clocks = <&clks IMX7D_SAI3_IPG_CLK>,
					 <&clks IMX7D_CLK_DUMMY>,
						 <&clks IMX7D_SAI3_ROOT_CLK>,
						 <&clks IMX7D_CLK_DUMMY>,
						 <&clks IMX7D_CLK_DUMMY>;
				clock-names = "bus", "mclk0", "mclk1", "mclk2", "mclk3";
					dma-names = "rx", "tx";
					dmas = <&sdma 12 24 0>, <&sdma 13 24 0>;
					status = "disabled";
				};
			};

			crypto: caam@30900000 {
				compatible = "fsl,sec-v4.0";
				#address-cells = <1>;
				#size-cells = <1>;
				reg = <0x30900000 0x40000>;
				ranges = <0 0x30900000 0x40000>;
				interrupts = <GIC_SPI 91 IRQ_TYPE_LEVEL_HIGH>;
				clocks = <&clks IMX7D_CAAM_CLK>,
					 <&clks IMX7D_AHB_CHANNEL_ROOT_CLK>;
				clock-names = "ipg", "aclk";

				sec_jr0: jr0@1000 {
					compatible = "fsl,sec-v4.0-job-ring";
					reg = <0x1000 0x1000>;
					interrupts = <GIC_SPI 105 IRQ_TYPE_LEVEL_HIGH>;
				};

				sec_jr1: jr1@2000 {
					compatible = "fsl,sec-v4.0-job-ring";
					reg = <0x2000 0x1000>;
					interrupts = <GIC_SPI 106 IRQ_TYPE_LEVEL_HIGH>;
				};

				sec_jr2: jr1@3000 {
					compatible = "fsl,sec-v4.0-job-ring";
					reg = <0x3000 0x1000>;
					interrupts = <GIC_SPI 114 IRQ_TYPE_LEVEL_HIGH>;
				};
			};

			flexcan1: can@30a00000 {
				compatible = "fsl,imx7d-flexcan", "fsl,imx6q-flexcan";
				reg = <0x30a00000 0x10000>;
				interrupts = <GIC_SPI 110 IRQ_TYPE_LEVEL_HIGH>;
				clocks = <&clks IMX7D_CLK_DUMMY>,
					<&clks IMX7D_CAN1_ROOT_CLK>;
				clock-names = "ipg", "per";
				stop-mode = <&gpr 0x10 1 0x10 17>;
				status = "disabled";
			};

			flexcan2: can@30a10000 {
				compatible = "fsl,imx7d-flexcan", "fsl,imx6q-flexcan";
				reg = <0x30a10000 0x10000>;
				interrupts = <GIC_SPI 111 IRQ_TYPE_LEVEL_HIGH>;
				clocks = <&clks IMX7D_CLK_DUMMY>,
					<&clks IMX7D_CAN2_ROOT_CLK>;
				clock-names = "ipg", "per";
				stop-mode = <&gpr 0x10 2 0x10 18>;
				status = "disabled";
			};

			i2c1: i2c@30a20000 {
				#address-cells = <1>;
				#size-cells = <0>;
				compatible = "fsl,imx7d-i2c", "fsl,imx21-i2c";
				reg = <0x30a20000 0x10000>;
				interrupts = <GIC_SPI 35 IRQ_TYPE_LEVEL_HIGH>;
				clocks = <&clks IMX7D_I2C1_ROOT_CLK>;
				status = "disabled";
			};

			i2c2: i2c@30a30000 {
				#address-cells = <1>;
				#size-cells = <0>;
				compatible = "fsl,imx7d-i2c", "fsl,imx21-i2c";
				reg = <0x30a30000 0x10000>;
				interrupts = <GIC_SPI 36 IRQ_TYPE_LEVEL_HIGH>;
				clocks = <&clks IMX7D_I2C2_ROOT_CLK>;
				status = "disabled";
			};

			i2c3: i2c@30a40000 {
				#address-cells = <1>;
				#size-cells = <0>;
				compatible = "fsl,imx7d-i2c", "fsl,imx21-i2c";
				reg = <0x30a40000 0x10000>;
				interrupts = <GIC_SPI 37 IRQ_TYPE_LEVEL_HIGH>;
				clocks = <&clks IMX7D_I2C3_ROOT_CLK>;
				status = "disabled";
			};

			i2c4: i2c@30a50000 {
				#address-cells = <1>;
				#size-cells = <0>;
				compatible = "fsl,imx7d-i2c", "fsl,imx21-i2c";
				reg = <0x30a50000 0x10000>;
				interrupts = <GIC_SPI 38 IRQ_TYPE_LEVEL_HIGH>;
				clocks = <&clks IMX7D_I2C4_ROOT_CLK>;
				status = "disabled";
			};

			uart4: serial@30a60000 {
				compatible = "fsl,imx7d-uart",
					     "fsl,imx6q-uart";
				reg = <0x30a60000 0x10000>;
				interrupts = <GIC_SPI 29 IRQ_TYPE_LEVEL_HIGH>;
				clocks = <&clks IMX7D_UART4_ROOT_CLK>,
					<&clks IMX7D_UART4_ROOT_CLK>;
				clock-names = "ipg", "per";
				dmas = <&sdma 28 4 0>, <&sdma 29 4 0>;
				dma-names = "rx", "tx";
				status = "disabled";
			};

			uart5: serial@30a70000 {
				compatible = "fsl,imx7d-uart",
					     "fsl,imx6q-uart";
				reg = <0x30a70000 0x10000>;
				interrupts = <GIC_SPI 30 IRQ_TYPE_LEVEL_HIGH>;
				clocks = <&clks IMX7D_UART5_ROOT_CLK>,
					<&clks IMX7D_UART5_ROOT_CLK>;
				clock-names = "ipg", "per";
				dmas = <&sdma 30 4 0>, <&sdma 31 4 0>;
				dma-names = "rx", "tx";
				status = "disabled";
			};

			uart6: serial@30a80000 {
				compatible = "fsl,imx7d-uart",
					     "fsl,imx6q-uart";
				reg = <0x30a80000 0x10000>;
				interrupts = <GIC_SPI 16 IRQ_TYPE_LEVEL_HIGH>;
				clocks = <&clks IMX7D_UART6_ROOT_CLK>,
					<&clks IMX7D_UART6_ROOT_CLK>;
				clock-names = "ipg", "per";
				dmas = <&sdma 32 4 0>, <&sdma 33 4 0>;
				dma-names = "rx", "tx";
				status = "disabled";
			};

			uart7: serial@30a90000 {
				compatible = "fsl,imx7d-uart",
					     "fsl,imx6q-uart";
				reg = <0x30a90000 0x10000>;
				interrupts = <GIC_SPI 126 IRQ_TYPE_LEVEL_HIGH>;
				clocks = <&clks IMX7D_UART7_ROOT_CLK>,
					<&clks IMX7D_UART7_ROOT_CLK>;
				clock-names = "ipg", "per";
				dmas = <&sdma 34 4 0>, <&sdma 35 4 0>;
				dma-names = "rx", "tx";
				status = "disabled";
			};

			usbg1: usbg1 {
				compatible = "fsl,imx27-usb-gadget";
				dr_mode = "peripheral";
				chipidea,usb = <&usbotg1>;
				status = "okay";
			};

			usbotg1: usb@30b10000 {
				compatible = "fsl,imx7d-usb", "fsl,imx27-usb";
				reg = <0x30b10000 0x200>;
				interrupts = <GIC_SPI 43 IRQ_TYPE_LEVEL_HIGH>;
				clocks = <&clks IMX7D_USB_CTRL_CLK>;
				fsl,usbphy = <&usbphynop1>;
				fsl,usbmisc = <&usbmisc1 0>;
				phy-clkgate-delay-us = <400>;
				ahb-burst-config = <0x0>;
				tx-burst-size-dword = <0x10>;
				rx-burst-size-dword = <0x10>;
				status = "disabled";
			};

			usbh: usb@30b30000 {
				compatible = "fsl,imx7d-usb", "fsl,imx27-usb";
				reg = <0x30b30000 0x200>;
				interrupts = <GIC_SPI 40 IRQ_TYPE_LEVEL_HIGH>;
				clocks = <&clks IMX7D_USB_CTRL_CLK>;
				fsl,usbphy = <&usbphynop3>;
				fsl,usbmisc = <&usbmisc3 0>;
				phy_type = "hsic";
				dr_mode = "host";
				phy-clkgate-delay-us = <400>;
				status = "disabled";
			};

			usbmisc1: usbmisc@30b10200 {
				#index-cells = <1>;
				compatible = "fsl,imx7d-usbmisc", "fsl,imx6q-usbmisc";
				reg = <0x30b10200 0x200>;
			};

			usbmisc3: usbmisc@30b30200 {
				#index-cells = <1>;
				compatible = "fsl,imx7d-usbmisc", "fsl,imx6q-usbmisc";
				reg = <0x30b30200 0x200>;
			};

			usdhc1: usdhc@30b40000 {
				compatible = "fsl,imx7d-usdhc", "fsl,imx6sl-usdhc";
				reg = <0x30b40000 0x10000>;
				interrupts = <GIC_SPI 22 IRQ_TYPE_LEVEL_HIGH>;
				clocks = <&clks IMX7D_IPG_ROOT_CLK>,
					<&clks IMX7D_NAND_USDHC_BUS_ROOT_CLK>,
					<&clks IMX7D_USDHC1_ROOT_CLK>;
				clock-names = "ipg", "ahb", "per";
				fsl,tuning-start-tap = <20>;
				fsl,tuning-step= <2>;
				bus-width = <4>;
				status = "disabled";
			};

			usdhc2: usdhc@30b50000 {
				compatible = "fsl,imx7d-usdhc", "fsl,imx6sl-usdhc";
				reg = <0x30b50000 0x10000>;
				interrupts = <GIC_SPI 23 IRQ_TYPE_LEVEL_HIGH>;
				clocks = <&clks IMX7D_IPG_ROOT_CLK>,
					<&clks IMX7D_NAND_USDHC_BUS_ROOT_CLK>,
					<&clks IMX7D_USDHC2_ROOT_CLK>;
				clock-names = "ipg", "ahb", "per";
				fsl,tuning-start-tap = <20>;
				fsl,tuning-step= <2>;
				bus-width = <4>;
				status = "disabled";
			};

			usdhc3: usdhc@30b60000 {
				compatible = "fsl,imx7d-usdhc", "fsl,imx6sl-usdhc";
				reg = <0x30b60000 0x10000>;
				interrupts = <GIC_SPI 24 IRQ_TYPE_LEVEL_HIGH>;
				clocks = <&clks IMX7D_IPG_ROOT_CLK>,
					<&clks IMX7D_NAND_USDHC_BUS_ROOT_CLK>,
					<&clks IMX7D_USDHC3_ROOT_CLK>;
				clock-names = "ipg", "ahb", "per";
				fsl,tuning-start-tap = <20>;
				fsl,tuning-step= <2>;
				bus-width = <4>;
				status = "disabled";
			};

			qspi1: qspi@30bb0000 {
				#address-cells = <1>;
				#size-cells = <0>;
				compatible = "fsl,imx7d-qspi";
				reg = <0x30bb0000 0x10000>, <0x60000000 0x10000000>;
				reg-names = "QuadSPI", "QuadSPI-memory";
				interrupts = <GIC_SPI 107 IRQ_TYPE_LEVEL_HIGH>;
				clocks = <&clks IMX7D_QSPI_ROOT_CLK>,
					<&clks IMX7D_QSPI_ROOT_CLK>;
				clock-names = "qspi_en", "qspi";
				status = "disabled";
			};

			sdma: sdma@30bd0000 {
				compatible = "fsl,imx7d-sdma", "fsl,imx35-sdma";
				reg = <0x30bd0000 0x10000>;
				interrupts = <GIC_SPI 2 IRQ_TYPE_LEVEL_HIGH>;
				clocks = <&clks IMX7D_SDMA_CORE_CLK>,
					 <&clks IMX7D_AHB_CHANNEL_ROOT_CLK>;
				clock-names = "ipg", "ahb";
				#dma-cells = <3>;
				fsl,sdma-ram-script-name = "imx/sdma/sdma-imx7d.bin";
			};

			fec1: ethernet@30be0000 {
				compatible = "fsl,imx7d-fec", "fsl,imx6sx-fec";
				reg = <0x30be0000 0x10000>;
				interrupt-names = "int0", "int1", "int2", "pps";
				interrupts = <GIC_SPI 120 IRQ_TYPE_LEVEL_HIGH>,
					<GIC_SPI 118 IRQ_TYPE_LEVEL_HIGH>,
					<GIC_SPI 119 IRQ_TYPE_LEVEL_HIGH>,
					<GIC_SPI 121 IRQ_TYPE_LEVEL_HIGH>;
				clocks = <&clks IMX7D_ENET1_IPG_ROOT_CLK>,
					<&clks IMX7D_ENET_AXI_ROOT_CLK>,
					<&clks IMX7D_ENET1_TIME_ROOT_CLK>,
					<&clks IMX7D_PLL_ENET_MAIN_125M_CLK>,
					<&clks IMX7D_ENET_PHY_REF_ROOT_DIV>;
				clock-names = "ipg", "ahb", "ptp",
					"enet_clk_ref", "enet_out";
				fsl,num-tx-queues=<3>;
				fsl,num-rx-queues=<3>;
				status = "disabled";
			};
		};

		dma_apbh: dma-apbh@33000000 {
			compatible = "fsl,imx7d-dma-apbh", "fsl,imx28-dma-apbh";
			reg = <0x33000000 0x2000>;
			interrupts = <GIC_SPI 12 IRQ_TYPE_LEVEL_HIGH>,
				     <GIC_SPI 12 IRQ_TYPE_LEVEL_HIGH>,
				     <GIC_SPI 12 IRQ_TYPE_LEVEL_HIGH>,
				     <GIC_SPI 12 IRQ_TYPE_LEVEL_HIGH>;
			interrupt-names = "gpmi0", "gpmi1", "gpmi2", "gpmi3";
			#dma-cells = <1>;
			dma-channels = <4>;
			clocks = <&clks IMX7D_NAND_USDHC_BUS_RAWNAND_CLK>;
		};

		gpmi: gpmi-nand@33002000{
			compatible = "fsl,imx7d-gpmi-nand";
			#address-cells = <1>;
			#size-cells = <1>;
			reg = <0x33002000 0x2000>, <0x33004000 0x4000>;
			reg-names = "gpmi-nand", "bch";
			interrupts = <GIC_SPI 14 IRQ_TYPE_LEVEL_HIGH>;
			interrupt-names = "bch";
			clocks = <&clks IMX7D_NAND_RAWNAND_CLK>,
				<&clks IMX7D_NAND_USDHC_BUS_RAWNAND_CLK>;
			clock-names = "gpmi_io", "gpmi_bch_apb";
			dmas = <&dma_apbh 0>;
			dma-names = "rx-tx";
			status = "disabled";
			assigned-clocks = <&clks IMX7D_NAND_ROOT_SRC>;
			assigned-clock-parents = <&clks IMX7D_PLL_ENET_MAIN_500M_CLK>;
		};
	};
};<|MERGE_RESOLUTION|>--- conflicted
+++ resolved
@@ -58,7 +58,7 @@
 	 * Also for U-Boot there must be a pre-existing /memory node.
 	 */
 	chosen {};
-	memory { device_type = "memory"; };
+	memory { device_type = "memory"; reg = <0 0>; };
 
 	aliases {
 		gpio0 = &gpio1;
@@ -119,72 +119,6 @@
 		clock-output-names = "osc";
 	};
 
-	usbphynop1: usbphynop1 {
-		compatible = "usb-nop-xceiv";
-		clocks = <&clks IMX7D_USB_PHY1_CLK>;
-		clock-names = "main_clk";
-		#phy-cells = <0>;
-	};
-
-	usbphynop3: usbphynop3 {
-		compatible = "usb-nop-xceiv";
-		clocks = <&clks IMX7D_USB_HSIC_ROOT_CLK>;
-		clock-names = "main_clk";
-		#phy-cells = <0>;
-	};
-
-	pmu {
-		compatible = "arm,cortex-a7-pmu";
-		interrupt-parent = <&gpc>;
-		interrupts = <GIC_SPI 92 IRQ_TYPE_LEVEL_HIGH>;
-		interrupt-affinity = <&cpu0>;
-	};
-
-	replicator {
-		/*
-		 * non-configurable replicators don't show up on the
-		 * AMBA bus.  As such no need to add "arm,primecell"
-		 */
-		compatible = "arm,coresight-replicator";
-
-		ports {
-			#address-cells = <1>;
-			#size-cells = <0>;
-				/* replicator output ports */
-			port@0 {
-				reg = <0>;
-				replicator_out_port0: endpoint {
-					remote-endpoint = <&tpiu_in_port>;
-				};
-			};
-
-			port@1 {
-				reg = <1>;
-				replicator_out_port1: endpoint {
-					remote-endpoint = <&etr_in_port>;
-				};
-			};
-
-			/* replicator input port */
-			port@2 {
-				reg = <0>;
-				replicator_in_port0: endpoint {
-					slave-mode;
-					remote-endpoint = <&etf_out_port>;
-				};
-			};
-		};
-	};
-
-	timer {
-		compatible = "arm,armv7-timer";
-		interrupt-parent = <&intc>;
-		interrupts = <GIC_PPI 13 (GIC_CPU_MASK_SIMPLE(4) | IRQ_TYPE_LEVEL_LOW)>,
-			     <GIC_PPI 14 (GIC_CPU_MASK_SIMPLE(4) | IRQ_TYPE_LEVEL_LOW)>,
-			     <GIC_PPI 11 (GIC_CPU_MASK_SIMPLE(4) | IRQ_TYPE_LEVEL_LOW)>,
-			     <GIC_PPI 10 (GIC_CPU_MASK_SIMPLE(4) | IRQ_TYPE_LEVEL_LOW)>;
-	};
-
 	soc {
 		#address-cells = <1>;
 		#size-cells = <1>;
@@ -325,6 +259,43 @@
 				tpiu_in_port: endpoint {
 					slave-mode;
 					remote-endpoint = <&replicator_out_port1>;
+				};
+			};
+		};
+
+		replicator {
+			/*
+			 * non-configurable replicators don't show up on the
+			 * AMBA bus.  As such no need to add "arm,primecell"
+			 */
+			compatible = "arm,coresight-replicator";
+
+			ports {
+				#address-cells = <1>;
+				#size-cells = <0>;
+
+				/* replicator output ports */
+				port@0 {
+					reg = <0>;
+					replicator_out_port0: endpoint {
+						remote-endpoint = <&tpiu_in_port>;
+					};
+				};
+
+				port@1 {
+					reg = <1>;
+					replicator_out_port1: endpoint {
+						remote-endpoint = <&etr_in_port>;
+					};
+				};
+
+				/* replicator input port */
+				port@2 {
+					reg = <0>;
+					replicator_in_port0: endpoint {
+						slave-mode;
+						remote-endpoint = <&etf_out_port>;
+					};
 				};
 			};
 		};
@@ -349,10 +320,7 @@
 				     <GIC_PPI 14 (GIC_CPU_MASK_SIMPLE(4) | IRQ_TYPE_LEVEL_LOW)>,
 				     <GIC_PPI 11 (GIC_CPU_MASK_SIMPLE(4) | IRQ_TYPE_LEVEL_LOW)>,
 				     <GIC_PPI 10 (GIC_CPU_MASK_SIMPLE(4) | IRQ_TYPE_LEVEL_LOW)>;
-<<<<<<< HEAD
-=======
 			clock-frequency = <8000000>;
->>>>>>> 1e351715
 		};
 
 		aips1: aips-bus@30000000 {
@@ -523,14 +491,6 @@
 				status = "disabled";
 			};
 
-			kpp: kpp@30320000 {
-				compatible = "fsl,imx7d-kpp", "fsl,imx21-kpp";
-				reg = <0x30320000 0x10000>;
-				interrupts = <GIC_SPI 80 IRQ_TYPE_LEVEL_HIGH>;
-				clocks = <&clks IMX7D_KPP_ROOT_CLK>;
-				status = "disabled";
-			};
-
 			iomuxc: iomuxc@30330000 {
 				compatible = "fsl,imx7d-iomuxc";
 				reg = <0x30330000 0x10000>;
@@ -543,29 +503,9 @@
 			};
 
 			ocotp: ocotp-ctrl@30350000 {
-				#address-cells = <1>;
-				#size-cells = <1>;
 				compatible = "fsl,imx7d-ocotp", "syscon";
 				reg = <0x30350000 0x10000>;
 				clocks = <&clks IMX7D_OCOTP_CLK>;
-
-				tempmon_calib: calib@3c {
-					reg = <0x3c 0x4>;
-				};
-
-				tempmon_temp_grade: temp-grade@10 {
-					reg = <0x10 0x4>;
-				};
-			};
-
-			tempmon: tempmon {
-				compatible = "fsl,imx7d-tempmon";
-				interrupts = <GIC_SPI 49 IRQ_TYPE_LEVEL_HIGH>;
-				fsl,tempmon =<&anatop>;
-				nvmem-cells = <&tempmon_calib>,
-					<&tempmon_temp_grade>;
-				nvmem-cell-names = "calib", "temp_grade";
-				clocks = <&clks IMX7D_PLL_SYS_MAIN_CLK>;
 			};
 
 			anatop: anatop@30360000 {
@@ -574,11 +514,8 @@
 				reg = <0x30360000 0x10000>;
 				interrupts = <GIC_SPI 49 IRQ_TYPE_LEVEL_HIGH>,
 					<GIC_SPI 51 IRQ_TYPE_LEVEL_HIGH>;
-				#address-cells = <1>;
-				#size-cells = <0>;
-
-				reg_1p0d: regulator-vdd1p0d@30360210 {
-					reg = <0x30360210>;
+
+				reg_1p0d: regulator-vdd1p0d {
 					compatible = "fsl,anatop-regulator";
 					regulator-name = "vdd1p0d";
 					regulator-min-microvolt = <800000>;
@@ -618,19 +555,13 @@
 					offset = <0x34>;
 					interrupts = <GIC_SPI 19 IRQ_TYPE_LEVEL_HIGH>,
 						     <GIC_SPI 20 IRQ_TYPE_LEVEL_HIGH>;
-					clocks = <&clks IMX7D_SNVS_CLK>;
-					clock-names = "snvs-rtc";
 				};
 
 				snvs_poweroff: snvs-poweroff {
 					compatible = "syscon-poweroff";
 					regmap = <&snvs>;
 					offset = <0x38>;
-<<<<<<< HEAD
-					value = <0x60>;
-=======
 					value = <0x61>;
->>>>>>> 1e351715
 					mask = <0x61>;
 				};
 
@@ -654,7 +585,7 @@
 			};
 
 			src: src@30390000 {
-				compatible = "fsl,imx7d-src", "syscon";
+				compatible = "fsl,imx7d-src", "fsl,imx51-src", "syscon";
 				reg = <0x30390000 0x10000>;
 				interrupts = <GIC_SPI 89 IRQ_TYPE_LEVEL_HIGH>;
 				#reset-cells = <1>;
@@ -668,27 +599,18 @@
 				#interrupt-cells = <3>;
 				interrupt-parent = <&intc>;
 				#power-domain-cells = <1>;
-<<<<<<< HEAD
-=======
 				fsl,mf-mix-wakeup-irq = <0x54010000 0xc00 0x0 0x1040640>;
 				mipi-phy-supply = <&reg_1p0d>;
 				pcie-phy-supply = <&reg_1p0d>;
 				vcc-supply = <&reg_1p2>;
->>>>>>> 1e351715
 
 				pgc {
 					#address-cells = <1>;
 					#size-cells = <0>;
 
-<<<<<<< HEAD
-					pgc_pcie_phy: pgc-power-domain@1 {
-						#power-domain-cells = <0>;
-						reg = <1>;
-=======
 					pgc_pcie_phy: pgc-power-domain@IMX7_POWER_DOMAIN_PCIE_PHY {
 						#power-domain-cells = <0>;
 						reg = <IMX7_POWER_DOMAIN_PCIE_PHY>;
->>>>>>> 1e351715
 						power-supply = <&reg_1p0d>;
 					};
 				};
@@ -797,50 +719,8 @@
 			reg = <0x30800000 0x400000>;
 			ranges;
 
-			spba-bus@30800000 {
-				compatible = "fsl,spba-bus", "simple-bus";
-				#address-cells = <1>;
-<<<<<<< HEAD
-				#size-cells = <1>;
-				reg = <0x30800000 0x100000>;
-				ranges;
-
-				ecspi1: ecspi@30820000 {
-					#address-cells = <1>;
-					#size-cells = <0>;
-					compatible = "fsl,imx7d-ecspi", "fsl,imx51-ecspi";
-					reg = <0x30820000 0x10000>;
-					interrupts = <GIC_SPI 31 IRQ_TYPE_LEVEL_HIGH>;
-					clocks = <&clks IMX7D_ECSPI1_ROOT_CLK>,
-						<&clks IMX7D_ECSPI1_ROOT_CLK>;
-					clock-names = "ipg", "per";
-					status = "disabled";
-				};
-
-				ecspi2: ecspi@30830000 {
-					#address-cells = <1>;
-					#size-cells = <0>;
-					compatible = "fsl,imx7d-ecspi", "fsl,imx51-ecspi";
-					reg = <0x30830000 0x10000>;
-					interrupts = <GIC_SPI 32 IRQ_TYPE_LEVEL_HIGH>;
-					clocks = <&clks IMX7D_ECSPI2_ROOT_CLK>,
-						<&clks IMX7D_ECSPI2_ROOT_CLK>;
-					clock-names = "ipg", "per";
-					status = "disabled";
-				};
-
-				ecspi3: ecspi@30840000 {
-					#address-cells = <1>;
-					#size-cells = <0>;
-					compatible = "fsl,imx7d-ecspi", "fsl,imx51-ecspi";
-					reg = <0x30840000 0x10000>;
-					interrupts = <GIC_SPI 33 IRQ_TYPE_LEVEL_HIGH>;
-					clocks = <&clks IMX7D_ECSPI3_ROOT_CLK>,
-						<&clks IMX7D_ECSPI3_ROOT_CLK>;
-					clock-names = "ipg", "per";
-					status = "disabled";
-				};
-=======
+			ecspi1: ecspi@30820000 {
+				#address-cells = <1>;
 				#size-cells = <0>;
 				compatible = "fsl,imx7d-ecspi", "fsl,imx51-ecspi";
 				reg = <0x30820000 0x10000>;
@@ -880,122 +760,90 @@
 				dma-names = "rx", "tx";
 				status = "disabled";
 			};
->>>>>>> 1e351715
-
-				uart1: serial@30860000 {
-					compatible = "fsl,imx7d-uart",
-						     "fsl,imx6q-uart";
-					reg = <0x30860000 0x10000>;
-					interrupts = <GIC_SPI 26 IRQ_TYPE_LEVEL_HIGH>;
-					clocks = <&clks IMX7D_UART1_ROOT_CLK>,
-						<&clks IMX7D_UART1_ROOT_CLK>;
-					clock-names = "ipg", "per";
-					status = "disabled";
-				};
-
-				uart2: serial@30890000 {
-					compatible = "fsl,imx7d-uart",
-						     "fsl,imx6q-uart";
-					reg = <0x30890000 0x10000>;
-					interrupts = <GIC_SPI 27 IRQ_TYPE_LEVEL_HIGH>;
-					clocks = <&clks IMX7D_UART2_ROOT_CLK>,
-						<&clks IMX7D_UART2_ROOT_CLK>;
-					clock-names = "ipg", "per";
+
+			uart1: serial@30860000 {
+				compatible = "fsl,imx7d-uart",
+					     "fsl,imx6q-uart";
+				reg = <0x30860000 0x10000>;
+				interrupts = <GIC_SPI 26 IRQ_TYPE_LEVEL_HIGH>;
+				clocks = <&clks IMX7D_UART1_ROOT_CLK>,
+					<&clks IMX7D_UART1_ROOT_CLK>;
+				clock-names = "ipg", "per";
+				status = "disabled";
+			};
+
+			uart2: serial@30890000 {
+				compatible = "fsl,imx7d-uart",
+					     "fsl,imx6q-uart";
+				reg = <0x30890000 0x10000>;
+				interrupts = <GIC_SPI 27 IRQ_TYPE_LEVEL_HIGH>;
+				clocks = <&clks IMX7D_UART2_ROOT_CLK>,
+					<&clks IMX7D_UART2_ROOT_CLK>;
+				clock-names = "ipg", "per";
 				dmas = <&sdma 24 4 0>, <&sdma 25 4 0>;
 				dma-names = "rx", "tx";
-					status = "disabled";
-				};
-
-				uart3: serial@30880000 {
-					compatible = "fsl,imx7d-uart",
-						     "fsl,imx6q-uart";
-					reg = <0x30880000 0x10000>;
-					interrupts = <GIC_SPI 28 IRQ_TYPE_LEVEL_HIGH>;
-					clocks = <&clks IMX7D_UART3_ROOT_CLK>,
-						<&clks IMX7D_UART3_ROOT_CLK>;
-					clock-names = "ipg", "per";
+				status = "disabled";
+			};
+
+			uart3: serial@30880000 {
+				compatible = "fsl,imx7d-uart",
+					     "fsl,imx6q-uart";
+				reg = <0x30880000 0x10000>;
+				interrupts = <GIC_SPI 28 IRQ_TYPE_LEVEL_HIGH>;
+				clocks = <&clks IMX7D_UART3_ROOT_CLK>,
+					<&clks IMX7D_UART3_ROOT_CLK>;
+				clock-names = "ipg", "per";
 				dmas = <&sdma 26 4 0>, <&sdma 27 4 0>;
 				dma-names = "rx", "tx";
-					status = "disabled";
-				};
-
-				sai1: sai@308a0000 {
-					#sound-dai-cells = <0>;
-					compatible = "fsl,imx7d-sai", "fsl,imx6sx-sai";
-					reg = <0x308a0000 0x10000>;
-					interrupts = <GIC_SPI 95 IRQ_TYPE_LEVEL_HIGH>;
-					clocks = <&clks IMX7D_SAI1_IPG_CLK>,
+				status = "disabled";
+			};
+
+			sai1: sai@308a0000 {
+				#sound-dai-cells = <0>;
+				compatible = "fsl,imx7d-sai", "fsl,imx6sx-sai";
+				reg = <0x308a0000 0x10000>;
+				interrupts = <GIC_SPI 95 IRQ_TYPE_LEVEL_HIGH>;
+				clocks = <&clks IMX7D_SAI1_IPG_CLK>,
 					 <&clks IMX7D_CLK_DUMMY>,
-						 <&clks IMX7D_SAI1_ROOT_CLK>,
-						 <&clks IMX7D_CLK_DUMMY>,
-						 <&clks IMX7D_CLK_DUMMY>;
+					 <&clks IMX7D_SAI1_ROOT_CLK>,
+					 <&clks IMX7D_CLK_DUMMY>,
+					 <&clks IMX7D_CLK_DUMMY>;
 				clock-names = "bus", "mclk0", "mclk1", "mclk2", "mclk3";
-					dma-names = "rx", "tx";
-					dmas = <&sdma 8 24 0>, <&sdma 9 24 0>;
-					status = "disabled";
-				};
-
-				sai2: sai@308b0000 {
-					#sound-dai-cells = <0>;
-					compatible = "fsl,imx7d-sai", "fsl,imx6sx-sai";
-					reg = <0x308b0000 0x10000>;
-					interrupts = <GIC_SPI 96 IRQ_TYPE_LEVEL_HIGH>;
-					clocks = <&clks IMX7D_SAI2_IPG_CLK>,
+				dma-names = "rx", "tx";
+				dmas = <&sdma 8 24 0>, <&sdma 9 24 0>;
+				status = "disabled";
+			};
+
+			sai2: sai@308b0000 {
+				#sound-dai-cells = <0>;
+				compatible = "fsl,imx7d-sai", "fsl,imx6sx-sai";
+				reg = <0x308b0000 0x10000>;
+				interrupts = <GIC_SPI 96 IRQ_TYPE_LEVEL_HIGH>;
+				clocks = <&clks IMX7D_SAI2_IPG_CLK>,
 					 <&clks IMX7D_CLK_DUMMY>,
-						 <&clks IMX7D_SAI2_ROOT_CLK>,
-						 <&clks IMX7D_CLK_DUMMY>,
-						 <&clks IMX7D_CLK_DUMMY>;
+					 <&clks IMX7D_SAI2_ROOT_CLK>,
+					 <&clks IMX7D_CLK_DUMMY>,
+					 <&clks IMX7D_CLK_DUMMY>;
 				clock-names = "bus", "mclk0", "mclk1", "mclk2", "mclk3";
-					dma-names = "rx", "tx";
-					dmas = <&sdma 10 24 0>, <&sdma 11 24 0>;
-					status = "disabled";
-				};
-
-				sai3: sai@308c0000 {
-					#sound-dai-cells = <0>;
-					compatible = "fsl,imx7d-sai", "fsl,imx6sx-sai";
-					reg = <0x308c0000 0x10000>;
-					interrupts = <GIC_SPI 50 IRQ_TYPE_LEVEL_HIGH>;
-					clocks = <&clks IMX7D_SAI3_IPG_CLK>,
+				dma-names = "rx", "tx";
+				dmas = <&sdma 10 24 0>, <&sdma 11 24 0>;
+				status = "disabled";
+			};
+
+			sai3: sai@308c0000 {
+				#sound-dai-cells = <0>;
+				compatible = "fsl,imx7d-sai", "fsl,imx6sx-sai";
+				reg = <0x308c0000 0x10000>;
+				interrupts = <GIC_SPI 50 IRQ_TYPE_LEVEL_HIGH>;
+				clocks = <&clks IMX7D_SAI3_IPG_CLK>,
 					 <&clks IMX7D_CLK_DUMMY>,
-						 <&clks IMX7D_SAI3_ROOT_CLK>,
-						 <&clks IMX7D_CLK_DUMMY>,
-						 <&clks IMX7D_CLK_DUMMY>;
+					 <&clks IMX7D_SAI3_ROOT_CLK>,
+					 <&clks IMX7D_CLK_DUMMY>,
+					 <&clks IMX7D_CLK_DUMMY>;
 				clock-names = "bus", "mclk0", "mclk1", "mclk2", "mclk3";
-					dma-names = "rx", "tx";
-					dmas = <&sdma 12 24 0>, <&sdma 13 24 0>;
-					status = "disabled";
-				};
-			};
-
-			crypto: caam@30900000 {
-				compatible = "fsl,sec-v4.0";
-				#address-cells = <1>;
-				#size-cells = <1>;
-				reg = <0x30900000 0x40000>;
-				ranges = <0 0x30900000 0x40000>;
-				interrupts = <GIC_SPI 91 IRQ_TYPE_LEVEL_HIGH>;
-				clocks = <&clks IMX7D_CAAM_CLK>,
-					 <&clks IMX7D_AHB_CHANNEL_ROOT_CLK>;
-				clock-names = "ipg", "aclk";
-
-				sec_jr0: jr0@1000 {
-					compatible = "fsl,sec-v4.0-job-ring";
-					reg = <0x1000 0x1000>;
-					interrupts = <GIC_SPI 105 IRQ_TYPE_LEVEL_HIGH>;
-				};
-
-				sec_jr1: jr1@2000 {
-					compatible = "fsl,sec-v4.0-job-ring";
-					reg = <0x2000 0x1000>;
-					interrupts = <GIC_SPI 106 IRQ_TYPE_LEVEL_HIGH>;
-				};
-
-				sec_jr2: jr1@3000 {
-					compatible = "fsl,sec-v4.0-job-ring";
-					reg = <0x3000 0x1000>;
-					interrupts = <GIC_SPI 114 IRQ_TYPE_LEVEL_HIGH>;
-				};
+				dma-names = "rx", "tx";
+				dmas = <&sdma 12 24 0>, <&sdma 13 24 0>;
+				status = "disabled";
 			};
 
 			flexcan1: can@30a00000 {
@@ -1158,6 +1006,18 @@
 				reg = <0x30b30200 0x200>;
 			};
 
+			usbphynop1: usbphynop1 {
+				compatible = "usb-nop-xceiv";
+				clocks = <&clks IMX7D_USB_PHY1_CLK>;
+				clock-names = "main_clk";
+			};
+
+			usbphynop3: usbphynop3 {
+				compatible = "usb-nop-xceiv";
+				clocks = <&clks IMX7D_USB_HSIC_ROOT_CLK>;
+				clock-names = "main_clk";
+			};
+
 			usdhc1: usdhc@30b40000 {
 				compatible = "fsl,imx7d-usdhc", "fsl,imx6sl-usdhc";
 				reg = <0x30b40000 0x10000>;
@@ -1227,11 +1087,9 @@
 			fec1: ethernet@30be0000 {
 				compatible = "fsl,imx7d-fec", "fsl,imx6sx-fec";
 				reg = <0x30be0000 0x10000>;
-				interrupt-names = "int0", "int1", "int2", "pps";
-				interrupts = <GIC_SPI 120 IRQ_TYPE_LEVEL_HIGH>,
-					<GIC_SPI 118 IRQ_TYPE_LEVEL_HIGH>,
+				interrupts = <GIC_SPI 118 IRQ_TYPE_LEVEL_HIGH>,
 					<GIC_SPI 119 IRQ_TYPE_LEVEL_HIGH>,
-					<GIC_SPI 121 IRQ_TYPE_LEVEL_HIGH>;
+					<GIC_SPI 120 IRQ_TYPE_LEVEL_HIGH>;
 				clocks = <&clks IMX7D_ENET1_IPG_ROOT_CLK>,
 					<&clks IMX7D_ENET_AXI_ROOT_CLK>,
 					<&clks IMX7D_ENET1_TIME_ROOT_CLK>,
