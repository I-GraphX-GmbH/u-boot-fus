--- conflicted
+++ resolved
@@ -341,7 +341,6 @@
 			interrupt-parent = <&intc>;
 		};
 
-<<<<<<< HEAD
 		timer {
 			compatible = "arm,armv7-timer";
 			arm,cpu-registers-not-fw-configured;
@@ -349,12 +348,8 @@
 				     <GIC_PPI 14 (GIC_CPU_MASK_SIMPLE(4) | IRQ_TYPE_LEVEL_LOW)>,
 				     <GIC_PPI 11 (GIC_CPU_MASK_SIMPLE(4) | IRQ_TYPE_LEVEL_LOW)>,
 				     <GIC_PPI 10 (GIC_CPU_MASK_SIMPLE(4) | IRQ_TYPE_LEVEL_LOW)>;
-			interrupt-parent = <&intc>;
-			clock-frequency = <8000000>;
-		};
-
-=======
->>>>>>> 758bd4d6
+		};
+
 		aips1: aips-bus@30000000 {
 			compatible = "fsl,aips-bus", "simple-bus";
 			#address-cells = <1>;
@@ -607,7 +602,6 @@
 					anatop-min-voltage = <800000>;
 					anatop-max-voltage = <1200000>;
 					anatop-enable-bit = <0>;
-<<<<<<< HEAD
 				};
 
 				reg_1p2: regulator-vdd1p2@220 {
@@ -622,8 +616,6 @@
 					 anatop-min-voltage = <1100000>;
 					 anatop-max-voltage = <1300000>;
 					 anatop-enable-bit = <31>;
-=======
->>>>>>> 758bd4d6
 				};
 
 			};
@@ -646,12 +638,8 @@
 					compatible = "syscon-poweroff";
 					regmap = <&snvs>;
 					offset = <0x38>;
-<<<<<<< HEAD
+					value = <0x60>;
 					mask = <0x61>;
-=======
-					value = <0x60>;
-					mask = <0x60>;
->>>>>>> 758bd4d6
 				};
 
 				snvs_pwrkey: snvs-powerkey {
@@ -809,54 +797,53 @@
 				reg = <0x30800000 0x100000>;
 				ranges;
 
-				ecspi1: ecspi@30820000 {
-					#address-cells = <1>;
-					#size-cells = <0>;
-					compatible = "fsl,imx7d-ecspi", "fsl,imx51-ecspi";
-					reg = <0x30820000 0x10000>;
-					interrupts = <GIC_SPI 31 IRQ_TYPE_LEVEL_HIGH>;
-					clocks = <&clks IMX7D_ECSPI1_ROOT_CLK>,
-						<&clks IMX7D_ECSPI1_ROOT_CLK>;
-					clock-names = "ipg", "per";
-					status = "disabled";
-				};
-
-				ecspi2: ecspi@30830000 {
-					#address-cells = <1>;
-					#size-cells = <0>;
-					compatible = "fsl,imx7d-ecspi", "fsl,imx51-ecspi";
-					reg = <0x30830000 0x10000>;
-					interrupts = <GIC_SPI 32 IRQ_TYPE_LEVEL_HIGH>;
-					clocks = <&clks IMX7D_ECSPI2_ROOT_CLK>,
-						<&clks IMX7D_ECSPI2_ROOT_CLK>;
-					clock-names = "ipg", "per";
-					status = "disabled";
-				};
-
-				ecspi3: ecspi@30840000 {
-					#address-cells = <1>;
-					#size-cells = <0>;
-					compatible = "fsl,imx7d-ecspi", "fsl,imx51-ecspi";
-					reg = <0x30840000 0x10000>;
-					interrupts = <GIC_SPI 33 IRQ_TYPE_LEVEL_HIGH>;
-					clocks = <&clks IMX7D_ECSPI3_ROOT_CLK>,
-						<&clks IMX7D_ECSPI3_ROOT_CLK>;
-					clock-names = "ipg", "per";
-					status = "disabled";
-				};
-
-				uart1: serial@30860000 {
-					compatible = "fsl,imx7d-uart",
-						     "fsl,imx6q-uart";
-					reg = <0x30860000 0x10000>;
-					interrupts = <GIC_SPI 26 IRQ_TYPE_LEVEL_HIGH>;
-					clocks = <&clks IMX7D_UART1_ROOT_CLK>,
-						<&clks IMX7D_UART1_ROOT_CLK>;
-					clock-names = "ipg", "per";
-					status = "disabled";
-				};
-
-<<<<<<< HEAD
+			ecspi1: ecspi@30820000 {
+				#address-cells = <1>;
+				#size-cells = <0>;
+				compatible = "fsl,imx7d-ecspi", "fsl,imx51-ecspi";
+				reg = <0x30820000 0x10000>;
+				interrupts = <GIC_SPI 31 IRQ_TYPE_LEVEL_HIGH>;
+				clocks = <&clks IMX7D_ECSPI1_ROOT_CLK>,
+					<&clks IMX7D_ECSPI1_ROOT_CLK>;
+				clock-names = "ipg", "per";
+				status = "disabled";
+			};
+
+			ecspi2: ecspi@30830000 {
+				#address-cells = <1>;
+				#size-cells = <0>;
+				compatible = "fsl,imx7d-ecspi", "fsl,imx51-ecspi";
+				reg = <0x30830000 0x10000>;
+				interrupts = <GIC_SPI 32 IRQ_TYPE_LEVEL_HIGH>;
+				clocks = <&clks IMX7D_ECSPI2_ROOT_CLK>,
+					<&clks IMX7D_ECSPI2_ROOT_CLK>;
+				clock-names = "ipg", "per";
+				status = "disabled";
+			};
+
+			ecspi3: ecspi@30840000 {
+				#address-cells = <1>;
+				#size-cells = <0>;
+				compatible = "fsl,imx7d-ecspi", "fsl,imx51-ecspi";
+				reg = <0x30840000 0x10000>;
+				interrupts = <GIC_SPI 33 IRQ_TYPE_LEVEL_HIGH>;
+				clocks = <&clks IMX7D_ECSPI3_ROOT_CLK>,
+					<&clks IMX7D_ECSPI3_ROOT_CLK>;
+				clock-names = "ipg", "per";
+				status = "disabled";
+			};
+
+			uart1: serial@30860000 {
+				compatible = "fsl,imx7d-uart",
+					     "fsl,imx6q-uart";
+				reg = <0x30860000 0x10000>;
+				interrupts = <GIC_SPI 26 IRQ_TYPE_LEVEL_HIGH>;
+				clocks = <&clks IMX7D_UART1_ROOT_CLK>,
+					<&clks IMX7D_UART1_ROOT_CLK>;
+				clock-names = "ipg", "per";
+				status = "disabled";
+			};
+
 			uart2: serial@30890000 {
 				compatible = "fsl,imx7d-uart",
 					     "fsl,imx6q-uart";
@@ -929,73 +916,7 @@
 				dma-names = "rx", "tx";
 				dmas = <&sdma 12 24 0>, <&sdma 13 24 0>;
 				status = "disabled";
-=======
-				uart2: serial@30890000 {
-					compatible = "fsl,imx7d-uart",
-						     "fsl,imx6q-uart";
-					reg = <0x30890000 0x10000>;
-					interrupts = <GIC_SPI 27 IRQ_TYPE_LEVEL_HIGH>;
-					clocks = <&clks IMX7D_UART2_ROOT_CLK>,
-						<&clks IMX7D_UART2_ROOT_CLK>;
-					clock-names = "ipg", "per";
-					status = "disabled";
-				};
-
-				uart3: serial@30880000 {
-					compatible = "fsl,imx7d-uart",
-						     "fsl,imx6q-uart";
-					reg = <0x30880000 0x10000>;
-					interrupts = <GIC_SPI 28 IRQ_TYPE_LEVEL_HIGH>;
-					clocks = <&clks IMX7D_UART3_ROOT_CLK>,
-						<&clks IMX7D_UART3_ROOT_CLK>;
-					clock-names = "ipg", "per";
-					status = "disabled";
-				};
-
-				sai1: sai@308a0000 {
-					#sound-dai-cells = <0>;
-					compatible = "fsl,imx7d-sai", "fsl,imx6sx-sai";
-					reg = <0x308a0000 0x10000>;
-					interrupts = <GIC_SPI 95 IRQ_TYPE_LEVEL_HIGH>;
-					clocks = <&clks IMX7D_SAI1_IPG_CLK>,
-						 <&clks IMX7D_SAI1_ROOT_CLK>,
-						 <&clks IMX7D_CLK_DUMMY>,
-						 <&clks IMX7D_CLK_DUMMY>;
-					clock-names = "bus", "mclk1", "mclk2", "mclk3";
-					dma-names = "rx", "tx";
-					dmas = <&sdma 8 24 0>, <&sdma 9 24 0>;
-					status = "disabled";
-				};
-
-				sai2: sai@308b0000 {
-					#sound-dai-cells = <0>;
-					compatible = "fsl,imx7d-sai", "fsl,imx6sx-sai";
-					reg = <0x308b0000 0x10000>;
-					interrupts = <GIC_SPI 96 IRQ_TYPE_LEVEL_HIGH>;
-					clocks = <&clks IMX7D_SAI2_IPG_CLK>,
-						 <&clks IMX7D_SAI2_ROOT_CLK>,
-						 <&clks IMX7D_CLK_DUMMY>,
-						 <&clks IMX7D_CLK_DUMMY>;
-					clock-names = "bus", "mclk1", "mclk2", "mclk3";
-					dma-names = "rx", "tx";
-					dmas = <&sdma 10 24 0>, <&sdma 11 24 0>;
-					status = "disabled";
-				};
-
-				sai3: sai@308c0000 {
-					#sound-dai-cells = <0>;
-					compatible = "fsl,imx7d-sai", "fsl,imx6sx-sai";
-					reg = <0x308c0000 0x10000>;
-					interrupts = <GIC_SPI 50 IRQ_TYPE_LEVEL_HIGH>;
-					clocks = <&clks IMX7D_SAI3_IPG_CLK>,
-						 <&clks IMX7D_SAI3_ROOT_CLK>,
-						 <&clks IMX7D_CLK_DUMMY>,
-						 <&clks IMX7D_CLK_DUMMY>;
-					clock-names = "bus", "mclk1", "mclk2", "mclk3";
-					dma-names = "rx", "tx";
-					dmas = <&sdma 12 24 0>, <&sdma 13 24 0>;
-					status = "disabled";
-				};
+			};
 			};
 
 			crypto: caam@30900000 {
@@ -1026,7 +947,6 @@
 					reg = <0x3000 0x1000>;
 					interrupts = <GIC_SPI 114 IRQ_TYPE_LEVEL_HIGH>;
 				};
->>>>>>> 758bd4d6
 			};
 
 			flexcan1: can@30a00000 {
@@ -1242,13 +1162,8 @@
 				interrupts = <GIC_SPI 120 IRQ_TYPE_LEVEL_HIGH>,
 					<GIC_SPI 118 IRQ_TYPE_LEVEL_HIGH>,
 					<GIC_SPI 119 IRQ_TYPE_LEVEL_HIGH>,
-<<<<<<< HEAD
-					<GIC_SPI 120 IRQ_TYPE_LEVEL_HIGH>;
+					<GIC_SPI 121 IRQ_TYPE_LEVEL_HIGH>;
 				clocks = <&clks IMX7D_ENET1_IPG_ROOT_CLK>,
-=======
-					<GIC_SPI 121 IRQ_TYPE_LEVEL_HIGH>;
-				clocks = <&clks IMX7D_ENET_AXI_ROOT_CLK>,
->>>>>>> 758bd4d6
 					<&clks IMX7D_ENET_AXI_ROOT_CLK>,
 					<&clks IMX7D_ENET1_TIME_ROOT_CLK>,
 					<&clks IMX7D_PLL_ENET_MAIN_125M_CLK>,
