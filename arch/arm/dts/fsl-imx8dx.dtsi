--- conflicted
+++ resolved
@@ -324,7 +324,7 @@
 				#power-domain-cells = <0>;
 				power-domains = <&pd_lsio>;
 			};
-			pd_lsio_gpio6:PD_LSIO_GPIO_6 {
+			pd_lsio_gpio6: PD_LSIO_GPIO_6 {
 				reg = <SC_R_GPIO_6>;
 				#power-domain-cells = <0>;
 				power-domains = <&pd_lsio>;
@@ -967,8 +967,8 @@
 						#power-domain-cells = <0>;
 						#address-cells = <1>;
 						#size-cells = <0>;
-					};
-				};
+		};
+	};
 			};
 			pd_dma_lpuart2: PD_DMA_UART2 {
 				reg = <SC_R_UART_2>;
@@ -2346,7 +2346,6 @@
 		status = "disabled";
 	};
 
-<<<<<<< HEAD
 	i2c_rpbus_15: i2c-rpbus-15 {
 		compatible = "fsl,i2c-rpbus";
 		status = "disabled";
@@ -2394,50 +2393,6 @@
 		assigned-clock-rates = <24000000>;
 		power-domains = <&pd_dma_adc0>;
 		status = "disabled";
-=======
-			pd_dma_lpi2c0: PD_DMA_I2C_0 {
-				reg = <SC_R_I2C_0>;
-				#power-domain-cells = <0>;
-				power-domains = <&pd_dma>;
-			};
-			pd_dma_lpi2c1: PD_DMA_I2C_1 {
-				reg = <SC_R_I2C_1>;
-				#power-domain-cells = <0>;
-				power-domains = <&pd_dma>;
-			};
-			pd_dma_lpi2c2:PD_DMA_I2C_2 {
-				reg = <SC_R_I2C_2>;
-				#power-domain-cells = <0>;
-				power-domains = <&pd_dma>;
-			};
-			pd_dma_lpi2c3: PD_DMA_I2C_3 {
-				reg = <SC_R_I2C_3>;
-				#power-domain-cells = <0>;
-				power-domains = <&pd_dma>;
-			};
-			pd_dma_lpuart0: PD_DMA_UART0 {
-				reg = <SC_R_UART_0>;
-				#power-domain-cells = <0>;
-				power-domains = <&pd_dma>;
-				wakeup-irq = <225>;
-			};
-			pd_dma_lpuart1: PD_DMA_UART1 {
-				reg = <SC_R_UART_1>;
-				#power-domain-cells = <0>;
-				power-domains = <&pd_dma>;
-			};
-			pd_dma_lpuart2: PD_DMA_UART2 {
-				reg = <SC_R_UART_2>;
-				#power-domain-cells = <0>;
-				power-domains = <&pd_dma>;
-			};
-			pd_dma_lpuart3: PD_DMA_UART3 {
-				reg = <SC_R_UART_3>;
-				#power-domain-cells = <0>;
-				power-domains = <&pd_dma>;
-			};
-		};
->>>>>>> a7a16679
 	};
 
 	i2c0: i2c@5a800000 {
@@ -2658,7 +2613,7 @@
 		interrupts = <GIC_SPI 136 IRQ_TYPE_LEVEL_HIGH>;
 		gpio-controller;
 		#gpio-cells = <2>;
-                power-domains = <&pd_lsio_gpio0>;
+		power-domains = <&pd_lsio_gpio0>;
 		interrupt-controller;
 		#interrupt-cells = <2>;
 	};
@@ -2669,7 +2624,7 @@
 		interrupts = <GIC_SPI 137 IRQ_TYPE_LEVEL_HIGH>;
 		gpio-controller;
 		#gpio-cells = <2>;
-                power-domains = <&pd_lsio_gpio1>;
+		power-domains = <&pd_lsio_gpio1>;
 		interrupt-controller;
 		#interrupt-cells = <2>;
 	};
@@ -2680,7 +2635,7 @@
 		interrupts = <GIC_SPI 138 IRQ_TYPE_LEVEL_HIGH>;
 		gpio-controller;
 		#gpio-cells = <2>;
-                power-domains = <&pd_lsio_gpio2>;
+		power-domains = <&pd_lsio_gpio2>;
 		interrupt-controller;
 		#interrupt-cells = <2>;
 	};
@@ -2691,7 +2646,7 @@
 		interrupts = <GIC_SPI 139 IRQ_TYPE_LEVEL_HIGH>;
 		gpio-controller;
 		#gpio-cells = <2>;
-                power-domains = <&pd_lsio_gpio3>;
+		power-domains = <&pd_lsio_gpio3>;
 		interrupt-controller;
 		#interrupt-cells = <2>;
 	};
@@ -2713,7 +2668,7 @@
 		interrupts = <GIC_SPI 141 IRQ_TYPE_LEVEL_HIGH>;
 		gpio-controller;
 		#gpio-cells = <2>;
-                power-domains = <&pd_lsio_gpio5>;
+		power-domains = <&pd_lsio_gpio5>;
 		interrupt-controller;
 		#interrupt-cells = <2>;
 	};
@@ -2724,7 +2679,7 @@
 		interrupts = <GIC_SPI 142 IRQ_TYPE_LEVEL_HIGH>;
 		gpio-controller;
 		#gpio-cells = <2>;
-                power-domains = <&pd_lsio_gpio6>;
+		power-domains = <&pd_lsio_gpio6>;
 		interrupt-controller;
 		#interrupt-cells = <2>;
 	};
@@ -2735,7 +2690,7 @@
 		interrupts = <GIC_SPI 143 IRQ_TYPE_LEVEL_HIGH>;
 		gpio-controller;
 		#gpio-cells = <2>;
-                power-domains = <&pd_lsio_gpio7>;
+		power-domains = <&pd_lsio_gpio7>;
 		interrupt-controller;
 		#interrupt-cells = <2>;
 	};
@@ -2824,7 +2779,6 @@
 	lpuart1: serial@5a070000 {
 		compatible = "fsl,imx8qm-lpuart";
 		reg = <0x0 0x5a070000 0x0 0x1000>;
-<<<<<<< HEAD
 		interrupts = <GIC_SPI 346 IRQ_TYPE_LEVEL_HIGH>;
 		interrupt-parent = <&wu>;
 		clocks = <&clk IMX8QXP_UART1_CLK>,
@@ -2836,22 +2790,12 @@
 		dma-names = "tx","rx";
 		dmas = <&edma2 11 0 0>,
 			<&edma2 10 0 1>;
-=======
-		interrupts = <GIC_SPI 226 IRQ_TYPE_LEVEL_HIGH>;
-		clocks = <&clk IMX8QXP_UART1_CLK>,
-			 <&clk IMX8QXP_UART1_IPG_CLK>;
-		clock-names = "per", "ipg";
-		assigned-clocks = <&clk IMX8QXP_UART1_CLK>;
-		assigned-clock-rates = <80000000>;
-		power-domains = <&pd_dma_lpuart1>;
->>>>>>> a7a16679
 		status = "disabled";
 	};
 
 	lpuart2: serial@5a080000 {
 		compatible = "fsl,imx8qm-lpuart";
 		reg = <0x0 0x5a080000 0x0 0x1000>;
-<<<<<<< HEAD
 		interrupts = <GIC_SPI 347 IRQ_TYPE_LEVEL_HIGH>;
 		interrupt-parent = <&wu>;
 		clocks = <&clk IMX8QXP_UART2_CLK>,
@@ -2863,22 +2807,12 @@
 		dma-names = "tx","rx";
 		dmas = <&edma2 13 0 0>,
 			<&edma2 12 0 1>;
-=======
-		interrupts = <GIC_SPI 227 IRQ_TYPE_LEVEL_HIGH>;
-		clocks = <&clk IMX8QXP_UART2_CLK>,
-			 <&clk IMX8QXP_UART2_IPG_CLK>;
-		clock-names = "per", "ipg";
-		assigned-clocks = <&clk IMX8QXP_UART2_CLK>;
-		assigned-clock-rates = <80000000>;
-		power-domains = <&pd_dma_lpuart2>;
->>>>>>> a7a16679
 		status = "disabled";
 	};
 
 	lpuart3: serial@5a090000 {
 		compatible = "fsl,imx8qm-lpuart";
 		reg = <0x0 0x5a090000 0x0 0x1000>;
-<<<<<<< HEAD
 		interrupts = <GIC_SPI 348 IRQ_TYPE_LEVEL_HIGH>;
 		interrupt-parent = <&wu>;
 		clocks = <&clk IMX8QXP_UART3_CLK>,
@@ -3198,15 +3132,6 @@
 			<&clk IMX8QXP_AUD_MQS_HMCLK>;
 		clock-names = "core", "mclk";
 		power-domains = <&pd_mqs0>;
-=======
-		interrupts = <GIC_SPI 228 IRQ_TYPE_LEVEL_HIGH>;
-		clocks = <&clk IMX8QXP_UART3_CLK>,
-			 <&clk IMX8QXP_UART3_IPG_CLK>;
-		clock-names = "per", "ipg";
-		assigned-clocks = <&clk IMX8QXP_UART3_CLK>;
-		assigned-clock-rates = <80000000>;
-		power-domains = <&pd_dma_lpuart3>;
->>>>>>> a7a16679
 		status = "disabled";
 	};
 
