// SPDX-License-Identifier: (GPL-2.0 OR MIT)
//
// Copyright 2018 NXP.

/dts-v1/;
<<<<<<< HEAD

#include "imx6ulz.dtsi"
#include "imx6ul-14x14-evk.dtsi"

/delete-node/ &fec1;
/delete-node/ &fec2;
/delete-node/ &can1;
/delete-node/ &can2;
/delete-node/ &lcdif;
/delete-node/ &tsc;

/ {
	model = "Freescale i.MX6 ULZ 14x14 EVK Board";
=======

#include "imx6ulz.dtsi"
#include "imx6ul-14x14-evk.dtsi"

/delete-node/ &fec1;
/delete-node/ &fec2;
/delete-node/ &can1;
/delete-node/ &can2;
/delete-node/ &lcdif;
/delete-node/ &tsc;

/ {
	model = "i.MX6 ULZ 14x14 EVK Board";
>>>>>>> 0ea138a2
	compatible = "fsl,imx6ulz-14x14-evk", "fsl,imx6ull", "fsl,imx6ulz";

	/delete-node/ panel;
};<|MERGE_RESOLUTION|>--- conflicted
+++ resolved
@@ -3,21 +3,6 @@
 // Copyright 2018 NXP.
 
 /dts-v1/;
-<<<<<<< HEAD
-
-#include "imx6ulz.dtsi"
-#include "imx6ul-14x14-evk.dtsi"
-
-/delete-node/ &fec1;
-/delete-node/ &fec2;
-/delete-node/ &can1;
-/delete-node/ &can2;
-/delete-node/ &lcdif;
-/delete-node/ &tsc;
-
-/ {
-	model = "Freescale i.MX6 ULZ 14x14 EVK Board";
-=======
 
 #include "imx6ulz.dtsi"
 #include "imx6ul-14x14-evk.dtsi"
@@ -31,7 +16,6 @@
 
 / {
 	model = "i.MX6 ULZ 14x14 EVK Board";
->>>>>>> 0ea138a2
 	compatible = "fsl,imx6ulz-14x14-evk", "fsl,imx6ull", "fsl,imx6ulz";
 
 	/delete-node/ panel;
