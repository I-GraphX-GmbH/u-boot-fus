--- conflicted
+++ resolved
@@ -12,46 +12,9 @@
 obj-y	+= clock.o
 endif
 
-<<<<<<< HEAD
-COBJS-$(CONFIG_TI816X)	+= clock_ti816x.o
-COBJS	+= sys_info.o
-COBJS	+= board.o
-COBJS	+= mux.o
-
-ifeq ($(CONFIG_AM43XX),)
-COBJS	+= ddr.o
-COBJS	+= emif4.o
-endif
-COBJS-$(CONFIG_AM43XX)	+= emif4d5.o
-
-SRCS	:= $(SOBJS:.o=.S) $(COBJS:.o=.c)
-OBJS	:= $(addprefix $(obj),$(COBJS) $(COBJS-y) $(SOBJS))
-
-all:	$(obj).depend $(LIB)
-
-$(LIB):	$(OBJS)
-	$(call cmd_link_o_target, $(OBJS))
-
-clean:
-	rm -f $(SOBJS) $(OBJS)
-
-distclean:	clean
-	rm -f $(LIB) core *.bak .depend
-
-#########################################################################
-
-# defines $(obj).depend target
-include $(SRCTREE)/rules.mk
-
-sinclude $(obj).depend
-
-#########################################################################
-=======
 obj-$(CONFIG_TI816X)	+= clock_ti816x.o
 obj-y	+= sys_info.o
-obj-y	+= mem.o
 obj-y	+= ddr.o
 obj-y	+= emif4.o
 obj-y	+= board.o
-obj-y	+= mux.o
->>>>>>> d36ae3bc
+obj-y	+= mux.o