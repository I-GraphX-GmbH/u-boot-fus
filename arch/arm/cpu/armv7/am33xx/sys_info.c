/*
 * sys_info.c
 *
 * System information functions
 *
 * Copyright (C) 2011, Texas Instruments, Incorporated - http://www.ti.com/
 *
 * Derived from Beagle Board and 3430 SDP code by
 *      Richard Woodruff <r-woodruff2@ti.com>
 *      Syed Mohammed Khasim <khasim@ti.com>
 *
 * SPDX-License-Identifier:	GPL-2.0+
 */

#include <common.h>
#include <asm/io.h>
#include <asm/arch/sys_proto.h>
#include <asm/arch/cpu.h>
#include <asm/arch/clock.h>
#include <power/tps65910.h>

struct ctrl_stat *cstat = (struct ctrl_stat *)CTRL_BASE;

/**
 * get_cpu_rev(void) - extract rev info
 */
u32 get_cpu_rev(void)
{
	u32 id;
	u32 rev;

	id = readl(DEVICE_ID);
	rev = (id >> 28) & 0xff;

	return rev;
}

/**
 * get_cpu_type(void) - extract cpu info
 */
u32 get_cpu_type(void)
{
	u32 id = 0;
	u32 partnum;

	id = readl(DEVICE_ID);
	partnum = (id >> 12) & 0xffff;

	return partnum;
}

/**
 * get_board_rev() - setup to pass kernel board revision information
 * returns:(bit[0-3] sub version, higher bit[7-4] is higher version)
 */
u32 __weak get_board_rev(void)
{
	return BOARD_REV_ID;
}

/**
 * get_device_type(): tell if GP/HS/EMU/TST
 */
u32 get_device_type(void)
{
	int mode;
	mode = readl(&cstat->statusreg) & (DEVICE_MASK);
	return mode >>= 8;
}

/**
 * get_sysboot_value(void) - return SYS_BOOT[4:0]
 */
u32 get_sysboot_value(void)
{
	int mode;
	mode = readl(&cstat->statusreg) & (SYSBOOT_MASK);
	return mode;
}

#ifdef CONFIG_DISPLAY_CPUINFO
static char *cpu_revs[] = {
		"1.0",
		"2.0",
		"2.1"};


static char *dev_types[] = {
		"TST",
		"EMU",
		"HS",
		"GP"};

/**
 * Print CPU information
 */
int print_cpuinfo(void)
{
	char *cpu_s, *sec_s, *rev_s;

	switch (get_cpu_type()) {
	case AM335X:
		cpu_s = "AM335X";
		break;
	case TI81XX:
		cpu_s = "TI81XX";
		break;
	default:
		cpu_s = "Unknown CPU type";
		break;
	}

	if (get_cpu_rev() < ARRAY_SIZE(cpu_revs))
		rev_s = cpu_revs[get_cpu_rev()];
	else
		rev_s = "?";

	if (get_device_type() < ARRAY_SIZE(dev_types))
		sec_s = dev_types[get_device_type()];
	else
		sec_s = "?";

<<<<<<< HEAD
	printf("CPU:   %s-%s rev %d\n", cpu_s, sec_s, get_cpu_rev());
=======
	printf("%s-%s rev %s\n", cpu_s, sec_s, rev_s);
>>>>>>> fb2a8f83

	return 0;
}
#endif	/* CONFIG_DISPLAY_CPUINFO */

#ifdef CONFIG_AM33XX
int am335x_get_efuse_mpu_max_freq(struct ctrl_dev *cdev)
{
	int sil_rev;

	sil_rev = readl(&cdev->deviceid) >> 28;

	if (sil_rev == 1)
		/* PG 2.0, efuse may not be set. */
		return MPUPLL_M_800;
	else if (sil_rev >= 2) {
		/* Check what the efuse says our max speed is. */
		int efuse_arm_mpu_max_freq;
		efuse_arm_mpu_max_freq = readl(&cdev->efuse_sma);
		switch ((efuse_arm_mpu_max_freq & DEVICE_ID_MASK)) {
		case AM335X_ZCZ_1000:
			return MPUPLL_M_1000;
		case AM335X_ZCZ_800:
			return MPUPLL_M_800;
		case AM335X_ZCZ_720:
			return MPUPLL_M_720;
		case AM335X_ZCZ_600:
		case AM335X_ZCE_600:
			return MPUPLL_M_600;
		case AM335X_ZCZ_300:
		case AM335X_ZCE_300:
			return MPUPLL_M_300;
		}
	}

	/* PG 1.0 or otherwise unknown, use the PG1.0 max */
	return MPUPLL_M_720;
}

int am335x_get_tps65910_mpu_vdd(int sil_rev, int frequency)
{
	/* For PG2.1 and later, we have one set of values. */
	if (sil_rev >= 2) {
		switch (frequency) {
		case MPUPLL_M_1000:
			return TPS65910_OP_REG_SEL_1_3_2_5;
		case MPUPLL_M_800:
			return TPS65910_OP_REG_SEL_1_2_6;
		case MPUPLL_M_720:
			return TPS65910_OP_REG_SEL_1_2_0;
		case MPUPLL_M_600:
		case MPUPLL_M_300:
			return TPS65910_OP_REG_SEL_1_1_3;
		}
	}

	/* Default to PG1.0/PG2.0 values. */
	return TPS65910_OP_REG_SEL_1_1_3;
}
#endif<|MERGE_RESOLUTION|>--- conflicted
+++ resolved
@@ -120,11 +120,7 @@
 	else
 		sec_s = "?";
 
-<<<<<<< HEAD
-	printf("CPU:   %s-%s rev %d\n", cpu_s, sec_s, get_cpu_rev());
-=======
-	printf("%s-%s rev %s\n", cpu_s, sec_s, rev_s);
->>>>>>> fb2a8f83
+	printf("CPU:   %s-%s rev %s\n", cpu_s, sec_s, rev_s);
 
 	return 0;
 }
