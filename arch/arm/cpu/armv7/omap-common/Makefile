--- conflicted
+++ resolved
@@ -30,38 +30,11 @@
 endif
 
 ifeq ($(CONFIG_OMAP34XX),)
-<<<<<<< HEAD
-COBJS	+= boot-common.o
-SOBJS	+= lowlevel_init.o
-SOBJS	+= AUasm.o
-endif
-
-COBJS	+= mem-common.o
-
-SRCS	:= $(SOBJS:.o=.S) $(COBJS:.o=.c)
-OBJS	:= $(addprefix $(obj),$(SOBJS) $(COBJS))
-
-all:	$(obj).depend $(LIB)
-
-$(LIB):	$(OBJS)
-	$(call cmd_link_o_target, $(OBJS))
-
-#########################################################################
-
-# defines $(obj).depend target
-include $(SRCTREE)/rules.mk
-
-sinclude $(obj).depend
-
-#########################################################################
-=======
 obj-y	+= boot-common.o
 obj-y	+= lowlevel_init.o
+obj-y	+= AUasm.o
 endif
 
 ifndef CONFIG_SPL_BUILD
-ifneq ($(CONFIG_OMAP44XX)$(CONFIG_OMAP54XX),)
 obj-y	+= mem-common.o
-endif
-endif
->>>>>>> d36ae3bc
+endif