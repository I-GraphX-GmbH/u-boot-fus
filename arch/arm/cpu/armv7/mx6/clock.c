/*
 * Copyright (C) 2010-2015 Freescale Semiconductor, Inc.
 *
 * SPDX-License-Identifier:	GPL-2.0+
 */

#include <common.h>
#include <div64.h>
#include <asm/io.h>
#include <asm/errno.h>
#include <asm/arch/imx-regs.h>
#include <asm/arch/crm_regs.h>
#include <asm/arch/clock.h>
#include <asm/arch/sys_proto.h>

struct mxc_ccm_reg *imx_ccm = (struct mxc_ccm_reg *)CCM_BASE_ADDR;

#ifdef CONFIG_MXC_OCOTP
void enable_ocotp_clk(unsigned char enable)
{
	u32 reg;

	reg = __raw_readl(&imx_ccm->CCGR2);
	if (enable)
		reg |= MXC_CCM_CCGR2_OCOTP_CTRL_MASK;
	else
		reg &= ~MXC_CCM_CCGR2_OCOTP_CTRL_MASK;
	__raw_writel(reg, &imx_ccm->CCGR2);
}
#endif

#ifdef CONFIG_NAND_MXS
void setup_gpmi_io_clk(u32 cfg)
{
	/* Disable clocks per ERR007177 from MX6 errata */
	clrbits_le32(&imx_ccm->CCGR4,
		     MXC_CCM_CCGR4_RAWNAND_U_BCH_INPUT_APB_MASK |
		     MXC_CCM_CCGR4_RAWNAND_U_GPMI_BCH_INPUT_BCH_MASK |
		     MXC_CCM_CCGR4_RAWNAND_U_GPMI_BCH_INPUT_GPMI_IO_MASK |
		     MXC_CCM_CCGR4_RAWNAND_U_GPMI_INPUT_APB_MASK |
		     MXC_CCM_CCGR4_PL301_MX6QPER1_BCH_MASK);

#if defined(CONFIG_MX6SX)
	clrbits_le32(&imx_ccm->CCGR4, MXC_CCM_CCGR4_QSPI2_ENFC_MASK);

	clrsetbits_le32(&imx_ccm->cs2cdr,
			MXC_CCM_CS2CDR_QSPI2_CLK_PODF_MASK |
			MXC_CCM_CS2CDR_QSPI2_CLK_PRED_MASK |
			MXC_CCM_CS2CDR_QSPI2_CLK_SEL_MASK,
			cfg);

	setbits_le32(&imx_ccm->CCGR4, MXC_CCM_CCGR4_QSPI2_ENFC_MASK);
#elif defined(CONFIG_MX6UL)
	/*
	 * config gpmi and bch clock to 100 MHz
	 * bch/gpmi select PLL2 PFD2 400M
	 * 100M = 400M / 4
	 */
	clrbits_le32(&imx_ccm->cscmr1,
		     MXC_CCM_CSCMR1_BCH_CLK_SEL |
		     MXC_CCM_CSCMR1_GPMI_CLK_SEL);
	clrsetbits_le32(&imx_ccm->cscdr1,
			MXC_CCM_CSCDR1_BCH_PODF_MASK |
			MXC_CCM_CSCDR1_GPMI_PODF_MASK,
			cfg);
#else
	clrbits_le32(&imx_ccm->CCGR2, MXC_CCM_CCGR2_IOMUX_IPT_CLK_IO_MASK);

	clrsetbits_le32(&imx_ccm->cs2cdr,
			MXC_CCM_CS2CDR_ENFC_CLK_PODF_MASK |
			MXC_CCM_CS2CDR_ENFC_CLK_PRED_MASK |
			MXC_CCM_CS2CDR_ENFC_CLK_SEL_MASK,
			cfg);

	setbits_le32(&imx_ccm->CCGR2, MXC_CCM_CCGR2_IOMUX_IPT_CLK_IO_MASK);
#endif
	setbits_le32(&imx_ccm->CCGR4,
		     MXC_CCM_CCGR4_RAWNAND_U_BCH_INPUT_APB_MASK |
		     MXC_CCM_CCGR4_RAWNAND_U_GPMI_BCH_INPUT_BCH_MASK |
		     MXC_CCM_CCGR4_RAWNAND_U_GPMI_BCH_INPUT_GPMI_IO_MASK |
		     MXC_CCM_CCGR4_RAWNAND_U_GPMI_INPUT_APB_MASK |
		     MXC_CCM_CCGR4_PL301_MX6QPER1_BCH_MASK);
}
#endif

void enable_usboh3_clk(unsigned char enable)
{
	u32 reg;

	reg = __raw_readl(&imx_ccm->CCGR6);
	if (enable)
		reg |= MXC_CCM_CCGR6_USBOH3_MASK;
	else
		reg &= ~(MXC_CCM_CCGR6_USBOH3_MASK);
	__raw_writel(reg, &imx_ccm->CCGR6);

}

#if defined(CONFIG_FEC_MXC) && !defined(CONFIG_MX6SX)
void enable_enet_clk(unsigned char enable)
{
	u32 mask, *addr;

<<<<<<< HEAD
	if (is_cpu_type(MXC_CPU_MX6ULL)) {
		mask = MXC_CCM_CCGR0_ENET_CLK_ENABLE_MASK;
		addr = &imx_ccm->CCGR0;
	} else if (is_cpu_type(MXC_CPU_MX6UL)) {
		mask = MXC_CCM_CCGR3_ENET_CLK_ENABLE_MASK;
=======
	if (is_mx6ul()) {
		mask = MXC_CCM_CCGR3_ENET_MASK;
>>>>>>> 81067b2b
		addr = &imx_ccm->CCGR3;
	} else {
		mask = MXC_CCM_CCGR1_ENET_CLK_ENABLE_MASK;
		addr = &imx_ccm->CCGR1;
	}

	if (enable)
		setbits_le32(addr, mask);
	else
		clrbits_le32(addr, mask);
}
#endif

#ifdef CONFIG_MXC_UART
void enable_uart_clk(unsigned char enable)
{
	u32 mask;

<<<<<<< HEAD
	if (is_cpu_type(MXC_CPU_MX6UL) || is_cpu_type(MXC_CPU_MX6ULL))
=======
	if (is_mx6ul())
>>>>>>> 81067b2b
		mask = MXC_CCM_CCGR5_UART_MASK;
	else
		mask = MXC_CCM_CCGR5_UART_MASK | MXC_CCM_CCGR5_UART_SERIAL_MASK;

	if (enable)
		setbits_le32(&imx_ccm->CCGR5, mask);
	else
		clrbits_le32(&imx_ccm->CCGR5, mask);
}
#endif

#ifdef CONFIG_MMC
int enable_usdhc_clk(unsigned char enable, unsigned bus_num)
{
	u32 mask;

	if (bus_num > 3)
		return -EINVAL;

	mask = MXC_CCM_CCGR_CG_MASK << (bus_num * 2 + 2);
	if (enable)
		setbits_le32(&imx_ccm->CCGR6, mask);
	else
		clrbits_le32(&imx_ccm->CCGR6, mask);

	return 0;
}
#endif

#ifdef CONFIG_SYS_I2C_MXC
/* i2c_num can be from 0 - 3 */
int enable_i2c_clk(unsigned char enable, unsigned i2c_num)
{
	u32 reg;
	u32 mask;
	u32 *addr;

	if (i2c_num > 3)
		return -EINVAL;
	if (i2c_num < 3) {
		mask = MXC_CCM_CCGR_CG_MASK
			<< (MXC_CCM_CCGR2_I2C1_SERIAL_OFFSET
			+ (i2c_num << 1));
		reg = __raw_readl(&imx_ccm->CCGR2);
		if (enable)
			reg |= mask;
		else
			reg &= ~mask;
		__raw_writel(reg, &imx_ccm->CCGR2);
	} else {
<<<<<<< HEAD
		if (is_cpu_type(MXC_CPU_MX6SX) || is_cpu_type(MXC_CPU_MX6UL) ||
		    is_cpu_type(MXC_CPU_MX6ULL)) {
=======
		if (is_mx6sx() || is_mx6ul()) {
>>>>>>> 81067b2b
			mask = MXC_CCM_CCGR6_I2C4_MASK;
			addr = &imx_ccm->CCGR6;
		} else {
			mask = MXC_CCM_CCGR1_I2C4_SERIAL_MASK;
			addr = &imx_ccm->CCGR1;
		}
		reg = __raw_readl(addr);
		if (enable)
			reg |= mask;
		else
			reg &= ~mask;
		__raw_writel(reg, addr);
	}
	return 0;
}
#endif

/* spi_num can be from 0 - SPI_MAX_NUM */
int enable_spi_clk(unsigned char enable, unsigned spi_num)
{
	u32 reg;
	u32 mask;

	if (spi_num > SPI_MAX_NUM)
		return -EINVAL;

	mask = MXC_CCM_CCGR_CG_MASK << (spi_num << 1);
	reg = __raw_readl(&imx_ccm->CCGR1);
	if (enable)
		reg |= mask;
	else
		reg &= ~mask;
	__raw_writel(reg, &imx_ccm->CCGR1);
	return 0;
}

/* Post dividers for PLL_ENET */
const u32 enet_post_div[] = {
	20, 				/* 500 MHz/20 = 25 MHz */
	10,				/* 500 MHz/10 = 50 MHz */
	5,				/* 500 MHz/5 = 100 MHz */
	4				/* 500 MHz/4 = 125 MHz */
};

/* Post dividers for PLL_AUDIO/PLL_VIDEO */
const u32 av_post_div[] = { 4, 2, 1, 1 };

u32 decode_pll(enum pll_clocks pll)
{
	u32 val, div;
	u32 post_div = 1;
	u32 num = 0;
	u32 denom = 1;
	u32 infreq = MXC_HCLK;
	u64 temp64;

	switch (pll) {
	case PLL_SYS:
		val = __raw_readl(&imx_ccm->analog_pll_sys);
		div = val & BM_ANADIG_PLL_SYS_DIV_SELECT;
		post_div = 2;
		break;

	case PLL_BUS:
		val = __raw_readl(&imx_ccm->analog_pll_528);
		div = (val & BM_ANADIG_PLL_528_DIV_SELECT) * 2 + 20;
		num = __raw_readl(&imx_ccm->analog_pll_528_num);
		denom = __raw_readl(&imx_ccm->analog_pll_528_denom);
		break;

	case PLL_USBOTG:
		val = __raw_readl(&imx_ccm->analog_usb1_pll_480_ctrl);
		div = (val & BM_ANADIG_USB1_PLL_480_CTRL_DIV_SELECT) * 2 + 20;
		break;

	case PLL_USB2:
		val = __raw_readl(&imx_ccm->analog_usb2_pll_480_ctrl);
		div = (val & BM_ANADIG_USB1_PLL_480_CTRL_DIV_SELECT) * 2 + 20;
		break;

	case PLL_ENET:
		/* 24 MHz * (20 + 5/6) = 500 MHz as base clock */
		val = __raw_readl(&imx_ccm->analog_pll_enet);
		div = 20;
		num = 5;
		denom = 6;
		post_div = enet_post_div[val & BM_ANADIG_PLL_ENET_DIV_SELECT];
		break;

	case PLL_AUDIO:
		val = __raw_readl(&imx_ccm->analog_pll_audio);
		div = val & BM_ANADIG_PLL_AUDIO_DIV_SELECT;
		num = __raw_readl(&imx_ccm->analog_pll_audio_num);
		denom = __raw_readl(&imx_ccm->analog_pll_audio_denom);
		post_div = (val & BM_ANADIG_PLL_AUDIO_POST_DIV_SELECT) >>
			BP_ANADIG_PLL_AUDIO_POST_DIV_SELECT;
		post_div = av_post_div[post_div];
		break;

	case PLL_VIDEO:
		val = __raw_readl(&imx_ccm->analog_pll_video);
		div = val & BM_ANADIG_PLL_VIDEO_DIV_SELECT;
		num = __raw_readl(&imx_ccm->analog_pll_video_num);
		denom = __raw_readl(&imx_ccm->analog_pll_video_denom);
		post_div = (val & BM_ANADIG_PLL_VIDEO_POST_DIV_SELECT) >>
			BP_ANADIG_PLL_VIDEO_POST_DIV_SELECT;
		post_div = av_post_div[post_div];
		break;

	default:
		return 0;
	}

	/* Check if PLL is enabled */
	if (!(val & (1 << 13)))
		return 0;

	/* Check if PLL is bypassed */
	if (val & (1 << 16))
		return infreq;

	temp64 = (u64)infreq * num;
	do_div(temp64, denom);

	return (infreq * div + (u32)temp64) / post_div;
}

u32 mxc_get_pll_pfd(enum pll_clocks pll, int pfd_num)
{
	u32 div;
	u64 freq;

	switch (pll) {
	case PLL_BUS:
<<<<<<< HEAD
		if (!is_cpu_type(MXC_CPU_MX6UL) &&
		    !is_cpu_type(MXC_CPU_MX6SX)) {
=======
		if (!is_mx6ul()) {
>>>>>>> 81067b2b
			if (pfd_num == 3) {
				/* No PFD3 on PLL2 */
				return 0;
			}
		}
		div = __raw_readl(&imx_ccm->analog_pfd_528);
		freq = (u64)decode_pll(PLL_BUS);
		break;
	case PLL_USBOTG:
		div = __raw_readl(&imx_ccm->analog_pfd_480);
		freq = (u64)decode_pll(PLL_USBOTG);
		break;
	default:
		/* No PFD on other PLL					     */
		return 0;
	}

	return lldiv(freq * 18, (div & ANATOP_PFD_FRAC_MASK(pfd_num)) >>
			      ANATOP_PFD_FRAC_SHIFT(pfd_num));
}

static u32 get_mcu_main_clk(void)
{
	u32 reg, freq;

	reg = __raw_readl(&imx_ccm->cacrr);
	reg &= MXC_CCM_CACRR_ARM_PODF_MASK;
	reg >>= MXC_CCM_CACRR_ARM_PODF_OFFSET;
	freq = decode_pll(PLL_SYS);

	return freq / (reg + 1);
}

u32 get_periph_clk(void)
{
	u32 reg, div = 0, freq = 0;

	reg = __raw_readl(&imx_ccm->cbcdr);
	if (reg & MXC_CCM_CBCDR_PERIPH_CLK_SEL) {
		div = (reg & MXC_CCM_CBCDR_PERIPH_CLK2_PODF_MASK) >>
		       MXC_CCM_CBCDR_PERIPH_CLK2_PODF_OFFSET;
		reg = __raw_readl(&imx_ccm->cbcmr);
		reg &= MXC_CCM_CBCMR_PERIPH_CLK2_SEL_MASK;
		reg >>= MXC_CCM_CBCMR_PERIPH_CLK2_SEL_OFFSET;

		switch (reg) {
		case 0:
			freq = decode_pll(PLL_USBOTG);
			break;
		case 1:
		case 2:
			freq = MXC_HCLK;
			break;
		default:
			break;
		}
	} else {
		reg = __raw_readl(&imx_ccm->cbcmr);
		reg &= MXC_CCM_CBCMR_PRE_PERIPH_CLK_SEL_MASK;
		reg >>= MXC_CCM_CBCMR_PRE_PERIPH_CLK_SEL_OFFSET;

		switch (reg) {
		case 0:
			freq = decode_pll(PLL_BUS);
			break;
		case 1:
			freq = mxc_get_pll_pfd(PLL_BUS, 2);
			break;
		case 2:
			freq = mxc_get_pll_pfd(PLL_BUS, 0);
			break;
		case 3:
			/* static / 2 divider */
			freq = mxc_get_pll_pfd(PLL_BUS, 2) / 2;
			break;
		default:
			break;
		}
	}

	return freq / (div + 1);
}

static u32 get_ipg_clk(void)
{
	u32 reg, ipg_podf;

	reg = __raw_readl(&imx_ccm->cbcdr);
	reg &= MXC_CCM_CBCDR_IPG_PODF_MASK;
	ipg_podf = reg >> MXC_CCM_CBCDR_IPG_PODF_OFFSET;

	return get_ahb_clk() / (ipg_podf + 1);
}

static u32 get_ipg_per_clk(void)
{
	u32 reg, perclk_podf;

	reg = __raw_readl(&imx_ccm->cscmr1);
<<<<<<< HEAD
	if (is_cpu_type(MXC_CPU_MX6SL) || is_cpu_type(MXC_CPU_MX6SX) ||
	    is_mx6dqp() || is_cpu_type(MXC_CPU_MX6UL) ||
	    is_cpu_type(MXC_CPU_MX6ULL)) {
=======
	if (is_mx6sl() || is_mx6sx() ||
	    is_mx6dqp() || is_mx6ul()) {
>>>>>>> 81067b2b
		if (reg & MXC_CCM_CSCMR1_PER_CLK_SEL_MASK)
			return MXC_HCLK; /* OSC 24Mhz */
	}

	perclk_podf = reg & MXC_CCM_CSCMR1_PERCLK_PODF_MASK;

	return get_ipg_clk() / (perclk_podf + 1);
}

static u32 get_uart_clk(void)
{
	u32 reg, uart_podf;
	u32 freq = decode_pll(PLL_USBOTG) / 6; /* static divider */
	reg = __raw_readl(&imx_ccm->cscdr1);

<<<<<<< HEAD
	if (is_cpu_type(MXC_CPU_MX6SL) || is_cpu_type(MXC_CPU_MX6SX) ||
	    is_mx6dqp() || is_cpu_type(MXC_CPU_MX6UL) ||
	    is_cpu_type(MXC_CPU_MX6ULL)) {
=======
	if (is_mx6sl() || is_mx6sx() || is_mx6dqp() || is_mx6ul()) {
>>>>>>> 81067b2b
		if (reg & MXC_CCM_CSCDR1_UART_CLK_SEL)
			freq = MXC_HCLK;
	}

	reg &= MXC_CCM_CSCDR1_UART_CLK_PODF_MASK;
	uart_podf = reg >> MXC_CCM_CSCDR1_UART_CLK_PODF_OFFSET;

	return freq / (uart_podf + 1);
}

static u32 get_cspi_clk(void)
{
	u32 reg, cspi_podf;

	reg = __raw_readl(&imx_ccm->cscdr2);
	cspi_podf = (reg & MXC_CCM_CSCDR2_ECSPI_CLK_PODF_MASK) >>
		     MXC_CCM_CSCDR2_ECSPI_CLK_PODF_OFFSET;

<<<<<<< HEAD
	if (is_mx6dqp() || is_cpu_type(MXC_CPU_MX6SL) ||
	    is_cpu_type(MXC_CPU_MX6SX) || is_cpu_type(MXC_CPU_MX6UL) ||
	    is_cpu_type(MXC_CPU_MX6ULL)) {
=======
	if (is_mx6dqp() || is_mx6sl() || is_mx6sx() || is_mx6ul()) {
>>>>>>> 81067b2b
		if (reg & MXC_CCM_CSCDR2_ECSPI_CLK_SEL_MASK)
			return MXC_HCLK / (cspi_podf + 1);
	}

	return	decode_pll(PLL_USBOTG) / (8 * (cspi_podf + 1));
}

static u32 get_axi_clk(void)
{
	u32 root_freq, axi_podf;
	u32 cbcdr =  __raw_readl(&imx_ccm->cbcdr);

	axi_podf = cbcdr & MXC_CCM_CBCDR_AXI_PODF_MASK;
	axi_podf >>= MXC_CCM_CBCDR_AXI_PODF_OFFSET;

	if (cbcdr & MXC_CCM_CBCDR_AXI_SEL) {
		if (cbcdr & MXC_CCM_CBCDR_AXI_ALT_SEL)
			root_freq = mxc_get_pll_pfd(PLL_BUS, 2);
		else
			root_freq = mxc_get_pll_pfd(PLL_USBOTG, 1);
	} else
		root_freq = get_periph_clk();

	return  root_freq / (axi_podf + 1);
}

static u32 get_emi_slow_clk(void)
{
	u32 emi_clk_sel, emi_slow_podf, cscmr1, root_freq = 0;

	cscmr1 =  __raw_readl(&imx_ccm->cscmr1);
	emi_clk_sel = cscmr1 & MXC_CCM_CSCMR1_ACLK_EMI_SLOW_MASK;
	emi_clk_sel >>= MXC_CCM_CSCMR1_ACLK_EMI_SLOW_OFFSET;
	emi_slow_podf = cscmr1 & MXC_CCM_CSCMR1_ACLK_EMI_SLOW_PODF_MASK;
	emi_slow_podf >>= MXC_CCM_CSCMR1_ACLK_EMI_SLOW_PODF_OFFSET;

	switch (emi_clk_sel) {
	case 0:
		root_freq = get_axi_clk();
		break;
	case 1:
		root_freq = decode_pll(PLL_USBOTG);
		break;
	case 2:
		root_freq =  mxc_get_pll_pfd(PLL_BUS, 2);
		break;
	case 3:
		root_freq =  mxc_get_pll_pfd(PLL_BUS, 0);
		break;
	}

	return root_freq / (emi_slow_podf + 1);
}

u32 get_mmdc_ch0_clk(void)
{
	u32 cbcmr = __raw_readl(&imx_ccm->cbcmr);
	u32 cbcdr = __raw_readl(&imx_ccm->cbcdr);

	u32 freq, podf, per2_clk2_podf, pmu_misc2_audio_div;

<<<<<<< HEAD
	if (is_cpu_type(MXC_CPU_MX6SX) || is_cpu_type(MXC_CPU_MX6UL) ||
	    is_cpu_type(MXC_CPU_MX6SL) || is_cpu_type(MXC_CPU_MX6ULL)) {
=======
	if (is_mx6sx() || is_mx6ul() || is_mx6sl()) {
>>>>>>> 81067b2b
		podf = (cbcdr & MXC_CCM_CBCDR_MMDC_CH1_PODF_MASK) >>
			MXC_CCM_CBCDR_MMDC_CH1_PODF_OFFSET;
		if (cbcdr & MXC_CCM_CBCDR_PERIPH2_CLK_SEL) {
			per2_clk2_podf = (cbcdr & MXC_CCM_CBCDR_PERIPH2_CLK2_PODF_MASK) >>
				MXC_CCM_CBCDR_PERIPH2_CLK2_PODF_OFFSET;
			if (is_mx6sl()) {
				if (cbcmr & MXC_CCM_CBCMR_PERIPH2_CLK2_SEL)
					freq = MXC_HCLK;
				else
					freq = decode_pll(PLL_USBOTG);
			} else {
				if (cbcmr & MXC_CCM_CBCMR_PERIPH2_CLK2_SEL)
					freq = decode_pll(PLL_BUS);
				else
					freq = decode_pll(PLL_USBOTG);
			}
		} else {
			per2_clk2_podf = 0;
			switch ((cbcmr &
				MXC_CCM_CBCMR_PRE_PERIPH2_CLK_SEL_MASK) >>
				MXC_CCM_CBCMR_PRE_PERIPH2_CLK_SEL_OFFSET) {
			case 0:
				freq = decode_pll(PLL_BUS);
				break;
			case 1:
				freq = mxc_get_pll_pfd(PLL_BUS, 2);
				break;
			case 2:
				freq = mxc_get_pll_pfd(PLL_BUS, 0);
				break;
			case 3:
				pmu_misc2_audio_div = PMU_MISC2_AUDIO_DIV(__raw_readl(&imx_ccm->pmu_misc2));
				switch (pmu_misc2_audio_div) {
				case 0:
				case 2:
					pmu_misc2_audio_div = 1;
					break;
				case 1:
					pmu_misc2_audio_div = 2;
					break;
				case 3:
					pmu_misc2_audio_div = 4;
					break;
				}
				freq = decode_pll(PLL_AUDIO) / pmu_misc2_audio_div;
				break;
			}
		}
		return freq / (podf + 1) / (per2_clk2_podf + 1);
	} else {
		podf = (cbcdr & MXC_CCM_CBCDR_MMDC_CH0_PODF_MASK) >>
			MXC_CCM_CBCDR_MMDC_CH0_PODF_OFFSET;
		return get_periph_clk() / (podf + 1);
	}
}

#if defined(CONFIG_VIDEO_IPUV3) || defined(CONFIG_VIDEO_MXS)

#define TOLERANCE 3			/* Display clock tolerance (in %) */

int freq_is_accurate(unsigned int freq_is, unsigned int freq_target)
{
	unsigned int accuracy;

	if (!freq_target)
		return !freq_is;

	accuracy = (freq_is * 100 + freq_target / 2) / freq_target;
	return (accuracy >= 100 - TOLERANCE) && (accuracy <= 100 + TOLERANCE);
}

/* Power up PLL5; returns -1 if waiting for lock times out */
int enable_video_pll(void)
{
	ulong end;

	/* Enable the PLL power */
	writel(BM_ANADIG_PLL_VIDEO_POWERDOWN, &imx_ccm->analog_pll_video_clr);

	/* Wait for PLL to lock, max. 10ms */
	end = get_timer(0) + 10;
	do {
		u32 reg = readl(&imx_ccm->analog_pll_video);

		if (reg & BM_ANADIG_PLL_VIDEO_LOCK) {
			/* Locked, enable PLL out */
			writel(BM_ANADIG_PLL_VIDEO_BYPASS,
			       &imx_ccm->analog_pll_video_clr);
			writel(BM_ANADIG_PLL_VIDEO_ENABLE,
			       &imx_ccm->analog_pll_video_set);

			return 0;	/* Success */
		}
	} while (get_timer(0) < end);

	return -1;			/* Timeout */
}

/* Power down PLL5 */
void disable_video_pll(void)
{
	/* Disable the PLL clock and power down */
	writel(BM_ANADIG_PLL_VIDEO_ENABLE, &imx_ccm->analog_pll_video_clr);
	writel(BM_ANADIG_PLL_VIDEO_BYPASS | BM_ANADIG_PLL_VIDEO_POWERDOWN,
	       &imx_ccm->analog_pll_video_set);
}

/* Set PLL5 frequency; returns -1 if freqency is out of range */
int setup_video_pll(u32 freq_khz)
{
<<<<<<< HEAD
	u32 divider;
	u32 pre_div_rate;
	u32 post_div_sel = 2;
	u32 vid_div = 0;
	u64 temp64;
	u32 min = MXC_HCLK * 27;
	u32 max = MXC_HCLK * 54;	/* u32 works for MXC_HCLK < 79.5 MHz */
	u32 mfn, mfd = 1000000;

	pre_div_rate = freq_khz * 1000;
	if ((pre_div_rate > max) || (pre_div_rate < min/16))
		return -1;

	/* Move freq to valid PLL range, determine necessary post dividers */
	while (pre_div_rate < min) {
		pre_div_rate *= 2;
		/*
		 * post_div_sel field values:
		 * 2 -> Divide by 1
		 * 1 -> Divide by 2
		 * 0 -> Divide by 4
		 *
		 * vid_div field values:
		 * 0 -> Divide by 1
		 * 1 -> Divide by 2
		 * 3 -> Divide by 4
		 */
		if (post_div_sel != 0)
			post_div_sel--;
		else {
			vid_div++;
			if (vid_div == 2)
				vid_div++;
		}
=======
	u32 reg = 0;
	u32 hck = MXC_HCLK / 1000;
	/* DIV_SELECT ranges from 27 to 54 */
	u32 min = hck * 27;
	u32 max = hck * 54;
	u32 temp, best = 0;
	u32 i, j, max_pred = 8, max_postd = 8, pred = 1, postd = 1;
	u32 pll_div, pll_num, pll_denom, post_div = 1;

	debug("mxs_set_lcdclk, freq = %dKHz\n", freq);

	if (!is_mx6sx() && !is_mx6ul()) {
		debug("This chip not support lcd!\n");
		return;
>>>>>>> 81067b2b
	}
	divider = pre_div_rate / MXC_HCLK;
	temp64 = (u64) (pre_div_rate - (divider * MXC_HCLK));
	temp64 *= mfd;
	do_div(temp64, MXC_HCLK);
	mfn = temp64;

	writel(mfn, &imx_ccm->analog_pll_video_num);
	writel(mfd, &imx_ccm->analog_pll_video_denom);
	writel(BM_ANADIG_PLL_VIDEO_DIV_SELECT
	       | BM_ANADIG_PLL_VIDEO_POST_DIV_SELECT,
	       &imx_ccm->analog_pll_video_clr);
	writel(BF_ANADIG_PLL_VIDEO_DIV_SELECT(divider)
	       | BF_ANADIG_PLL_VIDEO_POST_DIV_SELECT(post_div_sel),
	       &imx_ccm->analog_pll_video_set);

	writel(BM_PMU_MISC2_VIDEO_DIV, &imx_ccm->pmu_misc2_clr);
	writel(BF_PMU_MISC2_VIDEO_DIV(vid_div), &imx_ccm->pmu_misc2_set);

<<<<<<< HEAD
	return 0;
}
=======
	if (is_mx6sx()) {
		reg = readl(&imx_ccm->cscdr2);
		/* Can't change clocks when clock not from pre-mux */
		if ((reg & MXC_CCM_CSCDR2_LCDIF2_CLK_SEL_MASK) != 0)
			return;
	}
>>>>>>> 81067b2b

void enable_ldb_di_clk(int channel)
{
	u32 ccgr3;

	ccgr3 = readl(&imx_ccm->CCGR3);
	if (channel == 1)
		ccgr3 |= MXC_CCM_CCGR3_LDB_DI1_MASK;
	else
		ccgr3 |= MXC_CCM_CCGR3_LDB_DI0_MASK;
	writel(ccgr3, &imx_ccm->CCGR3);
}

/* This function is CPU/graphics specfic, see clock-ipuv3.c/clock-mxsfb.c */
extern void switch_ldb_di_clk_src(unsigned new_ldb_di_clk_src, unsigned ldb_di);

/* Set ldb_di_clk_src to PLL2_PFDn/PLL5, set display clock source to ldb_di */
int set_lvds_clk(void *addr, unsigned int di, unsigned int ldb_di,
		 unsigned int freq_khz, int split,
		 unsigned int pfd, unsigned int pfd_mux)
{
	u32 reg, mask;
	int shift;
	unsigned int tmp_khz, pll_base_clock, divider;

	if (!freq_khz)
		return -1;

	freq_khz *= 7;			/* LVDS need 7x the clock */

	/*
	 * Check if PLL2_PFD<pfd>'s range is sufficient and if the result is
	 * sufficient accurate; if not, use PLL5. PLL2 main clock is 528 MHz.
	 * Compute with kHz to avoid 32-bit overflow.
	 */
<<<<<<< HEAD
	pll_base_clock = (decode_pll(PLL_BUS) + 500) / 1000;
	divider = (pll_base_clock * 18 + freq_khz/2) / freq_khz;
	if ((divider < 12) || (divider > 35))
		divider = 0;		/* Not possible with PLL2_PFD<pfd> */
	else {
		tmp_khz = (pll_base_clock * 18 + divider/2) / divider;
		if (!freq_is_accurate(tmp_khz, freq_khz))
			divider = 0;	/* Result exceeds requested accuracy */
=======

	if (base_addr == LCDIF1_BASE_ADDR) {
		if (enable_pll_video(pll_div, pll_num, pll_denom, post_div))
			return;

		/* Select pre-lcd clock to PLL5 and set pre divider */
		clrsetbits_le32(&imx_ccm->cscdr2,
				MXC_CCM_CSCDR2_LCDIF1_PRED_SEL_MASK |
				MXC_CCM_CSCDR2_LCDIF1_PRE_DIV_MASK,
				(0x2 << MXC_CCM_CSCDR2_LCDIF1_PRED_SEL_OFFSET) |
				((pred - 1) <<
				 MXC_CCM_CSCDR2_LCDIF1_PRE_DIV_OFFSET));

		/* Set the post divider */
		clrsetbits_le32(&imx_ccm->cbcmr,
				MXC_CCM_CBCMR_LCDIF1_PODF_MASK,
				((postd - 1) <<
				 MXC_CCM_CBCMR_LCDIF1_PODF_OFFSET));
	} else if (is_mx6sx()) {
		/* Setting LCDIF2 for i.MX6SX */
		if (enable_pll_video(pll_div, pll_num, pll_denom, post_div))
			return;

		/* Select pre-lcd clock to PLL5 and set pre divider */
		clrsetbits_le32(&imx_ccm->cscdr2,
				MXC_CCM_CSCDR2_LCDIF2_PRED_SEL_MASK |
				MXC_CCM_CSCDR2_LCDIF2_PRE_DIV_MASK,
				(0x2 << MXC_CCM_CSCDR2_LCDIF2_PRED_SEL_OFFSET) |
				((pred - 1) <<
				 MXC_CCM_CSCDR2_LCDIF2_PRE_DIV_OFFSET));

		/* Set the post divider */
		clrsetbits_le32(&imx_ccm->cscmr1,
				MXC_CCM_CSCMR1_LCDIF2_PODF_MASK,
				((postd - 1) <<
				 MXC_CCM_CSCMR1_LCDIF2_PODF_OFFSET));
>>>>>>> 81067b2b
	}

<<<<<<< HEAD
	if (divider) {
		/* PLL2_PFDn is OK, set clock divider and ungate PFD */
		switch_ldb_di_clk_src(pfd_mux, ldb_di);
		reg = readl(&imx_ccm->analog_pfd_528);
		reg &= ~(0xff << (pfd * 8));
		reg |= (divider << (pfd * 8));
		writel(reg, &imx_ccm->analog_pfd_528);
=======
	if (is_mx6sx()) {
		if ((base_addr != LCDIF1_BASE_ADDR) &&
		    (base_addr != LCDIF2_BASE_ADDR)) {
			puts("Wrong LCD interface!\n");
			return -EINVAL;
		}
		/* Set to pre-mux clock at default */
		lcdif_clk_sel_mask = (base_addr == LCDIF2_BASE_ADDR) ?
			MXC_CCM_CSCDR2_LCDIF2_CLK_SEL_MASK :
			MXC_CCM_CSCDR2_LCDIF1_CLK_SEL_MASK;
		lcdif_ccgr3_mask = (base_addr == LCDIF2_BASE_ADDR) ?
			(MXC_CCM_CCGR3_LCDIF2_PIX_MASK |
			 MXC_CCM_CCGR3_DISP_AXI_MASK) :
			(MXC_CCM_CCGR3_LCDIF1_PIX_MASK |
			 MXC_CCM_CCGR3_DISP_AXI_MASK);
	} else if (is_mx6ul()) {
		if (base_addr != LCDIF1_BASE_ADDR) {
			puts("Wrong LCD interface!\n");
			return -EINVAL;
		}
		/* Set to pre-mux clock at default */
		lcdif_clk_sel_mask = MXC_CCM_CSCDR2_LCDIF1_CLK_SEL_MASK;
		lcdif_ccgr3_mask =  MXC_CCM_CCGR3_LCDIF1_PIX_MASK;
>>>>>>> 81067b2b
	} else {
		int ret;

		/* Use PLL5, which is always MUX 0 in CSC2CDR */
		switch_ldb_di_clk_src(0, ldb_di);
		ret = setup_video_pll(freq_khz);
		if (ret) {
			printf("Can not set display freq %ukHz\n", freq_khz);
			return ret;	/* Not possible with PLL5 */
		}
		enable_video_pll();
	}

	reg = readl(&imx_ccm->cscmr2);
	if (ldb_di == 1)
		mask = MXC_CCM_CSCMR2_LDB_DI1_IPU_DIV;
	else
		mask = MXC_CCM_CSCMR2_LDB_DI0_IPU_DIV;
	if (split)
		reg &= ~mask;		/* lcdif/ipu_di_clk = ldb_di_clk/3.5 */
	else
		reg |= mask;		/* lcdif/ipu_di_clk = ldb_di_clk/7 */
	writel(reg, &imx_ccm->cscmr2);

	/* Set LCDIF/IPU clock source to ldb_di0 (3) or ldb_di1 (4) */
	reg = readl(addr);		/* CSCDR2 or CHSCCDR */
	shift = (di == 1) ? 9 : 0;
	reg &= ~(0x7 << shift);
	reg |= (3 + ldb_di) << shift;
	writel(reg, addr);

	return 0;
}
#endif /* CONFIG_VIDEO_IPUV3 || CONFIG_VIDEO_MXS */

#ifdef CONFIG_FSL_QSPI
/* qspi_num can be from 0 - 1 */
void enable_qspi_clk(int qspi_num)
{
	u32 reg = 0;
	/* Enable QuadSPI clock */
	switch (qspi_num) {
	case 0:
		/* disable the clock gate */
		clrbits_le32(&imx_ccm->CCGR3, MXC_CCM_CCGR3_QSPI1_MASK);

		/* set 50M  : (50 = 396 / 2 / 4) */
		reg = readl(&imx_ccm->cscmr1);
		reg &= ~(MXC_CCM_CSCMR1_QSPI1_PODF_MASK |
			 MXC_CCM_CSCMR1_QSPI1_CLK_SEL_MASK);
		reg |= ((1 << MXC_CCM_CSCMR1_QSPI1_PODF_OFFSET) |
			(2 << MXC_CCM_CSCMR1_QSPI1_CLK_SEL_OFFSET));
		writel(reg, &imx_ccm->cscmr1);

		/* enable the clock gate */
		setbits_le32(&imx_ccm->CCGR3, MXC_CCM_CCGR3_QSPI1_MASK);
		break;
	case 1:
		/*
		 * disable the clock gate
		 * QSPI2 and GPMI_BCH_INPUT_GPMI_IO share the same clock gate,
		 * disable both of them.
		 */
		clrbits_le32(&imx_ccm->CCGR4, MXC_CCM_CCGR4_QSPI2_ENFC_MASK |
			     MXC_CCM_CCGR4_RAWNAND_U_GPMI_BCH_INPUT_GPMI_IO_MASK);

		/* set 50M  : (50 = 396 / 2 / 4) */
		reg = readl(&imx_ccm->cs2cdr);
		reg &= ~(MXC_CCM_CS2CDR_QSPI2_CLK_PODF_MASK |
			 MXC_CCM_CS2CDR_QSPI2_CLK_PRED_MASK |
			 MXC_CCM_CS2CDR_QSPI2_CLK_SEL_MASK);
		reg |= (MXC_CCM_CS2CDR_QSPI2_CLK_PRED(0x1) |
			MXC_CCM_CS2CDR_QSPI2_CLK_SEL(0x3));
		writel(reg, &imx_ccm->cs2cdr);

		/*enable the clock gate*/
		setbits_le32(&imx_ccm->CCGR4, MXC_CCM_CCGR4_QSPI2_ENFC_MASK |
			     MXC_CCM_CCGR4_RAWNAND_U_GPMI_BCH_INPUT_GPMI_IO_MASK);
		break;
	default:
		break;
	}
}
#endif

#ifdef CONFIG_FEC_MXC
int enable_fec_anatop_clock(int fec_id, enum enet_freq freq)
{
	u32 reg = 0;
	s32 timeout = 100000;

	struct anatop_regs __iomem *anatop =
		(struct anatop_regs __iomem *)ANATOP_BASE_ADDR;

	if (freq < ENET_25MHZ || freq > ENET_125MHZ)
		return -EINVAL;

	reg = readl(&anatop->pll_enet);

	if (fec_id == 0) {
		reg &= ~BM_ANADIG_PLL_ENET_DIV_SELECT;
		reg |= BF_ANADIG_PLL_ENET_DIV_SELECT(freq);
	} else if (fec_id == 1) {
		/* Only i.MX6SX/UL support ENET2 */
<<<<<<< HEAD
		if (!(is_cpu_type(MXC_CPU_MX6SX) ||
		      is_cpu_type(MXC_CPU_MX6UL) ||
		      is_cpu_type(MXC_CPU_MX6ULL)))
=======
		if (!(is_mx6sx() || is_mx6ul()))
>>>>>>> 81067b2b
			return -EINVAL;
		reg &= ~BM_ANADIG_PLL_ENET2_DIV_SELECT;
		reg |= BF_ANADIG_PLL_ENET2_DIV_SELECT(freq);
	} else {
		return -EINVAL;
	}

	if ((reg & BM_ANADIG_PLL_ENET_POWERDOWN) ||
	    (!(reg & BM_ANADIG_PLL_ENET_LOCK))) {
		reg &= ~BM_ANADIG_PLL_ENET_POWERDOWN;
		writel(reg, &anatop->pll_enet);
		while (timeout--) {
			if (readl(&anatop->pll_enet) & BM_ANADIG_PLL_ENET_LOCK)
				break;
		}
		if (timeout < 0)
			return -ETIMEDOUT;
	}

	/* Enable FEC clock */
	if (fec_id == 0)
		reg |= BM_ANADIG_PLL_ENET_ENABLE;
	else
		reg |= BM_ANADIG_PLL_ENET2_ENABLE;
	reg &= ~BM_ANADIG_PLL_ENET_BYPASS;
#ifdef CONFIG_FEC_MXC_25M_REF_CLK
	reg |= BM_ANADIG_PLL_ENET_REF_25M_ENABLE;
#endif
	writel(reg, &anatop->pll_enet);

#ifdef CONFIG_MX6SX
	/* Disable enet system clcok before switching clock parent */
	reg = readl(&imx_ccm->CCGR3);
	reg &= ~MXC_CCM_CCGR3_ENET_CLK_ENABLE_MASK;
	writel(reg, &imx_ccm->CCGR3);

	/*
	 * Set enet ahb clock to 200MHz
	 * pll2_pfd2_396m-> ENET_PODF-> ENET_AHB
	 */
	reg = readl(&imx_ccm->chsccdr);
	reg &= ~(MXC_CCM_CHSCCDR_ENET_PRE_CLK_SEL_MASK
		 | MXC_CCM_CHSCCDR_ENET_PODF_MASK
		 | MXC_CCM_CHSCCDR_ENET_CLK_SEL_MASK);
	/* PLL2 PFD2 */
	reg |= (4 << MXC_CCM_CHSCCDR_ENET_PRE_CLK_SEL_OFFSET);
	/* Div = 2*/
	reg |= (1 << MXC_CCM_CHSCCDR_ENET_PODF_OFFSET);
	reg |= (0 << MXC_CCM_CHSCCDR_ENET_CLK_SEL_OFFSET);
	writel(reg, &imx_ccm->chsccdr);

	/* Enable enet system clock */
	reg = readl(&imx_ccm->CCGR3);
	reg |= MXC_CCM_CCGR3_ENET_CLK_ENABLE_MASK;
	writel(reg, &imx_ccm->CCGR3);
#endif
	return 0;
}
#endif

static u32 get_usdhc_clk(u32 port)
{
	u32 root_freq = 0, usdhc_podf = 0, clk_sel = 0;
	u32 cscmr1 = __raw_readl(&imx_ccm->cscmr1);
	u32 cscdr1 = __raw_readl(&imx_ccm->cscdr1);

	switch (port) {
	case 0:
		usdhc_podf = (cscdr1 & MXC_CCM_CSCDR1_USDHC1_PODF_MASK) >>
					MXC_CCM_CSCDR1_USDHC1_PODF_OFFSET;
		clk_sel = cscmr1 & MXC_CCM_CSCMR1_USDHC1_CLK_SEL;

		break;
	case 1:
		usdhc_podf = (cscdr1 & MXC_CCM_CSCDR1_USDHC2_PODF_MASK) >>
					MXC_CCM_CSCDR1_USDHC2_PODF_OFFSET;
		clk_sel = cscmr1 & MXC_CCM_CSCMR1_USDHC2_CLK_SEL;

		break;
	case 2:
		usdhc_podf = (cscdr1 & MXC_CCM_CSCDR1_USDHC3_PODF_MASK) >>
					MXC_CCM_CSCDR1_USDHC3_PODF_OFFSET;
		clk_sel = cscmr1 & MXC_CCM_CSCMR1_USDHC3_CLK_SEL;

		break;
	case 3:
		usdhc_podf = (cscdr1 & MXC_CCM_CSCDR1_USDHC4_PODF_MASK) >>
					MXC_CCM_CSCDR1_USDHC4_PODF_OFFSET;
		clk_sel = cscmr1 & MXC_CCM_CSCMR1_USDHC4_CLK_SEL;

		break;
	default:
		break;
	}

	if (clk_sel)
		root_freq = mxc_get_pll_pfd(PLL_BUS, 0);
	else
		root_freq = mxc_get_pll_pfd(PLL_BUS, 2);

	return root_freq / (usdhc_podf + 1);
}

u32 imx_get_uartclk(void)
{
	return get_uart_clk();
}

u32 imx_get_fecclk(void)
{
	return mxc_get_clock(MXC_IPG_CLK);
}

#if defined(CONFIG_CMD_SATA) || defined(CONFIG_PCIE_IMX)
static int enable_enet_pll(uint32_t en)
{
	struct mxc_ccm_reg *const imx_ccm
		= (struct mxc_ccm_reg *) CCM_BASE_ADDR;
	s32 timeout = 100000;
	u32 reg = 0;

	/* Enable PLLs */
	reg = readl(&imx_ccm->analog_pll_enet);
	reg &= ~BM_ANADIG_PLL_SYS_POWERDOWN;
	writel(reg, &imx_ccm->analog_pll_enet);
	reg |= BM_ANADIG_PLL_SYS_ENABLE;
	while (timeout--) {
		if (readl(&imx_ccm->analog_pll_enet) & BM_ANADIG_PLL_SYS_LOCK)
			break;
	}
	if (timeout <= 0)
		return -EIO;
	reg &= ~BM_ANADIG_PLL_SYS_BYPASS;
	writel(reg, &imx_ccm->analog_pll_enet);
	reg |= en;
	writel(reg, &imx_ccm->analog_pll_enet);
	return 0;
}
#endif

#ifdef CONFIG_CMD_SATA
static void ungate_sata_clock(void)
{
	struct mxc_ccm_reg *const imx_ccm =
		(struct mxc_ccm_reg *)CCM_BASE_ADDR;

	/* Enable SATA clock. */
	setbits_le32(&imx_ccm->CCGR5, MXC_CCM_CCGR5_SATA_MASK);
}

int enable_sata_clock(void)
{
	ungate_sata_clock();
	return enable_enet_pll(BM_ANADIG_PLL_ENET_ENABLE_SATA);
}

void disable_sata_clock(void)
{
	struct mxc_ccm_reg *const imx_ccm =
		(struct mxc_ccm_reg *)CCM_BASE_ADDR;

	clrbits_le32(&imx_ccm->CCGR5, MXC_CCM_CCGR5_SATA_MASK);
}
#endif

#ifdef CONFIG_PCIE_IMX
static void ungate_disp_axi_clock(void)
{
	struct mxc_ccm_reg *const imx_ccm =
		(struct mxc_ccm_reg *)CCM_BASE_ADDR;

	/* Enable display axi clock. */
	setbits_le32(&imx_ccm->CCGR3, MXC_CCM_CCGR3_DISP_AXI_MASK);
}

static void ungate_pcie_clock(void)
{
	struct mxc_ccm_reg *const imx_ccm =
		(struct mxc_ccm_reg *)CCM_BASE_ADDR;

	/* Enable PCIe clock. */
	setbits_le32(&imx_ccm->CCGR4, MXC_CCM_CCGR4_PCIE_MASK);
}

int enable_pcie_clock(void)
{
	struct anatop_regs *anatop_regs =
		(struct anatop_regs *)ANATOP_BASE_ADDR;
	struct mxc_ccm_reg *ccm_regs = (struct mxc_ccm_reg *)CCM_BASE_ADDR;
	u32 lvds1_clk_sel;

	/*
	 * Here be dragons!
	 *
	 * The register ANATOP_MISC1 is not documented in the Freescale
	 * MX6RM. The register that is mapped in the ANATOP space and
	 * marked as ANATOP_MISC1 is actually documented in the PMU section
	 * of the datasheet as PMU_MISC1.
	 *
	 * Switch LVDS clock source to SATA (0xb) on mx6q/dl or PCI (0xa) on
	 * mx6sx, disable clock INPUT and enable clock OUTPUT. This is important
	 * for PCI express link that is clocked from the i.MX6.
	 */
#define ANADIG_ANA_MISC1_LVDSCLK1_IBEN		(1 << 12)
#define ANADIG_ANA_MISC1_LVDSCLK1_OBEN		(1 << 10)
#define ANADIG_ANA_MISC1_LVDS1_CLK_SEL_MASK	0x0000001F
#define ANADIG_ANA_MISC1_LVDS1_CLK_SEL_PCIE_REF	0xa
#define ANADIG_ANA_MISC1_LVDS1_CLK_SEL_SATA_REF	0xb

	if (is_mx6sx())
		lvds1_clk_sel = ANADIG_ANA_MISC1_LVDS1_CLK_SEL_PCIE_REF;
	else
		lvds1_clk_sel = ANADIG_ANA_MISC1_LVDS1_CLK_SEL_SATA_REF;

	clrsetbits_le32(&anatop_regs->ana_misc1,
			ANADIG_ANA_MISC1_LVDSCLK1_IBEN |
			ANADIG_ANA_MISC1_LVDS1_CLK_SEL_MASK,
			ANADIG_ANA_MISC1_LVDSCLK1_OBEN | lvds1_clk_sel);

	/* PCIe reference clock sourced from AXI. */
	clrbits_le32(&ccm_regs->cbcmr, MXC_CCM_CBCMR_PCIE_AXI_CLK_SEL);

	if (!is_cpu_type(MXC_CPU_MX6SX)) {
		/* Party time! Ungate the clock to the PCIe. */
#ifdef CONFIG_CMD_SATA
		ungate_sata_clock();
#endif
		ungate_pcie_clock();

		return enable_enet_pll(BM_ANADIG_PLL_ENET_ENABLE_SATA |
				       BM_ANADIG_PLL_ENET_ENABLE_PCIE);
	} else {
		/* Party time! Ungate the clock to the PCIe. */
		ungate_disp_axi_clock();
		ungate_pcie_clock();

		return enable_enet_pll(BM_ANADIG_PLL_ENET_ENABLE_PCIE);
	}
}
#endif

#ifdef CONFIG_SECURE_BOOT
void hab_caam_clock_enable(unsigned char enable)
{
	u32 reg;

	if (is_cpu_type(MXC_CPU_MX6ULL)) {
		/* CG5, DCP clock */
		reg = __raw_readl(&imx_ccm->CCGR0);
		if (enable)
			reg |= MXC_CCM_CCGR0_DCP_CLK_MASK;
		else
			reg &= ~MXC_CCM_CCGR0_DCP_CLK_MASK;
		__raw_writel(reg, &imx_ccm->CCGR0);
	} else {
		/* CG4 ~ CG6, CAAM clocks */
		reg = __raw_readl(&imx_ccm->CCGR0);
		if (enable)
			reg |= (MXC_CCM_CCGR0_CAAM_WRAPPER_IPG_MASK |
				MXC_CCM_CCGR0_CAAM_WRAPPER_ACLK_MASK |
				MXC_CCM_CCGR0_CAAM_SECURE_MEM_MASK);
		else
			reg &= ~(MXC_CCM_CCGR0_CAAM_WRAPPER_IPG_MASK |
				MXC_CCM_CCGR0_CAAM_WRAPPER_ACLK_MASK |
				MXC_CCM_CCGR0_CAAM_SECURE_MEM_MASK);
		__raw_writel(reg, &imx_ccm->CCGR0);
	}

	/* EMI slow clk */
	reg = __raw_readl(&imx_ccm->CCGR6);
	if (enable)
		reg |= MXC_CCM_CCGR6_EMI_SLOW_MASK;
	else
		reg &= ~MXC_CCM_CCGR6_EMI_SLOW_MASK;
	__raw_writel(reg, &imx_ccm->CCGR6);
}
#endif

static void enable_pll3(void)
{
	struct anatop_regs __iomem *anatop =
		(struct anatop_regs __iomem *)ANATOP_BASE_ADDR;

	/* make sure pll3 is enabled */
	if ((readl(&anatop->usb1_pll_480_ctrl) &
			BM_ANADIG_USB1_PLL_480_CTRL_LOCK) == 0) {
		/* enable pll's power */
		writel(BM_ANADIG_USB1_PLL_480_CTRL_POWER,
		       &anatop->usb1_pll_480_ctrl_set);
		writel(0x80, &anatop->ana_misc2_clr);
		/* wait for pll lock */
		while ((readl(&anatop->usb1_pll_480_ctrl) &
			BM_ANADIG_USB1_PLL_480_CTRL_LOCK) == 0)
			;
		/* disable bypass */
		writel(BM_ANADIG_USB1_PLL_480_CTRL_BYPASS,
		       &anatop->usb1_pll_480_ctrl_clr);
		/* enable pll output */
		writel(BM_ANADIG_USB1_PLL_480_CTRL_ENABLE,
		       &anatop->usb1_pll_480_ctrl_set);
	}
}

void enable_thermal_clk(void)
{
	enable_pll3();
}

unsigned int mxc_get_clock(enum mxc_clock clk)
{
	switch (clk) {
	case MXC_ARM_CLK:
		return get_mcu_main_clk();
	case MXC_PER_CLK:
		return get_periph_clk();
	case MXC_AHB_CLK:
		return get_ahb_clk();
	case MXC_IPG_CLK:
		return get_ipg_clk();
	case MXC_IPG_PERCLK:
	case MXC_I2C_CLK:
		return get_ipg_per_clk();
	case MXC_UART_CLK:
		return get_uart_clk();
	case MXC_CSPI_CLK:
		return get_cspi_clk();
	case MXC_AXI_CLK:
		return get_axi_clk();
	case MXC_EMI_SLOW_CLK:
		return get_emi_slow_clk();
	case MXC_DDR_CLK:
		return get_mmdc_ch0_clk();
	case MXC_ESDHC_CLK:
		return get_usdhc_clk(0);
	case MXC_ESDHC2_CLK:
		return get_usdhc_clk(1);
	case MXC_ESDHC3_CLK:
		return get_usdhc_clk(2);
	case MXC_ESDHC4_CLK:
		return get_usdhc_clk(3);
	case MXC_SATA_CLK:
		return get_ahb_clk();
	default:
		printf("Unsupported MXC CLK: %d\n", clk);
		break;
	}

	return 0;
}

static void show_freq(const char *name, u32 freq)
{
	freq = (freq + 50000) / 100000;
	printf("%-13s%4d.%01d MHz\n", name, freq / 10, freq % 10);
}

/*
 * Dump some core clockes.
 */
int do_mx6_showclocks(cmd_tbl_t *cmdtp, int flag, int argc, char * const argv[])
{
	show_freq("PLL1 (ARM)", decode_pll(PLL_SYS));
	show_freq("PLL2 (BUS)", decode_pll(PLL_BUS));
	show_freq("  PLL2_PFD0", mxc_get_pll_pfd(PLL_BUS, 0));
	show_freq("  PLL2_PFD1", mxc_get_pll_pfd(PLL_BUS, 1));
	show_freq("  PLL2_PFD2", mxc_get_pll_pfd(PLL_BUS, 2));
#if defined(CONFIG_MX6SX) || defined(CONFIG_MX6UL)
	show_freq("  PLL2_PFD3", mxc_get_pll_pfd(PLL_BUS, 3));
#endif
	show_freq("PLL3 (USBOTG)", decode_pll(PLL_USBOTG));
	show_freq("  PLL3_PFD0", mxc_get_pll_pfd(PLL_USBOTG, 0));
	show_freq("  PLL3_PFD1", mxc_get_pll_pfd(PLL_USBOTG, 1));
	show_freq("  PLL3_PFD2", mxc_get_pll_pfd(PLL_USBOTG, 2));
	show_freq("  PLL3_PFD3", mxc_get_pll_pfd(PLL_USBOTG, 3));
	show_freq("PLL4 (AUDIO)", decode_pll(PLL_AUDIO));
	show_freq("PLL5 (VIDEO)", decode_pll(PLL_VIDEO));
	show_freq("PLL6 (ENET)", decode_pll(PLL_ENET));
	show_freq("PLL7 (USB2)", decode_pll(PLL_USB2));

	puts("\n");
	show_freq("ARM", mxc_get_clock(MXC_ARM_CLK));
	show_freq("IPG", mxc_get_clock(MXC_IPG_CLK));
	show_freq("UART", mxc_get_clock(MXC_UART_CLK));
#ifdef CONFIG_MXC_SPI
	show_freq("CSPI", mxc_get_clock(MXC_CSPI_CLK));
#endif
	show_freq("AHB", mxc_get_clock(MXC_AHB_CLK));
	show_freq("AXI", mxc_get_clock(MXC_AXI_CLK));
	show_freq("DDR", mxc_get_clock(MXC_DDR_CLK));
	show_freq("USDHC1", mxc_get_clock(MXC_ESDHC_CLK));
	show_freq("USDHC2", mxc_get_clock(MXC_ESDHC2_CLK));
	show_freq("USDHC3", mxc_get_clock(MXC_ESDHC3_CLK));
	show_freq("USDHC4", mxc_get_clock(MXC_ESDHC4_CLK));
	show_freq("EMI SLOW", mxc_get_clock(MXC_EMI_SLOW_CLK));
	show_freq("IPG PERCLK", mxc_get_clock(MXC_IPG_PERCLK));

#ifdef CONFIG_VIDEO_IPUV3
	puts("\n");
	show_freq("IPU1", ipuv3_get_ipu_clock(1));
	show_freq("IPU1_DI0", ipuv3_get_ipu_di_clock(1, 0));
	show_freq("IPU1_DI1", ipuv3_get_ipu_di_clock(1, 1));
	if (!is_cpu_type(MXC_CPU_MX6SOLO) && !is_cpu_type(MXC_CPU_MX6DL)) {
		show_freq("IPU2", ipuv3_get_ipu_clock(2));
		show_freq("IPU2_DI0", ipuv3_get_ipu_di_clock(2, 0));
		show_freq("IPU2_DI1", ipuv3_get_ipu_di_clock(2, 1));
	}
	show_freq("LDB_DI0", ipuv3_get_ldb_clock(0));
	show_freq("LDB_DI1", ipuv3_get_ldb_clock(1));
#endif

<<<<<<< HEAD
#ifdef CONFIG_VIDEO_MXS
	puts("\n");
#ifdef CONFIG_MX6SX
	show_freq("LCDIF1", mxs_get_lcdif_clock(1));
	show_freq("LCDIF2", mxs_get_lcdif_clock(2));
#else
	show_freq("LCDIF", mxs_get_lcdif_clock(1));
#endif
	show_freq("LDB_DI0", mxs_get_ldb_clock(0));
	show_freq("LDB_DI1", mxs_get_ldb_clock(1));
#endif
=======
#if defined(CONFIG_MX6Q) || defined(CONFIG_MX6D) || defined(CONFIG_MX6DL) || \
	defined(CONFIG_MX6S)
static void disable_ldb_di_clock_sources(void)
{
	struct mxc_ccm_reg *mxc_ccm = (struct mxc_ccm_reg *)CCM_BASE_ADDR;
	int reg;

	/* Make sure PFDs are disabled at boot. */
	reg = readl(&mxc_ccm->analog_pfd_528);
	/* Cannot disable pll2_pfd2_396M, as it is the MMDC clock in iMX6DL */
	if (is_mx6sdl())
		reg |= 0x80008080;
	else
		reg |= 0x80808080;
	writel(reg, &mxc_ccm->analog_pfd_528);

	/* Disable PLL3 PFDs */
	reg = readl(&mxc_ccm->analog_pfd_480);
	reg |= 0x80808080;
	writel(reg, &mxc_ccm->analog_pfd_480);

	/* Disable PLL5 */
	reg = readl(&mxc_ccm->analog_pll_video);
	reg &= ~(1 << 13);
	writel(reg, &mxc_ccm->analog_pll_video);
}

static void enable_ldb_di_clock_sources(void)
{
	struct mxc_ccm_reg *mxc_ccm = (struct mxc_ccm_reg *)CCM_BASE_ADDR;
	int reg;

	reg = readl(&mxc_ccm->analog_pfd_528);
	if (is_mx6sdl())
		reg &= ~(0x80008080);
	else
		reg &= ~(0x80808080);
	writel(reg, &mxc_ccm->analog_pfd_528);

	reg = readl(&mxc_ccm->analog_pfd_480);
	reg &= ~(0x80808080);
	writel(reg, &mxc_ccm->analog_pfd_480);
}

/*
 * Try call this function as early in the boot process as possible since the
 * function temporarily disables PLL2 PFD's, PLL3 PFD's and PLL5.
 */
void select_ldb_di_clock_source(enum ldb_di_clock clk)
{
	struct mxc_ccm_reg *mxc_ccm = (struct mxc_ccm_reg *)CCM_BASE_ADDR;
	int reg;

	/*
	 * Need to follow a strict procedure when changing the LDB
	 * clock, else we can introduce a glitch. Things to keep in
	 * mind:
	 * 1. The current and new parent clocks must be disabled.
	 * 2. The default clock for ldb_dio_clk is mmdc_ch1 which has
	 * no CG bit.
	 * 3. In the RTL implementation of the LDB_DI_CLK_SEL mux
	 * the top four options are in one mux and the PLL3 option along
	 * with another option is in the second mux. There is third mux
	 * used to decide between the first and second mux.
	 * The code below switches the parent to the bottom mux first
	 * and then manipulates the top mux. This ensures that no glitch
	 * will enter the divider.
	 *
	 * Need to disable MMDC_CH1 clock manually as there is no CG bit
	 * for this clock. The only way to disable this clock is to move
	 * it to pll3_sw_clk and then to disable pll3_sw_clk
	 * Make sure periph2_clk2_sel is set to pll3_sw_clk
	 */

	/* Disable all ldb_di clock parents */
	disable_ldb_di_clock_sources();

	/* Set MMDC_CH1 mask bit */
	reg = readl(&mxc_ccm->ccdr);
	reg |= MXC_CCM_CCDR_MMDC_CH1_HS_MASK;
	writel(reg, &mxc_ccm->ccdr);

	/* Set periph2_clk2_sel to be sourced from PLL3_sw_clk */
	reg = readl(&mxc_ccm->cbcmr);
	reg &= ~MXC_CCM_CBCMR_PERIPH2_CLK2_SEL;
	writel(reg, &mxc_ccm->cbcmr);

	/*
	 * Set the periph2_clk_sel to the top mux so that
	 * mmdc_ch1 is from pll3_sw_clk.
	 */
	reg = readl(&mxc_ccm->cbcdr);
	reg |= MXC_CCM_CBCDR_PERIPH2_CLK_SEL;
	writel(reg, &mxc_ccm->cbcdr);

	/* Wait for the clock switch */
	while (readl(&mxc_ccm->cdhipr))
		;
	/* Disable pll3_sw_clk by selecting bypass clock source */
	reg = readl(&mxc_ccm->ccsr);
	reg |= MXC_CCM_CCSR_PLL3_SW_CLK_SEL;
	writel(reg, &mxc_ccm->ccsr);

	/* Set the ldb_di0_clk and ldb_di1_clk to 111b */
	reg = readl(&mxc_ccm->cs2cdr);
	reg |= ((7 << MXC_CCM_CS2CDR_LDB_DI1_CLK_SEL_OFFSET)
	      | (7 << MXC_CCM_CS2CDR_LDB_DI0_CLK_SEL_OFFSET));
	writel(reg, &mxc_ccm->cs2cdr);

	/* Set the ldb_di0_clk and ldb_di1_clk to 100b */
	reg = readl(&mxc_ccm->cs2cdr);
	reg &= ~(MXC_CCM_CS2CDR_LDB_DI1_CLK_SEL_MASK
	      | MXC_CCM_CS2CDR_LDB_DI0_CLK_SEL_MASK);
	reg |= ((4 << MXC_CCM_CS2CDR_LDB_DI1_CLK_SEL_OFFSET)
	      | (4 << MXC_CCM_CS2CDR_LDB_DI0_CLK_SEL_OFFSET));
	writel(reg, &mxc_ccm->cs2cdr);

	/* Set the ldb_di0_clk and ldb_di1_clk to desired source */
	reg = readl(&mxc_ccm->cs2cdr);
	reg &= ~(MXC_CCM_CS2CDR_LDB_DI1_CLK_SEL_MASK
	      | MXC_CCM_CS2CDR_LDB_DI0_CLK_SEL_MASK);
	reg |= ((clk << MXC_CCM_CS2CDR_LDB_DI1_CLK_SEL_OFFSET)
	      | (clk << MXC_CCM_CS2CDR_LDB_DI0_CLK_SEL_OFFSET));
	writel(reg, &mxc_ccm->cs2cdr);

	/* Unbypass pll3_sw_clk */
	reg = readl(&mxc_ccm->ccsr);
	reg &= ~MXC_CCM_CCSR_PLL3_SW_CLK_SEL;
	writel(reg, &mxc_ccm->ccsr);
>>>>>>> 81067b2b

	return 0;
}

/***************************************************/

U_BOOT_CMD(
	clocks,	CONFIG_SYS_MAXARGS, 1, do_mx6_showclocks,
	"display clocks",
	""
);<|MERGE_RESOLUTION|>--- conflicted
+++ resolved
@@ -101,16 +101,11 @@
 {
 	u32 mask, *addr;
 
-<<<<<<< HEAD
-	if (is_cpu_type(MXC_CPU_MX6ULL)) {
+	if (is_mx6ull()) {
 		mask = MXC_CCM_CCGR0_ENET_CLK_ENABLE_MASK;
 		addr = &imx_ccm->CCGR0;
-	} else if (is_cpu_type(MXC_CPU_MX6UL)) {
+	} else if (is_mx6ul()) {
 		mask = MXC_CCM_CCGR3_ENET_CLK_ENABLE_MASK;
-=======
-	if (is_mx6ul()) {
-		mask = MXC_CCM_CCGR3_ENET_MASK;
->>>>>>> 81067b2b
 		addr = &imx_ccm->CCGR3;
 	} else {
 		mask = MXC_CCM_CCGR1_ENET_CLK_ENABLE_MASK;
@@ -129,11 +124,7 @@
 {
 	u32 mask;
 
-<<<<<<< HEAD
-	if (is_cpu_type(MXC_CPU_MX6UL) || is_cpu_type(MXC_CPU_MX6ULL))
-=======
-	if (is_mx6ul())
->>>>>>> 81067b2b
+	if (is_mx6ul() || is_mx6ull())
 		mask = MXC_CCM_CCGR5_UART_MASK;
 	else
 		mask = MXC_CCM_CCGR5_UART_MASK | MXC_CCM_CCGR5_UART_SERIAL_MASK;
@@ -184,12 +175,7 @@
 			reg &= ~mask;
 		__raw_writel(reg, &imx_ccm->CCGR2);
 	} else {
-<<<<<<< HEAD
-		if (is_cpu_type(MXC_CPU_MX6SX) || is_cpu_type(MXC_CPU_MX6UL) ||
-		    is_cpu_type(MXC_CPU_MX6ULL)) {
-=======
-		if (is_mx6sx() || is_mx6ul()) {
->>>>>>> 81067b2b
+		if (is_mx6sx() || is_mx6ul() || is_mx6ull()) {
 			mask = MXC_CCM_CCGR6_I2C4_MASK;
 			addr = &imx_ccm->CCGR6;
 		} else {
@@ -324,12 +310,7 @@
 
 	switch (pll) {
 	case PLL_BUS:
-<<<<<<< HEAD
-		if (!is_cpu_type(MXC_CPU_MX6UL) &&
-		    !is_cpu_type(MXC_CPU_MX6SX)) {
-=======
-		if (!is_mx6ul()) {
->>>>>>> 81067b2b
+		if (!is_mx6ul() && !is_mx6sx()) {
 			if (pfd_num == 3) {
 				/* No PFD3 on PLL2 */
 				return 0;
@@ -429,14 +410,8 @@
 	u32 reg, perclk_podf;
 
 	reg = __raw_readl(&imx_ccm->cscmr1);
-<<<<<<< HEAD
-	if (is_cpu_type(MXC_CPU_MX6SL) || is_cpu_type(MXC_CPU_MX6SX) ||
-	    is_mx6dqp() || is_cpu_type(MXC_CPU_MX6UL) ||
-	    is_cpu_type(MXC_CPU_MX6ULL)) {
-=======
 	if (is_mx6sl() || is_mx6sx() ||
-	    is_mx6dqp() || is_mx6ul()) {
->>>>>>> 81067b2b
+	    is_mx6dqp() || is_mx6ul() || is_mx6ull()) {
 		if (reg & MXC_CCM_CSCMR1_PER_CLK_SEL_MASK)
 			return MXC_HCLK; /* OSC 24Mhz */
 	}
@@ -452,13 +427,7 @@
 	u32 freq = decode_pll(PLL_USBOTG) / 6; /* static divider */
 	reg = __raw_readl(&imx_ccm->cscdr1);
 
-<<<<<<< HEAD
-	if (is_cpu_type(MXC_CPU_MX6SL) || is_cpu_type(MXC_CPU_MX6SX) ||
-	    is_mx6dqp() || is_cpu_type(MXC_CPU_MX6UL) ||
-	    is_cpu_type(MXC_CPU_MX6ULL)) {
-=======
-	if (is_mx6sl() || is_mx6sx() || is_mx6dqp() || is_mx6ul()) {
->>>>>>> 81067b2b
+	if (is_mx6sl() || is_mx6sx() || is_mx6dqp() || is_mx6ul() || is_mx6ull()) {
 		if (reg & MXC_CCM_CSCDR1_UART_CLK_SEL)
 			freq = MXC_HCLK;
 	}
@@ -477,13 +446,7 @@
 	cspi_podf = (reg & MXC_CCM_CSCDR2_ECSPI_CLK_PODF_MASK) >>
 		     MXC_CCM_CSCDR2_ECSPI_CLK_PODF_OFFSET;
 
-<<<<<<< HEAD
-	if (is_mx6dqp() || is_cpu_type(MXC_CPU_MX6SL) ||
-	    is_cpu_type(MXC_CPU_MX6SX) || is_cpu_type(MXC_CPU_MX6UL) ||
-	    is_cpu_type(MXC_CPU_MX6ULL)) {
-=======
-	if (is_mx6dqp() || is_mx6sl() || is_mx6sx() || is_mx6ul()) {
->>>>>>> 81067b2b
+	if (is_mx6dqp() || is_mx6sl() || is_mx6sx() || is_mx6ul() || is_mx6ull()) {
 		if (reg & MXC_CCM_CSCDR2_ECSPI_CLK_SEL_MASK)
 			return MXC_HCLK / (cspi_podf + 1);
 	}
@@ -545,12 +508,7 @@
 
 	u32 freq, podf, per2_clk2_podf, pmu_misc2_audio_div;
 
-<<<<<<< HEAD
-	if (is_cpu_type(MXC_CPU_MX6SX) || is_cpu_type(MXC_CPU_MX6UL) ||
-	    is_cpu_type(MXC_CPU_MX6SL) || is_cpu_type(MXC_CPU_MX6ULL)) {
-=======
-	if (is_mx6sx() || is_mx6ul() || is_mx6sl()) {
->>>>>>> 81067b2b
+	if (is_mx6sx() || is_mx6ul() || is_mx6sl() | is_mx6ull()) {
 		podf = (cbcdr & MXC_CCM_CBCDR_MMDC_CH1_PODF_MASK) >>
 			MXC_CCM_CBCDR_MMDC_CH1_PODF_OFFSET;
 		if (cbcdr & MXC_CCM_CBCDR_PERIPH2_CLK_SEL) {
@@ -661,7 +619,6 @@
 /* Set PLL5 frequency; returns -1 if freqency is out of range */
 int setup_video_pll(u32 freq_khz)
 {
-<<<<<<< HEAD
 	u32 divider;
 	u32 pre_div_rate;
 	u32 post_div_sel = 2;
@@ -696,22 +653,6 @@
 			if (vid_div == 2)
 				vid_div++;
 		}
-=======
-	u32 reg = 0;
-	u32 hck = MXC_HCLK / 1000;
-	/* DIV_SELECT ranges from 27 to 54 */
-	u32 min = hck * 27;
-	u32 max = hck * 54;
-	u32 temp, best = 0;
-	u32 i, j, max_pred = 8, max_postd = 8, pred = 1, postd = 1;
-	u32 pll_div, pll_num, pll_denom, post_div = 1;
-
-	debug("mxs_set_lcdclk, freq = %dKHz\n", freq);
-
-	if (!is_mx6sx() && !is_mx6ul()) {
-		debug("This chip not support lcd!\n");
-		return;
->>>>>>> 81067b2b
 	}
 	divider = pre_div_rate / MXC_HCLK;
 	temp64 = (u64) (pre_div_rate - (divider * MXC_HCLK));
@@ -731,17 +672,8 @@
 	writel(BM_PMU_MISC2_VIDEO_DIV, &imx_ccm->pmu_misc2_clr);
 	writel(BF_PMU_MISC2_VIDEO_DIV(vid_div), &imx_ccm->pmu_misc2_set);
 
-<<<<<<< HEAD
 	return 0;
 }
-=======
-	if (is_mx6sx()) {
-		reg = readl(&imx_ccm->cscdr2);
-		/* Can't change clocks when clock not from pre-mux */
-		if ((reg & MXC_CCM_CSCDR2_LCDIF2_CLK_SEL_MASK) != 0)
-			return;
-	}
->>>>>>> 81067b2b
 
 void enable_ldb_di_clk(int channel)
 {
@@ -777,7 +709,6 @@
 	 * sufficient accurate; if not, use PLL5. PLL2 main clock is 528 MHz.
 	 * Compute with kHz to avoid 32-bit overflow.
 	 */
-<<<<<<< HEAD
 	pll_base_clock = (decode_pll(PLL_BUS) + 500) / 1000;
 	divider = (pll_base_clock * 18 + freq_khz/2) / freq_khz;
 	if ((divider < 12) || (divider > 35))
@@ -786,47 +717,8 @@
 		tmp_khz = (pll_base_clock * 18 + divider/2) / divider;
 		if (!freq_is_accurate(tmp_khz, freq_khz))
 			divider = 0;	/* Result exceeds requested accuracy */
-=======
-
-	if (base_addr == LCDIF1_BASE_ADDR) {
-		if (enable_pll_video(pll_div, pll_num, pll_denom, post_div))
-			return;
-
-		/* Select pre-lcd clock to PLL5 and set pre divider */
-		clrsetbits_le32(&imx_ccm->cscdr2,
-				MXC_CCM_CSCDR2_LCDIF1_PRED_SEL_MASK |
-				MXC_CCM_CSCDR2_LCDIF1_PRE_DIV_MASK,
-				(0x2 << MXC_CCM_CSCDR2_LCDIF1_PRED_SEL_OFFSET) |
-				((pred - 1) <<
-				 MXC_CCM_CSCDR2_LCDIF1_PRE_DIV_OFFSET));
-
-		/* Set the post divider */
-		clrsetbits_le32(&imx_ccm->cbcmr,
-				MXC_CCM_CBCMR_LCDIF1_PODF_MASK,
-				((postd - 1) <<
-				 MXC_CCM_CBCMR_LCDIF1_PODF_OFFSET));
-	} else if (is_mx6sx()) {
-		/* Setting LCDIF2 for i.MX6SX */
-		if (enable_pll_video(pll_div, pll_num, pll_denom, post_div))
-			return;
-
-		/* Select pre-lcd clock to PLL5 and set pre divider */
-		clrsetbits_le32(&imx_ccm->cscdr2,
-				MXC_CCM_CSCDR2_LCDIF2_PRED_SEL_MASK |
-				MXC_CCM_CSCDR2_LCDIF2_PRE_DIV_MASK,
-				(0x2 << MXC_CCM_CSCDR2_LCDIF2_PRED_SEL_OFFSET) |
-				((pred - 1) <<
-				 MXC_CCM_CSCDR2_LCDIF2_PRE_DIV_OFFSET));
-
-		/* Set the post divider */
-		clrsetbits_le32(&imx_ccm->cscmr1,
-				MXC_CCM_CSCMR1_LCDIF2_PODF_MASK,
-				((postd - 1) <<
-				 MXC_CCM_CSCMR1_LCDIF2_PODF_OFFSET));
->>>>>>> 81067b2b
-	}
-
-<<<<<<< HEAD
+	}
+
 	if (divider) {
 		/* PLL2_PFDn is OK, set clock divider and ungate PFD */
 		switch_ldb_di_clk_src(pfd_mux, ldb_di);
@@ -834,31 +726,6 @@
 		reg &= ~(0xff << (pfd * 8));
 		reg |= (divider << (pfd * 8));
 		writel(reg, &imx_ccm->analog_pfd_528);
-=======
-	if (is_mx6sx()) {
-		if ((base_addr != LCDIF1_BASE_ADDR) &&
-		    (base_addr != LCDIF2_BASE_ADDR)) {
-			puts("Wrong LCD interface!\n");
-			return -EINVAL;
-		}
-		/* Set to pre-mux clock at default */
-		lcdif_clk_sel_mask = (base_addr == LCDIF2_BASE_ADDR) ?
-			MXC_CCM_CSCDR2_LCDIF2_CLK_SEL_MASK :
-			MXC_CCM_CSCDR2_LCDIF1_CLK_SEL_MASK;
-		lcdif_ccgr3_mask = (base_addr == LCDIF2_BASE_ADDR) ?
-			(MXC_CCM_CCGR3_LCDIF2_PIX_MASK |
-			 MXC_CCM_CCGR3_DISP_AXI_MASK) :
-			(MXC_CCM_CCGR3_LCDIF1_PIX_MASK |
-			 MXC_CCM_CCGR3_DISP_AXI_MASK);
-	} else if (is_mx6ul()) {
-		if (base_addr != LCDIF1_BASE_ADDR) {
-			puts("Wrong LCD interface!\n");
-			return -EINVAL;
-		}
-		/* Set to pre-mux clock at default */
-		lcdif_clk_sel_mask = MXC_CCM_CSCDR2_LCDIF1_CLK_SEL_MASK;
-		lcdif_ccgr3_mask =  MXC_CCM_CCGR3_LCDIF1_PIX_MASK;
->>>>>>> 81067b2b
 	} else {
 		int ret;
 
@@ -963,13 +830,7 @@
 		reg |= BF_ANADIG_PLL_ENET_DIV_SELECT(freq);
 	} else if (fec_id == 1) {
 		/* Only i.MX6SX/UL support ENET2 */
-<<<<<<< HEAD
-		if (!(is_cpu_type(MXC_CPU_MX6SX) ||
-		      is_cpu_type(MXC_CPU_MX6UL) ||
-		      is_cpu_type(MXC_CPU_MX6ULL)))
-=======
-		if (!(is_mx6sx() || is_mx6ul()))
->>>>>>> 81067b2b
+		if (!(is_mx6sx() || is_mx6ul() || is_mx6ull()))
 			return -EINVAL;
 		reg &= ~BM_ANADIG_PLL_ENET2_DIV_SELECT;
 		reg |= BF_ANADIG_PLL_ENET2_DIV_SELECT(freq);
@@ -1192,7 +1053,7 @@
 	/* PCIe reference clock sourced from AXI. */
 	clrbits_le32(&ccm_regs->cbcmr, MXC_CCM_CBCMR_PCIE_AXI_CLK_SEL);
 
-	if (!is_cpu_type(MXC_CPU_MX6SX)) {
+	if (!is_mx6sx()) {
 		/* Party time! Ungate the clock to the PCIe. */
 #ifdef CONFIG_CMD_SATA
 		ungate_sata_clock();
@@ -1216,7 +1077,7 @@
 {
 	u32 reg;
 
-	if (is_cpu_type(MXC_CPU_MX6ULL)) {
+	if (is_mx6ull()) {
 		/* CG5, DCP clock */
 		reg = __raw_readl(&imx_ccm->CCGR0);
 		if (enable)
@@ -1371,7 +1232,7 @@
 	show_freq("IPU1", ipuv3_get_ipu_clock(1));
 	show_freq("IPU1_DI0", ipuv3_get_ipu_di_clock(1, 0));
 	show_freq("IPU1_DI1", ipuv3_get_ipu_di_clock(1, 1));
-	if (!is_cpu_type(MXC_CPU_MX6SOLO) && !is_cpu_type(MXC_CPU_MX6DL)) {
+	if (!is_mx6sdl()) {
 		show_freq("IPU2", ipuv3_get_ipu_clock(2));
 		show_freq("IPU2_DI0", ipuv3_get_ipu_di_clock(2, 0));
 		show_freq("IPU2_DI1", ipuv3_get_ipu_di_clock(2, 1));
@@ -1380,7 +1241,6 @@
 	show_freq("LDB_DI1", ipuv3_get_ldb_clock(1));
 #endif
 
-<<<<<<< HEAD
 #ifdef CONFIG_VIDEO_MXS
 	puts("\n");
 #ifdef CONFIG_MX6SX
@@ -1392,137 +1252,6 @@
 	show_freq("LDB_DI0", mxs_get_ldb_clock(0));
 	show_freq("LDB_DI1", mxs_get_ldb_clock(1));
 #endif
-=======
-#if defined(CONFIG_MX6Q) || defined(CONFIG_MX6D) || defined(CONFIG_MX6DL) || \
-	defined(CONFIG_MX6S)
-static void disable_ldb_di_clock_sources(void)
-{
-	struct mxc_ccm_reg *mxc_ccm = (struct mxc_ccm_reg *)CCM_BASE_ADDR;
-	int reg;
-
-	/* Make sure PFDs are disabled at boot. */
-	reg = readl(&mxc_ccm->analog_pfd_528);
-	/* Cannot disable pll2_pfd2_396M, as it is the MMDC clock in iMX6DL */
-	if (is_mx6sdl())
-		reg |= 0x80008080;
-	else
-		reg |= 0x80808080;
-	writel(reg, &mxc_ccm->analog_pfd_528);
-
-	/* Disable PLL3 PFDs */
-	reg = readl(&mxc_ccm->analog_pfd_480);
-	reg |= 0x80808080;
-	writel(reg, &mxc_ccm->analog_pfd_480);
-
-	/* Disable PLL5 */
-	reg = readl(&mxc_ccm->analog_pll_video);
-	reg &= ~(1 << 13);
-	writel(reg, &mxc_ccm->analog_pll_video);
-}
-
-static void enable_ldb_di_clock_sources(void)
-{
-	struct mxc_ccm_reg *mxc_ccm = (struct mxc_ccm_reg *)CCM_BASE_ADDR;
-	int reg;
-
-	reg = readl(&mxc_ccm->analog_pfd_528);
-	if (is_mx6sdl())
-		reg &= ~(0x80008080);
-	else
-		reg &= ~(0x80808080);
-	writel(reg, &mxc_ccm->analog_pfd_528);
-
-	reg = readl(&mxc_ccm->analog_pfd_480);
-	reg &= ~(0x80808080);
-	writel(reg, &mxc_ccm->analog_pfd_480);
-}
-
-/*
- * Try call this function as early in the boot process as possible since the
- * function temporarily disables PLL2 PFD's, PLL3 PFD's and PLL5.
- */
-void select_ldb_di_clock_source(enum ldb_di_clock clk)
-{
-	struct mxc_ccm_reg *mxc_ccm = (struct mxc_ccm_reg *)CCM_BASE_ADDR;
-	int reg;
-
-	/*
-	 * Need to follow a strict procedure when changing the LDB
-	 * clock, else we can introduce a glitch. Things to keep in
-	 * mind:
-	 * 1. The current and new parent clocks must be disabled.
-	 * 2. The default clock for ldb_dio_clk is mmdc_ch1 which has
-	 * no CG bit.
-	 * 3. In the RTL implementation of the LDB_DI_CLK_SEL mux
-	 * the top four options are in one mux and the PLL3 option along
-	 * with another option is in the second mux. There is third mux
-	 * used to decide between the first and second mux.
-	 * The code below switches the parent to the bottom mux first
-	 * and then manipulates the top mux. This ensures that no glitch
-	 * will enter the divider.
-	 *
-	 * Need to disable MMDC_CH1 clock manually as there is no CG bit
-	 * for this clock. The only way to disable this clock is to move
-	 * it to pll3_sw_clk and then to disable pll3_sw_clk
-	 * Make sure periph2_clk2_sel is set to pll3_sw_clk
-	 */
-
-	/* Disable all ldb_di clock parents */
-	disable_ldb_di_clock_sources();
-
-	/* Set MMDC_CH1 mask bit */
-	reg = readl(&mxc_ccm->ccdr);
-	reg |= MXC_CCM_CCDR_MMDC_CH1_HS_MASK;
-	writel(reg, &mxc_ccm->ccdr);
-
-	/* Set periph2_clk2_sel to be sourced from PLL3_sw_clk */
-	reg = readl(&mxc_ccm->cbcmr);
-	reg &= ~MXC_CCM_CBCMR_PERIPH2_CLK2_SEL;
-	writel(reg, &mxc_ccm->cbcmr);
-
-	/*
-	 * Set the periph2_clk_sel to the top mux so that
-	 * mmdc_ch1 is from pll3_sw_clk.
-	 */
-	reg = readl(&mxc_ccm->cbcdr);
-	reg |= MXC_CCM_CBCDR_PERIPH2_CLK_SEL;
-	writel(reg, &mxc_ccm->cbcdr);
-
-	/* Wait for the clock switch */
-	while (readl(&mxc_ccm->cdhipr))
-		;
-	/* Disable pll3_sw_clk by selecting bypass clock source */
-	reg = readl(&mxc_ccm->ccsr);
-	reg |= MXC_CCM_CCSR_PLL3_SW_CLK_SEL;
-	writel(reg, &mxc_ccm->ccsr);
-
-	/* Set the ldb_di0_clk and ldb_di1_clk to 111b */
-	reg = readl(&mxc_ccm->cs2cdr);
-	reg |= ((7 << MXC_CCM_CS2CDR_LDB_DI1_CLK_SEL_OFFSET)
-	      | (7 << MXC_CCM_CS2CDR_LDB_DI0_CLK_SEL_OFFSET));
-	writel(reg, &mxc_ccm->cs2cdr);
-
-	/* Set the ldb_di0_clk and ldb_di1_clk to 100b */
-	reg = readl(&mxc_ccm->cs2cdr);
-	reg &= ~(MXC_CCM_CS2CDR_LDB_DI1_CLK_SEL_MASK
-	      | MXC_CCM_CS2CDR_LDB_DI0_CLK_SEL_MASK);
-	reg |= ((4 << MXC_CCM_CS2CDR_LDB_DI1_CLK_SEL_OFFSET)
-	      | (4 << MXC_CCM_CS2CDR_LDB_DI0_CLK_SEL_OFFSET));
-	writel(reg, &mxc_ccm->cs2cdr);
-
-	/* Set the ldb_di0_clk and ldb_di1_clk to desired source */
-	reg = readl(&mxc_ccm->cs2cdr);
-	reg &= ~(MXC_CCM_CS2CDR_LDB_DI1_CLK_SEL_MASK
-	      | MXC_CCM_CS2CDR_LDB_DI0_CLK_SEL_MASK);
-	reg |= ((clk << MXC_CCM_CS2CDR_LDB_DI1_CLK_SEL_OFFSET)
-	      | (clk << MXC_CCM_CS2CDR_LDB_DI0_CLK_SEL_OFFSET));
-	writel(reg, &mxc_ccm->cs2cdr);
-
-	/* Unbypass pll3_sw_clk */
-	reg = readl(&mxc_ccm->ccsr);
-	reg &= ~MXC_CCM_CCSR_PLL3_SW_CLK_SEL;
-	writel(reg, &mxc_ccm->ccsr);
->>>>>>> 81067b2b
 
 	return 0;
 }
