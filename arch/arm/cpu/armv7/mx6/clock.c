--- conflicted
+++ resolved
@@ -105,11 +105,7 @@
 		mask = MXC_CCM_CCGR0_ENET_CLK_ENABLE_MASK;
 		addr = &imx_ccm->CCGR0;
 	} else if (is_mx6ul()) {
-<<<<<<< HEAD
 		mask = MXC_CCM_CCGR3_ENET_CLK_ENABLE_MASK;
-=======
-		mask = MXC_CCM_CCGR3_ENET_MASK;
->>>>>>> fde831bc
 		addr = &imx_ccm->CCGR3;
 	} else {
 		mask = MXC_CCM_CCGR1_ENET_CLK_ENABLE_MASK;
@@ -314,11 +310,7 @@
 
 	switch (pll) {
 	case PLL_BUS:
-<<<<<<< HEAD
-		if (!is_mx6ul() && !is_mx6sx()) {
-=======
-		if (!is_mx6ul() && !is_mx6ull()) {
->>>>>>> fde831bc
+		if (!is_mx6ul() && !is_mx6ull() && !is_mx6sx()) {
 			if (pfd_num == 3) {
 				/* No PFD3 on PLL2 */
 				return 0;
@@ -435,12 +427,8 @@
 	u32 freq = decode_pll(PLL_USBOTG) / 6; /* static divider */
 	reg = __raw_readl(&imx_ccm->cscdr1);
 
-<<<<<<< HEAD
-	if (is_mx6sl() || is_mx6sx() || is_mx6dqp() || is_mx6ul() || is_mx6ull()) {
-=======
 	if (is_mx6sl() || is_mx6sx() || is_mx6dqp() || is_mx6ul() ||
 	    is_mx6ull()) {
->>>>>>> fde831bc
 		if (reg & MXC_CCM_CSCDR1_UART_CLK_SEL)
 			freq = MXC_HCLK;
 	}
@@ -459,12 +447,8 @@
 	cspi_podf = (reg & MXC_CCM_CSCDR2_ECSPI_CLK_PODF_MASK) >>
 		     MXC_CCM_CSCDR2_ECSPI_CLK_PODF_OFFSET;
 
-<<<<<<< HEAD
-	if (is_mx6dqp() || is_mx6sl() || is_mx6sx() || is_mx6ul() || is_mx6ull()) {
-=======
 	if (is_mx6dqp() || is_mx6sl() || is_mx6sx() || is_mx6ul() ||
 	    is_mx6ull()) {
->>>>>>> fde831bc
 		if (reg & MXC_CCM_CSCDR2_ECSPI_CLK_SEL_MASK)
 			return MXC_HCLK / (cspi_podf + 1);
 	}
@@ -526,11 +510,7 @@
 
 	u32 freq, podf, per2_clk2_podf, pmu_misc2_audio_div;
 
-<<<<<<< HEAD
-	if (is_mx6sx() || is_mx6ul() || is_mx6sl() | is_mx6ull()) {
-=======
 	if (is_mx6sx() || is_mx6ul() || is_mx6ull() || is_mx6sl()) {
->>>>>>> fde831bc
 		podf = (cbcdr & MXC_CCM_CBCDR_MMDC_CH1_PODF_MASK) >>
 			MXC_CCM_CBCDR_MMDC_CH1_PODF_OFFSET;
 		if (cbcdr & MXC_CCM_CBCDR_PERIPH2_CLK_SEL) {
@@ -641,7 +621,6 @@
 /* Set PLL5 frequency; returns -1 if freqency is out of range */
 int setup_video_pll(u32 freq_khz)
 {
-<<<<<<< HEAD
 	u32 divider;
 	u32 pre_div_rate;
 	u32 post_div_sel = 2;
@@ -676,22 +655,6 @@
 			if (vid_div == 2)
 				vid_div++;
 		}
-=======
-	u32 reg = 0;
-	u32 hck = MXC_HCLK / 1000;
-	/* DIV_SELECT ranges from 27 to 54 */
-	u32 min = hck * 27;
-	u32 max = hck * 54;
-	u32 temp, best = 0;
-	u32 i, j, max_pred = 8, max_postd = 8, pred = 1, postd = 1;
-	u32 pll_div, pll_num, pll_denom, post_div = 1;
-
-	debug("mxs_set_lcdclk, freq = %dKHz\n", freq);
-
-	if (!is_mx6sx() && !is_mx6ul() && !is_mx6ull()) {
-		debug("This chip not support lcd!\n");
-		return;
->>>>>>> fde831bc
 	}
 	divider = pre_div_rate / MXC_HCLK;
 	temp64 = (u64) (pre_div_rate - (divider * MXC_HCLK));
@@ -758,7 +721,6 @@
 			divider = 0;	/* Result exceeds requested accuracy */
 	}
 
-<<<<<<< HEAD
 	if (divider) {
 		/* PLL2_PFDn is OK, set clock divider and ungate PFD */
 		switch_ldb_di_clk_src(pfd_mux, ldb_di);
@@ -766,31 +728,6 @@
 		reg &= ~(0xff << (pfd * 8));
 		reg |= (divider << (pfd * 8));
 		writel(reg, &imx_ccm->analog_pfd_528);
-=======
-	if (is_mx6sx()) {
-		if ((base_addr != LCDIF1_BASE_ADDR) &&
-		    (base_addr != LCDIF2_BASE_ADDR)) {
-			puts("Wrong LCD interface!\n");
-			return -EINVAL;
-		}
-		/* Set to pre-mux clock at default */
-		lcdif_clk_sel_mask = (base_addr == LCDIF2_BASE_ADDR) ?
-			MXC_CCM_CSCDR2_LCDIF2_CLK_SEL_MASK :
-			MXC_CCM_CSCDR2_LCDIF1_CLK_SEL_MASK;
-		lcdif_ccgr3_mask = (base_addr == LCDIF2_BASE_ADDR) ?
-			(MXC_CCM_CCGR3_LCDIF2_PIX_MASK |
-			 MXC_CCM_CCGR3_DISP_AXI_MASK) :
-			(MXC_CCM_CCGR3_LCDIF1_PIX_MASK |
-			 MXC_CCM_CCGR3_DISP_AXI_MASK);
-	} else if (is_mx6ul() || is_mx6ull()) {
-		if (base_addr != LCDIF1_BASE_ADDR) {
-			puts("Wrong LCD interface!\n");
-			return -EINVAL;
-		}
-		/* Set to pre-mux clock at default */
-		lcdif_clk_sel_mask = MXC_CCM_CSCDR2_LCDIF1_CLK_SEL_MASK;
-		lcdif_ccgr3_mask =  MXC_CCM_CCGR3_LCDIF1_PIX_MASK;
->>>>>>> fde831bc
 	} else {
 		int ret;
 
