--- conflicted
+++ resolved
@@ -10,9 +10,6 @@
 obj-y	:= soc.o clock.o
 obj-$(CONFIG_SPL_BUILD)	     += ddr.o
 obj-$(CONFIG_SECURE_BOOT)    += hab.o
-<<<<<<< HEAD
 obj-$(CONFIG_VIDEO_IPUV3)    += clock-ipuv3.o
 obj-$(CONFIG_VIDEO_MXS)      += clock-mxsfb.o
-=======
-obj-$(CONFIG_MP)             += mp.o
->>>>>>> 8c893cb8
+obj-$(CONFIG_MP)             += mp.o