--- conflicted
+++ resolved
@@ -9,10 +9,6 @@
 
 obj-y	:= soc.o clock.o
 obj-$(CONFIG_SPL_BUILD)	     += ddr.o
-<<<<<<< HEAD
-obj-$(CONFIG_SECURE_BOOT)    += hab.o
 obj-$(CONFIG_VIDEO_IPUV3)    += clock-ipuv3.o
 obj-$(CONFIG_VIDEO_MXS)      += clock-mxsfb.o
-=======
->>>>>>> 7952bb7e
 obj-$(CONFIG_MP)             += mp.o