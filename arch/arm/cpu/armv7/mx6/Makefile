--- conflicted
+++ resolved
@@ -9,11 +9,7 @@
 
 obj-y	:= soc.o clock.o
 obj-$(CONFIG_SPL_BUILD)	     += ddr.o
-<<<<<<< HEAD
 obj-$(CONFIG_VIDEO_IPUV3)    += clock-ipuv3.o
 obj-$(CONFIG_VIDEO_MXS)      += clock-mxsfb.o
 obj-$(CONFIG_MP)             += mp.o
-=======
-obj-$(CONFIG_MP)             += mp.o
-obj-$(CONFIG_MX6UL_LITESOM)  += litesom.o
->>>>>>> 6e922a94
+obj-$(CONFIG_MX6UL_LITESOM)  += litesom.o