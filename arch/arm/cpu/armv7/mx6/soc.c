--- conflicted
+++ resolved
@@ -126,15 +126,10 @@
 	val >>= OCOTP_CFG3_SPEED_SHIFT;
 	val &= 0x3;
 
-<<<<<<< HEAD
 	/* UL: 2b'00: Reserved, 2b'01: 528MHz, 2b'10: 696MHz, 2b'11: Reserved */
 	if (is_mx6ul()) {
 		switch (val) {
 		case 1:
-=======
-	if (is_mx6ul() || is_mx6ull()) {
-		if (val == OCOTP_CFG3_SPEED_528MHZ)
->>>>>>> fde831bc
 			return 528000000;
 		case 2:
 			return 696000000;
@@ -317,11 +312,7 @@
 	reg = readl(&mxc_ccm->ccdr);
 
 	/* Clear MMDC channel mask */
-<<<<<<< HEAD
-	if (is_mx6sx() || is_mx6ul() || is_mx6sl() || is_mx6ull())
-=======
 	if (is_mx6sx() || is_mx6ul() || is_mx6ull() || is_mx6sl())
->>>>>>> fde831bc
 		reg &= ~(MXC_CCM_CCDR_MMDC_CH1_HS_MASK);
 	else
 		reg &= ~(MXC_CCM_CCDR_MMDC_CH1_HS_MASK | MXC_CCM_CCDR_MMDC_CH0_HS_MASK);
@@ -412,33 +403,16 @@
 	}
 
 	if (is_mx6ul()) {
-<<<<<<< HEAD
-		if (is_soc_rev(CHIP_REV_1_0)) {
-			/*
-			 * According to the design team's requirement on i.MX6UL,
-			 * the PMIC_STBY_REQ PAD should be configured as open
-			 * drain 100K (0x0000b8a0).
-=======
 		if (is_soc_rev(CHIP_REV_1_0) == 0) {
 			/*
 			 * According to the design team's requirement on
 			 * i.MX6UL,the PMIC_STBY_REQ PAD should be configured
 			 * as open drain 100K (0x0000b8a0).
 			 * Only exists on TO1.0
->>>>>>> fde831bc
 			 */
 			writel(0x0000b8a0, IOMUXC_BASE_ADDR + 0x29c);
 		} else {
 			/*
-<<<<<<< HEAD
-			 * From TO1.1, SNVS adds internal pull up control for POR_B,
-			 * the register filed is GPBIT[1:0], after system boot up,
-			 * it can be set to 2b'01 to disable internal pull up.
-			 * It can save about 30uA power in SNVS mode.
-			 */
-			writel((readl(MX6UL_SNVS_LP_BASE_ADDR + 0x10) & (~0x1400)) | 0x400,
-				MX6UL_SNVS_LP_BASE_ADDR + 0x10);
-=======
 			 * From TO1.1, SNVS adds internal pull up control
 			 * for POR_B, the register filed is GPBIT[1:0],
 			 * after system boot up, it can be set to 2b'01
@@ -448,7 +422,6 @@
 			writel((readl(MX6UL_SNVS_LP_BASE_ADDR + 0x10) &
 			       (~0x1400)) | 0x400,
 			       MX6UL_SNVS_LP_BASE_ADDR + 0x10);
->>>>>>> fde831bc
 		}
 	}
 
