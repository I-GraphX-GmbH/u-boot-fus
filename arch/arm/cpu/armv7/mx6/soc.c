/*
 * (C) Copyright 2007
 * Sascha Hauer, Pengutronix
 *
 * (C) Copyright 2009 Freescale Semiconductor, Inc.
 *
 * SPDX-License-Identifier:	GPL-2.0+
 */

#include <common.h>
#include <asm/errno.h>
#include <asm/io.h>
#include <asm/arch/imx-regs.h>
#include <asm/arch/clock.h>
#include <asm/arch/sys_proto.h>
#include <asm/imx-common/boot_mode.h>
#include <asm/imx-common/dma.h>
#include <stdbool.h>
#include <asm/arch/mxc_hdmi.h>
#include <asm/arch/crm_regs.h>
#include <dm.h>
#include <imx_thermal.h>

enum ldo_reg {
	LDO_ARM,
	LDO_SOC,
	LDO_PU,
};

struct scu_regs {
	u32	ctrl;
	u32	config;
	u32	status;
	u32	invalidate;
	u32	fpga_rev;
};

#if defined(CONFIG_IMX_THERMAL)
static const struct imx_thermal_plat imx6_thermal_plat = {
	.regs = (void *)ANATOP_BASE_ADDR,
	.fuse_bank = 1,
	.fuse_word = 6,
};

U_BOOT_DEVICE(imx6_thermal) = {
	.name = "imx_thermal",
	.platdata = &imx6_thermal_plat,
};
#endif

u32 get_nr_cpus(void)
{
	struct scu_regs *scu = (struct scu_regs *)SCU_BASE_ADDR;
	return readl(&scu->config) & 3;
}

u32 get_cpu_rev(void)
{
	struct anatop_regs *anatop = (struct anatop_regs *)ANATOP_BASE_ADDR;
	u32 reg = readl(&anatop->digprog_sololite);
	u32 type = ((reg >> 16) & 0xff);
	u32 major, cfg = 0;

	if (type != MXC_CPU_MX6SL) {
		reg = readl(&anatop->digprog);
		struct scu_regs *scu = (struct scu_regs *)SCU_BASE_ADDR;
		cfg = readl(&scu->config) & 3;
		type = ((reg >> 16) & 0xff);
		if (type == MXC_CPU_MX6DL) {
			if (!cfg)
				type = MXC_CPU_MX6SOLO;
		}

		if (type == MXC_CPU_MX6Q) {
			if (cfg == 1)
				type = MXC_CPU_MX6D;
		}

	}
	major = ((reg >> 8) & 0xff);
	if ((major >= 1) &&
	    ((type == MXC_CPU_MX6Q) || (type == MXC_CPU_MX6D))) {
		major--;
		type = MXC_CPU_MX6QP;
		if (cfg == 1)
			type = MXC_CPU_MX6DP;
	}
	reg &= 0xff;		/* mx6 silicon revision */
	return (type << 12) | (reg + (0x10 * (major + 1)));
}

/*
 * OCOTP_CFG3[17:16] (see Fusemap Description Table offset 0x440)
 * defines a 2-bit SPEED_GRADING
 */
#define OCOTP_CFG3_SPEED_SHIFT	16
#define OCOTP_CFG3_SPEED_800MHZ	0
#define OCOTP_CFG3_SPEED_850MHZ	1
#define OCOTP_CFG3_SPEED_1GHZ	2
#define OCOTP_CFG3_SPEED_1P2GHZ	3

/*
 * For i.MX6UL
 */
#define OCOTP_CFG3_SPEED_528MHZ 1
#define OCOTP_CFG3_SPEED_696MHZ 2

u32 get_cpu_speed_grade_hz(void)
{
	struct ocotp_regs *ocotp = (struct ocotp_regs *)OCOTP_BASE_ADDR;
	struct fuse_bank *bank = &ocotp->bank[0];
	struct fuse_bank0_regs *fuse =
		(struct fuse_bank0_regs *)bank->fuse_regs;
	uint32_t val;

	val = readl(&fuse->cfg3);
	val >>= OCOTP_CFG3_SPEED_SHIFT;
	val &= 0x3;

	/* UL: 2b'00: Reserved, 2b'01: 528MHz, 2b'10: 696MHz, 2b'11: Reserved */
	if (is_cpu_type(MXC_CPU_MX6UL)) {
		switch (val) {
		case 1:
			return 528000000;
		case 2:
			return 696000000;
		default:
			return 0;
		}
	}
	/* ULL: 2b'00: Reserved, 2b'01: 528MHz, 2b'10: 792MHz, 2b'11: 900MHz */
	if (is_cpu_type(MXC_CPU_MX6ULL)) {
		switch (val) {
		case 1:
			return 528000000;
		case 2:
			return 792000000;
		case 3:
			return 900000000;
		default:
			return 0;
		}
	}

	switch (val) {
	/* Valid for IMX6DQ */
	case OCOTP_CFG3_SPEED_1P2GHZ:
		if (is_cpu_type(MXC_CPU_MX6Q) || is_cpu_type(MXC_CPU_MX6D) ||
			is_cpu_type(MXC_CPU_MX6QP) || is_cpu_type(MXC_CPU_MX6DP))
			return 1200000000;
	/* Valid for IMX6SX/IMX6SDL/IMX6DQ */
	case OCOTP_CFG3_SPEED_1GHZ:
		return 996000000;
	/* Valid for IMX6DQ */
	case OCOTP_CFG3_SPEED_850MHZ:
		if (is_cpu_type(MXC_CPU_MX6Q) || is_cpu_type(MXC_CPU_MX6D) ||
			is_cpu_type(MXC_CPU_MX6QP) || is_cpu_type(MXC_CPU_MX6DP))
			return 852000000;
	/* Valid for IMX6SX/IMX6SDL/IMX6DQ */
	case OCOTP_CFG3_SPEED_800MHZ:
		return 792000000;
	}
	return 0;
}

/*
 * OCOTP_MEM0[7:6] (see Fusemap Description Table offset 0x480)
 * defines a 2-bit Temperature Grade
 *
 * return temperature grade and min/max temperature in celcius
 */
#define OCOTP_MEM0_TEMP_SHIFT          6

u32 get_cpu_temp_grade(int *minc, int *maxc)
{
	struct ocotp_regs *ocotp = (struct ocotp_regs *)OCOTP_BASE_ADDR;
	struct fuse_bank *bank = &ocotp->bank[1];
	struct fuse_bank1_regs *fuse =
		(struct fuse_bank1_regs *)bank->fuse_regs;
	uint32_t val;

	val = readl(&fuse->mem0);
	val >>= OCOTP_MEM0_TEMP_SHIFT;
	val &= 0x3;

	if (minc && maxc) {
		if (val == TEMP_AUTOMOTIVE) {
			*minc = -40;
			*maxc = 125;
		} else if (val == TEMP_INDUSTRIAL) {
			*minc = -40;
			*maxc = 105;
		} else if (val == TEMP_EXTCOMMERCIAL) {
			*minc = -20;
			*maxc = 105;
		} else {
			*minc = 0;
			*maxc = 95;
		}
	}
	return val;
}

#ifdef CONFIG_REVISION_TAG
u32 __weak get_board_rev(void)
{
	u32 cpurev = get_cpu_rev();
	u32 type = ((cpurev >> 12) & 0xff);
	if (type == MXC_CPU_MX6SOLO)
		cpurev = (MXC_CPU_MX6DL) << 12 | (cpurev & 0xFFF);

	if (type == MXC_CPU_MX6D)
		cpurev = (MXC_CPU_MX6Q) << 12 | (cpurev & 0xFFF);

	if (type == MXC_CPU_MX6QP || type == MXC_CPU_MX6DP)
		cpurev = (MXC_CPU_MX6Q) << 12 | ((cpurev + 0x10) & 0xFFF);

	return cpurev;
}
#endif

static void clear_ldo_ramp(void)
{
	struct anatop_regs *anatop = (struct anatop_regs *)ANATOP_BASE_ADDR;
	int reg;

	/* ROM may modify LDO ramp up time according to fuse setting, so in
	 * order to be in the safe side we neeed to reset these settings to
	 * match the reset value: 0'b00
	 */
	reg = readl(&anatop->ana_misc2);
	reg &= ~(0x3f << 24);
	writel(reg, &anatop->ana_misc2);
}

/*
 * Set the PMU_REG_CORE register
 *
 * Set LDO_SOC/PU/ARM regulators to the specified millivolt level.
 * Possible values are from 0.725V to 1.450V in steps of
 * 0.025V (25mV).
 */
static int set_ldo_voltage(enum ldo_reg ldo, u32 mv)
{
	struct anatop_regs *anatop = (struct anatop_regs *)ANATOP_BASE_ADDR;
	u32 val, step, old, reg = readl(&anatop->reg_core);
	u8 shift;

	if (mv < 725)
		val = 0x00;	/* Power gated off */
	else if (mv > 1450)
		val = 0x1F;	/* Power FET switched full on. No regulation */
	else
		val = (mv - 700) / 25;

	clear_ldo_ramp();

	switch (ldo) {
	case LDO_SOC:
		shift = 18;
		break;
	case LDO_PU:
		shift = 9;
		break;
	case LDO_ARM:
		shift = 0;
		break;
	default:
		return -EINVAL;
	}

	old = (reg & (0x1F << shift)) >> shift;
	step = abs(val - old);
	if (step == 0)
		return 0;

	reg = (reg & ~(0x1F << shift)) | (val << shift);
	writel(reg, &anatop->reg_core);

	/*
	 * The LDO ramp-up is based on 64 clock cycles of 24 MHz = 2.6 us per
	 * step
	 */
	udelay(3 * step);

	return 0;
}

static void set_ahb_rate(u32 val)
{
	struct mxc_ccm_reg *mxc_ccm = (struct mxc_ccm_reg *)CCM_BASE_ADDR;
	u32 reg, div;

	div = get_periph_clk() / val - 1;
	reg = readl(&mxc_ccm->cbcdr);

	writel((reg & (~MXC_CCM_CBCDR_AHB_PODF_MASK)) |
		(div << MXC_CCM_CBCDR_AHB_PODF_OFFSET), &mxc_ccm->cbcdr);
}

static void clear_mmdc_ch_mask(void)
{
	struct mxc_ccm_reg *mxc_ccm = (struct mxc_ccm_reg *)CCM_BASE_ADDR;
	u32 reg;
	reg = readl(&mxc_ccm->ccdr);

	/* Clear MMDC channel mask */
<<<<<<< HEAD
	if (is_cpu_type(MXC_CPU_MX6SX) || is_cpu_type(MXC_CPU_MX6UL) ||
	    is_cpu_type(MXC_CPU_MX6SL) || is_cpu_type(MXC_CPU_MX6ULL))
		reg &= ~(MXC_CCM_CCDR_MMDC_CH1_HS_MASK);
	else
		reg &= ~(MXC_CCM_CCDR_MMDC_CH1_HS_MASK | MXC_CCM_CCDR_MMDC_CH0_HS_MASK);
=======
	reg &= ~(MXC_CCM_CCDR_MMDC_CH1_HS_MASK | MXC_CCM_CCDR_MMDC_CH0_HS_MASK);
>>>>>>> 7786e40c
	writel(reg, &mxc_ccm->ccdr);
}

static void init_bandgap(void)
{
	struct anatop_regs *anatop = (struct anatop_regs *)ANATOP_BASE_ADDR;
	/*
	 * Ensure the bandgap has stabilized.
	 */
	while (!(readl(&anatop->ana_misc0) & 0x80))
		;
	/*
	 * For best noise performance of the analog blocks using the
	 * outputs of the bandgap, the reftop_selfbiasoff bit should
	 * be set.
	 */
	writel(BM_ANADIG_ANA_MISC0_REFTOP_SELBIASOFF, &anatop->ana_misc0_set);
}


#ifdef CONFIG_MX6SL
static void set_preclk_from_osc(void)
{
	struct mxc_ccm_reg *mxc_ccm = (struct mxc_ccm_reg *)CCM_BASE_ADDR;
	u32 reg;

	reg = readl(&mxc_ccm->cscmr1);
	reg |= MXC_CCM_CSCMR1_PER_CLK_SEL_MASK;
	writel(reg, &mxc_ccm->cscmr1);
}
#endif

<<<<<<< HEAD
#define SRC_SCR_WARM_RESET_ENABLE	0

=======
>>>>>>> 7786e40c
int arch_cpu_init(void)
{
	if (!is_cpu_type(MXC_CPU_MX6SL) && !is_cpu_type(MXC_CPU_MX6SX)
	    && !is_cpu_type(MXC_CPU_MX6UL) && !is_cpu_type(MXC_CPU_MX6ULL)) {
		/*
		 * imx6sl doesn't have pcie at all.
		 * this bit is not used by imx6sx anymore
		 */
		u32 val;

		/*
		 * There are about 0.02% percentage, random pcie link down
		 * when warm-reset is used.
		 * clear the ref_ssp_en bit16 of gpr1 to workaround it.
		 * then warm-reset imx6q/dl/solo again.
		 */
		val = readl(IOMUXC_BASE_ADDR + 0x4);
		if (val & (0x1 << 16)) {
			val &= ~(0x1 << 16);
			writel(val, IOMUXC_BASE_ADDR + 0x4);
			reset_cpu(0);
		}
	}

	init_aips();

	/* Need to clear MMDC_CHx_MASK to make warm reset work. */
	clear_mmdc_ch_mask();

	/*
	 * Disable self-bias circuit in the analog bandap.
	 * The self-bias circuit is used by the bandgap during startup.
	 * This bit should be set after the bandgap has initialized.
	 */
	init_bandgap();

	if (!is_cpu_type(MXC_CPU_MX6UL) && !is_cpu_type(MXC_CPU_MX6ULL)) {
		/*
		 * When low freq boot is enabled, ROM will not set AHB
		 * freq, so we need to ensure AHB freq is 132MHz in such
		 * scenario.
		 */
		if (mxc_get_clock(MXC_ARM_CLK) == 396000000)
			set_ahb_rate(132000000);
	}

	if (is_cpu_type(MXC_CPU_MX6UL)) {
		if (is_soc_rev(CHIP_REV_1_0)) {
			/*
			 * According to the design team's requirement on i.MX6UL,
			 * the PMIC_STBY_REQ PAD should be configured as open
			 * drain 100K (0x0000b8a0).
			 */
			writel(0x0000b8a0, IOMUXC_BASE_ADDR + 0x29c);
		} else {
			/*
			 * From TO1.1, SNVS adds internal pull up control for POR_B,
			 * the register filed is GPBIT[1:0], after system boot up,
			 * it can be set to 2b'01 to disable internal pull up.
			 * It can save about 30uA power in SNVS mode.
			 */
			writel((readl(MX6UL_SNVS_LP_BASE_ADDR + 0x10) & (~0x1400)) | 0x400,
				MX6UL_SNVS_LP_BASE_ADDR + 0x10);
		}
	}

	if (is_cpu_type(MXC_CPU_MX6ULL)) {
		/*
		 * GPBIT[1:0] is suggested to set to 2'b11:
		 * 2'b00 : always PUP100K
		 * 2'b01 : PUP100K when PMIC_ON_REQ or SOC_NOT_FAIL
		 * 2'b10 : always disable PUP100K
		 * 2'b11 : PDN100K when SOC_FAIL, PUP100K when SOC_NOT_FAIL
		 * register offset is different from i.MX6UL, since
		 * i.MX6UL is fixed by ECO.
		 */
		writel(readl(MX6UL_SNVS_LP_BASE_ADDR) |
			0x3, MX6UL_SNVS_LP_BASE_ADDR);
	}

#if defined(CONFIG_MX6SL)
	/* Set perclk to source from OSC 24MHz */
	set_preclk_from_osc();
#endif

	imx_set_wdog_powerdown(false); /* Disable PDE bit of WMCR register */

#ifdef CONFIG_APBH_DMA
	/* Start APBH DMA */
	mxs_dma_init();
#endif

#ifndef CONFIG_PCIE_IMX
	if (is_cpu_type(MXC_CPU_MX6SX))
		set_ldo_voltage(LDO_PU, 0);	/* Set LDO for PCIe to off */
#endif

	init_src();

	return 0;
}

int board_postclk_init(void)
{
	set_ldo_voltage(LDO_SOC, 1175);	/* Set VDDSOC to 1.175V */

	return 0;
}

#if defined(CONFIG_FEC_MXC)
void imx_get_mac_from_fuse(int dev_id, unsigned char *mac)
{
	struct ocotp_regs *ocotp = (struct ocotp_regs *)OCOTP_BASE_ADDR;
	struct fuse_bank *bank = &ocotp->bank[4];
	struct fuse_bank4_regs *fuse =
			(struct fuse_bank4_regs *)bank->fuse_regs;

	if ((is_cpu_type(MXC_CPU_MX6SX) || is_cpu_type(MXC_CPU_MX6UL) ||
	    is_cpu_type(MXC_CPU_MX6ULL)) && dev_id == 1) {
		u32 value = readl(&fuse->mac_addr2);
		mac[0] = value >> 24 ;
		mac[1] = value >> 16 ;
		mac[2] = value >> 8 ;
		mac[3] = value ;

		value = readl(&fuse->mac_addr1);
		mac[4] = value >> 24 ;
		mac[5] = value >> 16 ;

	} else {
		u32 value = readl(&fuse->mac_addr1);
		mac[0] = (value >> 8);
		mac[1] = value ;

		value = readl(&fuse->mac_addr0);
		mac[2] = value >> 24 ;
		mac[3] = value >> 16 ;
		mac[4] = value >> 8 ;
		mac[5] = value ;
	}

}
#endif

/*
 * cfg_val will be used for
 * Boot_cfg4[7:0]:Boot_cfg3[7:0]:Boot_cfg2[7:0]:Boot_cfg1[7:0]
 * After reset, if GPR10[28] is 1, ROM will use GPR9[25:0]
 * instead of SBMR1 to determine the boot device.
 */
const struct boot_mode soc_boot_modes[] = {
	{"normal",	MAKE_CFGVAL(0x00, 0x00, 0x00, 0x00)},
	/* reserved value should start rom usb */
	{"usb",		MAKE_CFGVAL(0x01, 0x00, 0x00, 0x00)},
	{"sata",	MAKE_CFGVAL(0x20, 0x00, 0x00, 0x00)},
	{"ecspi1:0",	MAKE_CFGVAL(0x30, 0x00, 0x00, 0x08)},
	{"ecspi1:1",	MAKE_CFGVAL(0x30, 0x00, 0x00, 0x18)},
	{"ecspi1:2",	MAKE_CFGVAL(0x30, 0x00, 0x00, 0x28)},
	{"ecspi1:3",	MAKE_CFGVAL(0x30, 0x00, 0x00, 0x38)},
	/* 4 bit bus width */
	{"esdhc1",	MAKE_CFGVAL(0x40, 0x20, 0x00, 0x00)},
	{"esdhc2",	MAKE_CFGVAL(0x40, 0x28, 0x00, 0x00)},
	{"esdhc3",	MAKE_CFGVAL(0x40, 0x30, 0x00, 0x00)},
	{"esdhc4",	MAKE_CFGVAL(0x40, 0x38, 0x00, 0x00)},
	{NULL,		0},
};

void s_init(void)
{
	struct anatop_regs *anatop = (struct anatop_regs *)ANATOP_BASE_ADDR;
	struct mxc_ccm_reg *ccm = (struct mxc_ccm_reg *)CCM_BASE_ADDR;
	u32 mask480;
	u32 mask528;
	u32 reg, periph1, periph2;

<<<<<<< HEAD
	if (is_cpu_type(MXC_CPU_MX6SX) || is_cpu_type(MXC_CPU_MX6UL) ||
	    is_cpu_type(MXC_CPU_MX6ULL))
=======
	if (is_cpu_type(MXC_CPU_MX6SX) || is_cpu_type(MXC_CPU_MX6UL))
>>>>>>> 7786e40c
		return;

	/* Due to hardware limitation, on MX6Q we need to gate/ungate all PFDs
	 * to make sure PFD is working right, otherwise, PFDs may
	 * not output clock after reset, MX6DL and MX6SL have added 396M pfd
	 * workaround in ROM code, as bus clock need it
	 */

	mask480 = ANATOP_PFD_CLKGATE_MASK(0) |
		ANATOP_PFD_CLKGATE_MASK(1) |
		ANATOP_PFD_CLKGATE_MASK(2) |
		ANATOP_PFD_CLKGATE_MASK(3);
	mask528 = ANATOP_PFD_CLKGATE_MASK(1) |
		ANATOP_PFD_CLKGATE_MASK(3);

	reg = readl(&ccm->cbcmr);
	periph2 = ((reg & MXC_CCM_CBCMR_PRE_PERIPH2_CLK_SEL_MASK)
		>> MXC_CCM_CBCMR_PRE_PERIPH2_CLK_SEL_OFFSET);
	periph1 = ((reg & MXC_CCM_CBCMR_PRE_PERIPH_CLK_SEL_MASK)
		>> MXC_CCM_CBCMR_PRE_PERIPH_CLK_SEL_OFFSET);

	/* Checking if PLL2 PFD0 or PLL2 PFD2 is using for periph clock */
	if ((periph2 != 0x2) && (periph1 != 0x2))
		mask528 |= ANATOP_PFD_CLKGATE_MASK(0);

	if ((periph2 != 0x1) && (periph1 != 0x1) &&
		(periph2 != 0x3) && (periph1 != 0x3))
		mask528 |= ANATOP_PFD_CLKGATE_MASK(2);

	writel(mask480, &anatop->pfd_480_set);
	writel(mask528, &anatop->pfd_528_set);
	writel(mask480, &anatop->pfd_480_clr);
	writel(mask528, &anatop->pfd_528_clr);
}

#ifdef CONFIG_IMX_HDMI
void imx_enable_hdmi_phy(void)
{
	struct hdmi_regs *hdmi = (struct hdmi_regs *)HDMI_ARB_BASE_ADDR;
	u8 reg;
	reg = readb(&hdmi->phy_conf0);
	reg |= HDMI_PHY_CONF0_PDZ_MASK;
	writeb(reg, &hdmi->phy_conf0);
	udelay(3000);
	reg |= HDMI_PHY_CONF0_ENTMDS_MASK;
	writeb(reg, &hdmi->phy_conf0);
	udelay(3000);
	reg |= HDMI_PHY_CONF0_GEN2_TXPWRON_MASK;
	writeb(reg, &hdmi->phy_conf0);
	writeb(HDMI_MC_PHYRSTZ_ASSERT, &hdmi->mc_phyrstz);
}

void imx_setup_hdmi(void)
{
	struct mxc_ccm_reg *mxc_ccm = (struct mxc_ccm_reg *)CCM_BASE_ADDR;
	struct hdmi_regs *hdmi  = (struct hdmi_regs *)HDMI_ARB_BASE_ADDR;
	int reg, count;
	u8 val;

	/* Turn on HDMI PHY clock */
	reg = readl(&mxc_ccm->CCGR2);
	reg |=  MXC_CCM_CCGR2_HDMI_TX_IAHBCLK_MASK|
		 MXC_CCM_CCGR2_HDMI_TX_ISFRCLK_MASK;
	writel(reg, &mxc_ccm->CCGR2);
	writeb(HDMI_MC_PHYRSTZ_DEASSERT, &hdmi->mc_phyrstz);
	reg = readl(&mxc_ccm->chsccdr);
	reg &= ~(MXC_CCM_CHSCCDR_IPU1_DI0_PRE_CLK_SEL_MASK|
		 MXC_CCM_CHSCCDR_IPU1_DI0_PODF_MASK|
		 MXC_CCM_CHSCCDR_IPU1_DI0_CLK_SEL_MASK);
	reg |= (CHSCCDR_PODF_DIVIDE_BY_3
		 << MXC_CCM_CHSCCDR_IPU1_DI0_PODF_OFFSET)
		 |(CHSCCDR_IPU_PRE_CLK_540M_PFD
		 << MXC_CCM_CHSCCDR_IPU1_DI0_PRE_CLK_SEL_OFFSET);
	writel(reg, &mxc_ccm->chsccdr);

	/* Workaround to clear the overflow condition */
	if (readb(&hdmi->ih_fc_stat2) & HDMI_IH_FC_STAT2_OVERFLOW_MASK) {
		/* TMDS software reset */
		writeb((u8)~HDMI_MC_SWRSTZ_TMDSSWRST_REQ, &hdmi->mc_swrstz);
		val = readb(&hdmi->fc_invidconf);
		for (count = 0 ; count < 5 ; count++)
			writeb(val, &hdmi->fc_invidconf);
	}
}
#endif

#ifdef CONFIG_IMX_BOOTAUX
int arch_auxiliary_core_set_reset_address(u32 boot_private_data)
{
	u32 stack, pc;

	if (!boot_private_data)
		return 1;

	if (boot_private_data != M4_BOOTROM_BASE_ADDR) {
		stack = *(u32 *)boot_private_data;
		pc = *(u32 *)(boot_private_data + 4);

		/* Set the stack and pc to M4 bootROM */
		writel(stack, M4_BOOTROM_BASE_ADDR);
		writel(pc, M4_BOOTROM_BASE_ADDR + 4);
	}

	return 0;
}

void arch_auxiliary_core_set(u32 core_id, enum aux_state state)
{
	struct src *src_reg = (struct src *)SRC_BASE_ADDR;
	struct mxc_ccm_reg *mxc_ccm = (struct mxc_ccm_reg *)CCM_BASE_ADDR;

	if (state == aux_off || state == aux_stopped)
		/* Assert SW reset, i.e. stop M4 if running */
		setbits_le32(&src_reg->scr, 0x00000010);

	if (state == aux_off)
		/* Disable M4 */
		clrbits_le32(&src_reg->scr, 0x00400000);

	if (state == aux_off || state == aux_paused)
		/* Disable M4 clock */
		clrbits_le32(&mxc_ccm->CCGR3, MXC_CCM_CCGR3_M4_MASK);

	if (state == aux_stopped || state == aux_running)
		/* Enable M4 clock */
		setbits_le32(&mxc_ccm->CCGR3, MXC_CCM_CCGR3_M4_MASK);

	if (!(state == aux_off)) {
		/* Enable M4 */
		setbits_le32(&src_reg->scr, 0x00400000);
	}

	if (state == aux_running || state == aux_paused)
		/* Assert SW reset, i.e. stop M4 if running */
		clrbits_le32(&src_reg->scr, 0x00000010);
}

enum aux_state arch_auxiliary_core_get(u32 core_id)
{
	struct src *src_reg = (struct src *)SRC_BASE_ADDR;
	struct mxc_ccm_reg *mxc_ccm = (struct mxc_ccm_reg *)CCM_BASE_ADDR;
	int flags = 0;
	int reg = 0;

	reg = readl(&src_reg->scr);
	if (reg & 0x00000010)
		flags |= 0x4;
	if (reg & 0x00400000)
		flags |= 0x1;
	reg = readl(&mxc_ccm->CCGR3);
	if (reg & MXC_CCM_CCGR3_M4_MASK)
		flags |= 0x2;

	switch (flags)
	{
		case 0x4:
			return aux_off;
		case 0x7:
			return aux_stopped;
		case 0x3:
			return aux_running;
		case 0x1:
			return aux_paused;
	}

	return aux_undefined;
}
<<<<<<< HEAD
#endif

#ifndef CONFIG_SYS_L2CACHE_OFF
#ifndef CONFIG_MX6UL
#define IOMUXC_GPR11_L2CACHE_AS_OCRAM 0x00000002
void v7_outer_cache_enable(void)
{
	struct pl310_regs *const pl310 = (struct pl310_regs *)L2_PL310_BASE;
	unsigned int val, cache_id;


	/*
	 * Set bit 22 in the auxiliary control register. If this bit
	 * is cleared, PL310 treats Normal Shared Non-cacheable
	 * accesses as Cacheable no-allocate.
	 */
	setbits_le32(&pl310->pl310_aux_ctrl, L310_SHARED_ATT_OVERRIDE_ENABLE);

#if defined CONFIG_MX6SL
	struct iomuxc *iomux = (struct iomuxc *)IOMUXC_BASE_ADDR;
	val = readl(&iomux->gpr[11]);
	if (val & IOMUXC_GPR11_L2CACHE_AS_OCRAM) {
		/* L2 cache configured as OCRAM, reset it */
		val &= ~IOMUXC_GPR11_L2CACHE_AS_OCRAM;
		writel(val, &iomux->gpr[11]);
	}
#endif

	/* Must disable the L2 before changing the latency parameters */
	clrbits_le32(&pl310->pl310_ctrl, L2X0_CTRL_EN);

	writel(0x132, &pl310->pl310_tag_latency_ctrl);
	writel(0x132, &pl310->pl310_data_latency_ctrl);

	val = readl(&pl310->pl310_prefetch_ctrl);

	/* Turn on the L2 I/D prefetch, double linefill */
	/* Set prefetch offset with any value except 23 as per errata 765569 */
	val |= 0x7000000f;

	/*
	 * The L2 cache controller(PL310) version on the i.MX6D/Q is r3p1-50rel0
	 * The L2 cache controller(PL310) version on the i.MX6DL/SOLO/SL/SX/DQP
	 * is r3p2.
	 * But according to ARM PL310 errata: 752271
	 * ID: 752271: Double linefill feature can cause data corruption
	 * Fault Status: Present in: r3p0, r3p1, r3p1-50rel0. Fixed in r3p2
	 * Workaround: The only workaround to this erratum is to disable the
	 * double linefill feature. This is the default behavior.
	 */
	cache_id = readl(&pl310->pl310_cache_id);
	if (((cache_id & L2X0_CACHE_ID_PART_MASK) == L2X0_CACHE_ID_PART_L310)
	    && ((cache_id & L2X0_CACHE_ID_RTL_MASK) < L2X0_CACHE_ID_RTL_R3P2))
		val &= ~(1 << 30);
	writel(val, &pl310->pl310_prefetch_ctrl);

	val = readl(&pl310->pl310_power_ctrl);
	val |= L2X0_DYNAMIC_CLK_GATING_EN;
	val |= L2X0_STNDBY_MODE_EN;
	writel(val, &pl310->pl310_power_ctrl);

	setbits_le32(&pl310->pl310_ctrl, L2X0_CTRL_EN);
}

void v7_outer_cache_disable(void)
{
	struct pl310_regs *const pl310 = (struct pl310_regs *)L2_PL310_BASE;

	clrbits_le32(&pl310->pl310_ctrl, L2X0_CTRL_EN);
}
#endif
#endif /* !CONFIG_SYS_L2CACHE_OFF */
=======
#endif
>>>>>>> 7786e40c
<|MERGE_RESOLUTION|>--- conflicted
+++ resolved
@@ -305,15 +305,11 @@
 	reg = readl(&mxc_ccm->ccdr);
 
 	/* Clear MMDC channel mask */
-<<<<<<< HEAD
 	if (is_cpu_type(MXC_CPU_MX6SX) || is_cpu_type(MXC_CPU_MX6UL) ||
 	    is_cpu_type(MXC_CPU_MX6SL) || is_cpu_type(MXC_CPU_MX6ULL))
 		reg &= ~(MXC_CCM_CCDR_MMDC_CH1_HS_MASK);
 	else
 		reg &= ~(MXC_CCM_CCDR_MMDC_CH1_HS_MASK | MXC_CCM_CCDR_MMDC_CH0_HS_MASK);
-=======
-	reg &= ~(MXC_CCM_CCDR_MMDC_CH1_HS_MASK | MXC_CCM_CCDR_MMDC_CH0_HS_MASK);
->>>>>>> 7786e40c
 	writel(reg, &mxc_ccm->ccdr);
 }
 
@@ -346,11 +342,6 @@
 }
 #endif
 
-<<<<<<< HEAD
-#define SRC_SCR_WARM_RESET_ENABLE	0
-
-=======
->>>>>>> 7786e40c
 int arch_cpu_init(void)
 {
 	if (!is_cpu_type(MXC_CPU_MX6SL) && !is_cpu_type(MXC_CPU_MX6SX)
@@ -526,12 +517,8 @@
 	u32 mask528;
 	u32 reg, periph1, periph2;
 
-<<<<<<< HEAD
 	if (is_cpu_type(MXC_CPU_MX6SX) || is_cpu_type(MXC_CPU_MX6UL) ||
 	    is_cpu_type(MXC_CPU_MX6ULL))
-=======
-	if (is_cpu_type(MXC_CPU_MX6SX) || is_cpu_type(MXC_CPU_MX6UL))
->>>>>>> 7786e40c
 		return;
 
 	/* Due to hardware limitation, on MX6Q we need to gate/ungate all PFDs
@@ -699,79 +686,4 @@
 
 	return aux_undefined;
 }
-<<<<<<< HEAD
-#endif
-
-#ifndef CONFIG_SYS_L2CACHE_OFF
-#ifndef CONFIG_MX6UL
-#define IOMUXC_GPR11_L2CACHE_AS_OCRAM 0x00000002
-void v7_outer_cache_enable(void)
-{
-	struct pl310_regs *const pl310 = (struct pl310_regs *)L2_PL310_BASE;
-	unsigned int val, cache_id;
-
-
-	/*
-	 * Set bit 22 in the auxiliary control register. If this bit
-	 * is cleared, PL310 treats Normal Shared Non-cacheable
-	 * accesses as Cacheable no-allocate.
-	 */
-	setbits_le32(&pl310->pl310_aux_ctrl, L310_SHARED_ATT_OVERRIDE_ENABLE);
-
-#if defined CONFIG_MX6SL
-	struct iomuxc *iomux = (struct iomuxc *)IOMUXC_BASE_ADDR;
-	val = readl(&iomux->gpr[11]);
-	if (val & IOMUXC_GPR11_L2CACHE_AS_OCRAM) {
-		/* L2 cache configured as OCRAM, reset it */
-		val &= ~IOMUXC_GPR11_L2CACHE_AS_OCRAM;
-		writel(val, &iomux->gpr[11]);
-	}
-#endif
-
-	/* Must disable the L2 before changing the latency parameters */
-	clrbits_le32(&pl310->pl310_ctrl, L2X0_CTRL_EN);
-
-	writel(0x132, &pl310->pl310_tag_latency_ctrl);
-	writel(0x132, &pl310->pl310_data_latency_ctrl);
-
-	val = readl(&pl310->pl310_prefetch_ctrl);
-
-	/* Turn on the L2 I/D prefetch, double linefill */
-	/* Set prefetch offset with any value except 23 as per errata 765569 */
-	val |= 0x7000000f;
-
-	/*
-	 * The L2 cache controller(PL310) version on the i.MX6D/Q is r3p1-50rel0
-	 * The L2 cache controller(PL310) version on the i.MX6DL/SOLO/SL/SX/DQP
-	 * is r3p2.
-	 * But according to ARM PL310 errata: 752271
-	 * ID: 752271: Double linefill feature can cause data corruption
-	 * Fault Status: Present in: r3p0, r3p1, r3p1-50rel0. Fixed in r3p2
-	 * Workaround: The only workaround to this erratum is to disable the
-	 * double linefill feature. This is the default behavior.
-	 */
-	cache_id = readl(&pl310->pl310_cache_id);
-	if (((cache_id & L2X0_CACHE_ID_PART_MASK) == L2X0_CACHE_ID_PART_L310)
-	    && ((cache_id & L2X0_CACHE_ID_RTL_MASK) < L2X0_CACHE_ID_RTL_R3P2))
-		val &= ~(1 << 30);
-	writel(val, &pl310->pl310_prefetch_ctrl);
-
-	val = readl(&pl310->pl310_power_ctrl);
-	val |= L2X0_DYNAMIC_CLK_GATING_EN;
-	val |= L2X0_STNDBY_MODE_EN;
-	writel(val, &pl310->pl310_power_ctrl);
-
-	setbits_le32(&pl310->pl310_ctrl, L2X0_CTRL_EN);
-}
-
-void v7_outer_cache_disable(void)
-{
-	struct pl310_regs *const pl310 = (struct pl310_regs *)L2_PL310_BASE;
-
-	clrbits_le32(&pl310->pl310_ctrl, L2X0_CTRL_EN);
-}
-#endif
-#endif /* !CONFIG_SYS_L2CACHE_OFF */
-=======
-#endif
->>>>>>> 7786e40c
+#endif