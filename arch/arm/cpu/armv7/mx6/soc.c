--- conflicted
+++ resolved
@@ -529,13 +529,8 @@
 	struct fuse_bank4_regs *fuse =
 			(struct fuse_bank4_regs *)bank->fuse_regs;
 
-<<<<<<< HEAD
 	if ((is_cpu_type(MXC_CPU_MX6SX) || is_cpu_type(MXC_CPU_MX6UL) ||
 	    is_cpu_type(MXC_CPU_MX6ULL)) && dev_id == 1) {
-=======
-	if ((is_cpu_type(MXC_CPU_MX6SX) || is_cpu_type(MXC_CPU_MX6UL)) && 
-		dev_id == 1) {
->>>>>>> 37908968
 		u32 value = readl(&fuse->mac_addr2);
 		mac[0] = value >> 24 ;
 		mac[1] = value >> 16 ;
@@ -545,11 +540,6 @@
 		value = readl(&fuse->mac_addr1);
 		mac[4] = value >> 24 ;
 		mac[5] = value >> 16 ;
-<<<<<<< HEAD
-
-=======
-		
->>>>>>> 37908968
 	} else {
 		u32 value = readl(&fuse->mac_addr1);
 		mac[0] = (value >> 8);
@@ -772,42 +762,4 @@
 
 	return aux_undefined;
 }
-#endif
-
-#ifdef CONFIG_IMX_BOOTAUX
-int arch_auxiliary_core_up(u32 core_id, u32 boot_private_data)
-{
-	struct src *src_reg;
-	u32 stack, pc;
-
-	if (!boot_private_data)
-		return -EINVAL;
-
-	stack = *(u32 *)boot_private_data;
-	pc = *(u32 *)(boot_private_data + 4);
-
-	/* Set the stack and pc to M4 bootROM */
-	writel(stack, M4_BOOTROM_BASE_ADDR);
-	writel(pc, M4_BOOTROM_BASE_ADDR + 4);
-
-	/* Enable M4 */
-	src_reg = (struct src *)SRC_BASE_ADDR;
-	clrsetbits_le32(&src_reg->scr, SRC_SCR_M4C_NON_SCLR_RST_MASK,
-			SRC_SCR_M4_ENABLE_MASK);
-
-	return 0;
-}
-
-int arch_auxiliary_core_check_up(u32 core_id)
-{
-	struct src *src_reg = (struct src *)SRC_BASE_ADDR;
-	unsigned val;
-
-	val = readl(&src_reg->scr);
-
-	if (val & SRC_SCR_M4C_NON_SCLR_RST_MASK)
-		return 0;  /* assert in reset */
-
-	return 1;
-}
 #endif