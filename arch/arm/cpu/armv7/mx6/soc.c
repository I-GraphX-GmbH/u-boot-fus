/*
 * (C) Copyright 2007
 * Sascha Hauer, Pengutronix
 *
 * (C) Copyright 2009 Freescale Semiconductor, Inc.
 *
 * SPDX-License-Identifier:	GPL-2.0+
 */

#include <common.h>
#include <asm/armv7.h>
#include <asm/bootm.h>
#include <asm/pl310.h>
#include <asm/errno.h>
#include <asm/io.h>
#include <asm/arch/imx-regs.h>
#include <asm/arch/clock.h>
#include <asm/arch/sys_proto.h>
#include <asm/imx-common/boot_mode.h>
#include <asm/imx-common/dma.h>
#include <stdbool.h>
#include <asm/arch/mxc_hdmi.h>
#include <asm/arch/crm_regs.h>
<<<<<<< HEAD
=======
#include <asm/bootm.h>
#include <dm.h>
>>>>>>> 4d07f703
#include <imx_thermal.h>

enum ldo_reg {
	LDO_ARM,
	LDO_SOC,
	LDO_PU,
};

struct scu_regs {
	u32	ctrl;
	u32	config;
	u32	status;
	u32	invalidate;
	u32	fpga_rev;
};

#if defined(CONFIG_IMX6_THERMAL)
static const struct imx_thermal_plat imx6_thermal_plat = {
	.regs = (void *)ANATOP_BASE_ADDR,
	.fuse_bank = 1,
	.fuse_word = 6,
};

U_BOOT_DEVICE(imx6_thermal) = {
	.name = "imx_thermal",
	.platdata = &imx6_thermal_plat,
};
#endif

u32 get_nr_cpus(void)
{
	struct scu_regs *scu = (struct scu_regs *)SCU_BASE_ADDR;
	return readl(&scu->config) & 3;
}

u32 get_cpu_rev(void)
{
	struct anatop_regs *anatop = (struct anatop_regs *)ANATOP_BASE_ADDR;
	u32 reg = readl(&anatop->digprog_sololite);
	u32 type = ((reg >> 16) & 0xff);
	u32 major, cfg = 0;

	if (type != MXC_CPU_MX6SL) {
		reg = readl(&anatop->digprog);
		struct scu_regs *scu = (struct scu_regs *)SCU_BASE_ADDR;
		cfg = readl(&scu->config) & 3;
		type = ((reg >> 16) & 0xff);
		if (type == MXC_CPU_MX6DL) {
			if (!cfg)
				type = MXC_CPU_MX6SOLO;
		}

		if (type == MXC_CPU_MX6Q) {
			if (cfg == 1)
				type = MXC_CPU_MX6D;
		}

	}
	major = ((reg >> 8) & 0xff);
	if ((major >= 1) &&
	    ((type == MXC_CPU_MX6Q) || (type == MXC_CPU_MX6D))) {
		major--;
		type = MXC_CPU_MX6QP;
		if (cfg == 1)
			type = MXC_CPU_MX6DP;
	}
	reg &= 0xff;		/* mx6 silicon revision */
	return (type << 12) | (reg + (0x10 * (major + 1)));
}

/*
 * OCOTP_CFG3[17:16] (see Fusemap Description Table offset 0x440)
 * defines a 2-bit SPEED_GRADING
 */
#define OCOTP_CFG3_SPEED_SHIFT	16
#define OCOTP_CFG3_SPEED_800MHZ	0
#define OCOTP_CFG3_SPEED_850MHZ	1
#define OCOTP_CFG3_SPEED_1GHZ	2
#define OCOTP_CFG3_SPEED_1P2GHZ	3

/*
 * For i.MX6UL
 */
#define OCOTP_CFG3_SPEED_528MHZ 1
#define OCOTP_CFG3_SPEED_696MHZ 2

u32 get_cpu_speed_grade_hz(void)
{
	struct ocotp_regs *ocotp = (struct ocotp_regs *)OCOTP_BASE_ADDR;
	struct fuse_bank *bank = &ocotp->bank[0];
	struct fuse_bank0_regs *fuse =
		(struct fuse_bank0_regs *)bank->fuse_regs;
	uint32_t val;

	val = readl(&fuse->cfg3);
	val >>= OCOTP_CFG3_SPEED_SHIFT;
	val &= 0x3;

	/* UL: 2b'00: Reserved, 2b'01: 528MHz, 2b'10: 696MHz, 2b'11: Reserved */
	if (is_cpu_type(MXC_CPU_MX6UL)) {
		switch (val) {
		case 1:
			return 528000000;
		case 2:
			return 696000000;
		default:
			return 0;
		}
	}
	/* ULL: 2b'00: Reserved, 2b'01: 528MHz, 2b'10: 792MHz, 2b'11: 900MHz */
	if (is_cpu_type(MXC_CPU_MX6ULL)) {
		switch (val) {
		case 1:
			return 528000000;
		case 2:
			return 792000000;
		case 3:
			return 900000000;
		default:
			return 0;
		}
	}

	switch (val) {
	/* Valid for IMX6DQ */
	case OCOTP_CFG3_SPEED_1P2GHZ:
		if (is_cpu_type(MXC_CPU_MX6Q) || is_cpu_type(MXC_CPU_MX6D) ||
			is_cpu_type(MXC_CPU_MX6QP) || is_cpu_type(MXC_CPU_MX6DP))
			return 1200000000;
	/* Valid for IMX6SX/IMX6SDL/IMX6DQ */
	case OCOTP_CFG3_SPEED_1GHZ:
		return 996000000;
	/* Valid for IMX6DQ */
	case OCOTP_CFG3_SPEED_850MHZ:
		if (is_cpu_type(MXC_CPU_MX6Q) || is_cpu_type(MXC_CPU_MX6D) ||
			is_cpu_type(MXC_CPU_MX6QP) || is_cpu_type(MXC_CPU_MX6DP))
			return 852000000;
	/* Valid for IMX6SX/IMX6SDL/IMX6DQ */
	case OCOTP_CFG3_SPEED_800MHZ:
		return 792000000;
	}
	return 0;
}

/*
 * OCOTP_MEM0[7:6] (see Fusemap Description Table offset 0x480)
 * defines a 2-bit Temperature Grade
 *
 * return temperature grade and min/max temperature in celcius
 */
#define OCOTP_MEM0_TEMP_SHIFT          6

u32 get_cpu_temp_grade(int *minc, int *maxc)
{
	struct ocotp_regs *ocotp = (struct ocotp_regs *)OCOTP_BASE_ADDR;
	struct fuse_bank *bank = &ocotp->bank[1];
	struct fuse_bank1_regs *fuse =
		(struct fuse_bank1_regs *)bank->fuse_regs;
	uint32_t val;

	val = readl(&fuse->mem0);
	val >>= OCOTP_MEM0_TEMP_SHIFT;
	val &= 0x3;

	if (minc && maxc) {
		if (val == TEMP_AUTOMOTIVE) {
			*minc = -40;
			*maxc = 125;
		} else if (val == TEMP_INDUSTRIAL) {
			*minc = -40;
			*maxc = 105;
		} else if (val == TEMP_EXTCOMMERCIAL) {
			*minc = -20;
			*maxc = 105;
		} else {
			*minc = 0;
			*maxc = 95;
		}
	}
	return val;
}

#ifdef CONFIG_REVISION_TAG
u32 __weak get_board_rev(void)
{
	u32 cpurev = get_cpu_rev();
	u32 type = ((cpurev >> 12) & 0xff);
	if (type == MXC_CPU_MX6SOLO)
		cpurev = (MXC_CPU_MX6DL) << 12 | (cpurev & 0xFFF);

	if (type == MXC_CPU_MX6D)
		cpurev = (MXC_CPU_MX6Q) << 12 | (cpurev & 0xFFF);

	if (type == MXC_CPU_MX6QP || type == MXC_CPU_MX6DP)
		cpurev = (MXC_CPU_MX6Q) << 12 | ((cpurev + 0x10) & 0xFFF);

	return cpurev;
}
#endif

static void clear_ldo_ramp(void)
{
	struct anatop_regs *anatop = (struct anatop_regs *)ANATOP_BASE_ADDR;
	int reg;

	/* ROM may modify LDO ramp up time according to fuse setting, so in
	 * order to be in the safe side we neeed to reset these settings to
	 * match the reset value: 0'b00
	 */
	reg = readl(&anatop->ana_misc2);
	reg &= ~(0x3f << 24);
	writel(reg, &anatop->ana_misc2);
}

/*
 * Set the PMU_REG_CORE register
 *
 * Set LDO_SOC/PU/ARM regulators to the specified millivolt level.
 * Possible values are from 0.725V to 1.450V in steps of
 * 0.025V (25mV).
 */
static int set_ldo_voltage(enum ldo_reg ldo, u32 mv)
{
	struct anatop_regs *anatop = (struct anatop_regs *)ANATOP_BASE_ADDR;
	u32 val, step, old, reg = readl(&anatop->reg_core);
	u8 shift;

	if (mv < 725)
		val = 0x00;	/* Power gated off */
	else if (mv > 1450)
		val = 0x1F;	/* Power FET switched full on. No regulation */
	else
		val = (mv - 700) / 25;

	clear_ldo_ramp();

	switch (ldo) {
	case LDO_SOC:
		shift = 18;
		break;
	case LDO_PU:
		shift = 9;
		break;
	case LDO_ARM:
		shift = 0;
		break;
	default:
		return -EINVAL;
	}

	old = (reg & (0x1F << shift)) >> shift;
	step = abs(val - old);
	if (step == 0)
		return 0;

	reg = (reg & ~(0x1F << shift)) | (val << shift);
	writel(reg, &anatop->reg_core);

	/*
	 * The LDO ramp-up is based on 64 clock cycles of 24 MHz = 2.6 us per
	 * step
	 */
	udelay(3 * step);

	return 0;
}

static void set_ahb_rate(u32 val)
{
	struct mxc_ccm_reg *mxc_ccm = (struct mxc_ccm_reg *)CCM_BASE_ADDR;
	u32 reg, div;

	div = get_periph_clk() / val - 1;
	reg = readl(&mxc_ccm->cbcdr);

	writel((reg & (~MXC_CCM_CBCDR_AHB_PODF_MASK)) |
		(div << MXC_CCM_CBCDR_AHB_PODF_OFFSET), &mxc_ccm->cbcdr);
}

static void clear_mmdc_ch_mask(void)
{
	struct mxc_ccm_reg *mxc_ccm = (struct mxc_ccm_reg *)CCM_BASE_ADDR;
	u32 reg;
	reg = readl(&mxc_ccm->ccdr);

	/* Clear MMDC channel mask */
	if (is_cpu_type(MXC_CPU_MX6SX) || is_cpu_type(MXC_CPU_MX6UL) ||
	    is_cpu_type(MXC_CPU_MX6SL) || is_cpu_type(MXC_CPU_MX6ULL))
		reg &= ~(MXC_CCM_CCDR_MMDC_CH1_HS_MASK);
	else
		reg &= ~(MXC_CCM_CCDR_MMDC_CH1_HS_MASK | MXC_CCM_CCDR_MMDC_CH0_HS_MASK);
	writel(reg, &mxc_ccm->ccdr);
}

#ifdef CONFIG_MX6SL
static void set_preclk_from_osc(void)
{
	struct mxc_ccm_reg *mxc_ccm = (struct mxc_ccm_reg *)CCM_BASE_ADDR;
	u32 reg;

	reg = readl(&mxc_ccm->cscmr1);
	reg |= MXC_CCM_CSCMR1_PER_CLK_SEL_MASK;
	writel(reg, &mxc_ccm->cscmr1);
}
#endif

int arch_cpu_init(void)
{
	if (!is_cpu_type(MXC_CPU_MX6SL) && !is_cpu_type(MXC_CPU_MX6SX)
	    && !is_cpu_type(MXC_CPU_MX6UL) && !is_cpu_type(MXC_CPU_MX6ULL)) {
		/*
		 * imx6sl doesn't have pcie at all.
		 * this bit is not used by imx6sx anymore
		 */
		u32 val;

		/*
		 * There are about 0.02% percentage, random pcie link down
		 * when warm-reset is used.
		 * clear the ref_ssp_en bit16 of gpr1 to workaround it.
		 * then warm-reset imx6q/dl/solo again.
		 */
		val = readl(IOMUXC_BASE_ADDR + 0x4);
		if (val & (0x1 << 16)) {
			val &= ~(0x1 << 16);
			writel(val, IOMUXC_BASE_ADDR + 0x4);
			reset_cpu(0);
		}
	}

	init_aips();

	/* Need to clear MMDC_CHx_MASK to make warm reset work. */
	clear_mmdc_ch_mask();

	if (!is_cpu_type(MXC_CPU_MX6UL) && !is_cpu_type(MXC_CPU_MX6ULL)) {
		/*
		 * When low freq boot is enabled, ROM will not set AHB
		 * freq, so we need to ensure AHB freq is 132MHz in such
		 * scenario.
		 */
		if (mxc_get_clock(MXC_ARM_CLK) == 396000000)
			set_ahb_rate(132000000);
	}

	if (is_cpu_type(MXC_CPU_MX6UL)) {
		if (is_soc_rev(CHIP_REV_1_0)) {
			/*
			 * According to the design team's requirement on i.MX6UL,
			 * the PMIC_STBY_REQ PAD should be configured as open
			 * drain 100K (0x0000b8a0).
			 */
			writel(0x0000b8a0, IOMUXC_BASE_ADDR + 0x29c);
		} else {
			/*
			 * From TO1.1, SNVS adds internal pull up control for POR_B,
			 * the register filed is GPBIT[1:0], after system boot up,
			 * it can be set to 2b'01 to disable internal pull up.
			 * It can save about 30uA power in SNVS mode.
			 */
			writel((readl(MX6UL_SNVS_LP_BASE_ADDR + 0x10) & (~0x1400)) | 0x400,
				MX6UL_SNVS_LP_BASE_ADDR + 0x10);
		}
	}

	if (is_cpu_type(MXC_CPU_MX6ULL)) {
		/*
		 * GPBIT[1:0] is suggested to set to 2'b11:
		 * 2'b00 : always PUP100K
		 * 2'b01 : PUP100K when PMIC_ON_REQ or SOC_NOT_FAIL
		 * 2'b10 : always disable PUP100K
		 * 2'b11 : PDN100K when SOC_FAIL, PUP100K when SOC_NOT_FAIL
		 * register offset is different from i.MX6UL, since
		 * i.MX6UL is fixed by ECO.
		 */
		writel(readl(MX6UL_SNVS_LP_BASE_ADDR) |
			0x3, MX6UL_SNVS_LP_BASE_ADDR);
	}

		/* Set perclk to source from OSC 24MHz */
#if defined(CONFIG_MX6SL)
	set_preclk_from_osc();
#endif

		/* Set perclk to source from OSC 24MHz */
#if defined(CONFIG_MX6SL)
	set_preclk_from_osc();
#endif

	imx_set_wdog_powerdown(false); /* Disable PDE bit of WMCR register */

#ifdef CONFIG_APBH_DMA
	/* Start APBH DMA */
	mxs_dma_init();
#endif

#ifndef CONFIG_PCIE_IMX
	if (is_cpu_type(MXC_CPU_MX6SX))
		set_ldo_voltage(LDO_PU, 0);	/* Set LDO for PCIe to off */
#endif

	return 0;
}

int board_postclk_init(void)
{
	set_ldo_voltage(LDO_SOC, 1175);	/* Set VDDSOC to 1.175V */

	return 0;
}

#ifndef CONFIG_SYS_DCACHE_OFF
void enable_caches(void)
{
#if defined(CONFIG_SYS_ARM_CACHE_WRITETHROUGH)
	enum dcache_option option = DCACHE_WRITETHROUGH;
#else
	enum dcache_option option = DCACHE_WRITEBACK;
#endif

	/* Avoid random hang when download by usb */
	invalidate_dcache_all();

	/* Enable D-cache. I-cache is already enabled in start.S */
	dcache_enable();

	/* Enable caching on OCRAM and ROM */
	mmu_set_region_dcache_behaviour(ROMCP_ARB_BASE_ADDR,
					ROMCP_ARB_END_ADDR,
					option);
	mmu_set_region_dcache_behaviour(IRAM_BASE_ADDR,
					IRAM_SIZE,
					option);
}
#endif

#if defined(CONFIG_FEC_MXC)
void imx_get_mac_from_fuse(int dev_id, unsigned char *mac)
{
	struct ocotp_regs *ocotp = (struct ocotp_regs *)OCOTP_BASE_ADDR;
	struct fuse_bank *bank = &ocotp->bank[4];
	struct fuse_bank4_regs *fuse =
			(struct fuse_bank4_regs *)bank->fuse_regs;

	if ((is_cpu_type(MXC_CPU_MX6SX) || is_cpu_type(MXC_CPU_MX6UL) ||
	    is_cpu_type(MXC_CPU_MX6ULL)) && dev_id == 1) {
		u32 value = readl(&fuse->mac_addr2);
		mac[0] = value >> 24 ;
		mac[1] = value >> 16 ;
		mac[2] = value >> 8 ;
		mac[3] = value ;

		value = readl(&fuse->mac_addr1);
		mac[4] = value >> 24 ;
		mac[5] = value >> 16 ;

	} else {
		u32 value = readl(&fuse->mac_addr1);
		mac[0] = (value >> 8);
		mac[1] = value ;

		value = readl(&fuse->mac_addr0);
		mac[2] = value >> 24 ;
		mac[3] = value >> 16 ;
		mac[4] = value >> 8 ;
		mac[5] = value ;
	}

}
#endif

void boot_mode_apply(unsigned cfg_val)
{
	unsigned reg;
	struct src *psrc = (struct src *)SRC_BASE_ADDR;
	writel(cfg_val, &psrc->gpr9);
	reg = readl(&psrc->gpr10);
	if (cfg_val)
		reg |= 1 << 28;
	else
		reg &= ~(1 << 28);
	writel(reg, &psrc->gpr10);
}
/*
 * cfg_val will be used for
 * Boot_cfg4[7:0]:Boot_cfg3[7:0]:Boot_cfg2[7:0]:Boot_cfg1[7:0]
 * After reset, if GPR10[28] is 1, ROM will use GPR9[25:0]
 * instead of SBMR1 to determine the boot device.
 */
const struct boot_mode soc_boot_modes[] = {
	{"normal",	MAKE_CFGVAL(0x00, 0x00, 0x00, 0x00)},
	/* reserved value should start rom usb */
	{"usb",		MAKE_CFGVAL(0x01, 0x00, 0x00, 0x00)},
	{"sata",	MAKE_CFGVAL(0x20, 0x00, 0x00, 0x00)},
	{"ecspi1:0",	MAKE_CFGVAL(0x30, 0x00, 0x00, 0x08)},
	{"ecspi1:1",	MAKE_CFGVAL(0x30, 0x00, 0x00, 0x18)},
	{"ecspi1:2",	MAKE_CFGVAL(0x30, 0x00, 0x00, 0x28)},
	{"ecspi1:3",	MAKE_CFGVAL(0x30, 0x00, 0x00, 0x38)},
	/* 4 bit bus width */
	{"esdhc1",	MAKE_CFGVAL(0x40, 0x20, 0x00, 0x00)},
	{"esdhc2",	MAKE_CFGVAL(0x40, 0x28, 0x00, 0x00)},
	{"esdhc3",	MAKE_CFGVAL(0x40, 0x30, 0x00, 0x00)},
	{"esdhc4",	MAKE_CFGVAL(0x40, 0x38, 0x00, 0x00)},
	{NULL,		0},
};

void s_init(void)
{
	struct anatop_regs *anatop = (struct anatop_regs *)ANATOP_BASE_ADDR;
	struct mxc_ccm_reg *ccm = (struct mxc_ccm_reg *)CCM_BASE_ADDR;
	u32 mask480;
	u32 mask528;
	u32 reg, periph1, periph2;

	if (is_cpu_type(MXC_CPU_MX6SX) || is_cpu_type(MXC_CPU_MX6UL) ||
	    is_cpu_type(MXC_CPU_MX6ULL))
		return;

	/* Due to hardware limitation, on MX6Q we need to gate/ungate all PFDs
	 * to make sure PFD is working right, otherwise, PFDs may
	 * not output clock after reset, MX6DL and MX6SL have added 396M pfd
	 * workaround in ROM code, as bus clock need it
	 */

	mask480 = ANATOP_PFD_CLKGATE_MASK(0) |
		ANATOP_PFD_CLKGATE_MASK(1) |
		ANATOP_PFD_CLKGATE_MASK(2) |
		ANATOP_PFD_CLKGATE_MASK(3);
	mask528 = ANATOP_PFD_CLKGATE_MASK(1) |
		ANATOP_PFD_CLKGATE_MASK(3);

	reg = readl(&ccm->cbcmr);
	periph2 = ((reg & MXC_CCM_CBCMR_PRE_PERIPH2_CLK_SEL_MASK)
		>> MXC_CCM_CBCMR_PRE_PERIPH2_CLK_SEL_OFFSET);
	periph1 = ((reg & MXC_CCM_CBCMR_PRE_PERIPH_CLK_SEL_MASK)
		>> MXC_CCM_CBCMR_PRE_PERIPH_CLK_SEL_OFFSET);

	/* Checking if PLL2 PFD0 or PLL2 PFD2 is using for periph clock */
	if ((periph2 != 0x2) && (periph1 != 0x2))
		mask528 |= ANATOP_PFD_CLKGATE_MASK(0);

	if ((periph2 != 0x1) && (periph1 != 0x1) &&
		(periph2 != 0x3) && (periph1 != 0x3))
		mask528 |= ANATOP_PFD_CLKGATE_MASK(2);

	writel(mask480, &anatop->pfd_480_set);
	writel(mask528, &anatop->pfd_528_set);
	writel(mask480, &anatop->pfd_480_clr);
	writel(mask528, &anatop->pfd_528_clr);
}

#ifdef CONFIG_IMX_HDMI
void imx_enable_hdmi_phy(void)
{
	struct hdmi_regs *hdmi = (struct hdmi_regs *)HDMI_ARB_BASE_ADDR;
	u8 reg;
	reg = readb(&hdmi->phy_conf0);
	reg |= HDMI_PHY_CONF0_PDZ_MASK;
	writeb(reg, &hdmi->phy_conf0);
	udelay(3000);
	reg |= HDMI_PHY_CONF0_ENTMDS_MASK;
	writeb(reg, &hdmi->phy_conf0);
	udelay(3000);
	reg |= HDMI_PHY_CONF0_GEN2_TXPWRON_MASK;
	writeb(reg, &hdmi->phy_conf0);
	writeb(HDMI_MC_PHYRSTZ_ASSERT, &hdmi->mc_phyrstz);
}

void imx_setup_hdmi(void)
{
	struct mxc_ccm_reg *mxc_ccm = (struct mxc_ccm_reg *)CCM_BASE_ADDR;
	struct hdmi_regs *hdmi  = (struct hdmi_regs *)HDMI_ARB_BASE_ADDR;
	int reg, count;
	u8 val;

	/* Turn on HDMI PHY clock */
	reg = readl(&mxc_ccm->CCGR2);
	reg |=  MXC_CCM_CCGR2_HDMI_TX_IAHBCLK_MASK|
		 MXC_CCM_CCGR2_HDMI_TX_ISFRCLK_MASK;
	writel(reg, &mxc_ccm->CCGR2);
	writeb(HDMI_MC_PHYRSTZ_DEASSERT, &hdmi->mc_phyrstz);
	reg = readl(&mxc_ccm->chsccdr);
	reg &= ~(MXC_CCM_CHSCCDR_IPU1_DI0_PRE_CLK_SEL_MASK|
		 MXC_CCM_CHSCCDR_IPU1_DI0_PODF_MASK|
		 MXC_CCM_CHSCCDR_IPU1_DI0_CLK_SEL_MASK);
	reg |= (CHSCCDR_PODF_DIVIDE_BY_3
		 << MXC_CCM_CHSCCDR_IPU1_DI0_PODF_OFFSET)
		 |(CHSCCDR_IPU_PRE_CLK_540M_PFD
		 << MXC_CCM_CHSCCDR_IPU1_DI0_PRE_CLK_SEL_OFFSET);
	writel(reg, &mxc_ccm->chsccdr);

	/* Workaround to clear the overflow condition */
	if (readb(&hdmi->ih_fc_stat2) & HDMI_IH_FC_STAT2_OVERFLOW_MASK) {
		/* TMDS software reset */
		writeb((u8)~HDMI_MC_SWRSTZ_TMDSSWRST_REQ, &hdmi->mc_swrstz);
		val = readb(&hdmi->fc_invidconf);
		for (count = 0 ; count < 5 ; count++)
			writeb(val, &hdmi->fc_invidconf);
	}
}
#endif

#ifdef CONFIG_IMX_BOOTAUX
int arch_auxiliary_core_set_reset_address(u32 boot_private_data)
{
	u32 stack, pc;

	if (!boot_private_data)
		return 1;

	if (boot_private_data != M4_BOOTROM_BASE_ADDR) {
		stack = *(u32 *)boot_private_data;
		pc = *(u32 *)(boot_private_data + 4);

		/* Set the stack and pc to M4 bootROM */
		writel(stack, M4_BOOTROM_BASE_ADDR);
		writel(pc, M4_BOOTROM_BASE_ADDR + 4);
	}

	return 0;
}

void arch_auxiliary_core_set(u32 core_id, enum aux_state state)
{
	struct src *src_reg = (struct src *)SRC_BASE_ADDR;
	struct mxc_ccm_reg *mxc_ccm = (struct mxc_ccm_reg *)CCM_BASE_ADDR;

	if (state == aux_off || state == aux_stopped)
		/* Assert SW reset, i.e. stop M4 if running */
		setbits_le32(&src_reg->scr, 0x00000010);

	if (state == aux_off)
		/* Disable M4 */
		clrbits_le32(&src_reg->scr, 0x00400000);

	if (state == aux_off || state == aux_paused)
		/* Disable M4 clock */
		clrbits_le32(&mxc_ccm->CCGR3, MXC_CCM_CCGR3_M4_MASK);

	if (state == aux_stopped || state == aux_running)
		/* Enable M4 clock */
		setbits_le32(&mxc_ccm->CCGR3, MXC_CCM_CCGR3_M4_MASK);

	if (!(state == aux_off)) {
		/* Enable M4 */
		setbits_le32(&src_reg->scr, 0x00400000);
	}

	if (state == aux_running || state == aux_paused)
		/* Assert SW reset, i.e. stop M4 if running */
		clrbits_le32(&src_reg->scr, 0x00000010);
}

enum aux_state arch_auxiliary_core_get(u32 core_id)
{
	struct src *src_reg = (struct src *)SRC_BASE_ADDR;
	struct mxc_ccm_reg *mxc_ccm = (struct mxc_ccm_reg *)CCM_BASE_ADDR;
	int flags = 0;
	int reg = 0;

	reg = readl(&src_reg->scr);
	if (reg & 0x00000010)
		flags |= 0x4;
	if (reg & 0x00400000)
		flags |= 0x1;
	reg = readl(&mxc_ccm->CCGR3);
	if (reg & MXC_CCM_CCGR3_M4_MASK)
		flags |= 0x2;

	switch (flags)
	{
		case 0x4:
			return aux_off;
		case 0x7:
			return aux_stopped;
		case 0x3:
			return aux_running;
		case 0x1:
			return aux_paused;
	}

	return aux_undefined;
}
#endif

#ifndef CONFIG_SYS_L2CACHE_OFF
#ifndef CONFIG_MX6UL
#define IOMUXC_GPR11_L2CACHE_AS_OCRAM 0x00000002
void v7_outer_cache_enable(void)
{
	struct pl310_regs *const pl310 = (struct pl310_regs *)L2_PL310_BASE;
	unsigned int val, cache_id;

#if defined CONFIG_MX6SL
	struct iomuxc *iomux = (struct iomuxc *)IOMUXC_BASE_ADDR;
	val = readl(&iomux->gpr[11]);
	if (val & IOMUXC_GPR11_L2CACHE_AS_OCRAM) {
		/* L2 cache configured as OCRAM, reset it */
		val &= ~IOMUXC_GPR11_L2CACHE_AS_OCRAM;
		writel(val, &iomux->gpr[11]);
	}
#endif

	/* Must disable the L2 before changing the latency parameters */
	clrbits_le32(&pl310->pl310_ctrl, L2X0_CTRL_EN);

	writel(0x132, &pl310->pl310_tag_latency_ctrl);
	writel(0x132, &pl310->pl310_data_latency_ctrl);

	val = readl(&pl310->pl310_prefetch_ctrl);

	/* Turn on the L2 I/D prefetch, double linefill */
	/* Set prefetch offset with any value except 23 as per errata 765569 */
	val |= 0x7000000f;

	/*
	 * The L2 cache controller(PL310) version on the i.MX6D/Q is r3p1-50rel0
	 * The L2 cache controller(PL310) version on the i.MX6DL/SOLO/SL/SX/DQP
	 * is r3p2.
	 * But according to ARM PL310 errata: 752271
	 * ID: 752271: Double linefill feature can cause data corruption
	 * Fault Status: Present in: r3p0, r3p1, r3p1-50rel0. Fixed in r3p2
	 * Workaround: The only workaround to this erratum is to disable the
	 * double linefill feature. This is the default behavior.
	 */
	cache_id = readl(&pl310->pl310_cache_id);
	if (((cache_id & L2X0_CACHE_ID_PART_MASK) == L2X0_CACHE_ID_PART_L310)
	    && ((cache_id & L2X0_CACHE_ID_RTL_MASK) < L2X0_CACHE_ID_RTL_R3P2))
		val &= ~(1 << 30);
	writel(val, &pl310->pl310_prefetch_ctrl);

	val = readl(&pl310->pl310_power_ctrl);
	val |= L2X0_DYNAMIC_CLK_GATING_EN;
	val |= L2X0_STNDBY_MODE_EN;
	writel(val, &pl310->pl310_power_ctrl);

	setbits_le32(&pl310->pl310_ctrl, L2X0_CTRL_EN);
}

void v7_outer_cache_disable(void)
{
	struct pl310_regs *const pl310 = (struct pl310_regs *)L2_PL310_BASE;

	clrbits_le32(&pl310->pl310_ctrl, L2X0_CTRL_EN);
}
#endif
#endif /* !CONFIG_SYS_L2CACHE_OFF */<|MERGE_RESOLUTION|>--- conflicted
+++ resolved
@@ -21,11 +21,7 @@
 #include <stdbool.h>
 #include <asm/arch/mxc_hdmi.h>
 #include <asm/arch/crm_regs.h>
-<<<<<<< HEAD
-=======
-#include <asm/bootm.h>
 #include <dm.h>
->>>>>>> 4d07f703
 #include <imx_thermal.h>
 
 enum ldo_reg {
@@ -405,13 +401,8 @@
 			0x3, MX6UL_SNVS_LP_BASE_ADDR);
 	}
 
-		/* Set perclk to source from OSC 24MHz */
 #if defined(CONFIG_MX6SL)
-	set_preclk_from_osc();
-#endif
-
-		/* Set perclk to source from OSC 24MHz */
-#if defined(CONFIG_MX6SL)
+	/* Set perclk to source from OSC 24MHz */
 	set_preclk_from_osc();
 #endif
 
