/*
 * (C) Copyright 2007
 * Sascha Hauer, Pengutronix
 *
 * (C) Copyright 2009 Freescale Semiconductor, Inc.
 *
 * SPDX-License-Identifier:	GPL-2.0+
 */

#include <common.h>
#include <asm/errno.h>
#include <asm/io.h>
#include <asm/arch/imx-regs.h>
#include <asm/arch/clock.h>
#include <asm/arch/sys_proto.h>
#include <asm/imx-common/boot_mode.h>
#include <asm/imx-common/dma.h>
#include <asm/imx-common/hab.h>
#include <stdbool.h>
#include <asm/arch/mxc_hdmi.h>
#include <asm/arch/crm_regs.h>
#include <dm.h>
#include <imx_thermal.h>
#include <mmc.h>

enum ldo_reg {
	LDO_ARM,
	LDO_SOC,
	LDO_PU,
};

struct scu_regs {
	u32	ctrl;
	u32	config;
	u32	status;
	u32	invalidate;
	u32	fpga_rev;
};

#if defined(CONFIG_IMX_THERMAL)
static const struct imx_thermal_plat imx6_thermal_plat = {
	.regs = (void *)ANATOP_BASE_ADDR,
	.fuse_bank = 1,
	.fuse_word = 6,
};

U_BOOT_DEVICE(imx6_thermal) = {
	.name = "imx_thermal",
	.platdata = &imx6_thermal_plat,
};
#endif

#if defined(CONFIG_SECURE_BOOT)
struct imx_sec_config_fuse_t const imx_sec_config_fuse = {
	.bank = 0,
	.word = 6,
};
#endif

u32 get_nr_cpus(void)
{
	struct scu_regs *scu = (struct scu_regs *)SCU_BASE_ADDR;
	return readl(&scu->config) & 3;
}

u32 get_cpu_rev(void)
{
	struct anatop_regs *anatop = (struct anatop_regs *)ANATOP_BASE_ADDR;
	u32 reg = readl(&anatop->digprog_sololite);
	u32 type = ((reg >> 16) & 0xff);
	u32 major, cfg = 0;

	if (type != MXC_CPU_MX6SL) {
		reg = readl(&anatop->digprog);
		struct scu_regs *scu = (struct scu_regs *)SCU_BASE_ADDR;
		cfg = readl(&scu->config) & 3;
		type = ((reg >> 16) & 0xff);
		if (type == MXC_CPU_MX6DL) {
			if (!cfg)
				type = MXC_CPU_MX6SOLO;
		}

		if (type == MXC_CPU_MX6Q) {
			if (cfg == 1)
				type = MXC_CPU_MX6D;
		}

	}
	major = ((reg >> 8) & 0xff);
	if ((major >= 1) &&
	    ((type == MXC_CPU_MX6Q) || (type == MXC_CPU_MX6D))) {
		major--;
		type = MXC_CPU_MX6QP;
		if (cfg == 1)
			type = MXC_CPU_MX6DP;
	}
	reg &= 0xff;		/* mx6 silicon revision */
	return (type << 12) | (reg + (0x10 * (major + 1)));
}

/*
 * OCOTP_CFG3[17:16] (see Fusemap Description Table offset 0x440)
 * defines a 2-bit SPEED_GRADING
 */
#define OCOTP_CFG3_SPEED_SHIFT	16
#define OCOTP_CFG3_SPEED_800MHZ	0
#define OCOTP_CFG3_SPEED_850MHZ	1
#define OCOTP_CFG3_SPEED_1GHZ	2
#define OCOTP_CFG3_SPEED_1P2GHZ	3

/*
 * For i.MX6UL
 */
#define OCOTP_CFG3_SPEED_528MHZ 1
#define OCOTP_CFG3_SPEED_696MHZ 2

u32 get_cpu_speed_grade_hz(void)
{
	struct ocotp_regs *ocotp = (struct ocotp_regs *)OCOTP_BASE_ADDR;
	struct fuse_bank *bank = &ocotp->bank[0];
	struct fuse_bank0_regs *fuse =
		(struct fuse_bank0_regs *)bank->fuse_regs;
	uint32_t val;

	val = readl(&fuse->cfg3);
	val >>= OCOTP_CFG3_SPEED_SHIFT;
	val &= 0x3;

<<<<<<< HEAD
	/* UL: 2b'00: Reserved, 2b'01: 528MHz, 2b'10: 696MHz, 2b'11: Reserved */
	if (is_cpu_type(MXC_CPU_MX6UL)) {
		switch (val) {
		case 1:
			return 528000000;
		case 2:
			return 696000000;
		default:
			return 0;
		}
	}
	/* ULL: 2b'00: Reserved, 2b'01: 528MHz, 2b'10: 792MHz, 2b'11: 900MHz */
	if (is_cpu_type(MXC_CPU_MX6ULL)) {
		switch (val) {
		case 1:
			return 528000000;
		case 2:
			return 792000000;
		case 3:
			return 900000000;
		default:
			return 0;
		}
=======
	if (is_mx6ul()) {
		if (val == OCOTP_CFG3_SPEED_528MHZ)
			return 528000000;
		else if (val == OCOTP_CFG3_SPEED_696MHZ)
			return 69600000;
		else
			return 0;
>>>>>>> 81067b2b
	}

	switch (val) {
	/* Valid for IMX6DQ */
	case OCOTP_CFG3_SPEED_1P2GHZ:
<<<<<<< HEAD
		if (is_cpu_type(MXC_CPU_MX6Q) || is_cpu_type(MXC_CPU_MX6D) ||
			is_cpu_type(MXC_CPU_MX6QP) || is_cpu_type(MXC_CPU_MX6DP))
=======
		if (is_mx6dq() || is_mx6dqp())
>>>>>>> 81067b2b
			return 1200000000;
	/* Valid for IMX6SX/IMX6SDL/IMX6DQ */
	case OCOTP_CFG3_SPEED_1GHZ:
		return 996000000;
	/* Valid for IMX6DQ */
	case OCOTP_CFG3_SPEED_850MHZ:
<<<<<<< HEAD
		if (is_cpu_type(MXC_CPU_MX6Q) || is_cpu_type(MXC_CPU_MX6D) ||
			is_cpu_type(MXC_CPU_MX6QP) || is_cpu_type(MXC_CPU_MX6DP))
=======
		if (is_mx6dq() || is_mx6dqp())
>>>>>>> 81067b2b
			return 852000000;
	/* Valid for IMX6SX/IMX6SDL/IMX6DQ */
	case OCOTP_CFG3_SPEED_800MHZ:
		return 792000000;
	}
	return 0;
}

/*
 * OCOTP_MEM0[7:6] (see Fusemap Description Table offset 0x480)
 * defines a 2-bit Temperature Grade
 *
 * return temperature grade and min/max temperature in celcius
 */
#define OCOTP_MEM0_TEMP_SHIFT          6

u32 get_cpu_temp_grade(int *minc, int *maxc)
{
	struct ocotp_regs *ocotp = (struct ocotp_regs *)OCOTP_BASE_ADDR;
	struct fuse_bank *bank = &ocotp->bank[1];
	struct fuse_bank1_regs *fuse =
		(struct fuse_bank1_regs *)bank->fuse_regs;
	uint32_t val;

	val = readl(&fuse->mem0);
	val >>= OCOTP_MEM0_TEMP_SHIFT;
	val &= 0x3;

	if (minc && maxc) {
		if (val == TEMP_AUTOMOTIVE) {
			*minc = -40;
			*maxc = 125;
		} else if (val == TEMP_INDUSTRIAL) {
			*minc = -40;
			*maxc = 105;
		} else if (val == TEMP_EXTCOMMERCIAL) {
			*minc = -20;
			*maxc = 105;
		} else {
			*minc = 0;
			*maxc = 95;
		}
	}
	return val;
}

#ifdef CONFIG_REVISION_TAG
u32 __weak get_board_rev(void)
{
	u32 cpurev = get_cpu_rev();
	u32 type = ((cpurev >> 12) & 0xff);
	if (type == MXC_CPU_MX6SOLO)
		cpurev = (MXC_CPU_MX6DL) << 12 | (cpurev & 0xFFF);

	if (type == MXC_CPU_MX6D)
		cpurev = (MXC_CPU_MX6Q) << 12 | (cpurev & 0xFFF);

	if (type == MXC_CPU_MX6QP || type == MXC_CPU_MX6DP)
		cpurev = (MXC_CPU_MX6Q) << 12 | ((cpurev + 0x10) & 0xFFF);

	return cpurev;
}
#endif

static void clear_ldo_ramp(void)
{
	struct anatop_regs *anatop = (struct anatop_regs *)ANATOP_BASE_ADDR;
	int reg;

	/* ROM may modify LDO ramp up time according to fuse setting, so in
	 * order to be in the safe side we neeed to reset these settings to
	 * match the reset value: 0'b00
	 */
	reg = readl(&anatop->ana_misc2);
	reg &= ~(0x3f << 24);
	writel(reg, &anatop->ana_misc2);
}

/*
 * Set the PMU_REG_CORE register
 *
 * Set LDO_SOC/PU/ARM regulators to the specified millivolt level.
 * Possible values are from 0.725V to 1.450V in steps of
 * 0.025V (25mV).
 */
static int set_ldo_voltage(enum ldo_reg ldo, u32 mv)
{
	struct anatop_regs *anatop = (struct anatop_regs *)ANATOP_BASE_ADDR;
	u32 val, step, old, reg = readl(&anatop->reg_core);
	u8 shift;

	if (mv < 725)
		val = 0x00;	/* Power gated off */
	else if (mv > 1450)
		val = 0x1F;	/* Power FET switched full on. No regulation */
	else
		val = (mv - 700) / 25;

	clear_ldo_ramp();

	switch (ldo) {
	case LDO_SOC:
		shift = 18;
		break;
	case LDO_PU:
		shift = 9;
		break;
	case LDO_ARM:
		shift = 0;
		break;
	default:
		return -EINVAL;
	}

	old = (reg & (0x1F << shift)) >> shift;
	step = abs(val - old);
	if (step == 0)
		return 0;

	reg = (reg & ~(0x1F << shift)) | (val << shift);
	writel(reg, &anatop->reg_core);

	/*
	 * The LDO ramp-up is based on 64 clock cycles of 24 MHz = 2.6 us per
	 * step
	 */
	udelay(3 * step);

	return 0;
}

static void set_ahb_rate(u32 val)
{
	struct mxc_ccm_reg *mxc_ccm = (struct mxc_ccm_reg *)CCM_BASE_ADDR;
	u32 reg, div;

	div = get_periph_clk() / val - 1;
	reg = readl(&mxc_ccm->cbcdr);

	writel((reg & (~MXC_CCM_CBCDR_AHB_PODF_MASK)) |
		(div << MXC_CCM_CBCDR_AHB_PODF_OFFSET), &mxc_ccm->cbcdr);
}

static void clear_mmdc_ch_mask(void)
{
	struct mxc_ccm_reg *mxc_ccm = (struct mxc_ccm_reg *)CCM_BASE_ADDR;
	u32 reg;
	reg = readl(&mxc_ccm->ccdr);

	/* Clear MMDC channel mask */
<<<<<<< HEAD
	if (is_cpu_type(MXC_CPU_MX6SX) || is_cpu_type(MXC_CPU_MX6UL) ||
	    is_cpu_type(MXC_CPU_MX6SL) || is_cpu_type(MXC_CPU_MX6ULL))
=======
	if (is_mx6sx() || is_mx6ul() || is_mx6sl())
>>>>>>> 81067b2b
		reg &= ~(MXC_CCM_CCDR_MMDC_CH1_HS_MASK);
	else
		reg &= ~(MXC_CCM_CCDR_MMDC_CH1_HS_MASK | MXC_CCM_CCDR_MMDC_CH0_HS_MASK);
	writel(reg, &mxc_ccm->ccdr);
}

static void init_bandgap(void)
{
	struct anatop_regs *anatop = (struct anatop_regs *)ANATOP_BASE_ADDR;
	/*
	 * Ensure the bandgap has stabilized.
	 */
	while (!(readl(&anatop->ana_misc0) & 0x80))
		;
	/*
	 * For best noise performance of the analog blocks using the
	 * outputs of the bandgap, the reftop_selfbiasoff bit should
	 * be set.
	 */
	writel(BM_ANADIG_ANA_MISC0_REFTOP_SELBIASOFF, &anatop->ana_misc0_set);
}


#ifdef CONFIG_MX6SL
static void set_preclk_from_osc(void)
{
	struct mxc_ccm_reg *mxc_ccm = (struct mxc_ccm_reg *)CCM_BASE_ADDR;
	u32 reg;

	reg = readl(&mxc_ccm->cscmr1);
	reg |= MXC_CCM_CSCMR1_PER_CLK_SEL_MASK;
	writel(reg, &mxc_ccm->cscmr1);
}
#endif

int arch_cpu_init(void)
{
	if (!is_cpu_type(MXC_CPU_MX6SL) && !is_cpu_type(MXC_CPU_MX6SX)
	    && !is_cpu_type(MXC_CPU_MX6UL) && !is_cpu_type(MXC_CPU_MX6ULL)) {
		/*
		 * imx6sl doesn't have pcie at all.
		 * this bit is not used by imx6sx anymore
		 */
		u32 val;

		/*
		 * There are about 0.02% percentage, random pcie link down
		 * when warm-reset is used.
		 * clear the ref_ssp_en bit16 of gpr1 to workaround it.
		 * then warm-reset imx6q/dl/solo again.
		 */
		val = readl(IOMUXC_BASE_ADDR + 0x4);
		if (val & (0x1 << 16)) {
			val &= ~(0x1 << 16);
			writel(val, IOMUXC_BASE_ADDR + 0x4);
			reset_cpu(0);
		}
	}

	init_aips();

	/* Need to clear MMDC_CHx_MASK to make warm reset work. */
	clear_mmdc_ch_mask();

	/*
	 * Disable self-bias circuit in the analog bandap.
	 * The self-bias circuit is used by the bandgap during startup.
	 * This bit should be set after the bandgap has initialized.
	 */
	init_bandgap();

	if (!is_cpu_type(MXC_CPU_MX6UL) && !is_cpu_type(MXC_CPU_MX6ULL)) {
		/*
		 * When low freq boot is enabled, ROM will not set AHB
		 * freq, so we need to ensure AHB freq is 132MHz in such
		 * scenario.
		 *
		 * To i.MX6UL, when power up, default ARM core and
		 * AHB rate is 396M and 132M.
		 */
		if (mxc_get_clock(MXC_ARM_CLK) == 396000000)
			set_ahb_rate(132000000);
	}

	if (is_cpu_type(MXC_CPU_MX6UL)) {
		if (is_soc_rev(CHIP_REV_1_0)) {
			/*
			 * According to the design team's requirement on i.MX6UL,
			 * the PMIC_STBY_REQ PAD should be configured as open
			 * drain 100K (0x0000b8a0).
			 */
			writel(0x0000b8a0, IOMUXC_BASE_ADDR + 0x29c);
		} else {
			/*
			 * From TO1.1, SNVS adds internal pull up control for POR_B,
			 * the register filed is GPBIT[1:0], after system boot up,
			 * it can be set to 2b'01 to disable internal pull up.
			 * It can save about 30uA power in SNVS mode.
			 */
			writel((readl(MX6UL_SNVS_LP_BASE_ADDR + 0x10) & (~0x1400)) | 0x400,
				MX6UL_SNVS_LP_BASE_ADDR + 0x10);
		}
	}

	if (is_cpu_type(MXC_CPU_MX6ULL)) {
		/*
		 * GPBIT[1:0] is suggested to set to 2'b11:
		 * 2'b00 : always PUP100K
		 * 2'b01 : PUP100K when PMIC_ON_REQ or SOC_NOT_FAIL
		 * 2'b10 : always disable PUP100K
		 * 2'b11 : PDN100K when SOC_FAIL, PUP100K when SOC_NOT_FAIL
		 * register offset is different from i.MX6UL, since
		 * i.MX6UL is fixed by ECO.
		 */
		writel(readl(MX6UL_SNVS_LP_BASE_ADDR) |
			0x3, MX6UL_SNVS_LP_BASE_ADDR);
	}

#if defined(CONFIG_MX6SL)
	/* Set perclk to source from OSC 24MHz */
	set_preclk_from_osc();
#endif

	imx_set_wdog_powerdown(false); /* Disable PDE bit of WMCR register */

#ifdef CONFIG_APBH_DMA
	/* Start APBH DMA */
	mxs_dma_init();
#endif

#ifndef CONFIG_PCIE_IMX
	if (is_cpu_type(MXC_CPU_MX6SX))
		set_ldo_voltage(LDO_PU, 0);	/* Set LDO for PCIe to off */
#endif

	init_src();

	return 0;
}

#ifdef CONFIG_ENV_IS_IN_MMC
__weak int board_mmc_get_env_dev(int devno)
{
	return CONFIG_SYS_MMC_ENV_DEV;
}

static int mmc_get_boot_dev(void)
{
	struct src *src_regs = (struct src *)SRC_BASE_ADDR;
	u32 soc_sbmr = readl(&src_regs->sbmr1);
	u32 bootsel;
	int devno;

	/*
	 * Refer to
	 * "i.MX 6Dual/6Quad Applications Processor Reference Manual"
	 * Chapter "8.5.3.1 Expansion Device eFUSE Configuration"
	 * i.MX6SL/SX/UL has same layout.
	 */
	bootsel = (soc_sbmr & 0x000000FF) >> 6;

	/* No boot from sd/mmc */
	if (bootsel != 1)
		return -1;

	/* BOOT_CFG2[3] and BOOT_CFG2[4] */
	devno = (soc_sbmr & 0x00001800) >> 11;

	return devno;
}

int mmc_get_env_dev(void)
{
	int devno = mmc_get_boot_dev();

	/* If not boot from sd/mmc, use default value */
	if (devno < 0)
		return CONFIG_SYS_MMC_ENV_DEV;

	return board_mmc_get_env_dev(devno);
}

#ifdef CONFIG_SYS_MMC_ENV_PART
__weak int board_mmc_get_env_part(int devno)
{
	return CONFIG_SYS_MMC_ENV_PART;
}

uint mmc_get_env_part(struct mmc *mmc)
{
	int devno = mmc_get_boot_dev();

	/* If not boot from sd/mmc, use default value */
	if (devno < 0)
		return CONFIG_SYS_MMC_ENV_PART;

	return board_mmc_get_env_part(devno);
}
#endif
#endif

int board_postclk_init(void)
{
	set_ldo_voltage(LDO_SOC, 1175);	/* Set VDDSOC to 1.175V */

	return 0;
}

#if defined(CONFIG_FEC_MXC)
void imx_get_mac_from_fuse(int dev_id, unsigned char *mac)
{
	struct ocotp_regs *ocotp = (struct ocotp_regs *)OCOTP_BASE_ADDR;
	struct fuse_bank *bank = &ocotp->bank[4];
	struct fuse_bank4_regs *fuse =
			(struct fuse_bank4_regs *)bank->fuse_regs;

<<<<<<< HEAD
	if ((is_cpu_type(MXC_CPU_MX6SX) || is_cpu_type(MXC_CPU_MX6UL) ||
	    is_cpu_type(MXC_CPU_MX6ULL)) && dev_id == 1) {
=======
	if ((is_mx6sx() || is_mx6ul()) && dev_id == 1) {
>>>>>>> 81067b2b
		u32 value = readl(&fuse->mac_addr2);
		mac[0] = value >> 24 ;
		mac[1] = value >> 16 ;
		mac[2] = value >> 8 ;
		mac[3] = value ;

		value = readl(&fuse->mac_addr1);
		mac[4] = value >> 24 ;
		mac[5] = value >> 16 ;
	} else {
		u32 value = readl(&fuse->mac_addr1);
		mac[0] = (value >> 8);
		mac[1] = value ;

		value = readl(&fuse->mac_addr0);
		mac[2] = value >> 24 ;
		mac[3] = value >> 16 ;
		mac[4] = value >> 8 ;
		mac[5] = value ;
	}

}
#endif

/*
 * cfg_val will be used for
 * Boot_cfg4[7:0]:Boot_cfg3[7:0]:Boot_cfg2[7:0]:Boot_cfg1[7:0]
 * After reset, if GPR10[28] is 1, ROM will use GPR9[25:0]
 * instead of SBMR1 to determine the boot device.
 */
const struct boot_mode soc_boot_modes[] = {
	{"normal",	MAKE_CFGVAL(0x00, 0x00, 0x00, 0x00)},
	/* reserved value should start rom usb */
	{"usb",		MAKE_CFGVAL(0x01, 0x00, 0x00, 0x00)},
	{"sata",	MAKE_CFGVAL(0x20, 0x00, 0x00, 0x00)},
	{"ecspi1:0",	MAKE_CFGVAL(0x30, 0x00, 0x00, 0x08)},
	{"ecspi1:1",	MAKE_CFGVAL(0x30, 0x00, 0x00, 0x18)},
	{"ecspi1:2",	MAKE_CFGVAL(0x30, 0x00, 0x00, 0x28)},
	{"ecspi1:3",	MAKE_CFGVAL(0x30, 0x00, 0x00, 0x38)},
	/* 4 bit bus width */
	{"esdhc1",	MAKE_CFGVAL(0x40, 0x20, 0x00, 0x00)},
	{"esdhc2",	MAKE_CFGVAL(0x40, 0x28, 0x00, 0x00)},
	{"esdhc3",	MAKE_CFGVAL(0x40, 0x30, 0x00, 0x00)},
	{"esdhc4",	MAKE_CFGVAL(0x40, 0x38, 0x00, 0x00)},
	{NULL,		0},
};

void reset_misc(void)
{
#ifdef CONFIG_VIDEO_MXS
	lcdif_power_down();
#endif
}

void s_init(void)
{
	struct anatop_regs *anatop = (struct anatop_regs *)ANATOP_BASE_ADDR;
	struct mxc_ccm_reg *ccm = (struct mxc_ccm_reg *)CCM_BASE_ADDR;
	u32 mask480;
	u32 mask528;
	u32 reg, periph1, periph2;

<<<<<<< HEAD
	if (is_cpu_type(MXC_CPU_MX6SX) || is_cpu_type(MXC_CPU_MX6UL) ||
	    is_cpu_type(MXC_CPU_MX6ULL))
=======
	if (is_mx6sx() || is_mx6ul())
>>>>>>> 81067b2b
		return;

	/* Due to hardware limitation, on MX6Q we need to gate/ungate all PFDs
	 * to make sure PFD is working right, otherwise, PFDs may
	 * not output clock after reset, MX6DL and MX6SL have added 396M pfd
	 * workaround in ROM code, as bus clock need it
	 */

	mask480 = ANATOP_PFD_CLKGATE_MASK(0) |
		ANATOP_PFD_CLKGATE_MASK(1) |
		ANATOP_PFD_CLKGATE_MASK(2) |
		ANATOP_PFD_CLKGATE_MASK(3);
	mask528 = ANATOP_PFD_CLKGATE_MASK(1) |
		ANATOP_PFD_CLKGATE_MASK(3);

	reg = readl(&ccm->cbcmr);
	periph2 = ((reg & MXC_CCM_CBCMR_PRE_PERIPH2_CLK_SEL_MASK)
		>> MXC_CCM_CBCMR_PRE_PERIPH2_CLK_SEL_OFFSET);
	periph1 = ((reg & MXC_CCM_CBCMR_PRE_PERIPH_CLK_SEL_MASK)
		>> MXC_CCM_CBCMR_PRE_PERIPH_CLK_SEL_OFFSET);

	/* Checking if PLL2 PFD0 or PLL2 PFD2 is using for periph clock */
	if ((periph2 != 0x2) && (periph1 != 0x2))
		mask528 |= ANATOP_PFD_CLKGATE_MASK(0);

	if ((periph2 != 0x1) && (periph1 != 0x1) &&
		(periph2 != 0x3) && (periph1 != 0x3))
		mask528 |= ANATOP_PFD_CLKGATE_MASK(2);

	writel(mask480, &anatop->pfd_480_set);
	writel(mask528, &anatop->pfd_528_set);
	writel(mask480, &anatop->pfd_480_clr);
	writel(mask528, &anatop->pfd_528_clr);
}

#ifdef CONFIG_IMX_HDMI
void imx_enable_hdmi_phy(void)
{
	struct hdmi_regs *hdmi = (struct hdmi_regs *)HDMI_ARB_BASE_ADDR;
	u8 reg;
	reg = readb(&hdmi->phy_conf0);
	reg |= HDMI_PHY_CONF0_PDZ_MASK;
	writeb(reg, &hdmi->phy_conf0);
	udelay(3000);
	reg |= HDMI_PHY_CONF0_ENTMDS_MASK;
	writeb(reg, &hdmi->phy_conf0);
	udelay(3000);
	reg |= HDMI_PHY_CONF0_GEN2_TXPWRON_MASK;
	writeb(reg, &hdmi->phy_conf0);
	writeb(HDMI_MC_PHYRSTZ_ASSERT, &hdmi->mc_phyrstz);
}

void imx_setup_hdmi(void)
{
	struct mxc_ccm_reg *mxc_ccm = (struct mxc_ccm_reg *)CCM_BASE_ADDR;
	struct hdmi_regs *hdmi  = (struct hdmi_regs *)HDMI_ARB_BASE_ADDR;
	int reg, count;
	u8 val;

	/* Turn on HDMI PHY clock */
	reg = readl(&mxc_ccm->CCGR2);
	reg |=  MXC_CCM_CCGR2_HDMI_TX_IAHBCLK_MASK|
		 MXC_CCM_CCGR2_HDMI_TX_ISFRCLK_MASK;
	writel(reg, &mxc_ccm->CCGR2);
	writeb(HDMI_MC_PHYRSTZ_DEASSERT, &hdmi->mc_phyrstz);
	reg = readl(&mxc_ccm->chsccdr);
	reg &= ~(MXC_CCM_CHSCCDR_IPU1_DI0_PRE_CLK_SEL_MASK|
		 MXC_CCM_CHSCCDR_IPU1_DI0_PODF_MASK|
		 MXC_CCM_CHSCCDR_IPU1_DI0_CLK_SEL_MASK);
	reg |= (CHSCCDR_PODF_DIVIDE_BY_3
		 << MXC_CCM_CHSCCDR_IPU1_DI0_PODF_OFFSET)
		 |(CHSCCDR_IPU_PRE_CLK_540M_PFD
		 << MXC_CCM_CHSCCDR_IPU1_DI0_PRE_CLK_SEL_OFFSET);
	writel(reg, &mxc_ccm->chsccdr);

	/* Workaround to clear the overflow condition */
	if (readb(&hdmi->ih_fc_stat2) & HDMI_IH_FC_STAT2_OVERFLOW_MASK) {
		/* TMDS software reset */
		writeb((u8)~HDMI_MC_SWRSTZ_TMDSSWRST_REQ, &hdmi->mc_swrstz);
		val = readb(&hdmi->fc_invidconf);
		for (count = 0 ; count < 5 ; count++)
			writeb(val, &hdmi->fc_invidconf);
	}
}
#endif

#ifdef CONFIG_IMX_BOOTAUX
int arch_auxiliary_core_set_reset_address(u32 boot_private_data)
{
	u32 stack, pc;

	if (!boot_private_data)
		return 1;

	if (boot_private_data != M4_BOOTROM_BASE_ADDR) {
		stack = *(u32 *)boot_private_data;
		pc = *(u32 *)(boot_private_data + 4);

		/* Set the stack and pc to M4 bootROM */
		writel(stack, M4_BOOTROM_BASE_ADDR);
		writel(pc, M4_BOOTROM_BASE_ADDR + 4);
	}

	return 0;
}

void arch_auxiliary_core_set(u32 core_id, enum aux_state state)
{
	struct src *src_reg = (struct src *)SRC_BASE_ADDR;
	struct mxc_ccm_reg *mxc_ccm = (struct mxc_ccm_reg *)CCM_BASE_ADDR;

	if (state == aux_off || state == aux_stopped)
		/* Assert SW reset, i.e. stop M4 if running */
		setbits_le32(&src_reg->scr, 0x00000010);

	if (state == aux_off)
		/* Disable M4 */
		clrbits_le32(&src_reg->scr, 0x00400000);

	if (state == aux_off || state == aux_paused)
		/* Disable M4 clock */
		clrbits_le32(&mxc_ccm->CCGR3, MXC_CCM_CCGR3_M4_MASK);

	if (state == aux_stopped || state == aux_running)
		/* Enable M4 clock */
		setbits_le32(&mxc_ccm->CCGR3, MXC_CCM_CCGR3_M4_MASK);

	if (!(state == aux_off)) {
		/* Enable M4 */
		setbits_le32(&src_reg->scr, 0x00400000);
	}

	if (state == aux_running || state == aux_paused)
		/* Assert SW reset, i.e. stop M4 if running */
		clrbits_le32(&src_reg->scr, 0x00000010);
}

enum aux_state arch_auxiliary_core_get(u32 core_id)
{
	struct src *src_reg = (struct src *)SRC_BASE_ADDR;
	struct mxc_ccm_reg *mxc_ccm = (struct mxc_ccm_reg *)CCM_BASE_ADDR;
	int flags = 0;
	int reg = 0;

	reg = readl(&src_reg->scr);
	if (reg & 0x00000010)
		flags |= 0x4;
	if (reg & 0x00400000)
		flags |= 0x1;
	reg = readl(&mxc_ccm->CCGR3);
	if (reg & MXC_CCM_CCGR3_M4_MASK)
		flags |= 0x2;

	switch (flags)
	{
		case 0x4:
			return aux_off;
		case 0x7:
			return aux_stopped;
		case 0x3:
			return aux_running;
		case 0x1:
			return aux_paused;
	}

	return aux_undefined;
}
#endif<|MERGE_RESOLUTION|>--- conflicted
+++ resolved
@@ -126,9 +126,8 @@
 	val >>= OCOTP_CFG3_SPEED_SHIFT;
 	val &= 0x3;
 
-<<<<<<< HEAD
 	/* UL: 2b'00: Reserved, 2b'01: 528MHz, 2b'10: 696MHz, 2b'11: Reserved */
-	if (is_cpu_type(MXC_CPU_MX6UL)) {
+	if (is_mx6ul()) {
 		switch (val) {
 		case 1:
 			return 528000000;
@@ -139,7 +138,7 @@
 		}
 	}
 	/* ULL: 2b'00: Reserved, 2b'01: 528MHz, 2b'10: 792MHz, 2b'11: 900MHz */
-	if (is_cpu_type(MXC_CPU_MX6ULL)) {
+	if (is_mx6ull()) {
 		switch (val) {
 		case 1:
 			return 528000000;
@@ -150,38 +149,19 @@
 		default:
 			return 0;
 		}
-=======
-	if (is_mx6ul()) {
-		if (val == OCOTP_CFG3_SPEED_528MHZ)
-			return 528000000;
-		else if (val == OCOTP_CFG3_SPEED_696MHZ)
-			return 69600000;
-		else
-			return 0;
->>>>>>> 81067b2b
 	}
 
 	switch (val) {
 	/* Valid for IMX6DQ */
 	case OCOTP_CFG3_SPEED_1P2GHZ:
-<<<<<<< HEAD
-		if (is_cpu_type(MXC_CPU_MX6Q) || is_cpu_type(MXC_CPU_MX6D) ||
-			is_cpu_type(MXC_CPU_MX6QP) || is_cpu_type(MXC_CPU_MX6DP))
-=======
 		if (is_mx6dq() || is_mx6dqp())
->>>>>>> 81067b2b
 			return 1200000000;
 	/* Valid for IMX6SX/IMX6SDL/IMX6DQ */
 	case OCOTP_CFG3_SPEED_1GHZ:
 		return 996000000;
 	/* Valid for IMX6DQ */
 	case OCOTP_CFG3_SPEED_850MHZ:
-<<<<<<< HEAD
-		if (is_cpu_type(MXC_CPU_MX6Q) || is_cpu_type(MXC_CPU_MX6D) ||
-			is_cpu_type(MXC_CPU_MX6QP) || is_cpu_type(MXC_CPU_MX6DP))
-=======
 		if (is_mx6dq() || is_mx6dqp())
->>>>>>> 81067b2b
 			return 852000000;
 	/* Valid for IMX6SX/IMX6SDL/IMX6DQ */
 	case OCOTP_CFG3_SPEED_800MHZ:
@@ -332,12 +312,7 @@
 	reg = readl(&mxc_ccm->ccdr);
 
 	/* Clear MMDC channel mask */
-<<<<<<< HEAD
-	if (is_cpu_type(MXC_CPU_MX6SX) || is_cpu_type(MXC_CPU_MX6UL) ||
-	    is_cpu_type(MXC_CPU_MX6SL) || is_cpu_type(MXC_CPU_MX6ULL))
-=======
-	if (is_mx6sx() || is_mx6ul() || is_mx6sl())
->>>>>>> 81067b2b
+	if (is_mx6sx() || is_mx6ul() || is_mx6sl() || is_mx6ull())
 		reg &= ~(MXC_CCM_CCDR_MMDC_CH1_HS_MASK);
 	else
 		reg &= ~(MXC_CCM_CCDR_MMDC_CH1_HS_MASK | MXC_CCM_CCDR_MMDC_CH0_HS_MASK);
@@ -375,8 +350,7 @@
 
 int arch_cpu_init(void)
 {
-	if (!is_cpu_type(MXC_CPU_MX6SL) && !is_cpu_type(MXC_CPU_MX6SX)
-	    && !is_cpu_type(MXC_CPU_MX6UL) && !is_cpu_type(MXC_CPU_MX6ULL)) {
+	if (!is_mx6sl() && !is_mx6sx() && !is_mx6ul() && !is_mx6ull()) {
 		/*
 		 * imx6sl doesn't have pcie at all.
 		 * this bit is not used by imx6sx anymore
@@ -409,7 +383,7 @@
 	 */
 	init_bandgap();
 
-	if (!is_cpu_type(MXC_CPU_MX6UL) && !is_cpu_type(MXC_CPU_MX6ULL)) {
+	if (!is_mx6ul() && !is_mx6ull()) {
 		/*
 		 * When low freq boot is enabled, ROM will not set AHB
 		 * freq, so we need to ensure AHB freq is 132MHz in such
@@ -422,7 +396,7 @@
 			set_ahb_rate(132000000);
 	}
 
-	if (is_cpu_type(MXC_CPU_MX6UL)) {
+	if (is_mx6ul()) {
 		if (is_soc_rev(CHIP_REV_1_0)) {
 			/*
 			 * According to the design team's requirement on i.MX6UL,
@@ -442,7 +416,7 @@
 		}
 	}
 
-	if (is_cpu_type(MXC_CPU_MX6ULL)) {
+	if (is_mx6ull()) {
 		/*
 		 * GPBIT[1:0] is suggested to set to 2'b11:
 		 * 2'b00 : always PUP100K
@@ -469,7 +443,7 @@
 #endif
 
 #ifndef CONFIG_PCIE_IMX
-	if (is_cpu_type(MXC_CPU_MX6SX))
+	if (is_mx6sx())
 		set_ldo_voltage(LDO_PU, 0);	/* Set LDO for PCIe to off */
 #endif
 
@@ -554,12 +528,7 @@
 	struct fuse_bank4_regs *fuse =
 			(struct fuse_bank4_regs *)bank->fuse_regs;
 
-<<<<<<< HEAD
-	if ((is_cpu_type(MXC_CPU_MX6SX) || is_cpu_type(MXC_CPU_MX6UL) ||
-	    is_cpu_type(MXC_CPU_MX6ULL)) && dev_id == 1) {
-=======
-	if ((is_mx6sx() || is_mx6ul()) && dev_id == 1) {
->>>>>>> 81067b2b
+	if ((is_mx6sx() || is_mx6ul() || is_mx6ull()) && dev_id == 1) {
 		u32 value = readl(&fuse->mac_addr2);
 		mac[0] = value >> 24 ;
 		mac[1] = value >> 16 ;
@@ -622,12 +591,7 @@
 	u32 mask528;
 	u32 reg, periph1, periph2;
 
-<<<<<<< HEAD
-	if (is_cpu_type(MXC_CPU_MX6SX) || is_cpu_type(MXC_CPU_MX6UL) ||
-	    is_cpu_type(MXC_CPU_MX6ULL))
-=======
-	if (is_mx6sx() || is_mx6ul())
->>>>>>> 81067b2b
+	if (is_mx6sx() || is_mx6ul() || is_mx6ull())
 		return;
 
 	/* Due to hardware limitation, on MX6Q we need to gate/ungate all PFDs
