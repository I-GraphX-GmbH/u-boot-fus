--- conflicted
+++ resolved
@@ -222,68 +222,6 @@
 }
 #endif
 
-<<<<<<< HEAD
-=======
-void init_aips(void)
-{
-	struct aipstz_regs *aips1, *aips2;
-#ifdef CONFIG_MX6SX
-	struct aipstz_regs *aips3;
-#endif
-
-	aips1 = (struct aipstz_regs *)AIPS1_BASE_ADDR;
-	aips2 = (struct aipstz_regs *)AIPS2_BASE_ADDR;
-#ifdef CONFIG_MX6SX
-	aips3 = (struct aipstz_regs *)AIPS3_CONFIG_BASE_ADDR;
-#endif
-
-	/*
-	 * Set all MPROTx to be non-bufferable, trusted for R/W,
-	 * not forced to user-mode.
-	 */
-	writel(0x77777777, &aips1->mprot0);
-	writel(0x77777777, &aips1->mprot1);
-	writel(0x77777777, &aips2->mprot0);
-	writel(0x77777777, &aips2->mprot1);
-
-	/*
-	 * Set all OPACRx to be non-bufferable, not require
-	 * supervisor privilege level for access,allow for
-	 * write access and untrusted master access.
-	 */
-	writel(0x00000000, &aips1->opacr0);
-	writel(0x00000000, &aips1->opacr1);
-	writel(0x00000000, &aips1->opacr2);
-	writel(0x00000000, &aips1->opacr3);
-	writel(0x00000000, &aips1->opacr4);
-	writel(0x00000000, &aips2->opacr0);
-	writel(0x00000000, &aips2->opacr1);
-	writel(0x00000000, &aips2->opacr2);
-	writel(0x00000000, &aips2->opacr3);
-	writel(0x00000000, &aips2->opacr4);
-
-#ifdef CONFIG_MX6SX
-	/*
-	 * Set all MPROTx to be non-bufferable, trusted for R/W,
-	 * not forced to user-mode.
-	 */
-	writel(0x77777777, &aips3->mprot0);
-	writel(0x77777777, &aips3->mprot1);
-
-	/*
-	 * Set all OPACRx to be non-bufferable, not require
-	 * supervisor privilege level for access,allow for
-	 * write access and untrusted master access.
-	 */
-	writel(0x00000000, &aips3->opacr0);
-	writel(0x00000000, &aips3->opacr1);
-	writel(0x00000000, &aips3->opacr2);
-	writel(0x00000000, &aips3->opacr3);
-	writel(0x00000000, &aips3->opacr4);
-#endif
-}
-
->>>>>>> f11b24e5
 static void clear_ldo_ramp(void)
 {
 	struct anatop_regs *anatop = (struct anatop_regs *)ANATOP_BASE_ADDR;
@@ -351,24 +289,6 @@
 	return 0;
 }
 
-<<<<<<< HEAD
-=======
-static void imx_set_wdog_powerdown(bool enable)
-{
-	struct wdog_regs *wdog1 = (struct wdog_regs *)WDOG1_BASE_ADDR;
-	struct wdog_regs *wdog2 = (struct wdog_regs *)WDOG2_BASE_ADDR;
-
-#ifdef CONFIG_MX6SX
-	struct wdog_regs *wdog3 = (struct wdog_regs *)WDOG3_BASE_ADDR;
-	writew(enable, &wdog3->wmcr);
-#endif
-
-	/* Write to the PDE (Power Down Enable) bit */
-	writew(enable, &wdog1->wmcr);
-	writew(enable, &wdog2->wmcr);
-}
-
->>>>>>> f11b24e5
 static void set_ahb_rate(u32 val)
 {
 	struct mxc_ccm_reg *mxc_ccm = (struct mxc_ccm_reg *)CCM_BASE_ADDR;
@@ -427,20 +347,6 @@
 
 #define SRC_SCR_WARM_RESET_ENABLE	0
 
-static void init_src(void)
-{
-	struct src *src_regs = (struct src *)SRC_BASE_ADDR;
-	u32 val;
-
-	/*
-	 * force warm reset sources to generate cold reset
-	 * for a more reliable restart
-	 */
-	val = readl(&src_regs->scr);
-	val &= ~(1 << SRC_SCR_WARM_RESET_ENABLE);
-	writel(val, &src_regs->scr);
-}
-
 int arch_cpu_init(void)
 {
 	if (!is_cpu_type(MXC_CPU_MX6SL) && !is_cpu_type(MXC_CPU_MX6SX)
@@ -470,7 +376,13 @@
 	/* Need to clear MMDC_CHx_MASK to make warm reset work. */
 	clear_mmdc_ch_mask();
 
-<<<<<<< HEAD
+	/*
+	 * Disable self-bias circuit in the analog bandap.
+	 * The self-bias circuit is used by the bandgap during startup.
+	 * This bit should be set after the bandgap has initialized.
+	 */
+	init_bandgap();
+
 	if (!is_cpu_type(MXC_CPU_MX6UL) && !is_cpu_type(MXC_CPU_MX6ULL)) {
 		/*
 		 * When low freq boot is enabled, ROM will not set AHB
@@ -514,22 +426,6 @@
 		writel(readl(MX6UL_SNVS_LP_BASE_ADDR) |
 			0x3, MX6UL_SNVS_LP_BASE_ADDR);
 	}
-=======
-	/*
-	 * Disable self-bias circuit in the analog bandap.
-	 * The self-bias circuit is used by the bandgap during startup.
-	 * This bit should be set after the bandgap has initialized.
-	 */
-	init_bandgap();
-
-	/*
-	 * When low freq boot is enabled, ROM will not set AHB
-	 * freq, so we need to ensure AHB freq is 132MHz in such
-	 * scenario.
-	 */
-	if (mxc_get_clock(MXC_ARM_CLK) == 396000000)
-		set_ahb_rate(132000000);
->>>>>>> f11b24e5
 
 #if defined(CONFIG_MX6SL)
 	/* Set perclk to source from OSC 24MHz */
@@ -543,14 +439,12 @@
 	mxs_dma_init();
 #endif
 
-<<<<<<< HEAD
 #ifndef CONFIG_PCIE_IMX
 	if (is_cpu_type(MXC_CPU_MX6SX))
 		set_ldo_voltage(LDO_PU, 0);	/* Set LDO for PCIe to off */
 #endif
-=======
+
 	init_src();
->>>>>>> f11b24e5
 
 	return 0;
 }
