--- conflicted
+++ resolved
@@ -62,11 +62,7 @@
 	struct anatop_regs *anatop = (struct anatop_regs *)ANATOP_BASE_ADDR;
 	u32 reg = readl(&anatop->digprog_sololite);
 	u32 type = ((reg >> 16) & 0xff);
-<<<<<<< HEAD
 	u32 major, cfg = 0;
-=======
-	u32 major;
->>>>>>> a598340f
 
 	if (type != MXC_CPU_MX6SL) {
 		reg = readl(&anatop->digprog);
@@ -85,7 +81,6 @@
 
 	}
 	major = ((reg >> 8) & 0xff);
-<<<<<<< HEAD
 	if ((major >= 1) &&
 	    ((type == MXC_CPU_MX6Q) || (type == MXC_CPU_MX6D))) {
 		major--;
@@ -93,8 +88,6 @@
 		if (cfg == 1)
 			type = MXC_CPU_MX6DP;
 	}
-=======
->>>>>>> a598340f
 	reg &= 0xff;		/* mx6 silicon revision */
 	return (type << 12) | (reg + (0x10 * (major + 1)));
 }
@@ -109,15 +102,12 @@
 #define OCOTP_CFG3_SPEED_1GHZ	2
 #define OCOTP_CFG3_SPEED_1P2GHZ	3
 
-<<<<<<< HEAD
 /*
  * For i.MX6UL
  */
 #define OCOTP_CFG3_SPEED_528MHZ 1
 #define OCOTP_CFG3_SPEED_696MHZ 2
 
-=======
->>>>>>> a598340f
 u32 get_cpu_speed_grade_hz(void)
 {
 	struct ocotp_regs *ocotp = (struct ocotp_regs *)OCOTP_BASE_ADDR;
@@ -130,7 +120,6 @@
 	val >>= OCOTP_CFG3_SPEED_SHIFT;
 	val &= 0x3;
 
-<<<<<<< HEAD
 	/* UL: 2b'00: Reserved, 2b'01: 528MHz, 2b'10: 696MHz, 2b'11: Reserved */
 	if (is_cpu_type(MXC_CPU_MX6UL)) {
 		switch (val) {
@@ -161,24 +150,14 @@
 	case OCOTP_CFG3_SPEED_1P2GHZ:
 		if (is_cpu_type(MXC_CPU_MX6Q) || is_cpu_type(MXC_CPU_MX6D) ||
 			is_cpu_type(MXC_CPU_MX6QP) || is_cpu_type(MXC_CPU_MX6DP))
-=======
-	switch (val) {
-	/* Valid for IMX6DQ */
-	case OCOTP_CFG3_SPEED_1P2GHZ:
-		if (is_cpu_type(MXC_CPU_MX6Q) || is_cpu_type(MXC_CPU_MX6D))
->>>>>>> a598340f
 			return 1200000000;
 	/* Valid for IMX6SX/IMX6SDL/IMX6DQ */
 	case OCOTP_CFG3_SPEED_1GHZ:
 		return 996000000;
 	/* Valid for IMX6DQ */
 	case OCOTP_CFG3_SPEED_850MHZ:
-<<<<<<< HEAD
 		if (is_cpu_type(MXC_CPU_MX6Q) || is_cpu_type(MXC_CPU_MX6D) ||
 			is_cpu_type(MXC_CPU_MX6QP) || is_cpu_type(MXC_CPU_MX6DP))
-=======
-		if (is_cpu_type(MXC_CPU_MX6Q) || is_cpu_type(MXC_CPU_MX6D))
->>>>>>> a598340f
 			return 852000000;
 	/* Valid for IMX6SX/IMX6SDL/IMX6DQ */
 	case OCOTP_CFG3_SPEED_800MHZ:
