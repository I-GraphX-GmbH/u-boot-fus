/*
 * Copyright (C) 2009 Samsung Electronics
 * Heungjun Kim <riverful.kim@samsung.com>
 * Inki Dae <inki.dae@samsung.com>
 * Minkyu Kang <mk7.kang@samsung.com>
 *
 * See file CREDITS for list of people who contributed to this
 * project.
 *
 * This program is free software; you can redistribute it and/or
 * modify it under the terms of the GNU General Public License as
 * published by the Free Software Foundation; either version 2 of
 * the License, or (at your option) any later version.
 *
 * This program is distributed in the hope that it will be useful,
 * but WITHOUT ANY WARRANTY; without even the implied warranty of
 * MERCHANTABILITY or FITNESS FOR A PARTICULAR PURPOSE.	 See the
 * GNU General Public License for more details.
 *
 * You should have received a copy of the GNU General Public License
 * along with this program; if not, write to the Free Software
 * Foundation, Inc., 59 Temple Place, Suite 330, Boston,
 * MA 02111-1307 USA
 */

#include <common.h>
#include <div64.h>
#include <asm/io.h>
#include <asm/arch/pwm.h>
#include <asm/arch/clk.h>
#include <pwm.h>
#include <asm/arch/cpu.h>		  /* samsung_get_base_timer() */

DECLARE_GLOBAL_DATA_PTR;

<<<<<<< HEAD
int timer_init(void)
{
	struct s5p_timer *const timer =
		(struct s5p_timer *)samsung_get_base_timer();

	/* PWM Timer 4; init counter to PCLK/16/2 */
	pwm_init(4, MUX_DIV_2, 0);
	writel(0xFFFFFFFF, &timer->tcntb4);
	pwm_config(4, 1, 1);
	pwm_enable(4);

	gd->ticks = 0;
	gd->lastinc = 0;
=======
unsigned long get_current_tick(void);

/* macro to read the 16 bit timer */
static inline struct s5p_timer *s5p_get_base_timer(void)
{
	return (struct s5p_timer *)samsung_get_base_timer();
}

/**
 * Read the countdown timer.
 *
 * This operates at 1MHz and counts downwards. It will wrap about every
 * hour (2^32 microseconds).
 *
 * @return current value of timer
 */
static unsigned long timer_get_us_down(void)
{
	struct s5p_timer *const timer = s5p_get_base_timer();

	return readl(&timer->tcnto4);
}

int timer_init(void)
{
	/* PWM Timer 4 */
	pwm_init(4, MUX_DIV_4, 0);
	pwm_config(4, 100000, 100000);
	pwm_enable(4);

	/* Use this as the current monotonic time in us */
	gd->arch.timer_reset_value = 0;

	/* Use this as the last timer value we saw */
	gd->arch.lastinc = timer_get_us_down();
	reset_timer_masked();
>>>>>>> 07044c37

	return 0;
}

/*
 * timer without interrupts
 */
unsigned long get_timer(unsigned long base)
{
<<<<<<< HEAD
	unsigned long now;
	struct s5p_timer *const timer =
		(struct s5p_timer *)samsung_get_base_timer();

	/* The timer is configured to count from 0xFFFFFFFF down to 0.
	   We want a timer value that counts up. So just compute the
	   difference 0xFFFFFFFF - timer value. It would be better to count
	   from 0 (as 2^32) down to 0 again, but when setting 0 into the
	   tcntb4, the timer will not count anymore. So 0xFFFFFFFF is the
	   maximum value that we can get. */
	now = 0xFFFFFFFF - readl(&timer->tcnto4);

	/* Increment ticks. By subtracting gd->lastinc, we make up for
	   overwrapping of the timer value.
	   REMARK: As we are not exactly counting from 2^32 down, but instead
	   from 2^32-1 (see above), we make an error of one tick at every wrap
	   around (about every 34 minutes @PCLK=67MHz). As other factors like
	   the execution time of the surrounding code that is not accounted
	   for result in far more bigger timing divergences, we can neglect
	   this little off-by-one error with a clear conscience. This keeps
	   the code clean and short. */
	gd->ticks += (unsigned long long)(now - gd->lastinc);
	gd->lastinc = now;

	return now - base;
=======
	unsigned long long time_ms;

	ulong now = timer_get_us_down();

	/*
	 * Increment the time by the amount elapsed since the last read.
	 * The timer may have wrapped around, but it makes no difference to
	 * our arithmetic here.
	 */
	gd->arch.timer_reset_value += gd->arch.lastinc - now;
	gd->arch.lastinc = now;

	/* Divide by 1000 to convert from us to ms */
	time_ms = gd->arch.timer_reset_value;
	do_div(time_ms, 1000);
	return time_ms - base;
>>>>>>> 07044c37
}

unsigned long timer_get_us(void)
{
<<<<<<< HEAD
	unsigned long tmo, start;

	/* get current timestamp right here so that the tmo computation does
	   not add to the delay */
	start = get_timer(0);

	if (usec >= 1000) {
		/*
		 * if "big" number, spread normalization
		 * to seconds
		 * 1. start to normalize for usec to ticks per sec
		 * 2. find number of "ticks" to wait to achieve target
		 * 3. finish normalize.
		 */
		tmo = usec / 1000;
		tmo *= CONFIG_SYS_HZ;
		tmo /= 1000;
	} else {
		/* else small number, don't kill it prior to HZ multiply */
		tmo = usec * CONFIG_SYS_HZ;
		tmo /= (1000 * 1000);
	}


	/* loop till event */
	while (get_timer(start) < tmo)
		;	/* nop */
}

=======
	static unsigned long base_time_us;

	struct s5p_timer *const timer =
		(struct s5p_timer *)samsung_get_base_timer();
	unsigned long now_downward_us = readl(&timer->tcnto4);

	if (!base_time_us)
		base_time_us = now_downward_us;

	/* Note that this timer counts downward. */
	return base_time_us - now_downward_us;
}

/* delay x useconds */
void __udelay(unsigned long usec)
{
	unsigned long count_value;

	count_value = timer_get_us_down();
	while ((int)(count_value - timer_get_us_down()) < (int)usec)
		;
}

void reset_timer_masked(void)
{
	struct s5p_timer *const timer = s5p_get_base_timer();

	/* reset time */
	gd->arch.lastinc = readl(&timer->tcnto4);
	gd->arch.tbl = 0;
}
>>>>>>> 07044c37

/*
 * This function is derived from PowerPC code (read timebase as long long).
 * On ARM it just returns the timer value.
 */
unsigned long long get_ticks(void)
{
	return gd->ticks;
}

/*
 * This function is derived from PowerPC code (timebase clock frequency).
 * On ARM it returns the number of timer ticks per second.
 */
unsigned long get_tbclk(void)
{
	return CONFIG_SYS_HZ;
}<|MERGE_RESOLUTION|>--- conflicted
+++ resolved
@@ -33,21 +33,6 @@
 
 DECLARE_GLOBAL_DATA_PTR;
 
-<<<<<<< HEAD
-int timer_init(void)
-{
-	struct s5p_timer *const timer =
-		(struct s5p_timer *)samsung_get_base_timer();
-
-	/* PWM Timer 4; init counter to PCLK/16/2 */
-	pwm_init(4, MUX_DIV_2, 0);
-	writel(0xFFFFFFFF, &timer->tcntb4);
-	pwm_config(4, 1, 1);
-	pwm_enable(4);
-
-	gd->ticks = 0;
-	gd->lastinc = 0;
-=======
 unsigned long get_current_tick(void);
 
 /* macro to read the 16 bit timer */
@@ -84,7 +69,6 @@
 	/* Use this as the last timer value we saw */
 	gd->arch.lastinc = timer_get_us_down();
 	reset_timer_masked();
->>>>>>> 07044c37
 
 	return 0;
 }
@@ -94,33 +78,6 @@
  */
 unsigned long get_timer(unsigned long base)
 {
-<<<<<<< HEAD
-	unsigned long now;
-	struct s5p_timer *const timer =
-		(struct s5p_timer *)samsung_get_base_timer();
-
-	/* The timer is configured to count from 0xFFFFFFFF down to 0.
-	   We want a timer value that counts up. So just compute the
-	   difference 0xFFFFFFFF - timer value. It would be better to count
-	   from 0 (as 2^32) down to 0 again, but when setting 0 into the
-	   tcntb4, the timer will not count anymore. So 0xFFFFFFFF is the
-	   maximum value that we can get. */
-	now = 0xFFFFFFFF - readl(&timer->tcnto4);
-
-	/* Increment ticks. By subtracting gd->lastinc, we make up for
-	   overwrapping of the timer value.
-	   REMARK: As we are not exactly counting from 2^32 down, but instead
-	   from 2^32-1 (see above), we make an error of one tick at every wrap
-	   around (about every 34 minutes @PCLK=67MHz). As other factors like
-	   the execution time of the surrounding code that is not accounted
-	   for result in far more bigger timing divergences, we can neglect
-	   this little off-by-one error with a clear conscience. This keeps
-	   the code clean and short. */
-	gd->ticks += (unsigned long long)(now - gd->lastinc);
-	gd->lastinc = now;
-
-	return now - base;
-=======
 	unsigned long long time_ms;
 
 	ulong now = timer_get_us_down();
@@ -137,42 +94,10 @@
 	time_ms = gd->arch.timer_reset_value;
 	do_div(time_ms, 1000);
 	return time_ms - base;
->>>>>>> 07044c37
 }
 
 unsigned long timer_get_us(void)
 {
-<<<<<<< HEAD
-	unsigned long tmo, start;
-
-	/* get current timestamp right here so that the tmo computation does
-	   not add to the delay */
-	start = get_timer(0);
-
-	if (usec >= 1000) {
-		/*
-		 * if "big" number, spread normalization
-		 * to seconds
-		 * 1. start to normalize for usec to ticks per sec
-		 * 2. find number of "ticks" to wait to achieve target
-		 * 3. finish normalize.
-		 */
-		tmo = usec / 1000;
-		tmo *= CONFIG_SYS_HZ;
-		tmo /= 1000;
-	} else {
-		/* else small number, don't kill it prior to HZ multiply */
-		tmo = usec * CONFIG_SYS_HZ;
-		tmo /= (1000 * 1000);
-	}
-
-
-	/* loop till event */
-	while (get_timer(start) < tmo)
-		;	/* nop */
-}
-
-=======
 	static unsigned long base_time_us;
 
 	struct s5p_timer *const timer =
@@ -204,7 +129,6 @@
 	gd->arch.lastinc = readl(&timer->tcnto4);
 	gd->arch.tbl = 0;
 }
->>>>>>> 07044c37
 
 /*
  * This function is derived from PowerPC code (read timebase as long long).
@@ -212,7 +136,7 @@
  */
 unsigned long long get_ticks(void)
 {
-	return gd->ticks;
+	return get_timer(0);
 }
 
 /*
