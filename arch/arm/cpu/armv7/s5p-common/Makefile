--- conflicted
+++ resolved
@@ -7,32 +7,8 @@
 
 obj-y		+= cpu_info.o
 ifndef CONFIG_SPL_BUILD
-<<<<<<< HEAD
-COBJS-y		+= timer.o
-COBJS-y		+= sromc.o
-COBJS-y		+= pwm.o
-#COBJS-$(CONFIG_PWM)	+= pwm.o
-endif
-
-SRCS	:= $(SOBJS:.o=.S) $(COBJS:.o=.c)
-OBJS	:= $(addprefix $(obj),$(COBJS-y) $(SOBJS))
-
-all:	 $(obj).depend $(LIB)
-
-$(LIB):	$(OBJS)
-	$(call cmd_link_o_target, $(OBJS))
-
-#########################################################################
-
-# defines $(obj).depend target
-include $(SRCTREE)/rules.mk
-
-sinclude $(obj).depend
-
-#########################################################################
-=======
 obj-y		+= timer.o
 obj-y		+= sromc.o
-obj-$(CONFIG_PWM)	+= pwm.o
-endif
->>>>>>> d36ae3bc
+obj-y		+= pwm.o
+#obj-$(CONFIG_PWM)	+= pwm.o
+endif