--- conflicted
+++ resolved
@@ -28,13 +28,8 @@
 COBJS-y		+= cpu_info.o
 COBJS-y		+= timer.o
 COBJS-y		+= sromc.o
-<<<<<<< HEAD
-COBJS-y		+= wdt.o
-COBJS-y         += pwm.o
+COBJS-y		+= pwm.o
 #COBJS-$(CONFIG_PWM)	+= pwm.o
-=======
-COBJS-$(CONFIG_PWM)	+= pwm.o
->>>>>>> 2acceb0e
 
 SRCS	:= $(SOBJS:.o=.S) $(COBJS:.o=.c)
 OBJS	:= $(addprefix $(obj),$(COBJS-y) $(SOBJS))
