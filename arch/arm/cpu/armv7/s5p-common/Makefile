--- conflicted
+++ resolved
@@ -28,13 +28,9 @@
 COBJS-y		+= cpu_info.o
 COBJS-y		+= timer.o
 COBJS-y		+= sromc.o
-<<<<<<< HEAD
+COBJS-y		+= wdt.o
 COBJS-y         += pwm.o
 #COBJS-$(CONFIG_PWM)	+= pwm.o
-=======
-COBJS-y		+= wdt.o
-COBJS-$(CONFIG_PWM)	+= pwm.o
->>>>>>> de1e6b12
 
 SRCS	:= $(SOBJS:.o=.S) $(COBJS:.o=.c)
 OBJS	:= $(addprefix $(obj),$(COBJS-y) $(SOBJS))
