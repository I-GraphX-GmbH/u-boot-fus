--- conflicted
+++ resolved
@@ -112,49 +112,4 @@
 
 	while (1)
 		;
-<<<<<<< HEAD
-}
-
-#ifdef CONFIG_CMD_POWEROFF
-int do_poweroff(cmd_tbl_t *cmdtp, int flag, int argc, char * const argv[])
-{
-	puts("poweroff ...\n");
-
-	udelay(50000); /* wait 50 ms */
-
-	disable_interrupts();
-
-	psci_system_off();
-
-	/*NOTREACHED*/
-	return 0;
-}
-#endif
-
-#if defined(CONFIG_PSCI_RESET) && !defined(CONFIG_SPL_BUILD)
-void reset_misc(void)
-{
-	psci_system_reset();
-}
-
-#ifdef CONFIG_EFI_LOADER
-void __efi_runtime EFIAPI efi_reset_system(
-			enum efi_reset_type reset_type,
-			efi_status_t reset_status,
-			unsigned long data_size, void *reset_data)
-{
-	if (reset_type == EFI_RESET_COLD ||
-	    reset_type == EFI_RESET_WARM ||
-	    reset_type == EFI_RESET_PLATFORM_SPECIFIC) {
-		psci_system_reset();
-	} else if (reset_type == EFI_RESET_SHUTDOWN) {
-		psci_system_off();
-	}
-
-	while (1) { }
-}
-#endif /* CONFIG_EFI_LOADER */
-#endif /* CONFIG_PSCI_RESET && !CONFIG_SPL_BUILD */
-=======
-}
->>>>>>> 061aed83
+}