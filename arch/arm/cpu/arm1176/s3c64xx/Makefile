#
# (C) Copyright 2000-2003
# Wolfgang Denk, DENX Software Engineering, wd@denx.de.
#
# (C) Copyright 2008
# Guennadi Liakhovetki, DENX Software Engineering, <lg@denx.de>
#
# See file CREDITS for list of people who contributed to this
# project.
#
# This program is free software; you can redistribute it and/or
# modify it under the terms of the GNU General Public License as
# published by the Free Software Foundation; either version 2 of
# the License, or (at your option) any later version.
#
# This program is distributed in the hope that it will be useful,
# but WITHOUT ANY WARRANTY; without even the implied warranty of
# MERCHANTABILITY or FITNESS FOR A PARTICULAR PURPOSE.  See the
# GNU General Public License for more details.
#
# You should have received a copy of the GNU General Public License
# along with this program; if not, write to the Free Software
# Foundation, Inc., 59 Temple Place, Suite 330, Boston,
# MA 02111-1307 USA
#

include $(TOPDIR)/config.mk

LIB	= $(obj)lib$(SOC).o

SOBJS	= reset.o

<<<<<<< HEAD
COBJS-$(CONFIG_S3C64XX)	+= cpu_init.o speed.o
COBJS-y	+= timer.o
=======
COBJS-$(CONFIG_S3C6400)	+= cpu_init.o speed.o
COBJS-y	+= timer.o init.o
>>>>>>> 2acceb0e

OBJS	:= $(addprefix $(obj),$(SOBJS) $(COBJS-y))

all:	$(obj).depend $(START) $(LIB)

$(LIB):	$(OBJS)
	$(call cmd_link_o_target, $(OBJS))

#########################################################################

# defines $(obj).depend target
include $(SRCTREE)/rules.mk

sinclude $(obj).depend

#########################################################################<|MERGE_RESOLUTION|>--- conflicted
+++ resolved
@@ -30,13 +30,8 @@
 
 SOBJS	= reset.o
 
-<<<<<<< HEAD
 COBJS-$(CONFIG_S3C64XX)	+= cpu_init.o speed.o
-COBJS-y	+= timer.o
-=======
-COBJS-$(CONFIG_S3C6400)	+= cpu_init.o speed.o
 COBJS-y	+= timer.o init.o
->>>>>>> 2acceb0e
 
 OBJS	:= $(addprefix $(obj),$(SOBJS) $(COBJS-y))
 
