/*
 *  armboot - Startup Code for ARM1176 CPU-core
 *
 * Copyright (c) 2007	Samsung Electronics
 *
 * Copyright (C) 2008
 * Guennadi Liakhovetki, DENX Software Engineering, <lg@denx.de>
 *
 * See file CREDITS for list of people who contributed to this
 * project.
 *
 * This program is free software; you can redistribute it and/or
 * modify it under the terms of the GNU General Public License as
 * published by the Free Software Foundation; either version 2 of
 * the License, or (at your option) any later version.
 *
 * This program is distributed in the hope that it will be useful,
 * but WITHOUT ANY WARRANTY; without even the implied warranty of
 * MERCHANTABILITY or FITNESS FOR A PARTICULAR PURPOSE.	 See the
 * GNU General Public License for more details.
 *
 * You should have received a copy of the GNU General Public License
 * along with this program; if not, write to the Free Software
 * Foundation, Inc., 59 Temple Place, Suite 330, Boston,
 * MA 02111-1307 USA
 *
 * 2007-09-21 - Restructured codes by jsgood (jsgood.yang@samsung.com)
 * 2007-09-21 - Added MoviNAND and OneNAND boot codes by
 * jsgood (jsgood.yang@samsung.com)
 * Base codes by scsuh (sc.suh)
 */

#include <asm-offsets.h>
#include <config.h>
#include <version.h>

#ifndef CONFIG_SYS_PHY_UBOOT_BASE
#define CONFIG_SYS_PHY_UBOOT_BASE	CONFIG_SYS_UBOOT_BASE
#endif

/*
 *************************************************************************
 *
 * Jump vector table as in table 3.1 in [1]
 *
 *************************************************************************
 */

.globl _start
_start: b	reset
#ifndef CONFIG_SPL_BUILD
	ldr	pc, _undefined_instruction
	ldr	pc, _software_interrupt
	ldr	pc, _prefetch_abort
	ldr	pc, _data_abort
	ldr	pc, _not_used
	ldr	pc, _irq
	ldr	pc, _fiq

_undefined_instruction:
	.word undefined_instruction
_software_interrupt:
	.word software_interrupt
_prefetch_abort:
	.word prefetch_abort
_data_abort:
	.word data_abort
_not_used:
	.word not_used
_irq:
	.word irq
_fiq:
	.word fiq
_pad:
	.word 0x12345678 /* now 16*4=64 */
#else
	. = _start + 64
#endif

.global _end_vect
_end_vect:
	.balignl 16,0xdeadbeef
/*
 *************************************************************************
 *
 * Startup Code (reset vector)
 *
 * do important init only if we don't start from memory!
 * setup Memory and board specific bits prior to relocation.
 * relocate armboot to ram
 * setup stack
 *
 *************************************************************************
 */

.globl _TEXT_BASE
_TEXT_BASE:
#if defined(CONFIG_SPL_BUILD) && defined(CONFIG_SPL_TEXT_BASE)
	.word	CONFIG_SPL_TEXT_BASE
#else
	.word	CONFIG_SYS_TEXT_BASE
#endif

/*
 * These are defined in the board-specific linker script.
 * Subtracting _start from them lets the linker put their
 * relative position in the executable instead of leaving
 * them null.
 */

.globl _bss_start_ofs
_bss_start_ofs:
	.word __bss_start - _start

.globl _image_copy_end_ofs
_image_copy_end_ofs:
	.word __image_copy_end - _start

.globl _bss_end_ofs
_bss_end_ofs:
	.word __bss_end - _start

.globl _end_ofs
_end_ofs:
	.word _end - _start

/* IRQ stack memory (calculated at run-time) + 8 bytes */
.globl IRQ_STACK_START_IN
IRQ_STACK_START_IN:
	.word	0x0badc0de

/*
 * the actual reset code
 */

reset:
	/*
	 * set the cpu to SVC32 mode
	 */
	mrs	r0, cpsr
//###	bic	r0, r0, #0x3f
	bic	r0, r0, #0x1f
	orr	r0, r0, #0xd3
	msr	cpsr, r0

/*
 *************************************************************************
 *
 * CPU_init_critical registers
 *
 * setup important registers
 * setup memory timing
 *
 *************************************************************************
 */
	/*
	 * we do sys-critical inits only at reboot,
	 * not when booting from ram!
	 */
cpu_init_crit:
	/*
	 * When booting from NAND - it has definitely been a reset, so, no need
	 * to flush caches and disable the MMU
	 */
#ifndef CONFIG_SPL_BUILD
	/*
	 * flush v4 I/D caches
	 */
	mov	r0, #0
	mcr	p15, 0, r0, c7, c7, 0	/* flush v3/v4 cache */
	mcr	p15, 0, r0, c8, c7, 0	/* flush v4 TLB */

	/*
	 * disable MMU stuff and caches
	 */
	mrc	p15, 0, r0, c1, c0, 0
	bic	r0, r0, #0x00002300	@ clear bits 13, 9:8 (--V- --RS)
	bic	r0, r0, #0x00000087	@ clear bits 7, 2:0 (B--- -CAM)
	orr	r0, r0, #0x00000002	@ set bit 2 (A) Align
	orr	r0, r0, #0x00001000	@ set bit 12 (I) I-Cache

	/* Prepare to disable the MMU */
	adr	lr, mmu_disable_phys
	sub	lr, lr, #(CONFIG_SYS_PHY_UBOOT_BASE - CONFIG_SYS_TEXT_BASE)
	b	mmu_disable

	.align 5
	/* Run in a single cache-line */
mmu_disable:
	mcr	p15, 0, r0, c1, c0, 0
	nop
	nop
	mov	pc, lr
mmu_disable_phys:

#ifdef CONFIG_DISABLE_TCM
	/*
	 * Disable the TCMs
	 */
	mrc	p15, 0, r0, c0, c0, 2	/* Return TCM details */
	cmp	r0, #0
	beq	skip_tcmdisable
	mov	r1, #0
	mov	r2, #1
	tst	r0, r2
	mcrne	p15, 0, r1, c9, c1, 1	/* Disable Instruction TCM if present*/
	tst	r0, r2, LSL #16
	mcrne	p15, 0, r1, c9, c1, 0	/* Disable Data TCM if present*/
skip_tcmdisable:
#endif
#endif

#ifdef CONFIG_PERIPORT_REMAP
	/* Peri port setup */
	ldr	r0, =CONFIG_PERIPORT_BASE
	orr	r0, r0, #CONFIG_PERIPORT_SIZE
	mcr	p15,0,r0,c15,c2,4
#endif

#if 0  //#####HK
	/* #####HK: Send character to UART ###### */
	//ldr	r0, =0x7F005420		/* UART1 */
	ldr	r0, =0x7F005820		/* UART2 */
	mov	r1, #0x43
	str	r1, [r0]
	mov	r1, #0x43
	str	r1, [r0]
	mov	r0, #0x01000000		/* Wait */
9:	subs	r0, r0,#1
	bne	9b
	/* ########### */
#endif //#####HK

	/*
	 * Go setup Memory and board specific bits prior to relocation.
	 */
	bl	lowlevel_init		/* go setup pll,mux,memory */

	bl	_main


/*---------------------------------------------------------------------------*/

/*
 * void relocate_code(addr_moni)
 *
 * This function relocates the monitor code.
 */
	.globl	relocate_code
relocate_code:
<<<<<<< HEAD
	mov	r4, r0			/* save addr_sp */
	mov	r5, r1			/* save addr of gd */
	mov	r6, r2			/* save addr of destination */
=======
	mov	r6, r0	/* save addr of destination */
>>>>>>> 07044c37

	adr	r0, _start
	subs	r9, r6, r0		/* r9 <- relocation offset */
	beq	relocate_done		/* skip relocation */
	mov	r1, r6			/* r1 <- scratch for copy_loop */
	ldr	r3, _image_copy_end_ofs
	add	r2, r0, r3		/* r2 <- source end address	    */

copy_loop:
	ldmia	r0!, {r10-r11}		/* copy from source address [r0]    */
	stmia	r1!, {r10-r11}		/* copy to   target address [r1]    */
	cmp	r0, r2			/* until source end address [r2]    */
	blo	copy_loop

#ifndef CONFIG_SPL_BUILD
	/*
	 * fix .rel.dyn relocations
	 */
	ldr	r0, _TEXT_BASE		/* r0 <- Text base */
	ldr	r10, _dynsym_start_ofs	/* r10 <- sym table ofs */
	add	r10, r10, r0		/* r10 <- sym table in FLASH */
	ldr	r2, _rel_dyn_start_ofs	/* r2 <- rel dyn start ofs */
	add	r2, r2, r0		/* r2 <- rel dyn start in FLASH */
	ldr	r3, _rel_dyn_end_ofs	/* r3 <- rel dyn end ofs */
	add	r3, r3, r0		/* r3 <- rel dyn end in FLASH */
fixloop:
	ldr	r0, [r2]		/* r0 <- location to fix up, IN FLASH! */
	add	r0, r0, r9		/* r0 <- location to fix up in RAM */
	ldr	r1, [r2, #4]
	and	r7, r1, #0xff
	cmp	r7, #23			/* relative fixup? */
	beq	fixrel
	cmp	r7, #2			/* absolute fixup? */
	bne	fixnext		        /* ignore unknown type of fixup */
fixabs:
	/* absolute fix: set location to (offset) symbol value */
	mov	r1, r1, LSR #4		/* r1 <- symbol index in .dynsym */
	add	r1, r10, r1		/* r1 <- address of symbol in table */
	ldr	r1, [r1, #4]		/* r1 <- symbol value */
	add	r1, r1, r9		/* r1 <- relocated sym addr */
	b	fixnext
fixrel:
	/* relative fix: increase location by offset */
	ldr	r1, [r0]
	add	r1, r1, r9
fixnext:
	str	r1, [r0]
	add	r2, r2, #8		/* each rel.dyn entry is 8 bytes */
	cmp	r2, r3
	blo	fixloop
#endif

<<<<<<< HEAD
#ifdef CONFIG_ENABLE_MMU
enable_mmu:
	/* enable domain access */
	ldr	r0, =0x0000ffff
	mcr	p15, 0, r0, c3, c0, 0	/* load domain access register */

	/* Set the TTB register */
// Must already be done in setup_mmu_table()
//	mcr	p15, 0, r0, c2, c0, 0	/* tlb_addr */

	/* Enable the MMU */
	mrc	p15, 0, r0, c1, c0, 0
	orr	r0, r0, #1		/* Set CR_M to enable MMU */

	/* Prepare to enable the MMU */
	adr	r1, after_mmu_enable
	and	r1, r1, #0x3fc
	ldr	r2, _TEXT_BASE
	ldr	r3, =0xfff00000
	and	r2, r2, r3
	orr	r2, r2, r1
	b	mmu_enable

	.align 5
	/* Run in a single cache-line */
mmu_enable:

	mcr	p15, 0, r0, c1, c0, 0
	nop
	nop
	mov	pc, r2
after_mmu_enable:
#endif

/*---------------------------------------------------------------------------*/

#if 0 //######HK
	.globl	showpc
showpc:
	push	{r11, lr}
	ldr	r11,=0x7F005800		/* UART2 */
	mov	r12, #'p'
	str	r12, [r11, #0x20]
	mov	r12, #'c'
	str	r12, [r11, #0x20]
	mov	r12, #':'
	str	r12, [r11, #0x20]
	mov	r0, pc
	bl	phexr0
	mov	r12, #' '
	str	r12, [r11, #0x20]
	mov	r12, #'s'
	str	r12, [r11, #0x20]
	mov	r12, #'p'
	str	r12, [r11, #0x20]
	mov	r12, #':'
	str	r12, [r11, #0x20]
	mov	r0, sp
	bl	phexr0
	mov	r12, #' '
	str	r12, [r11, #0x20]
	pop	{r11, pc}

phexr0:	/* print r0 as hex using r11 as UART pointer and r12 as scratch */
	ldr	r11,=0x7F005800		/* UART2 */
	mov	r12, r0, lsr #28
	cmp	r12, #9
	addgt	r12, r12, #7
	add	r12, r12, #'0'
	str	r12, [r11, #0x20]
	mov	r12, #15
	and	r12, r12, r0, lsr #24
	cmp	r12, #9
	addgt	r12, r12, #7
	add	r12, r12, #'0'
	str	r12, [r11, #0x20]
	mov	r12, #15
	and	r12, r12, r0, lsr #20
	cmp	r12, #9
	addgt	r12, r12, #7
	add	r12, r12, #'0'
	str	r12, [r11, #0x20]
	mov	r12, #15
	and	r12, r12, r0, lsr #16
	cmp	r12, #9
	addgt	r12, r12, #7
	add	r12, r12, #'0'
	str	r12, [r11, #0x20]
	mov	r12, #15
	and	r12, r12, r0, lsr #12
	cmp	r12, #9
	addgt	r12, r12, #7
	add	r12, r12, #'0'
	str	r12, [r11, #0x20]
	mov	r12, #15
	and	r12, r12, r0, lsr #8
	cmp	r12, #9
	addgt	r12, r12, #7
	add	r12, r12, #'0'
	str	r12, [r11, #0x20]
	mov	r12, #15
	and	r12, r12, r0, lsr #4
	cmp	r12, #9
	addgt	r12, r12, #7
	add	r12, r12, #'0'
	str	r12, [r11, #0x20]
	and	r12, r0, #15
	cmp	r12, #9
	addgt	r12, r12, #7
	add	r12, r12, #'0'
	str	r12, [r11, #0x20]
	mov	pc, lr
	
phexr1:	/* print r1 as hex using r11 as UART pointer and r12 as scratch */
	ldr	r11,=0x7F005800		/* UART2 */
	mov	r12, r1, lsr #28
	cmp	r12, #9
	addgt	r12, r12, #7
	add	r12, r12, #'0'
	str	r12, [r11, #0x20]
	mov	r12, #15
	and	r12, r12, r1, lsr #24
	cmp	r12, #9
	addgt	r12, r12, #7
	add	r12, r12, #'0'
	str	r12, [r11, #0x20]
	mov	r12, #15
	and	r12, r12, r1, lsr #20
	cmp	r12, #9
	addgt	r12, r12, #7
	add	r12, r12, #'0'
	str	r12, [r11, #0x20]
	mov	r12, #15
	and	r12, r12, r1, lsr #16
	cmp	r12, #9
	addgt	r12, r12, #7
	add	r12, r12, #'0'
	str	r12, [r11, #0x20]
	mov	r12, #15
	and	r12, r12, r1, lsr #12
	cmp	r12, #9
	addgt	r12, r12, #7
	add	r12, r12, #'0'
	str	r12, [r11, #0x20]
	mov	r12, #15
	and	r12, r12, r1, lsr #8
	cmp	r12, #9
	addgt	r12, r12, #7
	add	r12, r12, #'0'
	str	r12, [r11, #0x20]
	mov	r12, #15
	and	r12, r12, r1, lsr #4
	cmp	r12, #9
	addgt	r12, r12, #7
	add	r12, r12, #'0'
	str	r12, [r11, #0x20]
	and	r12, r1, #15
	cmp	r12, #9
	addgt	r12, r12, #7
	add	r12, r12, #'0'
	str	r12, [r11, #0x20]
	mov	pc, lr
#endif //####HK

=======
>>>>>>> 07044c37
relocate_done:

	bx	lr

_rel_dyn_start_ofs:
	.word __rel_dyn_start - _start
_rel_dyn_end_ofs:
	.word __rel_dyn_end - _start
_dynsym_start_ofs:
	.word __dynsym_start - _start

<<<<<<< HEAD
//### #ifdef CONFIG_ENABLE_MMU
//### _mmu_table_base:
//###	.word mmu_table
//### #endif

=======
>>>>>>> 07044c37
	.globl	c_runtime_cpu_setup
c_runtime_cpu_setup:

	mov	pc, lr

#ifndef CONFIG_SPL_BUILD
/*
 *************************************************************************
 *
 * Interrupt handling
 *
 *************************************************************************
 */
@
@ IRQ stack frame.
@
#define S_FRAME_SIZE	72

#define S_OLD_R0	68
#define S_PSR		64
#define S_PC		60
#define S_LR		56
#define S_SP		52

#define S_IP		48
#define S_FP		44
#define S_R10		40
#define S_R9		36
#define S_R8		32
#define S_R7		28
#define S_R6		24
#define S_R5		20
#define S_R4		16
#define S_R3		12
#define S_R2		8
#define S_R1		4
#define S_R0		0

#define MODE_SVC 0x13
#define I_BIT	 0x80

/*
 * use bad_save_user_regs for abort/prefetch/undef/swi ...
 */

	.macro	bad_save_user_regs
	/* carve out a frame on current user stack */
	sub	sp, sp, #S_FRAME_SIZE
	/* Save user registers (now in svc mode) r0-r12 */
	stmia	sp, {r0 - r12}

	ldr	r2, IRQ_STACK_START_IN
	/* get values for "aborted" pc and cpsr (into parm regs) */
	ldmia	r2, {r2 - r3}
	/* grab pointer to old stack */
	add	r0, sp, #S_FRAME_SIZE

	add	r5, sp, #S_SP
	mov	r1, lr
	/* save sp_SVC, lr_SVC, pc, cpsr */
	stmia	r5, {r0 - r3}
	/* save current stack into r0 (param register) */
	mov	r0, sp
	.endm

	.macro get_bad_stack
	ldr	r13, IRQ_STACK_START_IN		@ setup our mode stack

	/* save caller lr in position 0 of saved stack */
	str	lr, [r13]
	/* get the spsr */
	mrs	lr, spsr
	/* save spsr in position 1 of saved stack */
	str	lr, [r13, #4]

	/* prepare SVC-Mode */
	mov	r13, #MODE_SVC
	@ msr	spsr_c, r13
	/* switch modes, make sure moves will execute */
	msr	spsr, r13
	/* capture return pc */
	mov	lr, pc
	/* jump to next instruction & switch modes. */
	movs	pc, lr
	.endm

	.macro get_bad_stack_swi
	/* space on current stack for scratch reg. */
	sub	r13, r13, #4
	/* save R0's value. */
	str	r0, [r13]
	ldr	r13, IRQ_STACK_START_IN		@ setup our mode stack
	/* save caller lr in position 0 of saved stack */
	str	lr, [r0]
	/* get the spsr */
	mrs	lr, spsr
	/* save spsr in position 1 of saved stack */
	str	lr, [r0, #4]
	/* restore lr */
	ldr	lr, [r0]
	/* restore r0 */
	ldr	r0, [r13]
	/* pop stack entry */
	add	r13, r13, #4
	.endm

/*
 * exception handlers
 */
	.align	5
undefined_instruction:
	get_bad_stack
	bad_save_user_regs
	bl	do_undefined_instruction

	.align	5
software_interrupt:
	get_bad_stack_swi
	bad_save_user_regs
	bl	do_software_interrupt

	.align	5
prefetch_abort:
	get_bad_stack
	bad_save_user_regs
	bl	do_prefetch_abort

	.align	5
data_abort:
	get_bad_stack
	bad_save_user_regs
	bl	do_data_abort

	.align	5
not_used:
	get_bad_stack
	bad_save_user_regs
	bl	do_not_used

	.align	5
irq:
	get_bad_stack
	bad_save_user_regs
	bl	do_irq

	.align	5
fiq:
	get_bad_stack
	bad_save_user_regs
	bl	do_fiq
#endif /* CONFIG_SPL_BUILD */<|MERGE_RESOLUTION|>--- conflicted
+++ resolved
@@ -248,13 +248,7 @@
  */
 	.globl	relocate_code
 relocate_code:
-<<<<<<< HEAD
-	mov	r4, r0			/* save addr_sp */
-	mov	r5, r1			/* save addr of gd */
-	mov	r6, r2			/* save addr of destination */
-=======
 	mov	r6, r0	/* save addr of destination */
->>>>>>> 07044c37
 
 	adr	r0, _start
 	subs	r9, r6, r0		/* r9 <- relocation offset */
@@ -307,173 +301,6 @@
 	blo	fixloop
 #endif
 
-<<<<<<< HEAD
-#ifdef CONFIG_ENABLE_MMU
-enable_mmu:
-	/* enable domain access */
-	ldr	r0, =0x0000ffff
-	mcr	p15, 0, r0, c3, c0, 0	/* load domain access register */
-
-	/* Set the TTB register */
-// Must already be done in setup_mmu_table()
-//	mcr	p15, 0, r0, c2, c0, 0	/* tlb_addr */
-
-	/* Enable the MMU */
-	mrc	p15, 0, r0, c1, c0, 0
-	orr	r0, r0, #1		/* Set CR_M to enable MMU */
-
-	/* Prepare to enable the MMU */
-	adr	r1, after_mmu_enable
-	and	r1, r1, #0x3fc
-	ldr	r2, _TEXT_BASE
-	ldr	r3, =0xfff00000
-	and	r2, r2, r3
-	orr	r2, r2, r1
-	b	mmu_enable
-
-	.align 5
-	/* Run in a single cache-line */
-mmu_enable:
-
-	mcr	p15, 0, r0, c1, c0, 0
-	nop
-	nop
-	mov	pc, r2
-after_mmu_enable:
-#endif
-
-/*---------------------------------------------------------------------------*/
-
-#if 0 //######HK
-	.globl	showpc
-showpc:
-	push	{r11, lr}
-	ldr	r11,=0x7F005800		/* UART2 */
-	mov	r12, #'p'
-	str	r12, [r11, #0x20]
-	mov	r12, #'c'
-	str	r12, [r11, #0x20]
-	mov	r12, #':'
-	str	r12, [r11, #0x20]
-	mov	r0, pc
-	bl	phexr0
-	mov	r12, #' '
-	str	r12, [r11, #0x20]
-	mov	r12, #'s'
-	str	r12, [r11, #0x20]
-	mov	r12, #'p'
-	str	r12, [r11, #0x20]
-	mov	r12, #':'
-	str	r12, [r11, #0x20]
-	mov	r0, sp
-	bl	phexr0
-	mov	r12, #' '
-	str	r12, [r11, #0x20]
-	pop	{r11, pc}
-
-phexr0:	/* print r0 as hex using r11 as UART pointer and r12 as scratch */
-	ldr	r11,=0x7F005800		/* UART2 */
-	mov	r12, r0, lsr #28
-	cmp	r12, #9
-	addgt	r12, r12, #7
-	add	r12, r12, #'0'
-	str	r12, [r11, #0x20]
-	mov	r12, #15
-	and	r12, r12, r0, lsr #24
-	cmp	r12, #9
-	addgt	r12, r12, #7
-	add	r12, r12, #'0'
-	str	r12, [r11, #0x20]
-	mov	r12, #15
-	and	r12, r12, r0, lsr #20
-	cmp	r12, #9
-	addgt	r12, r12, #7
-	add	r12, r12, #'0'
-	str	r12, [r11, #0x20]
-	mov	r12, #15
-	and	r12, r12, r0, lsr #16
-	cmp	r12, #9
-	addgt	r12, r12, #7
-	add	r12, r12, #'0'
-	str	r12, [r11, #0x20]
-	mov	r12, #15
-	and	r12, r12, r0, lsr #12
-	cmp	r12, #9
-	addgt	r12, r12, #7
-	add	r12, r12, #'0'
-	str	r12, [r11, #0x20]
-	mov	r12, #15
-	and	r12, r12, r0, lsr #8
-	cmp	r12, #9
-	addgt	r12, r12, #7
-	add	r12, r12, #'0'
-	str	r12, [r11, #0x20]
-	mov	r12, #15
-	and	r12, r12, r0, lsr #4
-	cmp	r12, #9
-	addgt	r12, r12, #7
-	add	r12, r12, #'0'
-	str	r12, [r11, #0x20]
-	and	r12, r0, #15
-	cmp	r12, #9
-	addgt	r12, r12, #7
-	add	r12, r12, #'0'
-	str	r12, [r11, #0x20]
-	mov	pc, lr
-	
-phexr1:	/* print r1 as hex using r11 as UART pointer and r12 as scratch */
-	ldr	r11,=0x7F005800		/* UART2 */
-	mov	r12, r1, lsr #28
-	cmp	r12, #9
-	addgt	r12, r12, #7
-	add	r12, r12, #'0'
-	str	r12, [r11, #0x20]
-	mov	r12, #15
-	and	r12, r12, r1, lsr #24
-	cmp	r12, #9
-	addgt	r12, r12, #7
-	add	r12, r12, #'0'
-	str	r12, [r11, #0x20]
-	mov	r12, #15
-	and	r12, r12, r1, lsr #20
-	cmp	r12, #9
-	addgt	r12, r12, #7
-	add	r12, r12, #'0'
-	str	r12, [r11, #0x20]
-	mov	r12, #15
-	and	r12, r12, r1, lsr #16
-	cmp	r12, #9
-	addgt	r12, r12, #7
-	add	r12, r12, #'0'
-	str	r12, [r11, #0x20]
-	mov	r12, #15
-	and	r12, r12, r1, lsr #12
-	cmp	r12, #9
-	addgt	r12, r12, #7
-	add	r12, r12, #'0'
-	str	r12, [r11, #0x20]
-	mov	r12, #15
-	and	r12, r12, r1, lsr #8
-	cmp	r12, #9
-	addgt	r12, r12, #7
-	add	r12, r12, #'0'
-	str	r12, [r11, #0x20]
-	mov	r12, #15
-	and	r12, r12, r1, lsr #4
-	cmp	r12, #9
-	addgt	r12, r12, #7
-	add	r12, r12, #'0'
-	str	r12, [r11, #0x20]
-	and	r12, r1, #15
-	cmp	r12, #9
-	addgt	r12, r12, #7
-	add	r12, r12, #'0'
-	str	r12, [r11, #0x20]
-	mov	pc, lr
-#endif //####HK
-
-=======
->>>>>>> 07044c37
 relocate_done:
 
 	bx	lr
@@ -485,14 +312,6 @@
 _dynsym_start_ofs:
 	.word __dynsym_start - _start
 
-<<<<<<< HEAD
-//### #ifdef CONFIG_ENABLE_MMU
-//### _mmu_table_base:
-//###	.word mmu_table
-//### #endif
-
-=======
->>>>>>> 07044c37
 	.globl	c_runtime_cpu_setup
 c_runtime_cpu_setup:
 
