--- conflicted
+++ resolved
@@ -6,13 +6,7 @@
  * on behalf of DENX Software Engineering GmbH
  *
  * Based on code from LTIB:
-<<<<<<< HEAD
  * Copyright (C) 2010-2014 Freescale Semiconductor, Inc.
- *
- * SPDX-License-Identifier:	GPL-2.0+
-=======
- * Copyright (C) 2010 Freescale Semiconductor, Inc.
->>>>>>> 4b398755
  */
 
 #include <common.h>
