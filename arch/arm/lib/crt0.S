--- conflicted
+++ resolved
@@ -87,25 +87,7 @@
 	mov	sp, r0
 
 	mov	r0, #0
-<<<<<<< HEAD
-clr_gd:
-	cmp	r1, r2			/* while not at end of GD */
-#if defined(CONFIG_CPU_V7M)
-	itt	lo
-#endif
-	strlo	r0, [r1]		/* clear 32-bit GD word */
-	addlo	r1, r1, #4		/* move to next */
-	blo	clr_gd
-#if defined(CONFIG_SYS_MALLOC_F_LEN)
-	sub	sp, sp, #CONFIG_SYS_MALLOC_F_LEN
-	str	sp, [r9, #GD_MALLOC_BASE]
-#endif
-	/* mov r0, #0 not needed due to above code */
-	ldr	lr, =board_init_f
-	blx	lr		/* board_init_f may be thumb mode */
-=======
 	bl	board_init_f
->>>>>>> 7952bb7e
 
 #if ! defined(CONFIG_SPL_BUILD)
 
