--- conflicted
+++ resolved
@@ -73,10 +73,6 @@
 	mov	r9, sp		/* GD is above SP */
 	mov	r1, sp
 	mov	r0, #0
-<<<<<<< HEAD
-	ldr	lr, =board_init_f
-	blx	lr		/* board_init_f may be thumb mode */
-=======
 clr_gd:
 	cmp	r1, r2			/* while not at end of GD */
 	strlo	r0, [r1]		/* clear 32-bit GD word */
@@ -87,8 +83,8 @@
 	str	sp, [r9, #GD_MALLOC_BASE]
 #endif
 	/* mov r0, #0 not needed due to above code */
-	bl	board_init_f
->>>>>>> 8c893cb8
+	ldr	lr, =board_init_f
+	blx	lr		/* board_init_f may be thumb mode */
 
 #if ! defined(CONFIG_SPL_BUILD)
 
