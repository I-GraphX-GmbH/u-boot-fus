--- conflicted
+++ resolved
@@ -140,7 +140,7 @@
 	blo	clbss_l
 #endif
 
-<<<<<<< HEAD
+#if ! defined(CONFIG_SPL_BUILD)
 #ifdef CONFIG_CMD_LED
 	ldr	lr, =coloured_LED_init
 	blx	lr
@@ -149,13 +149,8 @@
 	blx	lr
 #endif
 #endif
+#endif
 
-=======
-#if ! defined(CONFIG_SPL_BUILD)
-	bl coloured_LED_init
-	bl red_led_on
-#endif
->>>>>>> f11b24e5
 	/* call board_init_r(gd_t *id, ulong dest_addr) */
 	mov     r0, r9                  /* gd_t */
 	ldr	r1, [r9, #GD_RELOCADDR]	/* dest_addr */
