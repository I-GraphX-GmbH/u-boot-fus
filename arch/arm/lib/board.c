--- conflicted
+++ resolved
@@ -213,9 +213,6 @@
 int arch_cpu_init(void)
 	__attribute__((weak, alias("__arch_cpu_init")));
 
-<<<<<<< HEAD
-init_fnc_t *const init_sequence[] = {
-=======
 int __power_init_board(void)
 {
 	return 0;
@@ -231,8 +228,7 @@
 	return 0;
 }
 
-init_fnc_t *init_sequence[] = {
->>>>>>> 2acceb0e
+init_fnc_t *const init_sequence[] = {
 	arch_cpu_init,		/* basic arch cpu dependent setup */
 	mark_bootstage,
 #ifdef CONFIG_OF_CONTROL
@@ -484,7 +480,6 @@
 		gd->fdt_blob = new_fdt;
 	}
 	memcpy(id, (void *)gd, sizeof(gd_t));
-<<<<<<< HEAD
 
 #if defined(CONFIG_SYS_NO_ICACHE) || defined(CONFIG_SYS_NO_DCACHE)
 	/* This function either copies the mmu_table from the rodata section
@@ -494,12 +489,6 @@
 	   of a fix mmu_table. */
 	setup_mmu_table(gd->tlb_addr);
 #endif
-
-	relocate_code(addr_sp, id, addr);
-
-	/* NOTREACHED - relocate_code() does not return */
-=======
->>>>>>> 2acceb0e
 }
 
 #if !defined(CONFIG_SYS_NO_FLASH)
@@ -684,17 +673,6 @@
 	/* enable exceptions */
 	enable_interrupts();
 
-<<<<<<< HEAD
-	/* Perform network card initialisation if necessary */
-#if defined(CONFIG_DRIVER_SMC91111) || defined (CONFIG_DRIVER_LAN91C96)
-	/* XXX: this needs to be moved to board init */
-	if (getenv("ethaddr")) {
-		uchar enetaddr[6];
-		eth_getenv_enetaddr("ethaddr", enetaddr);
-		smc_set_mac_addr(enetaddr);
-	}
-#endif /* CONFIG_DRIVER_SMC91111 || CONFIG_DRIVER_LAN91C96 */
-
 	/* Initialize load address from environment */
 #ifdef CONFIG_SYS_LOAD_ADDR
 	/* Default is configured load address */
@@ -704,10 +682,6 @@
 	set_loadaddr(getenv_ulong("loadaddr", 16,
 				  gd->ram_base + CONFIG_SYS_LOAD_OFFS));
 #endif
-=======
-	/* Initialize from environment */
-	load_addr = getenv_ulong("loadaddr", 16, load_addr);
->>>>>>> 2acceb0e
 
 #ifdef CONFIG_BOARD_LATE_INIT
 	board_late_init();
