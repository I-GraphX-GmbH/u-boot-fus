--- conflicted
+++ resolved
@@ -74,7 +74,6 @@
 extern void dataflash_print_info(void);
 #endif
 
-<<<<<<< HEAD
 #ifdef CONFIG_CMD_SOURCE
 extern void autoload_script(void);
 #endif
@@ -83,12 +82,6 @@
 extern void setup_mmu_table(ulong tlb_addr);
 #endif
 
-#ifdef CONFIG_DRIVER_RTL8019
-extern void rtl8019_get_enetaddr (uchar * addr);
-#endif
-
-=======
->>>>>>> 574a70c5
 #if defined(CONFIG_HARD_I2C) || \
     defined(CONFIG_SOFT_I2C)
 #include <i2c.h>
@@ -631,7 +624,9 @@
 	bb_miiphy_init();
 #endif
 #if defined(CONFIG_CMD_NET)
+//### #if defined(CONFIG_NET_MULTI)
 	puts("Net:   ");
+//### #endif
 	eth_initialize(gd->bd);
 #if defined(CONFIG_RESET_PHY_R)
 	debug("Reset Ethernet PHY\n");
