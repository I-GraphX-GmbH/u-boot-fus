--- conflicted
+++ resolved
@@ -159,7 +159,6 @@
  * gives a simple yet clear indication which part of the
  * initialization if failing.
  */
-
 static int display_dram_config(void)
 {
 	int i;
@@ -238,10 +237,6 @@
 void dram_init_banksize(void)
 	__attribute__((weak, alias("__dram_init_banksize")));
 
-<<<<<<< HEAD
-init_fnc_t *const init_sequence[] = {
-#if defined(CONFIG_ARCH_CPU_INIT)
-=======
 int __arch_cpu_init(void)
 {
 	return 0;
@@ -249,8 +244,7 @@
 int arch_cpu_init(void)
 	__attribute__((weak, alias("__arch_cpu_init")));
 
-init_fnc_t *init_sequence[] = {
->>>>>>> c439bb79
+init_fnc_t *const init_sequence[] = {
 	arch_cpu_init,		/* basic arch cpu dependent setup */
 
 #if defined(CONFIG_BOARD_EARLY_INIT_F)
@@ -647,7 +641,6 @@
 	}
 #endif /* CONFIG_DRIVER_SMC91111 || CONFIG_DRIVER_LAN91C96 */
 
-<<<<<<< HEAD
 	/* Initialize load address from environment */
 #ifdef CONFIG_SYS_LOAD_ADDR
 	/* Default is configured load address */
@@ -658,19 +651,6 @@
 				  gd->ram_base + CONFIG_SYS_LOAD_OFFS));
 #endif
 
-#if defined(CONFIG_CMD_NET)
-	{
-		char *s = getenv("bootfile");
-
-		if (s != NULL)
-			copy_filename(BootFile, s, sizeof(BootFile));
-	}
-#endif
-=======
-	/* Initialize from environment */
-	load_addr = getenv_ulong("loadaddr", 16, load_addr);
->>>>>>> c439bb79
-
 #ifdef CONFIG_BOARD_LATE_INIT
 	board_late_init();
 #endif
