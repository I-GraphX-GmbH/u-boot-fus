--- conflicted
+++ resolved
@@ -68,24 +68,6 @@
 #include <i2c.h>
 #endif
 
-<<<<<<< HEAD
-=======
-/************************************************************************
- * Coloured LED functionality
- ************************************************************************
- * May be supplied by boards if desired
- */
-__weak void coloured_LED_init(void) {}
-__weak void red_led_on(void) {}
-__weak void red_led_off(void) {}
-__weak void green_led_on(void) {}
-__weak void green_led_off(void) {}
-__weak void yellow_led_on(void) {}
-__weak void yellow_led_off(void) {}
-__weak void blue_led_on(void) {}
-__weak void blue_led_off(void) {}
-
->>>>>>> 4d07f703
 /*
  ************************************************************************
  * Init Utilities							*
