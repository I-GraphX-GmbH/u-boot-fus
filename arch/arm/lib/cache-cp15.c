--- conflicted
+++ resolved
@@ -189,12 +189,9 @@
 	asm volatile("mcr p15, 0, %0, c2, c0, 0"
 		     : : "r" (gd->arch.tlb_addr) : "memory");
 #endif
-	/*
-	 * initial value of Domain Access Control Register (DACR)
-	 * Set the access control to client (1U) for each of the 16 domains
-	 */
+	/* Set the access control to all-supervisor */
 	asm volatile("mcr p15, 0, %0, c3, c0, 0"
-		     : : "r" (0x55555555));
+		     : : "r" (~0));
 
 	arm_init_domains();
 
@@ -246,15 +243,11 @@
 	}
 	reg = get_cr();
 
-<<<<<<< HEAD
+#ifdef CONFIG_SYS_ARM_MMU
 	if (cache_bit == (CR_C | CR_M)) {
-=======
-#ifdef CONFIG_SYS_ARM_MMU
-	if (cache_bit == (CR_C | CR_M))
 #elif defined(CONFIG_SYS_ARM_MPU)
-	if (cache_bit == CR_C)
-#endif
->>>>>>> 252100a3
+	if (cache_bit == CR_C) {
+#endif
 		flush_dcache_all();
 		set_cr(reg & ~CR_C);
 		flush_dcache_all();
@@ -264,65 +257,65 @@
 #endif
 
 #if CONFIG_IS_ENABLED(SYS_ICACHE_OFF)
+void icache_enable (void)
+{
+	return;
+}
+
+void icache_disable (void)
+{
+	return;
+}
+
+int icache_status (void)
+{
+	return 0;					/* always off */
+}
+#else
 void icache_enable(void)
 {
+	cache_enable(CR_I);
+}
+
+void icache_disable(void)
+{
+	cache_disable(CR_I);
+}
+
+int icache_status(void)
+{
+	return (get_cr() & CR_I) != 0;
+}
+#endif
+
+#if CONFIG_IS_ENABLED(SYS_DCACHE_OFF)
+void dcache_enable (void)
+{
 	return;
 }
 
-void icache_disable(void)
+void dcache_disable (void)
 {
 	return;
 }
 
-int icache_status(void)
+int dcache_status (void)
 {
 	return 0;					/* always off */
 }
 #else
-void icache_enable(void)
-{
-	cache_enable(CR_I);
-}
-
-void icache_disable(void)
-{
-	cache_disable(CR_I);
-}
-
-int icache_status(void)
-{
-	return (get_cr() & CR_I) != 0;
-}
-#endif
-
-#if CONFIG_IS_ENABLED(SYS_DCACHE_OFF)
 void dcache_enable(void)
 {
-	return;
+	cache_enable(CR_C);
 }
 
 void dcache_disable(void)
 {
-	return;
+	cache_disable(CR_C);
 }
 
 int dcache_status(void)
 {
-	return 0;					/* always off */
-}
-#else
-void dcache_enable(void)
-{
-	cache_enable(CR_C);
-}
-
-void dcache_disable(void)
-{
-	cache_disable(CR_C);
-}
-
-int dcache_status(void)
-{
 	return (get_cr() & CR_C) != 0;
 }
 #endif