--- conflicted
+++ resolved
@@ -257,11 +257,7 @@
 #endif
 
 #if CONFIG_IS_ENABLED(SYS_ICACHE_OFF)
-<<<<<<< HEAD
-void icache_enable (void)
-=======
 void icache_enable(void)
->>>>>>> 0ea138a2
 {
 	return;
 }
@@ -293,11 +289,7 @@
 #endif
 
 #if CONFIG_IS_ENABLED(SYS_DCACHE_OFF)
-<<<<<<< HEAD
-void dcache_enable (void)
-=======
 void dcache_enable(void)
->>>>>>> 0ea138a2
 {
 	return;
 }
