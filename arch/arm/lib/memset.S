--- conflicted
+++ resolved
@@ -9,35 +9,11 @@
  *
  *  ASM optimised string functions
  */
-<<<<<<< HEAD
-#include <config.h>
-=======
 #include <linux/linkage.h>
->>>>>>> 4d07f703
 #include <asm/assembler.h>
-#include <linux/linkage.h>
 
 	.text
 	.align	5
-<<<<<<< HEAD
-	.word	0
-ENTRY(memset)
-	ands	r3, r0, #3		@ 1 unaligned?
-	beq	1f			@ 1
-
-	subs	r2, r2, #4		@ 1 do we have enough
-	blt	5f			@ 1 bytes to align with?
-	cmp	r3, #2			@ 1
-	strltb	r1, [r0], #1		@ 1
-	strleb	r1, [r0], #1		@ 1
-	strb	r1, [r0], #1		@ 1
-	add	r2, r2, r3		@ 1 (r2 = r2 - (4 - r3))
-/*
- * The pointer is now aligned and the length is adjusted.  Try doing the
- * memset again.
- */
-
-=======
 
 	.syntax unified
 #ifdef CONFIG_SYS_THUMB_BUILD
@@ -48,7 +24,6 @@
 	ands	r3, r0, #3		@ 1 unaligned?
 	mov	ip, r0			@ preserve r0 as return value
 	bne	6f			@ 1
->>>>>>> 4d07f703
 /*
  * we know that the pointer in ip is aligned to a word boundary.
  */
@@ -139,10 +114,6 @@
 	strbne	r1, [ip], #1
 	strbne	r1, [ip], #1
 	tst	r2, #1
-<<<<<<< HEAD
-	strneb	r1, [r0], #1
-	mov	pc, lr
-=======
 	strbne	r1, [ip], #1
 	ret	lr
 
@@ -154,5 +125,4 @@
 	strb	r1, [ip], #1		@ 1
 	add	r2, r2, r3		@ 1 (r2 = r2 - (4 - r3))
 	b	1b
->>>>>>> 4d07f703
 ENDPROC(memset)