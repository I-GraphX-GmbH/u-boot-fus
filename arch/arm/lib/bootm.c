--- conflicted
+++ resolved
@@ -41,43 +41,14 @@
 
 DECLARE_GLOBAL_DATA_PTR;
 
-<<<<<<< HEAD
 #if defined (CONFIG_SETUP_MEMORY_TAGS) || \
-    defined (CONFIG_CMDLINE_TAG) || \
-    defined (CONFIG_INITRD_TAG) || \
-    defined (CONFIG_SERIAL_TAG) || \
-    defined (CONFIG_REVISION_TAG) || \
-    defined (CONFIG_VFD) || \
-    defined (CONFIG_LCD)
-static void setup_start_tag (bd_t *bd);
-
-# ifdef CONFIG_SETUP_MEMORY_TAGS
-static void setup_memory_tags (bd_t *bd);
-# endif
-static void setup_commandline_tag (bd_t *bd, char *commandline);
-
-# ifdef CONFIG_INITRD_TAG
-static void setup_initrd_tag (bd_t *bd, ulong initrd_start,
-			      ulong initrd_end);
-# endif
-
-# ifdef CONFIG_MTDPARTITION
-void setup_mtdpartition_tag (void);
-# endif
-
-static void setup_end_tag (bd_t *bd);
-
-# if defined (CONFIG_VFD) || defined (CONFIG_LCD)
-static void setup_videolfb_tag (gd_t *gd);
-# endif
-
-=======
-#if defined(CONFIG_SETUP_MEMORY_TAGS) || \
-	defined(CONFIG_CMDLINE_TAG) || \
-	defined(CONFIG_INITRD_TAG) || \
-	defined(CONFIG_SERIAL_TAG) || \
-	defined(CONFIG_REVISION_TAG)
->>>>>>> de1e6b12
+	defined (CONFIG_CMDLINE_TAG) || \
+	defined (CONFIG_INITRD_TAG) || \
+	defined (CONFIG_SERIAL_TAG) || \
+	defined (CONFIG_REVISION_TAG) || \
+	defined (CONFIG_VFD) || \
+	defined (CONFIG_LCD) || \
+	defined (CONFIG_MTDPARTITION)
 static struct tag *params;
 #endif
 
@@ -112,62 +83,6 @@
 }
 
 #ifdef CONFIG_OF_LIBFDT
-<<<<<<< HEAD
-	if (images->ft_len)
-		return bootm_linux_fdt(machid, images);
-#endif
-
-	kernel_entry = (void (*)(int, int, uint))images->ep;
-
-	debug ("## Transferring control to Linux (at address %08lx) ...\n",
-	       (ulong) kernel_entry);
-
-#if defined (CONFIG_SETUP_MEMORY_TAGS) || \
-    defined (CONFIG_CMDLINE_TAG) || \
-    defined (CONFIG_INITRD_TAG) || \
-    defined (CONFIG_SERIAL_TAG) || \
-    defined (CONFIG_REVISION_TAG) || \
-    defined (CONFIG_LCD) || \
-    defined (CONFIG_VFD) || \
-    defined (CONFIG_MTDPARTITION)
-	setup_start_tag (bd);
-#ifdef CONFIG_SERIAL_TAG
-	setup_serial_tag (&params);
-#endif
-#ifdef CONFIG_REVISION_TAG
-	setup_revision_tag (&params);
-#endif
-#ifdef CONFIG_SETUP_MEMORY_TAGS
-	setup_memory_tags (bd);
-#endif
-#ifdef CONFIG_CMDLINE_TAG
-	setup_commandline_tag (bd, commandline);
-#endif
-#ifdef CONFIG_INITRD_TAG
-	if (images->rd_start && images->rd_end)
-		setup_initrd_tag (bd, images->rd_start, images->rd_end);
-#endif
-#if defined (CONFIG_VFD) || defined (CONFIG_LCD)
-	setup_videolfb_tag ((gd_t *) gd);
-#endif
-#ifdef CONFIG_MTDPARTITION
-	setup_mtdpartition_tag();
-#endif
-	setup_end_tag(bd);
-#endif
-
-	announce_and_cleanup();
-
-//	printf("#### Boot with machid=%d\n", machid);
-	kernel_entry(0, machid, bd->bi_boot_params);
-	/* does not return */
-
-	return 1;
-}
-
-#if defined(CONFIG_OF_LIBFDT)
-=======
->>>>>>> de1e6b12
 static int fixup_memory_node(void *blob)
 {
 	bd_t	*bd = gd->bd;
@@ -198,22 +113,14 @@
 	cleanup_before_linux();
 }
 
-<<<<<<< HEAD
 #if defined (CONFIG_SETUP_MEMORY_TAGS) || \
-    defined (CONFIG_CMDLINE_TAG) || \
-    defined (CONFIG_INITRD_TAG) || \
-    defined (CONFIG_SERIAL_TAG) || \
-    defined (CONFIG_REVISION_TAG) || \
-    defined (CONFIG_LCD) || \
-    defined (CONFIG_VFD) || \
-    defined (CONFIG_MTDPARTITION)
-=======
-#if defined(CONFIG_SETUP_MEMORY_TAGS) || \
-	defined(CONFIG_CMDLINE_TAG) || \
-	defined(CONFIG_INITRD_TAG) || \
-	defined(CONFIG_SERIAL_TAG) || \
-	defined(CONFIG_REVISION_TAG)
->>>>>>> de1e6b12
+	defined (CONFIG_CMDLINE_TAG) || \
+	defined (CONFIG_INITRD_TAG) || \
+	defined (CONFIG_SERIAL_TAG) || \
+	defined (CONFIG_REVISION_TAG) || \
+	defined (CONFIG_LCD) || \
+	defined (CONFIG_VFD) || \
+	defined (CONFIG_MTDPARTITION)
 static void setup_start_tag (bd_t *bd)
 {
 	params = (struct tag *)bd->bi_boot_params;
@@ -345,7 +252,6 @@
 }
 #endif
 
-<<<<<<< HEAD
 #ifdef CONFIG_MTDPARTITION
 void setup_mtdpartition_tag(void)
 {
@@ -374,15 +280,15 @@
 }
 #endif  /* CONFIG_MTDPARTITION */
 
-static void setup_end_tag (bd_t *bd)
-=======
-#if defined(CONFIG_SETUP_MEMORY_TAGS) || \
-	defined(CONFIG_CMDLINE_TAG) || \
-	defined(CONFIG_INITRD_TAG) || \
-	defined(CONFIG_SERIAL_TAG) || \
-	defined(CONFIG_REVISION_TAG)
+#if defined (CONFIG_SETUP_MEMORY_TAGS) || \
+	defined (CONFIG_CMDLINE_TAG) || \
+	defined (CONFIG_INITRD_TAG) || \
+	defined (CONFIG_SERIAL_TAG) || \
+	defined (CONFIG_REVISION_TAG) || \
+	defined (CONFIG_LCD) || \
+	defined (CONFIG_VFD) || \
+	defined (CONFIG_MTDPARTITION)
 static void setup_end_tag(bd_t *bd)
->>>>>>> de1e6b12
 {
 	params->hdr.tag = ATAG_NONE;
 	params->hdr.size = 0;
@@ -440,11 +346,14 @@
 	} else
 #endif
 	{
-#if defined(CONFIG_SETUP_MEMORY_TAGS) || \
-	defined(CONFIG_CMDLINE_TAG) || \
-	defined(CONFIG_INITRD_TAG) || \
-	defined(CONFIG_SERIAL_TAG) || \
-	defined(CONFIG_REVISION_TAG)
+#if defined (CONFIG_SETUP_MEMORY_TAGS) || \
+	defined (CONFIG_CMDLINE_TAG) || \
+	defined (CONFIG_INITRD_TAG) || \
+	defined (CONFIG_SERIAL_TAG) || \
+	defined (CONFIG_REVISION_TAG) || \
+	defined (CONFIG_LCD) || \
+	defined (CONFIG_VFD) || \
+	defined (CONFIG_MTDPARTITION)
 		debug("using: ATAGS\n");
 		setup_start_tag(gd->bd);
 #ifdef CONFIG_SERIAL_TAG
@@ -463,6 +372,12 @@
 		if (images->rd_start && images->rd_end)
 			setup_initrd_tag(gd->bd, images->rd_start,
 			images->rd_end);
+#endif
+#if defined (CONFIG_VFD) || defined (CONFIG_LCD)
+		setup_videolfb_tag((gd_t *)gd);
+#endif
+#ifdef CONFIG_MTDPARTITION
+		setup_mtdpartition_tag();
 #endif
 		setup_end_tag(gd->bd);
 #else /* all tags */
