/* Copyright (C) 2011
 * Corscience GmbH & Co. KG - Simon Schwarz <schwarz@corscience.de>
 *  - Added prep subcommand support
 *  - Reorganized source - modeled after powerpc version
 *
 * (C) Copyright 2002
 * Sysgo Real-Time Solutions, GmbH <www.elinos.com>
 * Marius Groeger <mgroeger@sysgo.de>
 *
 * Copyright (C) 2001  Erik Mouw (J.A.K.Mouw@its.tudelft.nl)
 *
 * This program is free software; you can redistribute it and/or modify
 * it under the terms of the GNU General Public License as published by
 * the Free Software Foundation; either version 2 of the License, or
 * (at your option) any later version.
 *
 * This program is distributed in the hope that it will be useful,
 * but WITHOUT ANY WARRANTY; without even the implied warranty of
 * MERCHANTABILITY or FITNESS FOR A PARTICULAR PURPOSE.	 See the
 * GNU General Public License for more details.
 *
 * You should have received a copy of the GNU General Public License
 * along with this program; if not, write to the Free Software
 * Foundation, Inc., 59 Temple Place, Suite 330, Boston, MA  02111-1307	 USA
 *
 */

#include <common.h>
#include <command.h>
#include <image.h>
#include <u-boot/zlib.h>
#include <asm/byteorder.h>
#include <fdt.h>
#include <libfdt.h>
#include <fdt_support.h>
#include <asm/bootm.h>
#include <linux/compiler.h>

#if defined (CONFIG_VFD) || defined (CONFIG_LCD)
#include <cmd_lcd.h>			  /* lcd_getfbpoolinfo() */
#endif

DECLARE_GLOBAL_DATA_PTR;

#if defined(CONFIG_SETUP_MEMORY_TAGS) || \
	defined(CONFIG_CMDLINE_TAG) || \
	defined(CONFIG_INITRD_TAG) || \
	defined(CONFIG_SERIAL_TAG) || \
	defined(CONFIG_REVISION_TAG) || \
	defined(CONFIG_FSHWCONFIG_TAG) || \
	defined(CONFIG_FSM4CONFIG_TAG) || \
	defined(CONFIG_VFD) || \
	defined(CONFIG_LCD) || \
	defined(CONFIG_MTDPARTITION)
static struct tag *params;
#endif

static ulong get_sp(void)
{
	ulong ret;

	asm("mov %0, sp" : "=r"(ret) : );
	return ret;
}

void arch_lmb_reserve(struct lmb *lmb)
{
	ulong sp;

	/*
	 * Booting a (Linux) kernel image
	 *
	 * Allocate space for command line and board info - the
	 * address should be as high as possible within the reach of
	 * the kernel (see CONFIG_SYS_BOOTMAPSZ settings), but in unused
	 * memory, which means far enough below the current stack
	 * pointer.
	 */
	sp = get_sp();
	debug("## Current stack ends at 0x%08lx ", sp);

	/* adjust sp by 4K to be safe */
	sp -= 4096;
	lmb_reserve(lmb, sp,
		    gd->bd->bi_dram[0].start + gd->bd->bi_dram[0].size - sp);
}

#ifdef CONFIG_OF_LIBFDT
static int fixup_memory_node(void *blob)
{
	bd_t	*bd = gd->bd;
	int bank;
	u64 start[CONFIG_NR_DRAM_BANKS];
	u64 size[CONFIG_NR_DRAM_BANKS];

	for (bank = 0; bank < CONFIG_NR_DRAM_BANKS; bank++) {
		start[bank] = bd->bi_dram[bank].start;
		size[bank] = bd->bi_dram[bank].size;
	}

	return fdt_fixup_memory_banks(blob, start, size, CONFIG_NR_DRAM_BANKS);
}
#endif

static void announce_and_cleanup(void)
{
	printf("\nStarting kernel ...\n\n");
	bootstage_mark_name(BOOTSTAGE_ID_BOOTM_HANDOFF, "start_kernel");
#ifdef CONFIG_BOOTSTAGE_FDT
	bootstage_fdt_add_report();
#endif
#ifdef CONFIG_BOOTSTAGE_REPORT
	bootstage_report();
#endif

#ifdef CONFIG_USB_DEVICE
	udc_disconnect();
#endif
	cleanup_before_linux();
}

#if defined(CONFIG_SETUP_MEMORY_TAGS) || \
	defined(CONFIG_CMDLINE_TAG) || \
	defined(CONFIG_INITRD_TAG) || \
	defined(CONFIG_SERIAL_TAG) || \
	defined(CONFIG_REVISION_TAG) || \
	defined(CONFIG_FSHWCONFIG_TAG) || \
	defined(CONFIG_FSM4CONFIG_TAG) || \
	defined(CONFIG_LCD) || \
	defined(CONFIG_VFD) || \
	defined(CONFIG_MTDPARTITION)
static void setup_start_tag (bd_t *bd)
{
	params = (struct tag *)bd->bi_boot_params;

	params->hdr.tag = ATAG_CORE;
	params->hdr.size = tag_size (tag_core);

	params->u.core.flags = 0;
	params->u.core.pagesize = 0;
	params->u.core.rootdev = 0;

	params = tag_next (params);
}
#endif

#ifdef CONFIG_SETUP_MEMORY_TAGS
static void setup_memory_tags(bd_t *bd)
{
	int i;

	for (i = 0; (i < CONFIG_NR_DRAM_BANKS) && bd->bi_dram[i].size; i++) {
		params->hdr.tag = ATAG_MEM;
		params->hdr.size = tag_size (tag_mem32);

		params->u.mem.start = bd->bi_dram[i].start;
		params->u.mem.size = bd->bi_dram[i].size;

		params = tag_next (params);
	}
}
#endif

#ifdef CONFIG_CMDLINE_TAG
static void setup_commandline_tag(bd_t *bd, char *commandline)
{
	char *p;

	if (!commandline)
		return;

	/* eat leading white space */
	for (p = commandline; *p == ' '; p++);

	/* skip non-existent command lines so the kernel will still
	 * use its default command line.
	 */
	if (*p == '\0')
		return;

	params->hdr.tag = ATAG_CMDLINE;
	params->hdr.size =
		(sizeof (struct tag_header) + strlen (p) + 1 + 4) >> 2;

	strcpy (params->u.cmdline.cmdline, p);

	params = tag_next (params);
}
#endif

#ifdef CONFIG_INITRD_TAG
static void setup_initrd_tag(bd_t *bd, ulong initrd_start, ulong initrd_end)
{
	/* an ATAG_INITRD node tells the kernel where the compressed
	 * ramdisk can be found. ATAG_RDIMG is a better name, actually.
	 */
	params->hdr.tag = ATAG_INITRD2;
	params->hdr.size = tag_size (tag_initrd);

	params->u.initrd.start = initrd_start;
	params->u.initrd.size = initrd_end - initrd_start;

	params = tag_next (params);
}
#endif


#if defined(CONFIG_VFD) || defined(CONFIG_LCD)
static void setup_videolfb_tag (gd_t *gd)
{
	const fbpoolinfo_t *pfpi = lcd_get_fbpoolinfo_p();

	/* An ATAG_VIDEOLFB node tells the kernel where and how large
	 * the framebuffer for video was allocated (among other things).
	 * Note that a _physical_ address is passed !
	 *
	 * We only use it to pass the address and size, the other entries
	 * in the tag_videolfb are not of interest.
	 */
	params->hdr.tag = ATAG_VIDEOLFB;
	params->hdr.size = tag_size (tag_videolfb);

	params->u.videolfb.lfb_base = (u32)pfpi->base;
	/* Fb size is calculated according to parameters for our panel
	 */
	params->u.videolfb.lfb_size = (u32)pfpi->size;

	params = tag_next (params);
}
#endif /* CONFIG_VFD || CONFIG_LCD */

#ifdef CONFIG_SERIAL_TAG
void setup_serial_tag(struct tag **tmp)
{
	struct tag *params = *tmp;
	struct tag_serialnr serialnr;
	void get_board_serial(struct tag_serialnr *serialnr);

	get_board_serial(&serialnr);
	params->hdr.tag = ATAG_SERIAL;
	params->hdr.size = tag_size (tag_serialnr);
	params->u.serialnr.low = serialnr.low;
	params->u.serialnr.high= serialnr.high;
	params = tag_next (params);
	*tmp = params;
}
#endif

#ifdef CONFIG_REVISION_TAG
void setup_revision_tag(struct tag **in_params)
{
	u32 rev = 0;
	u32 get_board_rev(void);

	rev = get_board_rev();
	params->hdr.tag = ATAG_REVISION;
	params->hdr.size = tag_size (tag_revision);
	params->u.revision.rev = rev;
	params = tag_next (params);
}
#endif  /* CONFIG_REVISION_TAG */

#ifdef CONFIG_FSHWCONFIG_TAG
void setup_fshwconfig_tag(struct tag **in_params)
{
	struct tag_fshwconfig *get_board_fshwconfig(void);
	struct tag_fshwconfig *fshwconfig;

	fshwconfig = get_board_fshwconfig();

	params->hdr.tag = ATAG_FSHWCONFIG;
	params->hdr.size = tag_size(tag_fshwconfig);
	params->u.fshwconfig = *fshwconfig;
	params = tag_next (params);
}
#endif

#ifdef CONFIG_FSM4CONFIG_TAG
void setup_fsm4config_tag(struct tag **in_params)
{
	struct tag_fsm4config *get_board_fsm4config(void);
	struct tag_fsm4config *fsm4config;

	fsm4config = get_board_fsm4config();

	params->hdr.tag = ATAG_FSM4CONFIG;
	params->hdr.size = tag_size(tag_fsm4config);
	params->u.fsm4config = *fsm4config;
	params = tag_next (params);
}
#endif

#ifdef CONFIG_MTDPARTITION
void setup_mtdpartition_tag(void)
{
	char *p, *temp;
	int i = 0;

	p = getenv("mtdpart");

	params->hdr.tag = ATAG_MTDPART;
	params->hdr.size = tag_size (tag_mtdpart);

	for(temp = p; *temp != '\0'; temp++)
	{
		if(*temp == ' ')
		{
			*temp = '\0';
			params->u.mtdpart_info.mtd_part_size[i] = simple_strtoul(p, NULL, 16);

			p = ++temp;
			i++;
		}
	}
	params->u.mtdpart_info.mtd_part_size[i] = simple_strtoul(p, NULL, 16);

	params = tag_next (params);
}
#endif  /* CONFIG_MTDPARTITION */

#if defined(CONFIG_SETUP_MEMORY_TAGS) || \
	defined(CONFIG_CMDLINE_TAG) || \
	defined(CONFIG_INITRD_TAG) || \
	defined(CONFIG_SERIAL_TAG) || \
	defined(CONFIG_REVISION_TAG) || \
	defined(CONFIG_FSHWCONFIG_TAG) || \
	defined(CONFIG_FSM4CONFIG_TAG) || \
	defined(CONFIG_LCD) || \
	defined(CONFIG_VFD) || \
	defined(CONFIG_MTDPARTITION)
static void setup_end_tag(bd_t *bd)
{
	params->hdr.tag = ATAG_NONE;
	params->hdr.size = 0;
}
#endif

#ifdef CONFIG_OF_LIBFDT
static int create_fdt(bootm_headers_t *images)
{
	ulong of_size = images->ft_len;
	char **of_flat_tree = &images->ft_addr;
	ulong *initrd_start = &images->initrd_start;
	ulong *initrd_end = &images->initrd_end;
	struct lmb *lmb = &images->lmb;
	ulong rd_len;
	int ret;

	debug("using: FDT\n");

	boot_fdt_add_mem_rsv_regions(lmb, *of_flat_tree);

	rd_len = images->rd_end - images->rd_start;
	ret = boot_ramdisk_high(lmb, images->rd_start, rd_len,
			initrd_start, initrd_end);
	if (ret)
		return ret;

	ret = boot_relocate_fdt(lmb, of_flat_tree, &of_size);
	if (ret)
		return ret;

	fdt_chosen(*of_flat_tree, 1);
	fixup_memory_node(*of_flat_tree);
	fdt_fixup_ethernet(*of_flat_tree);
	fdt_initrd(*of_flat_tree, *initrd_start, *initrd_end, 1);
#ifdef CONFIG_OF_BOARD_SETUP
	ft_board_setup(*of_flat_tree, gd->bd);
#endif

	return 0;
}
#endif

__weak void setup_board_tags(struct tag **in_params) {}

/* Subcommand: PREP */
static void boot_prep_linux(bootm_headers_t *images)
{
#ifdef CONFIG_CMDLINE_TAG
	char *commandline = getenv("bootargs");
#endif

#ifdef CONFIG_OF_LIBFDT
	if (images->ft_len) {
		debug("using: FDT\n");
		if (create_fdt(images)) {
			printf("FDT creation failed! hanging...");
			hang();
		}
	} else
#endif
	{
#if defined(CONFIG_SETUP_MEMORY_TAGS) || \
	defined(CONFIG_CMDLINE_TAG) || \
	defined(CONFIG_INITRD_TAG) || \
	defined(CONFIG_SERIAL_TAG) || \
	defined(CONFIG_REVISION_TAG) || \
	defined(CONFIG_FSHWCONFIG_TAG) || \
	defined(CONFIG_FSM4CONFIG_TAG) || \
	defined(CONFIG_LCD) || \
	defined(CONFIG_VFD) || \
	defined(CONFIG_MTDPARTITION)
		debug("using: ATAGS\n");
		setup_start_tag(gd->bd);
#ifdef CONFIG_SERIAL_TAG
		setup_serial_tag(&params);
#endif
#ifdef CONFIG_CMDLINE_TAG
		setup_commandline_tag(gd->bd, commandline);
#endif
#ifdef CONFIG_REVISION_TAG
		setup_revision_tag(&params);
#endif
#ifdef CONFIG_FSHWCONFIG_TAG
		setup_fshwconfig_tag(&params);
#endif
#ifdef CONFIG_FSM4CONFIG_TAG
		setup_fsm4config_tag(&params);
#endif
#ifdef CONFIG_SETUP_MEMORY_TAGS
		setup_memory_tags(gd->bd);
#endif
#ifdef CONFIG_INITRD_TAG
		if (images->rd_start && images->rd_end)
			setup_initrd_tag(gd->bd, images->rd_start,
			images->rd_end);
#endif
<<<<<<< HEAD
#if defined(CONFIG_VFD) || defined(CONFIG_LCD)
		setup_videolfb_tag((gd_t *)gd);
#endif
#ifdef CONFIG_MTDPARTITION
		setup_mtdpartition_tag();
#endif
=======
		setup_board_tags(&params);
>>>>>>> 2acceb0e
		setup_end_tag(gd->bd);
#else /* all tags */
		printf("FDT and ATAGS support not compiled in - hanging\n");
		hang();
#endif /* all tags */
	}
}

/* Subcommand: GO */
static void boot_jump_linux(bootm_headers_t *images)
{
	unsigned long machid = gd->bd->bi_arch_number;
	char *s;
	void (*kernel_entry)(int zero, int arch, uint params);
	unsigned long r2;

	kernel_entry = (void (*)(int, int, uint))images->ep;

	s = getenv("machid");
	if (s) {
		strict_strtoul(s, 16, &machid);
		printf("Using machid 0x%lx from environment\n", machid);
	}

	debug("## Transferring control to Linux (at address %08lx)" \
		"...\n", (ulong) kernel_entry);
	bootstage_mark(BOOTSTAGE_ID_RUN_OS);
	announce_and_cleanup();

#ifdef CONFIG_OF_LIBFDT
	if (images->ft_len)
		r2 = (unsigned long)images->ft_addr;
	else
#endif
		r2 = gd->bd->bi_boot_params;

	kernel_entry(0, machid, r2);
}

/* Main Entry point for arm bootm implementation
 *
 * Modeled after the powerpc implementation
 * DIFFERENCE: Instead of calling prep and go at the end
 * they are called if subcommand is equal 0.
 */
int do_bootm_linux(int flag, int argc, char *argv[], bootm_headers_t *images)
{
	/* No need for those on ARM */
	if (flag & BOOTM_STATE_OS_BD_T || flag & BOOTM_STATE_OS_CMDLINE)
		return -1;

	if (flag & BOOTM_STATE_OS_PREP) {
		boot_prep_linux(images);
		return 0;
	}

	if (flag & BOOTM_STATE_OS_GO) {
		boot_jump_linux(images);
		return 0;
	}

	boot_prep_linux(images);
	boot_jump_linux(images);
	return 0;
}

#ifdef CONFIG_CMD_BOOTZ

struct zimage_header {
	uint32_t	code[9];
	uint32_t	zi_magic;
	uint32_t	zi_start;
	uint32_t	zi_end;
};

#define	LINUX_ARM_ZIMAGE_MAGIC	0x016f2818

int bootz_setup(void *image, void **start, void **end)
{
	struct zimage_header *zi = (struct zimage_header *)image;

	if (zi->zi_magic != LINUX_ARM_ZIMAGE_MAGIC) {
		puts("Bad Linux ARM zImage magic!\n");
		return 1;
	}

	*start = (void *)zi->zi_start;
	*end = (void *)zi->zi_end;

	debug("Kernel image @ 0x%08x [ 0x%08x - 0x%08x ]\n",
		(uint32_t)image, (uint32_t)*start, (uint32_t)*end);

	return 0;
}
#endif	/* CONFIG_CMD_BOOTZ */<|MERGE_RESOLUTION|>--- conflicted
+++ resolved
@@ -426,16 +426,13 @@
 			setup_initrd_tag(gd->bd, images->rd_start,
 			images->rd_end);
 #endif
-<<<<<<< HEAD
 #if defined(CONFIG_VFD) || defined(CONFIG_LCD)
 		setup_videolfb_tag((gd_t *)gd);
 #endif
 #ifdef CONFIG_MTDPARTITION
 		setup_mtdpartition_tag();
 #endif
-=======
 		setup_board_tags(&params);
->>>>>>> 2acceb0e
 		setup_end_tag(gd->bd);
 #else /* all tags */
 		printf("FDT and ATAGS support not compiled in - hanging\n");
