/* Copyright (C) 2011
 * Corscience GmbH & Co. KG - Simon Schwarz <schwarz@corscience.de>
 *  - Added prep subcommand support
 *  - Reorganized source - modeled after powerpc version
 *
 * (C) Copyright 2002
 * Sysgo Real-Time Solutions, GmbH <www.elinos.com>
 * Marius Groeger <mgroeger@sysgo.de>
 *
 * Copyright (C) 2001  Erik Mouw (J.A.K.Mouw@its.tudelft.nl)
 *
 * SPDX-License-Identifier:	GPL-2.0+
 */

#include <common.h>
#include <command.h>
#include <image.h>
#include <u-boot/zlib.h>
#include <asm/byteorder.h>
#include <libfdt.h>
#include <fdt_support.h>
#include <asm/bootm.h>
#include <linux/compiler.h>

<<<<<<< HEAD
#if defined (CONFIG_VFD) || defined (CONFIG_LCD)
#include <cmd_lcd.h>			  /* lcd_getfbpoolinfo() */
=======
#if defined(CONFIG_ARMV7_NONSEC) || defined(CONFIG_ARMV7_VIRT)
#include <asm/armv7.h>
>>>>>>> 5373e27d
#endif

DECLARE_GLOBAL_DATA_PTR;

static struct tag *params;

static ulong get_sp(void)
{
	ulong ret;

	asm("mov %0, sp" : "=r"(ret) : );
	return ret;
}

void arch_lmb_reserve(struct lmb *lmb)
{
	ulong sp;

	/*
	 * Booting a (Linux) kernel image
	 *
	 * Allocate space for command line and board info - the
	 * address should be as high as possible within the reach of
	 * the kernel (see CONFIG_SYS_BOOTMAPSZ settings), but in unused
	 * memory, which means far enough below the current stack
	 * pointer.
	 */
	sp = get_sp();
	debug("## Current stack ends at 0x%08lx ", sp);

	/* adjust sp by 4K to be safe */
	sp -= 4096;
	lmb_reserve(lmb, sp,
		    gd->bd->bi_dram[0].start + gd->bd->bi_dram[0].size - sp);
}

/**
 * announce_and_cleanup() - Print message and prepare for kernel boot
 *
 * @fake: non-zero to do everything except actually boot
 */
static void announce_and_cleanup(int fake)
{
	printf("\nStarting kernel ...%s\n\n", fake ?
		"(fake run for tracing)" : "");
	bootstage_mark_name(BOOTSTAGE_ID_BOOTM_HANDOFF, "start_kernel");
#ifdef CONFIG_BOOTSTAGE_FDT
	if (flag == BOOTM_STATE_OS_FAKE_GO)
		bootstage_fdt_add_report();
#endif
#ifdef CONFIG_BOOTSTAGE_REPORT
	bootstage_report();
#endif

#ifdef CONFIG_USB_DEVICE
	udc_disconnect();
#endif
	cleanup_before_linux();
}

static void setup_start_tag (bd_t *bd)
{
	params = (struct tag *)bd->bi_boot_params;

	params->hdr.tag = ATAG_CORE;
	params->hdr.size = tag_size (tag_core);

	params->u.core.flags = 0;
	params->u.core.pagesize = 0;
	params->u.core.rootdev = 0;

	params = tag_next (params);
}

static void setup_memory_tags(bd_t *bd)
{
	int i;

	for (i = 0; (i < CONFIG_NR_DRAM_BANKS) && bd->bi_dram[i].size; i++) {
		params->hdr.tag = ATAG_MEM;
		params->hdr.size = tag_size (tag_mem32);

		params->u.mem.start = bd->bi_dram[i].start;
		params->u.mem.size = bd->bi_dram[i].size;

		params = tag_next (params);
	}
}

static void setup_commandline_tag(bd_t *bd, char *commandline)
{
	char *p;

	if (!commandline)
		return;

	/* eat leading white space */
	for (p = commandline; *p == ' '; p++);

	/* skip non-existent command lines so the kernel will still
	 * use its default command line.
	 */
	if (*p == '\0')
		return;

	params->hdr.tag = ATAG_CMDLINE;
	params->hdr.size =
		(sizeof (struct tag_header) + strlen (p) + 1 + 4) >> 2;

	strcpy (params->u.cmdline.cmdline, p);

	params = tag_next (params);
}

static void setup_initrd_tag(bd_t *bd, ulong initrd_start, ulong initrd_end)
{
	/* an ATAG_INITRD node tells the kernel where the compressed
	 * ramdisk can be found. ATAG_RDIMG is a better name, actually.
	 */
	params->hdr.tag = ATAG_INITRD2;
	params->hdr.size = tag_size (tag_initrd);

	params->u.initrd.start = initrd_start;
	params->u.initrd.size = initrd_end - initrd_start;

	params = tag_next (params);
}

static void setup_serial_tag(struct tag **tmp)
{
	struct tag *params = *tmp;
	struct tag_serialnr serialnr;

	get_board_serial(&serialnr);
	params->hdr.tag = ATAG_SERIAL;
	params->hdr.size = tag_size (tag_serialnr);
	params->u.serialnr.low = serialnr.low;
	params->u.serialnr.high= serialnr.high;
	params = tag_next (params);
	*tmp = params;
}

static void setup_revision_tag(struct tag **in_params)
{
	u32 rev = 0;

	rev = get_board_rev();
	params->hdr.tag = ATAG_REVISION;
	params->hdr.size = tag_size (tag_revision);
	params->u.revision.rev = rev;
	params = tag_next (params);
}

void setup_fshwconfig_tag(struct tag **in_params)
{
	struct tag_fshwconfig *fshwconfig;

	fshwconfig = get_board_fshwconfig();

	if (fshwconfig) {
		params->hdr.tag = ATAG_FSHWCONFIG;
		params->hdr.size = tag_size(tag_fshwconfig);
		params->u.fshwconfig = *fshwconfig;
		params = tag_next (params);
	}
}

void setup_fsm4config_tag(struct tag **in_params)
{
	struct tag_fsm4config *fsm4config;

	fsm4config = get_board_fsm4config();

	if (fsm4config) {
		params->hdr.tag = ATAG_FSM4CONFIG;
		params->hdr.size = tag_size(tag_fsm4config);
		params->u.fsm4config = *fsm4config;
		params = tag_next (params);
	}
}

static void setup_end_tag(bd_t *bd)
{
	params->hdr.tag = ATAG_NONE;
	params->hdr.size = 0;
}

__weak void setup_board_tags(struct tag **in_params) {}

static void do_nonsec_virt_switch(void)
{
#if defined(CONFIG_ARMV7_NONSEC) || defined(CONFIG_ARMV7_VIRT)
	if (armv7_switch_nonsec() == 0)
#ifdef CONFIG_ARMV7_VIRT
		if (armv7_switch_hyp() == 0)
			debug("entered HYP mode\n");
#else
		debug("entered non-secure state\n");
#endif
#endif
}

/* Subcommand: PREP */
static void boot_prep_linux(bootm_headers_t *images)
{
	char *commandline = getenv("bootargs");

	if (IMAGE_ENABLE_OF_LIBFDT && images->ft_len) {
#ifdef CONFIG_OF_LIBFDT
		debug("using: FDT\n");
		if (image_setup_linux(images)) {
			printf("FDT creation failed! hanging...");
			hang();
		}
#endif
	} else if (BOOTM_ENABLE_TAGS) {
		debug("using: ATAGS\n");
		setup_start_tag(gd->bd);
		if (BOOTM_ENABLE_SERIAL_TAG)
			setup_serial_tag(&params);
		if (BOOTM_ENABLE_CMDLINE_TAG)
			setup_commandline_tag(gd->bd, commandline);
		if (BOOTM_ENABLE_REVISION_TAG)
			setup_revision_tag(&params);
		if (BOOTM_ENABLE_MEMORY_TAGS)
			setup_memory_tags(gd->bd);
		if (BOOTM_ENABLE_FSHWCONFIG_TAG)
			setup_fshwconfig_tag(&params);
		if (BOOTM_ENABLE_FSM4CONFIG_TAG)
			setup_fsm4config_tag(&params);
		if (BOOTM_ENABLE_INITRD_TAG) {
			if (images->rd_start && images->rd_end) {
				setup_initrd_tag(gd->bd, images->rd_start,
						 images->rd_end);
			}
		}
		setup_board_tags(&params);
		setup_end_tag(gd->bd);
	} else {
		printf("FDT and ATAGS support not compiled in - hanging\n");
		hang();
	}
	do_nonsec_virt_switch();
}

/* Subcommand: GO */
static void boot_jump_linux(bootm_headers_t *images, int flag)
{
	unsigned long machid = gd->bd->bi_arch_number;
	char *s;
	void (*kernel_entry)(int zero, int arch, uint params);
	unsigned long r2;
	int fake = (flag & BOOTM_STATE_OS_FAKE_GO);

	kernel_entry = (void (*)(int, int, uint))images->ep;

	s = getenv("machid");
	if (s) {
		strict_strtoul(s, 16, &machid);
		printf("Using machid 0x%lx from environment\n", machid);
	}

	debug("## Transferring control to Linux (at address %08lx)" \
		"...\n", (ulong) kernel_entry);
	bootstage_mark(BOOTSTAGE_ID_RUN_OS);
	announce_and_cleanup(fake);

	if (IMAGE_ENABLE_OF_LIBFDT && images->ft_len)
		r2 = (unsigned long)images->ft_addr;
	else
		r2 = gd->bd->bi_boot_params;

	if (!fake)
		kernel_entry(0, machid, r2);
}

/* Main Entry point for arm bootm implementation
 *
 * Modeled after the powerpc implementation
 * DIFFERENCE: Instead of calling prep and go at the end
 * they are called if subcommand is equal 0.
 */
int do_bootm_linux(int flag, int argc, char *argv[], bootm_headers_t *images)
{
	/* No need for those on ARM */
	if (flag & BOOTM_STATE_OS_BD_T || flag & BOOTM_STATE_OS_CMDLINE)
		return -1;

	if (flag & BOOTM_STATE_OS_PREP) {
		boot_prep_linux(images);
		return 0;
	}

	if (flag & (BOOTM_STATE_OS_GO | BOOTM_STATE_OS_FAKE_GO)) {
		boot_jump_linux(images, flag);
		return 0;
	}

	boot_prep_linux(images);
	boot_jump_linux(images, flag);
	return 0;
}

#ifdef CONFIG_CMD_BOOTZ

struct zimage_header {
	uint32_t	code[9];
	uint32_t	zi_magic;
	uint32_t	zi_start;
	uint32_t	zi_end;
};

#define	LINUX_ARM_ZIMAGE_MAGIC	0x016f2818

int bootz_setup(ulong image, ulong *start, ulong *end)
{
	struct zimage_header *zi;

	zi = (struct zimage_header *)map_sysmem(image, 0);
	if (zi->zi_magic != LINUX_ARM_ZIMAGE_MAGIC) {
		puts("Bad Linux ARM zImage magic!\n");
		return 1;
	}

	*start = zi->zi_start;
	*end = zi->zi_end;

	printf("Kernel image @ %#08lx [ %#08lx - %#08lx ]\n", image, *start,
	      *end);

	return 0;
}

#endif	/* CONFIG_CMD_BOOTZ */<|MERGE_RESOLUTION|>--- conflicted
+++ resolved
@@ -22,13 +22,12 @@
 #include <asm/bootm.h>
 #include <linux/compiler.h>
 
-<<<<<<< HEAD
 #if defined (CONFIG_VFD) || defined (CONFIG_LCD)
 #include <cmd_lcd.h>			  /* lcd_getfbpoolinfo() */
-=======
+#endif
+
 #if defined(CONFIG_ARMV7_NONSEC) || defined(CONFIG_ARMV7_VIRT)
 #include <asm/armv7.h>
->>>>>>> 5373e27d
 #endif
 
 DECLARE_GLOBAL_DATA_PTR;
