/* Copyright (C) 2011
 * Corscience GmbH & Co. KG - Simon Schwarz <schwarz@corscience.de>
 *  - Added prep subcommand support
 *  - Reorganized source - modeled after powerpc version
 *
 * (C) Copyright 2002
 * Sysgo Real-Time Solutions, GmbH <www.elinos.com>
 * Marius Groeger <mgroeger@sysgo.de>
 *
 * Copyright (C) 2001  Erik Mouw (J.A.K.Mouw@its.tudelft.nl)
 *
 * This program is free software; you can redistribute it and/or modify
 * it under the terms of the GNU General Public License as published by
 * the Free Software Foundation; either version 2 of the License, or
 * (at your option) any later version.
 *
 * This program is distributed in the hope that it will be useful,
 * but WITHOUT ANY WARRANTY; without even the implied warranty of
 * MERCHANTABILITY or FITNESS FOR A PARTICULAR PURPOSE.	 See the
 * GNU General Public License for more details.
 *
 * You should have received a copy of the GNU General Public License
 * along with this program; if not, write to the Free Software
 * Foundation, Inc., 59 Temple Place, Suite 330, Boston, MA  02111-1307	 USA
 */

#include <common.h>
#include <command.h>
#include <image.h>
#include <u-boot/zlib.h>
#include <asm/byteorder.h>
#include <libfdt.h>
#include <fdt_support.h>
#include <asm/bootm.h>
#include <linux/compiler.h>

#if defined (CONFIG_VFD) || defined (CONFIG_LCD)
#include <cmd_lcd.h>			  /* lcd_getfbpoolinfo() */
#endif

DECLARE_GLOBAL_DATA_PTR;

<<<<<<< HEAD
#if defined(CONFIG_SETUP_MEMORY_TAGS) || \
	defined(CONFIG_CMDLINE_TAG) || \
	defined(CONFIG_INITRD_TAG) || \
	defined(CONFIG_SERIAL_TAG) || \
	defined(CONFIG_REVISION_TAG) || \
	defined(CONFIG_FSHWCONFIG_TAG) || \
	defined(CONFIG_FSM4CONFIG_TAG) || \
	defined(CONFIG_VFD) || \
	defined(CONFIG_LCD) || \
	defined(CONFIG_MTDPARTITION)
=======
>>>>>>> f269e3dc
static struct tag *params;

static ulong get_sp(void)
{
	ulong ret;

	asm("mov %0, sp" : "=r"(ret) : );
	return ret;
}

void arch_lmb_reserve(struct lmb *lmb)
{
	ulong sp;

	/*
	 * Booting a (Linux) kernel image
	 *
	 * Allocate space for command line and board info - the
	 * address should be as high as possible within the reach of
	 * the kernel (see CONFIG_SYS_BOOTMAPSZ settings), but in unused
	 * memory, which means far enough below the current stack
	 * pointer.
	 */
	sp = get_sp();
	debug("## Current stack ends at 0x%08lx ", sp);

	/* adjust sp by 4K to be safe */
	sp -= 4096;
	lmb_reserve(lmb, sp,
		    gd->bd->bi_dram[0].start + gd->bd->bi_dram[0].size - sp);
}

/**
 * announce_and_cleanup() - Print message and prepare for kernel boot
 *
 * @fake: non-zero to do everything except actually boot
 */
static void announce_and_cleanup(int fake)
{
	printf("\nStarting kernel ...%s\n\n", fake ?
		"(fake run for tracing)" : "");
	bootstage_mark_name(BOOTSTAGE_ID_BOOTM_HANDOFF, "start_kernel");
#ifdef CONFIG_BOOTSTAGE_FDT
	if (flag == BOOTM_STATE_OS_FAKE_GO)
		bootstage_fdt_add_report();
#endif
#ifdef CONFIG_BOOTSTAGE_REPORT
	bootstage_report();
#endif

#ifdef CONFIG_USB_DEVICE
	udc_disconnect();
#endif
	cleanup_before_linux();
}

<<<<<<< HEAD
#if defined(CONFIG_SETUP_MEMORY_TAGS) || \
	defined(CONFIG_CMDLINE_TAG) || \
	defined(CONFIG_INITRD_TAG) || \
	defined(CONFIG_SERIAL_TAG) || \
	defined(CONFIG_REVISION_TAG) || \
	defined(CONFIG_FSHWCONFIG_TAG) || \
	defined(CONFIG_FSM4CONFIG_TAG) || \
	defined(CONFIG_LCD) || \
	defined(CONFIG_VFD) || \
	defined(CONFIG_MTDPARTITION)
=======
>>>>>>> f269e3dc
static void setup_start_tag (bd_t *bd)
{
	params = (struct tag *)bd->bi_boot_params;

	params->hdr.tag = ATAG_CORE;
	params->hdr.size = tag_size (tag_core);

	params->u.core.flags = 0;
	params->u.core.pagesize = 0;
	params->u.core.rootdev = 0;

	params = tag_next (params);
}

static void setup_memory_tags(bd_t *bd)
{
	int i;

	for (i = 0; (i < CONFIG_NR_DRAM_BANKS) && bd->bi_dram[i].size; i++) {
		params->hdr.tag = ATAG_MEM;
		params->hdr.size = tag_size (tag_mem32);

		params->u.mem.start = bd->bi_dram[i].start;
		params->u.mem.size = bd->bi_dram[i].size;

		params = tag_next (params);
	}
}

static void setup_commandline_tag(bd_t *bd, char *commandline)
{
	char *p;

	if (!commandline)
		return;

	/* eat leading white space */
	for (p = commandline; *p == ' '; p++);

	/* skip non-existent command lines so the kernel will still
	 * use its default command line.
	 */
	if (*p == '\0')
		return;

	params->hdr.tag = ATAG_CMDLINE;
	params->hdr.size =
		(sizeof (struct tag_header) + strlen (p) + 1 + 4) >> 2;

	strcpy (params->u.cmdline.cmdline, p);

	params = tag_next (params);
}

static void setup_initrd_tag(bd_t *bd, ulong initrd_start, ulong initrd_end)
{
	/* an ATAG_INITRD node tells the kernel where the compressed
	 * ramdisk can be found. ATAG_RDIMG is a better name, actually.
	 */
	params->hdr.tag = ATAG_INITRD2;
	params->hdr.size = tag_size (tag_initrd);

	params->u.initrd.start = initrd_start;
	params->u.initrd.size = initrd_end - initrd_start;

	params = tag_next (params);
}

<<<<<<< HEAD

#if defined(CONFIG_VFD) || defined(CONFIG_LCD)
static void setup_videolfb_tag (gd_t *gd)
{
	const fbpoolinfo_t *pfpi = lcd_get_fbpoolinfo_p();

	/* An ATAG_VIDEOLFB node tells the kernel where and how large
	 * the framebuffer for video was allocated (among other things).
	 * Note that a _physical_ address is passed !
	 *
	 * We only use it to pass the address and size, the other entries
	 * in the tag_videolfb are not of interest.
	 */
	params->hdr.tag = ATAG_VIDEOLFB;
	params->hdr.size = tag_size (tag_videolfb);

	params->u.videolfb.lfb_base = (u32)pfpi->base;
	/* Fb size is calculated according to parameters for our panel
	 */
	params->u.videolfb.lfb_size = (u32)pfpi->size;

	params = tag_next (params);
}
#endif /* CONFIG_VFD || CONFIG_LCD */

#ifdef CONFIG_SERIAL_TAG
void setup_serial_tag(struct tag **tmp)
=======
static void setup_serial_tag(struct tag **tmp)
>>>>>>> f269e3dc
{
	struct tag *params = *tmp;
	struct tag_serialnr serialnr;

	get_board_serial(&serialnr);
	params->hdr.tag = ATAG_SERIAL;
	params->hdr.size = tag_size (tag_serialnr);
	params->u.serialnr.low = serialnr.low;
	params->u.serialnr.high= serialnr.high;
	params = tag_next (params);
	*tmp = params;
}

static void setup_revision_tag(struct tag **in_params)
{
	u32 rev = 0;

	rev = get_board_rev();
	params->hdr.tag = ATAG_REVISION;
	params->hdr.size = tag_size (tag_revision);
	params->u.revision.rev = rev;
	params = tag_next (params);
}
<<<<<<< HEAD
#endif  /* CONFIG_REVISION_TAG */

#ifdef CONFIG_FSHWCONFIG_TAG
void setup_fshwconfig_tag(struct tag **in_params)
{
	struct tag_fshwconfig *get_board_fshwconfig(void);
	struct tag_fshwconfig *fshwconfig;

	fshwconfig = get_board_fshwconfig();

	params->hdr.tag = ATAG_FSHWCONFIG;
	params->hdr.size = tag_size(tag_fshwconfig);
	params->u.fshwconfig = *fshwconfig;
	params = tag_next (params);
}
#endif

#ifdef CONFIG_FSM4CONFIG_TAG
void setup_fsm4config_tag(struct tag **in_params)
{
	struct tag_fsm4config *get_board_fsm4config(void);
	struct tag_fsm4config *fsm4config;

	fsm4config = get_board_fsm4config();

	params->hdr.tag = ATAG_FSM4CONFIG;
	params->hdr.size = tag_size(tag_fsm4config);
	params->u.fsm4config = *fsm4config;
	params = tag_next (params);
}
#endif

#ifdef CONFIG_MTDPARTITION
void setup_mtdpartition_tag(void)
{
	char *p, *temp;
	int i = 0;

	p = getenv("mtdpart");

	params->hdr.tag = ATAG_MTDPART;
	params->hdr.size = tag_size (tag_mtdpart);

	for(temp = p; *temp != '\0'; temp++)
	{
		if(*temp == ' ')
		{
			*temp = '\0';
			params->u.mtdpart_info.mtd_part_size[i] = simple_strtoul(p, NULL, 16);

			p = ++temp;
			i++;
		}
	}
	params->u.mtdpart_info.mtd_part_size[i] = simple_strtoul(p, NULL, 16);

	params = tag_next (params);
}
#endif  /* CONFIG_MTDPARTITION */

#if defined(CONFIG_SETUP_MEMORY_TAGS) || \
	defined(CONFIG_CMDLINE_TAG) || \
	defined(CONFIG_INITRD_TAG) || \
	defined(CONFIG_SERIAL_TAG) || \
	defined(CONFIG_REVISION_TAG) || \
	defined(CONFIG_FSHWCONFIG_TAG) || \
	defined(CONFIG_FSM4CONFIG_TAG) || \
	defined(CONFIG_LCD) || \
	defined(CONFIG_VFD) || \
	defined(CONFIG_MTDPARTITION)
=======

>>>>>>> f269e3dc
static void setup_end_tag(bd_t *bd)
{
	params->hdr.tag = ATAG_NONE;
	params->hdr.size = 0;
}

__weak void setup_board_tags(struct tag **in_params) {}

/* Subcommand: PREP */
static void boot_prep_linux(bootm_headers_t *images)
{
	char *commandline = getenv("bootargs");

	if (IMAGE_ENABLE_OF_LIBFDT && images->ft_len) {
#ifdef CONFIG_OF_LIBFDT
		debug("using: FDT\n");
		if (image_setup_linux(images)) {
			printf("FDT creation failed! hanging...");
			hang();
		}
#endif
<<<<<<< HEAD
	{
#if defined(CONFIG_SETUP_MEMORY_TAGS) || \
	defined(CONFIG_CMDLINE_TAG) || \
	defined(CONFIG_INITRD_TAG) || \
	defined(CONFIG_SERIAL_TAG) || \
	defined(CONFIG_REVISION_TAG) || \
	defined(CONFIG_FSHWCONFIG_TAG) || \
	defined(CONFIG_FSM4CONFIG_TAG) || \
	defined(CONFIG_LCD) || \
	defined(CONFIG_VFD) || \
	defined(CONFIG_MTDPARTITION)
		debug("using: ATAGS\n");
		setup_start_tag(gd->bd);
#ifdef CONFIG_SERIAL_TAG
		setup_serial_tag(&params);
#endif
#ifdef CONFIG_CMDLINE_TAG
		setup_commandline_tag(gd->bd, commandline);
#endif
#ifdef CONFIG_REVISION_TAG
		setup_revision_tag(&params);
#endif
#ifdef CONFIG_FSHWCONFIG_TAG
		setup_fshwconfig_tag(&params);
#endif
#ifdef CONFIG_FSM4CONFIG_TAG
		setup_fsm4config_tag(&params);
#endif
#ifdef CONFIG_SETUP_MEMORY_TAGS
		setup_memory_tags(gd->bd);
#endif
#ifdef CONFIG_INITRD_TAG
		if (images->rd_start && images->rd_end)
			setup_initrd_tag(gd->bd, images->rd_start,
			images->rd_end);
#endif
#if defined(CONFIG_VFD) || defined(CONFIG_LCD)
		setup_videolfb_tag((gd_t *)gd);
#endif
#ifdef CONFIG_MTDPARTITION
		setup_mtdpartition_tag();
#endif
=======
	} else if (BOOTM_ENABLE_TAGS) {
		debug("using: ATAGS\n");
		setup_start_tag(gd->bd);
		if (BOOTM_ENABLE_SERIAL_TAG)
			setup_serial_tag(&params);
		if (BOOTM_ENABLE_CMDLINE_TAG)
			setup_commandline_tag(gd->bd, commandline);
		if (BOOTM_ENABLE_REVISION_TAG)
			setup_revision_tag(&params);
		if (BOOTM_ENABLE_MEMORY_TAGS)
			setup_memory_tags(gd->bd);
		if (BOOTM_ENABLE_INITRD_TAG) {
			if (images->rd_start && images->rd_end) {
				setup_initrd_tag(gd->bd, images->rd_start,
						 images->rd_end);
			}
		}
>>>>>>> f269e3dc
		setup_board_tags(&params);
		setup_end_tag(gd->bd);
	} else {
		printf("FDT and ATAGS support not compiled in - hanging\n");
		hang();
	}
}

/* Subcommand: GO */
static void boot_jump_linux(bootm_headers_t *images, int flag)
{
	unsigned long machid = gd->bd->bi_arch_number;
	char *s;
	void (*kernel_entry)(int zero, int arch, uint params);
	unsigned long r2;
	int fake = (flag & BOOTM_STATE_OS_FAKE_GO);

	kernel_entry = (void (*)(int, int, uint))images->ep;

	s = getenv("machid");
	if (s) {
		strict_strtoul(s, 16, &machid);
		printf("Using machid 0x%lx from environment\n", machid);
	}

	debug("## Transferring control to Linux (at address %08lx)" \
		"...\n", (ulong) kernel_entry);
	bootstage_mark(BOOTSTAGE_ID_RUN_OS);
	announce_and_cleanup(fake);

	if (IMAGE_ENABLE_OF_LIBFDT && images->ft_len)
		r2 = (unsigned long)images->ft_addr;
	else
		r2 = gd->bd->bi_boot_params;

	if (!fake)
		kernel_entry(0, machid, r2);
}

/* Main Entry point for arm bootm implementation
 *
 * Modeled after the powerpc implementation
 * DIFFERENCE: Instead of calling prep and go at the end
 * they are called if subcommand is equal 0.
 */
int do_bootm_linux(int flag, int argc, char *argv[], bootm_headers_t *images)
{
	/* No need for those on ARM */
	if (flag & BOOTM_STATE_OS_BD_T || flag & BOOTM_STATE_OS_CMDLINE)
		return -1;

	if (flag & BOOTM_STATE_OS_PREP) {
		boot_prep_linux(images);
		return 0;
	}

	if (flag & (BOOTM_STATE_OS_GO | BOOTM_STATE_OS_FAKE_GO)) {
		boot_jump_linux(images, flag);
		return 0;
	}

	boot_prep_linux(images);
	boot_jump_linux(images, flag);
	return 0;
}

#ifdef CONFIG_CMD_BOOTZ

struct zimage_header {
	uint32_t	code[9];
	uint32_t	zi_magic;
	uint32_t	zi_start;
	uint32_t	zi_end;
};

#define	LINUX_ARM_ZIMAGE_MAGIC	0x016f2818

int bootz_setup(ulong image, ulong *start, ulong *end)
{
	struct zimage_header *zi;

	zi = (struct zimage_header *)map_sysmem(image, 0);
	if (zi->zi_magic != LINUX_ARM_ZIMAGE_MAGIC) {
		puts("Bad Linux ARM zImage magic!\n");
		return 1;
	}

	*start = zi->zi_start;
	*end = zi->zi_end;

	printf("Kernel image @ %#08lx [ %#08lx - %#08lx ]\n", image, *start,
	      *end);

	return 0;
}

#endif	/* CONFIG_CMD_BOOTZ */<|MERGE_RESOLUTION|>--- conflicted
+++ resolved
@@ -40,19 +40,6 @@
 
 DECLARE_GLOBAL_DATA_PTR;
 
-<<<<<<< HEAD
-#if defined(CONFIG_SETUP_MEMORY_TAGS) || \
-	defined(CONFIG_CMDLINE_TAG) || \
-	defined(CONFIG_INITRD_TAG) || \
-	defined(CONFIG_SERIAL_TAG) || \
-	defined(CONFIG_REVISION_TAG) || \
-	defined(CONFIG_FSHWCONFIG_TAG) || \
-	defined(CONFIG_FSM4CONFIG_TAG) || \
-	defined(CONFIG_VFD) || \
-	defined(CONFIG_LCD) || \
-	defined(CONFIG_MTDPARTITION)
-=======
->>>>>>> f269e3dc
 static struct tag *params;
 
 static ulong get_sp(void)
@@ -109,19 +96,6 @@
 	cleanup_before_linux();
 }
 
-<<<<<<< HEAD
-#if defined(CONFIG_SETUP_MEMORY_TAGS) || \
-	defined(CONFIG_CMDLINE_TAG) || \
-	defined(CONFIG_INITRD_TAG) || \
-	defined(CONFIG_SERIAL_TAG) || \
-	defined(CONFIG_REVISION_TAG) || \
-	defined(CONFIG_FSHWCONFIG_TAG) || \
-	defined(CONFIG_FSM4CONFIG_TAG) || \
-	defined(CONFIG_LCD) || \
-	defined(CONFIG_VFD) || \
-	defined(CONFIG_MTDPARTITION)
-=======
->>>>>>> f269e3dc
 static void setup_start_tag (bd_t *bd)
 {
 	params = (struct tag *)bd->bi_boot_params;
@@ -190,37 +164,7 @@
 	params = tag_next (params);
 }
 
-<<<<<<< HEAD
-
-#if defined(CONFIG_VFD) || defined(CONFIG_LCD)
-static void setup_videolfb_tag (gd_t *gd)
-{
-	const fbpoolinfo_t *pfpi = lcd_get_fbpoolinfo_p();
-
-	/* An ATAG_VIDEOLFB node tells the kernel where and how large
-	 * the framebuffer for video was allocated (among other things).
-	 * Note that a _physical_ address is passed !
-	 *
-	 * We only use it to pass the address and size, the other entries
-	 * in the tag_videolfb are not of interest.
-	 */
-	params->hdr.tag = ATAG_VIDEOLFB;
-	params->hdr.size = tag_size (tag_videolfb);
-
-	params->u.videolfb.lfb_base = (u32)pfpi->base;
-	/* Fb size is calculated according to parameters for our panel
-	 */
-	params->u.videolfb.lfb_size = (u32)pfpi->size;
-
-	params = tag_next (params);
-}
-#endif /* CONFIG_VFD || CONFIG_LCD */
-
-#ifdef CONFIG_SERIAL_TAG
-void setup_serial_tag(struct tag **tmp)
-=======
 static void setup_serial_tag(struct tag **tmp)
->>>>>>> f269e3dc
 {
 	struct tag *params = *tmp;
 	struct tag_serialnr serialnr;
@@ -244,80 +188,35 @@
 	params->u.revision.rev = rev;
 	params = tag_next (params);
 }
-<<<<<<< HEAD
-#endif  /* CONFIG_REVISION_TAG */
-
-#ifdef CONFIG_FSHWCONFIG_TAG
+
 void setup_fshwconfig_tag(struct tag **in_params)
 {
-	struct tag_fshwconfig *get_board_fshwconfig(void);
 	struct tag_fshwconfig *fshwconfig;
 
 	fshwconfig = get_board_fshwconfig();
 
-	params->hdr.tag = ATAG_FSHWCONFIG;
-	params->hdr.size = tag_size(tag_fshwconfig);
-	params->u.fshwconfig = *fshwconfig;
-	params = tag_next (params);
-}
-#endif
-
-#ifdef CONFIG_FSM4CONFIG_TAG
+	if (fshwconfig) {
+		params->hdr.tag = ATAG_FSHWCONFIG;
+		params->hdr.size = tag_size(tag_fshwconfig);
+		params->u.fshwconfig = *fshwconfig;
+		params = tag_next (params);
+	}
+}
+
 void setup_fsm4config_tag(struct tag **in_params)
 {
-	struct tag_fsm4config *get_board_fsm4config(void);
 	struct tag_fsm4config *fsm4config;
 
 	fsm4config = get_board_fsm4config();
 
-	params->hdr.tag = ATAG_FSM4CONFIG;
-	params->hdr.size = tag_size(tag_fsm4config);
-	params->u.fsm4config = *fsm4config;
-	params = tag_next (params);
-}
-#endif
-
-#ifdef CONFIG_MTDPARTITION
-void setup_mtdpartition_tag(void)
-{
-	char *p, *temp;
-	int i = 0;
-
-	p = getenv("mtdpart");
-
-	params->hdr.tag = ATAG_MTDPART;
-	params->hdr.size = tag_size (tag_mtdpart);
-
-	for(temp = p; *temp != '\0'; temp++)
-	{
-		if(*temp == ' ')
-		{
-			*temp = '\0';
-			params->u.mtdpart_info.mtd_part_size[i] = simple_strtoul(p, NULL, 16);
-
-			p = ++temp;
-			i++;
-		}
-	}
-	params->u.mtdpart_info.mtd_part_size[i] = simple_strtoul(p, NULL, 16);
-
-	params = tag_next (params);
-}
-#endif  /* CONFIG_MTDPARTITION */
-
-#if defined(CONFIG_SETUP_MEMORY_TAGS) || \
-	defined(CONFIG_CMDLINE_TAG) || \
-	defined(CONFIG_INITRD_TAG) || \
-	defined(CONFIG_SERIAL_TAG) || \
-	defined(CONFIG_REVISION_TAG) || \
-	defined(CONFIG_FSHWCONFIG_TAG) || \
-	defined(CONFIG_FSM4CONFIG_TAG) || \
-	defined(CONFIG_LCD) || \
-	defined(CONFIG_VFD) || \
-	defined(CONFIG_MTDPARTITION)
-=======
-
->>>>>>> f269e3dc
+	if (fsm4config) {
+		params->hdr.tag = ATAG_FSM4CONFIG;
+		params->hdr.size = tag_size(tag_fsm4config);
+		params->u.fsm4config = *fsm4config;
+		params = tag_next (params);
+	}
+}
+
 static void setup_end_tag(bd_t *bd)
 {
 	params->hdr.tag = ATAG_NONE;
@@ -339,50 +238,6 @@
 			hang();
 		}
 #endif
-<<<<<<< HEAD
-	{
-#if defined(CONFIG_SETUP_MEMORY_TAGS) || \
-	defined(CONFIG_CMDLINE_TAG) || \
-	defined(CONFIG_INITRD_TAG) || \
-	defined(CONFIG_SERIAL_TAG) || \
-	defined(CONFIG_REVISION_TAG) || \
-	defined(CONFIG_FSHWCONFIG_TAG) || \
-	defined(CONFIG_FSM4CONFIG_TAG) || \
-	defined(CONFIG_LCD) || \
-	defined(CONFIG_VFD) || \
-	defined(CONFIG_MTDPARTITION)
-		debug("using: ATAGS\n");
-		setup_start_tag(gd->bd);
-#ifdef CONFIG_SERIAL_TAG
-		setup_serial_tag(&params);
-#endif
-#ifdef CONFIG_CMDLINE_TAG
-		setup_commandline_tag(gd->bd, commandline);
-#endif
-#ifdef CONFIG_REVISION_TAG
-		setup_revision_tag(&params);
-#endif
-#ifdef CONFIG_FSHWCONFIG_TAG
-		setup_fshwconfig_tag(&params);
-#endif
-#ifdef CONFIG_FSM4CONFIG_TAG
-		setup_fsm4config_tag(&params);
-#endif
-#ifdef CONFIG_SETUP_MEMORY_TAGS
-		setup_memory_tags(gd->bd);
-#endif
-#ifdef CONFIG_INITRD_TAG
-		if (images->rd_start && images->rd_end)
-			setup_initrd_tag(gd->bd, images->rd_start,
-			images->rd_end);
-#endif
-#if defined(CONFIG_VFD) || defined(CONFIG_LCD)
-		setup_videolfb_tag((gd_t *)gd);
-#endif
-#ifdef CONFIG_MTDPARTITION
-		setup_mtdpartition_tag();
-#endif
-=======
 	} else if (BOOTM_ENABLE_TAGS) {
 		debug("using: ATAGS\n");
 		setup_start_tag(gd->bd);
@@ -394,13 +249,16 @@
 			setup_revision_tag(&params);
 		if (BOOTM_ENABLE_MEMORY_TAGS)
 			setup_memory_tags(gd->bd);
+		if (BOOTM_ENABLE_FSHWCONFIG_TAG)
+			setup_fshwconfig_tag(&params);
+		if (BOOTM_ENABLE_FSM4CONFIG_TAG)
+			setup_fsm4config_tag(&params);
 		if (BOOTM_ENABLE_INITRD_TAG) {
 			if (images->rd_start && images->rd_end) {
 				setup_initrd_tag(gd->bd, images->rd_start,
 						 images->rd_end);
 			}
 		}
->>>>>>> f269e3dc
 		setup_board_tags(&params);
 		setup_end_tag(gd->bd);
 	} else {
