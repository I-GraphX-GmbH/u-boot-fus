--- conflicted
+++ resolved
@@ -202,7 +202,6 @@
 	DEFINE(PLL_DP_HFS_MFN, offsetof(struct dpll, dp_hfs_mfn));
 #endif
 
-<<<<<<< HEAD
 #ifdef CONFIG_VYBRID
 	/* Round up to make sure size gives nice stack alignment */
 	DEFINE(CLKCTL_CCR, offsetof(struct clkctl, ccr));
@@ -246,13 +245,13 @@
 	DEFINE(CLKCTL_CCPGR1, offsetof(struct clkctl, ccpgr1));
 	DEFINE(CLKCTL_CCPGR2, offsetof(struct clkctl, ccpgr2));
 	DEFINE(CLKCTL_CCPGR3, offsetof(struct clkctl, ccpgr3));
-=======
+#endif
+
 #ifdef CONFIG_ARM_SMCCC
 	DEFINE(ARM_SMCCC_RES_X0_OFFS, offsetof(struct arm_smccc_res, a0));
 	DEFINE(ARM_SMCCC_RES_X2_OFFS, offsetof(struct arm_smccc_res, a2));
 	DEFINE(ARM_SMCCC_QUIRK_ID_OFFS, offsetof(struct arm_smccc_quirk, id));
 	DEFINE(ARM_SMCCC_QUIRK_STATE_OFFS, offsetof(struct arm_smccc_quirk, state));
->>>>>>> ef799645
 #endif
 
 	return 0;
