#
# (C) Copyright 2000-2002
# Wolfgang Denk, DENX Software Engineering, wd@denx.de.
#
# SPDX-License-Identifier:	GPL-2.0+
#

ifndef CONFIG_STANDALONE_LOAD_ADDR
ifneq ($(CONFIG_ARCH_OMAP2PLUS),)
CONFIG_STANDALONE_LOAD_ADDR = 0x80300000
else
CONFIG_STANDALONE_LOAD_ADDR = 0xc100000
endif
endif

CFLAGS_NON_EFI := -fno-pic -ffixed-r9 -ffunction-sections -fdata-sections
CFLAGS_EFI := -fpic -fshort-wchar

LDFLAGS_FINAL += --gc-sections
PLATFORM_RELFLAGS += -ffunction-sections -fdata-sections \
		     -fno-common -ffixed-r9
PLATFORM_RELFLAGS += $(call cc-option, -msoft-float) \
      $(call cc-option,-mshort-load-bytes,$(call cc-option,-malignment-traps,))

# LLVM support
LLVMS_RELFLAGS		:= $(call cc-option,-mllvm,) \
			$(call cc-option,-target arm-none-eabi,) \
			$(call cc-option,-arm-use-movt=0,)
PLATFORM_RELFLAGS	+= $(LLVM_RELFLAGS)

PLATFORM_CPPFLAGS += -D__ARM__

ifdef CONFIG_ARM64
PLATFORM_ELFFLAGS += -B aarch64 -O elf64-littleaarch64
else
PLATFORM_ELFFLAGS += -B arm -O elf32-littlearm
endif

# Choose between ARM/Thumb instruction sets
ifeq ($(CONFIG_$(SPL_)SYS_THUMB_BUILD),y)
AFLAGS_IMPLICIT_IT	:= $(call as-option,-Wa$(comma)-mimplicit-it=always)
PF_CPPFLAGS_ARM		:= $(AFLAGS_IMPLICIT_IT) \
			$(call cc-option, -mthumb -mthumb-interwork,\
			$(call cc-option,-marm,)\
			$(call cc-option,-mno-thumb-interwork,)\
		)
else
PF_CPPFLAGS_ARM := $(call cc-option,-marm,) \
		$(call cc-option,-mno-thumb-interwork,)
endif

# Only test once
ifeq ($(CONFIG_$(SPL_)SYS_THUMB_BUILD),y)
archprepare: checkthumb checkgcc6

checkthumb:
	@if test "$(call cc-name)" = "gcc" -a \
			"$(call cc-version)" -lt "0404"; then \
		echo -n '*** Your GCC does not produce working '; \
		echo 'binaries in THUMB mode.'; \
		echo '*** Your board is configured for THUMB mode.'; \
		false; \
	fi
else
archprepare: checkgcc6
endif

checkgcc6:
	@if test "$(call cc-name)" = "gcc" -a \
			"$(call cc-version)" -lt "0600"; then \
<<<<<<< HEAD
		echo -n '*** Your GCC is older than 6.0 and is not '; \
		echo 'officially supported anymore since v2018.01.'; \
=======
		echo '*** Your GCC is older than 6.0 and will not be supported'; \
>>>>>>> e75092ef
	fi


# Try if EABI is supported, else fall back to old API,
# i. e. for example:
# - with ELDK 4.2 (EABI supported), use:
#	-mabi=aapcs-linux
# - with ELDK 4.1 (gcc 4.x, no EABI), use:
#	-mabi=apcs-gnu
# - with ELDK 3.1 (gcc 3.x), use:
#	-mapcs-32
PF_CPPFLAGS_ABI := $(call cc-option,\
			-mabi=aapcs-linux,\
			$(call cc-option,\
				-mapcs-32,\
				$(call cc-option,\
					-mabi=apcs-gnu,\
				)\
			)\
		)
PLATFORM_CPPFLAGS += $(PF_CPPFLAGS_ARM) $(PF_CPPFLAGS_ABI)

# For EABI, make sure to provide raise()
ifneq (,$(findstring -mabi=aapcs-linux,$(PLATFORM_CPPFLAGS)))
# This file is parsed many times, so the string may get added multiple
# times. Also, the prefix needs to be different based on whether
# CONFIG_SPL_BUILD is defined or not. 'filter-out' the existing entry
# before adding the correct one.
PLATFORM_LIBS := arch/arm/lib/eabi_compat.o \
	$(filter-out arch/arm/lib/eabi_compat.o, $(PLATFORM_LIBS))
endif

# needed for relocation
LDFLAGS_u-boot += -pie

#
# FIXME: binutils versions < 2.22 have a bug in the assembler where
# branches to weak symbols can be incorrectly optimized in thumb mode
# to a short branch (b.n instruction) that won't reach when the symbol
# gets preempted
#
# http://sourceware.org/bugzilla/show_bug.cgi?id=12532
#
ifeq ($(CONFIG_$(SPL_)SYS_THUMB_BUILD),y)
ifeq ($(GAS_BUG_12532),)
export GAS_BUG_12532:=$(shell if [ $(call binutils-version) -lt 0222 ] ; \
	then echo y; else echo n; fi)
endif
ifeq ($(GAS_BUG_12532),y)
PLATFORM_RELFLAGS += -fno-optimize-sibling-calls
endif
endif

ifneq ($(CONFIG_SPL_BUILD),y)
# Check that only R_ARM_RELATIVE relocations are generated.
ALL-y += checkarmreloc
# The movt / movw can hardcode 16 bit parts of the addresses in the
# instruction. Relocation is not supported for that case, so disable
# such usage by requiring word relocations.
PLATFORM_CPPFLAGS += $(call cc-option, -mword-relocations)
PLATFORM_CPPFLAGS += $(call cc-option, -fno-pic)
endif

# limit ourselves to the sections we want in the .bin.
ifdef CONFIG_ARM64
OBJCOPYFLAGS += -j .text -j .secure_text -j .secure_data -j .rodata -j .data \
		-j .u_boot_list -j .rela.dyn -j .got -j .got.plt \
		-j .binman_sym_table
else
OBJCOPYFLAGS += -j .text -j .secure_text -j .secure_data -j .rodata -j .hash \
		-j .data -j .got -j .got.plt -j .u_boot_list -j .rel.dyn \
		-j .binman_sym_table
endif

# if a dtb section exists we always have to include it
# there are only two cases where it is generated
# 1) OF_EMBEDED is turned on
# 2) unit tests include device tree blobs
OBJCOPYFLAGS += -j .dtb.init.rodata

ifdef CONFIG_EFI_LOADER
OBJCOPYFLAGS += -j .efi_runtime -j .efi_runtime_rel
endif

ifdef CONFIG_IMX_M4_BIND
OBJCOPYFLAGS += -j .firmware_image
endif

ifneq ($(CONFIG_IMX_CONFIG),)
ifdef CONFIG_SPL
ifndef CONFIG_SPL_BUILD
ALL-y += SPL
endif
else
ifeq ($(CONFIG_OF_SEPARATE),y)
ALL-y += u-boot-dtb.imx
else
ALL-y += u-boot.imx
endif
endif
ifneq ($(CONFIG_VF610),)
ALL-y += u-boot.vyb
endif
endif

EFI_LDS := elf_arm_efi.lds
EFI_CRT0 := crt0_arm_efi.o
EFI_RELOC := reloc_arm_efi.o<|MERGE_RESOLUTION|>--- conflicted
+++ resolved
@@ -68,12 +68,8 @@
 checkgcc6:
 	@if test "$(call cc-name)" = "gcc" -a \
 			"$(call cc-version)" -lt "0600"; then \
-<<<<<<< HEAD
 		echo -n '*** Your GCC is older than 6.0 and is not '; \
 		echo 'officially supported anymore since v2018.01.'; \
-=======
-		echo '*** Your GCC is older than 6.0 and will not be supported'; \
->>>>>>> e75092ef
 	fi
 
 
