/*
 * (C) Copyright 2007
 * Sascha Hauer, Pengutronix
 *
 * (C) Copyright 2009 Freescale Semiconductor, Inc.
 *
 * SPDX-License-Identifier:	GPL-2.0+
 */

#include <bootm.h>
#include <common.h>
#include <netdev.h>
#include <asm/errno.h>
#include <asm/io.h>
#include <asm/arch/imx-regs.h>
#include <asm/arch/clock.h>
#include <asm/arch/sys_proto.h>
#include <asm/arch/crm_regs.h>
#include <imx_thermal.h>
#include <ipu_pixfmt.h>
#include <thermal.h>
#include <sata.h>

#ifdef CONFIG_FSL_ESDHC
#include <fsl_esdhc.h>
#endif

#if defined(CONFIG_DISPLAY_CPUINFO)
static u32 reset_cause = -1;

const char *get_reset_cause(void)
{
	DECLARE_GLOBAL_DATA_PTR;

	switch (gd->arch.reset_cause) {
	case 0x00001:
	case 0x00011:
		return "POR";
	case 0x00004:
		return "CSU";
	case 0x00008:
		return "IPP USER";
	case 0x00010:
		return "WDOG";
	case 0x00020:
		return "JTAG HIGH-Z";
	case 0x00040:
		return "JTAG SW";
	case 0x10000:
		return "WARM BOOT";
	default:
		return "unknown reset";
	}
}

u32 get_imx_reset_cause(void)
{
	return reset_cause;
}
#endif

#if defined(CONFIG_MX53) || defined(CONFIG_MX6)
#if defined(CONFIG_MX53)
#define MEMCTL_BASE	ESDCTL_BASE_ADDR
#else
#define MEMCTL_BASE	MMDC_P0_BASE_ADDR
#endif
static const unsigned char col_lookup[] = {9, 10, 11, 8, 12, 9, 9, 9};
static const unsigned char bank_lookup[] = {3, 2};

/* these MMDC registers are common to the IMX53 and IMX6 */
struct esd_mmdc_regs {
	uint32_t	ctl;
	uint32_t	pdc;
	uint32_t	otc;
	uint32_t	cfg0;
	uint32_t	cfg1;
	uint32_t	cfg2;
	uint32_t	misc;
};

#define ESD_MMDC_CTL_GET_ROW(mdctl)	((ctl >> 24) & 7)
#define ESD_MMDC_CTL_GET_COLUMN(mdctl)	((ctl >> 20) & 7)
#define ESD_MMDC_CTL_GET_WIDTH(mdctl)	((ctl >> 16) & 3)
#define ESD_MMDC_CTL_GET_CS1(mdctl)	((ctl >> 30) & 1)
#define ESD_MMDC_MISC_GET_BANK(mdmisc)	((misc >> 5) & 1)

/*
 * imx_ddr_size - return size in bytes of DRAM according MMDC config
 * The MMDC MDCTL register holds the number of bits for row, col, and data
 * width and the MMDC MDMISC register holds the number of banks. Combine
 * all these bits to determine the meme size the MMDC has been configured for
 */
unsigned imx_ddr_size(void)
{
	struct esd_mmdc_regs *mem = (struct esd_mmdc_regs *)MEMCTL_BASE;
	unsigned ctl = readl(&mem->ctl);
	unsigned misc = readl(&mem->misc);
	int bits = 11 + 0 + 0 + 1;      /* row + col + bank + width */

	bits += ESD_MMDC_CTL_GET_ROW(ctl);
	bits += col_lookup[ESD_MMDC_CTL_GET_COLUMN(ctl)];
	bits += bank_lookup[ESD_MMDC_MISC_GET_BANK(misc)];
	bits += ESD_MMDC_CTL_GET_WIDTH(ctl);
	bits += ESD_MMDC_CTL_GET_CS1(ctl);

	/* The MX6 can do only 3840 MiB of DRAM */
	if (bits == 32)
		return 0xf0000000;

	return 1 << bits;
}
#endif

#if defined(CONFIG_DISPLAY_CPUINFO)

const char *get_imx_type(u32 imxtype)
{
	switch (imxtype) {
	case MXC_CPU_MX7D:
		return "7D";	/* Dual-core version of the mx7 */
	case MXC_CPU_MX6QP:
		return "6QP";	/* Quad-Plus version of the mx6 */
	case MXC_CPU_MX6DP:
		return "6DP";	/* Dual-Plus version of the mx6 */
	case MXC_CPU_MX6Q:
		return "6Q";	/* Quad-core version of the mx6 */
	case MXC_CPU_MX6D:
		return "6D";	/* Dual-core version of the mx6 */
	case MXC_CPU_MX6DL:
		return "6DL";	/* Dual Lite version of the mx6 */
	case MXC_CPU_MX6SOLO:
		return "6SOLO";	/* Solo version of the mx6 */
	case MXC_CPU_MX6SL:
		return "6SL";	/* Solo-Lite version of the mx6 */
	case MXC_CPU_MX6SX:
		return "6SX";	/* SoloX version of the mx6 */
	case MXC_CPU_MX6UL:
		return "6UL";	/* UL version of the mx6 */
	case MXC_CPU_MX6ULL:
		return "6ULL";	/* ULL version of the mx6 */
	case MXC_CPU_MX51:
		return "51";
	case MXC_CPU_MX53:
		return "53";
	default:
		return "??";
	}
}

int print_cpuinfo(void)
{
<<<<<<< HEAD
	DECLARE_GLOBAL_DATA_PTR;
	u32 cpurev = get_cpu_rev();
	u32 cause;
	struct src *src_regs = (struct src *)SRC_BASE_ADDR;
#if defined(CONFIG_IMX_THERMAL)
	u32 max_freq;
	int minc, maxc;
	char *temp;

=======
	u32 cpurev;
	__maybe_unused u32 max_freq;

#if defined(CONFIG_MX6) && defined(CONFIG_IMX6_THERMAL)
	struct udevice *thermal_dev;
	int cpu_tmp, minc, maxc, ret;
#endif

	cpurev = get_cpu_rev();

#if defined(CONFIG_MX6)
>>>>>>> a598340f
	printf("CPU:   Freescale i.MX%s rev%d.%d",
	       get_imx_type((cpurev & 0xFF000) >> 12),
	       (cpurev & 0x000F0) >> 4,
	       (cpurev & 0x0000F) >> 0);
	max_freq = get_cpu_speed_grade_hz();
	if (!max_freq || max_freq == mxc_get_clock(MXC_ARM_CLK)) {
<<<<<<< HEAD
		printf(" at %d MHz\n", mxc_get_clock(MXC_ARM_CLK) / 1000000);
	} else {
		printf(", %d MHz (running at %d MHz)\n", max_freq / 1000000,
=======
		printf(" at %dMHz\n", mxc_get_clock(MXC_ARM_CLK) / 1000000);
	} else {
		printf(" %d MHz (running at %d MHz)\n", max_freq / 1000000,
>>>>>>> a598340f
		       mxc_get_clock(MXC_ARM_CLK) / 1000000);
	}
#else
	printf("CPU:   Freescale i.MX%s rev%d.%d at %d MHz\n",
		get_imx_type((cpurev & 0xFF000) >> 12),
		(cpurev & 0x000F0) >> 4,
		(cpurev & 0x0000F) >> 0,
		mxc_get_clock(MXC_ARM_CLK) / 1000000);
#endif

<<<<<<< HEAD
#if defined(CONFIG_IMX_THERMAL)
	switch (get_cpu_temp_grade(&minc, &maxc)) {
	case TEMP_AUTOMOTIVE:
		temp = "Automotive";
		break;
	case TEMP_INDUSTRIAL:
		temp = "Industrial";
		break;
	case TEMP_EXTCOMMERCIAL:
		temp = "Extended Commercial";
		break;
	default:
		temp = "Commercial";
		break;
=======
#if defined(CONFIG_MX6) && defined(CONFIG_IMX6_THERMAL)
	puts("CPU:   ");
	switch (get_cpu_temp_grade(&minc, &maxc)) {
	case TEMP_AUTOMOTIVE:
		puts("Automotive temperature grade ");
		break;
	case TEMP_INDUSTRIAL:
		puts("Industrial temperature grade ");
		break;
	case TEMP_EXTCOMMERCIAL:
		puts("Extended Commercial temperature grade ");
		break;
	default:
		puts("Commercial temperature grade ");
		break;
	}
	printf("(%dC to %dC)", minc, maxc);
	ret = uclass_get_device(UCLASS_THERMAL, 0, &thermal_dev);
	if (!ret) {
		ret = thermal_get_temp(thermal_dev, &cpu_tmp);

		if (!ret)
			printf(" at %dC\n", cpu_tmp);
		else
			puts(" - invalid sensor data\n");
	} else {
		puts(" - invalid sensor device\n");
>>>>>>> a598340f
	}
	printf("CPU:   %s temperature grade (%dC to %dC)\n", temp, minc, maxc);
#endif

	cause = readl(&src_regs->srsr);
	writel(cause, &src_regs->srsr);
	gd->arch.reset_cause = cause;

	printf("Reset: %s\n", get_reset_cause());

	return 0;
}
#endif

int cpu_eth_init(bd_t *bis)
{
	int rc = -ENODEV;

#if defined(CONFIG_FEC_MXC) && defined(CONFIG_FEC_MXC_PHYADDR)
	rc = fecmxc_initialize(bis);
#endif

	return rc;
}

#ifdef CONFIG_FSL_ESDHC
/*
 * Initializes on-chip MMC controllers.
 * to override, implement board_mmc_init()
 */
int cpu_mmc_init(bd_t *bis)
{
	return fsl_esdhc_mmc_init(bis);
}
#endif

u32 get_ahb_clk(void)
{
	struct mxc_ccm_reg *imx_ccm = (struct mxc_ccm_reg *)CCM_BASE_ADDR;
	u32 reg, ahb_podf;

	reg = __raw_readl(&imx_ccm->cbcdr);
	reg &= MXC_CCM_CBCDR_AHB_PODF_MASK;
	ahb_podf = reg >> MXC_CCM_CBCDR_AHB_PODF_OFFSET;

	return get_periph_clk() / (ahb_podf + 1);
}

void arch_preboot_os(void)
{
#if defined(CONFIG_CMD_SATA)
	sata_stop();
#if defined(CONFIG_MX6)
	disable_sata_clock();
#endif
#endif
#if defined(CONFIG_VIDEO_IPUV3)
	/* disable video before launching O/S */
	ipuv3_fb_shutdown();
#endif
}

void set_chipselect_size(int const cs_size)
{
	unsigned int reg;
	struct iomuxc *iomuxc_regs = (struct iomuxc *)IOMUXC_BASE_ADDR;
	reg = readl(&iomuxc_regs->gpr[1]);

	switch (cs_size) {
	case CS0_128:
		reg &= ~0x7;	/* CS0=128MB, CS1=0, CS2=0, CS3=0 */
		reg |= 0x5;
		break;
	case CS0_64M_CS1_64M:
		reg &= ~0x3F;	/* CS0=64MB, CS1=64MB, CS2=0, CS3=0 */
		reg |= 0x1B;
		break;
	case CS0_64M_CS1_32M_CS2_32M:
		reg &= ~0x1FF;	/* CS0=64MB, CS1=32MB, CS2=32MB, CS3=0 */
		reg |= 0x4B;
		break;
	case CS0_32M_CS1_32M_CS2_32M_CS3_32M:
		reg &= ~0xFFF;  /* CS0=32MB, CS1=32MB, CS2=32MB, CS3=32MB */
		reg |= 0x249;
		break;
	default:
		printf("Unknown chip select size: %d\n", cs_size);
		break;
	}

	writel(reg, &iomuxc_regs->gpr[1]);
}<|MERGE_RESOLUTION|>--- conflicted
+++ resolved
@@ -150,44 +150,25 @@
 
 int print_cpuinfo(void)
 {
-<<<<<<< HEAD
 	DECLARE_GLOBAL_DATA_PTR;
 	u32 cpurev = get_cpu_rev();
 	u32 cause;
 	struct src *src_regs = (struct src *)SRC_BASE_ADDR;
+	int ret = 0;
 #if defined(CONFIG_IMX_THERMAL)
 	u32 max_freq;
 	int minc, maxc;
 	char *temp;
 
-=======
-	u32 cpurev;
-	__maybe_unused u32 max_freq;
-
-#if defined(CONFIG_MX6) && defined(CONFIG_IMX6_THERMAL)
-	struct udevice *thermal_dev;
-	int cpu_tmp, minc, maxc, ret;
-#endif
-
-	cpurev = get_cpu_rev();
-
-#if defined(CONFIG_MX6)
->>>>>>> a598340f
 	printf("CPU:   Freescale i.MX%s rev%d.%d",
 	       get_imx_type((cpurev & 0xFF000) >> 12),
 	       (cpurev & 0x000F0) >> 4,
 	       (cpurev & 0x0000F) >> 0);
 	max_freq = get_cpu_speed_grade_hz();
 	if (!max_freq || max_freq == mxc_get_clock(MXC_ARM_CLK)) {
-<<<<<<< HEAD
 		printf(" at %d MHz\n", mxc_get_clock(MXC_ARM_CLK) / 1000000);
 	} else {
 		printf(", %d MHz (running at %d MHz)\n", max_freq / 1000000,
-=======
-		printf(" at %dMHz\n", mxc_get_clock(MXC_ARM_CLK) / 1000000);
-	} else {
-		printf(" %d MHz (running at %d MHz)\n", max_freq / 1000000,
->>>>>>> a598340f
 		       mxc_get_clock(MXC_ARM_CLK) / 1000000);
 	}
 #else
@@ -198,7 +179,6 @@
 		mxc_get_clock(MXC_ARM_CLK) / 1000000);
 #endif
 
-<<<<<<< HEAD
 #if defined(CONFIG_IMX_THERMAL)
 	switch (get_cpu_temp_grade(&minc, &maxc)) {
 	case TEMP_AUTOMOTIVE:
@@ -213,37 +193,26 @@
 	default:
 		temp = "Commercial";
 		break;
-=======
-#if defined(CONFIG_MX6) && defined(CONFIG_IMX6_THERMAL)
-	puts("CPU:   ");
-	switch (get_cpu_temp_grade(&minc, &maxc)) {
-	case TEMP_AUTOMOTIVE:
-		puts("Automotive temperature grade ");
-		break;
-	case TEMP_INDUSTRIAL:
-		puts("Industrial temperature grade ");
-		break;
-	case TEMP_EXTCOMMERCIAL:
-		puts("Extended Commercial temperature grade ");
-		break;
-	default:
-		puts("Commercial temperature grade ");
-		break;
-	}
-	printf("(%dC to %dC)", minc, maxc);
-	ret = uclass_get_device(UCLASS_THERMAL, 0, &thermal_dev);
-	if (!ret) {
-		ret = thermal_get_temp(thermal_dev, &cpu_tmp);
-
-		if (!ret)
-			printf(" at %dC\n", cpu_tmp);
-		else
-			puts(" - invalid sensor data\n");
-	} else {
-		puts(" - invalid sensor device\n");
->>>>>>> a598340f
-	}
-	printf("CPU:   %s temperature grade (%dC to %dC)\n", temp, minc, maxc);
+	}
+	printf("CPU:   %s temperature grade (%dC to %dC)", temp, minc, maxc);
+#ifdef CONFIG_DM
+	{
+		struct udevice *thermal_dev;
+		int cpu_tmp;
+
+		ret = uclass_get_device(UCLASS_THERMAL, 0, &thermal_dev);
+		if (!ret) {
+			ret = thermal_get_temp(thermal_dev, &cpu_tmp);
+			if (!ret)
+				printf(" at %dC\n", cpu_tmp);
+			else
+				puts(" - invalid sensor data\n");
+		} else {
+			puts(" - invalid sensor device\n");
+		}
+	}
+#endif
+	puts("\n");
 #endif
 
 	cause = readl(&src_regs->srsr);
@@ -252,7 +221,7 @@
 
 	printf("Reset: %s\n", get_reset_cause());
 
-	return 0;
+	return ret;
 }
 #endif
 
