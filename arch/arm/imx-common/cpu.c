/*
 * (C) Copyright 2007
 * Sascha Hauer, Pengutronix
 *
 * (C) Copyright 2009 Freescale Semiconductor, Inc.
 *
 * SPDX-License-Identifier:	GPL-2.0+
 */

#include <bootm.h>
#include <common.h>
#include <netdev.h>
#include <asm/errno.h>
#include <asm/io.h>
#include <asm/arch/imx-regs.h>
#include <asm/arch/clock.h>
#include <asm/arch/sys_proto.h>
#include <asm/arch/crm_regs.h>
#include <imx_thermal.h>
#include <ipu_pixfmt.h>
#include <thermal.h>
#include <sata.h>

#ifdef CONFIG_FSL_ESDHC
#include <fsl_esdhc.h>
#endif

static u32 reset_cause = -1;

static char *get_reset_cause(void)
{
	DECLARE_GLOBAL_DATA_PTR;

<<<<<<< HEAD
	switch (gd->arch.reset_cause) {
=======
	cause = readl(&src_regs->srsr);
	writel(cause, &src_regs->srsr);
	reset_cause = cause;

	switch (cause) {
>>>>>>> f11b24e5
	case 0x00001:
	case 0x00011:
		return "POR";
	case 0x00004:
		return "CSU";
	case 0x00008:
		return "IPP USER";
	case 0x00010:
		return "WDOG";
	case 0x00020:
		return "JTAG HIGH-Z";
	case 0x00040:
		return "JTAG SW";
	case 0x10000:
		return "WARM BOOT";
	default:
		return "unknown reset";
	}
}

u32 get_imx_reset_cause(void)
{
	return reset_cause;
}

#if defined(CONFIG_MX53) || defined(CONFIG_MX6)
#if defined(CONFIG_MX53)
#define MEMCTL_BASE	ESDCTL_BASE_ADDR
#else
#define MEMCTL_BASE	MMDC_P0_BASE_ADDR
#endif
static const unsigned char col_lookup[] = {9, 10, 11, 8, 12, 9, 9, 9};
static const unsigned char bank_lookup[] = {3, 2};

/* these MMDC registers are common to the IMX53 and IMX6 */
struct esd_mmdc_regs {
	uint32_t	ctl;
	uint32_t	pdc;
	uint32_t	otc;
	uint32_t	cfg0;
	uint32_t	cfg1;
	uint32_t	cfg2;
	uint32_t	misc;
};

#define ESD_MMDC_CTL_GET_ROW(mdctl)	((ctl >> 24) & 7)
#define ESD_MMDC_CTL_GET_COLUMN(mdctl)	((ctl >> 20) & 7)
#define ESD_MMDC_CTL_GET_WIDTH(mdctl)	((ctl >> 16) & 3)
#define ESD_MMDC_CTL_GET_CS1(mdctl)	((ctl >> 30) & 1)
#define ESD_MMDC_MISC_GET_BANK(mdmisc)	((misc >> 5) & 1)

/*
 * imx_ddr_size - return size in bytes of DRAM according MMDC config
 * The MMDC MDCTL register holds the number of bits for row, col, and data
 * width and the MMDC MDMISC register holds the number of banks. Combine
 * all these bits to determine the meme size the MMDC has been configured for
 */
unsigned imx_ddr_size(void)
{
	struct esd_mmdc_regs *mem = (struct esd_mmdc_regs *)MEMCTL_BASE;
	unsigned ctl = readl(&mem->ctl);
	unsigned misc = readl(&mem->misc);
	int bits = 11 + 0 + 0 + 1;      /* row + col + bank + width */

	bits += ESD_MMDC_CTL_GET_ROW(ctl);
	bits += col_lookup[ESD_MMDC_CTL_GET_COLUMN(ctl)];
	bits += bank_lookup[ESD_MMDC_MISC_GET_BANK(misc)];
	bits += ESD_MMDC_CTL_GET_WIDTH(ctl);
	bits += ESD_MMDC_CTL_GET_CS1(ctl);

	/* The MX6 can do only 3840 MiB of DRAM */
	if (bits == 32)
		return 0xf0000000;

	return 1 << bits;
}
#endif

#if defined(CONFIG_DISPLAY_CPUINFO)

const char *get_imx_type(u32 imxtype)
{
	switch (imxtype) {
	case MXC_CPU_MX7D:
		return "7D";	/* Dual-core version of the mx7 */
	case MXC_CPU_MX6QP:
		return "6QP";	/* Quad-Plus version of the mx6 */
	case MXC_CPU_MX6DP:
		return "6DP";	/* Dual-Plus version of the mx6 */
	case MXC_CPU_MX6Q:
		return "6Q";	/* Quad-core version of the mx6 */
	case MXC_CPU_MX6D:
		return "6D";	/* Dual-core version of the mx6 */
	case MXC_CPU_MX6DL:
		return "6DL";	/* Dual Lite version of the mx6 */
	case MXC_CPU_MX6SOLO:
		return "6SOLO";	/* Solo version of the mx6 */
	case MXC_CPU_MX6SL:
		return "6SL";	/* Solo-Lite version of the mx6 */
	case MXC_CPU_MX6SX:
		return "6SX";	/* SoloX version of the mx6 */
	case MXC_CPU_MX6UL:
		return "6UL";	/* UL version of the mx6 */
	case MXC_CPU_MX6ULL:
		return "6ULL";	/* ULL version of the mx6 */
	case MXC_CPU_MX51:
		return "51";
	case MXC_CPU_MX53:
		return "53";
	default:
		return "??";
	}
}

int print_cpuinfo(void)
{
	DECLARE_GLOBAL_DATA_PTR;
	u32 cpurev = get_cpu_rev();
	u32 cause;
	struct src *src_regs = (struct src *)SRC_BASE_ADDR;
#if defined(CONFIG_IMX_THERMAL)
	u32 max_freq;
	int minc, maxc;
	char *temp;

	printf("CPU:   Freescale i.MX%s rev%d.%d",
	       get_imx_type((cpurev & 0xFF000) >> 12),
	       (cpurev & 0x000F0) >> 4,
	       (cpurev & 0x0000F) >> 0);
	max_freq = get_cpu_speed_grade_hz();
	if (!max_freq || max_freq == mxc_get_clock(MXC_ARM_CLK)) {
		printf(" at %d MHz\n", mxc_get_clock(MXC_ARM_CLK) / 1000000);
	} else {
		printf(", %d MHz (running at %d MHz)\n", max_freq / 1000000,
		       mxc_get_clock(MXC_ARM_CLK) / 1000000);
	}
#else
	printf("CPU:   Freescale i.MX%s rev%d.%d at %d MHz\n",
		get_imx_type((cpurev & 0xFF000) >> 12),
		(cpurev & 0x000F0) >> 4,
		(cpurev & 0x0000F) >> 0,
		mxc_get_clock(MXC_ARM_CLK) / 1000000);
#endif

#if defined(CONFIG_IMX_THERMAL)
	switch (get_cpu_temp_grade(&minc, &maxc)) {
	case TEMP_AUTOMOTIVE:
		temp = "Automotive";
		break;
	case TEMP_INDUSTRIAL:
		temp = "Industrial";
		break;
	case TEMP_EXTCOMMERCIAL:
		temp = "Extended Commercial";
		break;
	default:
		temp = "Commercial";
		break;
	}
	printf("CPU:   %s temperature grade (%dC to %dC)\n", temp, minc, maxc);
#endif

	cause = readl(&src_regs->srsr);
	writel(cause, &src_regs->srsr);
	gd->arch.reset_cause = cause;

	printf("Reset: %s\n", get_reset_cause());

	return 0;
}
#endif

int cpu_eth_init(bd_t *bis)
{
	int rc = -ENODEV;

#if defined(CONFIG_FEC_MXC) && defined(CONFIG_FEC_MXC_PHYADDR)
	rc = fecmxc_initialize(bis);
#endif

	return rc;
}

#ifdef CONFIG_FSL_ESDHC
/*
 * Initializes on-chip MMC controllers.
 * to override, implement board_mmc_init()
 */
int cpu_mmc_init(bd_t *bis)
{
	return fsl_esdhc_mmc_init(bis);
}
#endif

u32 get_ahb_clk(void)
{
	struct mxc_ccm_reg *imx_ccm = (struct mxc_ccm_reg *)CCM_BASE_ADDR;
	u32 reg, ahb_podf;

	reg = __raw_readl(&imx_ccm->cbcdr);
	reg &= MXC_CCM_CBCDR_AHB_PODF_MASK;
	ahb_podf = reg >> MXC_CCM_CBCDR_AHB_PODF_OFFSET;

	return get_periph_clk() / (ahb_podf + 1);
}

void arch_preboot_os(void)
{
#if defined(CONFIG_CMD_SATA)
	sata_stop();
#if defined(CONFIG_MX6)
	disable_sata_clock();
#endif
#endif
#if defined(CONFIG_VIDEO_IPUV3)
	/* disable video before launching O/S */
	ipuv3_fb_shutdown();
#endif
}

void set_chipselect_size(int const cs_size)
{
	unsigned int reg;
	struct iomuxc *iomuxc_regs = (struct iomuxc *)IOMUXC_BASE_ADDR;
	reg = readl(&iomuxc_regs->gpr[1]);

	switch (cs_size) {
	case CS0_128:
		reg &= ~0x7;	/* CS0=128MB, CS1=0, CS2=0, CS3=0 */
		reg |= 0x5;
		break;
	case CS0_64M_CS1_64M:
		reg &= ~0x3F;	/* CS0=64MB, CS1=64MB, CS2=0, CS3=0 */
		reg |= 0x1B;
		break;
	case CS0_64M_CS1_32M_CS2_32M:
		reg &= ~0x1FF;	/* CS0=64MB, CS1=32MB, CS2=32MB, CS3=0 */
		reg |= 0x4B;
		break;
	case CS0_32M_CS1_32M_CS2_32M_CS3_32M:
		reg &= ~0xFFF;  /* CS0=32MB, CS1=32MB, CS2=32MB, CS3=32MB */
		reg |= 0x249;
		break;
	default:
		printf("Unknown chip select size: %d\n", cs_size);
		break;
	}

	writel(reg, &iomuxc_regs->gpr[1]);
}<|MERGE_RESOLUTION|>--- conflicted
+++ resolved
@@ -27,19 +27,11 @@
 
 static u32 reset_cause = -1;
 
-static char *get_reset_cause(void)
+const char *get_reset_cause(void)
 {
 	DECLARE_GLOBAL_DATA_PTR;
 
-<<<<<<< HEAD
 	switch (gd->arch.reset_cause) {
-=======
-	cause = readl(&src_regs->srsr);
-	writel(cause, &src_regs->srsr);
-	reset_cause = cause;
-
-	switch (cause) {
->>>>>>> f11b24e5
 	case 0x00001:
 	case 0x00011:
 		return "POR";
