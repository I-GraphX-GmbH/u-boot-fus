--- conflicted
+++ resolved
@@ -141,7 +141,6 @@
 
 int print_cpuinfo(void)
 {
-<<<<<<< HEAD
 	DECLARE_GLOBAL_DATA_PTR;
 	u32 cpurev = get_cpu_rev();
 	u32 cause;
@@ -163,23 +162,11 @@
 		       mxc_get_clock(MXC_ARM_CLK) / 1000000);
 	}
 #else
-=======
-	u32 cpurev;
-
-#if defined(CONFIG_MX6) && defined(CONFIG_IMX6_THERMAL)
-	struct udevice *thermal_dev;
-	int cpu_tmp, ret;
-#endif
-
-	cpurev = get_cpu_rev();
-
->>>>>>> 4d07f703
 	printf("CPU:   Freescale i.MX%s rev%d.%d at %d MHz\n",
 		get_imx_type((cpurev & 0xFF000) >> 12),
 		(cpurev & 0x000F0) >> 4,
 		(cpurev & 0x0000F) >> 0,
 		mxc_get_clock(MXC_ARM_CLK) / 1000000);
-<<<<<<< HEAD
 #endif
 
 #if defined(CONFIG_IMX_THERMAL)
@@ -206,24 +193,6 @@
 
 	printf("Reset: %s\n", get_reset_cause());
 
-=======
-
-#if defined(CONFIG_MX6) && defined(CONFIG_IMX6_THERMAL)
-	ret = uclass_get_device(UCLASS_THERMAL, 0, &thermal_dev);
-	if (!ret) {
-		ret = thermal_get_temp(thermal_dev, &cpu_tmp);
-
-		if (!ret)
-			printf("CPU:   Temperature %d C\n", cpu_tmp);
-		else
-			printf("CPU:   Temperature: invalid sensor data\n");
-	} else {
-		printf("CPU:   Temperature: Can't find sensor device\n");
-	}
-#endif
-
-	printf("Reset cause: %s\n", get_reset_cause());
->>>>>>> 4d07f703
 	return 0;
 }
 #endif
