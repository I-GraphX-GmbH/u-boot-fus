--- conflicted
+++ resolved
@@ -25,12 +25,9 @@
 endif
 obj-$(CONFIG_CMD_BMODE) += cmd_bmode.o
 obj-$(CONFIG_CMD_HDMIDETECT) += cmd_hdmidet.o
-<<<<<<< HEAD
 obj-$(CONFIG_BLINK_IMX) += blink_timer.o
 obj-$(CONFIG_USE_IRQ) += interrupts.o
-=======
 obj-$(CONFIG_CMD_DEKBLOB) += cmd_dek.o
->>>>>>> f11b24e5
 
 quiet_cmd_cpp_cfg = CFGS    $@
       cmd_cpp_cfg = $(CPP) $(cpp_flags) -x c -o $@ $<
