#
# (C) Copyright 2000-2006
# Wolfgang Denk, DENX Software Engineering, wd@denx.de.
#
# (C) Copyright 2011 Freescale Semiconductor, Inc.
#
# SPDX-License-Identifier:	GPL-2.0+
#

ifeq ($(SOC),$(filter $(SOC),mx25 mx35 mx5 mx6 mx7 vf610))
obj-y	= iomux-v3.o
endif
ifeq ($(SOC),$(filter $(SOC),mx5 mx6))
obj-y	+= timer.o cpu.o speed.o
obj-$(CONFIG_SYS_I2C_MXC) += i2c-mxv7.o
endif
ifeq ($(SOC),$(filter $(SOC),mx6 mxs))
obj-y	+= misc.o
obj-$(CONFIG_SPL_BUILD)	+= spl.o
endif
<<<<<<< HEAD
ifeq ($(SOC),$(filter $(SOC),mx6))
obj-y 	+= init.o
=======
ifeq ($(SOC),$(filter $(SOC),mx7))
obj-y 	+= cpu.o
obj-$(CONFIG_SYS_I2C_MXC) += i2c-mxv7.o
obj-$(CONFIG_SYSCOUNTER_TIMER) += syscounter.o
endif
ifeq ($(SOC),$(filter $(SOC),mx6 mx7))
obj-y 	+= cache.o init.o
>>>>>>> 7786e40c
obj-$(CONFIG_CMD_SATA) += sata.o
obj-$(CONFIG_IMX_VIDEO_SKIP) += video.o
endif
ifeq ($(SOC),$(filter $(SOC),vf610))
obj-y += ddrmc-vf610.o
endif
obj-$(CONFIG_CMD_BMODE) += cmd_bmode.o
obj-$(CONFIG_CMD_HDMIDETECT) += cmd_hdmidet.o
obj-$(CONFIG_BLINK_IMX) += blink_timer.o
obj-$(CONFIG_USE_IRQ) += interrupts.o
obj-$(CONFIG_CMD_DEKBLOB) += cmd_dek.o

quiet_cmd_cpp_cfg = CFGS    $@
      cmd_cpp_cfg = $(CPP) $(cpp_flags) -x c -o $@ $<

IMX_CONFIG = $(CONFIG_IMX_CONFIG:"%"=%).cfgtmp

$(IMX_CONFIG): %.cfgtmp: % FORCE
	$(Q)mkdir -p $(dir $@)
	$(call if_changed_dep,cpp_cfg)

MKIMAGEFLAGS_u-boot.imx = -n $(filter-out $< $(PHONY),$^) -T imximage \
	-e $(CONFIG_SYS_TEXT_BASE)

u-boot.imx: u-boot.bin $(IMX_CONFIG) FORCE
	$(call if_changed,mkimage)

ifeq ($(CONFIG_OF_SEPARATE),y)
MKIMAGEFLAGS_u-boot-dtb.imx = -n $(filter-out $< $(PHONY),$^) -T imximage \
	-e $(CONFIG_SYS_TEXT_BASE)

u-boot-dtb.imx: u-boot-dtb.bin $(IMX_CONFIG) FORCE
	$(call if_changed,mkimage)
endif

MKIMAGEFLAGS_SPL = -n $(filter-out $< $(PHONY),$^) -T imximage \
	-e $(CONFIG_SPL_TEXT_BASE)

SPL: spl/u-boot-spl.bin $(IMX_CONFIG) FORCE
	$(call if_changed,mkimage)

MKIMAGEFLAGS_u-boot.uim = -A arm -O U-Boot -a $(CONFIG_SYS_TEXT_BASE) \
		-e $(CONFIG_SYS_TEXT_BASE) -C none

u-boot.uim: u-boot.bin FORCE
	$(call if_changed,mkimage)

OBJCOPYFLAGS += -I binary -O binary --pad-to=$(CONFIG_SPL_PAD_TO)
append = cat $(filter-out $< $(PHONY), $^) >> $@

quiet_cmd_pad_cat = CAT     $@
cmd_pad_cat = $(cmd_objcopy) && $(append) || rm -f $@

u-boot-with-spl.imx: SPL u-boot.uim FORCE
	$(call if_changed,pad_cat)

u-boot-with-nand-spl.imx: spl/u-boot-nand-spl.imx u-boot.uim FORCE
	$(call if_changed,pad_cat)

quiet_cmd_u-boot-nand-spl_imx = GEN     $@
cmd_u-boot-nand-spl_imx = (echo -ne '\x00\x00\x00\x00\x46\x43\x42\x20\x01' && \
	dd bs=1015 count=1 if=/dev/zero 2>/dev/null) | cat - $< > $@

spl/u-boot-nand-spl.imx: SPL FORCE
	$(call if_changed,u-boot-nand-spl_imx)

targets += $(addprefix ../../../,$(IMX_CONFIG) SPL u-boot.uim spl/u-boot-nand-spl.imx)<|MERGE_RESOLUTION|>--- conflicted
+++ resolved
@@ -18,10 +18,6 @@
 obj-y	+= misc.o
 obj-$(CONFIG_SPL_BUILD)	+= spl.o
 endif
-<<<<<<< HEAD
-ifeq ($(SOC),$(filter $(SOC),mx6))
-obj-y 	+= init.o
-=======
 ifeq ($(SOC),$(filter $(SOC),mx7))
 obj-y 	+= cpu.o
 obj-$(CONFIG_SYS_I2C_MXC) += i2c-mxv7.o
@@ -29,7 +25,6 @@
 endif
 ifeq ($(SOC),$(filter $(SOC),mx6 mx7))
 obj-y 	+= cache.o init.o
->>>>>>> 7786e40c
 obj-$(CONFIG_CMD_SATA) += sata.o
 obj-$(CONFIG_IMX_VIDEO_SKIP) += video.o
 endif
