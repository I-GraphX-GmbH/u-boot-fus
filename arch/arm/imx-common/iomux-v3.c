--- conflicted
+++ resolved
@@ -42,13 +42,6 @@
 #ifdef CONFIG_IOMUX_LPSR
 	u32 lpsr = (pad & MUX_MODE_LPSR) >> MUX_MODE_SHIFT;
 
-<<<<<<< HEAD
-	if (is_mx6ull()) {
-		if (lpsr == IOMUX_CONFIG_LPSR) {
-			base = (void *)IOMUXC_SNVS_BASE_ADDR;
-			mux_mode &= ~IOMUX_CONFIG_LPSR;
-		}
-=======
 #ifdef CONFIG_MX7
 	if (lpsr == IOMUX_CONFIG_LPSR) {
 		base = (void *)IOMUXC_LPSR_BASE_ADDR;
@@ -56,7 +49,6 @@
 		/* set daisy chain sel_input */
 		if (sel_input_ofs)
 			sel_input_ofs += IOMUX_LPSR_SEL_INPUT_OFS;
->>>>>>> fde831bc
 	}
 #else
 	if (is_mx6ull()) {
@@ -68,11 +60,7 @@
 #endif
 #endif
 
-<<<<<<< HEAD
-	if (is_mx6ull() || mux_ctrl_ofs)
-=======
 	if (is_soc_type(MXC_SOC_MX7) || is_cpu_type(MXC_CPU_MX6ULL) || mux_ctrl_ofs)
->>>>>>> fde831bc
 		__raw_writel(mux_mode, base + mux_ctrl_ofs);
 
 	if (sel_input_ofs)
