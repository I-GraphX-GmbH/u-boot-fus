/*
 * Copyright 2015-2016 Freescale Semiconductor, Inc.
 *
 * SPDX-License-Identifier:	GPL-2.0+
 */

#include <asm/io.h>
#include <asm/arch/imx-regs.h>
#include <asm/arch/clock.h>
#include <asm/arch/sys_proto.h>
#include <asm/imx-common/boot_mode.h>
#include <asm/arch/crm_regs.h>

void init_aips(void)
{
	struct aipstz_regs *aips1, *aips2, *aips3;

	aips1 = (struct aipstz_regs *)AIPS1_BASE_ADDR;
	aips2 = (struct aipstz_regs *)AIPS2_BASE_ADDR;
	aips3 = (struct aipstz_regs *)AIPS3_BASE_ADDR;

	/*
	 * Set all MPROTx to be non-bufferable, trusted for R/W,
	 * not forced to user-mode.
	 */
	writel(0x77777777, &aips1->mprot0);
	writel(0x77777777, &aips1->mprot1);
	writel(0x77777777, &aips2->mprot0);
	writel(0x77777777, &aips2->mprot1);

	/*
	 * Set all OPACRx to be non-bufferable, not require
	 * supervisor privilege level for access,allow for
	 * write access and untrusted master access.
	 */
	writel(0x00000000, &aips1->opacr0);
	writel(0x00000000, &aips1->opacr1);
	writel(0x00000000, &aips1->opacr2);
	writel(0x00000000, &aips1->opacr3);
	writel(0x00000000, &aips1->opacr4);
	writel(0x00000000, &aips2->opacr0);
	writel(0x00000000, &aips2->opacr1);
	writel(0x00000000, &aips2->opacr2);
	writel(0x00000000, &aips2->opacr3);
	writel(0x00000000, &aips2->opacr4);

<<<<<<< HEAD
	if (is_cpu_type(MXC_CPU_MX6ULL) || is_cpu_type(MXC_CPU_MX6SX) ||
	    is_soc_type(MXC_SOC_MX7)) {
=======
	if (is_mx6sx() || is_mx7()) {
>>>>>>> 81067b2b
		/*
		 * Set all MPROTx to be non-bufferable, trusted for R/W,
		 * not forced to user-mode.
		 */
		writel(0x77777777, &aips3->mprot0);
		writel(0x77777777, &aips3->mprot1);

		/*
		 * Set all OPACRx to be non-bufferable, not require
		 * supervisor privilege level for access,allow for
		 * write access and untrusted master access.
		 */
		writel(0x00000000, &aips3->opacr0);
		writel(0x00000000, &aips3->opacr1);
		writel(0x00000000, &aips3->opacr2);
		writel(0x00000000, &aips3->opacr3);
		writel(0x00000000, &aips3->opacr4);
	}
}

void imx_set_wdog_powerdown(bool enable)
{
	struct wdog_regs *wdog1 = (struct wdog_regs *)WDOG1_BASE_ADDR;
	struct wdog_regs *wdog2 = (struct wdog_regs *)WDOG2_BASE_ADDR;
	struct wdog_regs *wdog3 = (struct wdog_regs *)WDOG3_BASE_ADDR;
#ifdef CONFIG_MX7D
	struct wdog_regs *wdog4 = (struct wdog_regs *)WDOG4_BASE_ADDR;
#endif

	/* Write to the PDE (Power Down Enable) bit */
	writew(enable, &wdog1->wmcr);
	writew(enable, &wdog2->wmcr);

<<<<<<< HEAD
	if (is_cpu_type(MXC_CPU_MX6SX) || is_cpu_type(MXC_CPU_MX6UL) ||
	    is_cpu_type(MXC_CPU_MX6ULL) || is_soc_type(MXC_SOC_MX7))
=======
	if (is_mx6sx() || is_mx6ul() || is_mx7())
>>>>>>> 81067b2b
		writew(enable, &wdog3->wmcr);
#ifdef CONFIG_MX7D
	writew(enable, &wdog4->wmcr);
#endif
}

#define SRC_SCR_WARM_RESET_ENABLE	0

void init_src(void)
{
	struct src *src_regs = (struct src *)SRC_BASE_ADDR;
	u32 val;

	/*
	 * force warm reset sources to generate cold reset
	 * for a more reliable restart
	 */
	val = readl(&src_regs->scr);
	val &= ~(1 << SRC_SCR_WARM_RESET_ENABLE);
	writel(val, &src_regs->scr);
}

#ifdef CONFIG_CMD_BMODE
void boot_mode_apply(unsigned cfg_val)
{
	unsigned reg;
	struct src *psrc = (struct src *)SRC_BASE_ADDR;
	writel(cfg_val, &psrc->gpr9);
	reg = readl(&psrc->gpr10);
	if (cfg_val)
		reg |= 1 << 28;
	else
		reg &= ~(1 << 28);
	writel(reg, &psrc->gpr10);
}
#endif<|MERGE_RESOLUTION|>--- conflicted
+++ resolved
@@ -44,12 +44,7 @@
 	writel(0x00000000, &aips2->opacr3);
 	writel(0x00000000, &aips2->opacr4);
 
-<<<<<<< HEAD
-	if (is_cpu_type(MXC_CPU_MX6ULL) || is_cpu_type(MXC_CPU_MX6SX) ||
-	    is_soc_type(MXC_SOC_MX7)) {
-=======
-	if (is_mx6sx() || is_mx7()) {
->>>>>>> 81067b2b
+	if (is_mx6ull() || is_mx6sx() || is_mx7()) {
 		/*
 		 * Set all MPROTx to be non-bufferable, trusted for R/W,
 		 * not forced to user-mode.
@@ -83,12 +78,7 @@
 	writew(enable, &wdog1->wmcr);
 	writew(enable, &wdog2->wmcr);
 
-<<<<<<< HEAD
-	if (is_cpu_type(MXC_CPU_MX6SX) || is_cpu_type(MXC_CPU_MX6UL) ||
-	    is_cpu_type(MXC_CPU_MX6ULL) || is_soc_type(MXC_SOC_MX7))
-=======
-	if (is_mx6sx() || is_mx6ul() || is_mx7())
->>>>>>> 81067b2b
+	if (is_mx6sx() || is_mx6ul() || is_mx6ull() || is_mx7())
 		writew(enable, &wdog3->wmcr);
 #ifdef CONFIG_MX7D
 	writew(enable, &wdog4->wmcr);
