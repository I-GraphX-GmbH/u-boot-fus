--- conflicted
+++ resolved
@@ -169,7 +169,7 @@
 	bool
 
 config ARM_ERRATA_845369
-	bool
+       bool
 
 config ARM_ERRATA_852421
 	bool
@@ -694,11 +694,8 @@
 	select SYS_FSL_SEC_LE
 	select DM
 	select SUPPORT_SPL
-<<<<<<< HEAD
+	imply CMD_DM
 	select IMX_SEC_INIT if HAS_CAAM
-=======
-	imply CMD_DM
->>>>>>> 03ce207c
 
 config ARCH_MX23
 	bool "NXP i.MX23 family"
@@ -722,7 +719,7 @@
 	select CPU_ARM1136
 
 config ARCH_MX7ULP
-	bool "NXP MX7ULP"
+        bool "NXP MX7ULP"
 	select CPU_V7A
 	select SYS_FSL_HAS_SEC if SECURE_BOOT
 	select SYS_FSL_SEC_COMPAT_4
@@ -739,12 +736,7 @@
 	select SYS_FSL_HAS_SEC if SECURE_BOOT
 	select SYS_FSL_SEC_COMPAT_4
 	select SYS_FSL_SEC_LE
-<<<<<<< HEAD
-	select BOARD_EARLY_INIT_F
-	select ARCH_MISC_INIT
 	select IMX_SEC_INIT if HAS_CAAM
-=======
->>>>>>> 03ce207c
 	imply MXC_GPIO
 
 config ARCH_MX6
@@ -759,7 +751,7 @@
 
 if ARCH_MX6
 config SPL_LDSCRIPT
-	default "arch/arm/mach-omap2/u-boot-spl.lds"
+        default "arch/arm/mach-omap2/u-boot-spl.lds"
 endif
 
 config ARCH_MX5
@@ -768,7 +760,6 @@
 	select CPU_V7A
 	imply MXC_GPIO
 
-<<<<<<< HEAD
 config TARGET_FSVYBRID
 	bool "F&S fsvybrid boards & modules"
 	select CPU_V7A
@@ -778,7 +769,7 @@
 	select SYS_FSL_ERRATUM_ESDHC111
 	select SYS_FSL_ERRATUM_ESDHC135
 	select SYS_FSL_ERRATUM_ESDHC_A001
-=======
+
 config ARCH_OWL
 	bool "Actions Semi OWL SoCs"
 	select ARM64
@@ -786,7 +777,6 @@
 	select DM_SERIAL
 	select OF_CONTROL
 	imply CMD_DM
->>>>>>> 03ce207c
 
 config ARCH_QEMU
 	bool "QEMU Virtual Platform"
@@ -1572,7 +1562,7 @@
 endmenu
 
 config SPL_LDSCRIPT
-	default "arch/arm/cpu/arm926ejs/mxs/u-boot-spl.lds" if (ARCH_MX23 || ARCH_MX28) && !SPL_FRAMEWORK
-	default "arch/arm/cpu/arm1136/u-boot-spl.lds" if CPU_ARM1136
+        default "arch/arm/cpu/arm926ejs/mxs/u-boot-spl.lds" if (ARCH_MX23 || ARCH_MX28) && !SPL_FRAMEWORK
+        default "arch/arm/cpu/arm1136/u-boot-spl.lds" if CPU_ARM1136
 	default "arch/arm/cpu/armv8/u-boot-spl.lds" if ARM64
 
