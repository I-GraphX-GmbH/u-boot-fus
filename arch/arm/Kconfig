menu "ARM architecture"
	depends on ARM

config SYS_ARCH
	default "arm"

config ARM64
	bool
	select PHYS_64BIT
	select SYS_CACHE_SHIFT_6

if ARM64
config POSITION_INDEPENDENT
	bool "Generate position-independent pre-relocation code"
	help
	  U-Boot expects to be linked to a specific hard-coded address, and to
	  be loaded to and run from that address. This option lifts that
	  restriction, thus allowing the code to be loaded to and executed
	  from almost any address. This logic relies on the relocation
	  information that is embedded into the binary to support U-Boot
	  relocating itself to the top-of-RAM later during execution.

config SYS_INIT_SP_BSS_OFFSET
	int
	help
	  U-Boot typically uses a hard-coded value for the stack pointer
	  before relocation. Define this option to instead calculate the
	  initial SP at run-time. This is useful to avoid hard-coding addresses
	  into U-Boot, so that can be loaded and executed at arbitrary
	  addresses and thus avoid using arbitrary addresses at runtime. This
	  option's value is the offset added to &_bss_start in order to
	  calculate the stack pointer. This offset should be large enough so
	  that the early malloc region, global data (gd), and early stack usage
	  do not overlap any appended DTB.

config LINUX_KERNEL_IMAGE_HEADER
	bool
	help
	  Place a Linux kernel image header at the start of the U-Boot binary.
	  The format of the header is described in the Linux kernel source at
	  Documentation/arm64/booting.txt. This feature is useful since the
	  image header reports the amount of memory (BSS and similar) that
	  U-Boot needs to use, but which isn't part of the binary.

if LINUX_KERNEL_IMAGE_HEADER
config LNX_KRNL_IMG_TEXT_OFFSET_BASE
	hex
	help
	  The value subtracted from CONFIG_SYS_TEXT_BASE to calculate the
	  TEXT_OFFSET value written in to the Linux kernel image header.
endif
endif

config STATIC_RELA
	bool
	default y if ARM64 && !POSITION_INDEPENDENT

config DMA_ADDR_T_64BIT
	bool
	default y if ARM64

config HAS_VBAR
	bool

config HAS_THUMB2
	bool

# Used for compatibility with asm files copied from the kernel
config ARM_ASM_UNIFIED
	bool
	default y

# Used for compatibility with asm files copied from the kernel
config THUMB2_KERNEL
	bool

config SYS_ARM_CACHE_CP15
	bool "CP15 based cache enabling support"
	help
	  Select this if your processor suports enabling caches by using
	  CP15 registers.

config SYS_ARM_MMU
	bool "MMU-based Paged Memory Management Support"
	select SYS_ARM_CACHE_CP15
	help
	  Select if you want MMU-based virtualised addressing space
	  support by paged memory management.

config SYS_ARM_MPU
	bool 'Use the ARM v7 PMSA Compliant MPU'
	help
	  Some ARM systems without an MMU have instead a Memory Protection
	  Unit (MPU) that defines the type and permissions for regions of
	  memory.
	  If your CPU has an MPU then you should choose 'y' here unless you
	  know that you do not want to use the MPU.

# If set, the workarounds for these ARM errata are applied early during U-Boot
# startup. Note that in general these options force the workarounds to be
# applied; no CPU-type/version detection exists, unlike the similar options in
# the Linux kernel. Do not set these options unless they apply!  Also note that
# the following can be machine specific errata. These do have ability to
# provide rudimentary version and machine specific checks, but expect no
# product checks:
# CONFIG_ARM_ERRATA_430973
# CONFIG_ARM_ERRATA_454179
# CONFIG_ARM_ERRATA_621766
# CONFIG_ARM_ERRATA_798870
# CONFIG_ARM_ERRATA_801819
# CONFIG_ARM_CORTEX_A8_CVE_2017_5715
# CONFIG_ARM_CORTEX_A15_CVE_2017_5715

config ARM_ERRATA_430973
	bool

config ARM_ERRATA_454179
	bool

config ARM_ERRATA_621766
	bool

config ARM_ERRATA_716044
	bool

config ARM_ERRATA_725233
	bool

config ARM_ERRATA_742230
	bool

config ARM_ERRATA_743622
	bool

config ARM_ERRATA_751472
	bool

config ARM_ERRATA_761320
	bool

config ARM_ERRATA_773022
	bool

config ARM_ERRATA_774769
	bool

config ARM_ERRATA_794072
	bool

config ARM_ERRATA_798870
	bool

config ARM_ERRATA_801819
	bool

config ARM_ERRATA_826974
	bool

config ARM_ERRATA_828024
	bool

config ARM_ERRATA_829520
	bool

config ARM_ERRATA_833069
	bool

config ARM_ERRATA_833471
	bool

config ARM_ERRATA_845369
	bool

config ARM_ERRATA_852421
	bool

config ARM_ERRATA_852423
	bool

config ARM_ERRATA_855873
	bool

config ARM_CORTEX_A8_CVE_2017_5715
	bool

config ARM_CORTEX_A15_CVE_2017_5715
	bool

config CPU_ARM720T
	bool
	select SYS_CACHE_SHIFT_5
	imply SYS_ARM_MMU

config CPU_ARM920T
	bool
	select SYS_CACHE_SHIFT_5
	imply SYS_ARM_MMU

config CPU_ARM926EJS
	bool
	select SYS_CACHE_SHIFT_5
	imply SYS_ARM_MMU

config CPU_ARM946ES
	bool
	select SYS_CACHE_SHIFT_5
	imply SYS_ARM_MMU

config CPU_ARM1136
	bool
	select SYS_CACHE_SHIFT_5
	imply SYS_ARM_MMU

config CPU_ARM1176
	bool
	select HAS_VBAR
	select SYS_CACHE_SHIFT_5
	imply SYS_ARM_MMU

config CPU_V7A
	bool
	select HAS_THUMB2
	select HAS_VBAR
	select SYS_CACHE_SHIFT_6
	imply SYS_ARM_MMU

config CPU_V7M
	bool
	select HAS_THUMB2
	select SYS_ARM_MPU
	select SYS_CACHE_SHIFT_5
	select SYS_THUMB_BUILD
	select THUMB2_KERNEL

config CPU_V7R
	bool
	select HAS_THUMB2
	select SYS_ARM_CACHE_CP15
	select SYS_ARM_MPU
	select SYS_CACHE_SHIFT_6

config CPU_PXA
	bool
	select SYS_CACHE_SHIFT_5
	imply SYS_ARM_MMU

config CPU_SA1100
	bool
	select SYS_CACHE_SHIFT_5
	imply SYS_ARM_MMU

config SYS_CPU
	default "arm720t" if CPU_ARM720T
	default "arm920t" if CPU_ARM920T
	default "arm926ejs" if CPU_ARM926EJS
	default "arm946es" if CPU_ARM946ES
	default "arm1136" if CPU_ARM1136
	default "arm1176" if CPU_ARM1176
	default "armv7" if CPU_V7A
	default "armv7" if CPU_V7R
	default "armv7m" if CPU_V7M
	default "pxa" if CPU_PXA
	default "sa1100" if CPU_SA1100
	default "armv8" if ARM64

config SYS_ARM_ARCH
	int
	default 4 if CPU_ARM720T
	default 4 if CPU_ARM920T
	default 5 if CPU_ARM926EJS
	default 5 if CPU_ARM946ES
	default 6 if CPU_ARM1136
	default 6 if CPU_ARM1176
	default 7 if CPU_V7A
	default 7 if CPU_V7M
	default 7 if CPU_V7R
	default 5 if CPU_PXA
	default 4 if CPU_SA1100
	default 8 if ARM64

config SYS_CACHE_SHIFT_5
	bool

config SYS_CACHE_SHIFT_6
	bool

config SYS_CACHE_SHIFT_7
	bool

config SYS_CACHELINE_SIZE
	int
	default 128 if SYS_CACHE_SHIFT_7
	default 64 if SYS_CACHE_SHIFT_6
	default 32 if SYS_CACHE_SHIFT_5

config SYS_ARCH_TIMER
	bool "ARM Generic Timer support"
	depends on CPU_V7A || ARM64
	default y if ARM64
	help
	  The ARM Generic Timer (aka arch-timer) provides an architected
	  interface to a timer source on an SoC.
	  It is mandantory for ARMv8 implementation and widely available
	  on ARMv7 systems.

config ARM_SMCCC
	bool "Support for ARM SMC Calling Convention (SMCCC)"
	depends on CPU_V7A || ARM64
	select ARM_PSCI_FW
	help
	  Say Y here if you want to enable ARM SMC Calling Convention.
	  This should be enabled if U-Boot needs to communicate with system
	  firmware (for example, PSCI) according to SMCCC.

config SEMIHOSTING
	bool "support boot from semihosting"
	help
	  In emulated environments, semihosting is a way for
	  the hosted environment to call out to the emulator to
	  retrieve files from the host machine.

config SYS_THUMB_BUILD
	bool "Build U-Boot using the Thumb instruction set"
	depends on !ARM64
	help
	   Use this flag to build U-Boot using the Thumb instruction set for
	   ARM architectures. Thumb instruction set provides better code
	   density. For ARM architectures that support Thumb2 this flag will
	   result in Thumb2 code generated by GCC.

config SPL_SYS_THUMB_BUILD
	bool "Build SPL using the Thumb instruction set"
	default y if SYS_THUMB_BUILD
	depends on !ARM64
	help
	   Use this flag to build SPL using the Thumb instruction set for
	   ARM architectures. Thumb instruction set provides better code
	   density. For ARM architectures that support Thumb2 this flag will
	   result in Thumb2 code generated by GCC.

config SYS_L2CACHE_OFF
	bool "L2cache off"
	help
	  If SoC does not support L2CACHE or one do not want to enable
	  L2CACHE, choose this option.

config ENABLE_ARM_SOC_BOOT0_HOOK
	bool "prepare BOOT0 header"
	help
	  If the SoC's BOOT0 requires a header area filled with (magic)
	  values, then choose this option, and create a file included as
	  <asm/arch/boot0.h> which contains the required assembler code.

config ARM_CORTEX_CPU_IS_UP
	bool
	default n

config USE_ARCH_MEMCPY
	bool "Use an assembly optimized implementation of memcpy"
	default y
	depends on !ARM64
	help
	  Enable the generation of an optimized version of memcpy.
	  Such implementation may be faster under some conditions
	  but may increase the binary size.

config SPL_USE_ARCH_MEMCPY
	bool "Use an assembly optimized implementation of memcpy for SPL"
	default y if USE_ARCH_MEMCPY
	depends on !ARM64
	help
	  Enable the generation of an optimized version of memcpy.
	  Such implementation may be faster under some conditions
	  but may increase the binary size.

config USE_ARCH_MEMMOVE
	bool "Use an assembly optimized implementation of memmove"
	default y if CPU_V7
	depends on !ARM64
	help
	  Enable the generation of an optimized version of memmove.
	  Such implementation may be faster under some conditions
	  but may increase the binary size.

config USE_ARCH_MEMSET
	bool "Use an assembly optimized implementation of memset"
	default y
	depends on !ARM64
	help
	  Enable the generation of an optimized version of memset.
	  Such implementation may be faster under some conditions
	  but may increase the binary size.

config SPL_USE_ARCH_MEMSET
	bool "Use an assembly optimized implementation of memset for SPL"
	default y if USE_ARCH_MEMSET
	depends on !ARM64
	help
	  Enable the generation of an optimized version of memset.
	  Such implementation may be faster under some conditions
	  but may increase the binary size.

config USE_ARCH_MEMSET32
	bool "Use an assembly optimized implementation of memset32"
	default y if CPU_V7
	depends on !ARM64
	help
	  Enable the generation of an optimized version of memset32.
	  Such implementation may be faster under some conditions
	  but may increase the binary size.

config ARM64_SUPPORT_AARCH32
	bool "ARM64 system support AArch32 execution state"
	default y if ARM64 && !TARGET_THUNDERX_88XX
	help
	  This ARM64 system supports AArch32 execution state.

choice
	prompt "Target select"
	default TARGET_HIKEY

config ARCH_AT91
	bool "Atmel AT91"
	select SPL_BOARD_INIT if SPL && !TARGET_SMARTWEB

config TARGET_EDB93XX
	bool "Support edb93xx"
	select CPU_ARM920T
	select PL010_SERIAL

config TARGET_ASPENITE
	bool "Support aspenite"
	select CPU_ARM926EJS

config TARGET_GPLUGD
	bool "Support gplugd"
	select CPU_ARM926EJS

config ARCH_DAVINCI
	bool "TI DaVinci"
	select CPU_ARM926EJS
	imply CMD_SAVES
	help
	  Support for TI's DaVinci platform.

config KIRKWOOD
	bool "Marvell Kirkwood"
	select ARCH_MISC_INIT
	select BOARD_EARLY_INIT_F
	select CPU_ARM926EJS

config ARCH_MVEBU
	bool "Marvell MVEBU family (Armada XP/375/38x/3700/7K/8K)"
	select DM
	select DM_ETH
	select DM_SERIAL
	select DM_SPI
	select DM_SPI_FLASH
	select OF_CONTROL
	select OF_SEPARATE
	select SPI
	imply CMD_DM

config TARGET_APF27
	bool "Support apf27"
	select CPU_ARM926EJS
	select SUPPORT_SPL

config ORION5X
	bool "Marvell Orion"
	select CPU_ARM926EJS

config TARGET_SPEAR300
	bool "Support spear300"
	select BOARD_EARLY_INIT_F
	select CPU_ARM926EJS
	select PL011_SERIAL
	imply CMD_SAVES

config TARGET_SPEAR310
	bool "Support spear310"
	select BOARD_EARLY_INIT_F
	select CPU_ARM926EJS
	select PL011_SERIAL
	imply CMD_SAVES

config TARGET_SPEAR320
	bool "Support spear320"
	select BOARD_EARLY_INIT_F
	select CPU_ARM926EJS
	select PL011_SERIAL
	imply CMD_SAVES

config TARGET_SPEAR600
	bool "Support spear600"
	select BOARD_EARLY_INIT_F
	select CPU_ARM926EJS
	select PL011_SERIAL
	imply CMD_SAVES

config TARGET_STV0991
	bool "Support stv0991"
	select CPU_V7A
	select DM
	select DM_SERIAL
	select DM_SPI
	select DM_SPI_FLASH
	select PL01X_SERIAL
	select SPI
	select SPI_FLASH
	imply CMD_DM

config TARGET_X600
	bool "Support x600"
	select BOARD_LATE_INIT
	select CPU_ARM926EJS
	select PL011_SERIAL
	select SUPPORT_SPL

config TARGET_WOODBURN
	bool "Support woodburn"
	select CPU_ARM1136

config TARGET_WOODBURN_SD
	bool "Support woodburn_sd"
	select CPU_ARM1136
	select SUPPORT_SPL

config TARGET_FLEA3
	bool "Support flea3"
	select CPU_ARM1136

config TARGET_MX35PDK
	bool "Support mx35pdk"
	select BOARD_LATE_INIT
	select CPU_ARM1136

config ARCH_BCM283X
	bool "Broadcom BCM283X family"
	select DM
	select DM_GPIO
	select DM_SERIAL
	select OF_CONTROL
	select PL01X_SERIAL
	select SERIAL_SEARCH_ALL
	imply CMD_DM
	imply FAT_WRITE

config ARCH_BCM63158
	bool "Broadcom BCM63158 family"
	select DM
	select OF_CONTROL
	imply CMD_DM

config ARCH_BCM6858
	bool "Broadcom BCM6858 family"
	select DM
	select OF_CONTROL
	imply CMD_DM

config TARGET_VEXPRESS_CA15_TC2
	bool "Support vexpress_ca15_tc2"
	select CPU_V7A
	select CPU_V7_HAS_NONSEC
	select CPU_V7_HAS_VIRT
	select PL011_SERIAL

config ARCH_BCMSTB
	bool "Broadcom BCM7XXX family"
	select CPU_V7A
	select DM
	select OF_CONTROL
	select OF_PRIOR_STAGE
	imply CMD_DM
	help
	  This enables support for Broadcom ARM-based set-top box
	  chipsets, including the 7445 family of chips.

config TARGET_VEXPRESS_CA5X2
	bool "Support vexpress_ca5x2"
	select CPU_V7A
	select PL011_SERIAL

config TARGET_VEXPRESS_CA9X4
	bool "Support vexpress_ca9x4"
	select CPU_V7A
	select PL011_SERIAL

config TARGET_BCM23550_W1D
	bool "Support bcm23550_w1d"
	select CPU_V7A
	imply CRC32_VERIFY
	imply FAT_WRITE

config TARGET_BCM28155_AP
	bool "Support bcm28155_ap"
	select CPU_V7A
	imply CRC32_VERIFY
	imply FAT_WRITE

config TARGET_BCMCYGNUS
	bool "Support bcmcygnus"
	select CPU_V7A
	imply BCM_SF2_ETH
	imply BCM_SF2_ETH_GMAC
	imply CMD_HASH
	imply CRC32_VERIFY
	imply FAT_WRITE
	imply HASH_VERIFY
	imply NETDEVICES

config TARGET_BCMNSP
	bool "Support bcmnsp"
	select CPU_V7A

config TARGET_BCMNS2
	bool "Support Broadcom Northstar2"
	select ARM64
	help
	  Support for Broadcom Northstar 2 SoCs.  NS2 is a quad-core 64-bit
	  ARMv8 Cortex-A57 processors targeting a broad range of networking
	  applications

config ARCH_EXYNOS
	bool "Samsung EXYNOS"
	select DM
	select DM_GPIO
	select DM_I2C
	select DM_KEYBOARD
	select DM_SERIAL
	select DM_SPI
	select DM_SPI_FLASH
	select SPI
	imply SYS_THUMB_BUILD
	imply CMD_DM
	imply FAT_WRITE

config ARCH_S5PC1XX
	bool "Samsung S5PC1XX"
	select CPU_V7A
	select DM
	select DM_GPIO
	select DM_I2C
	select DM_SERIAL
	imply CMD_DM

config ARCH_HIGHBANK
	bool "Calxeda Highbank"
	select CPU_V7A
	select PL011_SERIAL

config ARCH_INTEGRATOR
	bool "ARM Ltd. Integrator family"
	select DM
	select DM_SERIAL
	select PL01X_SERIAL
	imply CMD_DM

config ARCH_KEYSTONE
	bool "TI Keystone"
	select CMD_POWEROFF
	select CPU_V7A
	select SUPPORT_SPL
	select SYS_ARCH_TIMER
	select SYS_THUMB_BUILD
	imply CMD_MTDPARTS
	imply CMD_SAVES
	imply FIT

config ARCH_K3
	bool "Texas Instruments' K3 Architecture"
	select SPL
	select SUPPORT_SPL
	select FIT

config ARCH_OMAP2PLUS
	bool "TI OMAP2+"
	select CPU_V7A
	select SPL_BOARD_INIT if SPL
	select SPL_STACK_R if SPL
	select SUPPORT_SPL
	imply FIT

config ARCH_MESON
	bool "Amlogic Meson"
	imply DISTRO_DEFAULTS
	help
	  Support for the Meson SoC family developed by Amlogic Inc.,
	  targeted at media players and tablet computers. We currently
	  support the S905 (GXBaby) 64-bit SoC.

config ARCH_MEDIATEK
	bool "MediaTek SoCs"
	select BINMAN
	select DM
	select OF_CONTROL
	select SPL_DM if SPL
	select SPL_LIBCOMMON_SUPPORT if SPL
	select SPL_LIBGENERIC_SUPPORT if SPL
	select SPL_OF_CONTROL if SPL
	select SUPPORT_SPL
	help
	  Support for the MediaTek SoCs family developed by MediaTek Inc.
	  Please refer to doc/README.mediatek for more information.

config ARCH_LPC32XX
	bool "NXP LPC32xx platform"
	select CPU_ARM926EJS
	select DM
	select DM_GPIO
	select DM_SERIAL
	select SPL_DM if SPL
	select SUPPORT_SPL
	imply CMD_DM

config ARCH_IMX8
	bool "NXP i.MX8 platform"
	select ARM64
	select DM
	select OF_CONTROL

config ARCH_IMX8M
	bool "NXP i.MX8M platform"
	select ARM64
	select SYS_FSL_HAS_SEC if SECURE_BOOT
	select SYS_FSL_SEC_COMPAT_4
	select SYS_FSL_SEC_LE
	select DM
	select SUPPORT_SPL
	imply CMD_DM
	select IMX_SEC_INIT if HAS_CAAM

config ARCH_MX23
	bool "NXP i.MX23 family"
	select CPU_ARM926EJS
	select PL011_SERIAL
	select SUPPORT_SPL

config ARCH_MX25
	bool "NXP MX25"
	select CPU_ARM926EJS
	imply MXC_GPIO

config ARCH_MX28
	bool "NXP i.MX28 family"
	select CPU_ARM926EJS
	select PL011_SERIAL
	select SUPPORT_SPL

config ARCH_MX31
	bool "NXP i.MX31 family"
	select CPU_ARM1136

config ARCH_MX7ULP
	bool "NXP MX7ULP"
	select CPU_V7A
	select SYS_FSL_HAS_SEC if SECURE_BOOT
	select SYS_FSL_SEC_COMPAT_4
	select SYS_FSL_SEC_LE
	select ROM_UNIFIED_SECTIONS
	imply MXC_GPIO
	select IMX_SEC_INIT if HAS_CAAM

config ARCH_MX7
	bool "Freescale MX7"
	select ARCH_MISC_INIT
	select BOARD_EARLY_INIT_F
	select CPU_V7A
	select SYS_FSL_HAS_SEC if SECURE_BOOT
	select SYS_FSL_SEC_COMPAT_4
	select SYS_FSL_SEC_LE
	select IMX_SEC_INIT if HAS_CAAM
	imply MXC_GPIO

config ARCH_MX6
	bool "Freescale MX6"
	select CPU_V7A
	select SYS_FSL_HAS_SEC if SECURE_BOOT
	select SYS_FSL_SEC_COMPAT_4
	select SYS_FSL_SEC_LE
	select IMX_SEC_INIT if HAS_CAAM
	select SYS_THUMB_BUILD if SPL
	imply MXC_GPIO

if ARCH_MX6
config SPL_LDSCRIPT
	default "arch/arm/mach-omap2/u-boot-spl.lds"
endif

config ARCH_MX5
	bool "Freescale MX5"
	select BOARD_EARLY_INIT_F
	select CPU_V7A
	imply MXC_GPIO

<<<<<<< HEAD
config TARGET_FSVYBRID
	bool "F&S fsvybrid boards & modules"
	select CPU_V7A
	select BOARD_EARLY_INIT_F
	select BOARD_LATE_INIT
	select USB_EHCI_HCD
	select SYS_FSL_ERRATUM_ESDHC111
	select SYS_FSL_ERRATUM_ESDHC135
	select SYS_FSL_ERRATUM_ESDHC_A001

=======
>>>>>>> 1e351715
config ARCH_OWL
	bool "Actions Semi OWL SoCs"
	select ARM64
	select DM
	select DM_SERIAL
	select OF_CONTROL
	imply CMD_DM

config ARCH_QEMU
	bool "QEMU Virtual Platform"
	select DM
	select DM_SERIAL
	select OF_CONTROL
	select PL01X_SERIAL
	imply CMD_DM
	imply DM_RTC
	imply RTC_PL031

config ARCH_RMOBILE
	bool "Renesas ARM SoCs"
	select BOARD_EARLY_INIT_F
	select DM
	select DM_SERIAL
	imply CMD_DM
	imply FAT_WRITE
	imply SYS_THUMB_BUILD
	imply ARCH_MISC_INIT if DISPLAY_CPUINFO

config TARGET_S32V234EVB
	bool "Support s32v234evb"
	select ARM64
	select SYS_FSL_ERRATUM_ESDHC111

config ARCH_SNAPDRAGON
	bool "Qualcomm Snapdragon SoCs"
	select ARM64
	select DM
	select DM_GPIO
	select DM_SERIAL
	select MSM_SMEM
	select OF_CONTROL
	select OF_SEPARATE
	select SMEM
	select SPMI
	imply CMD_DM

config ARCH_SOCFPGA
	bool "Altera SOCFPGA family"
	select ARCH_EARLY_INIT_R
	select ARCH_MISC_INIT if !TARGET_SOCFPGA_ARRIA10
	select ARM64 if TARGET_SOCFPGA_STRATIX10
	select CPU_V7A if TARGET_SOCFPGA_GEN5 || TARGET_SOCFPGA_ARRIA10
	select DM
	select DM_SERIAL
	select ENABLE_ARM_SOC_BOOT0_HOOK if TARGET_SOCFPGA_GEN5 || TARGET_SOCFPGA_ARRIA10
	select OF_CONTROL
	select SPL_DM_RESET if DM_RESET
	select SPL_DM_SERIAL
	select SPL_LIBCOMMON_SUPPORT
	select SPL_LIBGENERIC_SUPPORT
	select SPL_NAND_SUPPORT if SPL_NAND_DENALI
	select SPL_OF_CONTROL
	select SPL_SEPARATE_BSS if TARGET_SOCFPGA_STRATIX10
	select SPL_SERIAL_SUPPORT
	select SPL_WATCHDOG_SUPPORT
	select SUPPORT_SPL
	select SYS_NS16550
	select SYS_THUMB_BUILD if TARGET_SOCFPGA_GEN5 || TARGET_SOCFPGA_ARRIA10
	imply CMD_DM
	imply CMD_MTDPARTS
	imply CRC32_VERIFY
	imply DM_SPI
	imply DM_SPI_FLASH
	imply FAT_WRITE
	imply SPL_LIBDISK_SUPPORT
	imply SPL_MMC_SUPPORT
	imply SYS_MMCSD_RAW_MODE_U_BOOT_USE_PARTITION
	imply SYS_MMCSD_RAW_MODE_U_BOOT_USE_PARTITION_TYPE
	imply SPL_SPI_FLASH_SUPPORT
	imply SPL_SPI_SUPPORT

config ARCH_SUNXI
	bool "Support sunxi (Allwinner) SoCs"
	select BINMAN
	select CMD_GPIO
	select CMD_MMC if MMC
	select CMD_USB if DISTRO_DEFAULTS
	select CLK
	select DM
	select DM_ETH
	select DM_GPIO
	select DM_KEYBOARD
	select DM_SERIAL
	select DM_USB if DISTRO_DEFAULTS
	select OF_BOARD_SETUP
	select OF_CONTROL
	select OF_SEPARATE
	select SPECIFY_CONSOLE_INDEX
	select SPL_STACK_R if SPL
	select SPL_SYS_MALLOC_SIMPLE if SPL
	select SPL_SYS_THUMB_BUILD if !ARM64
	select SYS_NS16550
	select SYS_THUMB_BUILD if !ARM64
	select USB if DISTRO_DEFAULTS
	select USB_KEYBOARD if DISTRO_DEFAULTS
	select USB_STORAGE if DISTRO_DEFAULTS
	select USE_TINY_PRINTF
	imply CMD_DM
	imply CMD_GPT
	imply CMD_UBI if NAND
	imply DISTRO_DEFAULTS
	imply FAT_WRITE
	imply FIT
	imply OF_LIBFDT_OVERLAY
	imply PRE_CONSOLE_BUFFER
	imply SPL_GPIO_SUPPORT
	imply SPL_LIBCOMMON_SUPPORT
	imply SPL_LIBGENERIC_SUPPORT
	imply SPL_MMC_SUPPORT if MMC
	imply SPL_POWER_SUPPORT
	imply SPL_SERIAL_SUPPORT
	imply USB_GADGET

config ARCH_VERSAL
	bool "Support Xilinx Versal Platform"
	select ARM64
	select CLK
	select DM
	select DM_ETH if NET
	select DM_MMC if MMC
	select DM_SERIAL
	select OF_CONTROL

config ARCH_VF610
	bool "Freescale Vybrid"
	select CPU_V7A
	select SYS_FSL_ERRATUM_ESDHC111
	imply CMD_MTDPARTS
	imply NAND

config ARCH_ZYNQ
	bool "Xilinx Zynq based platform"
	select BOARD_EARLY_INIT_F if WDT
	select CLK
	select CLK_ZYNQ
	select CPU_V7A
	select DM
	select DM_ETH if NET
	select DM_MMC if MMC
	select DM_SERIAL
	select DM_SPI
	select DM_SPI_FLASH
	select DM_USB if USB
	select OF_CONTROL
	select SPI
	select SPL_BOARD_INIT if SPL
	select SPL_CLK if SPL
	select SPL_DM if SPL
	select SPL_OF_CONTROL if SPL
	select SPL_SEPARATE_BSS if SPL
	select SUPPORT_SPL
	imply ARCH_EARLY_INIT_R
	imply BOARD_LATE_INIT
	imply CMD_CLK
	imply CMD_DM
	imply CMD_SPL
	imply FAT_WRITE

config ARCH_ZYNQMP_R5
	bool "Xilinx ZynqMP R5 based platform"
	select CLK
	select CPU_V7R
	select DM
	select DM_ETH if NET
	select DM_MMC if MMC
	select DM_SERIAL
	select OF_CONTROL
	imply CMD_DM
	imply DM_USB_GADGET

config ARCH_ZYNQMP
	bool "Xilinx ZynqMP based platform"
	select ARM64
	select CLK
	select DM
	select DM_ETH if NET
	select DM_MMC if MMC
	select DM_SERIAL
	select DM_SPI if SPI
	select DM_SPI_FLASH if DM_SPI
	select DM_USB if USB
	select OF_CONTROL
	select SPL_BOARD_INIT if SPL
	select SPL_CLK if SPL
	select SPL_SEPARATE_BSS if SPL
	select SUPPORT_SPL
	imply BOARD_LATE_INIT
	imply CMD_DM
	imply FAT_WRITE
<<<<<<< HEAD
	imply DM_USB_GADGET
=======
>>>>>>> 1e351715
	imply MP
	imply DM_USB_GADGET

config TEGRA
	bool "NVIDIA Tegra"
	imply DISTRO_DEFAULTS
	imply FAT_WRITE

config TARGET_VEXPRESS64_AEMV8A
	bool "Support vexpress_aemv8a"
	select ARM64
	select PL01X_SERIAL

config TARGET_VEXPRESS64_BASE_FVP
	bool "Support Versatile Express ARMv8a FVP BASE model"
	select ARM64
	select PL01X_SERIAL
	select SEMIHOSTING

config TARGET_VEXPRESS64_BASE_FVP_DRAM
	bool "Support Versatile Express ARMv8a FVP BASE model booting from DRAM"
	select ARM64
	select PL01X_SERIAL
	help
	  This target is derived from TARGET_VEXPRESS64_BASE_FVP and over-rides
	  the default config to allow the user to load the images directly into
	  DRAM using model parameters rather than by using semi-hosting to load
	  the files from the host filesystem.

config TARGET_VEXPRESS64_JUNO
	bool "Support Versatile Express Juno Development Platform"
	select ARM64
	select PL01X_SERIAL

config TARGET_LS2080A_EMU
	bool "Support ls2080a_emu"
	select ARCH_LS2080A
	select ARCH_MISC_INIT
	select ARM64
	select ARMV8_MULTIENTRY
	select FSL_DDR_SYNC_REFRESH
	help
	  Support for Freescale LS2080A_EMU platform
	  The LS2080A Development System (EMULATOR) is a pre silicon
	  development platform that supports the QorIQ LS2080A
	  Layerscape Architecture processor.

config TARGET_LS2080A_SIMU
	bool "Support ls2080a_simu"
	select ARCH_LS2080A
	select ARCH_MISC_INIT
	select ARM64
	select ARMV8_MULTIENTRY
	help
	  Support for Freescale LS2080A_SIMU platform
	  The LS2080A Development System (QDS) is a pre silicon
	  development platform that supports the QorIQ LS2080A
	  Layerscape Architecture processor.

config TARGET_LS1088AQDS
	bool "Support ls1088aqds"
	select ARCH_LS1088A
	select ARCH_MISC_INIT
	select ARM64
	select ARMV8_MULTIENTRY
	select BOARD_LATE_INIT
	select SUPPORT_SPL
	select FSL_DDR_INTERACTIVE if !SD_BOOT
	help
	  Support for NXP LS1088AQDS platform
	  The LS1088A Development System (QDS) is a high-performance
	  development platform that supports the QorIQ LS1088A
	  Layerscape Architecture processor.

config TARGET_LS2080AQDS
	bool "Support ls2080aqds"
	select ARCH_LS2080A
	select ARCH_MISC_INIT
	select ARM64
	select ARMV8_MULTIENTRY
	select BOARD_LATE_INIT
	select SUPPORT_SPL
	imply SCSI
	imply SCSI_AHCI
	select FSL_DDR_BIST
	select FSL_DDR_INTERACTIVE if !SPL
	help
	  Support for Freescale LS2080AQDS platform
	  The LS2080A Development System (QDS) is a high-performance
	  development platform that supports the QorIQ LS2080A
	  Layerscape Architecture processor.

config TARGET_LS2080ARDB
	bool "Support ls2080ardb"
	select ARCH_LS2080A
	select ARCH_MISC_INIT
	select ARM64
	select ARMV8_MULTIENTRY
	select BOARD_LATE_INIT
	select SUPPORT_SPL
	select FSL_DDR_BIST
	select FSL_DDR_INTERACTIVE if !SPL
	imply SCSI
	imply SCSI_AHCI
	help
	  Support for Freescale LS2080ARDB platform.
	  The LS2080A Reference design board (RDB) is a high-performance
	  development platform that supports the QorIQ LS2080A
	  Layerscape Architecture processor.

config TARGET_LS2081ARDB
	bool "Support ls2081ardb"
	select ARCH_LS2080A
	select ARCH_MISC_INIT
	select ARM64
	select ARMV8_MULTIENTRY
	select BOARD_LATE_INIT
	select SUPPORT_SPL
	help
	  Support for Freescale LS2081ARDB platform.
	  The LS2081A Reference design board (RDB) is a high-performance
	  development platform that supports the QorIQ LS2081A/LS2041A
	  Layerscape Architecture processor.

config TARGET_LX2160ARDB
	bool "Support lx2160ardb"
	select ARCH_LX2160A
	select ARCH_MISC_INIT
	select ARM64
	select ARMV8_MULTIENTRY
	select BOARD_LATE_INIT
	help
	  Support for NXP LX2160ARDB platform.
	  The lx2160ardb (LX2160A Reference design board (RDB)
	  is a high-performance development platform that supports the
	  QorIQ LX2160A/LX2120A/LX2080A Layerscape Architecture processor.

config TARGET_LX2160AQDS
	bool "Support lx2160aqds"
	select ARCH_LX2160A
	select ARCH_MISC_INIT
	select ARM64
	select ARMV8_MULTIENTRY
	select BOARD_LATE_INIT
	help
	  Support for NXP LX2160AQDS platform.
	  The lx2160aqds (LX2160A QorIQ Development System (QDS)
	  is a high-performance development platform that supports the
	  QorIQ LX2160A/LX2120A/LX2080A Layerscape Architecture processor.

config TARGET_HIKEY
	bool "Support HiKey 96boards Consumer Edition Platform"
	select ARM64
	select DM
	select DM_GPIO
	select DM_SERIAL
	select OF_CONTROL
	select PL01X_SERIAL
	select SPECIFY_CONSOLE_INDEX
	imply CMD_DM
	  help
	  Support for HiKey 96boards platform. It features a HI6220
	  SoC, with 8xA53 CPU, mali450 gpu, and 1GB RAM.

config TARGET_POPLAR
	bool "Support Poplar 96boards Enterprise Edition Platform"
	select ARM64
	select DM
	select DM_SERIAL
	select DM_USB
	select OF_CONTROL
	select PL01X_SERIAL
	imply CMD_DM
	  help
	  Support for Poplar 96boards EE platform. It features a HI3798cv200
	  SoC, with 4xA53 CPU, 1GB RAM and the high performance Mali T720 GPU
	  making it capable of running any commercial set-top solution based on
	  Linux or Android.

config TARGET_LS1012AQDS
	bool "Support ls1012aqds"
	select ARCH_LS1012A
	select ARM64
	select BOARD_LATE_INIT
	help
	  Support for Freescale LS1012AQDS platform.
	  The LS1012A Development System (QDS) is a high-performance
	  development platform that supports the QorIQ LS1012A
	  Layerscape Architecture processor.

config TARGET_LS1012ARDB
	bool "Support ls1012ardb"
	select ARCH_LS1012A
	select ARM64
	select BOARD_LATE_INIT
	imply SCSI
	imply SCSI_AHCI
	help
	  Support for Freescale LS1012ARDB platform.
	  The LS1012A Reference design board (RDB) is a high-performance
	  development platform that supports the QorIQ LS1012A
	  Layerscape Architecture processor.

config TARGET_LS1012A2G5RDB
	bool "Support ls1012a2g5rdb"
	select ARCH_LS1012A
	select ARM64
	select BOARD_LATE_INIT
	imply SCSI
	help
	  Support for Freescale LS1012A2G5RDB platform.
	  The LS1012A 2G5 Reference design board (RDB) is a high-performance
	  development platform that supports the QorIQ LS1012A
	  Layerscape Architecture processor.

config TARGET_LS1012AFRWY
	bool "Support ls1012afrwy"
	select ARCH_LS1012A
	select ARM64
	select BOARD_LATE_INIT
	imply SCSI
	imply SCSI_AHCI
	help
	 Support for Freescale LS1012AFRWY platform.
	 The LS1012A FRWY board (FRWY) is a high-performance
	 development platform that supports the QorIQ LS1012A
	 Layerscape Architecture processor.

config TARGET_LS1012AFRDM
	bool "Support ls1012afrdm"
	select ARCH_LS1012A
	select ARM64
	help
	  Support for Freescale LS1012AFRDM platform.
	  The LS1012A Freedom  board (FRDM) is a high-performance
	  development platform that supports the QorIQ LS1012A
	  Layerscape Architecture processor.

config TARGET_LS1088ARDB
	bool "Support ls1088ardb"
	select ARCH_LS1088A
	select ARCH_MISC_INIT
	select ARM64
	select ARMV8_MULTIENTRY
	select BOARD_LATE_INIT
	select SUPPORT_SPL
	select FSL_DDR_INTERACTIVE if !SD_BOOT
	help
	  Support for NXP LS1088ARDB platform.
	  The LS1088A Reference design board (RDB) is a high-performance
	  development platform that supports the QorIQ LS1088A
	  Layerscape Architecture processor.

config TARGET_LS1021AQDS
	bool "Support ls1021aqds"
	select ARCH_LS1021A
	select ARCH_SUPPORT_PSCI
	select BOARD_EARLY_INIT_F
	select BOARD_LATE_INIT
	select CPU_V7A
	select CPU_V7_HAS_NONSEC
	select CPU_V7_HAS_VIRT
	select LS1_DEEP_SLEEP
	select SUPPORT_SPL
	select SYS_FSL_DDR
	select FSL_DDR_INTERACTIVE
	imply SCSI

config TARGET_LS1021ATWR
	bool "Support ls1021atwr"
	select ARCH_LS1021A
	select ARCH_SUPPORT_PSCI
	select BOARD_EARLY_INIT_F
	select BOARD_LATE_INIT
	select CPU_V7A
	select CPU_V7_HAS_NONSEC
	select CPU_V7_HAS_VIRT
	select LS1_DEEP_SLEEP
	select SUPPORT_SPL
	imply SCSI

config TARGET_LS1021AIOT
	bool "Support ls1021aiot"
	select ARCH_LS1021A
	select ARCH_SUPPORT_PSCI
	select BOARD_LATE_INIT
	select CPU_V7A
	select CPU_V7_HAS_NONSEC
	select CPU_V7_HAS_VIRT
	select SUPPORT_SPL
	imply SCSI
	help
	  Support for Freescale LS1021AIOT platform.
	  The LS1021A Freescale board (IOT) is a high-performance
	  development platform that supports the QorIQ LS1021A
	  Layerscape Architecture processor.

config TARGET_LS1043AQDS
	bool "Support ls1043aqds"
	select ARCH_LS1043A
	select ARM64
	select ARMV8_MULTIENTRY
	select BOARD_EARLY_INIT_F
	select BOARD_LATE_INIT
	select SUPPORT_SPL
	select FSL_DDR_INTERACTIVE if !SPL
	imply SCSI
	imply SCSI_AHCI
	help
	  Support for Freescale LS1043AQDS platform.

config TARGET_LS1043ARDB
	bool "Support ls1043ardb"
	select ARCH_LS1043A
	select ARM64
	select ARMV8_MULTIENTRY
	select BOARD_EARLY_INIT_F
	select BOARD_LATE_INIT
	select SUPPORT_SPL
	help
	  Support for Freescale LS1043ARDB platform.

config TARGET_LS1046AQDS
	bool "Support ls1046aqds"
	select ARCH_LS1046A
	select ARM64
	select ARMV8_MULTIENTRY
	select BOARD_EARLY_INIT_F
	select BOARD_LATE_INIT
	select DM_SPI_FLASH if DM_SPI
	select SUPPORT_SPL
	select FSL_DDR_BIST if !SPL
	select FSL_DDR_INTERACTIVE  if !SPL
	select FSL_DDR_INTERACTIVE if !SPL
	imply SCSI
	help
	  Support for Freescale LS1046AQDS platform.
	  The LS1046A Development System (QDS) is a high-performance
	  development platform that supports the QorIQ LS1046A
	  Layerscape Architecture processor.

config TARGET_LS1046ARDB
	bool "Support ls1046ardb"
	select ARCH_LS1046A
	select ARM64
	select ARMV8_MULTIENTRY
	select BOARD_EARLY_INIT_F
	select BOARD_LATE_INIT
	select DM_SPI_FLASH if DM_SPI
	select POWER_MC34VR500
	select SUPPORT_SPL
	select FSL_DDR_BIST
	select FSL_DDR_INTERACTIVE if !SPL
	imply SCSI
	help
	  Support for Freescale LS1046ARDB platform.
	  The LS1046A Reference Design Board (RDB) is a high-performance
	  development platform that supports the QorIQ LS1046A
	  Layerscape Architecture processor.

config TARGET_H2200
	bool "Support h2200"
	select CPU_PXA

config TARGET_ZIPITZ2
	bool "Support zipitz2"
	select CPU_PXA

config TARGET_COLIBRI_PXA270
	bool "Support colibri_pxa270"
	select CPU_PXA

config ARCH_UNIPHIER
	bool "Socionext UniPhier SoCs"
	select BOARD_LATE_INIT
	select DM
	select DM_GPIO
	select DM_I2C
	select DM_MMC
	select DM_RESET
	select DM_SERIAL
	select DM_USB
	select OF_BOARD_SETUP
	select OF_CONTROL
	select OF_LIBFDT
	select PINCTRL
	select SPL_BOARD_INIT if SPL
	select SPL_DM if SPL
	select SPL_LIBCOMMON_SUPPORT if SPL
	select SPL_LIBGENERIC_SUPPORT if SPL
	select SPL_OF_CONTROL if SPL
	select SPL_PINCTRL if SPL
	select SUPPORT_SPL
	imply CMD_DM
	imply DISTRO_DEFAULTS
	imply FAT_WRITE
	help
	  Support for UniPhier SoC family developed by Socionext Inc.
	  (formerly, System LSI Business Division of Panasonic Corporation)

config STM32
	bool "Support STMicroelectronics STM32 MCU with cortex M"
	select CPU_V7M
	select DM
	select DM_SERIAL
	imply CMD_DM

config ARCH_STI
	bool "Support STMicrolectronics SoCs"
	select BLK
	select CPU_V7A
	select DM
	select DM_MMC
	select DM_RESET
	select DM_SERIAL
	imply CMD_DM
	help
	  Support for STMicroelectronics STiH407/10 SoC family.
	  This SoC is used on Linaro 96Board STiH410-B2260

config ARCH_STM32MP
	bool "Support STMicroelectronics STM32MP Socs with cortex A"
	select ARCH_MISC_INIT
	select BOARD_LATE_INIT
	select CLK
	select DM
	select DM_GPIO
	select DM_RESET
	select DM_SERIAL
	select MISC
	select OF_CONTROL
	select OF_LIBFDT
	select PINCTRL
	select REGMAP
	select SUPPORT_SPL
	select SYSCON
	select SYSRESET
	select SYS_THUMB_BUILD
	imply CMD_DM
	help
	  Support for STM32MP SoC family developed by STMicroelectronics,
	  MPUs based on ARM cortex A core
	  U-BOOT is running in DDR and SPL support is the unsecure First Stage
	  BootLoader (FSBL)

config ARCH_ROCKCHIP
	bool "Support Rockchip SoCs"
	select BLK
	select DM
	select DM_GPIO
	select DM_I2C
	select DM_MMC
	select DM_PWM
	select DM_REGULATOR
	select DM_SERIAL
	select DM_SPI
	select DM_SPI_FLASH
	select DM_USB if USB
	select ENABLE_ARM_SOC_BOOT0_HOOK
	select OF_CONTROL
	select SPI
	select SPL_DM if SPL
	select SPL_SYS_MALLOC_SIMPLE if SPL
	select SYS_MALLOC_F
	select SYS_THUMB_BUILD if !ARM64
	imply ADC
	imply CMD_DM
	imply DISTRO_DEFAULTS
	imply FAT_WRITE
	imply SARADC_ROCKCHIP
	imply SPL_SYSRESET
	imply SYS_NS16550
	imply TPL_SYSRESET
	imply USB_FUNCTION_FASTBOOT

config TARGET_THUNDERX_88XX
	bool "Support ThunderX 88xx"
	select ARM64
	select OF_CONTROL
	select PL01X_SERIAL
	select SYS_CACHE_SHIFT_7

config ARCH_ASPEED
	bool "Support Aspeed SoCs"
	select DM
	select OF_CONTROL
	imply CMD_DM

endchoice

config TI_SECURE_DEVICE
	bool "HS Device Type Support"
	depends on ARCH_KEYSTONE || ARCH_OMAP2PLUS
	help
	  If a high secure (HS) device type is being used, this config
	  must be set. This option impacts various aspects of the
	  build system (to create signed boot images that can be
	  authenticated) and the code. See the doc/README.ti-secure
	  file for further details.

source "arch/arm/mach-aspeed/Kconfig"

source "arch/arm/mach-at91/Kconfig"

source "arch/arm/mach-bcm283x/Kconfig"

source "arch/arm/mach-bcmstb/Kconfig"

source "arch/arm/mach-davinci/Kconfig"

source "arch/arm/mach-exynos/Kconfig"

source "arch/arm/mach-highbank/Kconfig"

source "arch/arm/mach-integrator/Kconfig"

source "arch/arm/mach-k3/Kconfig"

source "arch/arm/mach-keystone/Kconfig"

source "arch/arm/mach-kirkwood/Kconfig"

source "arch/arm/cpu/arm926ejs/lpc32xx/Kconfig"

source "arch/arm/mach-mvebu/Kconfig"

source "arch/arm/cpu/armv7/ls102xa/Kconfig"

source "arch/arm/mach-imx/mx2/Kconfig"

source "arch/arm/mach-imx/mx3/Kconfig"

source "arch/arm/mach-imx/mx5/Kconfig"

source "arch/arm/mach-imx/mx6/Kconfig"

source "arch/arm/mach-imx/mx7/Kconfig"

source "arch/arm/mach-imx/mx7ulp/Kconfig"

source "arch/arm/mach-imx/imx8/Kconfig"

source "arch/arm/mach-imx/imx8m/Kconfig"

source "arch/arm/mach-imx/mxs/Kconfig"

source "arch/arm/mach-omap2/Kconfig"

source "arch/arm/cpu/armv8/fsl-layerscape/Kconfig"

source "arch/arm/mach-orion5x/Kconfig"

source "arch/arm/mach-owl/Kconfig"

source "arch/arm/mach-rmobile/Kconfig"

source "arch/arm/mach-meson/Kconfig"

source "arch/arm/mach-mediatek/Kconfig"

source "arch/arm/mach-qemu/Kconfig"

source "arch/arm/mach-rockchip/Kconfig"

source "arch/arm/mach-s5pc1xx/Kconfig"

source "arch/arm/mach-snapdragon/Kconfig"

source "arch/arm/mach-socfpga/Kconfig"

source "arch/arm/mach-sti/Kconfig"

source "arch/arm/mach-stm32/Kconfig"

source "arch/arm/mach-stm32mp/Kconfig"

source "arch/arm/mach-sunxi/Kconfig"

source "arch/arm/mach-tegra/Kconfig"

source "arch/arm/mach-uniphier/Kconfig"

source "arch/arm/cpu/armv7/vf610/Kconfig"

source "arch/arm/mach-zynq/Kconfig"

source "arch/arm/mach-zynqmp/Kconfig"

source "arch/arm/mach-versal/Kconfig"

source "arch/arm/mach-zynqmp-r5/Kconfig"

source "arch/arm/cpu/armv7/Kconfig"

source "arch/arm/cpu/armv8/Kconfig"

source "arch/arm/mach-imx/Kconfig"

source "board/bosch/shc/Kconfig"
source "board/CarMediaLab/flea3/Kconfig"
source "board/F+S/fsvybrid/Kconfig"
source "board/F+S/common/Kconfig"
source "board/Marvell/aspenite/Kconfig"
source "board/Marvell/gplugd/Kconfig"
source "board/armadeus/apf27/Kconfig"
source "board/armltd/vexpress/Kconfig"
source "board/armltd/vexpress64/Kconfig"
source "board/broadcom/bcm23550_w1d/Kconfig"
source "board/broadcom/bcm28155_ap/Kconfig"
source "board/broadcom/bcm963158/Kconfig"
source "board/broadcom/bcm968580xref/Kconfig"
source "board/broadcom/bcmcygnus/Kconfig"
source "board/broadcom/bcmnsp/Kconfig"
source "board/broadcom/bcmns2/Kconfig"
source "board/cavium/thunderx/Kconfig"
source "board/cirrus/edb93xx/Kconfig"
source "board/eets/pdu001/Kconfig"
source "board/emulation/qemu-arm/Kconfig"
source "board/freescale/ls2080a/Kconfig"
source "board/freescale/ls2080aqds/Kconfig"
source "board/freescale/ls2080ardb/Kconfig"
source "board/freescale/ls1088a/Kconfig"
source "board/freescale/ls1021aqds/Kconfig"
source "board/freescale/ls1043aqds/Kconfig"
source "board/freescale/ls1021atwr/Kconfig"
source "board/freescale/ls1021aiot/Kconfig"
source "board/freescale/ls1046aqds/Kconfig"
source "board/freescale/ls1043ardb/Kconfig"
source "board/freescale/ls1046ardb/Kconfig"
source "board/freescale/ls1012aqds/Kconfig"
source "board/freescale/ls1012ardb/Kconfig"
source "board/freescale/ls1012afrdm/Kconfig"
source "board/freescale/lx2160a/Kconfig"
source "board/freescale/mx35pdk/Kconfig"
source "board/freescale/s32v234evb/Kconfig"
source "board/grinn/chiliboard/Kconfig"
source "board/gumstix/pepper/Kconfig"
source "board/h2200/Kconfig"
source "board/hisilicon/hikey/Kconfig"
source "board/hisilicon/poplar/Kconfig"
source "board/isee/igep003x/Kconfig"
source "board/phytec/pcm051/Kconfig"
source "board/silica/pengwyn/Kconfig"
source "board/spear/spear300/Kconfig"
source "board/spear/spear310/Kconfig"
source "board/spear/spear320/Kconfig"
source "board/spear/spear600/Kconfig"
source "board/spear/x600/Kconfig"
source "board/st/stv0991/Kconfig"
source "board/tcl/sl50/Kconfig"
source "board/ucRobotics/bubblegum_96/Kconfig"
source "board/birdland/bav335x/Kconfig"
source "board/toradex/colibri_pxa270/Kconfig"
source "board/vscom/baltos/Kconfig"
source "board/woodburn/Kconfig"
source "board/xilinx/Kconfig"
source "board/xilinx/zynq/Kconfig"
source "board/xilinx/zynqmp/Kconfig"
source "board/zipitz2/Kconfig"

source "arch/arm/Kconfig.debug"

endmenu

config SPL_LDSCRIPT
	default "arch/arm/cpu/arm926ejs/mxs/u-boot-spl.lds" if (ARCH_MX23 || ARCH_MX28) && !SPL_FRAMEWORK
	default "arch/arm/cpu/arm1136/u-boot-spl.lds" if CPU_ARM1136
	default "arch/arm/cpu/armv8/u-boot-spl.lds" if ARM64

<|MERGE_RESOLUTION|>--- conflicted
+++ resolved
@@ -169,7 +169,7 @@
 	bool
 
 config ARM_ERRATA_845369
-	bool
+       bool
 
 config ARM_ERRATA_852421
 	bool
@@ -784,7 +784,7 @@
 
 if ARCH_MX6
 config SPL_LDSCRIPT
-	default "arch/arm/mach-omap2/u-boot-spl.lds"
+        default "arch/arm/mach-omap2/u-boot-spl.lds"
 endif
 
 config ARCH_MX5
@@ -793,7 +793,6 @@
 	select CPU_V7A
 	imply MXC_GPIO
 
-<<<<<<< HEAD
 config TARGET_FSVYBRID
 	bool "F&S fsvybrid boards & modules"
 	select CPU_V7A
@@ -804,8 +803,6 @@
 	select SYS_FSL_ERRATUM_ESDHC135
 	select SYS_FSL_ERRATUM_ESDHC_A001
 
-=======
->>>>>>> 1e351715
 config ARCH_OWL
 	bool "Actions Semi OWL SoCs"
 	select ARM64
@@ -1005,10 +1002,6 @@
 	imply BOARD_LATE_INIT
 	imply CMD_DM
 	imply FAT_WRITE
-<<<<<<< HEAD
-	imply DM_USB_GADGET
-=======
->>>>>>> 1e351715
 	imply MP
 	imply DM_USB_GADGET
 
@@ -1675,6 +1668,6 @@
 
 config SPL_LDSCRIPT
 	default "arch/arm/cpu/arm926ejs/mxs/u-boot-spl.lds" if (ARCH_MX23 || ARCH_MX28) && !SPL_FRAMEWORK
-	default "arch/arm/cpu/arm1136/u-boot-spl.lds" if CPU_ARM1136
+        default "arch/arm/cpu/arm1136/u-boot-spl.lds" if CPU_ARM1136
 	default "arch/arm/cpu/armv8/u-boot-spl.lds" if ARM64
 
