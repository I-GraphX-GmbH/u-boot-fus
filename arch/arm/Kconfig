--- conflicted
+++ resolved
@@ -862,12 +862,9 @@
 	select SYS_FSL_SEC_COMPAT_4
 	select SYS_FSL_SEC_LE
 	select ROM_UNIFIED_SECTIONS
+	select IMX_SEC_INIT if HAS_CAAM
 	imply MXC_GPIO
-<<<<<<< HEAD
-	select IMX_SEC_INIT if HAS_CAAM
-=======
 	imply SYS_THUMB_BUILD
->>>>>>> 3373c7c3
 
 config ARCH_MX7
 	bool "Freescale MX7"
@@ -887,11 +884,7 @@
 	select SYS_FSL_HAS_SEC if IMX_HAB
 	select SYS_FSL_SEC_COMPAT_4
 	select SYS_FSL_SEC_LE
-<<<<<<< HEAD
 	select IMX_SEC_INIT if HAS_CAAM
-	select SYS_THUMB_BUILD if SPL
-=======
->>>>>>> 3373c7c3
 	imply MXC_GPIO
 	imply SYS_THUMB_BUILD
 
