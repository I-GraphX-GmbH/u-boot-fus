--- conflicted
+++ resolved
@@ -90,17 +90,7 @@
 
 	/* Execute command if required */
 	if (state->cmd) {
-<<<<<<< HEAD
-		/* TODO: redo this when cmd tidy-up series lands */
-#ifdef CONFIG_SYS_HUSH_PARSER
 		run_command(state->cmd, 0);
-#else
-		parse_string_outer(state->cmd, FLAG_PARSE_SEMICOLON |
-				    FLAG_EXIT_FROM_LOOP);
-#endif
-=======
-		run_command(state->cmd, 0);
->>>>>>> 0b0e70f6
 		os_exit(state->exit_type);
 	}
 
